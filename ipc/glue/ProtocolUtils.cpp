/* -*- Mode: C++; tab-width: 8; indent-tabs-mode: nil; c-basic-offset: 2 -*- */
/* vim: set ts=8 sts=2 et sw=2 tw=80: */
/* This Source Code Form is subject to the terms of the Mozilla Public
 * License, v. 2.0. If a copy of the MPL was not distributed with this
 * file, You can obtain one at http://mozilla.org/MPL/2.0/. */

#include "base/process_util.h"
#include "base/task.h"

#ifdef OS_POSIX
#include <errno.h>
#endif

#include "mozilla/IntegerPrintfMacros.h"

#include "mozilla/ipc/ProtocolUtils.h"

#include "mozilla/dom/ContentParent.h"
#include "mozilla/ipc/MessageChannel.h"
#include "mozilla/ipc/Transport.h"
#include "mozilla/recordreplay/ChildIPC.h"
#include "mozilla/StaticMutex.h"
#include "mozilla/SystemGroup.h"
#include "mozilla/Unused.h"
#include "nsPrintfCString.h"

#if defined(MOZ_SANDBOX) && defined(XP_WIN)
#include "mozilla/sandboxTarget.h"
#endif

#if defined(XP_WIN)
#include "aclapi.h"
#include "sddl.h"

#include "mozilla/TypeTraits.h"
#endif

#include "nsAutoPtr.h"

using namespace IPC;

using base::GetCurrentProcId;
using base::ProcessHandle;
using base::ProcessId;

namespace mozilla {

#if defined(XP_WIN)
// Generate RAII classes for LPTSTR and PSECURITY_DESCRIPTOR.
MOZ_TYPE_SPECIFIC_SCOPED_POINTER_TEMPLATE(ScopedLPTStr, \
                                          RemovePointer<LPTSTR>::Type, \
                                          ::LocalFree)
MOZ_TYPE_SPECIFIC_SCOPED_POINTER_TEMPLATE(ScopedPSecurityDescriptor, \
                                          RemovePointer<PSECURITY_DESCRIPTOR>::Type, \
                                          ::LocalFree)
#endif

namespace ipc {

IPCResult
IPCResult::Fail(NotNull<IProtocol*> actor, const char* where, const char* why)
{
  // Calls top-level protocol to handle the error.
  nsPrintfCString errorMsg("%s::%s %s\n", actor->ProtocolName(), where, why);
  actor->GetIPCChannel()->Listener()->ProcessingError(
    HasResultCodes::MsgProcessingError, errorMsg.get());
  return IPCResult(false);
}

class ChannelOpened : public IPC::Message
{
public:
  ChannelOpened(TransportDescriptor aDescriptor,
                ProcessId aOtherProcess,
                ProtocolId aProtocol,
                NestedLevel aNestedLevel = NOT_NESTED)
    : IPC::Message(MSG_ROUTING_CONTROL, // these only go to top-level actors
                   CHANNEL_OPENED_MESSAGE_TYPE,
                   0,
                   HeaderFlags(aNestedLevel))
  {
    IPC::WriteParam(this, aDescriptor);
    IPC::WriteParam(this, aOtherProcess);
    IPC::WriteParam(this, static_cast<uint32_t>(aProtocol));
  }

  static bool Read(const IPC::Message& aMsg,
                   TransportDescriptor* aDescriptor,
                   ProcessId* aOtherProcess,
                   ProtocolId* aProtocol)
  {
    PickleIterator iter(aMsg);
    if (!IPC::ReadParam(&aMsg, &iter, aDescriptor) ||
        !IPC::ReadParam(&aMsg, &iter, aOtherProcess) ||
        !IPC::ReadParam(&aMsg, &iter, reinterpret_cast<uint32_t*>(aProtocol))) {
      return false;
    }
    aMsg.EndRead(iter);
    return true;
  }
};

nsresult
Bridge(const PrivateIPDLInterface&,
       MessageChannel* aParentChannel, ProcessId aParentPid,
       MessageChannel* aChildChannel, ProcessId aChildPid,
       ProtocolId aProtocol, ProtocolId aChildProtocol)
{
  if (!aParentPid || !aChildPid) {
    return NS_ERROR_INVALID_ARG;
  }

  TransportDescriptor parentSide, childSide;
  nsresult rv;
  if (NS_FAILED(rv = CreateTransport(aParentPid, &parentSide, &childSide))) {
    return rv;
  }

  if (!aParentChannel->Send(new ChannelOpened(parentSide,
                                              aChildPid,
                                              aProtocol,
                                              IPC::Message::NESTED_INSIDE_CPOW))) {
    CloseDescriptor(parentSide);
    CloseDescriptor(childSide);
    return NS_ERROR_BRIDGE_OPEN_PARENT;
  }

  if (!aChildChannel->Send(new ChannelOpened(childSide,
                                            aParentPid,
                                            aChildProtocol,
                                            IPC::Message::NESTED_INSIDE_CPOW))) {
    CloseDescriptor(parentSide);
    CloseDescriptor(childSide);
    return NS_ERROR_BRIDGE_OPEN_CHILD;
  }

  return NS_OK;
}

bool
Open(const PrivateIPDLInterface&,
     MessageChannel* aOpenerChannel, ProcessId aOtherProcessId,
     Transport::Mode aOpenerMode,
     ProtocolId aProtocol, ProtocolId aChildProtocol)
{
  bool isParent = (Transport::MODE_SERVER == aOpenerMode);
  ProcessId thisPid = GetCurrentProcId();
  ProcessId parentId = isParent ? thisPid : aOtherProcessId;
  ProcessId childId = !isParent ? thisPid : aOtherProcessId;
  if (!parentId || !childId) {
    return false;
  }

  TransportDescriptor parentSide, childSide;
  if (NS_FAILED(CreateTransport(parentId, &parentSide, &childSide))) {
    return false;
  }

  Message* parentMsg = new ChannelOpened(parentSide, childId, aProtocol);
  Message* childMsg = new ChannelOpened(childSide, parentId, aChildProtocol);
  nsAutoPtr<Message> messageForUs(isParent ? parentMsg : childMsg);
  nsAutoPtr<Message> messageForOtherSide(!isParent ? parentMsg : childMsg);
  if (!aOpenerChannel->Echo(messageForUs.forget()) ||
      !aOpenerChannel->Send(messageForOtherSide.forget())) {
    CloseDescriptor(parentSide);
    CloseDescriptor(childSide);
    return false;
  }
  return true;
}

bool
UnpackChannelOpened(const PrivateIPDLInterface&,
                    const Message& aMsg,
                    TransportDescriptor* aTransport,
                    ProcessId* aOtherProcess,
                    ProtocolId* aProtocol)
{
  return ChannelOpened::Read(aMsg, aTransport, aOtherProcess, aProtocol);
}

#if defined(XP_WIN)
bool DuplicateHandle(HANDLE aSourceHandle,
                     DWORD aTargetProcessId,
                     HANDLE* aTargetHandle,
                     DWORD aDesiredAccess,
                     DWORD aOptions) {
  // If our process is the target just duplicate the handle.
  if (aTargetProcessId == base::GetCurrentProcId()) {
    return !!::DuplicateHandle(::GetCurrentProcess(), aSourceHandle,
                               ::GetCurrentProcess(), aTargetHandle,
                               aDesiredAccess, false, aOptions);

  }

#if defined(MOZ_SANDBOX)
  // Try the broker next (will fail if not sandboxed).
  if (SandboxTarget::Instance()->BrokerDuplicateHandle(aSourceHandle,
                                                       aTargetProcessId,
                                                       aTargetHandle,
                                                       aDesiredAccess,
                                                       aOptions)) {
    return true;
  }
#endif

  // Finally, see if we already have access to the process.
  ScopedProcessHandle targetProcess(OpenProcess(PROCESS_DUP_HANDLE,
                                                FALSE,
                                                aTargetProcessId));
  if (!targetProcess) {
    CrashReporter::AnnotateCrashReport(
      NS_LITERAL_CSTRING("IPCTransportFailureReason"),
      NS_LITERAL_CSTRING("Failed to open target process."));
    return false;
  }

  return !!::DuplicateHandle(::GetCurrentProcess(), aSourceHandle,
                              targetProcess, aTargetHandle,
                              aDesiredAccess, FALSE, aOptions);
}
#endif

void
AnnotateSystemError()
{
  int64_t error = 0;
#if defined(XP_WIN)
  error = ::GetLastError();
#elif defined(OS_POSIX)
  error = errno;
#endif
  if (error) {
    CrashReporter::AnnotateCrashReport(
      NS_LITERAL_CSTRING("IPCSystemError"),
      nsPrintfCString("%" PRId64, error));
  }
}

#if defined(XP_MACOSX)
void
AnnotateCrashReportWithErrno(const char* tag, int error)
{
  CrashReporter::AnnotateCrashReport(
    nsCString(tag),
    nsPrintfCString("%d", error));
}
#endif

void
LogMessageForProtocol(const char* aTopLevelProtocol, base::ProcessId aOtherPid,
                      const char* aContextDescription,
                      uint32_t aMessageId,
                      MessageDirection aDirection)
{
  nsPrintfCString logMessage("[time: %" PRId64 "][%d%s%d] [%s] %s %s\n",
                             PR_Now(), base::GetCurrentProcId(),
                             aDirection == MessageDirection::eReceiving ? "<-" : "->",
                             aOtherPid, aTopLevelProtocol,
                             aContextDescription,
                             StringFromIPCMessageType(aMessageId));
#ifdef ANDROID
  __android_log_write(ANDROID_LOG_INFO, "GeckoIPC", logMessage.get());
#endif
  fputs(logMessage.get(), stderr);
}

void
ProtocolErrorBreakpoint(const char* aMsg)
{
    // Bugs that generate these error messages can be tough to
    // reproduce.  Log always in the hope that someone finds the error
    // message.
    printf_stderr("IPDL protocol error: %s\n", aMsg);
}

void
FatalError(const char* aProtocolName, const char* aMsg, bool aIsParent)
{
  ProtocolErrorBreakpoint(aMsg);

  nsAutoCString formattedMessage("IPDL error [");
  formattedMessage.AppendASCII(aProtocolName);
  formattedMessage.AppendLiteral("]: \"");
  formattedMessage.AppendASCII(aMsg);
  if (aIsParent) {
    // We're going to crash the parent process because at this time
    // there's no other really nice way of getting a minidump out of
    // this process if we're off the main thread.
    formattedMessage.AppendLiteral("\". Intentionally crashing.");
    NS_ERROR(formattedMessage.get());
    CrashReporter::AnnotateCrashReport(NS_LITERAL_CSTRING("IPCFatalErrorProtocol"),
                                       nsDependentCString(aProtocolName));
    CrashReporter::AnnotateCrashReport(NS_LITERAL_CSTRING("IPCFatalErrorMsg"),
                                       nsDependentCString(aMsg));
    AnnotateSystemError();
    MOZ_CRASH("IPC FatalError in the parent process!");
  } else {
    formattedMessage.AppendLiteral("\". abort()ing as a result.");
    MOZ_CRASH_UNSAFE_OOL(formattedMessage.get());
  }
}

void
LogicError(const char* aMsg)
{
  MOZ_CRASH_UNSAFE_OOL(aMsg);
}

void
ActorIdReadError(const char* aActorDescription)
{
  MOZ_CRASH_UNSAFE_PRINTF("Error deserializing id for %s", aActorDescription);
}

void
BadActorIdError(const char* aActorDescription)
{
  nsPrintfCString message("bad id for %s", aActorDescription);
  ProtocolErrorBreakpoint(message.get());
}

void
ActorLookupError(const char* aActorDescription)
{
  nsPrintfCString message("could not lookup id for %s", aActorDescription);
  ProtocolErrorBreakpoint(message.get());
}

void
MismatchedActorTypeError(const char* aActorDescription)
{
  nsPrintfCString message("actor that should be of type %s has different type",
                          aActorDescription);
  ProtocolErrorBreakpoint(message.get());
}

void
UnionTypeReadError(const char* aUnionName)
{
  MOZ_CRASH_UNSAFE_PRINTF("error deserializing type of union %s", aUnionName);
}

void
ArrayLengthReadError(const char* aElementName)
{
  MOZ_CRASH_UNSAFE_PRINTF("error deserializing length of %s[]", aElementName);
}

void
SentinelReadError(const char* aClassName)
{
  MOZ_CRASH_UNSAFE_PRINTF("incorrect sentinel when reading %s", aClassName);
}

void
TableToArray(const nsTHashtable<nsPtrHashKey<void>>& aTable,
             nsTArray<void*>& aArray)
{
  uint32_t i = 0;
  void** elements = aArray.AppendElements(aTable.Count());
  for (auto iter = aTable.ConstIter(); !iter.Done(); iter.Next()) {
    elements[i] = iter.Get()->GetKey();
    ++i;
  }
}

Maybe<IProtocol*>
IProtocol::ReadActor(const IPC::Message* aMessage, PickleIterator* aIter, bool aNullable,
                     const char* aActorDescription, int32_t aProtocolTypeId)
{
    int32_t id;
    if (!IPC::ReadParam(aMessage, aIter, &id)) {
        ActorIdReadError(aActorDescription);
        return Nothing();
    }

    if (id == 1 || (id == 0 && !aNullable)) {
        BadActorIdError(aActorDescription);
        return Nothing();
    }

    if (id == 0) {
        return Some(static_cast<IProtocol*>(nullptr));
    }

    IProtocol* listener = this->Lookup(id);
    if (!listener) {
        ActorLookupError(aActorDescription);
        return Nothing();
    }

    if (listener->GetProtocolTypeId() != aProtocolTypeId) {
        MismatchedActorTypeError(aActorDescription);
        return Nothing();
    }

    return Some(listener);
}

int32_t
IProtocol::Register(IProtocol* aRouted)
{
  return Manager()->Register(aRouted);
}

int32_t
IProtocol::RegisterID(IProtocol* aRouted, int32_t aId)
{
  return Manager()->RegisterID(aRouted, aId);
}

IProtocol*
IProtocol::Lookup(int32_t aId)
{
  return Manager()->Lookup(aId);
}

void
IProtocol::Unregister(int32_t aId)
{
  if (mId == aId) {
    mId = kFreedActorId;
  }
  Manager()->Unregister(aId);
}

Shmem::SharedMemory*
IProtocol::CreateSharedMemory(size_t aSize,
                              SharedMemory::SharedMemoryType aType,
                              bool aUnsafe,
                              int32_t* aId)
{
  return Manager()->CreateSharedMemory(aSize, aType, aUnsafe, aId);
}

Shmem::SharedMemory*
IProtocol::LookupSharedMemory(int32_t aId)
{
  return Manager()->LookupSharedMemory(aId);
}

bool
IProtocol::IsTrackingSharedMemory(Shmem::SharedMemory* aSegment)
{
  return Manager()->IsTrackingSharedMemory(aSegment);
}

bool
IProtocol::DestroySharedMemory(Shmem& aShmem)
{
  return Manager()->DestroySharedMemory(aShmem);
}

ProcessId
IProtocol::OtherPid() const
{
  return Manager()->OtherPid();
}

void
IProtocol::FatalError(const char* const aErrorMsg) const
{
  HandleFatalError(ProtocolName(), aErrorMsg);
}

void
IProtocol::HandleFatalError(const char* aProtocolName, const char* aErrorMsg) const
{
  if (IProtocol* manager = Manager()) {
    manager->HandleFatalError(aProtocolName, aErrorMsg);
    return;
  }

  mozilla::ipc::FatalError(aProtocolName, aErrorMsg, mSide == ParentSide);
}

bool
IProtocol::AllocShmem(size_t aSize,
                      Shmem::SharedMemory::SharedMemoryType aType,
                      Shmem* aOutMem)
{
  Shmem::id_t id;
  Shmem::SharedMemory* rawmem(CreateSharedMemory(aSize, aType, false, &id));
  if (!rawmem) {
    return false;
  }

  *aOutMem = Shmem(Shmem::IHadBetterBeIPDLCodeCallingThis_OtherwiseIAmADoodyhead(), rawmem, id);
  return true;
}

bool
IProtocol::AllocUnsafeShmem(size_t aSize,
                            Shmem::SharedMemory::SharedMemoryType aType,
                            Shmem* aOutMem)
{
  Shmem::id_t id;
  Shmem::SharedMemory* rawmem(CreateSharedMemory(aSize, aType, true, &id));
  if (!rawmem) {
    return false;
  }

  *aOutMem = Shmem(Shmem::IHadBetterBeIPDLCodeCallingThis_OtherwiseIAmADoodyhead(), rawmem, id);
  return true;
}

bool
IProtocol::DeallocShmem(Shmem& aMem)
{
  bool ok = DestroySharedMemory(aMem);
#ifdef DEBUG
  if (!ok) {
    if (mSide == ChildSide) {
      FatalError("bad Shmem");
    } else {
      NS_WARNING("bad Shmem");
    }
    return false;
  }
#endif // DEBUG
  aMem.forget(Shmem::IHadBetterBeIPDLCodeCallingThis_OtherwiseIAmADoodyhead());
  return ok;
}

void
IProtocol::SetManager(IProtocol* aManager)
{
  MOZ_RELEASE_ASSERT(!mManager || mManager == aManager);
  mManager = aManager;
}

void
IProtocol::SetEventTargetForActor(IProtocol* aActor, nsIEventTarget* aEventTarget)
{
  // Make sure we have a manager for the internal method to access.
  aActor->SetManager(this);
  SetEventTargetForActorInternal(aActor, aEventTarget);
}

void
IProtocol::ReplaceEventTargetForActor(IProtocol* aActor,
                                      nsIEventTarget* aEventTarget)
{
  // Ensure the actor has been registered.
  MOZ_ASSERT(aActor->Manager());
  ReplaceEventTargetForActorInternal(aActor, aEventTarget);
}

void
IProtocol::SetEventTargetForActorInternal(IProtocol* aActor,
                                          nsIEventTarget* aEventTarget)
{
  Manager()->SetEventTargetForActorInternal(aActor, aEventTarget);
}

void
IProtocol::ReplaceEventTargetForActorInternal(IProtocol* aActor,
                                              nsIEventTarget* aEventTarget)
{
  Manager()->ReplaceEventTargetForActorInternal(aActor, aEventTarget);
}

nsIEventTarget*
IProtocol::GetActorEventTarget()
{
  // We should only call this function when this actor has been registered and
  // is not unregistered yet.
  MOZ_RELEASE_ASSERT(mId != kNullActorId && mId != kFreedActorId);
  RefPtr<nsIEventTarget> target = Manager()->GetActorEventTargetInternal(this);
  return target;
}

already_AddRefed<nsIEventTarget>
IProtocol::GetActorEventTargetInternal(IProtocol* aActor)
{
  return Manager()->GetActorEventTargetInternal(aActor);
}

IToplevelProtocol::IToplevelProtocol(ProtocolId aProtoId, Side aSide)
 : IProtocol(aSide),
   mMonitor("mozilla.ipc.IToplevelProtocol.mMonitor"),
   mProtocolId(aProtoId),
   mOtherPid(mozilla::ipc::kInvalidProcessId),
   mOtherPidState(ProcessIdState::eUnstarted),
   mLastRouteId(aSide == ParentSide ? kFreedActorId : kNullActorId),
   mLastShmemId(aSide == ParentSide ? kFreedActorId : kNullActorId),
   mEventTargetMutex("ProtocolEventTargetMutex")
{
}

IToplevelProtocol::~IToplevelProtocol()
{
  if (mTrans) {
    RefPtr<DeleteTask<Transport>> task = new DeleteTask<Transport>(mTrans.release());
    XRE_GetIOMessageLoop()->PostTask(task.forget());
  }
}

base::ProcessId
IToplevelProtocol::OtherPid() const
{
  base::ProcessId pid = OtherPidMaybeInvalid();
  MOZ_RELEASE_ASSERT(pid != kInvalidProcessId);
  return pid;
}

base::ProcessId
IToplevelProtocol::OtherPidMaybeInvalid() const
{
  MonitorAutoLock lock(mMonitor);

  if (mOtherPidState == ProcessIdState::eUnstarted) {
    // If you're asking for the pid of a process we haven't even tried to
    // start, you get an invalid pid back immediately.
    return kInvalidProcessId;
  }

  while (mOtherPidState < ProcessIdState::eReady) {
    lock.Wait();
  }
  MOZ_RELEASE_ASSERT(mOtherPidState == ProcessIdState::eReady);

  return mOtherPid;
}

void
IToplevelProtocol::SetOtherProcessId(base::ProcessId aOtherPid,
                                     ProcessIdState aState)
{
<<<<<<< HEAD
  // When recording an execution, all communication we do is forwarded from
  // the middleman to the parent process, so use its pid instead of the
  // middleman's pid.
  if (recordreplay::IsRecordingOrReplaying() &&
      aOtherPid == recordreplay::child::MiddlemanProcessId()) {
    mOtherPid = recordreplay::child::ParentProcessId();
  } else {
    mOtherPid = aOtherPid;
  }
=======
  MonitorAutoLock lock(mMonitor);
  mOtherPid = aOtherPid;
  mOtherPidState = aState;
  lock.NotifyAll();
>>>>>>> 3bcd829c
}

bool
IToplevelProtocol::TakeMinidump(nsIFile** aDump, uint32_t* aSequence)
{
  MOZ_RELEASE_ASSERT(GetSide() == ParentSide);
  return XRE_TakeMinidumpForChild(OtherPid(), aDump, aSequence);
}

bool
IToplevelProtocol::Open(mozilla::ipc::Transport* aTransport,
                        base::ProcessId aOtherPid,
                        MessageLoop* aThread,
                        mozilla::ipc::Side aSide)
{
  SetOtherProcessId(aOtherPid);
  return GetIPCChannel()->Open(aTransport, aThread, aSide);
}

bool
IToplevelProtocol::Open(MessageChannel* aChannel,
                        MessageLoop* aMessageLoop,
                        mozilla::ipc::Side aSide)
{
  SetOtherProcessId(base::GetCurrentProcId());
  return GetIPCChannel()->Open(aChannel, aMessageLoop->SerialEventTarget(), aSide);
}

bool
IToplevelProtocol::Open(MessageChannel* aChannel,
                        nsIEventTarget* aEventTarget,
                        mozilla::ipc::Side aSide)
{
  SetOtherProcessId(base::GetCurrentProcId());
  return GetIPCChannel()->Open(aChannel, aEventTarget, aSide);
}

bool
IToplevelProtocol::OpenWithAsyncPid(mozilla::ipc::Transport* aTransport,
                                    MessageLoop* aThread,
                                    mozilla::ipc::Side aSide)
{
  return GetIPCChannel()->Open(aTransport, aThread, aSide);
}

void
IToplevelProtocol::Close()
{
  GetIPCChannel()->Close();
}

void
IToplevelProtocol::SetReplyTimeoutMs(int32_t aTimeoutMs)
{
  GetIPCChannel()->SetReplyTimeoutMs(aTimeoutMs);
}

bool
IToplevelProtocol::IsOnCxxStack() const
{
  return GetIPCChannel()->IsOnCxxStack();
}

int32_t
IToplevelProtocol::Register(IProtocol* aRouted)
{
  if (aRouted->Id() != kNullActorId && aRouted->Id() != kFreedActorId) {
    // If there's already an ID, just return that.
    return aRouted->Id();
  }
  int32_t id = GetSide() == ParentSide ? ++mLastRouteId : --mLastRouteId;
  mActorMap.AddWithID(aRouted, id);
  aRouted->SetId(id);

  // Inherit our event target from our manager.
  if (IProtocol* manager = aRouted->Manager()) {
    MutexAutoLock lock(mEventTargetMutex);
    if (nsCOMPtr<nsIEventTarget> target = mEventTargetMap.Lookup(manager->Id())) {
      mEventTargetMap.AddWithID(target, id);
    }
  }

  return id;
}

int32_t
IToplevelProtocol::RegisterID(IProtocol* aRouted,
                              int32_t aId)
{
  mActorMap.AddWithID(aRouted, aId);
  aRouted->SetId(aId);
  return aId;
}

IProtocol*
IToplevelProtocol::Lookup(int32_t aId)
{
  return mActorMap.Lookup(aId);
}

void
IToplevelProtocol::Unregister(int32_t aId)
{
  mActorMap.Remove(aId);

  MutexAutoLock lock(mEventTargetMutex);
  mEventTargetMap.RemoveIfPresent(aId);
}

Shmem::SharedMemory*
IToplevelProtocol::CreateSharedMemory(size_t aSize,
                                      Shmem::SharedMemory::SharedMemoryType aType,
                                      bool aUnsafe,
                                      Shmem::id_t* aId)
{
  RefPtr<Shmem::SharedMemory> segment(
    Shmem::Alloc(Shmem::IHadBetterBeIPDLCodeCallingThis_OtherwiseIAmADoodyhead(), aSize, aType, aUnsafe));
  if (!segment) {
    return nullptr;
  }
  int32_t id = GetSide() == ParentSide ? ++mLastShmemId : --mLastShmemId;
  Shmem shmem(
    Shmem::IHadBetterBeIPDLCodeCallingThis_OtherwiseIAmADoodyhead(),
    segment.get(),
    id);

  base::ProcessId pid =
#ifdef ANDROID
    // We use OtherPidMaybeInvalid() because on Android this method is actually
    // called on an unconnected protocol, but Android's shared memory
    // implementation doesn't actually use the PID.
    OtherPidMaybeInvalid();
#else
    OtherPid();
#endif

  Message* descriptor = shmem.ShareTo(
    Shmem::IHadBetterBeIPDLCodeCallingThis_OtherwiseIAmADoodyhead(), pid, MSG_ROUTING_CONTROL);
  if (!descriptor) {
    return nullptr;
  }
  Unused << GetIPCChannel()->Send(descriptor);

  *aId = shmem.Id(Shmem::IHadBetterBeIPDLCodeCallingThis_OtherwiseIAmADoodyhead());
  Shmem::SharedMemory* rawSegment = segment.get();
  mShmemMap.AddWithID(segment.forget().take(), *aId);
  return rawSegment;
}

Shmem::SharedMemory*
IToplevelProtocol::LookupSharedMemory(Shmem::id_t aId)
{
  return mShmemMap.Lookup(aId);
}

bool
IToplevelProtocol::IsTrackingSharedMemory(Shmem::SharedMemory* segment)
{
  return mShmemMap.HasData(segment);
}

bool
IToplevelProtocol::DestroySharedMemory(Shmem& shmem)
{
  Shmem::id_t aId = shmem.Id(Shmem::IHadBetterBeIPDLCodeCallingThis_OtherwiseIAmADoodyhead());
  Shmem::SharedMemory* segment = LookupSharedMemory(aId);
  if (!segment) {
    return false;
  }

  Message* descriptor = shmem.UnshareFrom(
    Shmem::IHadBetterBeIPDLCodeCallingThis_OtherwiseIAmADoodyhead(), MSG_ROUTING_CONTROL);

  mShmemMap.Remove(aId);
  Shmem::Dealloc(Shmem::IHadBetterBeIPDLCodeCallingThis_OtherwiseIAmADoodyhead(), segment);

  if (!GetIPCChannel()->CanSend()) {
    delete descriptor;
    return true;
  }

  return descriptor && GetIPCChannel()->Send(descriptor);
}

void
IToplevelProtocol::DeallocShmems()
{
  for (IDMap<SharedMemory*>::const_iterator cit = mShmemMap.begin(); cit != mShmemMap.end(); ++cit) {
    Shmem::Dealloc(Shmem::IHadBetterBeIPDLCodeCallingThis_OtherwiseIAmADoodyhead(), cit->second);
  }
  mShmemMap.Clear();
}

bool
IToplevelProtocol::ShmemCreated(const Message& aMsg)
{
  Shmem::id_t id;
  RefPtr<Shmem::SharedMemory> rawmem(Shmem::OpenExisting(Shmem::IHadBetterBeIPDLCodeCallingThis_OtherwiseIAmADoodyhead(), aMsg, &id, true));
  if (!rawmem) {
    return false;
  }
  mShmemMap.AddWithID(rawmem.forget().take(), id);
  return true;
}

bool
IToplevelProtocol::ShmemDestroyed(const Message& aMsg)
{
  Shmem::id_t id;
  PickleIterator iter = PickleIterator(aMsg);
  if (!IPC::ReadParam(&aMsg, &iter, &id)) {
    return false;
  }
  aMsg.EndRead(iter);

  Shmem::SharedMemory* rawmem = LookupSharedMemory(id);
  if (rawmem) {
    mShmemMap.Remove(id);
    Shmem::Dealloc(Shmem::IHadBetterBeIPDLCodeCallingThis_OtherwiseIAmADoodyhead(), rawmem);
  }
  return true;
}

already_AddRefed<nsIEventTarget>
IToplevelProtocol::GetMessageEventTarget(const Message& aMsg)
{
  int32_t route = aMsg.routing_id();

  Maybe<MutexAutoLock> lock;
  lock.emplace(mEventTargetMutex);

  nsCOMPtr<nsIEventTarget> target = mEventTargetMap.Lookup(route);

  if (aMsg.is_constructor()) {
    ActorHandle handle;
    PickleIterator iter = PickleIterator(aMsg);
    if (!IPC::ReadParam(&aMsg, &iter, &handle)) {
      return nullptr;
    }

    // Normally a new actor inherits its event target from its manager. If the
    // manager has no event target, we give the subclass a chance to make a new
    // one.
    if (!target) {
      MutexAutoUnlock unlock(mEventTargetMutex);
      target = GetConstructedEventTarget(aMsg);
    }

    mEventTargetMap.AddWithID(target, handle.mId);
  } else if (!target) {
    // We don't need the lock after this point.
    lock.reset();

    target = GetSpecificMessageEventTarget(aMsg);
  }

  return target.forget();
}

already_AddRefed<nsIEventTarget>
IToplevelProtocol::GetActorEventTargetInternal(IProtocol* aActor)
{
  MOZ_RELEASE_ASSERT(aActor->Id() != kNullActorId && aActor->Id() != kFreedActorId);

  MutexAutoLock lock(mEventTargetMutex);
  nsCOMPtr<nsIEventTarget> target = mEventTargetMap.Lookup(aActor->Id());
  return target.forget();
}

already_AddRefed<nsIEventTarget>
IToplevelProtocol::GetActorEventTarget(IProtocol* aActor)
{
  return GetActorEventTargetInternal(aActor);
}

nsIEventTarget*
IToplevelProtocol::GetActorEventTarget()
{
  // The EventTarget of a ToplevelProtocol shall never be set.
  return nullptr;
}

void
IToplevelProtocol::SetEventTargetForActorInternal(IProtocol* aActor,
                                                  nsIEventTarget* aEventTarget)
{
  // The EventTarget of a ToplevelProtocol shall never be set.
  MOZ_RELEASE_ASSERT(aActor != this);

  // We should only call this function on actors that haven't been used for IPC
  // code yet. Otherwise we'll be posting stuff to the wrong event target before
  // we're called.
  MOZ_RELEASE_ASSERT(aActor->Id() == kNullActorId || aActor->Id() == kFreedActorId);

  // Register the actor early. When it's registered again, it will keep the same
  // ID.
  int32_t id = Register(aActor);
  aActor->SetId(id);

  MutexAutoLock lock(mEventTargetMutex);
  mEventTargetMap.AddWithID(aEventTarget, id);
}

void
IToplevelProtocol::ReplaceEventTargetForActorInternal(
  IProtocol* aActor,
  nsIEventTarget* aEventTarget)
{
  // The EventTarget of a ToplevelProtocol shall never be set.
  MOZ_RELEASE_ASSERT(aActor != this);

  int32_t id = aActor->Id();
  // The ID of the actor should have existed.
  MOZ_RELEASE_ASSERT(id!= kNullActorId && id!= kFreedActorId);

  MutexAutoLock lock(mEventTargetMutex);
  mEventTargetMap.ReplaceWithID(aEventTarget, id);
}

} // namespace ipc
} // namespace mozilla<|MERGE_RESOLUTION|>--- conflicted
+++ resolved
@@ -628,7 +628,7 @@
 IToplevelProtocol::SetOtherProcessId(base::ProcessId aOtherPid,
                                      ProcessIdState aState)
 {
-<<<<<<< HEAD
+  MonitorAutoLock lock(mMonitor);
   // When recording an execution, all communication we do is forwarded from
   // the middleman to the parent process, so use its pid instead of the
   // middleman's pid.
@@ -638,12 +638,8 @@
   } else {
     mOtherPid = aOtherPid;
   }
-=======
-  MonitorAutoLock lock(mMonitor);
-  mOtherPid = aOtherPid;
   mOtherPidState = aState;
   lock.NotifyAll();
->>>>>>> 3bcd829c
 }
 
 bool
