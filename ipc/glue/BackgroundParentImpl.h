--- conflicted
+++ resolved
@@ -63,8 +63,6 @@
   virtual mozilla::ipc::IPCResult
   RecvFlushPendingFileDeletions() override;
 
-<<<<<<< HEAD
-=======
   virtual PBackgroundSDBConnectionParent*
   AllocPBackgroundSDBConnectionParent(const PrincipalInfo& aPrincipalInfo)
                                       override;
@@ -79,7 +77,6 @@
   DeallocPBackgroundSDBConnectionParent(PBackgroundSDBConnectionParent* aActor)
                                         override;
 
->>>>>>> 94e37e71
   virtual PBackgroundLocalStorageCacheParent*
   AllocPBackgroundLocalStorageCacheParent(const PrincipalInfo& aPrincipalInfo,
                                           const nsCString& aOriginKey,
