/* -*- Mode: C++; tab-width: 8; indent-tabs-mode: nil; c-basic-offset: 2 -*- */
/* vim: set ts=8 sts=2 et sw=2 tw=80: */
/* This Source Code Form is subject to the terms of the Mozilla Public
 * License, v. 2.0. If a copy of the MPL was not distributed with this file,
 * You can obtain one at http://mozilla.org/MPL/2.0/. */

#ifndef mozilla_ipc_backgroundchildimpl_h__
#define mozilla_ipc_backgroundchildimpl_h__

#include "mozilla/Attributes.h"
#include "mozilla/ipc/PBackgroundChild.h"
#include "nsAutoPtr.h"

namespace mozilla {
namespace dom {

class IDBFileHandle;

namespace indexedDB {

class ThreadLocal;

} // namespace indexedDB
} // namespace dom

namespace ipc {

// Instances of this class should never be created directly. This class is meant
// to be inherited in BackgroundImpl.
class BackgroundChildImpl : public PBackgroundChild
{
public:
  class ThreadLocal;

  // Get the ThreadLocal for the current thread if
  // BackgroundChild::GetOrCreateForCurrentThread() has been called and true was
  // returned (e.g. a valid PBackgroundChild actor has been created or is in the
  // process of being created). Otherwise this function returns null.
  // This functions is implemented in BackgroundImpl.cpp.
  static ThreadLocal*
  GetThreadLocalForCurrentThread();

protected:
  BackgroundChildImpl();
  virtual ~BackgroundChildImpl();

  virtual void
  ProcessingError(Result aCode, const char* aReason) override;

  virtual void
  ActorDestroy(ActorDestroyReason aWhy) override;

  virtual PBackgroundTestChild*
  AllocPBackgroundTestChild(const nsCString& aTestArg) override;

  virtual bool
  DeallocPBackgroundTestChild(PBackgroundTestChild* aActor) override;

  virtual PBackgroundIDBFactoryChild*
  AllocPBackgroundIDBFactoryChild(const LoggingInfo& aLoggingInfo) override;

  virtual bool
  DeallocPBackgroundIDBFactoryChild(PBackgroundIDBFactoryChild* aActor)
                                    override;

  virtual PBackgroundIndexedDBUtilsChild*
  AllocPBackgroundIndexedDBUtilsChild() override;

  virtual bool
  DeallocPBackgroundIndexedDBUtilsChild(PBackgroundIndexedDBUtilsChild* aActor)
                                        override;

<<<<<<< HEAD
=======
  virtual PBackgroundSDBConnectionChild*
  AllocPBackgroundSDBConnectionChild(const PrincipalInfo& aPrincipalInfo)
                                     override;

  virtual bool
  DeallocPBackgroundSDBConnectionChild(PBackgroundSDBConnectionChild* aActor)
                                       override;

>>>>>>> 94e37e71
  virtual PBackgroundLocalStorageCacheChild*
  AllocPBackgroundLocalStorageCacheChild(const PrincipalInfo& aPrincipalInfo,
                                         const nsCString& aOriginKey,
                                         const uint32_t& aPrivateBrowsingId)
                                         override;

  virtual bool
  DeallocPBackgroundLocalStorageCacheChild(
                                       PBackgroundLocalStorageCacheChild* aActor)
                                       override;

  virtual PBackgroundStorageChild*
  AllocPBackgroundStorageChild(const nsString& aProfilePath) override;

  virtual bool
  DeallocPBackgroundStorageChild(PBackgroundStorageChild* aActor) override;

  virtual PPendingIPCBlobChild*
  AllocPPendingIPCBlobChild(const IPCBlob& aBlob) override;

  virtual bool
  DeallocPPendingIPCBlobChild(PPendingIPCBlobChild* aActor) override;

  virtual PIPCBlobInputStreamChild*
  AllocPIPCBlobInputStreamChild(const nsID& aID,
                                const uint64_t& aSize) override;

  virtual bool
  DeallocPIPCBlobInputStreamChild(PIPCBlobInputStreamChild* aActor) override;

  virtual PTemporaryIPCBlobChild*
  AllocPTemporaryIPCBlobChild() override;

  virtual bool
  DeallocPTemporaryIPCBlobChild(PTemporaryIPCBlobChild* aActor) override;

  virtual PFileDescriptorSetChild*
  AllocPFileDescriptorSetChild(const FileDescriptor& aFileDescriptor)
                               override;

  virtual bool
  DeallocPFileDescriptorSetChild(PFileDescriptorSetChild* aActor) override;

  virtual PCamerasChild*
  AllocPCamerasChild() override;

  virtual bool
  DeallocPCamerasChild(PCamerasChild* aActor) override;

  virtual PVsyncChild*
  AllocPVsyncChild() override;

  virtual bool
  DeallocPVsyncChild(PVsyncChild* aActor) override;

  virtual PUDPSocketChild*
  AllocPUDPSocketChild(const OptionalPrincipalInfo& aPrincipalInfo,
                       const nsCString& aFilter) override;
  virtual bool
  DeallocPUDPSocketChild(PUDPSocketChild* aActor) override;

  virtual PBroadcastChannelChild*
  AllocPBroadcastChannelChild(const PrincipalInfo& aPrincipalInfo,
                              const nsCString& aOrigin,
                              const nsString& aChannel) override;

  virtual bool
  DeallocPBroadcastChannelChild(PBroadcastChannelChild* aActor) override;

  virtual PServiceWorkerManagerChild*
  AllocPServiceWorkerManagerChild() override;

  virtual bool
  DeallocPServiceWorkerManagerChild(PServiceWorkerManagerChild* aActor) override;

  virtual dom::cache::PCacheStorageChild*
  AllocPCacheStorageChild(const dom::cache::Namespace& aNamespace,
                          const PrincipalInfo& aPrincipalInfo) override;

  virtual bool
  DeallocPCacheStorageChild(dom::cache::PCacheStorageChild* aActor) override;

  virtual dom::cache::PCacheChild* AllocPCacheChild() override;

  virtual bool
  DeallocPCacheChild(dom::cache::PCacheChild* aActor) override;

  virtual dom::cache::PCacheStreamControlChild*
  AllocPCacheStreamControlChild() override;

  virtual bool
  DeallocPCacheStreamControlChild(dom::cache::PCacheStreamControlChild* aActor) override;

  virtual PMessagePortChild*
  AllocPMessagePortChild(const nsID& aUUID, const nsID& aDestinationUUID,
                         const uint32_t& aSequenceID) override;

  virtual bool
  DeallocPMessagePortChild(PMessagePortChild* aActor) override;

  virtual PChildToParentStreamChild*
  AllocPChildToParentStreamChild() override;

  virtual bool
  DeallocPChildToParentStreamChild(PChildToParentStreamChild* aActor) override;

  virtual PParentToChildStreamChild*
  AllocPParentToChildStreamChild() override;

  virtual bool
  DeallocPParentToChildStreamChild(PParentToChildStreamChild* aActor) override;

  virtual PAsmJSCacheEntryChild*
  AllocPAsmJSCacheEntryChild(const dom::asmjscache::OpenMode& aOpenMode,
                             const dom::asmjscache::WriteParams& aWriteParams,
                             const PrincipalInfo& aPrincipalInfo) override;

  virtual bool
  DeallocPAsmJSCacheEntryChild(PAsmJSCacheEntryChild* aActor) override;

  virtual PQuotaChild*
  AllocPQuotaChild() override;

  virtual bool
  DeallocPQuotaChild(PQuotaChild* aActor) override;

  virtual PFileSystemRequestChild*
  AllocPFileSystemRequestChild(const FileSystemParams&) override;

  virtual bool
  DeallocPFileSystemRequestChild(PFileSystemRequestChild*) override;

  // Gamepad API Background IPC
  virtual PGamepadEventChannelChild*
  AllocPGamepadEventChannelChild() override;

  virtual bool
  DeallocPGamepadEventChannelChild(PGamepadEventChannelChild* aActor) override;

  virtual PGamepadTestChannelChild*
  AllocPGamepadTestChannelChild() override;

  virtual bool
  DeallocPGamepadTestChannelChild(PGamepadTestChannelChild* aActor) override;

  virtual PClientManagerChild*
  AllocPClientManagerChild() override;

  virtual bool
  DeallocPClientManagerChild(PClientManagerChild* aActor) override;

#ifdef EARLY_BETA_OR_EARLIER
  virtual void
  OnChannelReceivedMessage(const Message& aMsg) override;
#endif

  virtual PWebAuthnTransactionChild*
  AllocPWebAuthnTransactionChild() override;

  virtual bool
  DeallocPWebAuthnTransactionChild(PWebAuthnTransactionChild* aActor) override;

  virtual PHttpBackgroundChannelChild*
  AllocPHttpBackgroundChannelChild(const uint64_t& aChannelId) override;

  virtual bool
  DeallocPHttpBackgroundChannelChild(PHttpBackgroundChannelChild* aActor) override;

  bool
  GetMessageSchedulerGroups(const Message& aMsg, SchedulerGroupSet& aGroups) override;

  virtual PMIDIPortChild* AllocPMIDIPortChild(const MIDIPortInfo& aPortInfo,
                                              const bool& aSysexEnabled) override;
  virtual bool DeallocPMIDIPortChild(PMIDIPortChild*) override;

  virtual PMIDIManagerChild* AllocPMIDIManagerChild() override;
  virtual bool DeallocPMIDIManagerChild(PMIDIManagerChild*) override;

  virtual PServiceWorkerChild*
  AllocPServiceWorkerChild(const IPCServiceWorkerDescriptor&) override;

  virtual bool
  DeallocPServiceWorkerChild(PServiceWorkerChild*) override;

  virtual PServiceWorkerContainerChild*
  AllocPServiceWorkerContainerChild() override;

  virtual bool
  DeallocPServiceWorkerContainerChild(PServiceWorkerContainerChild*) override;

  virtual PServiceWorkerRegistrationChild*
  AllocPServiceWorkerRegistrationChild(const IPCServiceWorkerRegistrationDescriptor&) override;

  virtual bool
  DeallocPServiceWorkerRegistrationChild(PServiceWorkerRegistrationChild*) override;
};

class BackgroundChildImpl::ThreadLocal final
{
  friend class nsAutoPtr<ThreadLocal>;

public:
  nsAutoPtr<mozilla::dom::indexedDB::ThreadLocal> mIndexedDBThreadLocal;
  mozilla::dom::IDBFileHandle* mCurrentFileHandle;

public:
  ThreadLocal();

private:
  // Only destroyed by nsAutoPtr<ThreadLocal>.
  ~ThreadLocal();
};

} // namespace ipc
} // namespace mozilla

#endif // mozilla_ipc_backgroundchildimpl_h__<|MERGE_RESOLUTION|>--- conflicted
+++ resolved
@@ -70,8 +70,6 @@
   DeallocPBackgroundIndexedDBUtilsChild(PBackgroundIndexedDBUtilsChild* aActor)
                                         override;
 
-<<<<<<< HEAD
-=======
   virtual PBackgroundSDBConnectionChild*
   AllocPBackgroundSDBConnectionChild(const PrincipalInfo& aPrincipalInfo)
                                      override;
@@ -80,7 +78,6 @@
   DeallocPBackgroundSDBConnectionChild(PBackgroundSDBConnectionChild* aActor)
                                        override;
 
->>>>>>> 94e37e71
   virtual PBackgroundLocalStorageCacheChild*
   AllocPBackgroundLocalStorageCacheChild(const PrincipalInfo& aPrincipalInfo,
                                          const nsCString& aOriginKey,
