# This Source Code Form is subject to the terms of the Mozilla Public
# License, v. 2.0. If a copy of the MPL was not distributed with this file,
# You can obtain one at http://mozilla.org/MPL/2.0/.

import os
import sys
import tempfile
import shutil
import zipfile
import tarfile
import subprocess
import mozpack.path as mozpath
from application_ini import get_application_ini_value
from mozbuild.util import ensureParentDir


def repackage_mar(topsrcdir, package, mar, output):
    if not zipfile.is_zipfile(package) and not tarfile.is_tarfile(package):
<<<<<<< HEAD
        raise Exception("Package file %s is not a valid .zip file." % package)
=======
        raise Exception("Package file %s is not a valid .zip or .tar file." % package)
>>>>>>> e1989001

    ensureParentDir(output)
    tmpdir = tempfile.mkdtemp()
    try:
        if zipfile.is_zipfile(package):
            z = zipfile.ZipFile(package)
            z.extractall(tmpdir)
            filelist = z.namelist()
            z.close()
        else:
            z = tarfile.open(package)
            z.extractall(tmpdir)
            filelist = z.getnames()
            z.close()

        toplevel_dirs = set([mozpath.split(f)[0] for f in filelist])
<<<<<<< HEAD
        if not zipfile.is_zipfile(package):
            excluded_stuff = set([' ', '.background', '.DS_Store', '.VolumeIcon.icns'])
            toplevel_dirs = toplevel_dirs - excluded_stuff
=======
        excluded_stuff = set([' ', '.background', '.DS_Store', '.VolumeIcon.icns'])
        toplevel_dirs = toplevel_dirs - excluded_stuff
>>>>>>> e1989001
        # Make sure the .zip file just contains a directory like 'firefox/' at
        # the top, and find out what it is called.
        if len(toplevel_dirs) != 1:
            raise Exception("Package file is expected to have a single top-level directory"
                            "(eg: 'firefox'), not: %s" % toplevel_dirs)
        ffxdir = mozpath.join(tmpdir, toplevel_dirs.pop())

        make_full_update = mozpath.join(topsrcdir, 'tools/update-packaging/make_full_update.sh')

        env = os.environ.copy()
        env['MOZ_FULL_PRODUCT_VERSION'] = get_application_ini_value(tmpdir, 'App', 'Version')
        env['MAR'] = mozpath.normpath(mar)
        # Ensure mar is executable
        os.chmod(env['MAR'], 0755)

        cmd = [make_full_update, output, ffxdir]
        if sys.platform == 'win32':
            # make_full_update.sh is a bash script, and Windows needs to
            # explicitly call out the shell to execute the script from Python.
            cmd.insert(0, env['MOZILLABUILD'] + '/msys/bin/bash.exe')
        subprocess.check_call(cmd, env=env)

    finally:
        shutil.rmtree(tmpdir)<|MERGE_RESOLUTION|>--- conflicted
+++ resolved
@@ -16,11 +16,7 @@
 
 def repackage_mar(topsrcdir, package, mar, output):
     if not zipfile.is_zipfile(package) and not tarfile.is_tarfile(package):
-<<<<<<< HEAD
-        raise Exception("Package file %s is not a valid .zip file." % package)
-=======
         raise Exception("Package file %s is not a valid .zip or .tar file." % package)
->>>>>>> e1989001
 
     ensureParentDir(output)
     tmpdir = tempfile.mkdtemp()
@@ -37,14 +33,8 @@
             z.close()
 
         toplevel_dirs = set([mozpath.split(f)[0] for f in filelist])
-<<<<<<< HEAD
-        if not zipfile.is_zipfile(package):
-            excluded_stuff = set([' ', '.background', '.DS_Store', '.VolumeIcon.icns'])
-            toplevel_dirs = toplevel_dirs - excluded_stuff
-=======
         excluded_stuff = set([' ', '.background', '.DS_Store', '.VolumeIcon.icns'])
         toplevel_dirs = toplevel_dirs - excluded_stuff
->>>>>>> e1989001
         # Make sure the .zip file just contains a directory like 'firefox/' at
         # the top, and find out what it is called.
         if len(toplevel_dirs) != 1:
@@ -57,8 +47,6 @@
         env = os.environ.copy()
         env['MOZ_FULL_PRODUCT_VERSION'] = get_application_ini_value(tmpdir, 'App', 'Version')
         env['MAR'] = mozpath.normpath(mar)
-        # Ensure mar is executable
-        os.chmod(env['MAR'], 0755)
 
         cmd = [make_full_update, output, ffxdir]
         if sys.platform == 'win32':
