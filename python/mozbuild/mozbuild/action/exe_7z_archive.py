--- conflicted
+++ resolved
@@ -12,39 +12,21 @@
 import mozpack.path as mozpath
 
 def archive_exe(pkg_dir, tagfile, sfx_package, package):
-    def zip_package(pkg_dir, tmpdir):
-        if pkg_dir:
-            shutil.move(pkg_dir, 'core')
-        try:
-            subprocess.check_call(['7z', 'a', '-r', '-t7z', mozpath.join(tmpdir, 'app.7z'), '-mx', '-m0=BCJ2', '-m1=LZMA:d25', '-m2=LZMA:d19', '-m3=LZMA:d19', '-mb0:1', '-mb0s1:2', '-mb0s2:3'])
-        finally:
-            if pkg_dir:
-                shutil.move('core', pkg_dir)
-
     tmpdir = tempfile.mkdtemp(prefix='tmp')
     try:
-<<<<<<< HEAD
-        subprocess.check_call(['upx', '--best', '-o', mozpath.join(tmpdir, '7zSD.sfx'), sfx_package])
-
-        zip_package(pkg_dir, tmpdir)
-=======
         if pkg_dir:
             shutil.move(pkg_dir, 'core')
         subprocess.check_call(['upx', '--best', '-o', mozpath.join(tmpdir, '7zSD.sfx'), sfx_package])
 
         subprocess.check_call(['7z', 'a', '-r', '-t7z', mozpath.join(tmpdir, 'app.7z'), '-mx', '-m0=BCJ2', '-m1=LZMA:d25', '-m2=LZMA:d19', '-m3=LZMA:d19', '-mb0:1', '-mb0s1:2', '-mb0s2:3'])
->>>>>>> 20d16dad
 
         with open(package, 'wb') as o:
             for i in [mozpath.join(tmpdir, '7zSD.sfx'), tagfile, mozpath.join(tmpdir, 'app.7z')]:
                 shutil.copyfileobj(open(i, 'rb'), o)
         os.chmod(package, 0755)
     finally:
-<<<<<<< HEAD
-=======
         if pkg_dir:
             shutil.move('core', pkg_dir)
->>>>>>> 20d16dad
         shutil.rmtree(tmpdir)
 
 def main(args):
