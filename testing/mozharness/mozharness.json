--- conflicted
+++ resolved
@@ -1,8 +1,4 @@
 {
     "repo": "https://hg.mozilla.org/build/mozharness",
-<<<<<<< HEAD
-    "revision": "default"
-=======
     "revision": "0230a275037f"
->>>>>>> 2a7843e7
 }