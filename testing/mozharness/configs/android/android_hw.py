# mozharness configuration for Android hardware unit tests
#
# This configuration should be combined with suite definitions and other
# mozharness configuration from android_common.py, or similar.

config = {
    "robocop_package_name": "org.mozilla.roboexample.test",
    "marionette_address": "%(device_ip)s:2828",
    "exes": {},
    "env": {
        "DISPLAY": ":0.0",
        "PATH": "%(PATH)s",
        "MINIDUMP_SAVEPATH": "%(abs_work_dir)s/../minidumps"
    },
    "default_actions": [
        'clobber',
        'download-and-extract',
        'create-virtualenv',
        'verify-device',
        'install',
        'run-tests',
    ],
    # from android_common.py
    "download_tooltool": True,
    "download_minidump_stackwalk": True,
<<<<<<< HEAD
    # hostutils_manifest_path is relative to branch's root in hg.mozilla.org.
    "hostutils_manifest_path": "testing/config/tooltool-manifests/linux64/hostutils.manifest",
    "tooltool_cache": "/builds/worker/tooltool_cache",
=======
    "minidump_stackwalk_path": "linux64-minidump_stackwalk",
>>>>>>> 94e37e71
    "tooltool_servers": ['https://tooltool.mozilla-releng.net/'],
    # minidump_tooltool_manifest_path is relative to workspace/build/tests/
    "minidump_tooltool_manifest_path": "config/tooltool-manifests/linux64/releng.manifest",
    "xpcshell_extra": "--remoteTestRoot=/data/local/tests",
}<|MERGE_RESOLUTION|>--- conflicted
+++ resolved
@@ -23,13 +23,7 @@
     # from android_common.py
     "download_tooltool": True,
     "download_minidump_stackwalk": True,
-<<<<<<< HEAD
-    # hostutils_manifest_path is relative to branch's root in hg.mozilla.org.
-    "hostutils_manifest_path": "testing/config/tooltool-manifests/linux64/hostutils.manifest",
-    "tooltool_cache": "/builds/worker/tooltool_cache",
-=======
     "minidump_stackwalk_path": "linux64-minidump_stackwalk",
->>>>>>> 94e37e71
     "tooltool_servers": ['https://tooltool.mozilla-releng.net/'],
     # minidump_tooltool_manifest_path is relative to workspace/build/tests/
     "minidump_tooltool_manifest_path": "config/tooltool-manifests/linux64/releng.manifest",
