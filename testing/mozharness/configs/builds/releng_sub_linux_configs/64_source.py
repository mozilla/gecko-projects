config = {
<<<<<<< HEAD
    'default_actions': [
        'clobber',
        'package-source',
    ],
=======
    'default_actions': ['package-source'],
>>>>>>> 24ef5181
    'objdir': 'obj-firefox',
    'stage_platform': 'source',  # Not used, but required by the script
    'buildbot_json_path': 'buildprops.json',
    'app_ini_path': 'FAKE',  # Not used, but required by the script
    'env': {
        'HG_SHARE_BASE_DIR': '/builds/hg-shared',
        'TINDERBOX_OUTPUT': '1',
        'LC_ALL': 'C',
    },
    'src_mozconfig': 'browser/config/mozconfigs/linux64/source',
}<|MERGE_RESOLUTION|>--- conflicted
+++ resolved
@@ -1,12 +1,5 @@
 config = {
-<<<<<<< HEAD
-    'default_actions': [
-        'clobber',
-        'package-source',
-    ],
-=======
     'default_actions': ['package-source'],
->>>>>>> 24ef5181
     'objdir': 'obj-firefox',
     'stage_platform': 'source',  # Not used, but required by the script
     'buildbot_json_path': 'buildprops.json',
