--- conflicted
+++ resolved
@@ -320,7 +320,9 @@
             },
         },
     },
-<<<<<<< HEAD
+    'larch': {
+        'stage_server': 'upload.ffxbld.productdelivery.prod.mozaws.net',
+    },
     'maple': {
         'platform_overrides': {
             'linux-devedition': {
@@ -346,10 +348,4 @@
     'pine': {
         'stage_server': 'upload.ffxbld.productdelivery.prod.mozaws.net',
     },
-=======
-    'larch': {},
-    # 'maple': {},
-    'oak': {},
-    'pine': {},
->>>>>>> 47cb3529
 }