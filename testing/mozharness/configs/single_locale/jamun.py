--- conflicted
+++ resolved
@@ -3,12 +3,7 @@
 config = {
     "nightly_build": True,
     "branch": "jamun",
-<<<<<<< HEAD
-    "en_us_binary_url": "http://archive.mozilla.org/pub/firefox/nightly/latest-mozilla-central",
-    "update_channel": "esr-jamun",
-=======
     "update_channel": "nightly-jamun",
->>>>>>> 03b5c517
 
     # l10n
     "hg_l10n_base": "https://hg.mozilla.org/l10n-central",
