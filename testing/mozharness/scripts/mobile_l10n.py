--- conflicted
+++ resolved
@@ -480,11 +480,7 @@
         # on try we want the source we already have, otherwise update to the
         # same as the en-US binary
         if self.config.get("update_gecko_source_to_enUS", True):
-<<<<<<< HEAD
-            revision = self.query_enUS_revision()
-=======
             revision = self._query_enUS_revision()
->>>>>>> d007d5a3
             if not revision:
                 self.fatal("Can't determine revision!")
             hg = self.query_exe("hg")
