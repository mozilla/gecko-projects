--- conflicted
+++ resolved
@@ -57,10 +57,6 @@
                             require_config_file=False,
                             config={
                                 "virtualenv_modules": [
-<<<<<<< HEAD
-                                    "pip",
-=======
->>>>>>> 0917b147
                                     "boto",
                                 ],
                                 "virtualenv_path": "venv",
