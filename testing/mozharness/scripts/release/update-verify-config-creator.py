from distutils.version import LooseVersion
import json
import math
import os
import pprint
import re
import sys
from urlparse import urljoin


sys.path.insert(1, os.path.dirname(os.path.dirname(sys.path[0])))

from mozharness.base.log import DEBUG, INFO, FATAL
from mozharness.base.script import BaseScript


def is_triangualar(x):
    """Check if a number is triangular (0, 1, 3, 6, 10, 15, ...)
    see: https://en.wikipedia.org/wiki/Triangular_number#Triangular_roots_and_tests_for_triangular_numbers # noqa

    >>> is_triangualar(0)
    True
    >>> is_triangualar(1)
    True
    >>> is_triangualar(2)
    False
    >>> is_triangualar(3)
    True
    >>> is_triangualar(4)
    False
    >>> all(is_triangualar(x) for x in [0, 1, 3, 6, 10, 15, 21, 28, 36, 45, 55, 66, 78, 91, 105])
    True
    >>> all(not is_triangualar(x) for x in [4, 5, 8, 9, 11, 17, 25, 29, 39, 44, 59, 61, 72, 98, 112])
    True
    """
    n = (math.sqrt(8*x + 1) - 1)/2
    return n == int(n)


class UpdateVerifyConfigCreator(BaseScript):
    config_options = [
        [["--product"], {
            "dest": "product",
            "help": "Product being tested, as used in the update URL and filenames. Eg: firefox",
        }],
        [["--stage-product"], {
            "dest": "stage_product",
            "help": "Product being tested, as used in stage directories and ship it"
                    "If not passed this is assumed to be the same as product."
        }],
        [["--app-name"], {
            "dest": "app_name",
            "help": "App name being tested. Eg: browser",
        }],
        [["--branch-prefix"], {
            "dest": "branch_prefix",
            "help": "Prefix of release branch names. Eg: mozilla, comm",
        }],
        [["--channel"], {
            "dest": "channel",
            "help": "Channel to run update verify against",
        }],
        [["--aus-server"], {
            "dest": "aus_server",
            "default": "https://aus5.mozilla.org",
            "help": "AUS server to run update verify against",
        }],
        [["--to-version"], {
            "dest": "to_version",
            "help": "The version of the release being updated to. Eg: 59.0b5",
        }],
        [["--to-app-version"], {
            "dest": "to_app_version",
            "help": "The in-app version of the release being updated to. Eg: 59.0",
        }],
        [["--to-display-version"], {
            "dest": "to_display_version",
            "help": "The human-readable version of the release being updated to. Eg: 59.0 Beta 9",
        }],
        [["--to-build-number"], {
            "dest": "to_build_number",
            "help": "The build number of the release being updated to",
        }],
        [["--to-buildid"], {
            "dest": "to_buildid",
            "help": "The buildid of the release being updated to",
        }],
        [["--to-revision"], {
            "dest": "to_revision",
            "help": "The revision that the release being updated to was built against",
        }],
        [["--override-certs"], {
            "dest": "override_certs",
            "help": "Certs to override the updater with prior to running update verify."
                    "Should be one of: dep, nightly, release"
        }],
        [["--partial-version"], {
            "dest": "partial_versions",
            "default": [],
            "action": "append",
            "help": "A previous release version that is expected to receive a partial update. "
                    "Eg: 59.0b4. May be specified multiple times."
        }],
        [["--last-watershed"], {
            "dest": "last_watershed",
            "help": "The earliest version to include in the update verify config. Eg: 57.0b10",
        }],
        [["--include-version"], {
            "dest": "include_versions",
            "default": [],
            "action": "append",
            "help": "Only include versions that match one of these regexes. "
                    "May be passed multiple times",
        }],
        [["--mar-channel-id-override"], {
            "dest": "mar_channel_id_options",
            "default": [],
            "action": "append",
            "help": "A version regex and channel id string to override those versions with."
                    "Eg: ^\\d+\\.\\d+(\\.\\d+)?$,firefox-mozilla-beta,firefox-mozilla-release "
                    "will set accepted mar channel ids to 'firefox-mozilla-beta' and "
                    "'firefox-mozilla-release for x.y and x.y.z versions. "
                    "May be passed multiple times"
        }],
        [["--override-certs"], {
            "dest": "override_certs",
            "default": None,
            "help": "Certs to override the updater with prior to running update verify."
                    "If passed, should be one of: dep, nightly, release"
                    "If not passed, no certificate overriding will be configured"
        }],
        [["--platform"], {
            "dest": "platform",
            "help": "The platform to generate the update verify config for, in FTP-style",
        }],
        [["--updater-platform"], {
            "dest": "updater_platform",
            "help": "The platform to run the updater on, in FTP-style."
                    "If not specified, this is assumed to be the same as platform",
        }],
        [["--archive-prefix"], {
            "dest": "archive_prefix",
            "help": "The server/path to pull the current release from. "
                    "Eg: https://archive.mozilla.org/pub",
        }],
        [["--previous-archive-prefix"], {
            "dest": "previous_archive_prefix",
            "help": "The server/path to pull the previous releases from"
                    "If not specified, this is assumed to be the same as --archive-prefix"
        }],
        [["--repo-path"], {
            "dest": "repo_path",
            "help": "The repository (relative to the hg server root) that the current release was "
                    "built from Eg: releases/mozilla-beta"
        }],
        [["--output-file"], {
            "dest": "output_file",
            "help": "Where to write the update verify config to",
        }],
        [["--product-details-server"], {
            "dest": "product_details_server",
            "default": "https://product-details.mozilla.org",
            "help": "Product Details server to pull previous release info from. "
                    "Using anything other than the production server is likely to "
                    "cause issues with update verify."
        }],
        [["--hg-server"], {
            "dest": "hg_server",
            "default": "https://hg.mozilla.org",
            "help": "Mercurial server to pull various previous and current version info from",
        }],
        [["--full-check-locale"], {
            "dest": "full_check_locales",
            "default": ["de", "en-US", "ru"],
            "action": "append",
            "help": "A list of locales to generate full update verify checks for",
        }],
    ]

    def __init__(self):
        BaseScript.__init__(
            self,
            config_options=self.config_options,
            config={},
            all_actions=[
                "gather-info",
                "create-config",
                "write-config",
            ],
            default_actions=[
                "gather-info",
                "create-config",
                "write-config",
            ],
        )

    def _pre_config_lock(self, rw_config):
        super(UpdateVerifyConfigCreator, self)._pre_config_lock(rw_config)

        if "updater_platform" not in self.config:
            self.config["updater_platform"] = self.config["platform"]
        if "stage_product" not in self.config:
            self.config["stage_product"] = self.config["product"]
        if "previous_archive_prefix" not in self.config:
            self.config["previous_archive_prefix"] = self.config["archive_prefix"]
        self.config["archive_prefix"].rstrip("/")
        self.config["previous_archive_prefix"].rstrip("/")
        self.config["mar_channel_id_overrides"] = {}
        for override in self.config["mar_channel_id_options"]:
            pattern, override_str = override.split(",", 1)
            self.config["mar_channel_id_overrides"][pattern] = override_str

    def _get_update_paths(self):
        from mozrelease.l10n import getPlatformLocales
        from mozrelease.paths import getCandidatesDir
        from mozrelease.platforms import ftp2infoFile
        from mozrelease.versions import MozillaVersion

        self.update_paths = {}

        ret = self._retry_download(
            "{}/1.0/{}.json".format(
                self.config["product_details_server"],
                self.config["stage_product"],
            ),
            "WARNING",
        )
        releases = json.load(ret)["releases"]
        for release_name, release_info in reversed(sorted(releases.items())):
            product, version = release_name.split("-", 1)
            tag = "{}_{}_RELEASE".format(product.upper(), version.replace(".", "_"))
            # Product details has a "category" for releases that we can use to
            # determine the repo path. This will fail if any previous releases
            # were built from a project branch - but that's not something we do
            # at the time of writing.
            branch = None
            if release_info["category"] == "dev":
                branch = "releases/{}-beta".format(self.config['branch_prefix'])
            elif release_info["category"] == "esr":
                branch = "releases/{}-esr{}".format(self.config['branch_prefix'], version[:2])
            elif release_info["category"] in ("major", "stability"):
                branch = "releases/{}-release".format(self.config['branch_prefix'])
            if not branch:
                raise Exception("Cannot determine branch, cannot continue!")

            # Exclude any releases that don't match one of our include version
            # regexes. This is generally to avoid including versions from other
            # channels. Eg: including betas when testing releases
            for v in self.config["include_versions"]:
                if re.match(v, version):
                    break
            else:
                self.log("Skipping release whose version doesn't match any "
                         "include_version pattern: %s" % release_name,
                         level=INFO)
                continue

            # We also have to trim out previous releases that aren't in the same
            # product line, too old, etc.
            if self.config["stage_product"] != product:
                self.log("Skipping release that doesn't match product name: %s" % release_name,
                         level=INFO)
                continue
            if MozillaVersion(version) < MozillaVersion(self.config["last_watershed"]):
                self.log("Skipping release that's behind the last watershed: %s" % release_name,
                         level=INFO)
                continue
            if version == self.config["to_version"]:
                self.log("Skipping release that is the same as to version: %s" % release_name,
                         level=INFO)
                continue
            if MozillaVersion(version) > MozillaVersion(self.config["to_version"]):
                self.log("Skipping release that's newer than to version: %s" % release_name,
                         level=INFO)
                continue

            if version in self.update_paths:
                raise Exception("Found duplicate release for version: %s", version)

            # This is a crappy place to get buildids from, but we don't have a better one.
            # This will start to fail if old info files are deleted.
            info_file_url = "{}{}/{}_info.txt".format(
                self.config["previous_archive_prefix"],
                getCandidatesDir(
                    self.config["stage_product"],
                    version,
                    release_info["build_number"],
                ),
                ftp2infoFile(self.config["platform"])
            )
            self.log("Retrieving buildid from info file: %s" % info_file_url, level=DEBUG)
            ret = self._retry_download(info_file_url, "WARNING")
            buildID = ret.read().split("=")[1].strip()

            shipped_locales_url = urljoin(
                self.config["hg_server"],
                "{}/raw-file/{}/{}/locales/shipped-locales".format(
                    branch,
                    tag,
                    self.config["app_name"],
                ),
            )
            ret = self._retry_download(shipped_locales_url, "WARNING")
            shipped_locales = ret.read().strip()

            app_version_url = urljoin(
                self.config["hg_server"],
                "{}/raw-file/{}/{}/config/version.txt".format(
                    branch,
                    tag,
                    self.config["app_name"],
                ),
            )
            app_version = self._retry_download(app_version_url, "WARNING").read().strip()

            self.log("Adding {} to update paths".format(version), level=INFO)
            self.update_paths[version] = {
                "appVersion": app_version,
                "locales": getPlatformLocales(shipped_locales, self.config["platform"]),
                "buildID": buildID,
            }
            for pattern, mar_channel_ids in self.config["mar_channel_id_overrides"].items():
                if re.match(pattern, version):
                    self.update_paths[version]["marChannelIds"] = mar_channel_ids

    def gather_info(self):
        self._get_update_paths()
        if self.update_paths:
            self.log("Found update paths:", level=DEBUG)
            self.log(pprint.pformat(self.update_paths), level=DEBUG)
        else:
            self.log("Didn't find any update paths, cannot continue", level=FATAL)

    def create_config(self):
        from mozrelease.l10n import getPlatformLocales
        from mozrelease.platforms import ftp2updatePlatforms
        from mozrelease.update_verify import UpdateVerifyConfig
        from mozrelease.paths import getCandidatesDir, getReleasesDir, getReleaseInstallerPath
        from mozrelease.versions import getPrettyVersion

        candidates_dir = getCandidatesDir(
            self.config["stage_product"], self.config["to_version"],
            self.config["to_build_number"],
        )
        to_ = getReleaseInstallerPath(
            self.config["product"], self.config["product"].title(),
            self.config["to_version"], self.config["platform"],
            locale="%locale%"
        )
        to_path = "{}/{}".format(candidates_dir, to_)

        to_display_version = self.config.get("to_display_version")
        if not to_display_version:
            to_display_version = getPrettyVersion(self.config["to_version"])

        self.update_verify_config = UpdateVerifyConfig(
            product=self.config["product"].title(), channel=self.config["channel"],
            aus_server=self.config["aus_server"], to=to_path,
            to_build_id=self.config["to_buildid"],
            to_app_version=self.config["to_app_version"],
            to_display_version=to_display_version,
<<<<<<< HEAD
            override_certs=self.config["override_certs"],
=======
            override_certs=self.config.get("override_certs"),
>>>>>>> 2060f92f
        )

        to_shipped_locales_url = urljoin(
            self.config["hg_server"],
            "{}/raw-file/{}/{}/locales/shipped-locales".format(
                self.config["repo_path"],
                self.config["to_revision"],
                self.config["app_name"],
            ),
        )
        to_shipped_locales = self._retry_download(to_shipped_locales_url, "WARNING").read().strip()
        to_locales = set(getPlatformLocales(to_shipped_locales, self.config["platform"]))

        completes_only_index = 0
        for fromVersion in reversed(sorted(self.update_paths, key=LooseVersion)):
            from_ = self.update_paths[fromVersion]
            locales = sorted(list(set(from_["locales"]).intersection(to_locales)))
            appVersion = from_["appVersion"]
            build_id = from_["buildID"]
            mar_channel_IDs = from_.get('marChannelIds')

            # Use new build targets for Windows, but only on compatible
            #  versions (42+). See bug 1185456 for additional context.
            if self.config["platform"] not in ("win32", "win64") or \
                    LooseVersion(fromVersion) < LooseVersion("42.0"):
                update_platform = ftp2updatePlatforms(self.config["platform"])[0]
            else:
                update_platform = ftp2updatePlatforms(self.config["platform"])[1]

            release_dir = getReleasesDir(
                self.config["stage_product"], fromVersion
            )
            path_ = getReleaseInstallerPath(
                self.config["product"], self.config["product"].title(),
                fromVersion, self.config["platform"], locale="%locale%",
            )
            from_path = "{}/{}".format(release_dir, path_)

            updater_package = "{}/{}".format(
                release_dir,
                getReleaseInstallerPath(
                    self.config["product"], self.config["product"].title(),
                    fromVersion, self.config["updater_platform"],
                    locale="%locale%",
                )
            )

            # Exclude locales being full checked
            quick_check_locales = [l for l in locales
                                   if l not in self.config["full_check_locales"]]
            # Get the intersection of from and to full_check_locales
            this_full_check_locales = [l for l in self.config["full_check_locales"]
                                       if l in locales]

            if fromVersion in self.config["partial_versions"]:
                self.info("Generating configs for partial update checks for %s" % fromVersion)
                self.update_verify_config.addRelease(
                    release=appVersion, build_id=build_id, locales=locales,
                    patch_types=["complete", "partial"], from_path=from_path,
                    ftp_server_from=self.config["previous_archive_prefix"],
                    ftp_server_to=self.config["archive_prefix"],
                    mar_channel_IDs=mar_channel_IDs, platform=update_platform,
                    updater_package=updater_package
                )
            else:
                if this_full_check_locales and is_triangualar(completes_only_index):
                    self.info("Generating full check configs for %s" % fromVersion)
                    self.update_verify_config.addRelease(
                        release=appVersion, build_id=build_id, locales=this_full_check_locales,
                        from_path=from_path,
                        ftp_server_from=self.config["previous_archive_prefix"],
                        ftp_server_to=self.config["archive_prefix"],
                        mar_channel_IDs=mar_channel_IDs, platform=update_platform,
                        updater_package=updater_package
                    )
                # Quick test for other locales, no download
                if len(quick_check_locales) > 0:
                    self.info("Generating quick check configs for %s" % fromVersion)
                    if not is_triangualar(completes_only_index):
                        # Assuming we skipped full check locales, using all locales
                        _locales = locales
                    else:
                        # Excluding full check locales from the quick check
                        _locales = quick_check_locales
                    self.update_verify_config.addRelease(
                        release=appVersion, build_id=build_id,
                        locales=_locales, platform=update_platform
                    )
                completes_only_index += 1

    def write_config(self):
        with open(self.config["output_file"], "w+") as fh:
            self.update_verify_config.write(fh)


if __name__ == "__main__":
    UpdateVerifyConfigCreator().run_and_exit()<|MERGE_RESOLUTION|>--- conflicted
+++ resolved
@@ -359,11 +359,7 @@
             to_build_id=self.config["to_buildid"],
             to_app_version=self.config["to_app_version"],
             to_display_version=to_display_version,
-<<<<<<< HEAD
-            override_certs=self.config["override_certs"],
-=======
             override_certs=self.config.get("override_certs"),
->>>>>>> 2060f92f
         )
 
         to_shipped_locales_url = urljoin(
