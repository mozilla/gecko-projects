--- conflicted
+++ resolved
@@ -60,11 +60,7 @@
 
             # With the preferences reset, the page has to load correctly
             el = Wait(self.marionette, timeout=self.marionette.timeout.page_load).until(
-<<<<<<< HEAD
-                expected.element_present(By.TAG_NAME, 'h1'))
-=======
                 expected.element_present(By.TAG_NAME, 'h1'),
                 message="Expected target page has not been loaded"
             )
->>>>>>> 94e37e71
             self.assertIn('tls-v1-0', el.get_property('innerText'))