--- conflicted
+++ resolved
@@ -5,13 +5,7 @@
 # file, You can obtain one at http://mozilla.org/MPL/2.0/.
 
 DIRS += [
-<<<<<<< HEAD
-    'activity-stream',
-    'aushelper',
-=======
->>>>>>> 94e37e71
     'formautofill',
-    'fxmonitor',
     'onboarding',
     'pdfjs',
     'pocket',
