--- conflicted
+++ resolved
@@ -14,14 +14,11 @@
     ]
 
 whitelist['nightly']['macosx64'] += [
-<<<<<<< HEAD
     'if test "${MOZ_UPDATE_CHANNEL}" = "nightly"; then',
     'if test "${MOZ_UPDATE_CHANNEL}" = "nightly-try"; then',
     'if test "${MOZ_UPDATE_CHANNEL}" = "nightly-maple"; then',
     'ac_add_options --with-macbundlename-prefix=Firefox',
     'fi',
-=======
->>>>>>> b24e6342
     'ac_add_options --disable-install-strip',
     'ac_add_options --enable-instruments',
     'ac_add_options --enable-dtrace',
