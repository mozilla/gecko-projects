--- conflicted
+++ resolved
@@ -96,11 +96,7 @@
       // This is accessed in debug only.
     },
     "extensions.getAddons.cache.enabled": {
-<<<<<<< HEAD
-      min: 8,
-=======
       min: 6,
->>>>>>> 94e37e71
       max: 55,
     },
 
