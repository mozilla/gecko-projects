<?xml version="1.0"?>

<!-- This Source Code Form is subject to the terms of the Mozilla Public
   - License, v. 2.0. If a copy of the MPL was not distributed with this
   - file, You can obtain one at http://mozilla.org/MPL/2.0/. -->

<bindings id="tabBrowserBindings"
          xmlns="http://www.mozilla.org/xbl"
          xmlns:xul="http://www.mozilla.org/keymaster/gatekeeper/there.is.only.xul"
          xmlns:xbl="http://www.mozilla.org/xbl">

  <!--
  This binding is bound to <toolbox id="navigator-toolbox"> so that
  the #tabbrowser binding is initialized before the #tabs binding.
  Remove after bug 1392352.
  -->
  <binding id="empty"/>

  <binding id="tabbrowser">
    <resources>
      <stylesheet src="chrome://browser/content/tabbrowser.css"/>
    </resources>

    <content>
      <xul:tabbox anonid="tabbox" class="tabbrowser-tabbox"
                  flex="1" eventnode="document" xbl:inherits="tabcontainer"
                  onselect="if (event.target.localName == 'tabpanels') gBrowser.updateCurrentBrowser();">
        <xul:tabpanels flex="1" class="plain" selectedIndex="0" anonid="panelcontainer">
          <xul:notificationbox flex="1" notificationside="top">
            <xul:hbox flex="1" class="browserSidebarContainer">
              <xul:vbox flex="1" class="browserContainer">
                <xul:stack flex="1" class="browserStack" anonid="browserStack">
                  <xul:browser anonid="initialBrowser" type="content" message="true" messagemanagergroup="browsers"
                               primary="true" blank="true"
                               xbl:inherits="tooltip=contenttooltip,contextmenu=contentcontextmenu,autocompletepopup,selectmenulist,datetimepicker"/>
                </xul:stack>
              </xul:vbox>
            </xul:hbox>
          </xul:notificationbox>
        </xul:tabpanels>
      </xul:tabbox>
      <children/>
    </content>
<<<<<<< HEAD
    <implementation implements="nsIDOMEventListener, nsIMessageListener, nsIObserver">

      <property name="tabContextMenu" readonly="true"
                onget="return this.tabContainer.contextMenu;"/>

      <field name="tabContainer" readonly="true">
        document.getElementById(this.getAttribute("tabcontainer"));
      </field>
      <field name="tabs" readonly="true">
        this.tabContainer.childNodes;
      </field>

      <property name="visibleTabs" readonly="true">
        <getter><![CDATA[
          if (!this._visibleTabs)
            this._visibleTabs = Array.filter(this.tabs,
                                             tab => !tab.hidden && !tab.closing);
          return this._visibleTabs;
        ]]></getter>
      </property>

      <field name="closingTabsEnum" readonly="true">({ ALL: 0, OTHER: 1, TO_END: 2 });</field>

      <field name="_visibleTabs">null</field>

      <field name="mURIFixup" readonly="true">
        Components.classes["@mozilla.org/docshell/urifixup;1"]
                  .getService(Components.interfaces.nsIURIFixup);
      </field>
      <field name="_unifiedComplete" readonly="true">
         Components.classes["@mozilla.org/autocomplete/search;1?name=unifiedcomplete"]
                   .getService(Components.interfaces.mozIPlacesAutoComplete);
      </field>
      <field name="tabbox" readonly="true">
        document.getAnonymousElementByAttribute(this, "anonid", "tabbox");
      </field>
      <field name="mPanelContainer" readonly="true">
        document.getAnonymousElementByAttribute(this, "anonid", "panelcontainer");
      </field>
      <field name="mCurrentTab">
        null
      </field>
      <field name="_lastRelatedTabMap">
        new WeakMap();
      </field>
      <field name="mCurrentBrowser">
        null
      </field>
      <field name="mProgressListeners">
        []
      </field>
      <field name="mTabsProgressListeners">
        []
      </field>
      <field name="_tabListeners">
        new Map()
      </field>
      <field name="_tabFilters">
        new Map()
      </field>
      <field name="mIsBusy">
        false
      </field>
      <field name="_outerWindowIDBrowserMap">
        new Map();
      </field>
      <field name="arrowKeysShouldWrap" readonly="true">
        AppConstants == "macosx";
      </field>

      <field name="_autoScrollPopup">
        null
      </field>

      <field name="_previewMode">
        false
      </field>

      <field name="_lastFindValue">
        ""
      </field>

      <field name="_contentWaitingCount">
        0
      </field>

      <field name="tabAnimationsInProgress">
        0
      </field>

      <property name="_numPinnedTabs" readonly="true">
        <getter><![CDATA[
          for (var i = 0; i < this.tabs.length; i++) {
            if (!this.tabs[i].pinned)
              break;
          }
          return i;
        ]]></getter>
      </property>

      <property name="popupAnchor" readonly="true">
        <getter><![CDATA[
        if (this.mCurrentTab._popupAnchor) {
          return this.mCurrentTab._popupAnchor;
        }
        let stack = this.mCurrentBrowser.parentNode;
        // Create an anchor for the popup
        const NS_XUL = "http://www.mozilla.org/keymaster/gatekeeper/there.is.only.xul";
        let popupAnchor = document.createElementNS(NS_XUL, "hbox");
        popupAnchor.className = "popup-anchor";
        popupAnchor.hidden = true;
        stack.appendChild(popupAnchor);
        return this.mCurrentTab._popupAnchor = popupAnchor;
        ]]></getter>
      </property>

      <method name="isFindBarInitialized">
        <parameter name="aTab"/>
        <body><![CDATA[
          return (aTab || this.selectedTab)._findBar != undefined;
        ]]></body>
      </method>

      <method name="getFindBar">
        <parameter name="aTab"/>
        <body><![CDATA[
          if (!aTab)
            aTab = this.selectedTab;

          if (aTab._findBar)
            return aTab._findBar;

          let findBar = document.createElementNS(this.namespaceURI, "findbar");
          let browser = this.getBrowserForTab(aTab);
          let browserContainer = this.getBrowserContainer(browser);
          browserContainer.appendChild(findBar);

          // Force a style flush to ensure that our binding is attached.
          findBar.clientTop;

          findBar.browser = browser;
          findBar._findField.value = this._lastFindValue;

          aTab._findBar = findBar;

          let event = document.createEvent("Events");
          event.initEvent("TabFindInitialized", true, false);
          aTab.dispatchEvent(event);

          return findBar;
        ]]></body>
      </method>

      <method name="getStatusPanel">
        <body><![CDATA[
          if (!this._statusPanel) {
            this._statusPanel = document.createElementNS(this.namespaceURI, "statuspanel");
            this._statusPanel.setAttribute("inactive", "true");
            this._statusPanel.setAttribute("layer", "true");
            this._appendStatusPanel();
          }
          return this._statusPanel;
        ]]></body>
      </method>

      <method name="_appendStatusPanel">
        <body><![CDATA[
          if (this._statusPanel) {
            let browser = this.selectedBrowser;
            let browserContainer = this.getBrowserContainer(browser);
            browserContainer.insertBefore(this._statusPanel, browser.parentNode.nextSibling);
          }
        ]]></body>
      </method>

      <method name="pinTab">
        <parameter name="aTab"/>
        <body><![CDATA[
          if (aTab.pinned)
            return;

          if (aTab.hidden)
            this.showTab(aTab);

          this.moveTabTo(aTab, this._numPinnedTabs);
          aTab.setAttribute("pinned", "true");
          this.tabContainer._unlockTabSizing();
          this.tabContainer._positionPinnedTabs();
          this.tabContainer._updateCloseButtons();

          this.getBrowserForTab(aTab).messageManager.sendAsyncMessage("Browser:AppTab", { isAppTab: true });

          let event = document.createEvent("Events");
          event.initEvent("TabPinned", true, false);
          aTab.dispatchEvent(event);
        ]]></body>
      </method>

      <method name="unpinTab">
        <parameter name="aTab"/>
        <body><![CDATA[
          if (!aTab.pinned)
            return;

          this.moveTabTo(aTab, this._numPinnedTabs - 1);
          aTab.removeAttribute("pinned");
          aTab.style.marginInlineStart = "";
          this.tabContainer._unlockTabSizing();
          this.tabContainer._positionPinnedTabs();
          this.tabContainer._updateCloseButtons();

          this.getBrowserForTab(aTab).messageManager.sendAsyncMessage("Browser:AppTab", { isAppTab: false });

          let event = document.createEvent("Events");
          event.initEvent("TabUnpinned", true, false);
          aTab.dispatchEvent(event);
        ]]></body>
      </method>

      <method name="previewTab">
        <parameter name="aTab"/>
        <parameter name="aCallback"/>
        <body>
          <![CDATA[
            let currentTab = this.selectedTab;
            try {
              // Suppress focus, ownership and selected tab changes
              this._previewMode = true;
              this.selectedTab = aTab;
              aCallback();
            } finally {
              this.selectedTab = currentTab;
              this._previewMode = false;
            }
          ]]>
        </body>
      </method>

      <method name="syncThrobberAnimations">
        <parameter name="aTab"/>
        <body>
          <![CDATA[
            BrowserUtils.promiseLayoutFlushed(aTab.ownerDocument, "style", () => {
              if (!aTab.parentNode) {
                return;
              }

              const animations =
                Array.from(aTab.parentNode.getElementsByTagName("tab"))
                .map(tab => {
                  const throbber =
                    document.getAnonymousElementByAttribute(tab, "anonid", "tab-throbber");
                  return throbber ? throbber.getAnimations({ subtree: true }) : [];
                })
                .reduce((a, b) => a.concat(b))
                .filter(anim =>
                  anim instanceof CSSAnimation &&
                  (anim.animationName === "tab-throbber-animation" ||
                   anim.animationName === "tab-throbber-animation-rtl") &&
                  (anim.playState === "running" || anim.playState === "pending"));

              // Synchronize with the oldest running animation, if any.
              const firstStartTime = Math.min(
                ...animations.map(anim => anim.startTime === null ? Infinity : anim.startTime)
              );
              if (firstStartTime === Infinity) {
                return;
              }
              requestAnimationFrame(() => {
                for (let animation of animations) {
                  // If |animation| has been cancelled since this rAF callback
                  // was scheduled we don't want to set its startTime since
                  // that would restart it. We check for a cancelled animation
                  // by looking for a null currentTime rather than checking
                  // the playState, since reading the playState of
                  // a CSSAnimation object will flush style.
                  if (animation.currentTime !== null) {
                    animation.startTime = firstStartTime;
                  }
                }
              });
            });
          ]]>
        </body>
      </method>

      <method name="getBrowserAtIndex">
        <parameter name="aIndex"/>
        <body>
          <![CDATA[
            return this.browsers[aIndex];
          ]]>
        </body>
      </method>

      <method name="getBrowserIndexForDocument">
        <parameter name="aDocument"/>
        <body>
          <![CDATA[
            var tab = this._getTabForContentWindow(aDocument.defaultView);
            return tab ? tab._tPos : -1;
          ]]>
        </body>
      </method>

      <method name="getBrowserForDocument">
        <parameter name="aDocument"/>
        <body>
          <![CDATA[
            var tab = this._getTabForContentWindow(aDocument.defaultView);
            return tab ? tab.linkedBrowser : null;
          ]]>
        </body>
      </method>

      <method name="getBrowserForContentWindow">
        <parameter name="aWindow"/>
        <body>
          <![CDATA[
            var tab = this._getTabForContentWindow(aWindow);
            return tab ? tab.linkedBrowser : null;
          ]]>
        </body>
      </method>

      <method name="getBrowserForOuterWindowID">
        <parameter name="aID"/>
        <body>
          <![CDATA[
            return this._outerWindowIDBrowserMap.get(aID);
          ]]>
        </body>
      </method>

      <method name="_getTabForContentWindow">
        <parameter name="aWindow"/>
        <body>
        <![CDATA[
          // When not using remote browsers, we can take a fast path by getting
          // directly from the content window to the browser without looping
          // over all browsers.
          if (!gMultiProcessBrowser) {
            let browser = aWindow.QueryInterface(Ci.nsIInterfaceRequestor)
                                 .getInterface(Ci.nsIWebNavigation)
                                 .QueryInterface(Ci.nsIDocShell)
                                 .chromeEventHandler;
            return this.getTabForBrowser(browser);
          }

          for (let i = 0; i < this.browsers.length; i++) {
            // NB: We use contentWindowAsCPOW so that this code works both
            // for remote browsers as well. aWindow may be a CPOW.
            if (this.browsers[i].contentWindowAsCPOW == aWindow)
              return this.tabs[i];
          }
          return null;
        ]]>
        </body>
      </method>

      <!-- Binding from browser to tab -->
      <field name="_tabForBrowser" readonly="true">
      <![CDATA[
        new WeakMap();
      ]]>
      </field>

      <method name="getTabForBrowser">
        <parameter name="aBrowser"/>
        <body>
        <![CDATA[
          return this._tabForBrowser.get(aBrowser);
        ]]>
        </body>
      </method>

      <method name="getNotificationBox">
        <parameter name="aBrowser"/>
        <body>
          <![CDATA[
            return this.getSidebarContainer(aBrowser).parentNode;
          ]]>
        </body>
      </method>

      <method name="getSidebarContainer">
        <parameter name="aBrowser"/>
        <body>
          <![CDATA[
            return this.getBrowserContainer(aBrowser).parentNode;
          ]]>
        </body>
      </method>

      <method name="getBrowserContainer">
        <parameter name="aBrowser"/>
        <body>
          <![CDATA[
            return (aBrowser || this.mCurrentBrowser).parentNode.parentNode;
          ]]>
        </body>
      </method>

      <method name="getTabModalPromptBox">
        <parameter name="aBrowser"/>
        <body>
          <![CDATA[
            let browser = (aBrowser || this.mCurrentBrowser);
            if (!browser.tabModalPromptBox) {
              browser.tabModalPromptBox = new TabModalPromptBox(browser);
            }
            return browser.tabModalPromptBox;
          ]]>
        </body>
      </method>

      <method name="getTabFromAudioEvent">
        <parameter name="aEvent"/>
        <body>
        <![CDATA[
          if (!Services.prefs.getBoolPref("browser.tabs.showAudioPlayingIcon") ||
              !aEvent.isTrusted) {
            return null;
          }

          var browser = aEvent.originalTarget;
          var tab = this.getTabForBrowser(browser);
          return tab;
        ]]>
        </body>
      </method>

      <method name="_callProgressListeners">
        <parameter name="aBrowser"/>
        <parameter name="aMethod"/>
        <parameter name="aArguments"/>
        <parameter name="aCallGlobalListeners"/>
        <parameter name="aCallTabsListeners"/>
        <body><![CDATA[
          var rv = true;

          function callListeners(listeners, args) {
            for (let p of listeners) {
              if (aMethod in p) {
                try {
                  if (!p[aMethod].apply(p, args))
                    rv = false;
                } catch (e) {
                  // don't inhibit other listeners
                  Components.utils.reportError(e);
                }
              }
            }
          }

          if (!aBrowser)
            aBrowser = this.mCurrentBrowser;

          // eslint-disable-next-line mozilla/no-compare-against-boolean-literals
          if (aCallGlobalListeners != false &&
              aBrowser == this.mCurrentBrowser) {
            callListeners(this.mProgressListeners, aArguments);
          }

          // eslint-disable-next-line mozilla/no-compare-against-boolean-literals
          if (aCallTabsListeners != false) {
            aArguments.unshift(aBrowser);

            callListeners(this.mTabsProgressListeners, aArguments);
          }

          return rv;
        ]]></body>
      </method>

      <!-- Determine if a URI is an about: page pointing to a local resource. -->
      <method name="_isLocalAboutURI">
        <parameter name="aURI"/>
        <parameter name="aResolvedURI"/>
        <body><![CDATA[
          if (!aURI.schemeIs("about")) {
            return false;
          }

          // Specially handle about:blank as local
          if (aURI.pathQueryRef === "blank") {
            return true;
          }

          try {
            // Use the passed in resolvedURI if we have one
            const resolvedURI = aResolvedURI || Services.io.newChannelFromURI2(
              aURI,
              null, // loadingNode
              Services.scriptSecurityManager.getSystemPrincipal(), // loadingPrincipal
              null, // triggeringPrincipal
              Ci.nsILoadInfo.SEC_ALLOW_CROSS_ORIGIN_DATA_IS_NULL, // securityFlags
              Ci.nsIContentPolicy.TYPE_OTHER // contentPolicyType
            ).URI;
            return resolvedURI.schemeIs("jar") || resolvedURI.schemeIs("file");
          } catch (ex) {
            // aURI might be invalid.
            return false;
          }
        ]]></body>
      </method>

      <!-- A web progress listener object definition for a given tab. -->
      <method name="mTabProgressListener">
        <parameter name="aTab"/>
        <parameter name="aBrowser"/>
        <parameter name="aStartsBlank"/>
        <parameter name="aWasPreloadedBrowser"/>
        <parameter name="aOrigStateFlags"/>
        <body>
        <![CDATA[
          let stateFlags = aOrigStateFlags || 0;
          // Initialize mStateFlags to non-zero e.g. when creating a progress
          // listener for preloaded browsers as there was no progress listener
          // around when the content started loading. If the content didn't
          // quite finish loading yet, mStateFlags will very soon be overridden
          // with the correct value and end up at STATE_STOP again.
          if (aWasPreloadedBrowser) {
            stateFlags = Ci.nsIWebProgressListener.STATE_STOP |
                         Ci.nsIWebProgressListener.STATE_IS_REQUEST;
          }

          return ({
            mTabBrowser: this,
            mTab: aTab,
            mBrowser: aBrowser,
            mBlank: aStartsBlank,

            // cache flags for correct status UI update after tab switching
            mStateFlags: stateFlags,
            mStatus: 0,
            mMessage: "",
            mTotalProgress: 0,

            // count of open requests (should always be 0 or 1)
            mRequestCount: 0,

            destroy() {
              delete this.mTab;
              delete this.mBrowser;
              delete this.mTabBrowser;
            },

            _callProgressListeners() {
              Array.unshift(arguments, this.mBrowser);
              return this.mTabBrowser._callProgressListeners.apply(this.mTabBrowser, arguments);
            },

            _shouldShowProgress(aRequest) {
              if (this.mBlank)
                return false;

              // Don't show progress indicators in tabs for about: URIs
              // pointing to local resources.
              if ((aRequest instanceof Ci.nsIChannel) &&
                  this.mTabBrowser._isLocalAboutURI(aRequest.originalURI, aRequest.URI)) {
                return false;
              }

              return true;
            },

            _isForInitialAboutBlank(aWebProgress, aStateFlags, aLocation) {
              if (!this.mBlank || !aWebProgress.isTopLevel) {
                return false;
              }

              // If the state has STATE_STOP, and no requests were in flight, then this
              // must be the initial "stop" for the initial about:blank document.
              const nsIWebProgressListener = Components.interfaces.nsIWebProgressListener;
              if (aStateFlags & nsIWebProgressListener.STATE_STOP &&
                  this.mRequestCount == 0 &&
                  !aLocation) {
                return true;
              }

              let location = aLocation ? aLocation.spec : "";
              return location == "about:blank";
            },

            onProgressChange(aWebProgress, aRequest,
                             aCurSelfProgress, aMaxSelfProgress,
                             aCurTotalProgress, aMaxTotalProgress) {
              this.mTotalProgress = aMaxTotalProgress ? aCurTotalProgress / aMaxTotalProgress : 0;

              if (!this._shouldShowProgress(aRequest))
                return;

              if (this.mTotalProgress && this.mTab.hasAttribute("busy"))
                this.mTab.setAttribute("progress", "true");

              this._callProgressListeners("onProgressChange",
                                          [aWebProgress, aRequest,
                                           aCurSelfProgress, aMaxSelfProgress,
                                           aCurTotalProgress, aMaxTotalProgress]);
            },

            onProgressChange64(aWebProgress, aRequest,
                               aCurSelfProgress, aMaxSelfProgress,
                               aCurTotalProgress, aMaxTotalProgress) {
              return this.onProgressChange(aWebProgress, aRequest,
                aCurSelfProgress, aMaxSelfProgress, aCurTotalProgress,
                aMaxTotalProgress);
            },

            /* eslint-disable complexity */
            onStateChange(aWebProgress, aRequest, aStateFlags, aStatus) {
              if (!aRequest)
                return;

              const nsIWebProgressListener = Components.interfaces.nsIWebProgressListener;
              const nsIChannel = Components.interfaces.nsIChannel;
              let location, originalLocation;
              try {
                aRequest.QueryInterface(nsIChannel);
                location = aRequest.URI;
                originalLocation = aRequest.originalURI;
              } catch (ex) {}

              let ignoreBlank = this._isForInitialAboutBlank(aWebProgress, aStateFlags,
                                                             location);

              // If we were ignoring some messages about the initial about:blank, and we
              // got the STATE_STOP for it, we'll want to pay attention to those messages
              // from here forward. Similarly, if we conclude that this state change
              // is one that we shouldn't be ignoring, then stop ignoring.
              if ((ignoreBlank &&
                   aStateFlags & nsIWebProgressListener.STATE_STOP &&
                   aStateFlags & nsIWebProgressListener.STATE_IS_NETWORK) ||
                  !ignoreBlank && this.mBlank) {
                this.mBlank = false;
              }

              if (aStateFlags & nsIWebProgressListener.STATE_START) {
                this.mRequestCount++;
              } else if (aStateFlags & nsIWebProgressListener.STATE_STOP) {
                const NS_ERROR_UNKNOWN_HOST = 2152398878;
                if (--this.mRequestCount > 0 && aStatus == NS_ERROR_UNKNOWN_HOST) {
                  // to prevent bug 235825: wait for the request handled
                  // by the automatic keyword resolver
                  return;
                }
                // since we (try to) only handle STATE_STOP of the last request,
                // the count of open requests should now be 0
                this.mRequestCount = 0;
              }

              if (aStateFlags & nsIWebProgressListener.STATE_START &&
                  aStateFlags & nsIWebProgressListener.STATE_IS_NETWORK) {
                if (aWebProgress.isTopLevel) {
                  // Need to use originalLocation rather than location because things
                  // like about:home and about:privatebrowsing arrive with nsIRequest
                  // pointing to their resolved jar: or file: URIs.
                  if (!(originalLocation && gInitialPages.includes(originalLocation.spec) &&
                        originalLocation != "about:blank" &&
                        this.mBrowser.initialPageLoadedFromURLBar != originalLocation.spec &&
                        this.mBrowser.currentURI && this.mBrowser.currentURI.spec == "about:blank")) {
                    // Indicating that we started a load will allow the location
                    // bar to be cleared when the load finishes.
                    // In order to not overwrite user-typed content, we avoid it
                    // (see if condition above) in a very specific case:
                    // If the load is of an 'initial' page (e.g. about:privatebrowsing,
                    // about:newtab, etc.), was not explicitly typed in the location
                    // bar by the user, is not about:blank (because about:blank can be
                    // loaded by websites under their principal), and the current
                    // page in the browser is about:blank (indicating it is a newly
                    // created or re-created browser, e.g. because it just switched
                    // remoteness or is a new tab/window).
                    this.mBrowser.urlbarChangeTracker.startedLoad();
                  }
                  delete this.mBrowser.initialPageLoadedFromURLBar;
                  // If the browser is loading it must not be crashed anymore
                  this.mTab.removeAttribute("crashed");
                }

                if (this._shouldShowProgress(aRequest)) {
                  if (!(aStateFlags & nsIWebProgressListener.STATE_RESTORING) &&
                      aWebProgress && aWebProgress.isTopLevel) {
                    this.mTab.setAttribute("busy", "true");
                    this.mTab._notselectedsinceload = !this.mTab.selected;
                    SchedulePressure.startMonitoring(window, {
                      highPressureFn() {
                        // Only switch back to the SVG loading indicator after getting
                        // three consecutive low pressure callbacks. Used to prevent
                        // switching quickly between the SVG and APNG loading indicators.
                        gBrowser.tabContainer._schedulePressureCount = gBrowser.schedulePressureDefaultCount;
                        gBrowser.tabContainer.setAttribute("schedulepressure", "true");
                      },
                      lowPressureFn() {
                        if (!gBrowser.tabContainer._schedulePressureCount ||
                            --gBrowser.tabContainer._schedulePressureCount <= 0) {
                          gBrowser.tabContainer.removeAttribute("schedulepressure");
                        }

                        // If tabs are closed while they are loading we need to
                        // stop monitoring schedule pressure. We don't stop monitoring
                        // during high pressure times because we want to eventually
                        // return to the SVG tab loading animations.
                        let continueMonitoring = true;
                        if (!document.querySelector(".tabbrowser-tab[busy]")) {
                          SchedulePressure.stopMonitoring(window);
                          continueMonitoring = false;
                        }
                        return {continueMonitoring};
                      },
                    });
                    this.mTabBrowser.syncThrobberAnimations(this.mTab);
                  }

                  if (this.mTab.selected) {
                    this.mTabBrowser.mIsBusy = true;
                  }
                }
              } else if (aStateFlags & nsIWebProgressListener.STATE_STOP &&
                         aStateFlags & nsIWebProgressListener.STATE_IS_NETWORK) {

                if (this.mTab.hasAttribute("busy")) {
                  this.mTab.removeAttribute("busy");
                  if (!document.querySelector(".tabbrowser-tab[busy]")) {
                    SchedulePressure.stopMonitoring(window);
                    this.mTabBrowser.tabContainer.removeAttribute("schedulepressure");
                  }

                  // Only animate the "burst" indicating the page has loaded if
                  // the top-level page is the one that finished loading.
                  if (aWebProgress.isTopLevel && !aWebProgress.isLoadingDocument &&
                      Components.isSuccessCode(aStatus) &&
                      !this.mTabBrowser.tabAnimationsInProgress &&
                      Services.prefs.getBoolPref("toolkit.cosmeticAnimations.enabled")) {
                    if (this.mTab._notselectedsinceload) {
                      this.mTab.setAttribute("notselectedsinceload", "true");
                    } else {
                      this.mTab.removeAttribute("notselectedsinceload");
                    }

                    this.mTab.setAttribute("bursting", "true");
                  }

                  this.mTabBrowser._tabAttrModified(this.mTab, ["busy"]);
                  if (!this.mTab.selected)
                    this.mTab.setAttribute("unread", "true");
                }
                this.mTab.removeAttribute("progress");

                if (aWebProgress.isTopLevel) {
                  let isSuccessful = Components.isSuccessCode(aStatus);
                  if (!isSuccessful && !isTabEmpty(this.mTab)) {
                    // Restore the current document's location in case the
                    // request was stopped (possibly from a content script)
                    // before the location changed.

                    this.mBrowser.userTypedValue = null;

                    let inLoadURI = this.mBrowser.inLoadURI;
                    if (this.mTab.selected && gURLBar && !inLoadURI) {
                      URLBarSetURI();
                    }
                  } else if (isSuccessful) {
                    this.mBrowser.urlbarChangeTracker.finishedLoad();
                  }

                  // Ignore initial about:blank to prevent flickering.
                  if (!this.mBrowser.mIconURL && !ignoreBlank) {
                    // Don't switch to the default icon on about:home or about:newtab,
                    // since these pages get their favicon set in browser code to
                    // improve perceived performance.
                    let isNewTab = originalLocation &&
                      (originalLocation.spec == "about:newtab" ||
                       originalLocation.spec == "about:privatebrowsing" ||
                       originalLocation.spec == "about:home");
                    if (!isNewTab) {
                      this.mTabBrowser.useDefaultIcon(this.mTab);
                    }
                  }
                }

                // For keyword URIs clear the user typed value since they will be changed into real URIs
                if (location.scheme == "keyword")
                  this.mBrowser.userTypedValue = null;

                if (this.mTab.selected)
                  this.mTabBrowser.mIsBusy = false;
              }

              if (ignoreBlank) {
                this._callProgressListeners("onUpdateCurrentBrowser",
                                            [aStateFlags, aStatus, "", 0],
                                            true, false);
              } else {
                this._callProgressListeners("onStateChange",
                                            [aWebProgress, aRequest, aStateFlags, aStatus],
                                            true, false);
              }

              this._callProgressListeners("onStateChange",
                                          [aWebProgress, aRequest, aStateFlags, aStatus],
                                          false);

              if (aStateFlags & (nsIWebProgressListener.STATE_START |
                                 nsIWebProgressListener.STATE_STOP)) {
                // reset cached temporary values at beginning and end
                this.mMessage = "";
                this.mTotalProgress = 0;
              }
              this.mStateFlags = aStateFlags;
              this.mStatus = aStatus;
            },
            /* eslint-enable complexity */

            onLocationChange(aWebProgress, aRequest, aLocation,
                             aFlags) {
              // OnLocationChange is called for both the top-level content
              // and the subframes.
              let topLevel = aWebProgress.isTopLevel;

              if (topLevel) {
                let isSameDocument =
                  !!(aFlags & Ci.nsIWebProgressListener.LOCATION_CHANGE_SAME_DOCUMENT);
                // We need to clear the typed value
                // if the document failed to load, to make sure the urlbar reflects the
                // failed URI (particularly for SSL errors). However, don't clear the value
                // if the error page's URI is about:blank, because that causes complete
                // loss of urlbar contents for invalid URI errors (see bug 867957).
                // Another reason to clear the userTypedValue is if this was an anchor
                // navigation initiated by the user.
                if (this.mBrowser.didStartLoadSinceLastUserTyping() ||
                    ((aFlags & Ci.nsIWebProgressListener.LOCATION_CHANGE_ERROR_PAGE) &&
                     aLocation.spec != "about:blank") ||
                    (isSameDocument && this.mBrowser.inLoadURI)) {
                  this.mBrowser.userTypedValue = null;
                }

                // If the tab has been set to "busy" outside the stateChange
                // handler below (e.g. by sessionStore.navigateAndRestore), and
                // the load results in an error page, it's possible that there
                // isn't any (STATE_IS_NETWORK & STATE_STOP) state to cause busy
                // attribute being removed. In this case we should remove the
                // attribute here.
                if ((aFlags & Ci.nsIWebProgressListener.LOCATION_CHANGE_ERROR_PAGE) &&
                    this.mTab.hasAttribute("busy")) {
                  this.mTab.removeAttribute("busy");
                  this.mTabBrowser._tabAttrModified(this.mTab, ["busy"]);
                }

                // If the browser was playing audio, we should remove the playing state.
                if (this.mTab.hasAttribute("soundplaying") && !isSameDocument) {
                  clearTimeout(this.mTab._soundPlayingAttrRemovalTimer);
                  this.mTab._soundPlayingAttrRemovalTimer = 0;
                  this.mTab.removeAttribute("soundplaying");
                  this.mTabBrowser._tabAttrModified(this.mTab, ["soundplaying"]);
                }

                // If the browser was previously muted, we should restore the muted state.
                if (this.mTab.hasAttribute("muted")) {
                  this.mTab.linkedBrowser.mute();
                }

                if (this.mTabBrowser.isFindBarInitialized(this.mTab)) {
                  let findBar = this.mTabBrowser.getFindBar(this.mTab);

                  // Close the Find toolbar if we're in old-style TAF mode
                  if (findBar.findMode != findBar.FIND_NORMAL) {
                    findBar.close();
                  }
                }

                this.mTabBrowser.setTabTitle(this.mTab);

                // Don't clear the favicon if this tab is in the pending
                // state, as SessionStore will have set the icon for us even
                // though we're pointed at an about:blank. Also don't clear it
                // if onLocationChange was triggered by a pushState or a
                // replaceState (bug 550565) or a hash change (bug 408415).
                if (!this.mTab.hasAttribute("pending") &&
                    aWebProgress.isLoadingDocument &&
                    !isSameDocument) {
                  this.mBrowser.mIconURL = null;
                }

                let userContextId = this.mBrowser.getAttribute("usercontextid") || 0;
                if (this.mBrowser.registeredOpenURI) {
                  this.mTabBrowser._unifiedComplete
                                  .unregisterOpenPage(this.mBrowser.registeredOpenURI,
                                                      userContextId);
                  delete this.mBrowser.registeredOpenURI;
                }
                // Tabs in private windows aren't registered as "Open" so
                // that they don't appear as switch-to-tab candidates.
                if (!isBlankPageURL(aLocation.spec) &&
                    (!PrivateBrowsingUtils.isWindowPrivate(window) ||
                    PrivateBrowsingUtils.permanentPrivateBrowsing)) {
                  this.mTabBrowser._unifiedComplete
                                  .registerOpenPage(aLocation, userContextId);
                  this.mBrowser.registeredOpenURI = aLocation;
                }
              }

              if (!this.mBlank) {
                this._callProgressListeners("onLocationChange",
                                            [aWebProgress, aRequest, aLocation,
                                             aFlags]);
              }

              if (topLevel) {
                this.mBrowser.lastURI = aLocation;
                this.mBrowser.lastLocationChange = Date.now();
              }
            },

            onStatusChange(aWebProgress, aRequest, aStatus, aMessage) {
              if (this.mBlank)
                return;

              this._callProgressListeners("onStatusChange",
                                          [aWebProgress, aRequest, aStatus, aMessage]);

              this.mMessage = aMessage;
            },

            onSecurityChange(aWebProgress, aRequest, aState) {
              this._callProgressListeners("onSecurityChange",
                                          [aWebProgress, aRequest, aState]);
            },

            onRefreshAttempted(aWebProgress, aURI, aDelay, aSameURI) {
              return this._callProgressListeners("onRefreshAttempted",
                                                 [aWebProgress, aURI, aDelay, aSameURI]);
            },

            QueryInterface(aIID) {
              if (aIID.equals(Components.interfaces.nsIWebProgressListener) ||
                  aIID.equals(Components.interfaces.nsIWebProgressListener2) ||
                  aIID.equals(Components.interfaces.nsISupportsWeakReference) ||
                  aIID.equals(Components.interfaces.nsISupports))
                return this;
              throw Components.results.NS_NOINTERFACE;
            }
          });
        ]]>
        </body>
      </method>

      <field name="serializationHelper">
        Cc["@mozilla.org/network/serialization-helper;1"]
          .getService(Ci.nsISerializationHelper);
      </field>

      <method name="storeIcon">
        <parameter name="aBrowser"/>
        <parameter name="aURI"/>
        <parameter name="aLoadingPrincipal"/>
        <parameter name="aRequestContextID"/>
        <body>
          <![CDATA[
          try {
            if (!(aURI instanceof Ci.nsIURI)) {
              aURI = makeURI(aURI);
            }
            PlacesUIUtils.loadFavicon(aBrowser, aLoadingPrincipal, aURI, aRequestContextID);
          } catch (ex) {
            Components.utils.reportError(ex);
          }
        ]]>
        </body>
      </method>

      <method name="setIcon">
        <parameter name="aTab"/>
        <parameter name="aURI"/>
        <parameter name="aLoadingPrincipal"/>
        <parameter name="aRequestContextID"/>
        <body>
          <![CDATA[
            let browser = this.getBrowserForTab(aTab);
            browser.mIconURL = aURI instanceof Ci.nsIURI ? aURI.spec : aURI;
            let loadingPrincipal = aLoadingPrincipal ||
                                   Services.scriptSecurityManager.getSystemPrincipal();
            let requestContextID = aRequestContextID || 0;
            let sizedIconUrl = browser.mIconURL || "";
            if (sizedIconUrl != aTab.getAttribute("image")) {
              if (sizedIconUrl) {
                if (!browser.mIconLoadingPrincipal ||
                    !browser.mIconLoadingPrincipal.equals(loadingPrincipal)) {
                  aTab.setAttribute("iconloadingprincipal",
                    this.serializationHelper.serializeToString(loadingPrincipal));
                  aTab.setAttribute("requestcontextid", requestContextID);
                  browser.mIconLoadingPrincipal = loadingPrincipal;
                }
                aTab.setAttribute("image", sizedIconUrl);
              } else {
                aTab.removeAttribute("iconloadingprincipal");
                delete browser.mIconLoadingPrincipal;
                aTab.removeAttribute("image");
              }
              this._tabAttrModified(aTab, ["image"]);
            }

            this._callProgressListeners(browser, "onLinkIconAvailable", [browser.mIconURL]);
          ]]>
        </body>
      </method>

      <method name="getIcon">
        <parameter name="aTab"/>
        <body>
          <![CDATA[
            let browser = aTab ? this.getBrowserForTab(aTab) : this.selectedBrowser;
            return browser.mIconURL;
          ]]>
        </body>
      </method>

      <method name="setPageInfo">
        <parameter name="aURL"/>
        <parameter name="aDescription"/>
        <parameter name="aPreviewImage"/>
        <body>
          <![CDATA[
            if (aURL) {
              let pageInfo = {url: aURL, description: aDescription, previewImageURL: aPreviewImage};
              PlacesUtils.history.update(pageInfo).catch(Components.utils.reportError);
            }
          ]]>
        </body>
      </method>

      <method name="shouldLoadFavIcon">
        <parameter name="aURI"/>
        <body>
          <![CDATA[
            return (aURI &&
                    Services.prefs.getBoolPref("browser.chrome.site_icons") &&
                    Services.prefs.getBoolPref("browser.chrome.favicons") &&
                    ("schemeIs" in aURI) && (aURI.schemeIs("http") || aURI.schemeIs("https")));
          ]]>
        </body>
      </method>

      <method name="useDefaultIcon">
        <parameter name="aTab"/>
        <body>
          <![CDATA[
            let browser = this.getBrowserForTab(aTab);
            let documentURI = browser.documentURI;
            let requestContextID = browser.contentRequestContextID;
            let loadingPrincipal = browser.contentPrincipal;
            let icon = null;

            if (browser.imageDocument) {
              if (Services.prefs.getBoolPref("browser.chrome.site_icons")) {
                let sz = Services.prefs.getIntPref("browser.chrome.image_icons.max_size");
                if (browser.imageDocument.width <= sz &&
                    browser.imageDocument.height <= sz) {
                  // Don't try to store the icon in Places, regardless it would
                  // be skipped (see Bug 403651).
                  icon = browser.currentURI;
                }
              }
            }

            // Use documentURIObject in the check for shouldLoadFavIcon so that we
            // do the right thing with about:-style error pages.  Bug 453442
            if (!icon && this.shouldLoadFavIcon(documentURI)) {
              let url = documentURI.prePath + "/favicon.ico";
              if (!this.isFailedIcon(url)) {
                icon = url;
                this.storeIcon(browser, icon, loadingPrincipal, requestContextID);
              }
            }

            this.setIcon(aTab, icon, loadingPrincipal, requestContextID);
          ]]>
        </body>
      </method>

      <method name="isFailedIcon">
        <parameter name="aURI"/>
        <body>
          <![CDATA[
            if (!(aURI instanceof Ci.nsIURI))
              aURI = makeURI(aURI);
            return PlacesUtils.favicons.isFailedFavicon(aURI);
          ]]>
        </body>
      </method>

      <method name="getWindowTitleForBrowser">
        <parameter name="aBrowser"/>
        <body>
          <![CDATA[
            var newTitle = "";
            var docElement = this.ownerDocument.documentElement;
            var sep = docElement.getAttribute("titlemenuseparator");
            let tab = this.getTabForBrowser(aBrowser);
            let docTitle;

            if (tab._labelIsContentTitle) {
              // Strip out any null bytes in the content title, since the
              // underlying widget implementations of nsWindow::SetTitle pass
              // null-terminated strings to system APIs.
              docTitle = tab.getAttribute("label").replace(/\0/g, "");
            }

            if (!docTitle)
              docTitle = docElement.getAttribute("titledefault");

            var modifier = docElement.getAttribute("titlemodifier");
            if (docTitle) {
              newTitle += docElement.getAttribute("titlepreface");
              newTitle += docTitle;
              if (modifier)
                newTitle += sep;
            }
            newTitle += modifier;

            // If location bar is hidden and the URL type supports a host,
            // add the scheme and host to the title to prevent spoofing.
            // XXX https://bugzilla.mozilla.org/show_bug.cgi?id=22183#c239
            try {
              if (docElement.getAttribute("chromehidden").includes("location")) {
                var uri = this.mURIFixup.createExposableURI(
                            aBrowser.currentURI);
                if (uri.scheme == "about")
                  newTitle = uri.spec + sep + newTitle;
                else
                  newTitle = uri.prePath + sep + newTitle;
              }
            } catch (e) {}

            return newTitle;
          ]]>
        </body>
      </method>

      <method name="updateTitlebar">
        <body>
          <![CDATA[
            this.ownerDocument.title = this.getWindowTitleForBrowser(this.mCurrentBrowser);
          ]]>
        </body>
      </method>

      <!-- Holds a unique ID for the tab change that's currently being timed.
           Used to make sure that multiple, rapid tab switches do not try to
           create overlapping timers. -->
      <field name="_tabSwitchID">null</field>

      <method name="updateCurrentBrowser">
        <parameter name="aForceUpdate"/>
        <body>
          <![CDATA[
            var newBrowser = this.getBrowserAtIndex(this.tabContainer.selectedIndex);
            if (this.mCurrentBrowser == newBrowser && !aForceUpdate)
              return;

            if (!aForceUpdate) {
              document.commandDispatcher.lock();

              TelemetryStopwatch.start("FX_TAB_SWITCH_UPDATE_MS");
              if (!gMultiProcessBrowser) {
                // old way of measuring tab paint which is not valid with e10s.
                // Waiting until the next MozAfterPaint ensures that we capture
                // the time it takes to paint, upload the textures to the compositor,
                // and then composite.
                if (this._tabSwitchID) {
                  TelemetryStopwatch.cancel("FX_TAB_SWITCH_TOTAL_MS");
                }

                let tabSwitchID = Symbol();

                TelemetryStopwatch.start("FX_TAB_SWITCH_TOTAL_MS");
                this._tabSwitchID = tabSwitchID;

                let onMozAfterPaint = () => {
                  if (this._tabSwitchID === tabSwitchID) {
                    TelemetryStopwatch.finish("FX_TAB_SWITCH_TOTAL_MS");
                    this._tabSwitchID = null;
                  }
                  window.removeEventListener("MozAfterPaint", onMozAfterPaint);
                };
                window.addEventListener("MozAfterPaint", onMozAfterPaint);
              }
            }

            var oldTab = this.mCurrentTab;

            // Preview mode should not reset the owner
            if (!this._previewMode && !oldTab.selected)
              oldTab.owner = null;

            let lastRelatedTab = this._lastRelatedTabMap.get(oldTab);
            if (lastRelatedTab) {
              if (!lastRelatedTab.selected)
                lastRelatedTab.owner = null;
            }
            this._lastRelatedTabMap = new WeakMap();

            var oldBrowser = this.mCurrentBrowser;

            if (!gMultiProcessBrowser) {
              oldBrowser.removeAttribute("primary");
              oldBrowser.docShellIsActive = false;
              newBrowser.setAttribute("primary", "true");
              newBrowser.docShellIsActive =
                (window.windowState != window.STATE_MINIMIZED &&
                 !window.isFullyOccluded);
            }

            var updateBlockedPopups = false;
            if ((oldBrowser.blockedPopups && !newBrowser.blockedPopups) ||
                (!oldBrowser.blockedPopups && newBrowser.blockedPopups))
              updateBlockedPopups = true;

            this.mCurrentBrowser = newBrowser;
            this.mCurrentTab = this.tabContainer.selectedItem;
            this.showTab(this.mCurrentTab);

            gURLBar.setAttribute("switchingtabs", "true");
            window.addEventListener("MozAfterPaint", function() {
              gURLBar.removeAttribute("switchingtabs");
            }, {once: true});

            this._appendStatusPanel();

            if (updateBlockedPopups)
              this.mCurrentBrowser.updateBlockedPopups();

            // Update the URL bar.
            var loc = this.mCurrentBrowser.currentURI;

            var webProgress = this.mCurrentBrowser.webProgress;
            var securityUI = this.mCurrentBrowser.securityUI;

            this._callProgressListeners(null, "onLocationChange",
                                        [webProgress, null, loc, 0], true,
                                        false);

            if (securityUI) {
              // Include the true final argument to indicate that this event is
              // simulated (instead of being observed by the webProgressListener).
              this._callProgressListeners(null, "onSecurityChange",
                                          [webProgress, null, securityUI.state, true],
                                          true, false);
            }

            var listener = this._tabListeners.get(this.mCurrentTab);
            if (listener && listener.mStateFlags) {
              this._callProgressListeners(null, "onUpdateCurrentBrowser",
                                          [listener.mStateFlags, listener.mStatus,
                                           listener.mMessage, listener.mTotalProgress],
                                          true, false);
            }

            if (!this._previewMode) {
              this.mCurrentTab.updateLastAccessed();
              this.mCurrentTab.removeAttribute("unread");
              oldTab.updateLastAccessed();

              let oldFindBar = oldTab._findBar;
              if (oldFindBar &&
                  oldFindBar.findMode == oldFindBar.FIND_NORMAL &&
                  !oldFindBar.hidden)
                this._lastFindValue = oldFindBar._findField.value;

              this.updateTitlebar();

              this.mCurrentTab.removeAttribute("titlechanged");
              this.mCurrentTab.removeAttribute("attention");

              // The tab has been selected, it's not unselected anymore.
              // (1) Call the current tab's finishUnselectedTabHoverTimer()
              //     to save a telemetry record.
              // (2) Call the current browser's unselectedTabHover() with false
              //     to dispatch an event.
              this.mCurrentTab.finishUnselectedTabHoverTimer();
              this.mCurrentBrowser.unselectedTabHover(false);
            }

            // If the new tab is busy, and our current state is not busy, then
            // we need to fire a start to all progress listeners.
            const nsIWebProgressListener = Components.interfaces.nsIWebProgressListener;
            if (this.mCurrentTab.hasAttribute("busy") && !this.mIsBusy) {
              this.mIsBusy = true;
              this._callProgressListeners(null, "onStateChange",
                                          [webProgress, null,
                                           nsIWebProgressListener.STATE_START |
                                           nsIWebProgressListener.STATE_IS_NETWORK, 0],
                                          true, false);
            }

            // If the new tab is not busy, and our current state is busy, then
            // we need to fire a stop to all progress listeners.
            if (!this.mCurrentTab.hasAttribute("busy") && this.mIsBusy) {
              this.mIsBusy = false;
              this._callProgressListeners(null, "onStateChange",
                                          [webProgress, null,
                                           nsIWebProgressListener.STATE_STOP |
                                           nsIWebProgressListener.STATE_IS_NETWORK, 0],
                                          true, false);
            }

            // TabSelect events are suppressed during preview mode to avoid confusing extensions and other bits of code
            // that might rely upon the other changes suppressed.
            // Focus is suppressed in the event that the main browser window is minimized - focusing a tab would restore the window
            if (!this._previewMode) {
              // We've selected the new tab, so go ahead and notify listeners.
              let event = new CustomEvent("TabSelect", {
                bubbles: true,
                cancelable: false,
                detail: {
                  previousTab: oldTab
                }
              });
              this.mCurrentTab.dispatchEvent(event);

              this._tabAttrModified(oldTab, ["selected"]);
              this._tabAttrModified(this.mCurrentTab, ["selected"]);

              if (oldBrowser != newBrowser &&
                  oldBrowser.getInPermitUnload) {
                oldBrowser.getInPermitUnload(inPermitUnload => {
                  if (!inPermitUnload) {
                    return;
                  }
                  // Since the user is switching away from a tab that has
                  // a beforeunload prompt active, we remove the prompt.
                  // This prevents confusing user flows like the following:
                  //   1. User attempts to close Firefox
                  //   2. User switches tabs (ingoring a beforeunload prompt)
                  //   3. User returns to tab, presses "Leave page"
                  let promptBox = this.getTabModalPromptBox(oldBrowser);
                  let prompts = promptBox.listPrompts();
                  // There might not be any prompts here if the tab was closed
                  // while in an onbeforeunload prompt, which will have
                  // destroyed aforementioned prompt already, so check there's
                  // something to remove, first:
                  if (prompts.length) {
                    // NB: This code assumes that the beforeunload prompt
                    //     is the top-most prompt on the tab.
                    prompts[prompts.length - 1].abortPrompt();
                  }
                });
              }

              if (!gMultiProcessBrowser) {
                this._adjustFocusBeforeTabSwitch(oldTab, this.mCurrentTab);
                this._adjustFocusAfterTabSwitch(this.mCurrentTab);
              }
            }

            updateUserContextUIIndicator();
            gIdentityHandler.updateSharingIndicator();

            this.tabContainer._setPositionalAttributes();

            // Enable touch events to start a native dragging
            // session to allow the user to easily drag the selected tab.
            // This is currently only supported on Windows.
            oldTab.removeAttribute("touchdownstartsdrag");
            this.mCurrentTab.setAttribute("touchdownstartsdrag", "true");

            if (!gMultiProcessBrowser) {
              document.commandDispatcher.unlock();

              let event = new CustomEvent("TabSwitchDone", {
                bubbles: true,
                cancelable: true
              });
              this.dispatchEvent(event);
            }

            if (!aForceUpdate)
              TelemetryStopwatch.finish("FX_TAB_SWITCH_UPDATE_MS");
          ]]>
        </body>
      </method>

      <method name="_adjustFocusBeforeTabSwitch">
        <parameter name="oldTab"/>
        <parameter name="newTab"/>
        <body><![CDATA[
          if (this._previewMode) {
            return;
          }

          let oldBrowser = oldTab.linkedBrowser;
          let newBrowser = newTab.linkedBrowser;

          oldBrowser._urlbarFocused = (gURLBar && gURLBar.focused);

          if (this.isFindBarInitialized(oldTab)) {
            let findBar = this.getFindBar(oldTab);
            oldTab._findBarFocused = (!findBar.hidden &&
              findBar._findField.getAttribute("focused") == "true");
          }

          let activeEl = document.activeElement;
          // If focus is on the old tab, move it to the new tab.
          if (activeEl == oldTab) {
            newTab.focus();
          } else if (gMultiProcessBrowser && activeEl != newBrowser && activeEl != newTab) {
            // In e10s, if focus isn't already in the tabstrip or on the new browser,
            // and the new browser's previous focus wasn't in the url bar but focus is
            // there now, we need to adjust focus further.
            let keepFocusOnUrlBar = newBrowser &&
                                    newBrowser._urlbarFocused &&
                                    gURLBar &&
                                    gURLBar.focused;
            if (!keepFocusOnUrlBar) {
              // Clear focus so that _adjustFocusAfterTabSwitch can detect if
              // some element has been focused and respect that.
              document.activeElement.blur();
            }
          }
        ]]></body>
      </method>

      <method name="_adjustFocusAfterTabSwitch">
        <parameter name="newTab"/>
        <body><![CDATA[
        // Don't steal focus from the tab bar.
        if (document.activeElement == newTab)
          return;

        let newBrowser = this.getBrowserForTab(newTab);

        // If there's a tabmodal prompt showing, focus it.
        if (newBrowser.hasAttribute("tabmodalPromptShowing")) {
          let XUL_NS = "http://www.mozilla.org/keymaster/gatekeeper/there.is.only.xul";
          let prompts = newBrowser.parentNode.getElementsByTagNameNS(XUL_NS, "tabmodalprompt");
          let prompt = prompts[prompts.length - 1];
          prompt.Dialog.setDefaultFocus();
          return;
        }

        // Focus the location bar if it was previously focused for that tab.
        // In full screen mode, only bother making the location bar visible
        // if the tab is a blank one.
        if (newBrowser._urlbarFocused && gURLBar) {
          // Explicitly close the popup if the URL bar retains focus
          gURLBar.closePopup();

          // If the user happened to type into the URL bar for this browser
          // by the time we got here, focusing will cause the text to be
          // selected which could cause them to overwrite what they've
          // already typed in.
          if (gURLBar.focused && newBrowser.userTypedValue) {
            return;
          }

          if (!window.fullScreen || isTabEmpty(newTab)) {
            focusAndSelectUrlBar();
            return;
          }
        }

        // Focus the find bar if it was previously focused for that tab.
        if (gFindBarInitialized && !gFindBar.hidden &&
            this.selectedTab._findBarFocused) {
          gFindBar._findField.focus();
          return;
        }

        // Don't focus the content area if something has been focused after the
        // tab switch was initiated.
        if (gMultiProcessBrowser &&
            document.activeElement != document.documentElement)
          return;

        // We're now committed to focusing the content area.
        let fm = Services.focus;
        let focusFlags = fm.FLAG_NOSCROLL;

        if (!gMultiProcessBrowser) {
          let newFocusedElement = fm.getFocusedElementForWindow(window.content, true, {});

          // for anchors, use FLAG_SHOWRING so that it is clear what link was
          // last clicked when switching back to that tab
          if (newFocusedElement &&
              (newFocusedElement instanceof HTMLAnchorElement ||
               newFocusedElement.getAttributeNS("http://www.w3.org/1999/xlink", "type") == "simple"))
            focusFlags |= fm.FLAG_SHOWRING;
        }

        fm.setFocus(newBrowser, focusFlags);
        ]]></body>
      </method>

      <method name="_tabAttrModified">
        <parameter name="aTab"/>
        <parameter name="aChanged"/>
        <body><![CDATA[
          if (aTab.closing)
            return;

          let event = new CustomEvent("TabAttrModified", {
            bubbles: true,
            cancelable: false,
            detail: {
              changed: aChanged,
            }
          });
          aTab.dispatchEvent(event);
        ]]></body>
      </method>

      <method name="setBrowserSharing">
        <parameter name="aBrowser"/>
        <parameter name="aState"/>
        <body><![CDATA[
          let tab = this.getTabForBrowser(aBrowser);
          if (!tab)
            return;

          let sharing;
          if (aState.screen) {
            sharing = "screen";
          } else if (aState.camera) {
            sharing = "camera";
          } else if (aState.microphone) {
            sharing = "microphone";
          }

          if (sharing) {
            tab.setAttribute("sharing", sharing);
            tab._sharingState = aState;
          } else {
            tab.removeAttribute("sharing");
            tab._sharingState = null;
          }
          this._tabAttrModified(tab, ["sharing"]);

          if (aBrowser == this.mCurrentBrowser)
            gIdentityHandler.updateSharingIndicator();
        ]]></body>
      </method>

      <method name="getTabSharingState">
        <parameter name="aTab"/>
        <body><![CDATA[
          // Normalize the state object for consumers (ie.extensions).
          let state = Object.assign({}, aTab._sharingState);
          // ensure bool if undefined
          state.camera = !!state.camera;
          state.microphone = !!state.microphone;
          return state;
        ]]></body>
      </method>

      <!-- TODO: remove after 57, once we know add-ons can no longer use it. -->
      <method name="setTabTitleLoading">
        <parameter name="aTab"/>
        <body/>
      </method>

      <method name="setInitialTabTitle">
        <parameter name="aTab"/>
        <parameter name="aTitle"/>
        <parameter name="aOptions"/>
        <body><![CDATA[
          if (aTitle) {
            if (!aTab.getAttribute("label")) {
              aTab._labelIsInitialTitle = true;
            }

            this._setTabLabel(aTab, aTitle, aOptions);
          }
        ]]></body>
      </method>

      <method name="setTabTitle">
        <parameter name="aTab"/>
        <body>
          <![CDATA[
            var browser = this.getBrowserForTab(aTab);
            var title = browser.contentTitle;

            // Don't replace an initially set label with the URL while the tab
            // is loading.
            if (aTab._labelIsInitialTitle) {
              if (!title) {
                return false;
              }
              delete aTab._labelIsInitialTitle;
            }

            let isContentTitle = false;
            if (title) {
              isContentTitle = true;
            } else if (aTab.hasAttribute("customizemode")) {
              let brandBundle = document.getElementById("bundle_brand");
              let brandShortName = brandBundle.getString("brandShortName");
              title = gNavigatorBundle.getFormattedString("customizeMode.tabTitle",
                                                          [ brandShortName ]);
              isContentTitle = true;
            } else {
              if (browser.currentURI.displaySpec) {
                try {
                  title = this.mURIFixup.createExposableURI(browser.currentURI).displaySpec;
                } catch (ex) {
                  title = browser.currentURI.displaySpec;
                }
              }

              if (title && !isBlankPageURL(title)) {
                // At this point, we now have a URI.
                // Let's try to unescape it using a character set
                // in case the URI is not ASCII.
                try {
                  // If it's a long data: URI that uses base64 encoding, truncate to
                  // a reasonable length rather than trying to display the entire thing.
                  // We can't shorten arbitrary URIs like this, as bidi etc might mean
                  // we need the trailing characters for display. But a base64-encoded
                  // data-URI is plain ASCII, so this is OK for tab-title display.
                  // (See bug 1408854.)
                  if (title.length > 500 && title.match(/^data:[^,]+;base64,/)) {
                    title = title.substring(0, 500) + "\u2026";
                  } else {
                    var characterSet = browser.characterSet;
                    title = Services.textToSubURI.unEscapeNonAsciiURI(characterSet, title);
                  }
                } catch (ex) { /* Do nothing. */ }
              } else {
                // Still no title? Fall back to our untitled string.
                title = gTabBrowserBundle.GetStringFromName("tabs.emptyTabTitle");
              }
            }

            return this._setTabLabel(aTab, title, { isContentTitle });
          ]]>
        </body>
      </method>

      <method name="_setTabLabel">
        <parameter name="aTab"/>
        <parameter name="aLabel"/>
        <parameter name="aOptions"/>
        <body>
          <![CDATA[
            if (!aLabel) {
              return false;
            }

            aTab._fullLabel = aLabel;

            aOptions = aOptions || {};
            if (!aOptions.isContentTitle) {
              // Remove protocol and "www."
              if (!("_regex_shortenURLForTabLabel" in this)) {
                this._regex_shortenURLForTabLabel = /^[^:]+:\/\/(?:www\.)?/;
              }
              aLabel = aLabel.replace(this._regex_shortenURLForTabLabel, "");
            }

            aTab._labelIsContentTitle = aOptions.isContentTitle;

            if (aTab.getAttribute("label") == aLabel) {
              return false;
            }

            let dwu = window.QueryInterface(Ci.nsIInterfaceRequestor)
                            .getInterface(Ci.nsIDOMWindowUtils);
            let isRTL = dwu.getDirectionFromText(aLabel) == Ci.nsIDOMWindowUtils.DIRECTION_RTL;

            aTab.setAttribute("label", aLabel);
            aTab.setAttribute("labeldirection", isRTL ? "rtl" : "ltr");

            // Dispatch TabAttrModified event unless we're setting the label
            // before the TabOpen event was dispatched.
            if (!aOptions.beforeTabOpen) {
              this._tabAttrModified(aTab, ["label"]);
            }

            if (aTab.selected) {
              this.updateTitlebar();
            }

            return true;
          ]]>
        </body>
      </method>

      <method name="loadOneTab">
        <parameter name="aURI"/>
        <parameter name="aReferrerURI"/>
        <parameter name="aCharset"/>
        <parameter name="aPostData"/>
        <parameter name="aLoadInBackground"/>
        <parameter name="aAllowThirdPartyFixup"/>
        <body>
          <![CDATA[
            var aTriggeringPrincipal;
            var aReferrerPolicy;
            var aFromExternal;
            var aRelatedToCurrent;
            var aAllowMixedContent;
            var aSkipAnimation;
            var aForceNotRemote;
            var aPreferredRemoteType;
            var aNoReferrer;
            var aUserContextId;
            var aSameProcessAsFrameLoader;
            var aOriginPrincipal;
            var aOpener;
            var aOpenerBrowser;
            var aCreateLazyBrowser;
            var aNextTabParentId;
            var aFocusUrlBar;
            var aName;
            if (arguments.length == 2 &&
                typeof arguments[1] == "object" &&
                !(arguments[1] instanceof Ci.nsIURI)) {
              let params = arguments[1];
              aTriggeringPrincipal      = params.triggeringPrincipal;
              aReferrerURI              = params.referrerURI;
              aReferrerPolicy           = params.referrerPolicy;
              aCharset                  = params.charset;
              aPostData                 = params.postData;
              aLoadInBackground         = params.inBackground;
              aAllowThirdPartyFixup     = params.allowThirdPartyFixup;
              aFromExternal             = params.fromExternal;
              aRelatedToCurrent         = params.relatedToCurrent;
              aAllowMixedContent        = params.allowMixedContent;
              aSkipAnimation            = params.skipAnimation;
              aForceNotRemote           = params.forceNotRemote;
              aPreferredRemoteType      = params.preferredRemoteType;
              aNoReferrer               = params.noReferrer;
              aUserContextId            = params.userContextId;
              aSameProcessAsFrameLoader = params.sameProcessAsFrameLoader;
              aOriginPrincipal          = params.originPrincipal;
              aOpener                   = params.opener;
              aOpenerBrowser            = params.openerBrowser;
              aCreateLazyBrowser        = params.createLazyBrowser;
              aNextTabParentId          = params.nextTabParentId;
              aFocusUrlBar              = params.focusUrlBar;
              aName                     = params.name;
            }

            var bgLoad = (aLoadInBackground != null) ? aLoadInBackground :
                         Services.prefs.getBoolPref("browser.tabs.loadInBackground");
            var owner = bgLoad ? null : this.selectedTab;

            var tab = this.addTab(aURI, {
                                  triggeringPrincipal: aTriggeringPrincipal,
                                  referrerURI: aReferrerURI,
                                  referrerPolicy: aReferrerPolicy,
                                  charset: aCharset,
                                  postData: aPostData,
                                  ownerTab: owner,
                                  allowThirdPartyFixup: aAllowThirdPartyFixup,
                                  fromExternal: aFromExternal,
                                  relatedToCurrent: aRelatedToCurrent,
                                  skipAnimation: aSkipAnimation,
                                  allowMixedContent: aAllowMixedContent,
                                  forceNotRemote: aForceNotRemote,
                                  createLazyBrowser: aCreateLazyBrowser,
                                  preferredRemoteType: aPreferredRemoteType,
                                  noReferrer: aNoReferrer,
                                  userContextId: aUserContextId,
                                  originPrincipal: aOriginPrincipal,
                                  sameProcessAsFrameLoader: aSameProcessAsFrameLoader,
                                  opener: aOpener,
                                  openerBrowser: aOpenerBrowser,
                                  nextTabParentId: aNextTabParentId,
                                  focusUrlBar: aFocusUrlBar,
                                  name: aName });
            if (!bgLoad)
              this.selectedTab = tab;

            return tab;
         ]]>
        </body>
      </method>

      <method name="loadTabs">
        <parameter name="aURIs"/>
        <parameter name="aLoadInBackground"/>
        <parameter name="aReplace"/>
        <body><![CDATA[
          let aTriggeringPrincipal;
          let aAllowThirdPartyFixup;
          let aTargetTab;
          let aNewIndex = -1;
          let aPostDatas = [];
          let aUserContextId;
          if (arguments.length == 2 &&
              typeof arguments[1] == "object") {
            let params = arguments[1];
            aLoadInBackground     = params.inBackground;
            aReplace              = params.replace;
            aAllowThirdPartyFixup = params.allowThirdPartyFixup;
            aTargetTab            = params.targetTab;
            aNewIndex             = typeof params.newIndex === "number" ?
                                    params.newIndex : aNewIndex;
            aPostDatas            = params.postDatas || aPostDatas;
            aUserContextId        = params.userContextId;
            aTriggeringPrincipal  = params.triggeringPrincipal;
          }

          if (!aURIs.length)
            return;

          // The tab selected after this new tab is closed (i.e. the new tab's
          // "owner") is the next adjacent tab (i.e. not the previously viewed tab)
          // when several urls are opened here (i.e. closing the first should select
          // the next of many URLs opened) or if the pref to have UI links opened in
          // the background is set (i.e. the link is not being opened modally)
          //
          // i.e.
          //    Number of URLs    Load UI Links in BG       Focus Last Viewed?
          //    == 1              false                     YES
          //    == 1              true                      NO
          //    > 1               false/true                NO
          var multiple = aURIs.length > 1;
          var owner = multiple || aLoadInBackground ? null : this.selectedTab;
          var firstTabAdded = null;
          var targetTabIndex = -1;

          if (aReplace) {
            let browser;
            if (aTargetTab) {
              browser = this.getBrowserForTab(aTargetTab);
              targetTabIndex = aTargetTab._tPos;
            } else {
              browser = this.mCurrentBrowser;
              targetTabIndex = this.tabContainer.selectedIndex;
            }
            let flags = Ci.nsIWebNavigation.LOAD_FLAGS_NONE;
            if (aAllowThirdPartyFixup) {
              flags |= Ci.nsIWebNavigation.LOAD_FLAGS_ALLOW_THIRD_PARTY_FIXUP |
                       Ci.nsIWebNavigation.LOAD_FLAGS_FIXUP_SCHEME_TYPOS;
            }
            try {
              browser.loadURIWithFlags(aURIs[0], {
                flags, postData: aPostDatas[0],
                triggeringPrincipal: aTriggeringPrincipal,
              });
            } catch (e) {
              // Ignore failure in case a URI is wrong, so we can continue
              // opening the next ones.
            }
          } else {
            firstTabAdded = this.addTab(aURIs[0], {
              ownerTab: owner,
              skipAnimation: multiple,
              allowThirdPartyFixup: aAllowThirdPartyFixup,
              postData: aPostDatas[0],
              userContextId: aUserContextId,
              triggeringPrincipal: aTriggeringPrincipal,
            });
            if (aNewIndex !== -1) {
              this.moveTabTo(firstTabAdded, aNewIndex);
              targetTabIndex = firstTabAdded._tPos;
            }
          }

          let tabNum = targetTabIndex;
          for (let i = 1; i < aURIs.length; ++i) {
            let tab = this.addTab(aURIs[i], {
              skipAnimation: true,
              allowThirdPartyFixup: aAllowThirdPartyFixup,
              postData: aPostDatas[i],
              userContextId: aUserContextId,
              triggeringPrincipal: aTriggeringPrincipal,
            });
            if (targetTabIndex !== -1)
              this.moveTabTo(tab, ++tabNum);
          }

          if (firstTabAdded && !aLoadInBackground) {
            this.selectedTab = firstTabAdded;
          }
        ]]></body>
      </method>

      <method name="updateBrowserRemoteness">
        <parameter name="aBrowser"/>
        <parameter name="aShouldBeRemote"/>
        <parameter name="aOptions"/>
        <body>
          <![CDATA[
            aOptions = aOptions || {};
            let isRemote = aBrowser.getAttribute("remote") == "true";

            if (!gMultiProcessBrowser && aShouldBeRemote) {
              throw new Error("Cannot switch to remote browser in a window " +
                              "without the remote tabs load context.");
            }

            // Default values for remoteType
            if (!aOptions.remoteType) {
              aOptions.remoteType = aShouldBeRemote ? E10SUtils.DEFAULT_REMOTE_TYPE : E10SUtils.NOT_REMOTE;
            }

            // If we are passed an opener, we must be making the browser non-remote, and
            // if the browser is _currently_ non-remote, we need the openers to match,
            // because it is already too late to change it.
            if (aOptions.opener) {
              if (aShouldBeRemote) {
                throw new Error("Cannot set an opener on a browser which should be remote!");
              }
              if (!isRemote && aBrowser.contentWindow.opener != aOptions.opener) {
                throw new Error("Cannot change opener on an already non-remote browser!");
              }
            }

            // Abort if we're not going to change anything
            let currentRemoteType = aBrowser.getAttribute("remoteType");
            if (isRemote == aShouldBeRemote && !aOptions.newFrameloader &&
                (!isRemote || currentRemoteType == aOptions.remoteType)) {
              return false;
            }

            let tab = this.getTabForBrowser(aBrowser);
            // aBrowser needs to be inserted now if it hasn't been already.
            this._insertBrowser(tab);

            let evt = document.createEvent("Events");
            evt.initEvent("BeforeTabRemotenessChange", true, false);
            tab.dispatchEvent(evt);

            let wasActive = document.activeElement == aBrowser;

            // Unmap the old outerWindowID.
            this._outerWindowIDBrowserMap.delete(aBrowser.outerWindowID);

            // Unhook our progress listener.
            let filter = this._tabFilters.get(tab);
            let listener = this._tabListeners.get(tab);
            aBrowser.webProgress.removeProgressListener(filter);
            filter.removeProgressListener(listener);

            // We'll be creating a new listener, so destroy the old one.
            listener.destroy();

            let oldUserTypedValue = aBrowser.userTypedValue;
            let hadStartedLoad = aBrowser.didStartLoadSinceLastUserTyping();

            // Make sure the browser is destroyed so it unregisters from observer notifications
            aBrowser.destroy();

            // Make sure to restore the original droppedLinkHandler and
            // sameProcessAsFrameLoader.
            let droppedLinkHandler = aBrowser.droppedLinkHandler;
            let sameProcessAsFrameLoader = aBrowser.sameProcessAsFrameLoader;

            // Change the "remote" attribute.
            let parent = aBrowser.parentNode;
            parent.removeChild(aBrowser);
            if (aShouldBeRemote) {
              aBrowser.setAttribute("remote", "true");
              aBrowser.setAttribute("remoteType", aOptions.remoteType);
            } else {
              aBrowser.setAttribute("remote", "false");
              aBrowser.removeAttribute("remoteType");
            }

            // NB: This works with the hack in the browser constructor that
            // turns this normal property into a field.
            if (aOptions.sameProcessAsFrameLoader) {
              // Always set sameProcessAsFrameLoader when passed in aOptions.
              aBrowser.sameProcessAsFrameLoader = aOptions.sameProcessAsFrameLoader;
            } else if (!aShouldBeRemote || currentRemoteType == aOptions.remoteType) {
              // Only copy existing sameProcessAsFrameLoader when not switching
              // remote type otherwise it would stop the switch.
              aBrowser.sameProcessAsFrameLoader = sameProcessAsFrameLoader;
            }

            if (aOptions.opener) {
              // Set the opener window on the browser, such that when the frame
              // loader is created the opener is set correctly.
              aBrowser.presetOpenerWindow(aOptions.opener);
            }

            parent.appendChild(aBrowser);

            aBrowser.userTypedValue = oldUserTypedValue;
            if (hadStartedLoad) {
              aBrowser.urlbarChangeTracker.startedLoad();
            }

            aBrowser.droppedLinkHandler = droppedLinkHandler;

            // Switching a browser's remoteness will create a new frameLoader.
            // As frameLoaders start out with an active docShell we have to
            // deactivate it if this is not the selected tab's browser or the
            // browser window is minimized.
            aBrowser.docShellIsActive = this.shouldActivateDocShell(aBrowser);

            // Create a new tab progress listener for the new browser we just injected,
            // since tab progress listeners have logic for handling the initial about:blank
            // load
            listener = this.mTabProgressListener(tab, aBrowser, true, false);
            this._tabListeners.set(tab, listener);
            filter.addProgressListener(listener, Ci.nsIWebProgress.NOTIFY_ALL);

            // Restore the progress listener.
            aBrowser.webProgress.addProgressListener(filter, Ci.nsIWebProgress.NOTIFY_ALL);

            // Restore the securityUI state.
            let securityUI = aBrowser.securityUI;
            let state = securityUI ? securityUI.state
                                   : Ci.nsIWebProgressListener.STATE_IS_INSECURE;
            // Include the true final argument to indicate that this event is
            // simulated (instead of being observed by the webProgressListener).
            this._callProgressListeners(aBrowser, "onSecurityChange",
                                        [aBrowser.webProgress, null, state, true],
                                        true, false);

            if (aShouldBeRemote) {
              // Switching the browser to be remote will connect to a new child
              // process so the browser can no longer be considered to be
              // crashed.
              tab.removeAttribute("crashed");
            } else {
              aBrowser.messageManager.sendAsyncMessage("Browser:AppTab", { isAppTab: tab.pinned });

              // Register the new outerWindowID.
              this._outerWindowIDBrowserMap.set(aBrowser.outerWindowID, aBrowser);
            }

            if (wasActive)
              aBrowser.focus();

            // If the findbar has been initialised, reset its browser reference.
            if (this.isFindBarInitialized(tab)) {
              this.getFindBar(tab).browser = aBrowser;
            }

            evt = document.createEvent("Events");
            evt.initEvent("TabRemotenessChange", true, false);
            tab.dispatchEvent(evt);

            return true;
          ]]>
        </body>
      </method>

      <method name="updateBrowserRemotenessByURL">
        <parameter name="aBrowser"/>
        <parameter name="aURL"/>
        <parameter name="aOptions"/>
        <body>
          <![CDATA[
            aOptions = aOptions || {};

            if (!gMultiProcessBrowser)
              return this.updateBrowserRemoteness(aBrowser, false);

            let currentRemoteType = aBrowser.getAttribute("remoteType") || null;

            aOptions.remoteType =
              E10SUtils.getRemoteTypeForURI(aURL,
                                            gMultiProcessBrowser,
                                            currentRemoteType,
                                            aBrowser.currentURI);

            // If this URL can't load in the current browser then flip it to the
            // correct type.
            if (currentRemoteType != aOptions.remoteType ||
                aOptions.newFrameloader) {
              let remote = aOptions.remoteType != E10SUtils.NOT_REMOTE;
              return this.updateBrowserRemoteness(aBrowser, remote, aOptions);
            }

            return false;
          ]]>
        </body>
      </method>

      <method name="removePreloadedBrowser">
        <body>
          <![CDATA[
            if (!this._isPreloadingEnabled()) {
              return;
            }

            let browser = this._getPreloadedBrowser();

            if (browser) {
              browser.remove();
            }
          ]]>
        </body>
      </method>

      <field name="_preloadedBrowser">null</field>
      <method name="_getPreloadedBrowser">
        <body>
          <![CDATA[
            if (!this._isPreloadingEnabled()) {
              return null;
            }

            // The preloaded browser might be null.
            let browser = this._preloadedBrowser;

            // Consume the browser.
            this._preloadedBrowser = null;

            // Attach the nsIFormFillController now that we know the browser
            // will be used. If we do that before and the preloaded browser
            // won't be consumed until shutdown then we leak a docShell.
            // Also, we do not need to take care of attaching nsIFormFillControllers
            // in the case that the browser is remote, as remote browsers take
            // care of that themselves.
            if (browser) {
              browser.setAttribute("preloadedState", "consumed");
              if (this.hasAttribute("autocompletepopup")) {
                browser.setAttribute("autocompletepopup", this.getAttribute("autocompletepopup"));
              }
            }

            return browser;
          ]]>
        </body>
      </method>

      <method name="_isPreloadingEnabled">
        <body>
          <![CDATA[
            // Preloading for the newtab page is enabled when the pref is true
            // and the URL is "about:newtab". We do not support preloading for
            // custom newtab URLs.
            return Services.prefs.getBoolPref("browser.newtab.preload") &&
                   !aboutNewTabService.overridden;
          ]]>
        </body>
      </method>

      <method name="_createPreloadBrowser">
        <body>
          <![CDATA[
            // Do nothing if we have a preloaded browser already
            // or preloading of newtab pages is disabled.
            if (this._preloadedBrowser || !this._isPreloadingEnabled()) {
              return;
            }

            let remoteType =
              E10SUtils.getRemoteTypeForURI(BROWSER_NEW_TAB_URL,
                                            gMultiProcessBrowser);
            let browser = this._createBrowser({isPreloadBrowser: true, remoteType});
            this._preloadedBrowser = browser;

            let notificationbox = this.getNotificationBox(browser);
            this.mPanelContainer.appendChild(notificationbox);

            if (remoteType != E10SUtils.NOT_REMOTE) {
              // For remote browsers, we need to make sure that the webProgress is
              // instantiated, otherwise the parent won't get informed about the state
              // of the preloaded browser until it gets attached to a tab.
              browser.webProgress;
            }

            browser.loadURI(BROWSER_NEW_TAB_URL);
            browser.docShellIsActive = false;

            // Make sure the preloaded browser is loaded with desired zoom level
            let tabURI = Services.io.newURI(BROWSER_NEW_TAB_URL);
            FullZoom.onLocationChange(tabURI, false, browser);
          ]]>
        </body>
      </method>

      <method name="_createBrowser">
        <parameter name="aParams"/>
        <body>
          <![CDATA[
            // Supported parameters:
            // userContextId, remote, remoteType, isPreloadBrowser,
            // uriIsAboutBlank, sameProcessAsFrameLoader,
	    // recordExecution, replayExecution

            const NS_XUL = "http://www.mozilla.org/keymaster/gatekeeper/there.is.only.xul";

            let b = document.createElementNS(NS_XUL, "browser");
            b.permanentKey = {};
            b.setAttribute("type", "content");
            b.setAttribute("message", "true");
            b.setAttribute("messagemanagergroup", "browsers");
            b.setAttribute("contextmenu", this.getAttribute("contentcontextmenu"));
            b.setAttribute("tooltip", this.getAttribute("contenttooltip"));

            if (aParams.userContextId) {
              b.setAttribute("usercontextid", aParams.userContextId);
            }

            // remote parameter used by some addons, use default in this case.
            if (aParams.remote && !aParams.remoteType) {
              aParams.remoteType = E10SUtils.DEFAULT_REMOTE_TYPE;
            }

            if (aParams.remoteType) {
              b.setAttribute("remoteType", aParams.remoteType);
              b.setAttribute("remote", "true");
            }

            let recordExecution = aParams && aParams.recordExecution;
            if (recordExecution) {
              b.setAttribute("recordExecution", recordExecution);
            }

            let replayExecution = aParams && aParams.replayExecution;
            if (replayExecution) {
              b.setAttribute("replayExecution", replayExecution);
            }

            if (aParams.openerWindow) {
              if (aParams.remoteType) {
                throw new Error("Cannot set opener window on a remote browser!");
              }
              b.presetOpenerWindow(aParams.openerWindow);
            }

            if (!aParams.isPreloadBrowser && this.hasAttribute("autocompletepopup")) {
              b.setAttribute("autocompletepopup", this.getAttribute("autocompletepopup"));
            }

            /*
             * This attribute is meant to describe if the browser is the
             * preloaded browser. There are 2 defined states: "preloaded" or
             * "consumed". The order of events goes as follows:
             *   1. The preloaded browser is created and the 'preloadedState'
             *      attribute for that browser is set to "preloaded".
             *   2. When a new tab is opened and it is time to show that
             *      preloaded browser, the 'preloadedState' attribute for that
             *      browser is set to "consumed"
             *   3. When we then navigate away from about:newtab, the "consumed"
             *      browsers will attempt to switch to a new content process,
             *      therefore the 'preloadedState' attribute is removed from
             *      that browser altogether
             * See more details on Bug 1420285.
             */
            if (aParams.isPreloadBrowser) {
              b.setAttribute("preloadedState", "preloaded");
            }

            if (this.hasAttribute("selectmenulist"))
              b.setAttribute("selectmenulist", this.getAttribute("selectmenulist"));

            if (this.hasAttribute("datetimepicker")) {
              b.setAttribute("datetimepicker", this.getAttribute("datetimepicker"));
            }

            b.setAttribute("autoscrollpopup", this._autoScrollPopup.id);

            if (aParams.nextTabParentId) {
              if (!aParams.remoteType) {
                throw new Error("Cannot have nextTabParentId without a remoteType");
              }
              // Gecko is going to read this attribute and use it.
              b.setAttribute("nextTabParentId", aParams.nextTabParentId.toString());
            }

            if (aParams.sameProcessAsFrameLoader) {
              b.sameProcessAsFrameLoader = aParams.sameProcessAsFrameLoader;
            }

            // This will be used by gecko to control the name of the opened
            // window.
            if (aParams.name) {
              // XXX: The `name` property is special in HTML and XUL. Should
              // we use a different attribute name for this?
              b.setAttribute("name", aParams.name);
            }

            // Create the browserStack container
            var stack = document.createElementNS(NS_XUL, "stack");
            stack.className = "browserStack";
            stack.appendChild(b);
            stack.setAttribute("flex", "1");

            // Create the browserContainer
            var browserContainer = document.createElementNS(NS_XUL, "vbox");
            browserContainer.className = "browserContainer";
            browserContainer.appendChild(stack);
            browserContainer.setAttribute("flex", "1");

            // Create the sidebar container
            var browserSidebarContainer = document.createElementNS(NS_XUL,
                                                                   "hbox");
            browserSidebarContainer.className = "browserSidebarContainer";
            browserSidebarContainer.appendChild(browserContainer);
            browserSidebarContainer.setAttribute("flex", "1");

            // Add the Message and the Browser to the box
            var notificationbox = document.createElementNS(NS_XUL,
                                                           "notificationbox");
            notificationbox.setAttribute("flex", "1");
            notificationbox.setAttribute("notificationside", "top");
            notificationbox.appendChild(browserSidebarContainer);

            // Prevent the superfluous initial load of a blank document
            // if we're going to load something other than about:blank.
            if (!aParams.uriIsAboutBlank) {
              b.setAttribute("nodefaultsrc", "true");
            }

            return b;
          ]]>
        </body>
      </method>

      <!--
        `_createLazyBrowser` will define properties on the unbound lazy browser
        which correspond to properties defined in XBL which will be bound to
        the browser when it is inserted into the document.  If any of these
        properties are accessed by consumers, `_insertBrowser` is called and
        the browser is inserted to ensure that things don't break.  This list
        provides the names of properties that may be called while the browser
        is in its unbound (lazy) state.
      -->
      <field name="_browserBindingProperties">[
        "canGoBack", "canGoForward", "goBack", "goForward", "permitUnload",
        "reload", "reloadWithFlags", "stop", "loadURI", "loadURIWithFlags",
        "goHome", "homePage", "gotoIndex", "currentURI", "documentURI",
        "preferences", "imageDocument", "isRemoteBrowser", "messageManager",
        "getTabBrowser", "finder", "fastFind", "sessionHistory", "contentTitle",
        "characterSet", "fullZoom", "textZoom", "webProgress",
        "addProgressListener", "removeProgressListener", "audioPlaybackStarted",
        "audioPlaybackStopped", "pauseMedia", "stopMedia",
        "resumeMedia", "mute", "unmute", "blockedPopups", "lastURI",
        "purgeSessionHistory", "stopScroll", "startScroll",
        "userTypedValue", "userTypedClear", "mediaBlocked",
        "didStartLoadSinceLastUserTyping"
      ]</field>

      <method name="_createLazyBrowser">
        <parameter name="aTab"/>
        <body>
          <![CDATA[
            let browser = aTab.linkedBrowser;

            let names = this._browserBindingProperties;

            for (let i = 0; i < names.length; i++) {
              let name = names[i];
              let getter;
              let setter;
              switch (name) {
                case "audioMuted":
                  getter = () => false;
                  break;
                case "contentTitle":
                  getter = () => SessionStore.getLazyTabValue(aTab, "title");
                  break;
                case "currentURI":
                  getter = () => {
                    let url = SessionStore.getLazyTabValue(aTab, "url");
                    return Services.io.newURI(url);
                  };
                  break;
                case "didStartLoadSinceLastUserTyping":
                  getter = () => () => false;
                  break;
                case "fullZoom":
                case "textZoom":
                  getter = () => 1;
                  break;
                case "getTabBrowser":
                  getter = () => () => this;
                  break;
                case "isRemoteBrowser":
                  getter = () => browser.getAttribute("remote") == "true";
                  break;
                case "permitUnload":
                  getter = () => () => ({ permitUnload: true, timedOut: false });
                  break;
                case "reload":
                case "reloadWithFlags":
                  getter = () =>
                    params => {
                      // Wait for load handler to be instantiated before
                      // initializing the reload.
                      aTab.addEventListener("SSTabRestoring", () => {
                        browser[name](params);
                      }, { once: true });
                      gBrowser._insertBrowser(aTab);
                    };
                  break;
                case "resumeMedia":
                  getter = () =>
                    () => {
                      // No need to insert a browser, so we just call the browser's
                      // method.
                      aTab.addEventListener("SSTabRestoring", () => {
                        browser[name]();
                      }, { once: true });
                    };
                  break;
                case "userTypedValue":
                case "userTypedClear":
                case "mediaBlocked":
                  getter = () => SessionStore.getLazyTabValue(aTab, name);
                  break;
                default:
                  getter = () => {
                    if (AppConstants.NIGHTLY_BUILD) {
                      let message =
                        `[bug 1345098] Lazy browser prematurely inserted via '${name}' property access:\n`;
                      console.log(message + new Error().stack);
                    }
                    this._insertBrowser(aTab);
                    return browser[name];
                  };
                  setter = value => {
                    if (AppConstants.NIGHTLY_BUILD) {
                      let message =
                        `[bug 1345098] Lazy browser prematurely inserted via '${name}' property access:\n`;
                      console.log(message + new Error().stack);
                    }
                    this._insertBrowser(aTab);
                    return browser[name] = value;
                  };
              }
              Object.defineProperty(browser, name, {
                get: getter,
                set: setter,
                configurable: true,
                enumerable: true
              });
            }
          ]]>
        </body>
      </method>

      <method name="_insertBrowser">
        <parameter name="aTab"/>
        <parameter name="aInsertedOnTabCreation"/>
        <body>
          <![CDATA[
            "use strict";

            // If browser is already inserted or window is closed don't do anything.
            if (aTab.linkedPanel || window.closed) {
              return;
            }

            let browser = aTab.linkedBrowser;

            // If browser is a lazy browser, delete the substitute properties.
            if (this._browserBindingProperties[0] in browser) {
              for (let name of this._browserBindingProperties) {
                delete browser[name];
              }
            }

            let { uriIsAboutBlank, remoteType, usingPreloadedContent } =
                    aTab._browserParams;
            delete aTab._browserParams;

            let notificationbox = this.getNotificationBox(browser);
            let uniqueId = this._generateUniquePanelID();
            notificationbox.id = uniqueId;
            aTab.linkedPanel = uniqueId;

            // Inject the <browser> into the DOM if necessary.
            if (!notificationbox.parentNode) {
              // NB: this appendChild call causes us to run constructors for the
              // browser element, which fires off a bunch of notifications. Some
              // of those notifications can cause code to run that inspects our
              // state, so it is important that the tab element is fully
              // initialized by this point.
              this.mPanelContainer.appendChild(notificationbox);
            }

            // wire up a progress listener for the new browser object.
            let tabListener = this.mTabProgressListener(aTab, browser, uriIsAboutBlank, usingPreloadedContent);
            const filter = Cc["@mozilla.org/appshell/component/browser-status-filter;1"]
                                     .createInstance(Ci.nsIWebProgress);
            filter.addProgressListener(tabListener, Ci.nsIWebProgress.NOTIFY_ALL);
            browser.webProgress.addProgressListener(filter, Ci.nsIWebProgress.NOTIFY_ALL);
            this._tabListeners.set(aTab, tabListener);
            this._tabFilters.set(aTab, filter);

            browser.droppedLinkHandler = handleDroppedLink;

            // We start our browsers out as inactive, and then maintain
            // activeness in the tab switcher.
            browser.docShellIsActive = false;

            // When addTab() is called with an URL that is not "about:blank" we
            // set the "nodefaultsrc" attribute that prevents a frameLoader
            // from being created as soon as the linked <browser> is inserted
            // into the DOM. We thus have to register the new outerWindowID
            // for non-remote browsers after we have called browser.loadURI().
            if (remoteType == E10SUtils.NOT_REMOTE) {
              this._outerWindowIDBrowserMap.set(browser.outerWindowID, browser);
            }

            var evt = new CustomEvent("TabBrowserInserted",
              { bubbles: true, detail: { insertedOnTabCreation: aInsertedOnTabCreation } });
            aTab.dispatchEvent(evt);
          ]]>
        </body>
      </method>

      <method name="discardBrowser">
        <parameter name="aBrowser"/>
        <parameter name="aForceDiscard"/>
        <body>
          <![CDATA[
            "use strict";

            let tab = this.getTabForBrowser(aBrowser);

            let permitUnloadFlags = aForceDiscard ? aBrowser.dontPromptAndUnload : aBrowser.dontPromptAndDontUnload;

            if (!tab ||
                tab.selected ||
                tab.closing ||
                this._windowIsClosing ||
                !aBrowser.isConnected ||
                !aBrowser.isRemoteBrowser ||
                !aBrowser.permitUnload(permitUnloadFlags).permitUnload) {
              return;
            }

            // Set browser parameters for when browser is restored.  Also remove
            // listeners and set up lazy restore data in SessionStore. This must
            // be done before aBrowser is destroyed and removed from the document.
            tab._browserParams = { uriIsAboutBlank: aBrowser.currentURI.spec == "about:blank",
                                   remoteType: aBrowser.remoteType,
                                   usingPreloadedContent: false };

            SessionStore.resetBrowserToLazyState(tab);

            this._outerWindowIDBrowserMap.delete(aBrowser.outerWindowID);

            // Remove the tab's filter and progress listener.
            let filter = this._tabFilters.get(tab);
            let listener = this._tabListeners.get(tab);
            aBrowser.webProgress.removeProgressListener(filter);
            filter.removeProgressListener(listener);
            listener.destroy();

            this._tabListeners.delete(tab);
            this._tabFilters.delete(tab);

            // Reset the findbar and remove it if it is attached to the tab.
            if (tab._findBar) {
              tab._findBar.close(true);
              tab._findBar.remove();
              delete tab._findBar;
            }

            aBrowser.destroy();

            let notificationbox = this.getNotificationBox(aBrowser);
            this.mPanelContainer.removeChild(notificationbox);
            tab.removeAttribute("linkedpanel");

            this._createLazyBrowser(tab);

            let evt = new CustomEvent("TabBrowserDiscarded", { bubbles: true });
            tab.dispatchEvent(evt);
          ]]>
        </body>
      </method>

      <method name="addTab">
        <parameter name="aURI"/>
        <parameter name="aReferrerURI"/>
        <parameter name="aCharset"/>
        <parameter name="aPostData"/>
        <parameter name="aOwner"/>
        <parameter name="aAllowThirdPartyFixup"/>
        <body>
          <![CDATA[
            "use strict";

            const NS_XUL = "http://www.mozilla.org/keymaster/gatekeeper/there.is.only.xul";
            var aTriggeringPrincipal;
            var aReferrerPolicy;
            var aFromExternal;
            var aRelatedToCurrent;
            var aSkipAnimation;
            var aAllowMixedContent;
            var aForceNotRemote;
            var aPreferredRemoteType;
            var aNoReferrer;
            var aUserContextId;
            var aEventDetail;
            var aSameProcessAsFrameLoader;
            var aOriginPrincipal;
            var aDisallowInheritPrincipal;
            var aOpener;
            var aOpenerBrowser;
            var aCreateLazyBrowser;
            var aSkipBackgroundNotify;
            var aNextTabParentId;
            var aNoInitialLabel;
            var aFocusUrlBar;
            var aName;
            var aRecordExecution;
            var aReplayExecution;
            if (arguments.length == 2 &&
                typeof arguments[1] == "object" &&
                !(arguments[1] instanceof Ci.nsIURI)) {
              let params = arguments[1];
              aTriggeringPrincipal      = params.triggeringPrincipal;
              aReferrerURI              = params.referrerURI;
              aReferrerPolicy           = params.referrerPolicy;
              aCharset                  = params.charset;
              aPostData                 = params.postData;
              aOwner                    = params.ownerTab;
              aAllowThirdPartyFixup     = params.allowThirdPartyFixup;
              aFromExternal             = params.fromExternal;
              aRelatedToCurrent         = params.relatedToCurrent;
              aSkipAnimation            = params.skipAnimation;
              aAllowMixedContent        = params.allowMixedContent;
              aForceNotRemote           = params.forceNotRemote;
              aPreferredRemoteType      = params.preferredRemoteType;
              aNoReferrer               = params.noReferrer;
              aUserContextId            = params.userContextId;
              aEventDetail              = params.eventDetail;
              aSameProcessAsFrameLoader = params.sameProcessAsFrameLoader;
              aOriginPrincipal          = params.originPrincipal;
              aDisallowInheritPrincipal = params.disallowInheritPrincipal;
              aRecordExecution      = params.recordExecution;
              aReplayExecution      = params.replayExecution;
              aOpener                   = params.opener;
              aOpenerBrowser            = params.openerBrowser;
              aCreateLazyBrowser        = params.createLazyBrowser;
              aSkipBackgroundNotify     = params.skipBackgroundNotify;
              aNextTabParentId          = params.nextTabParentId;
              aNoInitialLabel           = params.noInitialLabel;
              aFocusUrlBar              = params.focusUrlBar;
              aName                     = params.name;
            }

            // if we're adding tabs, we're past interrupt mode, ditch the owner
            if (this.mCurrentTab.owner)
              this.mCurrentTab.owner = null;

            // Find the tab that opened this one, if any. This is used for
            // determining positioning, and inherited attributes such as the
            // user context ID.
            //
            // If we have a browser opener (which is usually the browser
            // element from a remote window.open() call), use that.
            //
            // Otherwise, if the tab is related to the current tab (e.g.,
            // because it was opened by a link click), use the selected tab as
            // the owner. If aReferrerURI is set, and we don't have an
            // explicit relatedToCurrent arg, we assume that the tab is
            // related to the current tab, since aReferrerURI is null or
            // undefined if the tab is opened from an external application or
            // bookmark (i.e. somewhere other than an existing tab).
            let relatedToCurrent = aRelatedToCurrent == null ? !!aReferrerURI : aRelatedToCurrent;
            let openerTab = ((aOpenerBrowser && this.getTabForBrowser(aOpenerBrowser)) ||
                             (relatedToCurrent && this.selectedTab));

            var t = document.createElementNS(NS_XUL, "tab");

            t.openerTab = openerTab;

            aURI = aURI || "about:blank";
            let aURIObject = null;
            try {
              aURIObject = Services.io.newURI(aURI);
            } catch (ex) { /* we'll try to fix up this URL later */ }

            let lazyBrowserURI;
            if (aCreateLazyBrowser && aURI != "about:blank") {
              lazyBrowserURI = aURIObject;
              aURI = "about:blank";
            }

            var uriIsAboutBlank = aURI == "about:blank";

            if (!aNoInitialLabel) {
              if (isBlankPageURL(aURI)) {
                t.setAttribute("label", gTabBrowserBundle.GetStringFromName("tabs.emptyTabTitle"));
              } else {
                // Set URL as label so that the tab isn't empty initially.
                this.setInitialTabTitle(t, aURI, { beforeTabOpen: true });
              }
            }

            // Related tab inherits current tab's user context unless a different
            // usercontextid is specified
            if (aUserContextId == null && openerTab) {
              aUserContextId = openerTab.getAttribute("usercontextid") || 0;
            }

            if (aUserContextId) {
              t.setAttribute("usercontextid", aUserContextId);
              ContextualIdentityService.setTabStyle(t);
            }

            t.setAttribute("onerror", "this.removeAttribute('image');");

            if (aSkipBackgroundNotify) {
              t.setAttribute("skipbackgroundnotify", true);
            }

            t.className = "tabbrowser-tab";

            this.tabContainer._unlockTabSizing();

            // When overflowing, new tabs are scrolled into view smoothly, which
            // doesn't go well together with the width transition. So we skip the
            // transition in that case.
            let animate = !aSkipAnimation &&
                          this.tabContainer.getAttribute("overflow") != "true" &&
                          this.animationsEnabled;
            if (!animate) {
              t.setAttribute("fadein", "true");

              // Call _handleNewTab asynchronously as it needs to know if the
              // new tab is selected.
              setTimeout(function(tabContainer) {
                tabContainer._handleNewTab(t);
              }, 0, this.tabContainer);
            }

            // invalidate cache
            this._visibleTabs = null;

            this.tabContainer.appendChild(t);

            let usingPreloadedContent = false;
            let b;

            try {
              // If this new tab is owned by another, assert that relationship
              if (aOwner)
                t.owner = aOwner;

              var position = this.tabs.length - 1;
              t._tPos = position;
              this.tabContainer._setPositionalAttributes();

              this.tabContainer.updateVisibility();

              // If we don't have a preferred remote type, and we have a remote
              // opener, use the opener's remote type.
              if (!aPreferredRemoteType && aOpenerBrowser) {
                aPreferredRemoteType = aOpenerBrowser.remoteType;
              }

              // If URI is about:blank and we don't have a preferred remote type,
              // then we need to use the referrer, if we have one, to get the
              // correct remote type for the new tab.
              if (uriIsAboutBlank && !aPreferredRemoteType && aReferrerURI) {
                aPreferredRemoteType =
                  E10SUtils.getRemoteTypeForURI(aReferrerURI.spec,
                                                gMultiProcessBrowser);
              }

              let remoteType =
                aForceNotRemote ? E10SUtils.NOT_REMOTE
                : E10SUtils.getRemoteTypeForURI(aURI, gMultiProcessBrowser,
                                                aPreferredRemoteType);

              // If we open a new tab with the newtab URL in the default
              // userContext, check if there is a preloaded browser ready.
              // Private windows are not included because both the label and the
              // icon for the tab would be set incorrectly (see bug 1195981).
              if (aURI == BROWSER_NEW_TAB_URL &&
                  !aUserContextId &&
                  !PrivateBrowsingUtils.isWindowPrivate(window) &&
                  !aRecordExecution &&
                  !aReplayExecution) {
                b = this._getPreloadedBrowser();
                if (b) {
                  usingPreloadedContent = true;
                }
              }

              if (!b) {
                // No preloaded browser found, create one.
                b = this._createBrowser({ remoteType,
                                          uriIsAboutBlank,
                                          userContextId: aUserContextId,
                                          sameProcessAsFrameLoader: aSameProcessAsFrameLoader,
                                          openerWindow: aOpener,
                                          nextTabParentId: aNextTabParentId,
                                          recordExecution: aRecordExecution,
                                          replayExecution: aReplayExecution,
                                          name: aName });
              }

              t.linkedBrowser = b;

              if (aFocusUrlBar) {
                b._urlbarFocused = true;
              }

              this._tabForBrowser.set(b, t);
              t.permanentKey = b.permanentKey;
              t._browserParams = { uriIsAboutBlank,
                                   remoteType,
                                   usingPreloadedContent };

              // If the caller opts in, create a lazy browser.
              if (aCreateLazyBrowser) {
                this._createLazyBrowser(t);

                if (lazyBrowserURI) {
                  // Lazy browser must be explicitly registered so tab will appear as
                  // a switch-to-tab candidate in autocomplete.
                  this._unifiedComplete.registerOpenPage(lazyBrowserURI, aUserContextId);
                  b.registeredOpenURI = lazyBrowserURI;
                }
              } else {
                this._insertBrowser(t, true);
              }
            } catch (e) {
              Cu.reportError("Failed to create tab");
              Cu.reportError(e);
              t.remove();
              if (t.linkedBrowser) {
                this._tabFilters.delete(t);
                this._tabListeners.delete(t);
                let notificationbox = this.getNotificationBox(t.linkedBrowser);
                notificationbox.remove();
              }
              throw e;
            }

            // Hack to ensure that the about:newtab favicon is loaded
            // instantaneously, to avoid flickering and improve perceived performance.
            if (aURI == "about:newtab") {
              this.setIcon(t, "chrome://branding/content/icon32.png");
            } else if (aURI == "about:privatebrowsing") {
              this.setIcon(t, "chrome://browser/skin/privatebrowsing/favicon.svg");
            }

            // Dispatch a new tab notification.  We do this once we're
            // entirely done, so that things are in a consistent state
            // even if the event listener opens or closes tabs.
            var detail = aEventDetail || {};
            var evt = new CustomEvent("TabOpen", { bubbles: true, detail });
            t.dispatchEvent(evt);

            if (!usingPreloadedContent && aOriginPrincipal && aURI) {
              let {URI_INHERITS_SECURITY_CONTEXT} = Ci.nsIProtocolHandler;
              // Unless we know for sure we're not inheriting principals,
              // force the about:blank viewer to have the right principal:
              if (!aURIObject ||
                  (doGetProtocolFlags(aURIObject) & URI_INHERITS_SECURITY_CONTEXT)) {
                b.createAboutBlankContentViewer(aOriginPrincipal);
              }
            }

            // If we didn't swap docShells with a preloaded browser
            // then let's just continue loading the page normally.
            if (!usingPreloadedContent && (!uriIsAboutBlank || aDisallowInheritPrincipal)) {
              // pretend the user typed this so it'll be available till
              // the document successfully loads
              if (aURI && !gInitialPages.includes(aURI))
                b.userTypedValue = aURI;

              let flags = Ci.nsIWebNavigation.LOAD_FLAGS_NONE;
              if (aAllowThirdPartyFixup) {
                flags |= Ci.nsIWebNavigation.LOAD_FLAGS_ALLOW_THIRD_PARTY_FIXUP;
                flags |= Ci.nsIWebNavigation.LOAD_FLAGS_FIXUP_SCHEME_TYPOS;
              }
              if (aFromExternal)
                flags |= Ci.nsIWebNavigation.LOAD_FLAGS_FROM_EXTERNAL;
              if (aAllowMixedContent)
                flags |= Ci.nsIWebNavigation.LOAD_FLAGS_ALLOW_MIXED_CONTENT;
              if (aDisallowInheritPrincipal)
                flags |= Ci.nsIWebNavigation.LOAD_FLAGS_DISALLOW_INHERIT_PRINCIPAL;
              try {
                b.loadURIWithFlags(aURI, {
                  flags,
                  triggeringPrincipal: aTriggeringPrincipal,
                  referrerURI: aNoReferrer ? null : aReferrerURI,
                  referrerPolicy: aReferrerPolicy,
                  charset: aCharset,
                  postData: aPostData,
                });
              } catch (ex) {
                Cu.reportError(ex);
              }
            }

            // If we're opening a tab related to the an existing tab, move it
            // to a position after that tab.
            if (openerTab &&
                Services.prefs.getBoolPref("browser.tabs.insertRelatedAfterCurrent")) {

              let lastRelatedTab = this._lastRelatedTabMap.get(openerTab);
              let newTabPos = (lastRelatedTab || openerTab)._tPos + 1;
              if (lastRelatedTab)
                lastRelatedTab.owner = null;
              else
                t.owner = openerTab;
              this.moveTabTo(t, newTabPos, true);
              this._lastRelatedTabMap.set(openerTab, t);
            }

            // This field is updated regardless if we actually animate
            // since it's important that we keep this count correct in all cases.
            this.tabAnimationsInProgress++;

            if (animate) {
              requestAnimationFrame(function() {
                // kick the animation off
                t.setAttribute("fadein", "true");
              });
            }

            return t;
          ]]>
        </body>
      </method>

      <method name="warnAboutClosingTabs">
      <parameter name="aCloseTabs"/>
      <parameter name="aTab"/>
      <body>
        <![CDATA[
          var tabsToClose;
          switch (aCloseTabs) {
            case this.closingTabsEnum.ALL:
              tabsToClose = this.tabs.length - this._removingTabs.length -
                            gBrowser._numPinnedTabs;
              break;
            case this.closingTabsEnum.OTHER:
              tabsToClose = this.visibleTabs.length - 1 - gBrowser._numPinnedTabs;
              break;
            case this.closingTabsEnum.TO_END:
              if (!aTab)
                throw new Error("Required argument missing: aTab");

              tabsToClose = this.getTabsToTheEndFrom(aTab).length;
              break;
            default:
              throw new Error("Invalid argument: " + aCloseTabs);
          }

          if (tabsToClose <= 1)
            return true;

          const pref = aCloseTabs == this.closingTabsEnum.ALL ?
                       "browser.tabs.warnOnClose" : "browser.tabs.warnOnCloseOtherTabs";
          var shouldPrompt = Services.prefs.getBoolPref(pref);
          if (!shouldPrompt)
            return true;

          var ps = Services.prompt;

          // default to true: if it were false, we wouldn't get this far
          var warnOnClose = { value: true };

          // focus the window before prompting.
          // this will raise any minimized window, which will
          // make it obvious which window the prompt is for and will
          // solve the problem of windows "obscuring" the prompt.
          // see bug #350299 for more details
          window.focus();
          var warningMessage =
            PluralForm.get(tabsToClose, gTabBrowserBundle.GetStringFromName("tabs.closeWarningMultiple"))
                      .replace("#1", tabsToClose);
          var buttonPressed =
            ps.confirmEx(window,
                         gTabBrowserBundle.GetStringFromName("tabs.closeWarningTitle"),
                         warningMessage,
                         (ps.BUTTON_TITLE_IS_STRING * ps.BUTTON_POS_0)
                         + (ps.BUTTON_TITLE_CANCEL * ps.BUTTON_POS_1),
                         gTabBrowserBundle.GetStringFromName("tabs.closeButtonMultiple"),
                         null, null,
                         aCloseTabs == this.closingTabsEnum.ALL ?
                           gTabBrowserBundle.GetStringFromName("tabs.closeWarningPromptMe") : null,
                         warnOnClose);
          var reallyClose = (buttonPressed == 0);

          // don't set the pref unless they press OK and it's false
          if (aCloseTabs == this.closingTabsEnum.ALL && reallyClose && !warnOnClose.value)
            Services.prefs.setBoolPref(pref, false);

          return reallyClose;
        ]]>
      </body>
      </method>

      <method name="getTabsToTheEndFrom">
        <parameter name="aTab"/>
        <body>
          <![CDATA[
            let tabsToEnd = [];
            let tabs = this.visibleTabs;
            for (let i = tabs.length - 1; i >= 0; --i) {
              if (tabs[i] == aTab || tabs[i].pinned) {
                break;
              }
              tabsToEnd.push(tabs[i]);
            }
            return tabsToEnd;
          ]]>
        </body>
      </method>

      <method name="removeTabsToTheEndFrom">
        <parameter name="aTab"/>
        <parameter name="aParams"/>
        <body>
          <![CDATA[
            if (!this.warnAboutClosingTabs(this.closingTabsEnum.TO_END, aTab))
              return;

            let removeTab = tab => {
              // Avoid changing the selected browser several times.
              if (tab.selected)
                this.selectedTab = aTab;

              this.removeTab(tab, aParams);
            };

            let tabs = this.getTabsToTheEndFrom(aTab);
            let tabsWithBeforeUnload = [];
            for (let i = tabs.length - 1; i >= 0; --i) {
              let tab = tabs[i];
              if (this._hasBeforeUnload(tab))
                tabsWithBeforeUnload.push(tab);
              else
                removeTab(tab);
            }
            tabsWithBeforeUnload.forEach(removeTab);
          ]]>
        </body>
      </method>

      <method name="removeAllTabsBut">
        <parameter name="aTab"/>
        <body>
          <![CDATA[
            if (!this.warnAboutClosingTabs(this.closingTabsEnum.OTHER)) {
              return;
            }

            let tabs = this.visibleTabs.reverse();
            this.selectedTab = aTab;

            let tabsWithBeforeUnload = [];
            for (let i = tabs.length - 1; i >= 0; --i) {
              let tab = tabs[i];
              if (tab != aTab && !tab.pinned) {
                if (this._hasBeforeUnload(tab))
                  tabsWithBeforeUnload.push(tab);
                else
                  this.removeTab(tab, {animate: true});
              }
            }
            for (let tab of tabsWithBeforeUnload) {
              this.removeTab(tab, {animate: true});
            }
          ]]>
        </body>
      </method>

      <method name="removeCurrentTab">
        <parameter name="aParams"/>
        <body>
          <![CDATA[
            this.removeTab(this.mCurrentTab, aParams);
          ]]>
        </body>
      </method>

      <field name="_removingTabs">
        []
      </field>

      <method name="removeTab">
        <parameter name="aTab"/>
        <parameter name="aParams"/>
        <body>
          <![CDATA[
            if (aParams) {
              var animate = aParams.animate;
              var byMouse = aParams.byMouse;
              var skipPermitUnload = aParams.skipPermitUnload;
            }

            // Telemetry stopwatches may already be running if removeTab gets
            // called again for an already closing tab.
            if (!TelemetryStopwatch.running("FX_TAB_CLOSE_TIME_ANIM_MS", aTab) &&
                !TelemetryStopwatch.running("FX_TAB_CLOSE_TIME_NO_ANIM_MS", aTab)) {
              // Speculatevely start both stopwatches now. We'll cancel one of
              // the two later depending on whether we're animating.
              TelemetryStopwatch.start("FX_TAB_CLOSE_TIME_ANIM_MS", aTab);
              TelemetryStopwatch.start("FX_TAB_CLOSE_TIME_NO_ANIM_MS", aTab);
            }
            window.maybeRecordAbandonmentTelemetry(aTab, "tabClosed");

            // Handle requests for synchronously removing an already
            // asynchronously closing tab.
            if (!animate &&
                aTab.closing) {
              this._endRemoveTab(aTab);
              return;
            }

            var isLastTab = (this.tabs.length - this._removingTabs.length == 1);

            if (!this._beginRemoveTab(aTab, null, null, true, skipPermitUnload)) {
              TelemetryStopwatch.cancel("FX_TAB_CLOSE_TIME_ANIM_MS", aTab);
              TelemetryStopwatch.cancel("FX_TAB_CLOSE_TIME_NO_ANIM_MS", aTab);
              return;
            }

            if (!aTab.pinned && !aTab.hidden && aTab._fullyOpen && byMouse)
              this.tabContainer._lockTabSizing(aTab);
            else
              this.tabContainer._unlockTabSizing();

            if (!animate /* the caller didn't opt in */ ||
                isLastTab ||
                aTab.pinned ||
                aTab.hidden ||
                this._removingTabs.length > 3 /* don't want lots of concurrent animations */ ||
                aTab.getAttribute("fadein") != "true" /* fade-in transition hasn't been triggered yet */ ||
                window.getComputedStyle(aTab).maxWidth == "0.1px" /* fade-in transition hasn't moved yet */ ||
                !this.animationsEnabled) {
              // We're not animating, so we can cancel the animation stopwatch.
              TelemetryStopwatch.cancel("FX_TAB_CLOSE_TIME_ANIM_MS", aTab);
              this._endRemoveTab(aTab);
              return;
            }

            // We're animating, so we can cancel the non-animation stopwatch.
            TelemetryStopwatch.cancel("FX_TAB_CLOSE_TIME_NO_ANIM_MS", aTab);

            aTab.style.maxWidth = ""; // ensure that fade-out transition happens
            aTab.removeAttribute("fadein");
            aTab.removeAttribute("bursting");

            setTimeout(function(tab, tabbrowser) {
              if (tab.parentNode &&
                  window.getComputedStyle(tab).maxWidth == "0.1px") {
                NS_ASSERT(false, "Giving up waiting for the tab closing animation to finish (bug 608589)");
                tabbrowser._endRemoveTab(tab);
              }
            }, 3000, aTab, this);
          ]]>
        </body>
      </method>

      <!-- Tab close requests are ignored if the window is closing anyway,
           e.g. when holding Ctrl+W. -->
      <field name="_windowIsClosing">
        false
      </field>

      <method name="_hasBeforeUnload">
        <parameter name="aTab"/>
        <body>
          <![CDATA[
            let browser = aTab.linkedBrowser;
            return browser.isRemoteBrowser && browser.frameLoader &&
                   browser.frameLoader.tabParent &&
                   browser.frameLoader.tabParent.hasBeforeUnload;
          ]]>
        </body>
      </method>

      <method name="_beginRemoveTab">
        <parameter name="aTab"/>
        <parameter name="aAdoptedByTab"/>
        <parameter name="aCloseWindowWithLastTab"/>
        <parameter name="aCloseWindowFastpath"/>
        <parameter name="aSkipPermitUnload"/>
        <body>
          <![CDATA[
            if (aTab.closing ||
                this._windowIsClosing)
              return false;

            var browser = this.getBrowserForTab(aTab);
            if (!aSkipPermitUnload && !aAdoptedByTab &&
                aTab.linkedPanel && !aTab._pendingPermitUnload &&
                (!browser.isRemoteBrowser || this._hasBeforeUnload(aTab))) {
              TelemetryStopwatch.start("FX_TAB_CLOSE_PERMIT_UNLOAD_TIME_MS", aTab);

              // We need to block while calling permitUnload() because it
              // processes the event queue and may lead to another removeTab()
              // call before permitUnload() returns.
              aTab._pendingPermitUnload = true;
              let {permitUnload, timedOut} = browser.permitUnload();
              delete aTab._pendingPermitUnload;

              TelemetryStopwatch.finish("FX_TAB_CLOSE_PERMIT_UNLOAD_TIME_MS", aTab);

              // If we were closed during onbeforeunload, we return false now
              // so we don't (try to) close the same tab again. Of course, we
              // also stop if the unload was cancelled by the user:
              if (aTab.closing || (!timedOut && !permitUnload)) {
                return false;
              }
            }

            this._blurTab(aTab);

            var closeWindow = false;
            var newTab = false;
            if (this.tabs.length - this._removingTabs.length == 1) {
              closeWindow = aCloseWindowWithLastTab != null ? aCloseWindowWithLastTab :
                            !window.toolbar.visible ||
                              Services.prefs.getBoolPref("browser.tabs.closeWindowWithLastTab");

              if (closeWindow) {
                // We've already called beforeunload on all the relevant tabs if we get here,
                // so avoid calling it again:
                window.skipNextCanClose = true;
              }

              // Closing the tab and replacing it with a blank one is notably slower
              // than closing the window right away. If the caller opts in, take
              // the fast path.
              if (closeWindow &&
                  aCloseWindowFastpath &&
                  this._removingTabs.length == 0) {
                // This call actually closes the window, unless the user
                // cancels the operation.  We are finished here in both cases.
                this._windowIsClosing = window.closeWindow(true, window.warnAboutClosingWindow);
                return false;
              }

              newTab = true;
            }
            aTab._endRemoveArgs = [closeWindow, newTab];

            // swapBrowsersAndCloseOther will take care of closing the window without animation.
            if (closeWindow && aAdoptedByTab) {
              // Remove the tab's filter to avoid leaking.
              if (aTab.linkedPanel) {
                this._tabFilters.delete(aTab);
              }
              return true;
            }

            if (!aTab._fullyOpen) {
              // If the opening tab animation hasn't finished before we start closing the
              // tab, decrement the animation count since _handleNewTab will not get called.
              this.tabAnimationsInProgress--;
            }

            this.tabAnimationsInProgress++;

            // Mute audio immediately to improve perceived speed of tab closure.
            if (!aAdoptedByTab && aTab.hasAttribute("soundplaying")) {
              // Don't persist the muted state as this wasn't a user action.
              // This lets undo-close-tab return it to an unmuted state.
              aTab.linkedBrowser.mute(true);
            }

            aTab.closing = true;
            this._removingTabs.push(aTab);
            this._visibleTabs = null; // invalidate cache

            // Invalidate hovered tab state tracking for this closing tab.
            if (this.tabContainer._hoveredTab == aTab)
              aTab._mouseleave();

            if (newTab)
              this.addTab(BROWSER_NEW_TAB_URL, {skipAnimation: true});
            else
              this.tabContainer.updateVisibility();

            // We're committed to closing the tab now.
            // Dispatch a notification.
            // We dispatch it before any teardown so that event listeners can
            // inspect the tab that's about to close.
            var evt = new CustomEvent("TabClose", { bubbles: true, detail: { adoptedBy: aAdoptedByTab } });
            aTab.dispatchEvent(evt);

            if (aTab.linkedPanel) {
              if (!aAdoptedByTab && !gMultiProcessBrowser) {
                // Prevent this tab from showing further dialogs, since we're closing it
                var windowUtils = browser.contentWindow.QueryInterface(Ci.nsIInterfaceRequestor).
                                  getInterface(Ci.nsIDOMWindowUtils);
                windowUtils.disableDialogs();
              }

              // Remove the tab's filter and progress listener.
              const filter = this._tabFilters.get(aTab);

              browser.webProgress.removeProgressListener(filter);

              const listener = this._tabListeners.get(aTab);
              filter.removeProgressListener(listener);
              listener.destroy();
            }

            if (browser.registeredOpenURI && !aAdoptedByTab) {
              this._unifiedComplete.unregisterOpenPage(browser.registeredOpenURI,
                                                       browser.getAttribute("usercontextid") || 0);
              delete browser.registeredOpenURI;
            }

            // We are no longer the primary content area.
            browser.removeAttribute("primary");

            // Remove this tab as the owner of any other tabs, since it's going away.
            for (let tab of this.tabs) {
              if ("owner" in tab && tab.owner == aTab)
                // |tab| is a child of the tab we're removing, make it an orphan
                tab.owner = null;
            }

            return true;
          ]]>
        </body>
      </method>

      <method name="_endRemoveTab">
        <parameter name="aTab"/>
        <body>
          <![CDATA[
            if (!aTab || !aTab._endRemoveArgs)
              return;

            var [aCloseWindow, aNewTab] = aTab._endRemoveArgs;
            aTab._endRemoveArgs = null;

            if (this._windowIsClosing) {
              aCloseWindow = false;
              aNewTab = false;
            }

            this.tabAnimationsInProgress--;

            this._lastRelatedTabMap = new WeakMap();

            // update the UI early for responsiveness
            aTab.collapsed = true;
            this._blurTab(aTab);

            this._removingTabs.splice(this._removingTabs.indexOf(aTab), 1);

            if (aCloseWindow) {
              this._windowIsClosing = true;
              while (this._removingTabs.length)
                this._endRemoveTab(this._removingTabs[0]);
            } else if (!this._windowIsClosing) {
              if (aNewTab)
                focusAndSelectUrlBar();

              // workaround for bug 345399
              this.tabContainer.arrowScrollbox._updateScrollButtonsDisabledState();
            }

            // We're going to remove the tab and the browser now.
            this._tabFilters.delete(aTab);
            this._tabListeners.delete(aTab);

            var browser = this.getBrowserForTab(aTab);

            if (aTab.linkedPanel) {
              this._outerWindowIDBrowserMap.delete(browser.outerWindowID);

              // Because of the way XBL works (fields just set JS
              // properties on the element) and the code we have in place
              // to preserve the JS objects for any elements that have
              // JS properties set on them, the browser element won't be
              // destroyed until the document goes away.  So we force a
              // cleanup ourselves.
              // This has to happen before we remove the child so that the
              // XBL implementation of nsIObserver still works.
              browser.destroy();
            }

            var wasPinned = aTab.pinned;

            // Remove the tab ...
            this.tabContainer.removeChild(aTab);

            // ... and fix up the _tPos properties immediately.
            for (let i = aTab._tPos; i < this.tabs.length; i++)
              this.tabs[i]._tPos = i;

            if (!this._windowIsClosing) {
              if (wasPinned)
                this.tabContainer._positionPinnedTabs();

              // update tab close buttons state
              this.tabContainer._updateCloseButtons();

              setTimeout(function(tabs) {
                tabs._lastTabClosedByMouse = false;
              }, 0, this.tabContainer);
            }

            // update tab positional properties and attributes
            this.selectedTab._selected = true;
            this.tabContainer._setPositionalAttributes();

            // Removing the panel requires fixing up selectedPanel immediately
            // (see below), which would be hindered by the potentially expensive
            // browser removal. So we remove the browser and the panel in two
            // steps.

            var panel = this.getNotificationBox(browser);

            // In the multi-process case, it's possible an asynchronous tab switch
            // is still underway. If so, then it's possible that the last visible
            // browser is the one we're in the process of removing. There's the
            // risk of displaying preloaded browsers that are at the end of the
            // deck if we remove the browser before the switch is complete, so
            // we alert the switcher in order to show a spinner instead.
            if (this._switcher) {
              this._switcher.onTabRemoved(aTab);
            }

            // This will unload the document. An unload handler could remove
            // dependant tabs, so it's important that the tabbrowser is now in
            // a consistent state (tab removed, tab positions updated, etc.).
            browser.remove();

            // Release the browser in case something is erroneously holding a
            // reference to the tab after its removal.
            this._tabForBrowser.delete(aTab.linkedBrowser);
            aTab.linkedBrowser = null;

            panel.remove();

            // closeWindow might wait an arbitrary length of time if we're supposed
            // to warn about closing the window, so we'll just stop the tab close
            // stopwatches here instead.
            TelemetryStopwatch.finish("FX_TAB_CLOSE_TIME_ANIM_MS", aTab,
                                      true /* aCanceledOkay */);
            TelemetryStopwatch.finish("FX_TAB_CLOSE_TIME_NO_ANIM_MS", aTab,
                                      true /* aCanceledOkay */);

            if (aCloseWindow)
              this._windowIsClosing = closeWindow(true, window.warnAboutClosingWindow);
          ]]>
        </body>
      </method>

      <method name="_findTabToBlurTo">
        <parameter name="aTab"/>
        <body>
          <![CDATA[
            if (!aTab.selected) {
              return null;
            }

            if (aTab.owner &&
                !aTab.owner.hidden &&
                !aTab.owner.closing &&
                Services.prefs.getBoolPref("browser.tabs.selectOwnerOnClose")) {
              return aTab.owner;
            }

            // Switch to a visible tab unless there aren't any others remaining
            let remainingTabs = this.visibleTabs;
            let numTabs = remainingTabs.length;
            if (numTabs == 0 || numTabs == 1 && remainingTabs[0] == aTab) {
              remainingTabs = Array.filter(this.tabs, function(tab) {
                return !tab.closing;
              }, this);
            }

            // Try to find a remaining tab that comes after the given tab
            let tab = aTab;
            do {
              tab = tab.nextSibling;
            } while (tab && !remainingTabs.includes(tab));

            if (!tab) {
              tab = aTab;

              do {
                tab = tab.previousSibling;
              } while (tab && !remainingTabs.includes(tab));
            }

            return tab;
          ]]>
        </body>
      </method>

      <method name="_blurTab">
        <parameter name="aTab"/>
        <body>
          <![CDATA[
            this.selectedTab = this._findTabToBlurTo(aTab);
          ]]>
        </body>
      </method>

      <method name="swapBrowsersAndCloseOther">
        <parameter name="aOurTab"/>
        <parameter name="aOtherTab"/>
        <body>
          <![CDATA[
            // Do not allow transfering a private tab to a non-private window
            // and vice versa.
            if (PrivateBrowsingUtils.isWindowPrivate(window) !=
                PrivateBrowsingUtils.isWindowPrivate(aOtherTab.ownerGlobal))
              return;

            let ourBrowser = this.getBrowserForTab(aOurTab);
            let otherBrowser = aOtherTab.linkedBrowser;

            // Can't swap between chrome and content processes.
            if (ourBrowser.isRemoteBrowser != otherBrowser.isRemoteBrowser)
              return;

            // Keep the userContextId if set on other browser
            if (otherBrowser.hasAttribute("usercontextid")) {
              ourBrowser.setAttribute("usercontextid", otherBrowser.getAttribute("usercontextid"));
            }

            // That's gBrowser for the other window, not the tab's browser!
            var remoteBrowser = aOtherTab.ownerGlobal.gBrowser;
            var isPending = aOtherTab.hasAttribute("pending");

            let otherTabListener = remoteBrowser._tabListeners.get(aOtherTab);
            let stateFlags = otherTabListener.mStateFlags;

            // Expedite the removal of the icon if it was already scheduled.
            if (aOtherTab._soundPlayingAttrRemovalTimer) {
              clearTimeout(aOtherTab._soundPlayingAttrRemovalTimer);
              aOtherTab._soundPlayingAttrRemovalTimer = 0;
              aOtherTab.removeAttribute("soundplaying");
              remoteBrowser._tabAttrModified(aOtherTab, ["soundplaying"]);
            }

            // First, start teardown of the other browser.  Make sure to not
            // fire the beforeunload event in the process.  Close the other
            // window if this was its last tab.
            if (!remoteBrowser._beginRemoveTab(aOtherTab, aOurTab, true))
              return;

            // If this is the last tab of the window, hide the window
            // immediately without animation before the docshell swap, to avoid
            // about:blank being painted.
            let [closeWindow] = aOtherTab._endRemoveArgs;
            if (closeWindow) {
              let win = aOtherTab.ownerGlobal;
              let dwu = win.QueryInterface(Ci.nsIInterfaceRequestor)
                           .getInterface(Ci.nsIDOMWindowUtils);
              dwu.suppressAnimation(true);
              // Only suppressing window animations isn't enough to avoid
              // an empty content area being painted.
              let baseWin = win.QueryInterface(Ci.nsIInterfaceRequestor)
                               .getInterface(Ci.nsIDocShell)
                               .QueryInterface(Ci.nsIDocShellTreeItem)
                               .treeOwner
                               .QueryInterface(Ci.nsIBaseWindow);
              baseWin.visibility = false;
            }

            let modifiedAttrs = [];
            if (aOtherTab.hasAttribute("muted")) {
              aOurTab.setAttribute("muted", "true");
              aOurTab.muteReason = aOtherTab.muteReason;
              ourBrowser.mute();
              modifiedAttrs.push("muted");
            }
            if (aOtherTab.hasAttribute("soundplaying")) {
              aOurTab.setAttribute("soundplaying", "true");
              modifiedAttrs.push("soundplaying");
            }
            if (aOtherTab.hasAttribute("usercontextid")) {
              aOurTab.setUserContextId(aOtherTab.getAttribute("usercontextid"));
              modifiedAttrs.push("usercontextid");
            }
            if (aOtherTab.hasAttribute("sharing")) {
              aOurTab.setAttribute("sharing", aOtherTab.getAttribute("sharing"));
              modifiedAttrs.push("sharing");
              aOurTab._sharingState = aOtherTab._sharingState;
              webrtcUI.swapBrowserForNotification(otherBrowser, ourBrowser);
            }

            SitePermissions.copyTemporaryPermissions(otherBrowser, ourBrowser);

            // If the other tab is pending (i.e. has not been restored, yet)
            // then do not switch docShells but retrieve the other tab's state
            // and apply it to our tab.
            if (isPending) {
              SessionStore.setTabState(aOurTab, SessionStore.getTabState(aOtherTab));

              // Make sure to unregister any open URIs.
              this._swapRegisteredOpenURIs(ourBrowser, otherBrowser);
            } else {
              // Workarounds for bug 458697
              // Icon might have been set on DOMLinkAdded, don't override that.
              if (!ourBrowser.mIconURL && otherBrowser.mIconURL)
                this.setIcon(aOurTab, otherBrowser.mIconURL, otherBrowser.contentPrincipal, otherBrowser.contentRequestContextID);
              var isBusy = aOtherTab.hasAttribute("busy");
              if (isBusy) {
                aOurTab.setAttribute("busy", "true");
                modifiedAttrs.push("busy");
                if (aOurTab.selected)
                  this.mIsBusy = true;
              }

              this._swapBrowserDocShells(aOurTab, otherBrowser, Ci.nsIBrowser.SWAP_DEFAULT, stateFlags);
            }

            // Unregister the previously opened URI
            if (otherBrowser.registeredOpenURI) {
              this._unifiedComplete.unregisterOpenPage(otherBrowser.registeredOpenURI,
                                                       otherBrowser.getAttribute("usercontextid") || 0);
              delete otherBrowser.registeredOpenURI;
            }

            // Handle findbar data (if any)
            let otherFindBar = aOtherTab._findBar;
            if (otherFindBar &&
                otherFindBar.findMode == otherFindBar.FIND_NORMAL) {
              let ourFindBar = this.getFindBar(aOurTab);
              ourFindBar._findField.value = otherFindBar._findField.value;
              if (!otherFindBar.hidden)
                ourFindBar.onFindCommand();
            }

            // Finish tearing down the tab that's going away.
            if (closeWindow) {
              aOtherTab.ownerGlobal.close();
            } else {
              remoteBrowser._endRemoveTab(aOtherTab);
            }

            this.setTabTitle(aOurTab);

            // If the tab was already selected (this happpens in the scenario
            // of replaceTabWithWindow), notify onLocationChange, etc.
            if (aOurTab.selected)
              this.updateCurrentBrowser(true);

            if (modifiedAttrs.length) {
              this._tabAttrModified(aOurTab, modifiedAttrs);
            }
          ]]>
        </body>
      </method>

      <method name="swapBrowsers">
        <parameter name="aOurTab"/>
        <parameter name="aOtherTab"/>
        <parameter name="aFlags"/>
        <body>
          <![CDATA[
            let otherBrowser = aOtherTab.linkedBrowser;
            let otherTabBrowser = otherBrowser.getTabBrowser();

            // We aren't closing the other tab so, we also need to swap its tablisteners.
            let filter = otherTabBrowser._tabFilters.get(aOtherTab);
            let tabListener = otherTabBrowser._tabListeners.get(aOtherTab);
            otherBrowser.webProgress.removeProgressListener(filter);
            filter.removeProgressListener(tabListener);

            // Perform the docshell swap through the common mechanism.
            this._swapBrowserDocShells(aOurTab, otherBrowser, aFlags);

            // Restore the listeners for the swapped in tab.
            tabListener = otherTabBrowser.mTabProgressListener(aOtherTab, otherBrowser, false, false);
            otherTabBrowser._tabListeners.set(aOtherTab, tabListener);

            const notifyAll = Ci.nsIWebProgress.NOTIFY_ALL;
            filter.addProgressListener(tabListener, notifyAll);
            otherBrowser.webProgress.addProgressListener(filter, notifyAll);
          ]]>
        </body>
      </method>

      <method name="_swapBrowserDocShells">
        <parameter name="aOurTab"/>
        <parameter name="aOtherBrowser"/>
        <parameter name="aFlags"/>
        <parameter name="aStateFlags"/>
        <body>
          <![CDATA[
            // aOurTab's browser needs to be inserted now if it hasn't already.
            this._insertBrowser(aOurTab);

            // Unhook our progress listener
            const filter = this._tabFilters.get(aOurTab);
            let tabListener = this._tabListeners.get(aOurTab);
            let ourBrowser = this.getBrowserForTab(aOurTab);
            ourBrowser.webProgress.removeProgressListener(filter);
            filter.removeProgressListener(tabListener);

            // Make sure to unregister any open URIs.
            this._swapRegisteredOpenURIs(ourBrowser, aOtherBrowser);

            // Unmap old outerWindowIDs.
            this._outerWindowIDBrowserMap.delete(ourBrowser.outerWindowID);
            let remoteBrowser = aOtherBrowser.ownerGlobal.gBrowser;
            if (remoteBrowser) {
              remoteBrowser._outerWindowIDBrowserMap.delete(aOtherBrowser.outerWindowID);
            }

            // If switcher is active, it will intercept swap events and
            // react as needed.
            if (!this._switcher) {
              aOtherBrowser.docShellIsActive = this.shouldActivateDocShell(ourBrowser);
            }

            // Swap the docshells
            ourBrowser.swapDocShells(aOtherBrowser);

            if (ourBrowser.isRemoteBrowser) {
              // Switch outerWindowIDs for remote browsers.
              let ourOuterWindowID = ourBrowser._outerWindowID;
              ourBrowser._outerWindowID = aOtherBrowser._outerWindowID;
              aOtherBrowser._outerWindowID = ourOuterWindowID;
            }

            // Register new outerWindowIDs.
            this._outerWindowIDBrowserMap.set(ourBrowser.outerWindowID, ourBrowser);
            if (remoteBrowser) {
              remoteBrowser._outerWindowIDBrowserMap.set(aOtherBrowser.outerWindowID, aOtherBrowser);
            }

            if (!(aFlags & Ci.nsIBrowser.SWAP_KEEP_PERMANENT_KEY)) {
              // Swap permanentKey properties.
              let ourPermanentKey = ourBrowser.permanentKey;
              ourBrowser.permanentKey = aOtherBrowser.permanentKey;
              aOtherBrowser.permanentKey = ourPermanentKey;
              aOurTab.permanentKey = ourBrowser.permanentKey;
              if (remoteBrowser) {
                let otherTab = remoteBrowser.getTabForBrowser(aOtherBrowser);
                if (otherTab) {
                  otherTab.permanentKey = aOtherBrowser.permanentKey;
                }
              }
            }

            // Restore the progress listener
            tabListener = this.mTabProgressListener(aOurTab, ourBrowser, false, false,
                                                    aStateFlags);
            this._tabListeners.set(aOurTab, tabListener);

            const notifyAll = Ci.nsIWebProgress.NOTIFY_ALL;
            filter.addProgressListener(tabListener, notifyAll);
            ourBrowser.webProgress.addProgressListener(filter, notifyAll);
          ]]>
        </body>
      </method>

      <method name="_swapRegisteredOpenURIs">
        <parameter name="aOurBrowser"/>
        <parameter name="aOtherBrowser"/>
        <body>
          <![CDATA[
            // Swap the registeredOpenURI properties of the two browsers
            let tmp = aOurBrowser.registeredOpenURI;
            delete aOurBrowser.registeredOpenURI;
            if (aOtherBrowser.registeredOpenURI) {
              aOurBrowser.registeredOpenURI = aOtherBrowser.registeredOpenURI;
              delete aOtherBrowser.registeredOpenURI;
            }
            if (tmp) {
              aOtherBrowser.registeredOpenURI = tmp;
            }
          ]]>
        </body>
      </method>

      <method name="reloadAllTabs">
        <body>
          <![CDATA[
            let tabs = this.visibleTabs;
            let l = tabs.length;
            for (var i = 0; i < l; i++) {
              try {
                this.getBrowserForTab(tabs[i]).reload();
              } catch (e) {
                // ignore failure to reload so others will be reloaded
              }
            }
          ]]>
        </body>
      </method>

      <method name="reloadTab">
        <parameter name="aTab"/>
        <body>
          <![CDATA[
            let browser = this.getBrowserForTab(aTab);
            // Reset temporary permissions on the current tab. This is done here
            // because we only want to reset permissions on user reload.
            SitePermissions.clearTemporaryPermissions(browser);
            browser.reload();
          ]]>
        </body>
      </method>

      <method name="addProgressListener">
        <parameter name="aListener"/>
        <body>
          <![CDATA[
            if (arguments.length != 1) {
              Components.utils.reportError("gBrowser.addProgressListener was " +
                                           "called with a second argument, " +
                                           "which is not supported. See bug " +
                                           "608628. Call stack: " + new Error().stack);
            }

            this.mProgressListeners.push(aListener);
          ]]>
        </body>
      </method>

      <method name="removeProgressListener">
        <parameter name="aListener"/>
        <body>
          <![CDATA[
            this.mProgressListeners =
              this.mProgressListeners.filter(l => l != aListener);
         ]]>
        </body>
      </method>

      <method name="addTabsProgressListener">
        <parameter name="aListener"/>
        <body>
          this.mTabsProgressListeners.push(aListener);
        </body>
      </method>

      <method name="removeTabsProgressListener">
        <parameter name="aListener"/>
        <body>
        <![CDATA[
          this.mTabsProgressListeners =
            this.mTabsProgressListeners.filter(l => l != aListener);
        ]]>
        </body>
      </method>

      <method name="getBrowserForTab">
        <parameter name="aTab"/>
        <body>
        <![CDATA[
          return aTab.linkedBrowser;
        ]]>
        </body>
      </method>

      <method name="showOnlyTheseTabs">
        <parameter name="aTabs"/>
        <body>
        <![CDATA[
          for (let tab of this.tabs) {
            if (!aTabs.includes(tab))
              this.hideTab(tab);
            else
              this.showTab(tab);
          }

          this.tabContainer._handleTabSelect(true);
        ]]>
        </body>
      </method>

      <method name="showTab">
        <parameter name="aTab"/>
        <body>
        <![CDATA[
          if (aTab.hidden) {
            aTab.removeAttribute("hidden");
            this._visibleTabs = null; // invalidate cache

            this.tabContainer._updateCloseButtons();

            this.tabContainer._setPositionalAttributes();

            let event = document.createEvent("Events");
            event.initEvent("TabShow", true, false);
            aTab.dispatchEvent(event);
            SessionStore.deleteTabValue(aTab, "hiddenBy");
          }
        ]]>
        </body>
      </method>

      <method name="hideTab">
        <parameter name="aTab"/>
        <parameter name="aSource"/>
        <body>
        <![CDATA[
          if (!aTab.hidden && !aTab.pinned && !aTab.selected &&
              !aTab.closing && !aTab._sharingState) {
            aTab.setAttribute("hidden", "true");
            this._visibleTabs = null; // invalidate cache

            this.tabContainer._updateCloseButtons();

            this.tabContainer._setPositionalAttributes();

            let event = document.createEvent("Events");
            event.initEvent("TabHide", true, false);
            aTab.dispatchEvent(event);
            if (aSource) {
              SessionStore.setTabValue(aTab, "hiddenBy", aSource);
            }
          }
        ]]>
        </body>
      </method>

      <method name="selectTabAtIndex">
        <parameter name="aIndex"/>
        <parameter name="aEvent"/>
        <body>
        <![CDATA[
          let tabs = this.visibleTabs;

          // count backwards for aIndex < 0
          if (aIndex < 0) {
            aIndex += tabs.length;
            // clamp at index 0 if still negative.
            if (aIndex < 0)
              aIndex = 0;
          } else if (aIndex >= tabs.length) {
            // clamp at right-most tab if out of range.
            aIndex = tabs.length - 1;
          }

          this.selectedTab = tabs[aIndex];

          if (aEvent) {
            aEvent.preventDefault();
            aEvent.stopPropagation();
          }
        ]]>
        </body>
      </method>

      <property name="selectedTab">
        <getter>
          return this.mCurrentTab;
        </getter>
        <setter>
          <![CDATA[
          if (gNavToolbox.collapsed && !this._allowTabChange) {
            return this.tabbox.selectedTab;
          }
          // Update the tab
          this.tabbox.selectedTab = val;
          return val;
          ]]>
        </setter>
      </property>

      <property name="selectedBrowser"
                onget="return this.mCurrentBrowser;"
                readonly="true"/>

      <field name="browsers" readonly="true">
        <![CDATA[
          // This defines a proxy which allows us to access browsers by
          // index without actually creating a full array of browsers.
          new Proxy([], {
            has: (target, name) => {
              if (typeof name == "string" && Number.isInteger(parseInt(name))) {
                return (name in this.tabs);
              }
              return false;
            },
            get: (target, name) => {
              if (name == "length") {
                return this.tabs.length;
              }
              if (typeof name == "string" && Number.isInteger(parseInt(name))) {
                if (!(name in this.tabs)) {
                  return undefined;
                }
                return this.tabs[name].linkedBrowser;
              }
              return target[name];
            }
          });
        ]]>
      </field>

      <!-- Moves a tab to a new browser window, unless it's already the only tab
           in the current window, in which case this will do nothing. -->
      <method name="replaceTabWithWindow">
        <parameter name="aTab"/>
        <parameter name="aOptions"/>
        <body>
          <![CDATA[
            if (this.tabs.length == 1)
              return null;

            var options = "chrome,dialog=no,all";
            for (var name in aOptions)
              options += "," + name + "=" + aOptions[name];

            // Play the tab closing animation to give immediate feedback while
            // waiting for the new window to appear.
            // content area when the docshells are swapped.
            if (this.animationsEnabled) {
              aTab.style.maxWidth = ""; // ensure that fade-out transition happens
              aTab.removeAttribute("fadein");
            }

            // tell a new window to take the "dropped" tab
            return window.openDialog(getBrowserURL(), "_blank", options, aTab);
          ]]>
        </body>
      </method>

      <method name="moveTabTo">
        <parameter name="aTab"/>
        <parameter name="aIndex"/>
        <parameter name="aKeepRelatedTabs"/>
        <body>
        <![CDATA[
          var oldPosition = aTab._tPos;
          if (oldPosition == aIndex)
            return;

          // Don't allow mixing pinned and unpinned tabs.
          if (aTab.pinned)
            aIndex = Math.min(aIndex, this._numPinnedTabs - 1);
          else
            aIndex = Math.max(aIndex, this._numPinnedTabs);
          if (oldPosition == aIndex)
            return;

          if (!aKeepRelatedTabs) {
            this._lastRelatedTabMap = new WeakMap();
          }

          let wasFocused = (document.activeElement == this.mCurrentTab);

          aIndex = aIndex < aTab._tPos ? aIndex : aIndex + 1;

          // invalidate cache
          this._visibleTabs = null;

          // use .item() instead of [] because dragging to the end of the strip goes out of
          // bounds: .item() returns null (so it acts like appendChild), but [] throws
          this.tabContainer.insertBefore(aTab, this.tabs.item(aIndex));

          for (let i = 0; i < this.tabs.length; i++) {
            this.tabs[i]._tPos = i;
            this.tabs[i]._selected = false;
          }

          // If we're in the midst of an async tab switch while calling
          // moveTabTo, we can get into a case where _visuallySelected
          // is set to true on two different tabs.
          //
          // What we want to do in moveTabTo is to remove logical selection
          // from all tabs, and then re-add logical selection to mCurrentTab
          // (and visual selection as well if we're not running with e10s, which
          // setting _selected will do automatically).
          //
          // If we're running with e10s, then the visual selection will not
          // be changed, which is fine, since if we weren't in the midst of a
          // tab switch, the previously visually selected tab should still be
          // correct, and if we are in the midst of a tab switch, then the async
          // tab switcher will set the visually selected tab once the tab switch
          // has completed.
          this.mCurrentTab._selected = true;

          if (wasFocused)
            this.mCurrentTab.focus();

          this.tabContainer._handleTabSelect(true);

          if (aTab.pinned)
            this.tabContainer._positionPinnedTabs();

          this.tabContainer._setPositionalAttributes();

          var evt = document.createEvent("UIEvents");
          evt.initUIEvent("TabMove", true, false, window, oldPosition);
          aTab.dispatchEvent(evt);
        ]]>
        </body>
      </method>

      <method name="moveTabForward">
        <body>
          <![CDATA[
            let nextTab = this.mCurrentTab.nextSibling;
            while (nextTab && nextTab.hidden)
              nextTab = nextTab.nextSibling;

            if (nextTab)
              this.moveTabTo(this.mCurrentTab, nextTab._tPos);
            else if (this.arrowKeysShouldWrap)
              this.moveTabToStart();
          ]]>
        </body>
      </method>

      <!-- Adopts a tab from another browser window, and inserts it at aIndex -->
      <method name="adoptTab">
        <parameter name="aTab"/>
        <parameter name="aIndex"/>
        <parameter name="aSelectTab"/>
        <body>
        <![CDATA[
          // Swap the dropped tab with a new one we create and then close
          // it in the other window (making it seem to have moved between
          // windows). We also ensure that the tab we create to swap into has
          // the same remote type and process as the one we're swapping in.
          // This makes sure we don't get a short-lived process for the new tab.
          let linkedBrowser = aTab.linkedBrowser;
          let params = { eventDetail: { adoptedTab: aTab },
                         preferredRemoteType: linkedBrowser.remoteType,
                         sameProcessAsFrameLoader: linkedBrowser.frameLoader,
                         skipAnimation: true };
          if (aTab.hasAttribute("usercontextid")) {
            // new tab must have the same usercontextid as the old one
            params.userContextId = aTab.getAttribute("usercontextid");
          }
          let newTab = this.addTab("about:blank", params);
          let newBrowser = this.getBrowserForTab(newTab);

          // Stop the about:blank load.
          newBrowser.stop();
          // Make sure it has a docshell.
          newBrowser.docShell;

          let numPinned = this._numPinnedTabs;
          if (aIndex < numPinned || (aTab.pinned && aIndex == numPinned)) {
            this.pinTab(newTab);
          }

          this.moveTabTo(newTab, aIndex);

          // We need to select the tab before calling swapBrowsersAndCloseOther
          // so that window.content in chrome windows points to the right tab
          // when pagehide/show events are fired. This is no longer necessary
          // for any exiting browser code, but it may be necessary for add-on
          // compatibility.
          if (aSelectTab) {
            this.selectedTab = newTab;
          }

          aTab.parentNode._finishAnimateTabMove();
          this.swapBrowsersAndCloseOther(newTab, aTab);

          if (aSelectTab) {
            // Call updateCurrentBrowser to make sure the URL bar is up to date
            // for our new tab after we've done swapBrowsersAndCloseOther.
            this.updateCurrentBrowser(true);
          }

          return newTab;
        ]]>
        </body>
      </method>


      <method name="moveTabBackward">
        <body>
          <![CDATA[
            let previousTab = this.mCurrentTab.previousSibling;
            while (previousTab && previousTab.hidden)
              previousTab = previousTab.previousSibling;

            if (previousTab)
              this.moveTabTo(this.mCurrentTab, previousTab._tPos);
            else if (this.arrowKeysShouldWrap)
              this.moveTabToEnd();
          ]]>
        </body>
      </method>

      <method name="moveTabToStart">
        <body>
          <![CDATA[
            var tabPos = this.mCurrentTab._tPos;
            if (tabPos > 0)
              this.moveTabTo(this.mCurrentTab, 0);
          ]]>
        </body>
      </method>

      <method name="moveTabToEnd">
        <body>
          <![CDATA[
            var tabPos = this.mCurrentTab._tPos;
            if (tabPos < this.browsers.length - 1)
              this.moveTabTo(this.mCurrentTab, this.browsers.length - 1);
          ]]>
        </body>
      </method>

      <method name="moveTabOver">
        <parameter name="aEvent"/>
        <body>
          <![CDATA[
            var direction = window.getComputedStyle(this.parentNode).direction;
            if ((direction == "ltr" && aEvent.keyCode == KeyEvent.DOM_VK_RIGHT) ||
                (direction == "rtl" && aEvent.keyCode == KeyEvent.DOM_VK_LEFT))
              this.moveTabForward();
            else
              this.moveTabBackward();
          ]]>
        </body>
      </method>

      <method name="duplicateTab">
        <parameter name="aTab"/><!-- can be from a different window as well -->
        <parameter name="aRestoreTabImmediately"/><!-- can defer loading of the tab contents -->
        <body>
          <![CDATA[
            return SessionStore.duplicateTab(window, aTab, 0, aRestoreTabImmediately);
          ]]>
        </body>
      </method>

      <!--
        List of browsers whose docshells must be active in order for print preview
        to work.
      -->
      <field name="_printPreviewBrowsers">
        new Set()
      </field>

      <method name="activateBrowserForPrintPreview">
        <parameter name="aBrowser"/>
        <body>
          <![CDATA[
            this._printPreviewBrowsers.add(aBrowser);
            if (this._switcher) {
              this._switcher.activateBrowserForPrintPreview(aBrowser);
            }
            aBrowser.docShellIsActive = true;
          ]]>
        </body>
      </method>

      <method name="deactivatePrintPreviewBrowsers">
        <body>
          <![CDATA[
            let browsers = this._printPreviewBrowsers;
            this._printPreviewBrowsers = new Set();
            for (let browser of browsers) {
              browser.docShellIsActive = this.shouldActivateDocShell(browser);
            }
          ]]>
        </body>
      </method>

      <!--
        Returns true if a given browser's docshell should be active.
      -->
      <method name="shouldActivateDocShell">
        <parameter name="aBrowser"/>
        <body>
          <![CDATA[
            if (this._switcher) {
              return this._switcher.shouldActivateDocShell(aBrowser);
            }
            return (aBrowser == this.selectedBrowser &&
                    window.windowState != window.STATE_MINIMIZED &&
                    !window.isFullyOccluded) ||
                   this._printPreviewBrowsers.has(aBrowser);
          ]]>
        </body>
      </method>

      <!--
        The tab switcher is responsible for asynchronously switching
        tabs in e10s. It waits until the new tab is ready (i.e., the
        layer tree is available) before switching to it. Then it
        unloads the layer tree for the old tab.

        The tab switcher is a state machine. For each tab, it
        maintains state about whether the layer tree for the tab is
        available, being loaded, being unloaded, or unavailable. It
        also keeps track of the tab currently being displayed, the tab
        it's trying to load, and the tab the user has asked to switch
        to. The switcher object is created upon tab switch. It is
        released when there are no pending tabs to load or unload.

        The following general principles have guided the design:

        1. We only request one layer tree at a time. If the user
        switches to a different tab while waiting, we don't request
        the new layer tree until the old tab has loaded or timed out.

        2. If loading the layers for a tab times out, we show the
        spinner and possibly request the layer tree for another tab if
        the user has requested one.

        3. We discard layer trees on a delay. This way, if the user is
        switching among the same tabs frequently, we don't continually
        load the same tabs.

        It's important that we always show either the spinner or a tab
        whose layers are available. Otherwise the compositor will draw
        an entirely black frame, which is very jarring. To ensure this
        never happens when switching away from a tab, we assume the
        old tab might still be drawn until a MozAfterPaint event
        occurs. Because layout and compositing happen asynchronously,
        we don't have any other way of knowing when the switch
        actually takes place. Therefore, we don't unload the old tab
        until the next MozAfterPaint event.
      -->
      <field name="_switcher">null</field>
      <method name="_getSwitcher">
        <body><![CDATA[
          if (this._switcher) {
            return this._switcher;
          }

          let switcher = {
            // How long to wait for a tab's layers to load. After this
            // time elapses, we're free to put up the spinner and start
            // trying to load a different tab.
            TAB_SWITCH_TIMEOUT: 400 /* ms */,

            // When the user hasn't switched tabs for this long, we unload
            // layers for all tabs that aren't in use.
            UNLOAD_DELAY: 300 /* ms */,

            // The next three tabs form the principal state variables.
            // See the assertions in postActions for their invariants.

            // Tab the user requested most recently.
            requestedTab: this.selectedTab,

            // Tab we're currently trying to load.
            loadingTab: null,

            // We show this tab in case the requestedTab hasn't loaded yet.
            lastVisibleTab: this.selectedTab,

            // Auxilliary state variables:

            visibleTab: this.selectedTab,      // Tab that's on screen.
            spinnerTab: null,                  // Tab showing a spinner.
            blankTab: null,                    // Tab showing blank.
            lastPrimaryTab: this.selectedTab,  // Tab with primary="true"

            tabbrowser: this,  // Reference to gBrowser.
            loadTimer: null,   // TAB_SWITCH_TIMEOUT nsITimer instance.
            unloadTimer: null, // UNLOAD_DELAY nsITimer instance.

            // Map from tabs to STATE_* (below).
            tabState: new Map(),

            // True if we're in the midst of switching tabs.
            switchInProgress: false,

            // Keep an exact list of content processes (tabParent) in which
            // we're actively suppressing the display port. This gives a robust
            // way to make sure we don't forget to un-suppress.
            activeSuppressDisplayport: new Set(),

            // Set of tabs that might be visible right now. We maintain
            // this set because we can't be sure when a tab is actually
            // drawn. A tab is added to this set when we ask to make it
            // visible. All tabs but the most recently shown tab are
            // removed from the set upon MozAfterPaint.
            maybeVisibleTabs: new Set([this.selectedTab]),

            // This holds onto the set of tabs that we've been asked to warm up.
            // This is used only for Telemetry and logging, and (in order to not
            // over-complicate the async tab switcher any further) has nothing to do
            // with how warmed tabs are loaded and unloaded.
            warmingTabs: new WeakSet(),

            STATE_UNLOADED: 0,
            STATE_LOADING: 1,
            STATE_LOADED: 2,
            STATE_UNLOADING: 3,

            // re-entrancy guard:
            _processing: false,

            // Wraps nsITimer. Must not use the vanilla setTimeout and
            // clearTimeout, because they will be blocked by nsIPromptService
            // dialogs.
            setTimer(callback, timeout) {
              let event = {
                notify: callback
              };

              var timer = Cc["@mozilla.org/timer;1"]
                .createInstance(Components.interfaces.nsITimer);
              timer.initWithCallback(event, timeout, Ci.nsITimer.TYPE_ONE_SHOT);
              return timer;
            },

            clearTimer(timer) {
              timer.cancel();
            },

            getTabState(tab) {
              let state = this.tabState.get(tab);
              if (state === undefined) {
                state = this.STATE_UNLOADED;

                if (tab && tab.linkedPanel) {
                  let b = tab.linkedBrowser;
                  if (b.renderLayers && b.hasLayers) {
                    state = this.STATE_LOADED;
                  } else if (b.renderLayers && !b.hasLayers) {
                    state = this.STATE_LOADING;
                  } else if (!b.renderLayers && b.hasLayers) {
                    state = this.STATE_UNLOADING;
                  }
                }
              }

              return state;
            },

            setTabStateNoAction(tab, state) {
              if (state == this.STATE_UNLOADED) {
                this.tabState.delete(tab);
              } else {
                this.tabState.set(tab, state);
              }
            },

            setTabState(tab, state) {
              this.setTabStateNoAction(tab, state);

              let browser = tab.linkedBrowser;
              let {tabParent} = browser.frameLoader;
              if (state == this.STATE_LOADING) {
                this.assert(!this.minimizedOrFullyOccluded);

                if (!this.tabbrowser.tabWarmingEnabled) {
                  browser.docShellIsActive = true;
                }

                if (tabParent) {
                  browser.renderLayers = true;
                } else {
                  this.onLayersReady(browser);
                }
              } else if (state == this.STATE_UNLOADING) {
                this.unwarmTab(tab);
                // Setting the docShell to be inactive will also cause it
                // to stop rendering layers.
                browser.docShellIsActive = false;
                if (!tabParent) {
                  this.onLayersCleared(browser);
                }
              } else if (state == this.STATE_LOADED) {
                this.maybeActivateDocShell(tab);
              }

              if (!tab.linkedBrowser.isRemoteBrowser) {
                // setTabState is potentially re-entrant in the non-remote case,
                // so we must re-get the state for this assertion.
                let nonRemoteState = this.getTabState(tab);
                // Non-remote tabs can never stay in the STATE_LOADING
                // or STATE_UNLOADING states. By the time this function
                // exits, a non-remote tab must be in STATE_LOADED or
                // STATE_UNLOADED, since the painting and the layer
                // upload happen synchronously.
                this.assert(nonRemoteState == this.STATE_UNLOADED ||
                            nonRemoteState == this.STATE_LOADED);
              }
            },

            get minimizedOrFullyOccluded() {
              return window.windowState == window.STATE_MINIMIZED ||
                     window.isFullyOccluded;
            },

            init() {
              this.log("START");

              window.addEventListener("MozAfterPaint", this);
              window.addEventListener("MozLayerTreeReady", this);
              window.addEventListener("MozLayerTreeCleared", this);
              window.addEventListener("TabRemotenessChange", this);
              window.addEventListener("sizemodechange", this);
              window.addEventListener("occlusionstatechange", this);
              window.addEventListener("SwapDocShells", this, true);
              window.addEventListener("EndSwapDocShells", this, true);

              let initialTab = this.requestedTab;
              let initialBrowser = initialTab.linkedBrowser;

              let tabIsLoaded = !initialBrowser.isRemoteBrowser ||
                                initialBrowser.frameLoader.tabParent.hasLayers;

              // If we minimized the window before the switcher was activated,
              // we might have set  the preserveLayers flag for the current
              // browser. Let's clear it.
              initialBrowser.preserveLayers(false);

              if (!this.minimizedOrFullyOccluded) {
                this.log("Initial tab is loaded?: " + tabIsLoaded);
                this.setTabState(initialTab, tabIsLoaded ? this.STATE_LOADED
                                                         : this.STATE_LOADING);
              }

              for (let ppBrowser of this.tabbrowser._printPreviewBrowsers) {
                let ppTab = this.tabbrowser.getTabForBrowser(ppBrowser);
                let state = ppBrowser.hasLayers ? this.STATE_LOADED
                                                : this.STATE_LOADING;
                this.setTabState(ppTab, state);
              }
            },

            destroy() {
              if (this.unloadTimer) {
                this.clearTimer(this.unloadTimer);
                this.unloadTimer = null;
              }
              if (this.loadTimer) {
                this.clearTimer(this.loadTimer);
                this.loadTimer = null;
              }

              window.removeEventListener("MozAfterPaint", this);
              window.removeEventListener("MozLayerTreeReady", this);
              window.removeEventListener("MozLayerTreeCleared", this);
              window.removeEventListener("TabRemotenessChange", this);
              window.removeEventListener("sizemodechange", this);
              window.removeEventListener("occlusionstatechange", this);
              window.removeEventListener("SwapDocShells", this, true);
              window.removeEventListener("EndSwapDocShells", this, true);

              this.tabbrowser._switcher = null;

              this.activeSuppressDisplayport.forEach(function(tabParent) {
                tabParent.suppressDisplayport(false);
              });
              this.activeSuppressDisplayport.clear();
            },

            finish() {
              this.log("FINISH");

              this.assert(this.tabbrowser._switcher);
              this.assert(this.tabbrowser._switcher === this);
              this.assert(!this.spinnerTab);
              this.assert(!this.blankTab);
              this.assert(!this.loadTimer);
              this.assert(!this.loadingTab);
              this.assert(this.lastVisibleTab === this.requestedTab);
              this.assert(this.minimizedOrFullyOccluded ||
                          this.getTabState(this.requestedTab) == this.STATE_LOADED);

              this.destroy();

              document.commandDispatcher.unlock();

              let event = new CustomEvent("TabSwitchDone", {
                bubbles: true,
                cancelable: true
              });
              this.tabbrowser.dispatchEvent(event);
            },

            // This function is called after all the main state changes to
            // make sure we display the right tab.
            updateDisplay() {
              let requestedTabState = this.getTabState(this.requestedTab);
              let requestedBrowser = this.requestedTab.linkedBrowser;

              // It is often more desirable to show a blank tab when appropriate than
              // the tab switch spinner - especially since the spinner is usually
              // preceded by a perceived lag of TAB_SWITCH_TIMEOUT ms in the
              // tab switch. We can hide this lag, and hide the time being spent
              // constructing TabChild's, layer trees, etc, by showing a blank
              // tab instead and focusing it immediately.
              let shouldBeBlank = false;
              if (requestedBrowser.isRemoteBrowser) {
                // If a tab is remote and the window is not minimized, we can show a
                // blank tab instead of a spinner in the following cases:
                //
                // 1. The tab has just crashed, and we haven't started showing the
                //    tab crashed page yet (in this case, the TabParent is null)
                // 2. The tab has never presented, and has not finished loading
                //    a non-local-about: page.
                //
                // For (2), "finished loading a non-local-about: page" is
                // determined by the busy state on the tab element and checking
                // if the loaded URI is local.
                let hasSufficientlyLoaded =
                  !this.requestedTab.hasAttribute("busy") &&
                  !this.tabbrowser._isLocalAboutURI(requestedBrowser.currentURI);

                let fl = requestedBrowser.frameLoader;
                shouldBeBlank = !this.minimizedOrFullyOccluded &&
                                (!fl.tabParent ||
                                 (!hasSufficientlyLoaded && !fl.tabParent.hasPresented));
              }

              this.log("Tab should be blank: " + shouldBeBlank);
              this.log("Requested tab is remote?: " + requestedBrowser.isRemoteBrowser);

              // Figure out which tab we actually want visible right now.
              let showTab = null;
              if (requestedTabState != this.STATE_LOADED &&
                  this.lastVisibleTab && this.loadTimer && !shouldBeBlank) {
                // If we can't show the requestedTab, and lastVisibleTab is
                // available, show it.
                showTab = this.lastVisibleTab;
              } else {
                // Show the requested tab. If it's not available, we'll show the spinner or a blank tab.
                showTab = this.requestedTab;
              }

              // First, let's deal with blank tabs, which we show instead
              // of the spinner when the tab is not currently set up
              // properly in the content process.
              if (!shouldBeBlank && this.blankTab) {
                this.blankTab.linkedBrowser.removeAttribute("blank");
                this.blankTab = null;
              } else if (shouldBeBlank && this.blankTab !== showTab) {
                if (this.blankTab) {
                  this.blankTab.linkedBrowser.removeAttribute("blank");
                }
                this.blankTab = showTab;
                this.blankTab.linkedBrowser.setAttribute("blank", "true");
              }

              // Show or hide the spinner as needed.
              let needSpinner = this.getTabState(showTab) != this.STATE_LOADED &&
                                !this.minimizedOrFullyOccluded &&
                                !shouldBeBlank;

              if (!needSpinner && this.spinnerTab) {
                this.spinnerHidden();
                this.tabbrowser.removeAttribute("pendingpaint");
                this.spinnerTab.linkedBrowser.removeAttribute("pendingpaint");
                this.spinnerTab = null;
              } else if (needSpinner && this.spinnerTab !== showTab) {
                if (this.spinnerTab) {
                  this.spinnerTab.linkedBrowser.removeAttribute("pendingpaint");
                } else {
                  this.spinnerDisplayed();
                }
                this.spinnerTab = showTab;
                this.tabbrowser.setAttribute("pendingpaint", "true");
                this.spinnerTab.linkedBrowser.setAttribute("pendingpaint", "true");
              }

              // Switch to the tab we've decided to make visible.
              if (this.visibleTab !== showTab) {
                this.tabbrowser._adjustFocusBeforeTabSwitch(this.visibleTab, showTab);
                this.visibleTab = showTab;

                this.maybeVisibleTabs.add(showTab);

                let tabs = this.tabbrowser.tabbox.tabs;
                let tabPanel = this.tabbrowser.mPanelContainer;
                let showPanel = tabs.getRelatedElement(showTab);
                let index = Array.indexOf(tabPanel.childNodes, showPanel);
                if (index != -1) {
                  this.log(`Switch to tab ${index} - ${this.tinfo(showTab)}`);
                  tabPanel.setAttribute("selectedIndex", index);
                  if (showTab === this.requestedTab) {
                    if (this._requestingTab) {
                      /*
                       * If _requestingTab is set, that means that we're switching the
                       * visibility of the tab synchronously, and we need to wait for
                       * the "select" event before shifting focus so that
                       * _adjustFocusAfterTabSwitch runs with the right information for
                       * the tab switch.
                       */
                      this.tabbrowser.addEventListener("select", () => {
                        this.tabbrowser._adjustFocusAfterTabSwitch(showTab);
                      }, {once: true});
                    } else {
                      this.tabbrowser._adjustFocusAfterTabSwitch(showTab);
                    }

                    this.maybeActivateDocShell(this.requestedTab);
                  }
                }

                // This doesn't necessarily exist if we're a new window and haven't switched tabs yet
                if (this.lastVisibleTab)
                  this.lastVisibleTab._visuallySelected = false;

                this.visibleTab._visuallySelected = true;
              }

              this.lastVisibleTab = this.visibleTab;
            },

            assert(cond) {
              if (!cond) {
                dump("Assertion failure\n" + Error().stack);

                // Don't break a user's browser if an assertion fails.
                if (AppConstants.DEBUG) {
                  throw new Error("Assertion failure");
                }
              }
            },

            // We've decided to try to load requestedTab.
            loadRequestedTab() {
              this.assert(!this.loadTimer);
              this.assert(!this.minimizedOrFullyOccluded);

              // loadingTab can be non-null here if we timed out loading the current tab.
              // In that case we just overwrite it with a different tab; it's had its chance.
              this.loadingTab = this.requestedTab;
              this.log("Loading tab " + this.tinfo(this.loadingTab));

              this.loadTimer = this.setTimer(() => this.onLoadTimeout(), this.TAB_SWITCH_TIMEOUT);
              this.setTabState(this.requestedTab, this.STATE_LOADING);
            },

            maybeActivateDocShell(tab) {
              // If we've reached the point where the requested tab has entered
              // the loaded state, but the DocShell is still not yet active, we
              // should activate it.
              let browser = tab.linkedBrowser;
              let state = this.getTabState(tab);
              let canCheckDocShellState = !browser.mDestroyed &&
                                          (browser.docShell ||
                                           browser.frameLoader.tabParent);
              if (tab == this.requestedTab &&
                  canCheckDocShellState &&
                  state == this.STATE_LOADED &&
                  !browser.docShellIsActive &&
                  !this.minimizedOrFullyOccluded) {
                browser.docShellIsActive = true;
                this.logState("Set requested tab docshell to active and preserveLayers to false");
                // If we minimized the window before the switcher was activated,
                // we might have set the preserveLayers flag for the current
                // browser. Let's clear it.
                browser.preserveLayers(false);
              }
            },

            // This function runs before every event. It fixes up the state
            // to account for closed tabs.
            preActions() {
              this.assert(this.tabbrowser._switcher);
              this.assert(this.tabbrowser._switcher === this);

              for (let [tab, ] of this.tabState) {
                if (!tab.linkedBrowser) {
                  this.tabState.delete(tab);
                  this.unwarmTab(tab);
                }
              }

              if (this.lastVisibleTab && !this.lastVisibleTab.linkedBrowser) {
                this.lastVisibleTab = null;
              }
              if (this.lastPrimaryTab && !this.lastPrimaryTab.linkedBrowser) {
                this.lastPrimaryTab = null;
              }
              if (this.blankTab && !this.blankTab.linkedBrowser) {
                this.blankTab = null;
              }
              if (this.spinnerTab && !this.spinnerTab.linkedBrowser) {
                this.spinnerHidden();
                this.spinnerTab = null;
              }
              if (this.loadingTab && !this.loadingTab.linkedBrowser) {
                this.loadingTab = null;
                this.clearTimer(this.loadTimer);
                this.loadTimer = null;
              }
            },

            // This code runs after we've responded to an event or requested a new
            // tab. It's expected that we've already updated all the principal
            // state variables. This function takes care of updating any auxilliary
            // state.
            postActions() {
              // Once we finish loading loadingTab, we null it out. So the state should
              // always be LOADING.
              this.assert(!this.loadingTab ||
                          this.getTabState(this.loadingTab) == this.STATE_LOADING);

              // We guarantee that loadingTab is non-null iff loadTimer is non-null. So
              // the timer is set only when we're loading something.
              this.assert(!this.loadTimer || this.loadingTab);
              this.assert(!this.loadingTab || this.loadTimer);

              // If we're switching to a non-remote tab, there's no need to wait
              // for it to send layers to the compositor, as this will happen
              // synchronously. Clearing this here means that in the next step,
              // we can load the non-remote browser immediately.
              if (!this.requestedTab.linkedBrowser.isRemoteBrowser) {
                this.loadingTab = null;
                if (this.loadTimer) {
                  this.clearTimer(this.loadTimer);
                  this.loadTimer = null;
                }
              }

              // If we're not loading anything, try loading the requested tab.
              let requestedState = this.getTabState(this.requestedTab);
              if (!this.loadTimer && !this.minimizedOrFullyOccluded &&
                  (requestedState == this.STATE_UNLOADED ||
                   requestedState == this.STATE_UNLOADING)) {
                this.loadRequestedTab();
              }

              // See how many tabs still have work to do.
              let numPending = 0;
              let numWarming = 0;
              for (let [tab, state] of this.tabState) {
                // Skip print preview browsers since they shouldn't affect tab switching.
                if (this.tabbrowser._printPreviewBrowsers.has(tab.linkedBrowser)) {
                  continue;
                }

                if (state == this.STATE_LOADED && tab !== this.requestedTab) {
                  numPending++;

                  if (tab !== this.visibleTab) {
                    numWarming++;
                  }
                }
                if (state == this.STATE_LOADING || state == this.STATE_UNLOADING) {
                  numPending++;
                }
              }

              this.updateDisplay();

              // It's possible for updateDisplay to trigger one of our own event
              // handlers, which might cause finish() to already have been called.
              // Check for that before calling finish() again.
              if (!this.tabbrowser._switcher) {
                return;
              }

              this.maybeFinishTabSwitch();

              if (numWarming > this.tabbrowser.tabWarmingMax) {
                this.logState("Hit tabWarmingMax");
                if (this.unloadTimer) {
                  this.clearTimer(this.unloadTimer);
                }
                this.unloadNonRequiredTabs();
              }

              if (numPending == 0) {
                this.finish();
              }

              this.logState("done");
            },

            // Fires when we're ready to unload unused tabs.
            onUnloadTimeout() {
              this.logState("onUnloadTimeout");
              this.preActions();
              this.unloadTimer = null;

              this.unloadNonRequiredTabs();

              this.postActions();
            },

            // If there are any non-visible and non-requested tabs in
            // STATE_LOADED, sets them to STATE_UNLOADING. Also queues
            // up the unloadTimer to run onUnloadTimeout if there are still
            // tabs in the process of unloading.
            unloadNonRequiredTabs() {
              this.warmingTabs = new WeakSet();
              let numPending = 0;

              // Unload any tabs that can be unloaded.
              for (let [tab, state] of this.tabState) {
                if (this.tabbrowser._printPreviewBrowsers.has(tab.linkedBrowser)) {
                  continue;
                }

                if (state == this.STATE_LOADED &&
                    !this.maybeVisibleTabs.has(tab) &&
                    tab !== this.lastVisibleTab &&
                    tab !== this.loadingTab &&
                    tab !== this.requestedTab) {
                  this.setTabState(tab, this.STATE_UNLOADING);
                }

                if (state != this.STATE_UNLOADED && tab !== this.requestedTab) {
                  numPending++;
                }
              }

              if (numPending) {
                // Keep the timer going since there may be more tabs to unload.
                this.unloadTimer = this.setTimer(() => this.onUnloadTimeout(), this.UNLOAD_DELAY);
              }
            },

            // Fires when an ongoing load has taken too long.
            onLoadTimeout() {
              this.logState("onLoadTimeout");
              this.preActions();
              this.loadTimer = null;
              this.loadingTab = null;
              this.postActions();
            },

            // Fires when the layers become available for a tab.
            onLayersReady(browser) {
              let tab = this.tabbrowser.getTabForBrowser(browser);
              if (!tab) {
                // We probably got a layer update from a tab that got before
                // the switcher was created, or for browser that's not being
                // tracked by the async tab switcher (like the preloaded about:newtab).
                return;
              }

              this.logState(`onLayersReady(${tab._tPos}, ${browser.isRemoteBrowser})`);

              this.assert(this.getTabState(tab) == this.STATE_LOADING ||
                          this.getTabState(tab) == this.STATE_LOADED);
              this.setTabState(tab, this.STATE_LOADED);

              if (this.loadingTab === tab) {
                this.clearTimer(this.loadTimer);
                this.loadTimer = null;
                this.loadingTab = null;
              }
            },

            // Fires when we paint the screen. Any tab switches we initiated
            // previously are done, so there's no need to keep the old layers
            // around.
            onPaint() {
              this.maybeVisibleTabs.clear();
            },

            // Called when we're done clearing the layers for a tab.
            onLayersCleared(browser) {
              let tab = this.tabbrowser.getTabForBrowser(browser);
              if (tab) {
                this.logState(`onLayersCleared(${tab._tPos})`);
                this.assert(this.getTabState(tab) == this.STATE_UNLOADING ||
                            this.getTabState(tab) == this.STATE_UNLOADED);
                this.setTabState(tab, this.STATE_UNLOADED);
              }
            },

            // Called when a tab switches from remote to non-remote. In this case
            // a MozLayerTreeReady notification that we requested may never fire,
            // so we need to simulate it.
            onRemotenessChange(tab) {
              this.logState(`onRemotenessChange(${tab._tPos}, ${tab.linkedBrowser.isRemoteBrowser})`);
              if (!tab.linkedBrowser.isRemoteBrowser) {
                if (this.getTabState(tab) == this.STATE_LOADING) {
                  this.onLayersReady(tab.linkedBrowser);
                } else if (this.getTabState(tab) == this.STATE_UNLOADING) {
                  this.onLayersCleared(tab.linkedBrowser);
                }
              } else if (this.getTabState(tab) == this.STATE_LOADED) {
                // A tab just changed from non-remote to remote, which means
                // that it's gone back into the STATE_LOADING state until
                // it sends up a layer tree.
                this.setTabState(tab, this.STATE_LOADING);
              }
            },

            // Called when a tab has been removed, and the browser node is
            // about to be removed from the DOM.
            onTabRemoved(tab) {
              if (this.lastVisibleTab == tab) {
                // The browser that was being presented to the user is
                // going to be removed during this tick of the event loop.
                // This will cause us to show a tab spinner instead.
                this.preActions();
                this.lastVisibleTab = null;
                this.postActions();
              }
            },

            onSizeModeOrOcclusionStateChange() {
              if (this.minimizedOrFullyOccluded) {
                for (let [tab, state] of this.tabState) {
                  // Skip print preview browsers since they shouldn't affect tab switching.
                  if (this.tabbrowser._printPreviewBrowsers.has(tab.linkedBrowser)) {
                    continue;
                  }

                  if (state == this.STATE_LOADING || state == this.STATE_LOADED) {
                    this.setTabState(tab, this.STATE_UNLOADING);
                  }
                }
                if (this.loadTimer) {
                  this.clearTimer(this.loadTimer);
                  this.loadTimer = null;
                }
                this.loadingTab = null;
              } else {
                // We're no longer minimized or occluded. This means we might want
                // to activate the current tab's docShell.
                this.maybeActivateDocShell(gBrowser.selectedTab);
              }
            },

            onSwapDocShells(ourBrowser, otherBrowser) {
              // This event fires before the swap. ourBrowser is from
              // our window. We save the state of otherBrowser since ourBrowser
              // needs to take on that state at the end of the swap.

              let otherTabbrowser = otherBrowser.ownerGlobal.gBrowser;
              let otherState;
              if (otherTabbrowser && otherTabbrowser._switcher) {
                let otherTab = otherTabbrowser.getTabForBrowser(otherBrowser);
                let otherSwitcher = otherTabbrowser._switcher;
                otherState = otherSwitcher.getTabState(otherTab);
              } else {
                otherState = (otherBrowser.docShellIsActive
                              ? this.STATE_LOADED
                              : this.STATE_UNLOADED);
              }

              if (!this.swapMap) {
                this.swapMap = new WeakMap();
              }
              this.swapMap.set(otherBrowser, {
                state: otherState,
              });
            },

            onEndSwapDocShells(ourBrowser, otherBrowser) {
              // The swap has happened. We reset the loadingTab in
              // case it has been swapped. We also set ourBrowser's state
              // to whatever otherBrowser's state was before the swap.

              if (this.loadTimer) {
                // Clearing the load timer means that we will
                // immediately display a spinner if ourBrowser isn't
                // ready yet. Typically it will already be ready
                // though. If it's not, we're probably in a new window,
                // in which case we have no other tabs to display anyway.
                this.clearTimer(this.loadTimer);
                this.loadTimer = null;
              }
              this.loadingTab = null;

              let { state: otherState } = this.swapMap.get(otherBrowser);

              this.swapMap.delete(otherBrowser);

              let ourTab = this.tabbrowser.getTabForBrowser(ourBrowser);
              if (ourTab) {
                this.setTabStateNoAction(ourTab, otherState);
              }
            },

            shouldActivateDocShell(browser) {
              let tab = this.tabbrowser.getTabForBrowser(browser);
              let state = this.getTabState(tab);
              return state == this.STATE_LOADING || state == this.STATE_LOADED;
            },

            activateBrowserForPrintPreview(browser) {
              let tab = this.tabbrowser.getTabForBrowser(browser);
              let state = this.getTabState(tab);
              if (state != this.STATE_LOADING &&
                  state != this.STATE_LOADED) {
                this.setTabState(tab, this.STATE_LOADING);
                this.logState("Activated browser " + this.tinfo(tab) + " for print preview");
              }
            },

            canWarmTab(tab) {
              if (!this.tabbrowser.tabWarmingEnabled) {
                return false;
              }

              if (!tab) {
                return false;
              }

              // If the tab is not yet inserted, closing, not remote,
              // crashed, already visible, or already requested, warming
              // up the tab makes no sense.
              if (this.minimizedOrFullyOccluded ||
                  !tab.linkedPanel ||
                  tab.closing ||
                  !tab.linkedBrowser.isRemoteBrowser ||
                  !tab.linkedBrowser.frameLoader.tabParent) {
                return false;
              }

              // Similarly, if the tab is already in STATE_LOADING or
              // STATE_LOADED somehow, there's no point in trying to
              // warm it up.
              let state = this.getTabState(tab);
              if (state === this.STATE_LOADING ||
                  state === this.STATE_LOADED) {
                return false;
              }

              return true;
            },

            unwarmTab(tab) {
              this.warmingTabs.delete(tab);
            },

            warmupTab(tab) {
              if (!this.canWarmTab(tab)) {
                return;
              }

              this.logState("warmupTab " + this.tinfo(tab));

              this.warmingTabs.add(tab);
              this.setTabState(tab, this.STATE_LOADING);
              this.suppressDisplayPortAndQueueUnload(tab,
                this.tabbrowser.tabWarmingUnloadDelay);
            },

            // Called when the user asks to switch to a given tab.
            requestTab(tab) {
              if (tab === this.requestedTab) {
                return;
              }

              if (this.tabbrowser.tabWarmingEnabled) {
                let warmingState = "disqualified";

                if (this.warmingTabs.has(tab)) {
                  let tabState = this.getTabState(tab);
                  if (tabState == this.STATE_LOADING) {
                    warmingState = "stillLoading";
                  } else if (tabState == this.STATE_LOADED) {
                    warmingState = "loaded";
                  }
                } else if (this.canWarmTab(tab)) {
                  warmingState = "notWarmed";
                }

                Services.telemetry
                        .getHistogramById("FX_TAB_SWITCH_REQUEST_TAB_WARMING_STATE")
                        .add(warmingState);

                this.unwarmTab(tab);
              }

              this._requestingTab = true;
              this.logState("requestTab " + this.tinfo(tab));
              this.startTabSwitch();

              this.requestedTab = tab;

              tab.linkedBrowser.setAttribute("primary", "true");
              if (this.lastPrimaryTab && this.lastPrimaryTab != tab) {
                this.lastPrimaryTab.linkedBrowser.removeAttribute("primary");
              }
              this.lastPrimaryTab = tab;

              this.suppressDisplayPortAndQueueUnload(this.requestedTab, this.UNLOAD_DELAY);
              this._requestingTab = false;
            },

            suppressDisplayPortAndQueueUnload(tab, unloadTimeout) {
              let browser = tab.linkedBrowser;
              let fl = browser.frameLoader;

              if (fl && fl.tabParent && !this.activeSuppressDisplayport.has(fl.tabParent)) {
                fl.tabParent.suppressDisplayport(true);
                this.activeSuppressDisplayport.add(fl.tabParent);
              }

              this.preActions();

              if (this.unloadTimer) {
                this.clearTimer(this.unloadTimer);
              }
              this.unloadTimer = this.setTimer(() => this.onUnloadTimeout(), unloadTimeout);

              this.postActions();
            },

            handleEvent(event, delayed = false) {
              if (this._processing) {
                this.setTimer(() => this.handleEvent(event, true), 0);
                return;
              }
              if (delayed && this.tabbrowser._switcher != this) {
                // if we delayed processing this event, we might be out of date, in which
                // case we drop the delayed events
                return;
              }
              this._processing = true;
              this.preActions();

              if (event.type == "MozLayerTreeReady") {
                this.onLayersReady(event.originalTarget);
              } if (event.type == "MozAfterPaint") {
                this.onPaint();
              } else if (event.type == "MozLayerTreeCleared") {
                this.onLayersCleared(event.originalTarget);
              } else if (event.type == "TabRemotenessChange") {
                this.onRemotenessChange(event.target);
              } else if (event.type == "sizemodechange" ||
                         event.type == "occlusionstatechange") {
                this.onSizeModeOrOcclusionStateChange();
              } else if (event.type == "SwapDocShells") {
                this.onSwapDocShells(event.originalTarget, event.detail);
              } else if (event.type == "EndSwapDocShells") {
                this.onEndSwapDocShells(event.originalTarget, event.detail);
              }

              this.postActions();
              this._processing = false;
            },

            /*
             * Telemetry and Profiler related helpers for recording tab switch
             * timing.
             */

            startTabSwitch() {
              TelemetryStopwatch.cancel("FX_TAB_SWITCH_TOTAL_E10S_MS", window);
              TelemetryStopwatch.start("FX_TAB_SWITCH_TOTAL_E10S_MS", window);
              this.addMarker("AsyncTabSwitch:Start");
              this.switchInProgress = true;
            },

            /**
             * Something has occurred that might mean that we've completed
             * the tab switch (layers are ready, paints are done, spinners
             * are hidden). This checks to make sure all conditions are
             * satisfied, and then records the tab switch as finished.
             */
            maybeFinishTabSwitch() {
              if (this.switchInProgress && this.requestedTab &&
                  (this.getTabState(this.requestedTab) == this.STATE_LOADED ||
                   this.requestedTab === this.blankTab)) {
                // After this point the tab has switched from the content thread's point of view.
                // The changes will be visible after the next refresh driver tick + composite.
                let time = TelemetryStopwatch.timeElapsed("FX_TAB_SWITCH_TOTAL_E10S_MS", window);
                if (time != -1) {
                  TelemetryStopwatch.finish("FX_TAB_SWITCH_TOTAL_E10S_MS", window);
                  this.log("DEBUG: tab switch time = " + time);
                  this.addMarker("AsyncTabSwitch:Finish");
                }
                this.switchInProgress = false;
              }
            },

            spinnerDisplayed() {
              this.assert(!this.spinnerTab);
              let browser = this.requestedTab.linkedBrowser;
              this.assert(browser.isRemoteBrowser);
              TelemetryStopwatch.start("FX_TAB_SWITCH_SPINNER_VISIBLE_MS", window);
              // We have a second, similar probe for capturing recordings of
              // when the spinner is displayed for very long periods.
              TelemetryStopwatch.start("FX_TAB_SWITCH_SPINNER_VISIBLE_LONG_MS", window);
              this.addMarker("AsyncTabSwitch:SpinnerShown");
            },

            spinnerHidden() {
              this.assert(this.spinnerTab);
              this.log("DEBUG: spinner time = " +
                       TelemetryStopwatch.timeElapsed("FX_TAB_SWITCH_SPINNER_VISIBLE_MS", window));
              TelemetryStopwatch.finish("FX_TAB_SWITCH_SPINNER_VISIBLE_MS", window);
              TelemetryStopwatch.finish("FX_TAB_SWITCH_SPINNER_VISIBLE_LONG_MS", window);
              this.addMarker("AsyncTabSwitch:SpinnerHidden");
              // we do not get a onPaint after displaying the spinner
            },

            addMarker(marker) {
              if (Services.profiler) {
                Services.profiler.AddMarker(marker);
              }
            },

            /*
             * Debug related logging for switcher.
             */

            _useDumpForLogging: false,
            _logInit: false,

            logging() {
              if (this._useDumpForLogging)
                return true;
              if (this._logInit)
                return this._shouldLog;
              let result = Services.prefs.getBoolPref("browser.tabs.remote.logSwitchTiming", false);
              this._shouldLog = result;
              this._logInit = true;
              return this._shouldLog;
            },

            tinfo(tab) {
              if (tab) {
                return tab._tPos + "(" + tab.linkedBrowser.currentURI.spec + ")";
              }
              return "null";
            },

            log(s) {
              if (!this.logging())
                return;
              if (this._useDumpForLogging) {
                dump(s + "\n");
              } else {
                Services.console.logStringMessage(s);
              }
            },

            logState(prefix) {
              if (!this.logging())
                return;

              let accum = prefix + " ";
              for (let i = 0; i < this.tabbrowser.tabs.length; i++) {
                let tab = this.tabbrowser.tabs[i];
                let state = this.getTabState(tab);
                let isWarming = this.warmingTabs.has(tab);

                accum += i + ":";
                if (tab === this.lastVisibleTab) accum += "V";
                if (tab === this.loadingTab) accum += "L";
                if (tab === this.requestedTab) accum += "R";
                if (tab === this.blankTab) accum += "B";
                if (isWarming) accum += "(W)";
                if (state == this.STATE_LOADED) accum += "(+)";
                if (state == this.STATE_LOADING) accum += "(+?)";
                if (state == this.STATE_UNLOADED) accum += "(-)";
                if (state == this.STATE_UNLOADING) accum += "(-?)";
                accum += " ";
              }
              if (this._useDumpForLogging) {
                dump(accum + "\n");
              } else {
                Services.console.logStringMessage(accum);
              }
            },
          };
          this._switcher = switcher;
          switcher.init();
          return switcher;
        ]]></body>
      </method>

      <method name="warmupTab">
        <parameter name="aTab"/>
        <body>
          <![CDATA[
            if (gMultiProcessBrowser) {
              this._getSwitcher().warmupTab(aTab);
            }
          ]]>
        </body>
      </method>

      <!-- BEGIN FORWARDED BROWSER PROPERTIES.  IF YOU ADD A PROPERTY TO THE BROWSER ELEMENT
           MAKE SURE TO ADD IT HERE AS WELL. -->
      <property name="canGoBack"
                onget="return this.mCurrentBrowser.canGoBack;"
                readonly="true"/>

      <property name="canGoForward"
                onget="return this.mCurrentBrowser.canGoForward;"
                readonly="true"/>

      <method name="goBack">
        <body>
          <![CDATA[
            return this.mCurrentBrowser.goBack();
          ]]>
        </body>
      </method>

      <method name="goForward">
        <body>
          <![CDATA[
            return this.mCurrentBrowser.goForward();
          ]]>
        </body>
      </method>

      <method name="reload">
        <body>
          <![CDATA[
            return this.mCurrentBrowser.reload();
          ]]>
        </body>
      </method>

      <method name="reloadWithFlags">
        <parameter name="aFlags"/>
        <body>
          <![CDATA[
            return this.mCurrentBrowser.reloadWithFlags(aFlags);
          ]]>
        </body>
      </method>

      <method name="stop">
        <body>
          <![CDATA[
            return this.mCurrentBrowser.stop();
          ]]>
        </body>
      </method>

      <!-- throws exception for unknown schemes -->
      <method name="loadURI">
        <parameter name="aURI"/>
        <parameter name="aReferrerURI"/>
        <parameter name="aCharset"/>
        <body>
          <![CDATA[
            return this.mCurrentBrowser.loadURI(aURI, aReferrerURI, aCharset);
          ]]>
        </body>
      </method>

      <!-- throws exception for unknown schemes -->
      <method name="loadURIWithFlags">
        <parameter name="aURI"/>
        <parameter name="aFlags"/>
        <parameter name="aReferrerURI"/>
        <parameter name="aCharset"/>
        <parameter name="aPostData"/>
        <body>
          <![CDATA[
            // Note - the callee understands both:
            // (a) loadURIWithFlags(aURI, aFlags, ...)
            // (b) loadURIWithFlags(aURI, { flags: aFlags, ... })
            // Forwarding it as (a) here actually supports both (a) and (b),
            // so you can call us either way too.
            return this.mCurrentBrowser.loadURIWithFlags(aURI, aFlags, aReferrerURI, aCharset, aPostData);
          ]]>
        </body>
      </method>

      <method name="goHome">
        <body>
          <![CDATA[
            return this.mCurrentBrowser.goHome();
          ]]>
        </body>
      </method>

      <property name="homePage">
        <getter>
          <![CDATA[
            return this.mCurrentBrowser.homePage;
          ]]>
        </getter>
        <setter>
          <![CDATA[
            this.mCurrentBrowser.homePage = val;
            return val;
          ]]>
        </setter>
      </property>

      <method name="gotoIndex">
        <parameter name="aIndex"/>
        <body>
          <![CDATA[
            return this.mCurrentBrowser.gotoIndex(aIndex);
          ]]>
        </body>
      </method>

      <property name="currentURI"
                onget="return this.mCurrentBrowser.currentURI;"
                readonly="true"/>

      <property name="finder"
                onget="return this.mCurrentBrowser.finder"
                readonly="true"/>

      <property name="docShell"
                onget="return this.mCurrentBrowser.docShell"
                readonly="true"/>

      <property name="webNavigation"
                onget="return this.mCurrentBrowser.webNavigation"
                readonly="true"/>

      <property name="webBrowserFind"
                readonly="true"
                onget="return this.mCurrentBrowser.webBrowserFind"/>

      <property name="webProgress"
                readonly="true"
                onget="return this.mCurrentBrowser.webProgress"/>

      <property name="contentWindow"
                readonly="true"
                onget="return this.mCurrentBrowser.contentWindow"/>

      <property name="contentWindowAsCPOW"
                readonly="true"
                onget="return this.mCurrentBrowser.contentWindowAsCPOW"/>

      <property name="sessionHistory"
                onget="return this.mCurrentBrowser.sessionHistory;"
                readonly="true"/>

      <property name="markupDocumentViewer"
                onget="return this.mCurrentBrowser.markupDocumentViewer;"
                readonly="true"/>

      <property name="contentDocument"
                onget="return this.mCurrentBrowser.contentDocument;"
                readonly="true"/>

      <property name="contentDocumentAsCPOW"
                onget="return this.mCurrentBrowser.contentDocumentAsCPOW;"
                readonly="true"/>

      <property name="contentTitle"
                onget="return this.mCurrentBrowser.contentTitle;"
                readonly="true"/>

      <property name="contentPrincipal"
                onget="return this.mCurrentBrowser.contentPrincipal;"
                readonly="true"/>

      <property name="securityUI"
                onget="return this.mCurrentBrowser.securityUI;"
                readonly="true"/>

      <property name="fullZoom"
                onget="return this.mCurrentBrowser.fullZoom;"
                onset="this.mCurrentBrowser.fullZoom = val;"/>

      <property name="textZoom"
                onget="return this.mCurrentBrowser.textZoom;"
                onset="this.mCurrentBrowser.textZoom = val;"/>

      <property name="isSyntheticDocument"
                onget="return this.mCurrentBrowser.isSyntheticDocument;"
                readonly="true"/>

      <method name="_handleKeyDownEvent">
        <parameter name="aEvent"/>
        <body><![CDATA[
          if (!aEvent.isTrusted) {
            // Don't let untrusted events mess with tabs.
            return;
          }

          if (aEvent.altKey)
            return;

          // Don't check if the event was already consumed because tab
          // navigation should always work for better user experience.

          if (aEvent.ctrlKey && aEvent.shiftKey && !aEvent.metaKey) {
            switch (aEvent.keyCode) {
              case aEvent.DOM_VK_PAGE_UP:
                this.moveTabBackward();
                aEvent.preventDefault();
                return;
              case aEvent.DOM_VK_PAGE_DOWN:
                this.moveTabForward();
                aEvent.preventDefault();
                return;
            }
          }

          if (AppConstants.platform != "macosx") {
            if (aEvent.ctrlKey && !aEvent.shiftKey && !aEvent.metaKey &&
                aEvent.keyCode == KeyEvent.DOM_VK_F4 &&
                !this.mCurrentTab.pinned) {
              this.removeCurrentTab({animate: true});
              aEvent.preventDefault();
            }
          }
        ]]></body>
      </method>

      <method name="_handleKeyPressEventMac">
        <parameter name="aEvent"/>
        <body><![CDATA[
          if (!aEvent.isTrusted) {
            // Don't let untrusted events mess with tabs.
            return;
          }

          if (aEvent.altKey)
            return;

          if (AppConstants.platform == "macosx") {
            if (!aEvent.metaKey)
              return;

            var offset = 1;
            switch (aEvent.charCode) {
              case "}".charCodeAt(0):
                offset = -1;
              case "{".charCodeAt(0):
                if (window.getComputedStyle(this).direction == "ltr")
                  offset *= -1;
                this.tabContainer.advanceSelectedTab(offset, true);
                aEvent.preventDefault();
            }
          }
        ]]></body>
      </method>

      <property name="userTypedValue"
                onget="return this.mCurrentBrowser.userTypedValue;"
                onset="return this.mCurrentBrowser.userTypedValue = val;"/>

      <method name="createTooltip">
        <parameter name="event"/>
        <body><![CDATA[
          event.stopPropagation();
          var tab = document.tooltipNode;
          if (tab.localName != "tab") {
            event.preventDefault();
            return;
          }

          let stringWithShortcut = (stringId, keyElemId) => {
            let keyElem = document.getElementById(keyElemId);
            let shortcut = ShortcutUtils.prettifyShortcut(keyElem);
            return gTabBrowserBundle.formatStringFromName(stringId, [shortcut], 1);
          };

          var label;
          if (tab.mOverCloseButton) {
            label = tab.selected ?
                    stringWithShortcut("tabs.closeSelectedTab.tooltip", "key_close") :
                    gTabBrowserBundle.GetStringFromName("tabs.closeTab.tooltip");
          } else if (tab._overPlayingIcon) {
            let stringID;
            if (tab.selected) {
              stringID = tab.linkedBrowser.audioMuted ?
                "tabs.unmuteAudio.tooltip" :
                "tabs.muteAudio.tooltip";
              label = stringWithShortcut(stringID, "key_toggleMute");
            } else {
              if (tab.hasAttribute("activemedia-blocked")) {
                stringID = "tabs.unblockAudio.tooltip";
              } else {
                stringID = tab.linkedBrowser.audioMuted ?
                  "tabs.unmuteAudio.background.tooltip" :
                  "tabs.muteAudio.background.tooltip";
              }

              label = gTabBrowserBundle.GetStringFromName(stringID);
            }
          } else {
            label = tab._fullLabel || tab.getAttribute("label");
            if (AppConstants.NIGHTLY_BUILD &&
                tab.linkedBrowser &&
                tab.linkedBrowser.isRemoteBrowser &&
                tab.linkedBrowser.frameLoader) {
              label += " (pid " + tab.linkedBrowser.frameLoader.tabParent.osPid + ")";
            }
            if (tab.userContextId) {
              label = gTabBrowserBundle.formatStringFromName("tabs.containers.tooltip", [label, ContextualIdentityService.getUserContextLabel(tab.userContextId)], 2);
            }
          }

          event.target.setAttribute("label", label);
        ]]></body>
      </method>

      <method name="handleEvent">
        <parameter name="aEvent"/>
        <body><![CDATA[
          switch (aEvent.type) {
            case "keydown":
              this._handleKeyDownEvent(aEvent);
              break;
            case "keypress":
              this._handleKeyPressEventMac(aEvent);
              break;
            case "sizemodechange":
            case "occlusionstatechange":
              if (aEvent.target == window && !this._switcher) {
                this.mCurrentBrowser.preserveLayers(
                  window.windowState == window.STATE_MINIMIZED || window.isFullyOccluded);
                this.mCurrentBrowser.docShellIsActive = this.shouldActivateDocShell(this.mCurrentBrowser);
              }
              break;
          }
        ]]></body>
      </method>

      <method name="receiveMessage">
        <parameter name="aMessage"/>
        <body><![CDATA[
          let data = aMessage.data;
          let browser = aMessage.target;

          switch (aMessage.name) {
            case "DOMTitleChanged": {
              let tab = this.getTabForBrowser(browser);
              if (!tab || tab.hasAttribute("pending"))
                return undefined;
              let titleChanged = this.setTabTitle(tab);
              if (titleChanged && !tab.selected && !tab.hasAttribute("busy"))
                tab.setAttribute("titlechanged", "true");
              break;
            }
            case "DOMWindowClose": {
              if (this.tabs.length == 1) {
                // We already did PermitUnload in the content process
                // for this tab (the only one in the window). So we don't
                // need to do it again for any tabs.
                window.skipNextCanClose = true;
                window.close();
                return undefined;
              }

              let tab = this.getTabForBrowser(browser);
              if (tab) {
                // Skip running PermitUnload since it already happened in
                // the content process.
                this.removeTab(tab, {skipPermitUnload: true});
              }
              break;
            }
            case "contextmenu": {
              openContextMenu(aMessage);
              break;
            }
            case "DOMWindowFocus": {
              let tab = this.getTabForBrowser(browser);
              if (!tab)
                return undefined;
              this.selectedTab = tab;
              window.focus();
              break;
            }
            case "Browser:Init": {
              let tab = this.getTabForBrowser(browser);
              if (!tab)
                return undefined;

              this._outerWindowIDBrowserMap.set(browser.outerWindowID, browser);
              browser.messageManager.sendAsyncMessage("Browser:AppTab", { isAppTab: tab.pinned });
              break;
            }
            case "Browser:WindowCreated": {
              let tab = this.getTabForBrowser(browser);
              if (tab && data.userContextId) {
                ContextualIdentityService.telemetry(data.userContextId);
                tab.setUserContextId(data.userContextId);
              }

              // We don't want to update the container icon and identifier if
              // this is not the selected browser.
              if (browser == gBrowser.selectedBrowser) {
                updateUserContextUIIndicator();
              }

              break;
            }
            case "Findbar:Keypress": {
              let tab = this.getTabForBrowser(browser);
              // If the find bar for this tab is not yet alive, only initialize
              // it if there's a possibility FindAsYouType will be used.
              // There's no point in doing it for most random keypresses.
              if (!this.isFindBarInitialized(tab) &&
                data.shouldFastFind) {
                let shouldFastFind = this._findAsYouType;
                if (!shouldFastFind) {
                  // Please keep in sync with toolkit/content/widgets/findbar.xml
                  const FAYT_LINKS_KEY = "'";
                  const FAYT_TEXT_KEY = "/";
                  let charCode = data.fakeEvent.charCode;
                  let key = charCode ? String.fromCharCode(charCode) : null;
                  shouldFastFind = key == FAYT_LINKS_KEY || key == FAYT_TEXT_KEY;
                }
                if (shouldFastFind) {
                  // Make sure we return the result.
                  return this.getFindBar(tab).receiveMessage(aMessage);
                }
              }
              break;
            }
            case "RefreshBlocker:Blocked": {
              // The data object is expected to contain the following properties:
              //  - URI (string)
              //     The URI that a page is attempting to refresh or redirect to.
              //  - delay (int)
              //     The delay (in milliseconds) before the page was going to
              //     reload or redirect.
              //  - sameURI (bool)
              //     true if we're refreshing the page. false if we're redirecting.
              //  - outerWindowID (int)
              //     The outerWindowID of the frame that requested the refresh or
              //     redirect.

              let brandBundle = document.getElementById("bundle_brand");
              let brandShortName = brandBundle.getString("brandShortName");
              let message =
                gNavigatorBundle.getFormattedString("refreshBlocked." +
                                                    (data.sameURI ? "refreshLabel"
                                                                  : "redirectLabel"),
                                                    [brandShortName]);

              let notificationBox = this.getNotificationBox(browser);
              let notification = notificationBox.getNotificationWithValue("refresh-blocked");

              if (notification) {
                notification.label = message;
              } else {
                let refreshButtonText =
                  gNavigatorBundle.getString("refreshBlocked.goButton");
                let refreshButtonAccesskey =
                  gNavigatorBundle.getString("refreshBlocked.goButton.accesskey");

                let buttons = [{
                  label: refreshButtonText,
                  accessKey: refreshButtonAccesskey,
                  callback() {
                    if (browser.messageManager) {
                      browser.messageManager.sendAsyncMessage("RefreshBlocker:Refresh", data);
                    }
                  }
                }];

                notificationBox.appendNotification(message, "refresh-blocked",
                                                   "chrome://browser/skin/notification-icons/popup.svg",
                                                   notificationBox.PRIORITY_INFO_MEDIUM,
                                                   buttons);
              }
              break;
            }
          }
          return undefined;
        ]]></body>
      </method>

      <method name="observe">
        <parameter name="aSubject"/>
        <parameter name="aTopic"/>
        <parameter name="aData"/>
        <body><![CDATA[
          switch (aTopic) {
            case "contextual-identity-updated": {
              for (let tab of this.tabs) {
                if (tab.getAttribute("usercontextid") == aData) {
                  ContextualIdentityService.setTabStyle(tab);
                }
              }
              break;
            }
            case "nsPref:changed": {
              // This is the only pref observed.
              this._findAsYouType = Services.prefs.getBoolPref("accessibility.typeaheadfind");
              break;
            }
          }
        ]]></body>
      </method>

      <method name="_updateNewTabVisibility">
        <body><![CDATA[
          // Helper functions to help deal with customize mode wrapping some items
          let wrap = n => n.parentNode.localName == "toolbarpaletteitem" ? n.parentNode : n;
          let unwrap = n => n && n.localName == "toolbarpaletteitem" ? n.firstElementChild : n;

          let sib = this.tabContainer;
          do {
            sib = unwrap(wrap(sib).nextElementSibling);
          } while (sib && sib.hidden);

          const kAttr = "hasadjacentnewtabbutton";
          if (sib && sib.id == "new-tab-button") {
            this.tabContainer.setAttribute(kAttr, "true");
          } else {
            this.tabContainer.removeAttribute(kAttr);
          }
        ]]></body>
      </method>

      <method name="onWidgetAfterDOMChange">
        <parameter name="aNode"/>
        <parameter name="aNextNode"/>
        <parameter name="aContainer"/>
        <body><![CDATA[
          if (aContainer.ownerDocument == document &&
              aContainer.id == "TabsToolbar") {
            this._updateNewTabVisibility();
          }
        ]]></body>
      </method>
      <method name="onAreaNodeRegistered">
        <parameter name="aArea"/>
        <parameter name="aContainer"/>
        <body><![CDATA[
          if (aContainer.ownerDocument == document &&
              aArea == "TabsToolbar") {
            this._updateNewTabVisibility();
          }
        ]]></body>
      </method>
      <method name="onAreaReset">
        <parameter name="aArea"/>
        <parameter name="aContainer"/>
        <body><![CDATA[
          this.onAreaNodeRegistered(aArea, aContainer);
        ]]></body>
      </method>

      <field name="_tabMinWidthLimit">50</field>
      <property name="tabMinWidth">
        <setter><![CDATA[
          this.tabContainer.style.setProperty("--tab-min-width", val + "px");
          return val;
        ]]></setter>
      </property>

=======
    <implementation>
>>>>>>> d2b4b409
      <constructor>
        gBrowser = new TabBrowser(this);
      </constructor>
      <destructor>
        gBrowser.disconnectedCallback();
      </destructor>
    </implementation>
  </binding>

  <binding id="tabbrowser-arrowscrollbox" extends="chrome://global/content/bindings/scrollbox.xml#arrowscrollbox-clicktoscroll">
    <implementation>
      <!-- Override scrollbox.xml method, since our scrollbox's children are
           inherited from the binding parent -->
      <method name="_getScrollableElements">
        <body><![CDATA[
          return Array.filter(document.getBindingParent(this).childNodes,
                              this._canScrollToElement, this);
        ]]></body>
      </method>
      <method name="_canScrollToElement">
        <parameter name="tab"/>
        <body><![CDATA[
          return !tab._pinnedUnscrollable && !tab.hidden;
        ]]></body>
      </method>
    </implementation>

    <handlers>
      <handler event="underflow" phase="capturing"><![CDATA[
        // Ignore underflow events:
        // - from nested scrollable elements
        // - for vertical orientation
        // - corresponding to an overflow event that we ignored
        let tabs = document.getBindingParent(this);
        if (event.originalTarget != this._scrollbox ||
            event.detail == 0 ||
            !tabs.hasAttribute("overflow")) {
          return;
        }

        tabs.removeAttribute("overflow");

        if (tabs._lastTabClosedByMouse) {
          tabs._expandSpacerBy(this._scrollButtonDown.clientWidth);
        }

        for (let tab of Array.from(tabs.tabbrowser._removingTabs)) {
          tabs.tabbrowser.removeTab(tab);
        }

        tabs._positionPinnedTabs();
      ]]></handler>
      <handler event="overflow"><![CDATA[
        // Ignore overflow events:
        // - from nested scrollable elements
        // - for vertical orientation
        // - when the window is tiny initially
        if (event.originalTarget != this._scrollbox ||
            event.detail == 0 ||
            window.outerWidth <= 1) {
          return;
        }

        var tabs = document.getBindingParent(this);
        tabs.setAttribute("overflow", "true");
        tabs._positionPinnedTabs();
        tabs._handleTabSelect(true);
      ]]></handler>
    </handlers>
  </binding>

  <binding id="tabbrowser-tabs"
           extends="chrome://global/content/bindings/tabbox.xml#tabs">
    <resources>
      <stylesheet src="chrome://browser/content/tabbrowser.css"/>
    </resources>

    <content>
      <xul:hbox class="tab-drop-indicator-box">
        <xul:image class="tab-drop-indicator" anonid="tab-drop-indicator" collapsed="true"/>
      </xul:hbox>
      <xul:arrowscrollbox anonid="arrowscrollbox" orient="horizontal" flex="1"
                          style="min-width: 1px;"
                          class="tabbrowser-arrowscrollbox">
<!--
 This is a hack to circumvent bug 472020, otherwise the tabs show up on the
 right of the newtab button.
-->
        <children includes="tab"/>
<!--
  This is to ensure anything extensions put here will go before the newtab
  button, necessary due to the previous hack.
-->
        <children/>
        <xul:toolbarbutton class="tabs-newtab-button toolbarbutton-1"
                           anonid="tabs-newtab-button"
                           command="cmd_newNavigatorTab"
                           onclick="checkForMiddleClick(this, event);"
                           tooltip="dynamic-shortcut-tooltip"/>
        <xul:hbox class="restore-tabs-button-wrapper"
                  anonid="restore-tabs-button-wrapper">
          <xul:toolbarbutton anonid="restore-tabs-button"
                             class="restore-tabs-button"
                             onclick="SessionStore.restoreLastSession();"/>
        </xul:hbox>

        <xul:spacer class="closing-tabs-spacer" anonid="closing-tabs-spacer"
                    style="width: 0;"/>
      </xul:arrowscrollbox>
    </content>

    <implementation implements="nsIDOMEventListener, nsIObserver">
      <constructor>
        <![CDATA[
          this._tabClipWidth = Services.prefs.getIntPref("browser.tabs.tabClipWidth");

          let { restoreTabsButton } = this;
          restoreTabsButton.setAttribute("label", gTabBrowserBundle.GetStringFromName("tabs.restoreLastTabs"));

          var tab = this.firstChild;
          tab.label = gTabBrowserBundle.GetStringFromName("tabs.emptyTabTitle");
          tab.setAttribute("onerror", "this.removeAttribute('image');");

          window.addEventListener("resize", this);
          window.addEventListener("DOMContentLoaded", this);

          Services.prefs.addObserver("privacy.userContext", this);
          this.observe(null, "nsPref:changed", "privacy.userContext.enabled");

          this._setPositionalAttributes();
        ]]>
      </constructor>

      <destructor>
        <![CDATA[
          Services.prefs.removeObserver("privacy.userContext", this);
        ]]>
      </destructor>

      <field name="tabbox" readonly="true">
        this.tabbrowser.tabbox;
      </field>

      <field name="contextMenu" readonly="true">
        document.getElementById("tabContextMenu");
      </field>

      <field name="arrowScrollbox">
        document.getAnonymousElementByAttribute(this, "anonid", "arrowscrollbox");
      </field>

      <field name="_firstTab">null</field>
      <field name="_lastTab">null</field>
      <field name="_beforeSelectedTab">null</field>
      <field name="_beforeHoveredTab">null</field>
      <field name="_afterHoveredTab">null</field>
      <field name="_hoveredTab">null</field>
      <field name="restoreTabsButton">
        document.getAnonymousElementByAttribute(this, "anonid", "restore-tabs-button");
      </field>
      <field name="_restoreTabsButtonWrapperWidth">0</field>
      <field name="windowUtils">
        window.QueryInterface(Ci.nsIInterfaceRequestor).getInterface(Ci.nsIDOMWindowUtils);
      </field>

      <property name="tabbrowser" readonly="true">
        <getter>
          return window.gBrowser;
        </getter>
      </property>

      <property name="restoreTabsButtonWrapperWidth" readonly="true">
        <getter>
          if (!this._restoreTabsButtonWrapperWidth) {
            this._restoreTabsButtonWrapperWidth = this.windowUtils
              .getBoundsWithoutFlushing(this.restoreTabsButton.parentNode)
              .width;
          }
          return this._restoreTabsButtonWrapperWidth;
        </getter>
      </property>

      <method name="updateSessionRestoreVisibility">
        <body><![CDATA[
          let {restoreTabsButton, restoreTabsButtonWrapperWidth, windowUtils} = this;
          let restoreTabsButtonWrapper = restoreTabsButton.parentNode;

          if (!restoreTabsButtonWrapper.getAttribute("session-exists")) {
            restoreTabsButtonWrapper.removeAttribute("shown");
            return;
          }

          let arrowScrollboxWidth = this.arrowScrollbox.clientWidth;

          let newTabButton = document.getAnonymousElementByAttribute(
            this, "anonid", "tabs-newtab-button");

          // If there are no pinned tabs it will multiply by 0 and result in 0
          let pinnedTabsWidth = windowUtils.getBoundsWithoutFlushing(this.firstChild).width * this._lastNumPinned;

          let numUnpinnedTabs = this.childNodes.length - this._lastNumPinned;
          let unpinnedTabsWidth = windowUtils.getBoundsWithoutFlushing(this.lastChild).width * numUnpinnedTabs;

          let tabbarUsedSpace = pinnedTabsWidth + unpinnedTabsWidth
            + windowUtils.getBoundsWithoutFlushing(newTabButton).width;

          // Subtract the elements' widths from the available space to ensure
          // that showing the restoreTabsButton won't cause any overflow.
          if (arrowScrollboxWidth - tabbarUsedSpace > restoreTabsButtonWrapperWidth) {
            restoreTabsButtonWrapper.setAttribute("shown", "true");
          } else {
            restoreTabsButtonWrapper.removeAttribute("shown");
          }
        ]]></body>
      </method>

      <method name="observe">
        <parameter name="aSubject"/>
        <parameter name="aTopic"/>
        <parameter name="aData"/>
        <body><![CDATA[
          switch (aTopic) {
            case "nsPref:changed":
              // This is has to deal with changes in
              // privacy.userContext.enabled and
              // privacy.userContext.longPressBehavior.
              let containersEnabled = Services.prefs.getBoolPref("privacy.userContext.enabled")
                                        && !PrivateBrowsingUtils.isWindowPrivate(window);

              // This pref won't change so often, so just recreate the menu.
              let longPressBehavior = Services.prefs.getIntPref("privacy.userContext.longPressBehavior");

              // If longPressBehavior pref is set to 0 (or any invalid value)
              // long press menu is disabled.
              if (containersEnabled && (longPressBehavior <= 0 || longPressBehavior > 2)) {
                containersEnabled = false;
              }

              const newTab = document.getElementById("new-tab-button");
              const newTab2 = document.getAnonymousElementByAttribute(this, "anonid", "tabs-newtab-button");

              for (let parent of [newTab, newTab2]) {
                if (!parent)
                  continue;

                gClickAndHoldListenersOnElement.remove(parent);
                parent.removeAttribute("type");
                if (parent.firstChild) {
                  parent.firstChild.remove();
                }

                if (containersEnabled) {
                  let popup = document.createElementNS(
                                "http://www.mozilla.org/keymaster/gatekeeper/there.is.only.xul",
                                "menupopup");
                  if (parent.id) {
                    popup.id = "newtab-popup";
                  } else {
                    popup.setAttribute("anonid", "newtab-popup");
                  }
                  popup.className = "new-tab-popup";
                  popup.setAttribute("position", "after_end");
                  parent.appendChild(popup);

                  // longPressBehavior == 2 means that the menu is shown after X
                  // millisecs. Otherwise, with 1, the menu is open immediatelly.
                  if (longPressBehavior == 2) {
                    gClickAndHoldListenersOnElement.add(parent);
                  }

                  parent.setAttribute("type", "menu");
                }
              }

              break;
          }
        ]]></body>
      </method>

      <property name="_isCustomizing" readonly="true">
        <getter><![CDATA[
          return document.documentElement.getAttribute("customizing") == "true";
        ]]></getter>
      </property>

      <method name="_setPositionalAttributes">
        <body><![CDATA[
          let visibleTabs = this.tabbrowser.visibleTabs;

          if (!visibleTabs.length)
            return;

          let selectedIndex = visibleTabs.indexOf(this.selectedItem);

          if (this._beforeSelectedTab) {
            this._beforeSelectedTab.removeAttribute("beforeselected-visible");
          }

          if (this.selectedItem.closing || selectedIndex == 0) {
            this._beforeSelectedTab = null;
          } else {
            let beforeSelectedTab = visibleTabs[selectedIndex - 1];
            let separatedByScrollButton = this.getAttribute("overflow") == "true" &&
              beforeSelectedTab.pinned && !this.selectedItem.pinned;
            if (!separatedByScrollButton) {
              this._beforeSelectedTab = beforeSelectedTab;
              this._beforeSelectedTab.setAttribute("beforeselected-visible",
                                                   "true");
            }
          }

          if (this._firstTab)
            this._firstTab.removeAttribute("first-visible-tab");
          this._firstTab = visibleTabs[0];
          this._firstTab.setAttribute("first-visible-tab", "true");
          if (this._lastTab)
            this._lastTab.removeAttribute("last-visible-tab");
          this._lastTab = visibleTabs[visibleTabs.length - 1];
          this._lastTab.setAttribute("last-visible-tab", "true");

          let hoveredTab = this._hoveredTab;
          if (hoveredTab) {
            hoveredTab._mouseleave();
          }
          hoveredTab = this.querySelector("tab:hover");
          if (hoveredTab) {
            hoveredTab._mouseenter();
          }
        ]]></body>
      </method>

      <field name="_blockDblClick">false</field>

      <field name="_tabDropIndicator">
        document.getAnonymousElementByAttribute(this, "anonid", "tab-drop-indicator");
      </field>

      <field name="_dragOverDelay">350</field>
      <field name="_dragTime">0</field>

      <field name="_container" readonly="true"><![CDATA[
        this.parentNode && this.parentNode.localName == "toolbar" ? this.parentNode : this;
      ]]></field>

      <field name="_propagatedVisibilityOnce">false</field>

      <property name="visible"
                onget="return !this._container.collapsed;">
        <setter><![CDATA[
          if (val == this.visible &&
              this._propagatedVisibilityOnce)
            return val;

          this._container.collapsed = !val;

          this._propagateVisibility();
          this._propagatedVisibilityOnce = true;

          return val;
        ]]></setter>
      </property>

      <method name="_propagateVisibility">
        <body><![CDATA[
          let visible = this.visible;

          document.getElementById("menu_closeWindow").hidden = !visible;
          document.getElementById("menu_close").setAttribute("label",
            gTabBrowserBundle.GetStringFromName(visible ? "tabs.closeTab" : "tabs.close"));

          TabsInTitlebar.allowedBy("tabs-visible", visible);
        ]]></body>
      </method>

      <method name="updateVisibility">
        <body><![CDATA[
          if (this.childNodes.length - this.tabbrowser._removingTabs.length == 1)
            this.visible = window.toolbar.visible;
          else
            this.visible = true;
        ]]></body>
      </method>

      <field name="_closeButtonsUpdatePending">false</field>
      <method name="_updateCloseButtons">
        <body><![CDATA[
          // If we're overflowing, tabs are at their minimum widths.
          if (this.getAttribute("overflow") == "true") {
            this.setAttribute("closebuttons", "activetab");
            return;
          }

          if (this._closeButtonsUpdatePending) {
            return;
          }
          this._closeButtonsUpdatePending = true;

          // Wait until after the next paint to get current layout data from
          // getBoundsWithoutFlushing.
          window.requestAnimationFrame(() => {
            window.requestAnimationFrame(() => {
              this._closeButtonsUpdatePending = false;

              // The scrollbox may have started overflowing since we checked
              // overflow earlier, so check again.
              if (this.getAttribute("overflow") == "true") {
                this.setAttribute("closebuttons", "activetab");
                return;
              }

              // Check if tab widths are below the threshold where we want to
              // remove close buttons from background tabs so that people don't
              // accidentally close tabs by selecting them.
              let rect = ele => {
                return window.QueryInterface(Ci.nsIInterfaceRequestor)
                             .getInterface(Ci.nsIDOMWindowUtils)
                             .getBoundsWithoutFlushing(ele);
              };
              let tab = this.tabbrowser.visibleTabs[this.tabbrowser._numPinnedTabs];
              if (tab && rect(tab).width <= this._tabClipWidth) {
                this.setAttribute("closebuttons", "activetab");
              } else {
                this.removeAttribute("closebuttons");
              }
            });
          });
        ]]></body>
      </method>

      <method name="_handleTabSelect">
        <parameter name="aInstant"/>
        <body><![CDATA[
          if (this.getAttribute("overflow") == "true")
            this.arrowScrollbox.ensureElementIsVisible(this.selectedItem, aInstant);

          this.selectedItem._notselectedsinceload = false;
        ]]></body>
      </method>

      <field name="_closingTabsSpacer">
        document.getAnonymousElementByAttribute(this, "anonid", "closing-tabs-spacer");
      </field>

      <field name="_tabDefaultMaxWidth">NaN</field>
      <field name="_lastTabClosedByMouse">false</field>
      <field name="_hasTabTempMaxWidth">false</field>

      <!-- Try to keep the active tab's close button under the mouse cursor -->
      <method name="_lockTabSizing">
        <parameter name="aTab"/>
        <body><![CDATA[
          var tabs = this.tabbrowser.visibleTabs;
          if (!tabs.length)
            return;

          var isEndTab = (aTab._tPos > tabs[tabs.length - 1]._tPos);
          var tabWidth = aTab.getBoundingClientRect().width;

          if (!this._tabDefaultMaxWidth)
            this._tabDefaultMaxWidth =
              parseFloat(window.getComputedStyle(aTab).maxWidth);
          this._lastTabClosedByMouse = true;

          if (this.getAttribute("overflow") == "true") {
            // Don't need to do anything if we're in overflow mode and aren't scrolled
            // all the way to the right, or if we're closing the last tab.
            if (isEndTab || !this.arrowScrollbox._scrollButtonDown.disabled)
              return;

            // If the tab has an owner that will become the active tab, the owner will
            // be to the left of it, so we actually want the left tab to slide over.
            // This can't be done as easily in non-overflow mode, so we don't bother.
            if (aTab.owner)
              return;

            this._expandSpacerBy(tabWidth);
          } else { // non-overflow mode
            // Locking is neither in effect nor needed, so let tabs expand normally.
            if (isEndTab && !this._hasTabTempMaxWidth)
              return;

            let numPinned = this.tabbrowser._numPinnedTabs;
            // Force tabs to stay the same width, unless we're closing the last tab,
            // which case we need to let them expand just enough so that the overall
            // tabbar width is the same.
            if (isEndTab) {
              let numNormalTabs = tabs.length - numPinned;
              tabWidth = tabWidth * (numNormalTabs + 1) / numNormalTabs;
              if (tabWidth > this._tabDefaultMaxWidth)
                tabWidth = this._tabDefaultMaxWidth;
            }
            tabWidth += "px";
            for (let i = numPinned; i < tabs.length; i++) {
              let tab = tabs[i];
              tab.style.setProperty("max-width", tabWidth, "important");
              if (!isEndTab) { // keep tabs the same width
                tab.style.transition = "none";
                tab.clientTop; // flush styles to skip animation; see bug 649247
                tab.style.transition = "";
              }
            }
            this._hasTabTempMaxWidth = true;
            this.tabbrowser.addEventListener("mousemove", this);
            window.addEventListener("mouseout", this);
          }
        ]]></body>
      </method>

      <method name="_expandSpacerBy">
        <parameter name="pixels"/>
        <body><![CDATA[
          let spacer = this._closingTabsSpacer;
          spacer.style.width = parseFloat(spacer.style.width) + pixels + "px";
          this.setAttribute("using-closing-tabs-spacer", "true");
          this.tabbrowser.addEventListener("mousemove", this);
          window.addEventListener("mouseout", this);
        ]]></body>
      </method>

      <method name="_unlockTabSizing">
        <body><![CDATA[
          this.tabbrowser.removeEventListener("mousemove", this);
          window.removeEventListener("mouseout", this);

          if (this._hasTabTempMaxWidth) {
            this._hasTabTempMaxWidth = false;
            let tabs = this.tabbrowser.visibleTabs;
            for (let i = 0; i < tabs.length; i++)
              tabs[i].style.maxWidth = "";
          }

          if (this.hasAttribute("using-closing-tabs-spacer")) {
            this.removeAttribute("using-closing-tabs-spacer");
            this._closingTabsSpacer.style.width = 0;
          }
        ]]></body>
      </method>

      <method name="uiDensityChanged">
        <body><![CDATA[
          this._positionPinnedTabs();
          this._updateCloseButtons();
          this._handleTabSelect(true);
        ]]></body>
      </method>

      <field name="_lastNumPinned">0</field>
      <field name="_pinnedTabsLayoutCache">null</field>
      <method name="_positionPinnedTabs">
        <body><![CDATA[
          var numPinned = this.tabbrowser._numPinnedTabs;
          var doPosition = this.getAttribute("overflow") == "true" &&
                           this.tabbrowser.visibleTabs.length > numPinned &&
                           numPinned > 0;

          if (doPosition) {
            this.setAttribute("positionpinnedtabs", "true");

            let layoutData = this._pinnedTabsLayoutCache;
            let uiDensity = document.documentElement.getAttribute("uidensity");
            if (!layoutData ||
                layoutData.uiDensity != uiDensity) {
              let arrowScrollbox = this.arrowScrollbox;
              layoutData = this._pinnedTabsLayoutCache = {
                uiDensity,
                pinnedTabWidth: this.childNodes[0].getBoundingClientRect().width,
                scrollButtonWidth: arrowScrollbox._scrollButtonDown.getBoundingClientRect().width
              };
            }

            let width = 0;
            for (let i = numPinned - 1; i >= 0; i--) {
              let tab = this.childNodes[i];
              width += layoutData.pinnedTabWidth;
              tab.style.marginInlineStart = -(width + layoutData.scrollButtonWidth) + "px";
              tab._pinnedUnscrollable = true;
            }
            this.style.paddingInlineStart = width + "px";
          } else {
            this.removeAttribute("positionpinnedtabs");

            for (let i = 0; i < numPinned; i++) {
              let tab = this.childNodes[i];
              tab.style.marginInlineStart = "";
              tab._pinnedUnscrollable = false;
            }

            this.style.paddingInlineStart = "";
          }

          if (this._lastNumPinned != numPinned) {
            this._lastNumPinned = numPinned;
            this._handleTabSelect(true);
          }
        ]]></body>
      </method>

      <method name="_animateTabMove">
        <parameter name="event"/>
        <body><![CDATA[
          let draggedTab = event.dataTransfer.mozGetDataAt(TAB_DROP_TYPE, 0);

          if (this.getAttribute("movingtab") != "true") {
            this.setAttribute("movingtab", "true");
            this.parentNode.setAttribute("movingtab", "true");
            this.selectedItem = draggedTab;
          }

          if (!("animLastScreenX" in draggedTab._dragData))
            draggedTab._dragData.animLastScreenX = draggedTab._dragData.screenX;

          let screenX = event.screenX;
          if (screenX == draggedTab._dragData.animLastScreenX)
            return;

          draggedTab._dragData.animLastScreenX = screenX;

          let rtl = (window.getComputedStyle(this).direction == "rtl");
          let pinned = draggedTab.pinned;
          let numPinned = this.tabbrowser._numPinnedTabs;
          let tabs = this.tabbrowser.visibleTabs
                                    .slice(pinned ? 0 : numPinned,
                                           pinned ? numPinned : undefined);
          if (rtl)
            tabs.reverse();
          let tabWidth = draggedTab.getBoundingClientRect().width;
          draggedTab._dragData.tabWidth = tabWidth;

          // Move the dragged tab based on the mouse position.

          let leftTab = tabs[0];
          let rightTab = tabs[tabs.length - 1];
          let tabScreenX = draggedTab.boxObject.screenX;
          let translateX = screenX - draggedTab._dragData.screenX;
          if (!pinned)
            translateX += this.arrowScrollbox._scrollbox.scrollLeft - draggedTab._dragData.scrollX;
          let leftBound = leftTab.boxObject.screenX - tabScreenX;
          let rightBound = (rightTab.boxObject.screenX + rightTab.boxObject.width) -
                           (tabScreenX + tabWidth);
          translateX = Math.max(translateX, leftBound);
          translateX = Math.min(translateX, rightBound);
          draggedTab.style.transform = "translateX(" + translateX + "px)";
          draggedTab._dragData.translateX = translateX;

          // Determine what tab we're dragging over.
          // * Point of reference is the center of the dragged tab. If that
          //   point touches a background tab, the dragged tab would take that
          //   tab's position when dropped.
          // * We're doing a binary search in order to reduce the amount of
          //   tabs we need to check.

          let tabCenter = tabScreenX + translateX + tabWidth / 2;
          let newIndex = -1;
          let oldIndex = "animDropIndex" in draggedTab._dragData ?
                         draggedTab._dragData.animDropIndex : draggedTab._tPos;
          let low = 0;
          let high = tabs.length - 1;
          while (low <= high) {
            let mid = Math.floor((low + high) / 2);
            if (tabs[mid] == draggedTab &&
                ++mid > high)
              break;
            let boxObject = tabs[mid].boxObject;
            screenX = boxObject.screenX + getTabShift(tabs[mid], oldIndex);
            if (screenX > tabCenter) {
              high = mid - 1;
            } else if (screenX + boxObject.width < tabCenter) {
              low = mid + 1;
            } else {
              newIndex = tabs[mid]._tPos;
              break;
            }
          }
          if (newIndex >= oldIndex)
            newIndex++;
          if (newIndex < 0 || newIndex == oldIndex)
            return;
          draggedTab._dragData.animDropIndex = newIndex;

          // Shift background tabs to leave a gap where the dragged tab
          // would currently be dropped.

          for (let tab of tabs) {
            if (tab != draggedTab) {
              let shift = getTabShift(tab, newIndex);
              tab.style.transform = shift ? "translateX(" + shift + "px)" : "";
            }
          }

          function getTabShift(tab, dropIndex) {
            if (tab._tPos < draggedTab._tPos && tab._tPos >= dropIndex)
              return rtl ? -tabWidth : tabWidth;
            if (tab._tPos > draggedTab._tPos && tab._tPos < dropIndex)
              return rtl ? tabWidth : -tabWidth;
            return 0;
          }
        ]]></body>
      </method>

      <method name="_finishAnimateTabMove">
        <body><![CDATA[
          if (this.getAttribute("movingtab") != "true")
            return;

          for (let tab of this.tabbrowser.visibleTabs)
            tab.style.transform = "";

          this.removeAttribute("movingtab");
          this.parentNode.removeAttribute("movingtab");

          this._handleTabSelect();
        ]]></body>
      </method>

      <method name="handleEvent">
        <parameter name="aEvent"/>
        <body><![CDATA[
          switch (aEvent.type) {
            case "DOMContentLoaded":
              this.updateVisibility();
              TabsInTitlebar.init();
              break;
            case "resize":
              if (aEvent.target != window)
                break;

              TabsInTitlebar.updateAppearance();
              this._updateCloseButtons();
              this._handleTabSelect(true);
              this.updateSessionRestoreVisibility();
              break;
            case "mouseout":
              // If the "related target" (the node to which the pointer went) is not
              // a child of the current document, the mouse just left the window.
              let relatedTarget = aEvent.relatedTarget;
              if (relatedTarget && relatedTarget.ownerDocument == document)
                break;
            case "mousemove":
              if (document.getElementById("tabContextMenu").state != "open")
                this._unlockTabSizing();
              break;
          }
        ]]></body>
      </method>

      <field name="_animateElement">
        this.arrowScrollbox._scrollButtonDown;
      </field>

      <method name="_notifyBackgroundTab">
        <parameter name="aTab"/>
        <body><![CDATA[
          if (aTab.pinned || aTab.hidden)
            return;

          var scrollRect = this.arrowScrollbox.scrollClientRect;
          var tab = aTab.getBoundingClientRect();

          // DOMRect left/right properties are immutable.
          tab = {left: tab.left, right: tab.right};

          // Is the new tab already completely visible?
          if (scrollRect.left <= tab.left && tab.right <= scrollRect.right)
            return;

          if (this.arrowScrollbox.smoothScroll) {
            let selected = !this.selectedItem.pinned &&
                           this.selectedItem.getBoundingClientRect();

            // Can we make both the new tab and the selected tab completely visible?
            if (!selected ||
                Math.max(tab.right - selected.left, selected.right - tab.left) <=
                  scrollRect.width) {
              this.arrowScrollbox.ensureElementIsVisible(aTab);
              return;
            }

            this.arrowScrollbox.scrollByPixels(this.arrowScrollbox._isRTLScrollbox ?
                                                 selected.right - scrollRect.right :
                                                 selected.left - scrollRect.left);
          }

          if (!this._animateElement.hasAttribute("highlight")) {
            this._animateElement.setAttribute("highlight", "true");
            setTimeout(function(ele) {
              ele.removeAttribute("highlight");
            }, 150, this._animateElement);
          }
        ]]></body>
      </method>

      <method name="_getDragTargetTab">
        <parameter name="event"/>
        <parameter name="isLink"/>
        <body><![CDATA[
          let tab = event.target.localName == "tab" ? event.target : null;
          if (tab && isLink) {
            let boxObject = tab.boxObject;
            if (event.screenX < boxObject.screenX + boxObject.width * .25 ||
                event.screenX > boxObject.screenX + boxObject.width * .75)
              return null;
          }
          return tab;
        ]]></body>
      </method>

      <method name="_getDropIndex">
        <parameter name="event"/>
        <parameter name="isLink"/>
        <body><![CDATA[
          var tabs = this.childNodes;
          var tab = this._getDragTargetTab(event, isLink);
          if (window.getComputedStyle(this).direction == "ltr") {
            for (let i = tab ? tab._tPos : 0; i < tabs.length; i++)
              if (event.screenX < tabs[i].boxObject.screenX + tabs[i].boxObject.width / 2)
                return i;
          } else {
            for (let i = tab ? tab._tPos : 0; i < tabs.length; i++)
              if (event.screenX > tabs[i].boxObject.screenX + tabs[i].boxObject.width / 2)
                return i;
          }
          return tabs.length;
        ]]></body>
      </method>

      <method name="_getDropEffectForTabDrag">
        <parameter name="event"/>
        <body><![CDATA[
          var dt = event.dataTransfer;
          if (dt.mozItemCount == 1) {
            var types = dt.mozTypesAt(0);
            // tabs are always added as the first type
            if (types[0] == TAB_DROP_TYPE) {
              let sourceNode = dt.mozGetDataAt(TAB_DROP_TYPE, 0);
              if (sourceNode instanceof XULElement &&
                  sourceNode.localName == "tab" &&
                  sourceNode.ownerGlobal.isChromeWindow &&
                  sourceNode.ownerDocument.documentElement.getAttribute("windowtype") == "navigator:browser" &&
                  sourceNode.ownerGlobal.gBrowser.tabContainer == sourceNode.parentNode) {
                // Do not allow transfering a private tab to a non-private window
                // and vice versa.
                if (PrivateBrowsingUtils.isWindowPrivate(window) !=
                    PrivateBrowsingUtils.isWindowPrivate(sourceNode.ownerGlobal))
                  return "none";

                if (window.gMultiProcessBrowser !=
                    sourceNode.ownerGlobal.gMultiProcessBrowser)
                  return "none";

                return dt.dropEffect == "copy" ? "copy" : "move";
              }
            }
          }

          if (browserDragAndDrop.canDropLink(event)) {
            return "link";
          }
          return "none";
        ]]></body>
      </method>

      <method name="_handleNewTab">
        <parameter name="tab"/>
        <body><![CDATA[
          if (tab.parentNode != this)
            return;
          tab._fullyOpen = true;
          this.tabbrowser.tabAnimationsInProgress--;

          this._updateCloseButtons();

          if (tab.getAttribute("selected") == "true") {
            this._handleTabSelect();
          } else if (!tab.hasAttribute("skipbackgroundnotify")) {
            this._notifyBackgroundTab(tab);
          }

          // XXXmano: this is a temporary workaround for bug 345399
          // We need to manually update the scroll buttons disabled state
          // if a tab was inserted to the overflow area or removed from it
          // without any scrolling and when the tabbar has already
          // overflowed.
          this.arrowScrollbox._updateScrollButtonsDisabledState();

          // Preload the next about:newtab if there isn't one already.
          this.tabbrowser._createPreloadBrowser();
        ]]></body>
      </method>

      <method name="_canAdvanceToTab">
        <parameter name="aTab"/>
        <body>
        <![CDATA[
          return !aTab.closing;
        ]]>
        </body>
      </method>

      <method name="getRelatedElement">
        <parameter name="aTab"/>
        <body>
        <![CDATA[
          if (!aTab)
            return null;
          // If the tab's browser is lazy, we need to `_insertBrowser` in order
          // to have a linkedPanel.  This will also serve to bind the browser
          // and make it ready to use when the tab is selected.
          this.tabbrowser._insertBrowser(aTab);
          return document.getElementById(aTab.linkedPanel);
        ]]>
        </body>
      </method>
    </implementation>

    <handlers>
      <handler event="TabSelect" action="this._handleTabSelect();"/>

      <handler event="transitionend"><![CDATA[
        if (event.propertyName != "max-width")
          return;

        var tab = event.target;

        if (tab.getAttribute("fadein") == "true") {
          if (tab._fullyOpen)
            this._updateCloseButtons();
          else
            this._handleNewTab(tab);
        } else if (tab.closing) {
          this.tabbrowser._endRemoveTab(tab);
        }
      ]]></handler>

      <handler event="dblclick"><![CDATA[
        // When the tabbar has an unified appearance with the titlebar
        // and menubar, a double-click in it should have the same behavior
        // as double-clicking the titlebar
        if (TabsInTitlebar.enabled || this.parentNode._dragBindingAlive)
          return;

        if (event.button != 0 ||
            event.originalTarget.localName != "box")
          return;

        if (!this._blockDblClick)
          BrowserOpenTab();

        event.preventDefault();
      ]]></handler>

      <handler event="click" button="0" phase="capturing"><![CDATA[
        /* Catches extra clicks meant for the in-tab close button.
         * Placed here to avoid leaking (a temporary handler added from the
         * in-tab close button binding would close over the tab and leak it
         * until the handler itself was removed). (bug 897751)
         *
         * The only sequence in which a second click event (i.e. dblclik)
         * can be dispatched on an in-tab close button is when it is shown
         * after the first click (i.e. the first click event was dispatched
         * on the tab). This happens when we show the close button only on
         * the active tab. (bug 352021)
         * The only sequence in which a third click event can be dispatched
         * on an in-tab close button is when the tab was opened with a
         * double click on the tabbar. (bug 378344)
         * In both cases, it is most likely that the close button area has
         * been accidentally clicked, therefore we do not close the tab.
         *
         * We don't want to ignore processing of more than one click event,
         * though, since the user might actually be repeatedly clicking to
         * close many tabs at once.
         */
        let target = event.originalTarget;
        if (target.classList.contains("tab-close-button")) {
          // We preemptively set this to allow the closing-multiple-tabs-
          // in-a-row case.
          if (this._blockDblClick) {
            target._ignoredCloseButtonClicks = true;
          } else if (event.detail > 1 && !target._ignoredCloseButtonClicks) {
            target._ignoredCloseButtonClicks = true;
            event.stopPropagation();
            return;
          } else {
            // Reset the "ignored click" flag
            target._ignoredCloseButtonClicks = false;
          }
        }

        /* Protects from close-tab-button errant doubleclick:
         * Since we're removing the event target, if the user
         * double-clicks the button, the dblclick event will be dispatched
         * with the tabbar as its event target (and explicit/originalTarget),
         * which treats that as a mouse gesture for opening a new tab.
         * In this context, we're manually blocking the dblclick event.
         */
        if (this._blockDblClick) {
          if (!("_clickedTabBarOnce" in this)) {
            this._clickedTabBarOnce = true;
            return;
          }
          delete this._clickedTabBarOnce;
          this._blockDblClick = false;
        }
      ]]></handler>

      <handler event="click"><![CDATA[
        if (event.button != 1)
          return;

        if (event.target.localName == "tab") {
          this.tabbrowser.removeTab(event.target, {animate: true,
                byMouse: event.mozInputSource == MouseEvent.MOZ_SOURCE_MOUSE});
        } else if (event.originalTarget.localName == "box") {
          // The user middleclicked an open space on the tabstrip. This could
          // be because they intend to open a new tab, but it could also be
          // because they just removed a tab and they now middleclicked on the
          // resulting space while that tab is closing. In that case, we don't
          // want to open a tab. So if we're removing one or more tabs, and
          // the tab click is before the end of the last visible tab, we do
          // nothing.
          if (this.tabbrowser._removingTabs.length) {
            let visibleTabs = this.tabbrowser.visibleTabs;
            let ltr = (window.getComputedStyle(this).direction == "ltr");
            let lastTab = visibleTabs[visibleTabs.length - 1];
            let endOfTab = lastTab.getBoundingClientRect()[ltr ? "right" : "left"];
            if ((ltr && event.clientX > endOfTab) ||
                (!ltr && event.clientX < endOfTab)) {
              BrowserOpenTab();
            }
          } else {
            BrowserOpenTab();
          }
        } else {
          return;
        }

        event.stopPropagation();
      ]]></handler>

      <handler event="keydown" group="system"><![CDATA[
        if (event.altKey || event.shiftKey)
          return;

        let wrongModifiers;
        if (AppConstants.platform == "macosx") {
          wrongModifiers = !event.metaKey;
        } else {
          wrongModifiers = !event.ctrlKey || event.metaKey;
        }

        if (wrongModifiers)
          return;

        // Don't check if the event was already consumed because tab navigation
        // should work always for better user experience.

        switch (event.keyCode) {
          case KeyEvent.DOM_VK_UP:
            this.tabbrowser.moveTabBackward();
            break;
          case KeyEvent.DOM_VK_DOWN:
            this.tabbrowser.moveTabForward();
            break;
          case KeyEvent.DOM_VK_RIGHT:
          case KeyEvent.DOM_VK_LEFT:
            this.tabbrowser.moveTabOver(event);
            break;
          case KeyEvent.DOM_VK_HOME:
            this.tabbrowser.moveTabToStart();
            break;
          case KeyEvent.DOM_VK_END:
            this.tabbrowser.moveTabToEnd();
            break;
          default:
            // Consume the keydown event for the above keyboard
            // shortcuts only.
            return;
        }
        event.preventDefault();
      ]]></handler>

      <handler event="dragstart"><![CDATA[
        var tab = this._getDragTargetTab(event, false);
        if (!tab || this._isCustomizing)
          return;

        let dt = event.dataTransfer;
        dt.mozSetDataAt(TAB_DROP_TYPE, tab, 0);
        let browser = tab.linkedBrowser;

        // We must not set text/x-moz-url or text/plain data here,
        // otherwise trying to deatch the tab by dropping it on the desktop
        // may result in an "internet shortcut"
        dt.mozSetDataAt("text/x-moz-text-internal", browser.currentURI.spec, 0);

        // Set the cursor to an arrow during tab drags.
        dt.mozCursor = "default";

        // Set the tab as the source of the drag, which ensures we have a stable
        // node to deliver the `dragend` event.  See bug 1345473.
        dt.addElement(tab);

        // Create a canvas to which we capture the current tab.
        // Until canvas is HiDPI-aware (bug 780362), we need to scale the desired
        // canvas size (in CSS pixels) to the window's backing resolution in order
        // to get a full-resolution drag image for use on HiDPI displays.
        let windowUtils = window.getInterface(Ci.nsIDOMWindowUtils);
        let scale = windowUtils.screenPixelsPerCSSPixel / windowUtils.fullZoom;
        let canvas = this._dndCanvas;
        if (!canvas) {
          this._dndCanvas = canvas =
            document.createElementNS("http://www.w3.org/1999/xhtml", "canvas");
          canvas.style.width = "100%";
          canvas.style.height = "100%";
          canvas.mozOpaque = true;
        }

        canvas.width = 160 * scale;
        canvas.height = 90 * scale;
        let toDrag = canvas;
        let dragImageOffset = -16;
        if (gMultiProcessBrowser) {
          var context = canvas.getContext("2d");
          context.fillStyle = "white";
          context.fillRect(0, 0, canvas.width, canvas.height);

          let captureListener;
          let platform = AppConstants.platform;
          // On Windows and Mac we can update the drag image during a drag
          // using updateDragImage. On Linux, we can use a panel.
          if (platform == "win" || platform == "macosx") {
            captureListener = function() {
              dt.updateDragImage(canvas, dragImageOffset, dragImageOffset);
            };
          } else {
            // Create a panel to use it in setDragImage
            // which will tell xul to render a panel that follows
            // the pointer while a dnd session is on.
            if (!this._dndPanel) {
              this._dndCanvas = canvas;
              this._dndPanel = document.createElement("panel");
              this._dndPanel.className = "dragfeedback-tab";
              this._dndPanel.setAttribute("type", "drag");
              let wrapper = document.createElementNS("http://www.w3.org/1999/xhtml", "div");
              wrapper.style.width = "160px";
              wrapper.style.height = "90px";
              wrapper.appendChild(canvas);
              this._dndPanel.appendChild(wrapper);
              document.documentElement.appendChild(this._dndPanel);
            }
            toDrag = this._dndPanel;
          }
          // PageThumb is async with e10s but that's fine
          // since we can update the image during the dnd.
          PageThumbs.captureToCanvas(browser, canvas, captureListener);
        } else {
          // For the non e10s case we can just use PageThumbs
          // sync, so let's use the canvas for setDragImage.
          PageThumbs.captureToCanvas(browser, canvas);
          dragImageOffset = dragImageOffset * scale;
        }
        dt.setDragImage(toDrag, dragImageOffset, dragImageOffset);

        // _dragData.offsetX/Y give the coordinates that the mouse should be
        // positioned relative to the corner of the new window created upon
        // dragend such that the mouse appears to have the same position
        // relative to the corner of the dragged tab.
        function clientX(ele) {
          return ele.getBoundingClientRect().left;
        }
        let tabOffsetX = clientX(tab) - clientX(this);
        tab._dragData = {
          offsetX: event.screenX - window.screenX - tabOffsetX,
          offsetY: event.screenY - window.screenY,
          scrollX: this.arrowScrollbox._scrollbox.scrollLeft,
          screenX: event.screenX
        };

        event.stopPropagation();
      ]]></handler>

      <handler event="dragover"><![CDATA[
        var effects = this._getDropEffectForTabDrag(event);

        var ind = this._tabDropIndicator;
        if (effects == "" || effects == "none") {
          ind.collapsed = true;
          return;
        }
        event.preventDefault();
        event.stopPropagation();

        var arrowScrollbox = this.arrowScrollbox;
        var ltr = (window.getComputedStyle(this).direction == "ltr");

        // autoscroll the tab strip if we drag over the scroll
        // buttons, even if we aren't dragging a tab, but then
        // return to avoid drawing the drop indicator
        var pixelsToScroll = 0;
        if (this.getAttribute("overflow") == "true") {
          var targetAnonid = event.originalTarget.getAttribute("anonid");
          switch (targetAnonid) {
            case "scrollbutton-up":
              pixelsToScroll = arrowScrollbox.scrollIncrement * -1;
              break;
            case "scrollbutton-down":
              pixelsToScroll = arrowScrollbox.scrollIncrement;
              break;
          }
          if (pixelsToScroll)
            arrowScrollbox.scrollByPixels((ltr ? 1 : -1) * pixelsToScroll, true);
        }

        if (effects == "move" &&
            this == event.dataTransfer.mozGetDataAt(TAB_DROP_TYPE, 0).parentNode) {
          ind.collapsed = true;
          this._animateTabMove(event);
          return;
        }

        this._finishAnimateTabMove();

        if (effects == "link") {
          let tab = this._getDragTargetTab(event, true);
          if (tab) {
            if (!this._dragTime)
              this._dragTime = Date.now();
            if (Date.now() >= this._dragTime + this._dragOverDelay)
              this.selectedItem = tab;
            ind.collapsed = true;
            return;
          }
        }

        var rect = arrowScrollbox.getBoundingClientRect();
        var newMargin;
        if (pixelsToScroll) {
          // if we are scrolling, put the drop indicator at the edge
          // so that it doesn't jump while scrolling
          let scrollRect = arrowScrollbox.scrollClientRect;
          let minMargin = scrollRect.left - rect.left;
          let maxMargin = Math.min(minMargin + scrollRect.width,
                                   scrollRect.right);
          if (!ltr)
            [minMargin, maxMargin] = [this.clientWidth - maxMargin,
                                      this.clientWidth - minMargin];
          newMargin = (pixelsToScroll > 0) ? maxMargin : minMargin;
        } else {
          let newIndex = this._getDropIndex(event, effects == "link");
          if (newIndex == this.childNodes.length) {
            let tabRect = this.childNodes[newIndex - 1].getBoundingClientRect();
            if (ltr)
              newMargin = tabRect.right - rect.left;
            else
              newMargin = rect.right - tabRect.left;
          } else {
            let tabRect = this.childNodes[newIndex].getBoundingClientRect();
            if (ltr)
              newMargin = tabRect.left - rect.left;
            else
              newMargin = rect.right - tabRect.right;
          }
        }

        ind.collapsed = false;

        newMargin += ind.clientWidth / 2;
        if (!ltr)
          newMargin *= -1;

        ind.style.transform = "translate(" + Math.round(newMargin) + "px)";
        ind.style.marginInlineStart = (-ind.clientWidth) + "px";
      ]]></handler>

      <handler event="drop"><![CDATA[
        var dt = event.dataTransfer;
        var dropEffect = dt.dropEffect;
        var draggedTab;
        if (dt.mozTypesAt(0)[0] == TAB_DROP_TYPE) { // tab copy or move
          draggedTab = dt.mozGetDataAt(TAB_DROP_TYPE, 0);
          // not our drop then
          if (!draggedTab)
            return;
        }

        this._tabDropIndicator.collapsed = true;
        event.stopPropagation();
        if (draggedTab && dropEffect == "copy") {
          // copy the dropped tab (wherever it's from)
          let newIndex = this._getDropIndex(event, false);
          let newTab = this.tabbrowser.duplicateTab(draggedTab);
          this.tabbrowser.moveTabTo(newTab, newIndex);
          if (draggedTab.parentNode != this || event.shiftKey)
            this.selectedItem = newTab;
        } else if (draggedTab && draggedTab.parentNode == this) {
          let oldTranslateX = Math.round(draggedTab._dragData.translateX);
          let tabWidth = Math.round(draggedTab._dragData.tabWidth);
          let translateOffset = oldTranslateX % tabWidth;
          let newTranslateX = oldTranslateX - translateOffset;
          if (oldTranslateX > 0 && translateOffset > tabWidth / 2) {
            newTranslateX += tabWidth;
          } else if (oldTranslateX < 0 && -translateOffset > tabWidth / 2) {
            newTranslateX -= tabWidth;
          }

          let dropIndex = "animDropIndex" in draggedTab._dragData &&
                          draggedTab._dragData.animDropIndex;
          if (dropIndex && dropIndex > draggedTab._tPos)
            dropIndex--;

          let animate = this.tabbrowser.animationsEnabled;
          if (oldTranslateX && oldTranslateX != newTranslateX && animate) {
            draggedTab.setAttribute("tabdrop-samewindow", "true");
            draggedTab.style.transform = "translateX(" + newTranslateX + "px)";
            let onTransitionEnd = transitionendEvent => {
              if (transitionendEvent.propertyName != "transform" ||
                  transitionendEvent.originalTarget != draggedTab) {
                return;
              }
              draggedTab.removeEventListener("transitionend", onTransitionEnd);

              draggedTab.removeAttribute("tabdrop-samewindow");

              this._finishAnimateTabMove();
              if (dropIndex !== false)
                this.tabbrowser.moveTabTo(draggedTab, dropIndex);

              this.tabbrowser.syncThrobberAnimations(draggedTab);
            };
            draggedTab.addEventListener("transitionend", onTransitionEnd);
          } else {
            this._finishAnimateTabMove();
            if (dropIndex !== false)
              this.tabbrowser.moveTabTo(draggedTab, dropIndex);
          }
        } else if (draggedTab) {
          let newIndex = this._getDropIndex(event, false);
          this.tabbrowser.adoptTab(draggedTab, newIndex, true);
        } else {
          // Pass true to disallow dropping javascript: or data: urls
          let links;
          try {
            links = browserDragAndDrop.dropLinks(event, true);
          } catch (ex) {}

          if (!links || links.length === 0)
            return;

          let inBackground = Services.prefs.getBoolPref("browser.tabs.loadInBackground");
          if (event.shiftKey)
            inBackground = !inBackground;

          let targetTab = this._getDragTargetTab(event, true);
          let userContextId = this.selectedItem.getAttribute("usercontextid");
          let replace = !!targetTab;
          let newIndex = this._getDropIndex(event, true);
          let urls = links.map(link => link.url);

          let triggeringPrincipal = browserDragAndDrop.getTriggeringPrincipal(event);

          (async () => {
            if (urls.length >= Services.prefs.getIntPref("browser.tabs.maxOpenBeforeWarn")) {
              // Sync dialog cannot be used inside drop event handler.
              let answer = await OpenInTabsUtils.promiseConfirmOpenInTabs(urls.length,
                                                                          window);
              if (!answer) {
                return;
              }
            }

            this.tabbrowser.loadTabs(urls, {
              inBackground,
              replace,
              allowThirdPartyFixup: true,
              targetTab,
              newIndex,
              userContextId,
              triggeringPrincipal,
            });
          })();
        }

        if (draggedTab) {
          delete draggedTab._dragData;
        }
      ]]></handler>

      <handler event="dragend"><![CDATA[
        var dt = event.dataTransfer;
        var draggedTab = dt.mozGetDataAt(TAB_DROP_TYPE, 0);

        // Prevent this code from running if a tabdrop animation is
        // running since calling _finishAnimateTabMove would clear
        // any CSS transition that is running.
        if (draggedTab.hasAttribute("tabdrop-samewindow"))
          return;

        this._finishAnimateTabMove();

        if (dt.mozUserCancelled || dt.dropEffect != "none" || this._isCustomizing) {
          delete draggedTab._dragData;
          return;
        }

        // Disable detach within the browser toolbox
        var eX = event.screenX;
        var eY = event.screenY;
        var wX = window.screenX;
        // check if the drop point is horizontally within the window
        if (eX > wX && eX < (wX + window.outerWidth)) {
          let bo = this.arrowScrollbox.boxObject;
          // also avoid detaching if the the tab was dropped too close to
          // the tabbar (half a tab)
          let endScreenY = bo.screenY + 1.5 * bo.height;
          if (eY < endScreenY && eY > window.screenY)
            return;
        }

        // screen.availLeft et. al. only check the screen that this window is on,
        // but we want to look at the screen the tab is being dropped onto.
        var screen = Cc["@mozilla.org/gfx/screenmanager;1"]
                       .getService(Ci.nsIScreenManager)
                       .screenForRect(eX, eY, 1, 1);
        var fullX = {}, fullY = {}, fullWidth = {}, fullHeight = {};
        var availX = {}, availY = {}, availWidth = {}, availHeight = {};
        // get full screen rect and available rect, both in desktop pix
        screen.GetRectDisplayPix(fullX, fullY, fullWidth, fullHeight);
        screen.GetAvailRectDisplayPix(availX, availY, availWidth, availHeight);

        // scale factor to convert desktop pixels to CSS px
        var scaleFactor =
          screen.contentsScaleFactor / screen.defaultCSSScaleFactor;
        // synchronize CSS-px top-left coordinates with the screen's desktop-px
        // coordinates, to ensure uniqueness across multiple screens
        // (compare the equivalent adjustments in nsGlobalWindow::GetScreenXY()
        // and related methods)
        availX.value = (availX.value - fullX.value) * scaleFactor + fullX.value;
        availY.value = (availY.value - fullY.value) * scaleFactor + fullY.value;
        availWidth.value *= scaleFactor;
        availHeight.value *= scaleFactor;

        // ensure new window entirely within screen
        var winWidth = Math.min(window.outerWidth, availWidth.value);
        var winHeight = Math.min(window.outerHeight, availHeight.value);
        var left = Math.min(Math.max(eX - draggedTab._dragData.offsetX, availX.value),
                            availX.value + availWidth.value - winWidth);
        var top = Math.min(Math.max(eY - draggedTab._dragData.offsetY, availY.value),
                           availY.value + availHeight.value - winHeight);

        delete draggedTab._dragData;

        if (this.tabbrowser.tabs.length == 1) {
          // resize _before_ move to ensure the window fits the new screen.  if
          // the window is too large for its screen, the window manager may do
          // automatic repositioning.
          window.resizeTo(winWidth, winHeight);
          window.moveTo(left, top);
          window.focus();
        } else {
          let props = { screenX: left, screenY: top, suppressanimation: 1 };
          if (AppConstants.platform != "win") {
            props.outerWidth = winWidth;
            props.outerHeight = winHeight;
          }
          this.tabbrowser.replaceTabWithWindow(draggedTab, props);
        }
        event.stopPropagation();
      ]]></handler>

      <handler event="dragexit"><![CDATA[
        this._dragTime = 0;

        // This does not work at all (see bug 458613)
        var target = event.relatedTarget;
        while (target && target != this)
          target = target.parentNode;
        if (target)
          return;

        this._tabDropIndicator.collapsed = true;
        event.stopPropagation();
      ]]></handler>
    </handlers>
  </binding>

  <binding id="tabbrowser-tab" display="xul:hbox"
           extends="chrome://global/content/bindings/tabbox.xml#tab">
    <resources>
      <stylesheet src="chrome://browser/content/tabbrowser.css"/>
    </resources>

    <content context="tabContextMenu">
      <xul:stack class="tab-stack" flex="1">
        <xul:vbox xbl:inherits="selected=visuallyselected,fadein"
                  class="tab-background">
          <xul:hbox xbl:inherits="selected=visuallyselected"
                    class="tab-line"/>
          <xul:spacer flex="1"/>
          <xul:hbox class="tab-bottom-line"/>
        </xul:vbox>
        <xul:hbox xbl:inherits="pinned,bursting,notselectedsinceload"
                  anonid="tab-loading-burst"
                  class="tab-loading-burst"/>
        <xul:hbox xbl:inherits="pinned,selected=visuallyselected,titlechanged,attention"
                  class="tab-content" align="center">
          <xul:hbox xbl:inherits="fadein,pinned,busy,progress,selected=visuallyselected"
                    anonid="tab-throbber"
                    class="tab-throbber"
                    layer="true"/>
          <xul:image xbl:inherits="fadein,pinned,busy,progress,selected=visuallyselected"
                     class="tab-throbber-fallback"
                     role="presentation"
                     layer="true"/>
          <xul:image xbl:inherits="src=image,triggeringprincipal=iconloadingprincipal,requestcontextid,fadein,pinned,selected=visuallyselected,busy,crashed,sharing"
                     anonid="tab-icon-image"
                     class="tab-icon-image"
                     validate="never"
                     role="presentation"/>
          <xul:image xbl:inherits="sharing,selected=visuallyselected,pinned"
                     anonid="sharing-icon"
                     class="tab-sharing-icon-overlay"
                     role="presentation"/>
          <xul:image xbl:inherits="crashed,busy,soundplaying,soundplaying-scheduledremoval,pinned,muted,blocked,selected=visuallyselected,activemedia-blocked"
                     anonid="overlay-icon"
                     class="tab-icon-overlay"
                     role="presentation"/>
          <xul:hbox class="tab-label-container"
                    xbl:inherits="pinned,selected=visuallyselected,labeldirection"
                    onoverflow="this.setAttribute('textoverflow', 'true');"
                    onunderflow="this.removeAttribute('textoverflow');"
                    flex="1">
            <xul:label class="tab-text tab-label"
                       xbl:inherits="xbl:text=label,accesskey,fadein,pinned,selected=visuallyselected,attention"
                       role="presentation"/>
          </xul:hbox>
          <xul:image xbl:inherits="soundplaying,soundplaying-scheduledremoval,pinned,muted,blocked,selected=visuallyselected,activemedia-blocked"
                     anonid="soundplaying-icon"
                     class="tab-icon-sound"
                     role="presentation"/>
          <xul:image anonid="close-button"
                     xbl:inherits="fadein,pinned,selected=visuallyselected"
                     class="tab-close-button close-icon"
                     role="presentation"/>
        </xul:hbox>
      </xul:stack>
    </content>

    <implementation>
      <constructor><![CDATA[
        if (!("_lastAccessed" in this)) {
          this.updateLastAccessed();
        }
      ]]></constructor>

      <property name="_visuallySelected">
        <setter>
          <![CDATA[
          if (val)
            this.setAttribute("visuallyselected", "true");
          else
            this.removeAttribute("visuallyselected");
          this.parentNode.tabbrowser._tabAttrModified(this, ["visuallyselected"]);

          return val;
          ]]>
        </setter>
      </property>

      <property name="_selected">
        <setter>
          <![CDATA[
          // in e10s we want to only pseudo-select a tab before its rendering is done, so that
          // the rest of the system knows that the tab is selected, but we don't want to update its
          // visual status to selected until after we receive confirmation that its content has painted.
          if (val)
            this.setAttribute("selected", "true");
          else
            this.removeAttribute("selected");

          // If we're non-e10s we should update the visual selection as well at the same time,
          // *or* if we're e10s and the visually selected tab isn't changing, in which case the
          // tab switcher code won't run and update anything else (like the before- and after-
          // selected attributes).
          if (!gMultiProcessBrowser || (val && this.hasAttribute("visuallyselected"))) {
            this._visuallySelected = val;
          }

          return val;
        ]]>
        </setter>
      </property>

      <property name="pinned" readonly="true">
        <getter>
          return this.getAttribute("pinned") == "true";
        </getter>
      </property>
      <property name="hidden" readonly="true">
        <getter>
          return this.getAttribute("hidden") == "true";
        </getter>
      </property>
      <property name="muted" readonly="true">
        <getter>
          return this.getAttribute("muted") == "true";
        </getter>
      </property>
      <!--
      Describes how the tab ended up in this mute state. May be any of:

       - undefined: The tabs mute state has never changed.
       - null: The mute state was last changed through the UI.
       - Any string: The ID was changed through an extension API. The string
                     must be the ID of the extension which changed it.
      -->
      <field name="muteReason">undefined</field>

      <property name="userContextId" readonly="true">
        <getter>
          return this.hasAttribute("usercontextid")
                   ? parseInt(this.getAttribute("usercontextid"))
                   : 0;
        </getter>
      </property>

      <property name="soundPlaying" readonly="true">
        <getter>
          return this.getAttribute("soundplaying") == "true";
        </getter>
      </property>

      <property name="activeMediaBlocked" readonly="true">
        <getter>
          return this.getAttribute("activemedia-blocked") == "true";
        </getter>
      </property>

      <property name="lastAccessed">
        <getter>
          return this._lastAccessed == Infinity ? Date.now() : this._lastAccessed;
        </getter>
      </property>
      <method name="updateLastAccessed">
        <parameter name="aDate"/>
        <body><![CDATA[
          this._lastAccessed = this.selected ? Infinity : (aDate || Date.now());
        ]]></body>
      </method>

      <field name="mOverCloseButton">false</field>
      <property name="_overPlayingIcon" readonly="true">
        <getter><![CDATA[
          let iconVisible = this.hasAttribute("soundplaying") ||
                            this.hasAttribute("muted") ||
                            this.hasAttribute("activemedia-blocked");
          let soundPlayingIcon =
            document.getAnonymousElementByAttribute(this, "anonid", "soundplaying-icon");
          let overlayIcon =
            document.getAnonymousElementByAttribute(this, "anonid", "overlay-icon");

          return soundPlayingIcon && soundPlayingIcon.matches(":hover") ||
                 (overlayIcon && overlayIcon.matches(":hover") && iconVisible);
        ]]></getter>
      </property>
      <field name="mCorrespondingMenuitem">null</field>

      <!--
      While it would make sense to track this in a field, the field will get nuked
      once the node is gone from the DOM, which causes us to think the tab is not
      closed, which causes us to make wrong decisions. So we use an expando instead.
      <field name="closing">false</field>
      -->

      <method name="_mouseenter">
        <body><![CDATA[
          if (this.hidden || this.closing)
            return;

          let tabContainer = this.parentNode;
          let visibleTabs = tabContainer.tabbrowser.visibleTabs;
          let tabIndex = visibleTabs.indexOf(this);

          if (this.selected)
            tabContainer._handleTabSelect();

          if (tabIndex == 0) {
            tabContainer._beforeHoveredTab = null;
          } else {
            let candidate = visibleTabs[tabIndex - 1];
            let separatedByScrollButton =
              tabContainer.getAttribute("overflow") == "true" &&
              candidate.pinned && !this.pinned;
            if (!candidate.selected && !separatedByScrollButton) {
              tabContainer._beforeHoveredTab = candidate;
              candidate.setAttribute("beforehovered", "true");
            }
          }

          if (tabIndex == visibleTabs.length - 1) {
            tabContainer._afterHoveredTab = null;
          } else {
            let candidate = visibleTabs[tabIndex + 1];
            if (!candidate.selected) {
              tabContainer._afterHoveredTab = candidate;
              candidate.setAttribute("afterhovered", "true");
            }
          }

          tabContainer._hoveredTab = this;
          if (this.linkedPanel && !this.selected) {
            this.linkedBrowser.unselectedTabHover(true);
            this.startUnselectedTabHoverTimer();
          }

          // Prepare connection to host beforehand.
          SessionStore.speculativeConnectOnTabHover(this);

          let tabToWarm = this;
          if (this.mOverCloseButton) {
            tabToWarm = tabContainer.tabbrowser._findTabToBlurTo(this);
          }
          tabContainer.tabbrowser.warmupTab(tabToWarm);
        ]]></body>
      </method>

      <method name="_mouseleave">
        <body><![CDATA[
          let tabContainer = this.parentNode;
          if (tabContainer._beforeHoveredTab) {
            tabContainer._beforeHoveredTab.removeAttribute("beforehovered");
            tabContainer._beforeHoveredTab = null;
          }
          if (tabContainer._afterHoveredTab) {
            tabContainer._afterHoveredTab.removeAttribute("afterhovered");
            tabContainer._afterHoveredTab = null;
          }

          tabContainer._hoveredTab = null;
          if (this.linkedPanel && !this.selected) {
            this.linkedBrowser.unselectedTabHover(false);
            this.cancelUnselectedTabHoverTimer();
          }
        ]]></body>
      </method>

      <method name="startUnselectedTabHoverTimer">
        <body><![CDATA[
          // Only record data when we need to.
          if (!this.linkedBrowser.shouldHandleUnselectedTabHover) {
            return;
          }

          if (!TelemetryStopwatch.running("HOVER_UNTIL_UNSELECTED_TAB_OPENED", this)) {
            TelemetryStopwatch.start("HOVER_UNTIL_UNSELECTED_TAB_OPENED", this);
          }

          if (this._hoverTabTimer) {
            clearTimeout(this._hoverTabTimer);
            this._hoverTabTimer = null;
          }
        ]]></body>
      </method>

      <method name="cancelUnselectedTabHoverTimer">
        <body><![CDATA[
          // Since we're listening "mouseout" event, instead of "mouseleave".
          // Every time the cursor is moving from the tab to its child node (icon),
          // it would dispatch "mouseout"(for tab) first and then dispatch
          // "mouseover" (for icon, eg: close button, speaker icon) soon.
          // It causes we would cancel present TelemetryStopwatch immediately
          // when cursor is moving on the icon, and then start a new one.
          // In order to avoid this situation, we could delay cancellation and
          // remove it if we get "mouseover" within very short period.
          this._hoverTabTimer = setTimeout(() => {
            if (TelemetryStopwatch.running("HOVER_UNTIL_UNSELECTED_TAB_OPENED", this)) {
              TelemetryStopwatch.cancel("HOVER_UNTIL_UNSELECTED_TAB_OPENED", this);
            }
          }, 100);
        ]]></body>
      </method>

      <method name="finishUnselectedTabHoverTimer">
        <body><![CDATA[
          // Stop timer when the tab is opened.
          if (TelemetryStopwatch.running("HOVER_UNTIL_UNSELECTED_TAB_OPENED", this)) {
            TelemetryStopwatch.finish("HOVER_UNTIL_UNSELECTED_TAB_OPENED", this);
          }
        ]]></body>
      </method>

      <method name="startMediaBlockTimer">
        <body><![CDATA[
          TelemetryStopwatch.start("TAB_MEDIA_BLOCKING_TIME_MS", this);
        ]]></body>
      </method>

       <method name="finishMediaBlockTimer">
        <body><![CDATA[
          TelemetryStopwatch.finish("TAB_MEDIA_BLOCKING_TIME_MS", this);
        ]]></body>
      </method>

      <method name="toggleMuteAudio">
        <parameter name="aMuteReason"/>
        <body>
        <![CDATA[
          // Do not attempt to toggle mute state if browser is lazy.
          if (!this.linkedPanel) {
            return;
          }

          let tabContainer = this.parentNode;
          let browser = this.linkedBrowser;
          let modifiedAttrs = [];
          let hist = Services.telemetry.getHistogramById("TAB_AUDIO_INDICATOR_USED");

          if (this.hasAttribute("activemedia-blocked")) {
            this.removeAttribute("activemedia-blocked");
            modifiedAttrs.push("activemedia-blocked");

            browser.resumeMedia();
            hist.add(3 /* unblockByClickingIcon */);
            this.finishMediaBlockTimer();
          } else {
            if (browser.audioMuted) {
              browser.unmute();
              this.removeAttribute("muted");
              BrowserUITelemetry.countTabMutingEvent("unmute", aMuteReason);
              hist.add(1 /* unmute */);
            } else {
              browser.mute();
              this.setAttribute("muted", "true");
              BrowserUITelemetry.countTabMutingEvent("mute", aMuteReason);
              hist.add(0 /* mute */);
            }
            this.muteReason = aMuteReason || null;
            modifiedAttrs.push("muted");
          }
          tabContainer.tabbrowser._tabAttrModified(this, modifiedAttrs);
        ]]>
        </body>
      </method>

      <method name="setUserContextId">
        <parameter name="aUserContextId"/>
        <body>
        <![CDATA[
          if (aUserContextId) {
            if (this.linkedBrowser) {
              this.linkedBrowser.setAttribute("usercontextid", aUserContextId);
            }
            this.setAttribute("usercontextid", aUserContextId);
          } else {
            if (this.linkedBrowser) {
              this.linkedBrowser.removeAttribute("usercontextid");
            }
            this.removeAttribute("usercontextid");
          }

          ContextualIdentityService.setTabStyle(this);
        ]]>
        </body>
      </method>
    </implementation>

    <handlers>
      <handler event="mouseover"><![CDATA[
        if (event.originalTarget.getAttribute("anonid") == "close-button") {
          this.mOverCloseButton = true;
        }

        this._mouseenter();
      ]]></handler>
      <handler event="mouseout"><![CDATA[
        if (event.originalTarget.getAttribute("anonid") == "close-button") {
          this.mOverCloseButton = false;
        }

        this._mouseleave();
      ]]></handler>

      <handler event="dragstart" phase="capturing">
        this.style.MozUserFocus = "";
      </handler>

      <handler event="dragstart"><![CDATA[
        if (this.mOverCloseButton) {
          event.stopPropagation();
        }
      ]]></handler>

      <handler event="mousedown" phase="capturing">
      <![CDATA[
        if (this.selected) {
          this.style.MozUserFocus = "ignore";
        } else if (this.mOverCloseButton ||
                   this._overPlayingIcon) {
          // Prevent tabbox.xml from selecting the tab.
          event.stopPropagation();
        }
      ]]>
      </handler>
      <handler event="mouseup">
        this.style.MozUserFocus = "";
      </handler>

      <handler event="click" button="0"><![CDATA[
        if (this._overPlayingIcon) {
          this.toggleMuteAudio();
          return;
        }

        if (event.originalTarget.getAttribute("anonid") == "close-button") {
          let tabContainer = this.parentNode;
          tabContainer.tabbrowser.removeTab(this, {animate: true,
                  byMouse: event.mozInputSource == MouseEvent.MOZ_SOURCE_MOUSE});
          // This enables double-click protection for the tab container
          // (see tabbrowser-tabs 'click' handler).
          tabContainer._blockDblClick = true;
        }
      ]]></handler>

      <handler event="dblclick" button="0" phase="capturing"><![CDATA[
        // for the one-close-button case
        if (event.originalTarget.getAttribute("anonid") == "close-button") {
          event.stopPropagation();
        }
      ]]></handler>

      <handler event="animationend">
      <![CDATA[
        if (event.originalTarget.getAttribute("anonid") == "tab-loading-burst") {
          this.removeAttribute("bursting");
        }
      ]]>
      </handler>
    </handlers>
  </binding>

  <binding id="tabbrowser-alltabs-popup"
           extends="chrome://global/content/bindings/popup.xml#popup">
    <implementation implements="nsIDOMEventListener">
      <method name="_tabOnAttrModified">
        <parameter name="aEvent"/>
        <body><![CDATA[
          var tab = aEvent.target;
          if (tab.mCorrespondingMenuitem)
            this._setMenuitemAttributes(tab.mCorrespondingMenuitem, tab);
        ]]></body>
      </method>

      <method name="_tabOnTabClose">
        <parameter name="aEvent"/>
        <body><![CDATA[
          var tab = aEvent.target;
          if (tab.mCorrespondingMenuitem)
            this.removeChild(tab.mCorrespondingMenuitem);
        ]]></body>
      </method>

      <method name="handleEvent">
        <parameter name="aEvent"/>
        <body><![CDATA[
          switch (aEvent.type) {
            case "TabAttrModified":
              this._tabOnAttrModified(aEvent);
              break;
            case "TabClose":
              this._tabOnTabClose(aEvent);
              break;
          }
        ]]></body>
      </method>

      <method name="_updateTabsVisibilityStatus">
        <body><![CDATA[
          var tabContainer = gBrowser.tabContainer;
          // We don't want menu item decoration unless there is overflow.
          if (tabContainer.getAttribute("overflow") != "true") {
            return;
          }

          let windowUtils = window.QueryInterface(Ci.nsIInterfaceRequestor)
                                  .getInterface(Ci.nsIDOMWindowUtils);
          let arrowScrollboxRect = windowUtils.getBoundsWithoutFlushing(tabContainer.arrowScrollbox);
          for (let menuitem of this.childNodes) {
            let curTab = menuitem.tab;
            if (!curTab) {
              // "Undo close tab", menuseparator, or entries put here by addons.
              continue;
            }
            let curTabRect = windowUtils.getBoundsWithoutFlushing(curTab);
            if (curTabRect.left >= arrowScrollboxRect.left &&
                curTabRect.right <= arrowScrollboxRect.right) {
              menuitem.setAttribute("tabIsVisible", "true");
            } else {
              menuitem.removeAttribute("tabIsVisible");
            }
          }
        ]]></body>
      </method>

      <method name="_createTabMenuItem">
        <parameter name="aTab"/>
        <body><![CDATA[
          var menuItem = document.createElementNS(
            "http://www.mozilla.org/keymaster/gatekeeper/there.is.only.xul",
            "menuitem");

          menuItem.setAttribute("class", "menuitem-iconic alltabs-item menuitem-with-favicon");

          this._setMenuitemAttributes(menuItem, aTab);

          aTab.mCorrespondingMenuitem = menuItem;
          menuItem.tab = aTab;

          this.appendChild(menuItem);
        ]]></body>
      </method>

      <method name="_setMenuitemAttributes">
        <parameter name="aMenuitem"/>
        <parameter name="aTab"/>
        <body><![CDATA[
          aMenuitem.setAttribute("label", aTab.label);
          aMenuitem.setAttribute("crop", "end");

          if (aTab.hasAttribute("busy")) {
            aMenuitem.setAttribute("busy", aTab.getAttribute("busy"));
            aMenuitem.removeAttribute("iconloadingprincipal");
            aMenuitem.removeAttribute("image");
          } else {
            aMenuitem.setAttribute("iconloadingprincipal", aTab.getAttribute("iconloadingprincipal"));
            aMenuitem.setAttribute("image", aTab.getAttribute("image"));
            aMenuitem.removeAttribute("busy");
          }

          if (aTab.hasAttribute("pending"))
            aMenuitem.setAttribute("pending", aTab.getAttribute("pending"));
          else
            aMenuitem.removeAttribute("pending");

          if (aTab.selected)
            aMenuitem.setAttribute("selected", "true");
          else
            aMenuitem.removeAttribute("selected");

          function addEndImage() {
            let endImage = document.createElement("image");
            endImage.setAttribute("class", "alltabs-endimage");
            let endImageContainer = document.createElement("hbox");
            endImageContainer.setAttribute("align", "center");
            endImageContainer.setAttribute("pack", "center");
            endImageContainer.appendChild(endImage);
            aMenuitem.appendChild(endImageContainer);
            return endImage;
          }

          if (aMenuitem.firstChild)
            aMenuitem.firstChild.remove();
          if (aTab.hasAttribute("muted"))
            addEndImage().setAttribute("muted", "true");
          else if (aTab.hasAttribute("soundplaying"))
            addEndImage().setAttribute("soundplaying", "true");
        ]]></body>
      </method>
    </implementation>

    <handlers>
      <handler event="popupshowing">
      <![CDATA[
        if (event.target.getAttribute("id") == "alltabs_containersMenuTab") {
          createUserContextMenu(event, {useAccessKeys: false});
          return;
        }

        let containersEnabled = Services.prefs.getBoolPref("privacy.userContext.enabled");

        if (event.target.getAttribute("anonid") == "newtab-popup" ||
            event.target.id == "newtab-popup") {
          createUserContextMenu(event, {
            useAccessKeys: false,
            showDefaultTab: Services.prefs.getIntPref("privacy.userContext.longPressBehavior") == 1
          });
        } else {
          document.getElementById("alltabs-popup-separator-1").hidden = !containersEnabled;
          let containersTab = document.getElementById("alltabs_containersTab");

          containersTab.hidden = !containersEnabled;
          if (PrivateBrowsingUtils.isWindowPrivate(window)) {
            containersTab.setAttribute("disabled", "true");
          }

          document.getElementById("alltabs_undoCloseTab").disabled =
            SessionStore.getClosedTabCount(window) == 0;

          var tabcontainer = gBrowser.tabContainer;

          // Listen for changes in the tab bar.
          tabcontainer.addEventListener("TabAttrModified", this);
          tabcontainer.addEventListener("TabClose", this);

          let tabs = gBrowser.visibleTabs;
          for (var i = 0; i < tabs.length; i++) {
            if (!tabs[i].pinned)
              this._createTabMenuItem(tabs[i]);
          }
          this._updateTabsVisibilityStatus();
        }
      ]]></handler>

      <handler event="popuphidden">
      <![CDATA[
        if (event.target.getAttribute("id") == "alltabs_containersMenuTab") {
          return;
        }

        // clear out the menu popup and remove the listeners
        for (let i = this.childNodes.length - 1; i > 0; i--) {
          let menuItem = this.childNodes[i];
          if (menuItem.tab) {
            menuItem.tab.mCorrespondingMenuitem = null;
            this.removeChild(menuItem);
          }
          if (menuItem.hasAttribute("usercontextid")) {
            this.removeChild(menuItem);
          }
        }
        var tabcontainer = gBrowser.tabContainer;
        tabcontainer.removeEventListener("TabAttrModified", this);
        tabcontainer.removeEventListener("TabClose", this);
      ]]></handler>

      <handler event="DOMMenuItemActive">
      <![CDATA[
        var tab = event.target.tab;
        if (tab) {
          let overLink = tab.linkedBrowser.currentURI.displaySpec;
          if (overLink == "about:blank")
            overLink = "";
          XULBrowserWindow.setOverLink(overLink, null);
        }
      ]]></handler>

      <handler event="DOMMenuItemInactive">
      <![CDATA[
        XULBrowserWindow.setOverLink("", null);
      ]]></handler>

      <handler event="command"><![CDATA[
        if (event.target.tab) {
          if (gBrowser.selectedTab != event.target.tab) {
            gBrowser.selectedTab = event.target.tab;
          } else {
            gBrowser.tabContainer._handleTabSelect();
          }
        }
      ]]></handler>

    </handlers>
  </binding>

  <binding id="statuspanel" display="xul:hbox">
    <content>
      <xul:hbox class="statuspanel-inner">
        <xul:label class="statuspanel-label"
                   role="status"
                   aria-live="off"
                   xbl:inherits="value=label,crop,mirror"
                   flex="1"
                   crop="end"/>
      </xul:hbox>
    </content>

    <implementation implements="nsIDOMEventListener">
      <constructor><![CDATA[
        window.addEventListener("resize", this);
      ]]></constructor>

      <destructor><![CDATA[
        window.removeEventListener("resize", this);
        MousePosTracker.removeListener(this);
      ]]></destructor>

      <property name="label">
        <setter><![CDATA[
          if (!this.label) {
            this.removeAttribute("mirror");
            this.removeAttribute("sizelimit");
          }

          if (this.getAttribute("type") == "status" &&
              this.getAttribute("previoustype") == "status") {
            // Before updating the label, set the panel's current width as its
            // min-width to let the panel grow but not shrink and prevent
            // unnecessary flicker while loading pages. We only care about the
            // panel's width once it has been painted, so we can do this
            // without flushing layout.
            this.style.minWidth =
              window.QueryInterface(Ci.nsIInterfaceRequestor)
                    .getInterface(Ci.nsIDOMWindowUtils)
                    .getBoundsWithoutFlushing(this).width + "px";
          } else {
            this.style.minWidth = "";
          }

          if (val) {
            this.setAttribute("label", val);
            this.removeAttribute("inactive");
            this._mouseTargetRect = null;
            MousePosTracker.addListener(this);
          } else {
            this.setAttribute("inactive", "true");
            MousePosTracker.removeListener(this);
          }

          return val;
        ]]></setter>
        <getter>
          return this.hasAttribute("inactive") ? "" : this.getAttribute("label");
        </getter>
      </property>

      <method name="getMouseTargetRect">
        <body><![CDATA[
          if (!this._mouseTargetRect) {
            this._calcMouseTargetRect();
          }
          return this._mouseTargetRect;
        ]]></body>
      </method>

      <method name="onMouseEnter">
        <body>
          this._mirror();
        </body>
      </method>

      <method name="onMouseLeave">
        <body>
          this._mirror();
        </body>
      </method>

      <method name="handleEvent">
        <parameter name="event"/>
        <body><![CDATA[
          if (!this.label)
            return;

          switch (event.type) {
            case "resize":
              this._mouseTargetRect = null;
              break;
          }
        ]]></body>
      </method>

      <method name="_calcMouseTargetRect">
        <body><![CDATA[
          let container = this.parentNode;
          let alignRight = (getComputedStyle(container).direction == "rtl");
          let panelRect = this.getBoundingClientRect();
          let containerRect = container.getBoundingClientRect();

          this._mouseTargetRect = {
            top:    panelRect.top,
            bottom: panelRect.bottom,
            left:   alignRight ? containerRect.right - panelRect.width : containerRect.left,
            right:  alignRight ? containerRect.right : containerRect.left + panelRect.width
          };
        ]]></body>
      </method>

      <method name="_mirror">
        <body>
          if (this.hasAttribute("mirror"))
            this.removeAttribute("mirror");
          else
            this.setAttribute("mirror", "true");

          if (!this.hasAttribute("sizelimit")) {
            this.setAttribute("sizelimit", "true");
            this._mouseTargetRect = null;
          }
        </body>
      </method>
    </implementation>
  </binding>

  <binding id="tabbrowser-tabpanels"
           extends="chrome://global/content/bindings/tabbox.xml#tabpanels">
    <implementation>
      <field name="_selectedIndex">0</field>

      <property name="selectedIndex">
        <getter>
        <![CDATA[
          return this._selectedIndex;
        ]]>
        </getter>

        <setter>
        <![CDATA[
          if (val < 0 || val >= this.childNodes.length)
            return val;

          let toTab = this.getRelatedElement(this.childNodes[val]);

          gBrowser._getSwitcher().requestTab(toTab);

          var panel = this._selectedPanel;
          var newPanel = this.childNodes[val];
          this._selectedPanel = newPanel;
          if (this._selectedPanel != panel) {
            var event = document.createEvent("Events");
            event.initEvent("select", true, true);
            this.dispatchEvent(event);

            this._selectedIndex = val;
          }

          return val;
        ]]>
        </setter>
      </property>
    </implementation>
  </binding>

  <binding id="tabbrowser-browser"
           extends="chrome://global/content/bindings/browser.xml#browser">
    <implementation>
      <field name="tabModalPromptBox">null</field>

      <!-- throws exception for unknown schemes -->
      <method name="loadURIWithFlags">
        <parameter name="aURI"/>
        <parameter name="aFlags"/>
        <parameter name="aReferrerURI"/>
        <parameter name="aCharset"/>
        <parameter name="aPostData"/>
        <body>
          <![CDATA[
            var params = arguments[1];
            if (typeof(params) == "number") {
              params = {
                flags: aFlags,
                referrerURI: aReferrerURI,
                charset: aCharset,
                postData: aPostData,
              };
            }
            _loadURIWithFlags(this, aURI, params);
          ]]>
        </body>
      </method>
    </implementation>
  </binding>

  <binding id="tabbrowser-remote-browser"
           extends="chrome://global/content/bindings/remote-browser.xml#remote-browser">
    <implementation>
      <field name="tabModalPromptBox">null</field>

      <!-- throws exception for unknown schemes -->
      <method name="loadURIWithFlags">
        <parameter name="aURI"/>
        <parameter name="aFlags"/>
        <parameter name="aReferrerURI"/>
        <parameter name="aCharset"/>
        <parameter name="aPostData"/>
        <body>
          <![CDATA[
            var params = arguments[1];
            if (typeof(params) == "number") {
              params = {
                flags: aFlags,
                referrerURI: aReferrerURI,
                charset: aCharset,
                postData: aPostData,
              };
            }
            _loadURIWithFlags(this, aURI, params);
          ]]>
        </body>
      </method>
    </implementation>
  </binding>

</bindings><|MERGE_RESOLUTION|>--- conflicted
+++ resolved
@@ -41,5927 +41,7 @@
       </xul:tabbox>
       <children/>
     </content>
-<<<<<<< HEAD
-    <implementation implements="nsIDOMEventListener, nsIMessageListener, nsIObserver">
-
-      <property name="tabContextMenu" readonly="true"
-                onget="return this.tabContainer.contextMenu;"/>
-
-      <field name="tabContainer" readonly="true">
-        document.getElementById(this.getAttribute("tabcontainer"));
-      </field>
-      <field name="tabs" readonly="true">
-        this.tabContainer.childNodes;
-      </field>
-
-      <property name="visibleTabs" readonly="true">
-        <getter><![CDATA[
-          if (!this._visibleTabs)
-            this._visibleTabs = Array.filter(this.tabs,
-                                             tab => !tab.hidden && !tab.closing);
-          return this._visibleTabs;
-        ]]></getter>
-      </property>
-
-      <field name="closingTabsEnum" readonly="true">({ ALL: 0, OTHER: 1, TO_END: 2 });</field>
-
-      <field name="_visibleTabs">null</field>
-
-      <field name="mURIFixup" readonly="true">
-        Components.classes["@mozilla.org/docshell/urifixup;1"]
-                  .getService(Components.interfaces.nsIURIFixup);
-      </field>
-      <field name="_unifiedComplete" readonly="true">
-         Components.classes["@mozilla.org/autocomplete/search;1?name=unifiedcomplete"]
-                   .getService(Components.interfaces.mozIPlacesAutoComplete);
-      </field>
-      <field name="tabbox" readonly="true">
-        document.getAnonymousElementByAttribute(this, "anonid", "tabbox");
-      </field>
-      <field name="mPanelContainer" readonly="true">
-        document.getAnonymousElementByAttribute(this, "anonid", "panelcontainer");
-      </field>
-      <field name="mCurrentTab">
-        null
-      </field>
-      <field name="_lastRelatedTabMap">
-        new WeakMap();
-      </field>
-      <field name="mCurrentBrowser">
-        null
-      </field>
-      <field name="mProgressListeners">
-        []
-      </field>
-      <field name="mTabsProgressListeners">
-        []
-      </field>
-      <field name="_tabListeners">
-        new Map()
-      </field>
-      <field name="_tabFilters">
-        new Map()
-      </field>
-      <field name="mIsBusy">
-        false
-      </field>
-      <field name="_outerWindowIDBrowserMap">
-        new Map();
-      </field>
-      <field name="arrowKeysShouldWrap" readonly="true">
-        AppConstants == "macosx";
-      </field>
-
-      <field name="_autoScrollPopup">
-        null
-      </field>
-
-      <field name="_previewMode">
-        false
-      </field>
-
-      <field name="_lastFindValue">
-        ""
-      </field>
-
-      <field name="_contentWaitingCount">
-        0
-      </field>
-
-      <field name="tabAnimationsInProgress">
-        0
-      </field>
-
-      <property name="_numPinnedTabs" readonly="true">
-        <getter><![CDATA[
-          for (var i = 0; i < this.tabs.length; i++) {
-            if (!this.tabs[i].pinned)
-              break;
-          }
-          return i;
-        ]]></getter>
-      </property>
-
-      <property name="popupAnchor" readonly="true">
-        <getter><![CDATA[
-        if (this.mCurrentTab._popupAnchor) {
-          return this.mCurrentTab._popupAnchor;
-        }
-        let stack = this.mCurrentBrowser.parentNode;
-        // Create an anchor for the popup
-        const NS_XUL = "http://www.mozilla.org/keymaster/gatekeeper/there.is.only.xul";
-        let popupAnchor = document.createElementNS(NS_XUL, "hbox");
-        popupAnchor.className = "popup-anchor";
-        popupAnchor.hidden = true;
-        stack.appendChild(popupAnchor);
-        return this.mCurrentTab._popupAnchor = popupAnchor;
-        ]]></getter>
-      </property>
-
-      <method name="isFindBarInitialized">
-        <parameter name="aTab"/>
-        <body><![CDATA[
-          return (aTab || this.selectedTab)._findBar != undefined;
-        ]]></body>
-      </method>
-
-      <method name="getFindBar">
-        <parameter name="aTab"/>
-        <body><![CDATA[
-          if (!aTab)
-            aTab = this.selectedTab;
-
-          if (aTab._findBar)
-            return aTab._findBar;
-
-          let findBar = document.createElementNS(this.namespaceURI, "findbar");
-          let browser = this.getBrowserForTab(aTab);
-          let browserContainer = this.getBrowserContainer(browser);
-          browserContainer.appendChild(findBar);
-
-          // Force a style flush to ensure that our binding is attached.
-          findBar.clientTop;
-
-          findBar.browser = browser;
-          findBar._findField.value = this._lastFindValue;
-
-          aTab._findBar = findBar;
-
-          let event = document.createEvent("Events");
-          event.initEvent("TabFindInitialized", true, false);
-          aTab.dispatchEvent(event);
-
-          return findBar;
-        ]]></body>
-      </method>
-
-      <method name="getStatusPanel">
-        <body><![CDATA[
-          if (!this._statusPanel) {
-            this._statusPanel = document.createElementNS(this.namespaceURI, "statuspanel");
-            this._statusPanel.setAttribute("inactive", "true");
-            this._statusPanel.setAttribute("layer", "true");
-            this._appendStatusPanel();
-          }
-          return this._statusPanel;
-        ]]></body>
-      </method>
-
-      <method name="_appendStatusPanel">
-        <body><![CDATA[
-          if (this._statusPanel) {
-            let browser = this.selectedBrowser;
-            let browserContainer = this.getBrowserContainer(browser);
-            browserContainer.insertBefore(this._statusPanel, browser.parentNode.nextSibling);
-          }
-        ]]></body>
-      </method>
-
-      <method name="pinTab">
-        <parameter name="aTab"/>
-        <body><![CDATA[
-          if (aTab.pinned)
-            return;
-
-          if (aTab.hidden)
-            this.showTab(aTab);
-
-          this.moveTabTo(aTab, this._numPinnedTabs);
-          aTab.setAttribute("pinned", "true");
-          this.tabContainer._unlockTabSizing();
-          this.tabContainer._positionPinnedTabs();
-          this.tabContainer._updateCloseButtons();
-
-          this.getBrowserForTab(aTab).messageManager.sendAsyncMessage("Browser:AppTab", { isAppTab: true });
-
-          let event = document.createEvent("Events");
-          event.initEvent("TabPinned", true, false);
-          aTab.dispatchEvent(event);
-        ]]></body>
-      </method>
-
-      <method name="unpinTab">
-        <parameter name="aTab"/>
-        <body><![CDATA[
-          if (!aTab.pinned)
-            return;
-
-          this.moveTabTo(aTab, this._numPinnedTabs - 1);
-          aTab.removeAttribute("pinned");
-          aTab.style.marginInlineStart = "";
-          this.tabContainer._unlockTabSizing();
-          this.tabContainer._positionPinnedTabs();
-          this.tabContainer._updateCloseButtons();
-
-          this.getBrowserForTab(aTab).messageManager.sendAsyncMessage("Browser:AppTab", { isAppTab: false });
-
-          let event = document.createEvent("Events");
-          event.initEvent("TabUnpinned", true, false);
-          aTab.dispatchEvent(event);
-        ]]></body>
-      </method>
-
-      <method name="previewTab">
-        <parameter name="aTab"/>
-        <parameter name="aCallback"/>
-        <body>
-          <![CDATA[
-            let currentTab = this.selectedTab;
-            try {
-              // Suppress focus, ownership and selected tab changes
-              this._previewMode = true;
-              this.selectedTab = aTab;
-              aCallback();
-            } finally {
-              this.selectedTab = currentTab;
-              this._previewMode = false;
-            }
-          ]]>
-        </body>
-      </method>
-
-      <method name="syncThrobberAnimations">
-        <parameter name="aTab"/>
-        <body>
-          <![CDATA[
-            BrowserUtils.promiseLayoutFlushed(aTab.ownerDocument, "style", () => {
-              if (!aTab.parentNode) {
-                return;
-              }
-
-              const animations =
-                Array.from(aTab.parentNode.getElementsByTagName("tab"))
-                .map(tab => {
-                  const throbber =
-                    document.getAnonymousElementByAttribute(tab, "anonid", "tab-throbber");
-                  return throbber ? throbber.getAnimations({ subtree: true }) : [];
-                })
-                .reduce((a, b) => a.concat(b))
-                .filter(anim =>
-                  anim instanceof CSSAnimation &&
-                  (anim.animationName === "tab-throbber-animation" ||
-                   anim.animationName === "tab-throbber-animation-rtl") &&
-                  (anim.playState === "running" || anim.playState === "pending"));
-
-              // Synchronize with the oldest running animation, if any.
-              const firstStartTime = Math.min(
-                ...animations.map(anim => anim.startTime === null ? Infinity : anim.startTime)
-              );
-              if (firstStartTime === Infinity) {
-                return;
-              }
-              requestAnimationFrame(() => {
-                for (let animation of animations) {
-                  // If |animation| has been cancelled since this rAF callback
-                  // was scheduled we don't want to set its startTime since
-                  // that would restart it. We check for a cancelled animation
-                  // by looking for a null currentTime rather than checking
-                  // the playState, since reading the playState of
-                  // a CSSAnimation object will flush style.
-                  if (animation.currentTime !== null) {
-                    animation.startTime = firstStartTime;
-                  }
-                }
-              });
-            });
-          ]]>
-        </body>
-      </method>
-
-      <method name="getBrowserAtIndex">
-        <parameter name="aIndex"/>
-        <body>
-          <![CDATA[
-            return this.browsers[aIndex];
-          ]]>
-        </body>
-      </method>
-
-      <method name="getBrowserIndexForDocument">
-        <parameter name="aDocument"/>
-        <body>
-          <![CDATA[
-            var tab = this._getTabForContentWindow(aDocument.defaultView);
-            return tab ? tab._tPos : -1;
-          ]]>
-        </body>
-      </method>
-
-      <method name="getBrowserForDocument">
-        <parameter name="aDocument"/>
-        <body>
-          <![CDATA[
-            var tab = this._getTabForContentWindow(aDocument.defaultView);
-            return tab ? tab.linkedBrowser : null;
-          ]]>
-        </body>
-      </method>
-
-      <method name="getBrowserForContentWindow">
-        <parameter name="aWindow"/>
-        <body>
-          <![CDATA[
-            var tab = this._getTabForContentWindow(aWindow);
-            return tab ? tab.linkedBrowser : null;
-          ]]>
-        </body>
-      </method>
-
-      <method name="getBrowserForOuterWindowID">
-        <parameter name="aID"/>
-        <body>
-          <![CDATA[
-            return this._outerWindowIDBrowserMap.get(aID);
-          ]]>
-        </body>
-      </method>
-
-      <method name="_getTabForContentWindow">
-        <parameter name="aWindow"/>
-        <body>
-        <![CDATA[
-          // When not using remote browsers, we can take a fast path by getting
-          // directly from the content window to the browser without looping
-          // over all browsers.
-          if (!gMultiProcessBrowser) {
-            let browser = aWindow.QueryInterface(Ci.nsIInterfaceRequestor)
-                                 .getInterface(Ci.nsIWebNavigation)
-                                 .QueryInterface(Ci.nsIDocShell)
-                                 .chromeEventHandler;
-            return this.getTabForBrowser(browser);
-          }
-
-          for (let i = 0; i < this.browsers.length; i++) {
-            // NB: We use contentWindowAsCPOW so that this code works both
-            // for remote browsers as well. aWindow may be a CPOW.
-            if (this.browsers[i].contentWindowAsCPOW == aWindow)
-              return this.tabs[i];
-          }
-          return null;
-        ]]>
-        </body>
-      </method>
-
-      <!-- Binding from browser to tab -->
-      <field name="_tabForBrowser" readonly="true">
-      <![CDATA[
-        new WeakMap();
-      ]]>
-      </field>
-
-      <method name="getTabForBrowser">
-        <parameter name="aBrowser"/>
-        <body>
-        <![CDATA[
-          return this._tabForBrowser.get(aBrowser);
-        ]]>
-        </body>
-      </method>
-
-      <method name="getNotificationBox">
-        <parameter name="aBrowser"/>
-        <body>
-          <![CDATA[
-            return this.getSidebarContainer(aBrowser).parentNode;
-          ]]>
-        </body>
-      </method>
-
-      <method name="getSidebarContainer">
-        <parameter name="aBrowser"/>
-        <body>
-          <![CDATA[
-            return this.getBrowserContainer(aBrowser).parentNode;
-          ]]>
-        </body>
-      </method>
-
-      <method name="getBrowserContainer">
-        <parameter name="aBrowser"/>
-        <body>
-          <![CDATA[
-            return (aBrowser || this.mCurrentBrowser).parentNode.parentNode;
-          ]]>
-        </body>
-      </method>
-
-      <method name="getTabModalPromptBox">
-        <parameter name="aBrowser"/>
-        <body>
-          <![CDATA[
-            let browser = (aBrowser || this.mCurrentBrowser);
-            if (!browser.tabModalPromptBox) {
-              browser.tabModalPromptBox = new TabModalPromptBox(browser);
-            }
-            return browser.tabModalPromptBox;
-          ]]>
-        </body>
-      </method>
-
-      <method name="getTabFromAudioEvent">
-        <parameter name="aEvent"/>
-        <body>
-        <![CDATA[
-          if (!Services.prefs.getBoolPref("browser.tabs.showAudioPlayingIcon") ||
-              !aEvent.isTrusted) {
-            return null;
-          }
-
-          var browser = aEvent.originalTarget;
-          var tab = this.getTabForBrowser(browser);
-          return tab;
-        ]]>
-        </body>
-      </method>
-
-      <method name="_callProgressListeners">
-        <parameter name="aBrowser"/>
-        <parameter name="aMethod"/>
-        <parameter name="aArguments"/>
-        <parameter name="aCallGlobalListeners"/>
-        <parameter name="aCallTabsListeners"/>
-        <body><![CDATA[
-          var rv = true;
-
-          function callListeners(listeners, args) {
-            for (let p of listeners) {
-              if (aMethod in p) {
-                try {
-                  if (!p[aMethod].apply(p, args))
-                    rv = false;
-                } catch (e) {
-                  // don't inhibit other listeners
-                  Components.utils.reportError(e);
-                }
-              }
-            }
-          }
-
-          if (!aBrowser)
-            aBrowser = this.mCurrentBrowser;
-
-          // eslint-disable-next-line mozilla/no-compare-against-boolean-literals
-          if (aCallGlobalListeners != false &&
-              aBrowser == this.mCurrentBrowser) {
-            callListeners(this.mProgressListeners, aArguments);
-          }
-
-          // eslint-disable-next-line mozilla/no-compare-against-boolean-literals
-          if (aCallTabsListeners != false) {
-            aArguments.unshift(aBrowser);
-
-            callListeners(this.mTabsProgressListeners, aArguments);
-          }
-
-          return rv;
-        ]]></body>
-      </method>
-
-      <!-- Determine if a URI is an about: page pointing to a local resource. -->
-      <method name="_isLocalAboutURI">
-        <parameter name="aURI"/>
-        <parameter name="aResolvedURI"/>
-        <body><![CDATA[
-          if (!aURI.schemeIs("about")) {
-            return false;
-          }
-
-          // Specially handle about:blank as local
-          if (aURI.pathQueryRef === "blank") {
-            return true;
-          }
-
-          try {
-            // Use the passed in resolvedURI if we have one
-            const resolvedURI = aResolvedURI || Services.io.newChannelFromURI2(
-              aURI,
-              null, // loadingNode
-              Services.scriptSecurityManager.getSystemPrincipal(), // loadingPrincipal
-              null, // triggeringPrincipal
-              Ci.nsILoadInfo.SEC_ALLOW_CROSS_ORIGIN_DATA_IS_NULL, // securityFlags
-              Ci.nsIContentPolicy.TYPE_OTHER // contentPolicyType
-            ).URI;
-            return resolvedURI.schemeIs("jar") || resolvedURI.schemeIs("file");
-          } catch (ex) {
-            // aURI might be invalid.
-            return false;
-          }
-        ]]></body>
-      </method>
-
-      <!-- A web progress listener object definition for a given tab. -->
-      <method name="mTabProgressListener">
-        <parameter name="aTab"/>
-        <parameter name="aBrowser"/>
-        <parameter name="aStartsBlank"/>
-        <parameter name="aWasPreloadedBrowser"/>
-        <parameter name="aOrigStateFlags"/>
-        <body>
-        <![CDATA[
-          let stateFlags = aOrigStateFlags || 0;
-          // Initialize mStateFlags to non-zero e.g. when creating a progress
-          // listener for preloaded browsers as there was no progress listener
-          // around when the content started loading. If the content didn't
-          // quite finish loading yet, mStateFlags will very soon be overridden
-          // with the correct value and end up at STATE_STOP again.
-          if (aWasPreloadedBrowser) {
-            stateFlags = Ci.nsIWebProgressListener.STATE_STOP |
-                         Ci.nsIWebProgressListener.STATE_IS_REQUEST;
-          }
-
-          return ({
-            mTabBrowser: this,
-            mTab: aTab,
-            mBrowser: aBrowser,
-            mBlank: aStartsBlank,
-
-            // cache flags for correct status UI update after tab switching
-            mStateFlags: stateFlags,
-            mStatus: 0,
-            mMessage: "",
-            mTotalProgress: 0,
-
-            // count of open requests (should always be 0 or 1)
-            mRequestCount: 0,
-
-            destroy() {
-              delete this.mTab;
-              delete this.mBrowser;
-              delete this.mTabBrowser;
-            },
-
-            _callProgressListeners() {
-              Array.unshift(arguments, this.mBrowser);
-              return this.mTabBrowser._callProgressListeners.apply(this.mTabBrowser, arguments);
-            },
-
-            _shouldShowProgress(aRequest) {
-              if (this.mBlank)
-                return false;
-
-              // Don't show progress indicators in tabs for about: URIs
-              // pointing to local resources.
-              if ((aRequest instanceof Ci.nsIChannel) &&
-                  this.mTabBrowser._isLocalAboutURI(aRequest.originalURI, aRequest.URI)) {
-                return false;
-              }
-
-              return true;
-            },
-
-            _isForInitialAboutBlank(aWebProgress, aStateFlags, aLocation) {
-              if (!this.mBlank || !aWebProgress.isTopLevel) {
-                return false;
-              }
-
-              // If the state has STATE_STOP, and no requests were in flight, then this
-              // must be the initial "stop" for the initial about:blank document.
-              const nsIWebProgressListener = Components.interfaces.nsIWebProgressListener;
-              if (aStateFlags & nsIWebProgressListener.STATE_STOP &&
-                  this.mRequestCount == 0 &&
-                  !aLocation) {
-                return true;
-              }
-
-              let location = aLocation ? aLocation.spec : "";
-              return location == "about:blank";
-            },
-
-            onProgressChange(aWebProgress, aRequest,
-                             aCurSelfProgress, aMaxSelfProgress,
-                             aCurTotalProgress, aMaxTotalProgress) {
-              this.mTotalProgress = aMaxTotalProgress ? aCurTotalProgress / aMaxTotalProgress : 0;
-
-              if (!this._shouldShowProgress(aRequest))
-                return;
-
-              if (this.mTotalProgress && this.mTab.hasAttribute("busy"))
-                this.mTab.setAttribute("progress", "true");
-
-              this._callProgressListeners("onProgressChange",
-                                          [aWebProgress, aRequest,
-                                           aCurSelfProgress, aMaxSelfProgress,
-                                           aCurTotalProgress, aMaxTotalProgress]);
-            },
-
-            onProgressChange64(aWebProgress, aRequest,
-                               aCurSelfProgress, aMaxSelfProgress,
-                               aCurTotalProgress, aMaxTotalProgress) {
-              return this.onProgressChange(aWebProgress, aRequest,
-                aCurSelfProgress, aMaxSelfProgress, aCurTotalProgress,
-                aMaxTotalProgress);
-            },
-
-            /* eslint-disable complexity */
-            onStateChange(aWebProgress, aRequest, aStateFlags, aStatus) {
-              if (!aRequest)
-                return;
-
-              const nsIWebProgressListener = Components.interfaces.nsIWebProgressListener;
-              const nsIChannel = Components.interfaces.nsIChannel;
-              let location, originalLocation;
-              try {
-                aRequest.QueryInterface(nsIChannel);
-                location = aRequest.URI;
-                originalLocation = aRequest.originalURI;
-              } catch (ex) {}
-
-              let ignoreBlank = this._isForInitialAboutBlank(aWebProgress, aStateFlags,
-                                                             location);
-
-              // If we were ignoring some messages about the initial about:blank, and we
-              // got the STATE_STOP for it, we'll want to pay attention to those messages
-              // from here forward. Similarly, if we conclude that this state change
-              // is one that we shouldn't be ignoring, then stop ignoring.
-              if ((ignoreBlank &&
-                   aStateFlags & nsIWebProgressListener.STATE_STOP &&
-                   aStateFlags & nsIWebProgressListener.STATE_IS_NETWORK) ||
-                  !ignoreBlank && this.mBlank) {
-                this.mBlank = false;
-              }
-
-              if (aStateFlags & nsIWebProgressListener.STATE_START) {
-                this.mRequestCount++;
-              } else if (aStateFlags & nsIWebProgressListener.STATE_STOP) {
-                const NS_ERROR_UNKNOWN_HOST = 2152398878;
-                if (--this.mRequestCount > 0 && aStatus == NS_ERROR_UNKNOWN_HOST) {
-                  // to prevent bug 235825: wait for the request handled
-                  // by the automatic keyword resolver
-                  return;
-                }
-                // since we (try to) only handle STATE_STOP of the last request,
-                // the count of open requests should now be 0
-                this.mRequestCount = 0;
-              }
-
-              if (aStateFlags & nsIWebProgressListener.STATE_START &&
-                  aStateFlags & nsIWebProgressListener.STATE_IS_NETWORK) {
-                if (aWebProgress.isTopLevel) {
-                  // Need to use originalLocation rather than location because things
-                  // like about:home and about:privatebrowsing arrive with nsIRequest
-                  // pointing to their resolved jar: or file: URIs.
-                  if (!(originalLocation && gInitialPages.includes(originalLocation.spec) &&
-                        originalLocation != "about:blank" &&
-                        this.mBrowser.initialPageLoadedFromURLBar != originalLocation.spec &&
-                        this.mBrowser.currentURI && this.mBrowser.currentURI.spec == "about:blank")) {
-                    // Indicating that we started a load will allow the location
-                    // bar to be cleared when the load finishes.
-                    // In order to not overwrite user-typed content, we avoid it
-                    // (see if condition above) in a very specific case:
-                    // If the load is of an 'initial' page (e.g. about:privatebrowsing,
-                    // about:newtab, etc.), was not explicitly typed in the location
-                    // bar by the user, is not about:blank (because about:blank can be
-                    // loaded by websites under their principal), and the current
-                    // page in the browser is about:blank (indicating it is a newly
-                    // created or re-created browser, e.g. because it just switched
-                    // remoteness or is a new tab/window).
-                    this.mBrowser.urlbarChangeTracker.startedLoad();
-                  }
-                  delete this.mBrowser.initialPageLoadedFromURLBar;
-                  // If the browser is loading it must not be crashed anymore
-                  this.mTab.removeAttribute("crashed");
-                }
-
-                if (this._shouldShowProgress(aRequest)) {
-                  if (!(aStateFlags & nsIWebProgressListener.STATE_RESTORING) &&
-                      aWebProgress && aWebProgress.isTopLevel) {
-                    this.mTab.setAttribute("busy", "true");
-                    this.mTab._notselectedsinceload = !this.mTab.selected;
-                    SchedulePressure.startMonitoring(window, {
-                      highPressureFn() {
-                        // Only switch back to the SVG loading indicator after getting
-                        // three consecutive low pressure callbacks. Used to prevent
-                        // switching quickly between the SVG and APNG loading indicators.
-                        gBrowser.tabContainer._schedulePressureCount = gBrowser.schedulePressureDefaultCount;
-                        gBrowser.tabContainer.setAttribute("schedulepressure", "true");
-                      },
-                      lowPressureFn() {
-                        if (!gBrowser.tabContainer._schedulePressureCount ||
-                            --gBrowser.tabContainer._schedulePressureCount <= 0) {
-                          gBrowser.tabContainer.removeAttribute("schedulepressure");
-                        }
-
-                        // If tabs are closed while they are loading we need to
-                        // stop monitoring schedule pressure. We don't stop monitoring
-                        // during high pressure times because we want to eventually
-                        // return to the SVG tab loading animations.
-                        let continueMonitoring = true;
-                        if (!document.querySelector(".tabbrowser-tab[busy]")) {
-                          SchedulePressure.stopMonitoring(window);
-                          continueMonitoring = false;
-                        }
-                        return {continueMonitoring};
-                      },
-                    });
-                    this.mTabBrowser.syncThrobberAnimations(this.mTab);
-                  }
-
-                  if (this.mTab.selected) {
-                    this.mTabBrowser.mIsBusy = true;
-                  }
-                }
-              } else if (aStateFlags & nsIWebProgressListener.STATE_STOP &&
-                         aStateFlags & nsIWebProgressListener.STATE_IS_NETWORK) {
-
-                if (this.mTab.hasAttribute("busy")) {
-                  this.mTab.removeAttribute("busy");
-                  if (!document.querySelector(".tabbrowser-tab[busy]")) {
-                    SchedulePressure.stopMonitoring(window);
-                    this.mTabBrowser.tabContainer.removeAttribute("schedulepressure");
-                  }
-
-                  // Only animate the "burst" indicating the page has loaded if
-                  // the top-level page is the one that finished loading.
-                  if (aWebProgress.isTopLevel && !aWebProgress.isLoadingDocument &&
-                      Components.isSuccessCode(aStatus) &&
-                      !this.mTabBrowser.tabAnimationsInProgress &&
-                      Services.prefs.getBoolPref("toolkit.cosmeticAnimations.enabled")) {
-                    if (this.mTab._notselectedsinceload) {
-                      this.mTab.setAttribute("notselectedsinceload", "true");
-                    } else {
-                      this.mTab.removeAttribute("notselectedsinceload");
-                    }
-
-                    this.mTab.setAttribute("bursting", "true");
-                  }
-
-                  this.mTabBrowser._tabAttrModified(this.mTab, ["busy"]);
-                  if (!this.mTab.selected)
-                    this.mTab.setAttribute("unread", "true");
-                }
-                this.mTab.removeAttribute("progress");
-
-                if (aWebProgress.isTopLevel) {
-                  let isSuccessful = Components.isSuccessCode(aStatus);
-                  if (!isSuccessful && !isTabEmpty(this.mTab)) {
-                    // Restore the current document's location in case the
-                    // request was stopped (possibly from a content script)
-                    // before the location changed.
-
-                    this.mBrowser.userTypedValue = null;
-
-                    let inLoadURI = this.mBrowser.inLoadURI;
-                    if (this.mTab.selected && gURLBar && !inLoadURI) {
-                      URLBarSetURI();
-                    }
-                  } else if (isSuccessful) {
-                    this.mBrowser.urlbarChangeTracker.finishedLoad();
-                  }
-
-                  // Ignore initial about:blank to prevent flickering.
-                  if (!this.mBrowser.mIconURL && !ignoreBlank) {
-                    // Don't switch to the default icon on about:home or about:newtab,
-                    // since these pages get their favicon set in browser code to
-                    // improve perceived performance.
-                    let isNewTab = originalLocation &&
-                      (originalLocation.spec == "about:newtab" ||
-                       originalLocation.spec == "about:privatebrowsing" ||
-                       originalLocation.spec == "about:home");
-                    if (!isNewTab) {
-                      this.mTabBrowser.useDefaultIcon(this.mTab);
-                    }
-                  }
-                }
-
-                // For keyword URIs clear the user typed value since they will be changed into real URIs
-                if (location.scheme == "keyword")
-                  this.mBrowser.userTypedValue = null;
-
-                if (this.mTab.selected)
-                  this.mTabBrowser.mIsBusy = false;
-              }
-
-              if (ignoreBlank) {
-                this._callProgressListeners("onUpdateCurrentBrowser",
-                                            [aStateFlags, aStatus, "", 0],
-                                            true, false);
-              } else {
-                this._callProgressListeners("onStateChange",
-                                            [aWebProgress, aRequest, aStateFlags, aStatus],
-                                            true, false);
-              }
-
-              this._callProgressListeners("onStateChange",
-                                          [aWebProgress, aRequest, aStateFlags, aStatus],
-                                          false);
-
-              if (aStateFlags & (nsIWebProgressListener.STATE_START |
-                                 nsIWebProgressListener.STATE_STOP)) {
-                // reset cached temporary values at beginning and end
-                this.mMessage = "";
-                this.mTotalProgress = 0;
-              }
-              this.mStateFlags = aStateFlags;
-              this.mStatus = aStatus;
-            },
-            /* eslint-enable complexity */
-
-            onLocationChange(aWebProgress, aRequest, aLocation,
-                             aFlags) {
-              // OnLocationChange is called for both the top-level content
-              // and the subframes.
-              let topLevel = aWebProgress.isTopLevel;
-
-              if (topLevel) {
-                let isSameDocument =
-                  !!(aFlags & Ci.nsIWebProgressListener.LOCATION_CHANGE_SAME_DOCUMENT);
-                // We need to clear the typed value
-                // if the document failed to load, to make sure the urlbar reflects the
-                // failed URI (particularly for SSL errors). However, don't clear the value
-                // if the error page's URI is about:blank, because that causes complete
-                // loss of urlbar contents for invalid URI errors (see bug 867957).
-                // Another reason to clear the userTypedValue is if this was an anchor
-                // navigation initiated by the user.
-                if (this.mBrowser.didStartLoadSinceLastUserTyping() ||
-                    ((aFlags & Ci.nsIWebProgressListener.LOCATION_CHANGE_ERROR_PAGE) &&
-                     aLocation.spec != "about:blank") ||
-                    (isSameDocument && this.mBrowser.inLoadURI)) {
-                  this.mBrowser.userTypedValue = null;
-                }
-
-                // If the tab has been set to "busy" outside the stateChange
-                // handler below (e.g. by sessionStore.navigateAndRestore), and
-                // the load results in an error page, it's possible that there
-                // isn't any (STATE_IS_NETWORK & STATE_STOP) state to cause busy
-                // attribute being removed. In this case we should remove the
-                // attribute here.
-                if ((aFlags & Ci.nsIWebProgressListener.LOCATION_CHANGE_ERROR_PAGE) &&
-                    this.mTab.hasAttribute("busy")) {
-                  this.mTab.removeAttribute("busy");
-                  this.mTabBrowser._tabAttrModified(this.mTab, ["busy"]);
-                }
-
-                // If the browser was playing audio, we should remove the playing state.
-                if (this.mTab.hasAttribute("soundplaying") && !isSameDocument) {
-                  clearTimeout(this.mTab._soundPlayingAttrRemovalTimer);
-                  this.mTab._soundPlayingAttrRemovalTimer = 0;
-                  this.mTab.removeAttribute("soundplaying");
-                  this.mTabBrowser._tabAttrModified(this.mTab, ["soundplaying"]);
-                }
-
-                // If the browser was previously muted, we should restore the muted state.
-                if (this.mTab.hasAttribute("muted")) {
-                  this.mTab.linkedBrowser.mute();
-                }
-
-                if (this.mTabBrowser.isFindBarInitialized(this.mTab)) {
-                  let findBar = this.mTabBrowser.getFindBar(this.mTab);
-
-                  // Close the Find toolbar if we're in old-style TAF mode
-                  if (findBar.findMode != findBar.FIND_NORMAL) {
-                    findBar.close();
-                  }
-                }
-
-                this.mTabBrowser.setTabTitle(this.mTab);
-
-                // Don't clear the favicon if this tab is in the pending
-                // state, as SessionStore will have set the icon for us even
-                // though we're pointed at an about:blank. Also don't clear it
-                // if onLocationChange was triggered by a pushState or a
-                // replaceState (bug 550565) or a hash change (bug 408415).
-                if (!this.mTab.hasAttribute("pending") &&
-                    aWebProgress.isLoadingDocument &&
-                    !isSameDocument) {
-                  this.mBrowser.mIconURL = null;
-                }
-
-                let userContextId = this.mBrowser.getAttribute("usercontextid") || 0;
-                if (this.mBrowser.registeredOpenURI) {
-                  this.mTabBrowser._unifiedComplete
-                                  .unregisterOpenPage(this.mBrowser.registeredOpenURI,
-                                                      userContextId);
-                  delete this.mBrowser.registeredOpenURI;
-                }
-                // Tabs in private windows aren't registered as "Open" so
-                // that they don't appear as switch-to-tab candidates.
-                if (!isBlankPageURL(aLocation.spec) &&
-                    (!PrivateBrowsingUtils.isWindowPrivate(window) ||
-                    PrivateBrowsingUtils.permanentPrivateBrowsing)) {
-                  this.mTabBrowser._unifiedComplete
-                                  .registerOpenPage(aLocation, userContextId);
-                  this.mBrowser.registeredOpenURI = aLocation;
-                }
-              }
-
-              if (!this.mBlank) {
-                this._callProgressListeners("onLocationChange",
-                                            [aWebProgress, aRequest, aLocation,
-                                             aFlags]);
-              }
-
-              if (topLevel) {
-                this.mBrowser.lastURI = aLocation;
-                this.mBrowser.lastLocationChange = Date.now();
-              }
-            },
-
-            onStatusChange(aWebProgress, aRequest, aStatus, aMessage) {
-              if (this.mBlank)
-                return;
-
-              this._callProgressListeners("onStatusChange",
-                                          [aWebProgress, aRequest, aStatus, aMessage]);
-
-              this.mMessage = aMessage;
-            },
-
-            onSecurityChange(aWebProgress, aRequest, aState) {
-              this._callProgressListeners("onSecurityChange",
-                                          [aWebProgress, aRequest, aState]);
-            },
-
-            onRefreshAttempted(aWebProgress, aURI, aDelay, aSameURI) {
-              return this._callProgressListeners("onRefreshAttempted",
-                                                 [aWebProgress, aURI, aDelay, aSameURI]);
-            },
-
-            QueryInterface(aIID) {
-              if (aIID.equals(Components.interfaces.nsIWebProgressListener) ||
-                  aIID.equals(Components.interfaces.nsIWebProgressListener2) ||
-                  aIID.equals(Components.interfaces.nsISupportsWeakReference) ||
-                  aIID.equals(Components.interfaces.nsISupports))
-                return this;
-              throw Components.results.NS_NOINTERFACE;
-            }
-          });
-        ]]>
-        </body>
-      </method>
-
-      <field name="serializationHelper">
-        Cc["@mozilla.org/network/serialization-helper;1"]
-          .getService(Ci.nsISerializationHelper);
-      </field>
-
-      <method name="storeIcon">
-        <parameter name="aBrowser"/>
-        <parameter name="aURI"/>
-        <parameter name="aLoadingPrincipal"/>
-        <parameter name="aRequestContextID"/>
-        <body>
-          <![CDATA[
-          try {
-            if (!(aURI instanceof Ci.nsIURI)) {
-              aURI = makeURI(aURI);
-            }
-            PlacesUIUtils.loadFavicon(aBrowser, aLoadingPrincipal, aURI, aRequestContextID);
-          } catch (ex) {
-            Components.utils.reportError(ex);
-          }
-        ]]>
-        </body>
-      </method>
-
-      <method name="setIcon">
-        <parameter name="aTab"/>
-        <parameter name="aURI"/>
-        <parameter name="aLoadingPrincipal"/>
-        <parameter name="aRequestContextID"/>
-        <body>
-          <![CDATA[
-            let browser = this.getBrowserForTab(aTab);
-            browser.mIconURL = aURI instanceof Ci.nsIURI ? aURI.spec : aURI;
-            let loadingPrincipal = aLoadingPrincipal ||
-                                   Services.scriptSecurityManager.getSystemPrincipal();
-            let requestContextID = aRequestContextID || 0;
-            let sizedIconUrl = browser.mIconURL || "";
-            if (sizedIconUrl != aTab.getAttribute("image")) {
-              if (sizedIconUrl) {
-                if (!browser.mIconLoadingPrincipal ||
-                    !browser.mIconLoadingPrincipal.equals(loadingPrincipal)) {
-                  aTab.setAttribute("iconloadingprincipal",
-                    this.serializationHelper.serializeToString(loadingPrincipal));
-                  aTab.setAttribute("requestcontextid", requestContextID);
-                  browser.mIconLoadingPrincipal = loadingPrincipal;
-                }
-                aTab.setAttribute("image", sizedIconUrl);
-              } else {
-                aTab.removeAttribute("iconloadingprincipal");
-                delete browser.mIconLoadingPrincipal;
-                aTab.removeAttribute("image");
-              }
-              this._tabAttrModified(aTab, ["image"]);
-            }
-
-            this._callProgressListeners(browser, "onLinkIconAvailable", [browser.mIconURL]);
-          ]]>
-        </body>
-      </method>
-
-      <method name="getIcon">
-        <parameter name="aTab"/>
-        <body>
-          <![CDATA[
-            let browser = aTab ? this.getBrowserForTab(aTab) : this.selectedBrowser;
-            return browser.mIconURL;
-          ]]>
-        </body>
-      </method>
-
-      <method name="setPageInfo">
-        <parameter name="aURL"/>
-        <parameter name="aDescription"/>
-        <parameter name="aPreviewImage"/>
-        <body>
-          <![CDATA[
-            if (aURL) {
-              let pageInfo = {url: aURL, description: aDescription, previewImageURL: aPreviewImage};
-              PlacesUtils.history.update(pageInfo).catch(Components.utils.reportError);
-            }
-          ]]>
-        </body>
-      </method>
-
-      <method name="shouldLoadFavIcon">
-        <parameter name="aURI"/>
-        <body>
-          <![CDATA[
-            return (aURI &&
-                    Services.prefs.getBoolPref("browser.chrome.site_icons") &&
-                    Services.prefs.getBoolPref("browser.chrome.favicons") &&
-                    ("schemeIs" in aURI) && (aURI.schemeIs("http") || aURI.schemeIs("https")));
-          ]]>
-        </body>
-      </method>
-
-      <method name="useDefaultIcon">
-        <parameter name="aTab"/>
-        <body>
-          <![CDATA[
-            let browser = this.getBrowserForTab(aTab);
-            let documentURI = browser.documentURI;
-            let requestContextID = browser.contentRequestContextID;
-            let loadingPrincipal = browser.contentPrincipal;
-            let icon = null;
-
-            if (browser.imageDocument) {
-              if (Services.prefs.getBoolPref("browser.chrome.site_icons")) {
-                let sz = Services.prefs.getIntPref("browser.chrome.image_icons.max_size");
-                if (browser.imageDocument.width <= sz &&
-                    browser.imageDocument.height <= sz) {
-                  // Don't try to store the icon in Places, regardless it would
-                  // be skipped (see Bug 403651).
-                  icon = browser.currentURI;
-                }
-              }
-            }
-
-            // Use documentURIObject in the check for shouldLoadFavIcon so that we
-            // do the right thing with about:-style error pages.  Bug 453442
-            if (!icon && this.shouldLoadFavIcon(documentURI)) {
-              let url = documentURI.prePath + "/favicon.ico";
-              if (!this.isFailedIcon(url)) {
-                icon = url;
-                this.storeIcon(browser, icon, loadingPrincipal, requestContextID);
-              }
-            }
-
-            this.setIcon(aTab, icon, loadingPrincipal, requestContextID);
-          ]]>
-        </body>
-      </method>
-
-      <method name="isFailedIcon">
-        <parameter name="aURI"/>
-        <body>
-          <![CDATA[
-            if (!(aURI instanceof Ci.nsIURI))
-              aURI = makeURI(aURI);
-            return PlacesUtils.favicons.isFailedFavicon(aURI);
-          ]]>
-        </body>
-      </method>
-
-      <method name="getWindowTitleForBrowser">
-        <parameter name="aBrowser"/>
-        <body>
-          <![CDATA[
-            var newTitle = "";
-            var docElement = this.ownerDocument.documentElement;
-            var sep = docElement.getAttribute("titlemenuseparator");
-            let tab = this.getTabForBrowser(aBrowser);
-            let docTitle;
-
-            if (tab._labelIsContentTitle) {
-              // Strip out any null bytes in the content title, since the
-              // underlying widget implementations of nsWindow::SetTitle pass
-              // null-terminated strings to system APIs.
-              docTitle = tab.getAttribute("label").replace(/\0/g, "");
-            }
-
-            if (!docTitle)
-              docTitle = docElement.getAttribute("titledefault");
-
-            var modifier = docElement.getAttribute("titlemodifier");
-            if (docTitle) {
-              newTitle += docElement.getAttribute("titlepreface");
-              newTitle += docTitle;
-              if (modifier)
-                newTitle += sep;
-            }
-            newTitle += modifier;
-
-            // If location bar is hidden and the URL type supports a host,
-            // add the scheme and host to the title to prevent spoofing.
-            // XXX https://bugzilla.mozilla.org/show_bug.cgi?id=22183#c239
-            try {
-              if (docElement.getAttribute("chromehidden").includes("location")) {
-                var uri = this.mURIFixup.createExposableURI(
-                            aBrowser.currentURI);
-                if (uri.scheme == "about")
-                  newTitle = uri.spec + sep + newTitle;
-                else
-                  newTitle = uri.prePath + sep + newTitle;
-              }
-            } catch (e) {}
-
-            return newTitle;
-          ]]>
-        </body>
-      </method>
-
-      <method name="updateTitlebar">
-        <body>
-          <![CDATA[
-            this.ownerDocument.title = this.getWindowTitleForBrowser(this.mCurrentBrowser);
-          ]]>
-        </body>
-      </method>
-
-      <!-- Holds a unique ID for the tab change that's currently being timed.
-           Used to make sure that multiple, rapid tab switches do not try to
-           create overlapping timers. -->
-      <field name="_tabSwitchID">null</field>
-
-      <method name="updateCurrentBrowser">
-        <parameter name="aForceUpdate"/>
-        <body>
-          <![CDATA[
-            var newBrowser = this.getBrowserAtIndex(this.tabContainer.selectedIndex);
-            if (this.mCurrentBrowser == newBrowser && !aForceUpdate)
-              return;
-
-            if (!aForceUpdate) {
-              document.commandDispatcher.lock();
-
-              TelemetryStopwatch.start("FX_TAB_SWITCH_UPDATE_MS");
-              if (!gMultiProcessBrowser) {
-                // old way of measuring tab paint which is not valid with e10s.
-                // Waiting until the next MozAfterPaint ensures that we capture
-                // the time it takes to paint, upload the textures to the compositor,
-                // and then composite.
-                if (this._tabSwitchID) {
-                  TelemetryStopwatch.cancel("FX_TAB_SWITCH_TOTAL_MS");
-                }
-
-                let tabSwitchID = Symbol();
-
-                TelemetryStopwatch.start("FX_TAB_SWITCH_TOTAL_MS");
-                this._tabSwitchID = tabSwitchID;
-
-                let onMozAfterPaint = () => {
-                  if (this._tabSwitchID === tabSwitchID) {
-                    TelemetryStopwatch.finish("FX_TAB_SWITCH_TOTAL_MS");
-                    this._tabSwitchID = null;
-                  }
-                  window.removeEventListener("MozAfterPaint", onMozAfterPaint);
-                };
-                window.addEventListener("MozAfterPaint", onMozAfterPaint);
-              }
-            }
-
-            var oldTab = this.mCurrentTab;
-
-            // Preview mode should not reset the owner
-            if (!this._previewMode && !oldTab.selected)
-              oldTab.owner = null;
-
-            let lastRelatedTab = this._lastRelatedTabMap.get(oldTab);
-            if (lastRelatedTab) {
-              if (!lastRelatedTab.selected)
-                lastRelatedTab.owner = null;
-            }
-            this._lastRelatedTabMap = new WeakMap();
-
-            var oldBrowser = this.mCurrentBrowser;
-
-            if (!gMultiProcessBrowser) {
-              oldBrowser.removeAttribute("primary");
-              oldBrowser.docShellIsActive = false;
-              newBrowser.setAttribute("primary", "true");
-              newBrowser.docShellIsActive =
-                (window.windowState != window.STATE_MINIMIZED &&
-                 !window.isFullyOccluded);
-            }
-
-            var updateBlockedPopups = false;
-            if ((oldBrowser.blockedPopups && !newBrowser.blockedPopups) ||
-                (!oldBrowser.blockedPopups && newBrowser.blockedPopups))
-              updateBlockedPopups = true;
-
-            this.mCurrentBrowser = newBrowser;
-            this.mCurrentTab = this.tabContainer.selectedItem;
-            this.showTab(this.mCurrentTab);
-
-            gURLBar.setAttribute("switchingtabs", "true");
-            window.addEventListener("MozAfterPaint", function() {
-              gURLBar.removeAttribute("switchingtabs");
-            }, {once: true});
-
-            this._appendStatusPanel();
-
-            if (updateBlockedPopups)
-              this.mCurrentBrowser.updateBlockedPopups();
-
-            // Update the URL bar.
-            var loc = this.mCurrentBrowser.currentURI;
-
-            var webProgress = this.mCurrentBrowser.webProgress;
-            var securityUI = this.mCurrentBrowser.securityUI;
-
-            this._callProgressListeners(null, "onLocationChange",
-                                        [webProgress, null, loc, 0], true,
-                                        false);
-
-            if (securityUI) {
-              // Include the true final argument to indicate that this event is
-              // simulated (instead of being observed by the webProgressListener).
-              this._callProgressListeners(null, "onSecurityChange",
-                                          [webProgress, null, securityUI.state, true],
-                                          true, false);
-            }
-
-            var listener = this._tabListeners.get(this.mCurrentTab);
-            if (listener && listener.mStateFlags) {
-              this._callProgressListeners(null, "onUpdateCurrentBrowser",
-                                          [listener.mStateFlags, listener.mStatus,
-                                           listener.mMessage, listener.mTotalProgress],
-                                          true, false);
-            }
-
-            if (!this._previewMode) {
-              this.mCurrentTab.updateLastAccessed();
-              this.mCurrentTab.removeAttribute("unread");
-              oldTab.updateLastAccessed();
-
-              let oldFindBar = oldTab._findBar;
-              if (oldFindBar &&
-                  oldFindBar.findMode == oldFindBar.FIND_NORMAL &&
-                  !oldFindBar.hidden)
-                this._lastFindValue = oldFindBar._findField.value;
-
-              this.updateTitlebar();
-
-              this.mCurrentTab.removeAttribute("titlechanged");
-              this.mCurrentTab.removeAttribute("attention");
-
-              // The tab has been selected, it's not unselected anymore.
-              // (1) Call the current tab's finishUnselectedTabHoverTimer()
-              //     to save a telemetry record.
-              // (2) Call the current browser's unselectedTabHover() with false
-              //     to dispatch an event.
-              this.mCurrentTab.finishUnselectedTabHoverTimer();
-              this.mCurrentBrowser.unselectedTabHover(false);
-            }
-
-            // If the new tab is busy, and our current state is not busy, then
-            // we need to fire a start to all progress listeners.
-            const nsIWebProgressListener = Components.interfaces.nsIWebProgressListener;
-            if (this.mCurrentTab.hasAttribute("busy") && !this.mIsBusy) {
-              this.mIsBusy = true;
-              this._callProgressListeners(null, "onStateChange",
-                                          [webProgress, null,
-                                           nsIWebProgressListener.STATE_START |
-                                           nsIWebProgressListener.STATE_IS_NETWORK, 0],
-                                          true, false);
-            }
-
-            // If the new tab is not busy, and our current state is busy, then
-            // we need to fire a stop to all progress listeners.
-            if (!this.mCurrentTab.hasAttribute("busy") && this.mIsBusy) {
-              this.mIsBusy = false;
-              this._callProgressListeners(null, "onStateChange",
-                                          [webProgress, null,
-                                           nsIWebProgressListener.STATE_STOP |
-                                           nsIWebProgressListener.STATE_IS_NETWORK, 0],
-                                          true, false);
-            }
-
-            // TabSelect events are suppressed during preview mode to avoid confusing extensions and other bits of code
-            // that might rely upon the other changes suppressed.
-            // Focus is suppressed in the event that the main browser window is minimized - focusing a tab would restore the window
-            if (!this._previewMode) {
-              // We've selected the new tab, so go ahead and notify listeners.
-              let event = new CustomEvent("TabSelect", {
-                bubbles: true,
-                cancelable: false,
-                detail: {
-                  previousTab: oldTab
-                }
-              });
-              this.mCurrentTab.dispatchEvent(event);
-
-              this._tabAttrModified(oldTab, ["selected"]);
-              this._tabAttrModified(this.mCurrentTab, ["selected"]);
-
-              if (oldBrowser != newBrowser &&
-                  oldBrowser.getInPermitUnload) {
-                oldBrowser.getInPermitUnload(inPermitUnload => {
-                  if (!inPermitUnload) {
-                    return;
-                  }
-                  // Since the user is switching away from a tab that has
-                  // a beforeunload prompt active, we remove the prompt.
-                  // This prevents confusing user flows like the following:
-                  //   1. User attempts to close Firefox
-                  //   2. User switches tabs (ingoring a beforeunload prompt)
-                  //   3. User returns to tab, presses "Leave page"
-                  let promptBox = this.getTabModalPromptBox(oldBrowser);
-                  let prompts = promptBox.listPrompts();
-                  // There might not be any prompts here if the tab was closed
-                  // while in an onbeforeunload prompt, which will have
-                  // destroyed aforementioned prompt already, so check there's
-                  // something to remove, first:
-                  if (prompts.length) {
-                    // NB: This code assumes that the beforeunload prompt
-                    //     is the top-most prompt on the tab.
-                    prompts[prompts.length - 1].abortPrompt();
-                  }
-                });
-              }
-
-              if (!gMultiProcessBrowser) {
-                this._adjustFocusBeforeTabSwitch(oldTab, this.mCurrentTab);
-                this._adjustFocusAfterTabSwitch(this.mCurrentTab);
-              }
-            }
-
-            updateUserContextUIIndicator();
-            gIdentityHandler.updateSharingIndicator();
-
-            this.tabContainer._setPositionalAttributes();
-
-            // Enable touch events to start a native dragging
-            // session to allow the user to easily drag the selected tab.
-            // This is currently only supported on Windows.
-            oldTab.removeAttribute("touchdownstartsdrag");
-            this.mCurrentTab.setAttribute("touchdownstartsdrag", "true");
-
-            if (!gMultiProcessBrowser) {
-              document.commandDispatcher.unlock();
-
-              let event = new CustomEvent("TabSwitchDone", {
-                bubbles: true,
-                cancelable: true
-              });
-              this.dispatchEvent(event);
-            }
-
-            if (!aForceUpdate)
-              TelemetryStopwatch.finish("FX_TAB_SWITCH_UPDATE_MS");
-          ]]>
-        </body>
-      </method>
-
-      <method name="_adjustFocusBeforeTabSwitch">
-        <parameter name="oldTab"/>
-        <parameter name="newTab"/>
-        <body><![CDATA[
-          if (this._previewMode) {
-            return;
-          }
-
-          let oldBrowser = oldTab.linkedBrowser;
-          let newBrowser = newTab.linkedBrowser;
-
-          oldBrowser._urlbarFocused = (gURLBar && gURLBar.focused);
-
-          if (this.isFindBarInitialized(oldTab)) {
-            let findBar = this.getFindBar(oldTab);
-            oldTab._findBarFocused = (!findBar.hidden &&
-              findBar._findField.getAttribute("focused") == "true");
-          }
-
-          let activeEl = document.activeElement;
-          // If focus is on the old tab, move it to the new tab.
-          if (activeEl == oldTab) {
-            newTab.focus();
-          } else if (gMultiProcessBrowser && activeEl != newBrowser && activeEl != newTab) {
-            // In e10s, if focus isn't already in the tabstrip or on the new browser,
-            // and the new browser's previous focus wasn't in the url bar but focus is
-            // there now, we need to adjust focus further.
-            let keepFocusOnUrlBar = newBrowser &&
-                                    newBrowser._urlbarFocused &&
-                                    gURLBar &&
-                                    gURLBar.focused;
-            if (!keepFocusOnUrlBar) {
-              // Clear focus so that _adjustFocusAfterTabSwitch can detect if
-              // some element has been focused and respect that.
-              document.activeElement.blur();
-            }
-          }
-        ]]></body>
-      </method>
-
-      <method name="_adjustFocusAfterTabSwitch">
-        <parameter name="newTab"/>
-        <body><![CDATA[
-        // Don't steal focus from the tab bar.
-        if (document.activeElement == newTab)
-          return;
-
-        let newBrowser = this.getBrowserForTab(newTab);
-
-        // If there's a tabmodal prompt showing, focus it.
-        if (newBrowser.hasAttribute("tabmodalPromptShowing")) {
-          let XUL_NS = "http://www.mozilla.org/keymaster/gatekeeper/there.is.only.xul";
-          let prompts = newBrowser.parentNode.getElementsByTagNameNS(XUL_NS, "tabmodalprompt");
-          let prompt = prompts[prompts.length - 1];
-          prompt.Dialog.setDefaultFocus();
-          return;
-        }
-
-        // Focus the location bar if it was previously focused for that tab.
-        // In full screen mode, only bother making the location bar visible
-        // if the tab is a blank one.
-        if (newBrowser._urlbarFocused && gURLBar) {
-          // Explicitly close the popup if the URL bar retains focus
-          gURLBar.closePopup();
-
-          // If the user happened to type into the URL bar for this browser
-          // by the time we got here, focusing will cause the text to be
-          // selected which could cause them to overwrite what they've
-          // already typed in.
-          if (gURLBar.focused && newBrowser.userTypedValue) {
-            return;
-          }
-
-          if (!window.fullScreen || isTabEmpty(newTab)) {
-            focusAndSelectUrlBar();
-            return;
-          }
-        }
-
-        // Focus the find bar if it was previously focused for that tab.
-        if (gFindBarInitialized && !gFindBar.hidden &&
-            this.selectedTab._findBarFocused) {
-          gFindBar._findField.focus();
-          return;
-        }
-
-        // Don't focus the content area if something has been focused after the
-        // tab switch was initiated.
-        if (gMultiProcessBrowser &&
-            document.activeElement != document.documentElement)
-          return;
-
-        // We're now committed to focusing the content area.
-        let fm = Services.focus;
-        let focusFlags = fm.FLAG_NOSCROLL;
-
-        if (!gMultiProcessBrowser) {
-          let newFocusedElement = fm.getFocusedElementForWindow(window.content, true, {});
-
-          // for anchors, use FLAG_SHOWRING so that it is clear what link was
-          // last clicked when switching back to that tab
-          if (newFocusedElement &&
-              (newFocusedElement instanceof HTMLAnchorElement ||
-               newFocusedElement.getAttributeNS("http://www.w3.org/1999/xlink", "type") == "simple"))
-            focusFlags |= fm.FLAG_SHOWRING;
-        }
-
-        fm.setFocus(newBrowser, focusFlags);
-        ]]></body>
-      </method>
-
-      <method name="_tabAttrModified">
-        <parameter name="aTab"/>
-        <parameter name="aChanged"/>
-        <body><![CDATA[
-          if (aTab.closing)
-            return;
-
-          let event = new CustomEvent("TabAttrModified", {
-            bubbles: true,
-            cancelable: false,
-            detail: {
-              changed: aChanged,
-            }
-          });
-          aTab.dispatchEvent(event);
-        ]]></body>
-      </method>
-
-      <method name="setBrowserSharing">
-        <parameter name="aBrowser"/>
-        <parameter name="aState"/>
-        <body><![CDATA[
-          let tab = this.getTabForBrowser(aBrowser);
-          if (!tab)
-            return;
-
-          let sharing;
-          if (aState.screen) {
-            sharing = "screen";
-          } else if (aState.camera) {
-            sharing = "camera";
-          } else if (aState.microphone) {
-            sharing = "microphone";
-          }
-
-          if (sharing) {
-            tab.setAttribute("sharing", sharing);
-            tab._sharingState = aState;
-          } else {
-            tab.removeAttribute("sharing");
-            tab._sharingState = null;
-          }
-          this._tabAttrModified(tab, ["sharing"]);
-
-          if (aBrowser == this.mCurrentBrowser)
-            gIdentityHandler.updateSharingIndicator();
-        ]]></body>
-      </method>
-
-      <method name="getTabSharingState">
-        <parameter name="aTab"/>
-        <body><![CDATA[
-          // Normalize the state object for consumers (ie.extensions).
-          let state = Object.assign({}, aTab._sharingState);
-          // ensure bool if undefined
-          state.camera = !!state.camera;
-          state.microphone = !!state.microphone;
-          return state;
-        ]]></body>
-      </method>
-
-      <!-- TODO: remove after 57, once we know add-ons can no longer use it. -->
-      <method name="setTabTitleLoading">
-        <parameter name="aTab"/>
-        <body/>
-      </method>
-
-      <method name="setInitialTabTitle">
-        <parameter name="aTab"/>
-        <parameter name="aTitle"/>
-        <parameter name="aOptions"/>
-        <body><![CDATA[
-          if (aTitle) {
-            if (!aTab.getAttribute("label")) {
-              aTab._labelIsInitialTitle = true;
-            }
-
-            this._setTabLabel(aTab, aTitle, aOptions);
-          }
-        ]]></body>
-      </method>
-
-      <method name="setTabTitle">
-        <parameter name="aTab"/>
-        <body>
-          <![CDATA[
-            var browser = this.getBrowserForTab(aTab);
-            var title = browser.contentTitle;
-
-            // Don't replace an initially set label with the URL while the tab
-            // is loading.
-            if (aTab._labelIsInitialTitle) {
-              if (!title) {
-                return false;
-              }
-              delete aTab._labelIsInitialTitle;
-            }
-
-            let isContentTitle = false;
-            if (title) {
-              isContentTitle = true;
-            } else if (aTab.hasAttribute("customizemode")) {
-              let brandBundle = document.getElementById("bundle_brand");
-              let brandShortName = brandBundle.getString("brandShortName");
-              title = gNavigatorBundle.getFormattedString("customizeMode.tabTitle",
-                                                          [ brandShortName ]);
-              isContentTitle = true;
-            } else {
-              if (browser.currentURI.displaySpec) {
-                try {
-                  title = this.mURIFixup.createExposableURI(browser.currentURI).displaySpec;
-                } catch (ex) {
-                  title = browser.currentURI.displaySpec;
-                }
-              }
-
-              if (title && !isBlankPageURL(title)) {
-                // At this point, we now have a URI.
-                // Let's try to unescape it using a character set
-                // in case the URI is not ASCII.
-                try {
-                  // If it's a long data: URI that uses base64 encoding, truncate to
-                  // a reasonable length rather than trying to display the entire thing.
-                  // We can't shorten arbitrary URIs like this, as bidi etc might mean
-                  // we need the trailing characters for display. But a base64-encoded
-                  // data-URI is plain ASCII, so this is OK for tab-title display.
-                  // (See bug 1408854.)
-                  if (title.length > 500 && title.match(/^data:[^,]+;base64,/)) {
-                    title = title.substring(0, 500) + "\u2026";
-                  } else {
-                    var characterSet = browser.characterSet;
-                    title = Services.textToSubURI.unEscapeNonAsciiURI(characterSet, title);
-                  }
-                } catch (ex) { /* Do nothing. */ }
-              } else {
-                // Still no title? Fall back to our untitled string.
-                title = gTabBrowserBundle.GetStringFromName("tabs.emptyTabTitle");
-              }
-            }
-
-            return this._setTabLabel(aTab, title, { isContentTitle });
-          ]]>
-        </body>
-      </method>
-
-      <method name="_setTabLabel">
-        <parameter name="aTab"/>
-        <parameter name="aLabel"/>
-        <parameter name="aOptions"/>
-        <body>
-          <![CDATA[
-            if (!aLabel) {
-              return false;
-            }
-
-            aTab._fullLabel = aLabel;
-
-            aOptions = aOptions || {};
-            if (!aOptions.isContentTitle) {
-              // Remove protocol and "www."
-              if (!("_regex_shortenURLForTabLabel" in this)) {
-                this._regex_shortenURLForTabLabel = /^[^:]+:\/\/(?:www\.)?/;
-              }
-              aLabel = aLabel.replace(this._regex_shortenURLForTabLabel, "");
-            }
-
-            aTab._labelIsContentTitle = aOptions.isContentTitle;
-
-            if (aTab.getAttribute("label") == aLabel) {
-              return false;
-            }
-
-            let dwu = window.QueryInterface(Ci.nsIInterfaceRequestor)
-                            .getInterface(Ci.nsIDOMWindowUtils);
-            let isRTL = dwu.getDirectionFromText(aLabel) == Ci.nsIDOMWindowUtils.DIRECTION_RTL;
-
-            aTab.setAttribute("label", aLabel);
-            aTab.setAttribute("labeldirection", isRTL ? "rtl" : "ltr");
-
-            // Dispatch TabAttrModified event unless we're setting the label
-            // before the TabOpen event was dispatched.
-            if (!aOptions.beforeTabOpen) {
-              this._tabAttrModified(aTab, ["label"]);
-            }
-
-            if (aTab.selected) {
-              this.updateTitlebar();
-            }
-
-            return true;
-          ]]>
-        </body>
-      </method>
-
-      <method name="loadOneTab">
-        <parameter name="aURI"/>
-        <parameter name="aReferrerURI"/>
-        <parameter name="aCharset"/>
-        <parameter name="aPostData"/>
-        <parameter name="aLoadInBackground"/>
-        <parameter name="aAllowThirdPartyFixup"/>
-        <body>
-          <![CDATA[
-            var aTriggeringPrincipal;
-            var aReferrerPolicy;
-            var aFromExternal;
-            var aRelatedToCurrent;
-            var aAllowMixedContent;
-            var aSkipAnimation;
-            var aForceNotRemote;
-            var aPreferredRemoteType;
-            var aNoReferrer;
-            var aUserContextId;
-            var aSameProcessAsFrameLoader;
-            var aOriginPrincipal;
-            var aOpener;
-            var aOpenerBrowser;
-            var aCreateLazyBrowser;
-            var aNextTabParentId;
-            var aFocusUrlBar;
-            var aName;
-            if (arguments.length == 2 &&
-                typeof arguments[1] == "object" &&
-                !(arguments[1] instanceof Ci.nsIURI)) {
-              let params = arguments[1];
-              aTriggeringPrincipal      = params.triggeringPrincipal;
-              aReferrerURI              = params.referrerURI;
-              aReferrerPolicy           = params.referrerPolicy;
-              aCharset                  = params.charset;
-              aPostData                 = params.postData;
-              aLoadInBackground         = params.inBackground;
-              aAllowThirdPartyFixup     = params.allowThirdPartyFixup;
-              aFromExternal             = params.fromExternal;
-              aRelatedToCurrent         = params.relatedToCurrent;
-              aAllowMixedContent        = params.allowMixedContent;
-              aSkipAnimation            = params.skipAnimation;
-              aForceNotRemote           = params.forceNotRemote;
-              aPreferredRemoteType      = params.preferredRemoteType;
-              aNoReferrer               = params.noReferrer;
-              aUserContextId            = params.userContextId;
-              aSameProcessAsFrameLoader = params.sameProcessAsFrameLoader;
-              aOriginPrincipal          = params.originPrincipal;
-              aOpener                   = params.opener;
-              aOpenerBrowser            = params.openerBrowser;
-              aCreateLazyBrowser        = params.createLazyBrowser;
-              aNextTabParentId          = params.nextTabParentId;
-              aFocusUrlBar              = params.focusUrlBar;
-              aName                     = params.name;
-            }
-
-            var bgLoad = (aLoadInBackground != null) ? aLoadInBackground :
-                         Services.prefs.getBoolPref("browser.tabs.loadInBackground");
-            var owner = bgLoad ? null : this.selectedTab;
-
-            var tab = this.addTab(aURI, {
-                                  triggeringPrincipal: aTriggeringPrincipal,
-                                  referrerURI: aReferrerURI,
-                                  referrerPolicy: aReferrerPolicy,
-                                  charset: aCharset,
-                                  postData: aPostData,
-                                  ownerTab: owner,
-                                  allowThirdPartyFixup: aAllowThirdPartyFixup,
-                                  fromExternal: aFromExternal,
-                                  relatedToCurrent: aRelatedToCurrent,
-                                  skipAnimation: aSkipAnimation,
-                                  allowMixedContent: aAllowMixedContent,
-                                  forceNotRemote: aForceNotRemote,
-                                  createLazyBrowser: aCreateLazyBrowser,
-                                  preferredRemoteType: aPreferredRemoteType,
-                                  noReferrer: aNoReferrer,
-                                  userContextId: aUserContextId,
-                                  originPrincipal: aOriginPrincipal,
-                                  sameProcessAsFrameLoader: aSameProcessAsFrameLoader,
-                                  opener: aOpener,
-                                  openerBrowser: aOpenerBrowser,
-                                  nextTabParentId: aNextTabParentId,
-                                  focusUrlBar: aFocusUrlBar,
-                                  name: aName });
-            if (!bgLoad)
-              this.selectedTab = tab;
-
-            return tab;
-         ]]>
-        </body>
-      </method>
-
-      <method name="loadTabs">
-        <parameter name="aURIs"/>
-        <parameter name="aLoadInBackground"/>
-        <parameter name="aReplace"/>
-        <body><![CDATA[
-          let aTriggeringPrincipal;
-          let aAllowThirdPartyFixup;
-          let aTargetTab;
-          let aNewIndex = -1;
-          let aPostDatas = [];
-          let aUserContextId;
-          if (arguments.length == 2 &&
-              typeof arguments[1] == "object") {
-            let params = arguments[1];
-            aLoadInBackground     = params.inBackground;
-            aReplace              = params.replace;
-            aAllowThirdPartyFixup = params.allowThirdPartyFixup;
-            aTargetTab            = params.targetTab;
-            aNewIndex             = typeof params.newIndex === "number" ?
-                                    params.newIndex : aNewIndex;
-            aPostDatas            = params.postDatas || aPostDatas;
-            aUserContextId        = params.userContextId;
-            aTriggeringPrincipal  = params.triggeringPrincipal;
-          }
-
-          if (!aURIs.length)
-            return;
-
-          // The tab selected after this new tab is closed (i.e. the new tab's
-          // "owner") is the next adjacent tab (i.e. not the previously viewed tab)
-          // when several urls are opened here (i.e. closing the first should select
-          // the next of many URLs opened) or if the pref to have UI links opened in
-          // the background is set (i.e. the link is not being opened modally)
-          //
-          // i.e.
-          //    Number of URLs    Load UI Links in BG       Focus Last Viewed?
-          //    == 1              false                     YES
-          //    == 1              true                      NO
-          //    > 1               false/true                NO
-          var multiple = aURIs.length > 1;
-          var owner = multiple || aLoadInBackground ? null : this.selectedTab;
-          var firstTabAdded = null;
-          var targetTabIndex = -1;
-
-          if (aReplace) {
-            let browser;
-            if (aTargetTab) {
-              browser = this.getBrowserForTab(aTargetTab);
-              targetTabIndex = aTargetTab._tPos;
-            } else {
-              browser = this.mCurrentBrowser;
-              targetTabIndex = this.tabContainer.selectedIndex;
-            }
-            let flags = Ci.nsIWebNavigation.LOAD_FLAGS_NONE;
-            if (aAllowThirdPartyFixup) {
-              flags |= Ci.nsIWebNavigation.LOAD_FLAGS_ALLOW_THIRD_PARTY_FIXUP |
-                       Ci.nsIWebNavigation.LOAD_FLAGS_FIXUP_SCHEME_TYPOS;
-            }
-            try {
-              browser.loadURIWithFlags(aURIs[0], {
-                flags, postData: aPostDatas[0],
-                triggeringPrincipal: aTriggeringPrincipal,
-              });
-            } catch (e) {
-              // Ignore failure in case a URI is wrong, so we can continue
-              // opening the next ones.
-            }
-          } else {
-            firstTabAdded = this.addTab(aURIs[0], {
-              ownerTab: owner,
-              skipAnimation: multiple,
-              allowThirdPartyFixup: aAllowThirdPartyFixup,
-              postData: aPostDatas[0],
-              userContextId: aUserContextId,
-              triggeringPrincipal: aTriggeringPrincipal,
-            });
-            if (aNewIndex !== -1) {
-              this.moveTabTo(firstTabAdded, aNewIndex);
-              targetTabIndex = firstTabAdded._tPos;
-            }
-          }
-
-          let tabNum = targetTabIndex;
-          for (let i = 1; i < aURIs.length; ++i) {
-            let tab = this.addTab(aURIs[i], {
-              skipAnimation: true,
-              allowThirdPartyFixup: aAllowThirdPartyFixup,
-              postData: aPostDatas[i],
-              userContextId: aUserContextId,
-              triggeringPrincipal: aTriggeringPrincipal,
-            });
-            if (targetTabIndex !== -1)
-              this.moveTabTo(tab, ++tabNum);
-          }
-
-          if (firstTabAdded && !aLoadInBackground) {
-            this.selectedTab = firstTabAdded;
-          }
-        ]]></body>
-      </method>
-
-      <method name="updateBrowserRemoteness">
-        <parameter name="aBrowser"/>
-        <parameter name="aShouldBeRemote"/>
-        <parameter name="aOptions"/>
-        <body>
-          <![CDATA[
-            aOptions = aOptions || {};
-            let isRemote = aBrowser.getAttribute("remote") == "true";
-
-            if (!gMultiProcessBrowser && aShouldBeRemote) {
-              throw new Error("Cannot switch to remote browser in a window " +
-                              "without the remote tabs load context.");
-            }
-
-            // Default values for remoteType
-            if (!aOptions.remoteType) {
-              aOptions.remoteType = aShouldBeRemote ? E10SUtils.DEFAULT_REMOTE_TYPE : E10SUtils.NOT_REMOTE;
-            }
-
-            // If we are passed an opener, we must be making the browser non-remote, and
-            // if the browser is _currently_ non-remote, we need the openers to match,
-            // because it is already too late to change it.
-            if (aOptions.opener) {
-              if (aShouldBeRemote) {
-                throw new Error("Cannot set an opener on a browser which should be remote!");
-              }
-              if (!isRemote && aBrowser.contentWindow.opener != aOptions.opener) {
-                throw new Error("Cannot change opener on an already non-remote browser!");
-              }
-            }
-
-            // Abort if we're not going to change anything
-            let currentRemoteType = aBrowser.getAttribute("remoteType");
-            if (isRemote == aShouldBeRemote && !aOptions.newFrameloader &&
-                (!isRemote || currentRemoteType == aOptions.remoteType)) {
-              return false;
-            }
-
-            let tab = this.getTabForBrowser(aBrowser);
-            // aBrowser needs to be inserted now if it hasn't been already.
-            this._insertBrowser(tab);
-
-            let evt = document.createEvent("Events");
-            evt.initEvent("BeforeTabRemotenessChange", true, false);
-            tab.dispatchEvent(evt);
-
-            let wasActive = document.activeElement == aBrowser;
-
-            // Unmap the old outerWindowID.
-            this._outerWindowIDBrowserMap.delete(aBrowser.outerWindowID);
-
-            // Unhook our progress listener.
-            let filter = this._tabFilters.get(tab);
-            let listener = this._tabListeners.get(tab);
-            aBrowser.webProgress.removeProgressListener(filter);
-            filter.removeProgressListener(listener);
-
-            // We'll be creating a new listener, so destroy the old one.
-            listener.destroy();
-
-            let oldUserTypedValue = aBrowser.userTypedValue;
-            let hadStartedLoad = aBrowser.didStartLoadSinceLastUserTyping();
-
-            // Make sure the browser is destroyed so it unregisters from observer notifications
-            aBrowser.destroy();
-
-            // Make sure to restore the original droppedLinkHandler and
-            // sameProcessAsFrameLoader.
-            let droppedLinkHandler = aBrowser.droppedLinkHandler;
-            let sameProcessAsFrameLoader = aBrowser.sameProcessAsFrameLoader;
-
-            // Change the "remote" attribute.
-            let parent = aBrowser.parentNode;
-            parent.removeChild(aBrowser);
-            if (aShouldBeRemote) {
-              aBrowser.setAttribute("remote", "true");
-              aBrowser.setAttribute("remoteType", aOptions.remoteType);
-            } else {
-              aBrowser.setAttribute("remote", "false");
-              aBrowser.removeAttribute("remoteType");
-            }
-
-            // NB: This works with the hack in the browser constructor that
-            // turns this normal property into a field.
-            if (aOptions.sameProcessAsFrameLoader) {
-              // Always set sameProcessAsFrameLoader when passed in aOptions.
-              aBrowser.sameProcessAsFrameLoader = aOptions.sameProcessAsFrameLoader;
-            } else if (!aShouldBeRemote || currentRemoteType == aOptions.remoteType) {
-              // Only copy existing sameProcessAsFrameLoader when not switching
-              // remote type otherwise it would stop the switch.
-              aBrowser.sameProcessAsFrameLoader = sameProcessAsFrameLoader;
-            }
-
-            if (aOptions.opener) {
-              // Set the opener window on the browser, such that when the frame
-              // loader is created the opener is set correctly.
-              aBrowser.presetOpenerWindow(aOptions.opener);
-            }
-
-            parent.appendChild(aBrowser);
-
-            aBrowser.userTypedValue = oldUserTypedValue;
-            if (hadStartedLoad) {
-              aBrowser.urlbarChangeTracker.startedLoad();
-            }
-
-            aBrowser.droppedLinkHandler = droppedLinkHandler;
-
-            // Switching a browser's remoteness will create a new frameLoader.
-            // As frameLoaders start out with an active docShell we have to
-            // deactivate it if this is not the selected tab's browser or the
-            // browser window is minimized.
-            aBrowser.docShellIsActive = this.shouldActivateDocShell(aBrowser);
-
-            // Create a new tab progress listener for the new browser we just injected,
-            // since tab progress listeners have logic for handling the initial about:blank
-            // load
-            listener = this.mTabProgressListener(tab, aBrowser, true, false);
-            this._tabListeners.set(tab, listener);
-            filter.addProgressListener(listener, Ci.nsIWebProgress.NOTIFY_ALL);
-
-            // Restore the progress listener.
-            aBrowser.webProgress.addProgressListener(filter, Ci.nsIWebProgress.NOTIFY_ALL);
-
-            // Restore the securityUI state.
-            let securityUI = aBrowser.securityUI;
-            let state = securityUI ? securityUI.state
-                                   : Ci.nsIWebProgressListener.STATE_IS_INSECURE;
-            // Include the true final argument to indicate that this event is
-            // simulated (instead of being observed by the webProgressListener).
-            this._callProgressListeners(aBrowser, "onSecurityChange",
-                                        [aBrowser.webProgress, null, state, true],
-                                        true, false);
-
-            if (aShouldBeRemote) {
-              // Switching the browser to be remote will connect to a new child
-              // process so the browser can no longer be considered to be
-              // crashed.
-              tab.removeAttribute("crashed");
-            } else {
-              aBrowser.messageManager.sendAsyncMessage("Browser:AppTab", { isAppTab: tab.pinned });
-
-              // Register the new outerWindowID.
-              this._outerWindowIDBrowserMap.set(aBrowser.outerWindowID, aBrowser);
-            }
-
-            if (wasActive)
-              aBrowser.focus();
-
-            // If the findbar has been initialised, reset its browser reference.
-            if (this.isFindBarInitialized(tab)) {
-              this.getFindBar(tab).browser = aBrowser;
-            }
-
-            evt = document.createEvent("Events");
-            evt.initEvent("TabRemotenessChange", true, false);
-            tab.dispatchEvent(evt);
-
-            return true;
-          ]]>
-        </body>
-      </method>
-
-      <method name="updateBrowserRemotenessByURL">
-        <parameter name="aBrowser"/>
-        <parameter name="aURL"/>
-        <parameter name="aOptions"/>
-        <body>
-          <![CDATA[
-            aOptions = aOptions || {};
-
-            if (!gMultiProcessBrowser)
-              return this.updateBrowserRemoteness(aBrowser, false);
-
-            let currentRemoteType = aBrowser.getAttribute("remoteType") || null;
-
-            aOptions.remoteType =
-              E10SUtils.getRemoteTypeForURI(aURL,
-                                            gMultiProcessBrowser,
-                                            currentRemoteType,
-                                            aBrowser.currentURI);
-
-            // If this URL can't load in the current browser then flip it to the
-            // correct type.
-            if (currentRemoteType != aOptions.remoteType ||
-                aOptions.newFrameloader) {
-              let remote = aOptions.remoteType != E10SUtils.NOT_REMOTE;
-              return this.updateBrowserRemoteness(aBrowser, remote, aOptions);
-            }
-
-            return false;
-          ]]>
-        </body>
-      </method>
-
-      <method name="removePreloadedBrowser">
-        <body>
-          <![CDATA[
-            if (!this._isPreloadingEnabled()) {
-              return;
-            }
-
-            let browser = this._getPreloadedBrowser();
-
-            if (browser) {
-              browser.remove();
-            }
-          ]]>
-        </body>
-      </method>
-
-      <field name="_preloadedBrowser">null</field>
-      <method name="_getPreloadedBrowser">
-        <body>
-          <![CDATA[
-            if (!this._isPreloadingEnabled()) {
-              return null;
-            }
-
-            // The preloaded browser might be null.
-            let browser = this._preloadedBrowser;
-
-            // Consume the browser.
-            this._preloadedBrowser = null;
-
-            // Attach the nsIFormFillController now that we know the browser
-            // will be used. If we do that before and the preloaded browser
-            // won't be consumed until shutdown then we leak a docShell.
-            // Also, we do not need to take care of attaching nsIFormFillControllers
-            // in the case that the browser is remote, as remote browsers take
-            // care of that themselves.
-            if (browser) {
-              browser.setAttribute("preloadedState", "consumed");
-              if (this.hasAttribute("autocompletepopup")) {
-                browser.setAttribute("autocompletepopup", this.getAttribute("autocompletepopup"));
-              }
-            }
-
-            return browser;
-          ]]>
-        </body>
-      </method>
-
-      <method name="_isPreloadingEnabled">
-        <body>
-          <![CDATA[
-            // Preloading for the newtab page is enabled when the pref is true
-            // and the URL is "about:newtab". We do not support preloading for
-            // custom newtab URLs.
-            return Services.prefs.getBoolPref("browser.newtab.preload") &&
-                   !aboutNewTabService.overridden;
-          ]]>
-        </body>
-      </method>
-
-      <method name="_createPreloadBrowser">
-        <body>
-          <![CDATA[
-            // Do nothing if we have a preloaded browser already
-            // or preloading of newtab pages is disabled.
-            if (this._preloadedBrowser || !this._isPreloadingEnabled()) {
-              return;
-            }
-
-            let remoteType =
-              E10SUtils.getRemoteTypeForURI(BROWSER_NEW_TAB_URL,
-                                            gMultiProcessBrowser);
-            let browser = this._createBrowser({isPreloadBrowser: true, remoteType});
-            this._preloadedBrowser = browser;
-
-            let notificationbox = this.getNotificationBox(browser);
-            this.mPanelContainer.appendChild(notificationbox);
-
-            if (remoteType != E10SUtils.NOT_REMOTE) {
-              // For remote browsers, we need to make sure that the webProgress is
-              // instantiated, otherwise the parent won't get informed about the state
-              // of the preloaded browser until it gets attached to a tab.
-              browser.webProgress;
-            }
-
-            browser.loadURI(BROWSER_NEW_TAB_URL);
-            browser.docShellIsActive = false;
-
-            // Make sure the preloaded browser is loaded with desired zoom level
-            let tabURI = Services.io.newURI(BROWSER_NEW_TAB_URL);
-            FullZoom.onLocationChange(tabURI, false, browser);
-          ]]>
-        </body>
-      </method>
-
-      <method name="_createBrowser">
-        <parameter name="aParams"/>
-        <body>
-          <![CDATA[
-            // Supported parameters:
-            // userContextId, remote, remoteType, isPreloadBrowser,
-            // uriIsAboutBlank, sameProcessAsFrameLoader,
-	    // recordExecution, replayExecution
-
-            const NS_XUL = "http://www.mozilla.org/keymaster/gatekeeper/there.is.only.xul";
-
-            let b = document.createElementNS(NS_XUL, "browser");
-            b.permanentKey = {};
-            b.setAttribute("type", "content");
-            b.setAttribute("message", "true");
-            b.setAttribute("messagemanagergroup", "browsers");
-            b.setAttribute("contextmenu", this.getAttribute("contentcontextmenu"));
-            b.setAttribute("tooltip", this.getAttribute("contenttooltip"));
-
-            if (aParams.userContextId) {
-              b.setAttribute("usercontextid", aParams.userContextId);
-            }
-
-            // remote parameter used by some addons, use default in this case.
-            if (aParams.remote && !aParams.remoteType) {
-              aParams.remoteType = E10SUtils.DEFAULT_REMOTE_TYPE;
-            }
-
-            if (aParams.remoteType) {
-              b.setAttribute("remoteType", aParams.remoteType);
-              b.setAttribute("remote", "true");
-            }
-
-            let recordExecution = aParams && aParams.recordExecution;
-            if (recordExecution) {
-              b.setAttribute("recordExecution", recordExecution);
-            }
-
-            let replayExecution = aParams && aParams.replayExecution;
-            if (replayExecution) {
-              b.setAttribute("replayExecution", replayExecution);
-            }
-
-            if (aParams.openerWindow) {
-              if (aParams.remoteType) {
-                throw new Error("Cannot set opener window on a remote browser!");
-              }
-              b.presetOpenerWindow(aParams.openerWindow);
-            }
-
-            if (!aParams.isPreloadBrowser && this.hasAttribute("autocompletepopup")) {
-              b.setAttribute("autocompletepopup", this.getAttribute("autocompletepopup"));
-            }
-
-            /*
-             * This attribute is meant to describe if the browser is the
-             * preloaded browser. There are 2 defined states: "preloaded" or
-             * "consumed". The order of events goes as follows:
-             *   1. The preloaded browser is created and the 'preloadedState'
-             *      attribute for that browser is set to "preloaded".
-             *   2. When a new tab is opened and it is time to show that
-             *      preloaded browser, the 'preloadedState' attribute for that
-             *      browser is set to "consumed"
-             *   3. When we then navigate away from about:newtab, the "consumed"
-             *      browsers will attempt to switch to a new content process,
-             *      therefore the 'preloadedState' attribute is removed from
-             *      that browser altogether
-             * See more details on Bug 1420285.
-             */
-            if (aParams.isPreloadBrowser) {
-              b.setAttribute("preloadedState", "preloaded");
-            }
-
-            if (this.hasAttribute("selectmenulist"))
-              b.setAttribute("selectmenulist", this.getAttribute("selectmenulist"));
-
-            if (this.hasAttribute("datetimepicker")) {
-              b.setAttribute("datetimepicker", this.getAttribute("datetimepicker"));
-            }
-
-            b.setAttribute("autoscrollpopup", this._autoScrollPopup.id);
-
-            if (aParams.nextTabParentId) {
-              if (!aParams.remoteType) {
-                throw new Error("Cannot have nextTabParentId without a remoteType");
-              }
-              // Gecko is going to read this attribute and use it.
-              b.setAttribute("nextTabParentId", aParams.nextTabParentId.toString());
-            }
-
-            if (aParams.sameProcessAsFrameLoader) {
-              b.sameProcessAsFrameLoader = aParams.sameProcessAsFrameLoader;
-            }
-
-            // This will be used by gecko to control the name of the opened
-            // window.
-            if (aParams.name) {
-              // XXX: The `name` property is special in HTML and XUL. Should
-              // we use a different attribute name for this?
-              b.setAttribute("name", aParams.name);
-            }
-
-            // Create the browserStack container
-            var stack = document.createElementNS(NS_XUL, "stack");
-            stack.className = "browserStack";
-            stack.appendChild(b);
-            stack.setAttribute("flex", "1");
-
-            // Create the browserContainer
-            var browserContainer = document.createElementNS(NS_XUL, "vbox");
-            browserContainer.className = "browserContainer";
-            browserContainer.appendChild(stack);
-            browserContainer.setAttribute("flex", "1");
-
-            // Create the sidebar container
-            var browserSidebarContainer = document.createElementNS(NS_XUL,
-                                                                   "hbox");
-            browserSidebarContainer.className = "browserSidebarContainer";
-            browserSidebarContainer.appendChild(browserContainer);
-            browserSidebarContainer.setAttribute("flex", "1");
-
-            // Add the Message and the Browser to the box
-            var notificationbox = document.createElementNS(NS_XUL,
-                                                           "notificationbox");
-            notificationbox.setAttribute("flex", "1");
-            notificationbox.setAttribute("notificationside", "top");
-            notificationbox.appendChild(browserSidebarContainer);
-
-            // Prevent the superfluous initial load of a blank document
-            // if we're going to load something other than about:blank.
-            if (!aParams.uriIsAboutBlank) {
-              b.setAttribute("nodefaultsrc", "true");
-            }
-
-            return b;
-          ]]>
-        </body>
-      </method>
-
-      <!--
-        `_createLazyBrowser` will define properties on the unbound lazy browser
-        which correspond to properties defined in XBL which will be bound to
-        the browser when it is inserted into the document.  If any of these
-        properties are accessed by consumers, `_insertBrowser` is called and
-        the browser is inserted to ensure that things don't break.  This list
-        provides the names of properties that may be called while the browser
-        is in its unbound (lazy) state.
-      -->
-      <field name="_browserBindingProperties">[
-        "canGoBack", "canGoForward", "goBack", "goForward", "permitUnload",
-        "reload", "reloadWithFlags", "stop", "loadURI", "loadURIWithFlags",
-        "goHome", "homePage", "gotoIndex", "currentURI", "documentURI",
-        "preferences", "imageDocument", "isRemoteBrowser", "messageManager",
-        "getTabBrowser", "finder", "fastFind", "sessionHistory", "contentTitle",
-        "characterSet", "fullZoom", "textZoom", "webProgress",
-        "addProgressListener", "removeProgressListener", "audioPlaybackStarted",
-        "audioPlaybackStopped", "pauseMedia", "stopMedia",
-        "resumeMedia", "mute", "unmute", "blockedPopups", "lastURI",
-        "purgeSessionHistory", "stopScroll", "startScroll",
-        "userTypedValue", "userTypedClear", "mediaBlocked",
-        "didStartLoadSinceLastUserTyping"
-      ]</field>
-
-      <method name="_createLazyBrowser">
-        <parameter name="aTab"/>
-        <body>
-          <![CDATA[
-            let browser = aTab.linkedBrowser;
-
-            let names = this._browserBindingProperties;
-
-            for (let i = 0; i < names.length; i++) {
-              let name = names[i];
-              let getter;
-              let setter;
-              switch (name) {
-                case "audioMuted":
-                  getter = () => false;
-                  break;
-                case "contentTitle":
-                  getter = () => SessionStore.getLazyTabValue(aTab, "title");
-                  break;
-                case "currentURI":
-                  getter = () => {
-                    let url = SessionStore.getLazyTabValue(aTab, "url");
-                    return Services.io.newURI(url);
-                  };
-                  break;
-                case "didStartLoadSinceLastUserTyping":
-                  getter = () => () => false;
-                  break;
-                case "fullZoom":
-                case "textZoom":
-                  getter = () => 1;
-                  break;
-                case "getTabBrowser":
-                  getter = () => () => this;
-                  break;
-                case "isRemoteBrowser":
-                  getter = () => browser.getAttribute("remote") == "true";
-                  break;
-                case "permitUnload":
-                  getter = () => () => ({ permitUnload: true, timedOut: false });
-                  break;
-                case "reload":
-                case "reloadWithFlags":
-                  getter = () =>
-                    params => {
-                      // Wait for load handler to be instantiated before
-                      // initializing the reload.
-                      aTab.addEventListener("SSTabRestoring", () => {
-                        browser[name](params);
-                      }, { once: true });
-                      gBrowser._insertBrowser(aTab);
-                    };
-                  break;
-                case "resumeMedia":
-                  getter = () =>
-                    () => {
-                      // No need to insert a browser, so we just call the browser's
-                      // method.
-                      aTab.addEventListener("SSTabRestoring", () => {
-                        browser[name]();
-                      }, { once: true });
-                    };
-                  break;
-                case "userTypedValue":
-                case "userTypedClear":
-                case "mediaBlocked":
-                  getter = () => SessionStore.getLazyTabValue(aTab, name);
-                  break;
-                default:
-                  getter = () => {
-                    if (AppConstants.NIGHTLY_BUILD) {
-                      let message =
-                        `[bug 1345098] Lazy browser prematurely inserted via '${name}' property access:\n`;
-                      console.log(message + new Error().stack);
-                    }
-                    this._insertBrowser(aTab);
-                    return browser[name];
-                  };
-                  setter = value => {
-                    if (AppConstants.NIGHTLY_BUILD) {
-                      let message =
-                        `[bug 1345098] Lazy browser prematurely inserted via '${name}' property access:\n`;
-                      console.log(message + new Error().stack);
-                    }
-                    this._insertBrowser(aTab);
-                    return browser[name] = value;
-                  };
-              }
-              Object.defineProperty(browser, name, {
-                get: getter,
-                set: setter,
-                configurable: true,
-                enumerable: true
-              });
-            }
-          ]]>
-        </body>
-      </method>
-
-      <method name="_insertBrowser">
-        <parameter name="aTab"/>
-        <parameter name="aInsertedOnTabCreation"/>
-        <body>
-          <![CDATA[
-            "use strict";
-
-            // If browser is already inserted or window is closed don't do anything.
-            if (aTab.linkedPanel || window.closed) {
-              return;
-            }
-
-            let browser = aTab.linkedBrowser;
-
-            // If browser is a lazy browser, delete the substitute properties.
-            if (this._browserBindingProperties[0] in browser) {
-              for (let name of this._browserBindingProperties) {
-                delete browser[name];
-              }
-            }
-
-            let { uriIsAboutBlank, remoteType, usingPreloadedContent } =
-                    aTab._browserParams;
-            delete aTab._browserParams;
-
-            let notificationbox = this.getNotificationBox(browser);
-            let uniqueId = this._generateUniquePanelID();
-            notificationbox.id = uniqueId;
-            aTab.linkedPanel = uniqueId;
-
-            // Inject the <browser> into the DOM if necessary.
-            if (!notificationbox.parentNode) {
-              // NB: this appendChild call causes us to run constructors for the
-              // browser element, which fires off a bunch of notifications. Some
-              // of those notifications can cause code to run that inspects our
-              // state, so it is important that the tab element is fully
-              // initialized by this point.
-              this.mPanelContainer.appendChild(notificationbox);
-            }
-
-            // wire up a progress listener for the new browser object.
-            let tabListener = this.mTabProgressListener(aTab, browser, uriIsAboutBlank, usingPreloadedContent);
-            const filter = Cc["@mozilla.org/appshell/component/browser-status-filter;1"]
-                                     .createInstance(Ci.nsIWebProgress);
-            filter.addProgressListener(tabListener, Ci.nsIWebProgress.NOTIFY_ALL);
-            browser.webProgress.addProgressListener(filter, Ci.nsIWebProgress.NOTIFY_ALL);
-            this._tabListeners.set(aTab, tabListener);
-            this._tabFilters.set(aTab, filter);
-
-            browser.droppedLinkHandler = handleDroppedLink;
-
-            // We start our browsers out as inactive, and then maintain
-            // activeness in the tab switcher.
-            browser.docShellIsActive = false;
-
-            // When addTab() is called with an URL that is not "about:blank" we
-            // set the "nodefaultsrc" attribute that prevents a frameLoader
-            // from being created as soon as the linked <browser> is inserted
-            // into the DOM. We thus have to register the new outerWindowID
-            // for non-remote browsers after we have called browser.loadURI().
-            if (remoteType == E10SUtils.NOT_REMOTE) {
-              this._outerWindowIDBrowserMap.set(browser.outerWindowID, browser);
-            }
-
-            var evt = new CustomEvent("TabBrowserInserted",
-              { bubbles: true, detail: { insertedOnTabCreation: aInsertedOnTabCreation } });
-            aTab.dispatchEvent(evt);
-          ]]>
-        </body>
-      </method>
-
-      <method name="discardBrowser">
-        <parameter name="aBrowser"/>
-        <parameter name="aForceDiscard"/>
-        <body>
-          <![CDATA[
-            "use strict";
-
-            let tab = this.getTabForBrowser(aBrowser);
-
-            let permitUnloadFlags = aForceDiscard ? aBrowser.dontPromptAndUnload : aBrowser.dontPromptAndDontUnload;
-
-            if (!tab ||
-                tab.selected ||
-                tab.closing ||
-                this._windowIsClosing ||
-                !aBrowser.isConnected ||
-                !aBrowser.isRemoteBrowser ||
-                !aBrowser.permitUnload(permitUnloadFlags).permitUnload) {
-              return;
-            }
-
-            // Set browser parameters for when browser is restored.  Also remove
-            // listeners and set up lazy restore data in SessionStore. This must
-            // be done before aBrowser is destroyed and removed from the document.
-            tab._browserParams = { uriIsAboutBlank: aBrowser.currentURI.spec == "about:blank",
-                                   remoteType: aBrowser.remoteType,
-                                   usingPreloadedContent: false };
-
-            SessionStore.resetBrowserToLazyState(tab);
-
-            this._outerWindowIDBrowserMap.delete(aBrowser.outerWindowID);
-
-            // Remove the tab's filter and progress listener.
-            let filter = this._tabFilters.get(tab);
-            let listener = this._tabListeners.get(tab);
-            aBrowser.webProgress.removeProgressListener(filter);
-            filter.removeProgressListener(listener);
-            listener.destroy();
-
-            this._tabListeners.delete(tab);
-            this._tabFilters.delete(tab);
-
-            // Reset the findbar and remove it if it is attached to the tab.
-            if (tab._findBar) {
-              tab._findBar.close(true);
-              tab._findBar.remove();
-              delete tab._findBar;
-            }
-
-            aBrowser.destroy();
-
-            let notificationbox = this.getNotificationBox(aBrowser);
-            this.mPanelContainer.removeChild(notificationbox);
-            tab.removeAttribute("linkedpanel");
-
-            this._createLazyBrowser(tab);
-
-            let evt = new CustomEvent("TabBrowserDiscarded", { bubbles: true });
-            tab.dispatchEvent(evt);
-          ]]>
-        </body>
-      </method>
-
-      <method name="addTab">
-        <parameter name="aURI"/>
-        <parameter name="aReferrerURI"/>
-        <parameter name="aCharset"/>
-        <parameter name="aPostData"/>
-        <parameter name="aOwner"/>
-        <parameter name="aAllowThirdPartyFixup"/>
-        <body>
-          <![CDATA[
-            "use strict";
-
-            const NS_XUL = "http://www.mozilla.org/keymaster/gatekeeper/there.is.only.xul";
-            var aTriggeringPrincipal;
-            var aReferrerPolicy;
-            var aFromExternal;
-            var aRelatedToCurrent;
-            var aSkipAnimation;
-            var aAllowMixedContent;
-            var aForceNotRemote;
-            var aPreferredRemoteType;
-            var aNoReferrer;
-            var aUserContextId;
-            var aEventDetail;
-            var aSameProcessAsFrameLoader;
-            var aOriginPrincipal;
-            var aDisallowInheritPrincipal;
-            var aOpener;
-            var aOpenerBrowser;
-            var aCreateLazyBrowser;
-            var aSkipBackgroundNotify;
-            var aNextTabParentId;
-            var aNoInitialLabel;
-            var aFocusUrlBar;
-            var aName;
-            var aRecordExecution;
-            var aReplayExecution;
-            if (arguments.length == 2 &&
-                typeof arguments[1] == "object" &&
-                !(arguments[1] instanceof Ci.nsIURI)) {
-              let params = arguments[1];
-              aTriggeringPrincipal      = params.triggeringPrincipal;
-              aReferrerURI              = params.referrerURI;
-              aReferrerPolicy           = params.referrerPolicy;
-              aCharset                  = params.charset;
-              aPostData                 = params.postData;
-              aOwner                    = params.ownerTab;
-              aAllowThirdPartyFixup     = params.allowThirdPartyFixup;
-              aFromExternal             = params.fromExternal;
-              aRelatedToCurrent         = params.relatedToCurrent;
-              aSkipAnimation            = params.skipAnimation;
-              aAllowMixedContent        = params.allowMixedContent;
-              aForceNotRemote           = params.forceNotRemote;
-              aPreferredRemoteType      = params.preferredRemoteType;
-              aNoReferrer               = params.noReferrer;
-              aUserContextId            = params.userContextId;
-              aEventDetail              = params.eventDetail;
-              aSameProcessAsFrameLoader = params.sameProcessAsFrameLoader;
-              aOriginPrincipal          = params.originPrincipal;
-              aDisallowInheritPrincipal = params.disallowInheritPrincipal;
-              aRecordExecution      = params.recordExecution;
-              aReplayExecution      = params.replayExecution;
-              aOpener                   = params.opener;
-              aOpenerBrowser            = params.openerBrowser;
-              aCreateLazyBrowser        = params.createLazyBrowser;
-              aSkipBackgroundNotify     = params.skipBackgroundNotify;
-              aNextTabParentId          = params.nextTabParentId;
-              aNoInitialLabel           = params.noInitialLabel;
-              aFocusUrlBar              = params.focusUrlBar;
-              aName                     = params.name;
-            }
-
-            // if we're adding tabs, we're past interrupt mode, ditch the owner
-            if (this.mCurrentTab.owner)
-              this.mCurrentTab.owner = null;
-
-            // Find the tab that opened this one, if any. This is used for
-            // determining positioning, and inherited attributes such as the
-            // user context ID.
-            //
-            // If we have a browser opener (which is usually the browser
-            // element from a remote window.open() call), use that.
-            //
-            // Otherwise, if the tab is related to the current tab (e.g.,
-            // because it was opened by a link click), use the selected tab as
-            // the owner. If aReferrerURI is set, and we don't have an
-            // explicit relatedToCurrent arg, we assume that the tab is
-            // related to the current tab, since aReferrerURI is null or
-            // undefined if the tab is opened from an external application or
-            // bookmark (i.e. somewhere other than an existing tab).
-            let relatedToCurrent = aRelatedToCurrent == null ? !!aReferrerURI : aRelatedToCurrent;
-            let openerTab = ((aOpenerBrowser && this.getTabForBrowser(aOpenerBrowser)) ||
-                             (relatedToCurrent && this.selectedTab));
-
-            var t = document.createElementNS(NS_XUL, "tab");
-
-            t.openerTab = openerTab;
-
-            aURI = aURI || "about:blank";
-            let aURIObject = null;
-            try {
-              aURIObject = Services.io.newURI(aURI);
-            } catch (ex) { /* we'll try to fix up this URL later */ }
-
-            let lazyBrowserURI;
-            if (aCreateLazyBrowser && aURI != "about:blank") {
-              lazyBrowserURI = aURIObject;
-              aURI = "about:blank";
-            }
-
-            var uriIsAboutBlank = aURI == "about:blank";
-
-            if (!aNoInitialLabel) {
-              if (isBlankPageURL(aURI)) {
-                t.setAttribute("label", gTabBrowserBundle.GetStringFromName("tabs.emptyTabTitle"));
-              } else {
-                // Set URL as label so that the tab isn't empty initially.
-                this.setInitialTabTitle(t, aURI, { beforeTabOpen: true });
-              }
-            }
-
-            // Related tab inherits current tab's user context unless a different
-            // usercontextid is specified
-            if (aUserContextId == null && openerTab) {
-              aUserContextId = openerTab.getAttribute("usercontextid") || 0;
-            }
-
-            if (aUserContextId) {
-              t.setAttribute("usercontextid", aUserContextId);
-              ContextualIdentityService.setTabStyle(t);
-            }
-
-            t.setAttribute("onerror", "this.removeAttribute('image');");
-
-            if (aSkipBackgroundNotify) {
-              t.setAttribute("skipbackgroundnotify", true);
-            }
-
-            t.className = "tabbrowser-tab";
-
-            this.tabContainer._unlockTabSizing();
-
-            // When overflowing, new tabs are scrolled into view smoothly, which
-            // doesn't go well together with the width transition. So we skip the
-            // transition in that case.
-            let animate = !aSkipAnimation &&
-                          this.tabContainer.getAttribute("overflow") != "true" &&
-                          this.animationsEnabled;
-            if (!animate) {
-              t.setAttribute("fadein", "true");
-
-              // Call _handleNewTab asynchronously as it needs to know if the
-              // new tab is selected.
-              setTimeout(function(tabContainer) {
-                tabContainer._handleNewTab(t);
-              }, 0, this.tabContainer);
-            }
-
-            // invalidate cache
-            this._visibleTabs = null;
-
-            this.tabContainer.appendChild(t);
-
-            let usingPreloadedContent = false;
-            let b;
-
-            try {
-              // If this new tab is owned by another, assert that relationship
-              if (aOwner)
-                t.owner = aOwner;
-
-              var position = this.tabs.length - 1;
-              t._tPos = position;
-              this.tabContainer._setPositionalAttributes();
-
-              this.tabContainer.updateVisibility();
-
-              // If we don't have a preferred remote type, and we have a remote
-              // opener, use the opener's remote type.
-              if (!aPreferredRemoteType && aOpenerBrowser) {
-                aPreferredRemoteType = aOpenerBrowser.remoteType;
-              }
-
-              // If URI is about:blank and we don't have a preferred remote type,
-              // then we need to use the referrer, if we have one, to get the
-              // correct remote type for the new tab.
-              if (uriIsAboutBlank && !aPreferredRemoteType && aReferrerURI) {
-                aPreferredRemoteType =
-                  E10SUtils.getRemoteTypeForURI(aReferrerURI.spec,
-                                                gMultiProcessBrowser);
-              }
-
-              let remoteType =
-                aForceNotRemote ? E10SUtils.NOT_REMOTE
-                : E10SUtils.getRemoteTypeForURI(aURI, gMultiProcessBrowser,
-                                                aPreferredRemoteType);
-
-              // If we open a new tab with the newtab URL in the default
-              // userContext, check if there is a preloaded browser ready.
-              // Private windows are not included because both the label and the
-              // icon for the tab would be set incorrectly (see bug 1195981).
-              if (aURI == BROWSER_NEW_TAB_URL &&
-                  !aUserContextId &&
-                  !PrivateBrowsingUtils.isWindowPrivate(window) &&
-                  !aRecordExecution &&
-                  !aReplayExecution) {
-                b = this._getPreloadedBrowser();
-                if (b) {
-                  usingPreloadedContent = true;
-                }
-              }
-
-              if (!b) {
-                // No preloaded browser found, create one.
-                b = this._createBrowser({ remoteType,
-                                          uriIsAboutBlank,
-                                          userContextId: aUserContextId,
-                                          sameProcessAsFrameLoader: aSameProcessAsFrameLoader,
-                                          openerWindow: aOpener,
-                                          nextTabParentId: aNextTabParentId,
-                                          recordExecution: aRecordExecution,
-                                          replayExecution: aReplayExecution,
-                                          name: aName });
-              }
-
-              t.linkedBrowser = b;
-
-              if (aFocusUrlBar) {
-                b._urlbarFocused = true;
-              }
-
-              this._tabForBrowser.set(b, t);
-              t.permanentKey = b.permanentKey;
-              t._browserParams = { uriIsAboutBlank,
-                                   remoteType,
-                                   usingPreloadedContent };
-
-              // If the caller opts in, create a lazy browser.
-              if (aCreateLazyBrowser) {
-                this._createLazyBrowser(t);
-
-                if (lazyBrowserURI) {
-                  // Lazy browser must be explicitly registered so tab will appear as
-                  // a switch-to-tab candidate in autocomplete.
-                  this._unifiedComplete.registerOpenPage(lazyBrowserURI, aUserContextId);
-                  b.registeredOpenURI = lazyBrowserURI;
-                }
-              } else {
-                this._insertBrowser(t, true);
-              }
-            } catch (e) {
-              Cu.reportError("Failed to create tab");
-              Cu.reportError(e);
-              t.remove();
-              if (t.linkedBrowser) {
-                this._tabFilters.delete(t);
-                this._tabListeners.delete(t);
-                let notificationbox = this.getNotificationBox(t.linkedBrowser);
-                notificationbox.remove();
-              }
-              throw e;
-            }
-
-            // Hack to ensure that the about:newtab favicon is loaded
-            // instantaneously, to avoid flickering and improve perceived performance.
-            if (aURI == "about:newtab") {
-              this.setIcon(t, "chrome://branding/content/icon32.png");
-            } else if (aURI == "about:privatebrowsing") {
-              this.setIcon(t, "chrome://browser/skin/privatebrowsing/favicon.svg");
-            }
-
-            // Dispatch a new tab notification.  We do this once we're
-            // entirely done, so that things are in a consistent state
-            // even if the event listener opens or closes tabs.
-            var detail = aEventDetail || {};
-            var evt = new CustomEvent("TabOpen", { bubbles: true, detail });
-            t.dispatchEvent(evt);
-
-            if (!usingPreloadedContent && aOriginPrincipal && aURI) {
-              let {URI_INHERITS_SECURITY_CONTEXT} = Ci.nsIProtocolHandler;
-              // Unless we know for sure we're not inheriting principals,
-              // force the about:blank viewer to have the right principal:
-              if (!aURIObject ||
-                  (doGetProtocolFlags(aURIObject) & URI_INHERITS_SECURITY_CONTEXT)) {
-                b.createAboutBlankContentViewer(aOriginPrincipal);
-              }
-            }
-
-            // If we didn't swap docShells with a preloaded browser
-            // then let's just continue loading the page normally.
-            if (!usingPreloadedContent && (!uriIsAboutBlank || aDisallowInheritPrincipal)) {
-              // pretend the user typed this so it'll be available till
-              // the document successfully loads
-              if (aURI && !gInitialPages.includes(aURI))
-                b.userTypedValue = aURI;
-
-              let flags = Ci.nsIWebNavigation.LOAD_FLAGS_NONE;
-              if (aAllowThirdPartyFixup) {
-                flags |= Ci.nsIWebNavigation.LOAD_FLAGS_ALLOW_THIRD_PARTY_FIXUP;
-                flags |= Ci.nsIWebNavigation.LOAD_FLAGS_FIXUP_SCHEME_TYPOS;
-              }
-              if (aFromExternal)
-                flags |= Ci.nsIWebNavigation.LOAD_FLAGS_FROM_EXTERNAL;
-              if (aAllowMixedContent)
-                flags |= Ci.nsIWebNavigation.LOAD_FLAGS_ALLOW_MIXED_CONTENT;
-              if (aDisallowInheritPrincipal)
-                flags |= Ci.nsIWebNavigation.LOAD_FLAGS_DISALLOW_INHERIT_PRINCIPAL;
-              try {
-                b.loadURIWithFlags(aURI, {
-                  flags,
-                  triggeringPrincipal: aTriggeringPrincipal,
-                  referrerURI: aNoReferrer ? null : aReferrerURI,
-                  referrerPolicy: aReferrerPolicy,
-                  charset: aCharset,
-                  postData: aPostData,
-                });
-              } catch (ex) {
-                Cu.reportError(ex);
-              }
-            }
-
-            // If we're opening a tab related to the an existing tab, move it
-            // to a position after that tab.
-            if (openerTab &&
-                Services.prefs.getBoolPref("browser.tabs.insertRelatedAfterCurrent")) {
-
-              let lastRelatedTab = this._lastRelatedTabMap.get(openerTab);
-              let newTabPos = (lastRelatedTab || openerTab)._tPos + 1;
-              if (lastRelatedTab)
-                lastRelatedTab.owner = null;
-              else
-                t.owner = openerTab;
-              this.moveTabTo(t, newTabPos, true);
-              this._lastRelatedTabMap.set(openerTab, t);
-            }
-
-            // This field is updated regardless if we actually animate
-            // since it's important that we keep this count correct in all cases.
-            this.tabAnimationsInProgress++;
-
-            if (animate) {
-              requestAnimationFrame(function() {
-                // kick the animation off
-                t.setAttribute("fadein", "true");
-              });
-            }
-
-            return t;
-          ]]>
-        </body>
-      </method>
-
-      <method name="warnAboutClosingTabs">
-      <parameter name="aCloseTabs"/>
-      <parameter name="aTab"/>
-      <body>
-        <![CDATA[
-          var tabsToClose;
-          switch (aCloseTabs) {
-            case this.closingTabsEnum.ALL:
-              tabsToClose = this.tabs.length - this._removingTabs.length -
-                            gBrowser._numPinnedTabs;
-              break;
-            case this.closingTabsEnum.OTHER:
-              tabsToClose = this.visibleTabs.length - 1 - gBrowser._numPinnedTabs;
-              break;
-            case this.closingTabsEnum.TO_END:
-              if (!aTab)
-                throw new Error("Required argument missing: aTab");
-
-              tabsToClose = this.getTabsToTheEndFrom(aTab).length;
-              break;
-            default:
-              throw new Error("Invalid argument: " + aCloseTabs);
-          }
-
-          if (tabsToClose <= 1)
-            return true;
-
-          const pref = aCloseTabs == this.closingTabsEnum.ALL ?
-                       "browser.tabs.warnOnClose" : "browser.tabs.warnOnCloseOtherTabs";
-          var shouldPrompt = Services.prefs.getBoolPref(pref);
-          if (!shouldPrompt)
-            return true;
-
-          var ps = Services.prompt;
-
-          // default to true: if it were false, we wouldn't get this far
-          var warnOnClose = { value: true };
-
-          // focus the window before prompting.
-          // this will raise any minimized window, which will
-          // make it obvious which window the prompt is for and will
-          // solve the problem of windows "obscuring" the prompt.
-          // see bug #350299 for more details
-          window.focus();
-          var warningMessage =
-            PluralForm.get(tabsToClose, gTabBrowserBundle.GetStringFromName("tabs.closeWarningMultiple"))
-                      .replace("#1", tabsToClose);
-          var buttonPressed =
-            ps.confirmEx(window,
-                         gTabBrowserBundle.GetStringFromName("tabs.closeWarningTitle"),
-                         warningMessage,
-                         (ps.BUTTON_TITLE_IS_STRING * ps.BUTTON_POS_0)
-                         + (ps.BUTTON_TITLE_CANCEL * ps.BUTTON_POS_1),
-                         gTabBrowserBundle.GetStringFromName("tabs.closeButtonMultiple"),
-                         null, null,
-                         aCloseTabs == this.closingTabsEnum.ALL ?
-                           gTabBrowserBundle.GetStringFromName("tabs.closeWarningPromptMe") : null,
-                         warnOnClose);
-          var reallyClose = (buttonPressed == 0);
-
-          // don't set the pref unless they press OK and it's false
-          if (aCloseTabs == this.closingTabsEnum.ALL && reallyClose && !warnOnClose.value)
-            Services.prefs.setBoolPref(pref, false);
-
-          return reallyClose;
-        ]]>
-      </body>
-      </method>
-
-      <method name="getTabsToTheEndFrom">
-        <parameter name="aTab"/>
-        <body>
-          <![CDATA[
-            let tabsToEnd = [];
-            let tabs = this.visibleTabs;
-            for (let i = tabs.length - 1; i >= 0; --i) {
-              if (tabs[i] == aTab || tabs[i].pinned) {
-                break;
-              }
-              tabsToEnd.push(tabs[i]);
-            }
-            return tabsToEnd;
-          ]]>
-        </body>
-      </method>
-
-      <method name="removeTabsToTheEndFrom">
-        <parameter name="aTab"/>
-        <parameter name="aParams"/>
-        <body>
-          <![CDATA[
-            if (!this.warnAboutClosingTabs(this.closingTabsEnum.TO_END, aTab))
-              return;
-
-            let removeTab = tab => {
-              // Avoid changing the selected browser several times.
-              if (tab.selected)
-                this.selectedTab = aTab;
-
-              this.removeTab(tab, aParams);
-            };
-
-            let tabs = this.getTabsToTheEndFrom(aTab);
-            let tabsWithBeforeUnload = [];
-            for (let i = tabs.length - 1; i >= 0; --i) {
-              let tab = tabs[i];
-              if (this._hasBeforeUnload(tab))
-                tabsWithBeforeUnload.push(tab);
-              else
-                removeTab(tab);
-            }
-            tabsWithBeforeUnload.forEach(removeTab);
-          ]]>
-        </body>
-      </method>
-
-      <method name="removeAllTabsBut">
-        <parameter name="aTab"/>
-        <body>
-          <![CDATA[
-            if (!this.warnAboutClosingTabs(this.closingTabsEnum.OTHER)) {
-              return;
-            }
-
-            let tabs = this.visibleTabs.reverse();
-            this.selectedTab = aTab;
-
-            let tabsWithBeforeUnload = [];
-            for (let i = tabs.length - 1; i >= 0; --i) {
-              let tab = tabs[i];
-              if (tab != aTab && !tab.pinned) {
-                if (this._hasBeforeUnload(tab))
-                  tabsWithBeforeUnload.push(tab);
-                else
-                  this.removeTab(tab, {animate: true});
-              }
-            }
-            for (let tab of tabsWithBeforeUnload) {
-              this.removeTab(tab, {animate: true});
-            }
-          ]]>
-        </body>
-      </method>
-
-      <method name="removeCurrentTab">
-        <parameter name="aParams"/>
-        <body>
-          <![CDATA[
-            this.removeTab(this.mCurrentTab, aParams);
-          ]]>
-        </body>
-      </method>
-
-      <field name="_removingTabs">
-        []
-      </field>
-
-      <method name="removeTab">
-        <parameter name="aTab"/>
-        <parameter name="aParams"/>
-        <body>
-          <![CDATA[
-            if (aParams) {
-              var animate = aParams.animate;
-              var byMouse = aParams.byMouse;
-              var skipPermitUnload = aParams.skipPermitUnload;
-            }
-
-            // Telemetry stopwatches may already be running if removeTab gets
-            // called again for an already closing tab.
-            if (!TelemetryStopwatch.running("FX_TAB_CLOSE_TIME_ANIM_MS", aTab) &&
-                !TelemetryStopwatch.running("FX_TAB_CLOSE_TIME_NO_ANIM_MS", aTab)) {
-              // Speculatevely start both stopwatches now. We'll cancel one of
-              // the two later depending on whether we're animating.
-              TelemetryStopwatch.start("FX_TAB_CLOSE_TIME_ANIM_MS", aTab);
-              TelemetryStopwatch.start("FX_TAB_CLOSE_TIME_NO_ANIM_MS", aTab);
-            }
-            window.maybeRecordAbandonmentTelemetry(aTab, "tabClosed");
-
-            // Handle requests for synchronously removing an already
-            // asynchronously closing tab.
-            if (!animate &&
-                aTab.closing) {
-              this._endRemoveTab(aTab);
-              return;
-            }
-
-            var isLastTab = (this.tabs.length - this._removingTabs.length == 1);
-
-            if (!this._beginRemoveTab(aTab, null, null, true, skipPermitUnload)) {
-              TelemetryStopwatch.cancel("FX_TAB_CLOSE_TIME_ANIM_MS", aTab);
-              TelemetryStopwatch.cancel("FX_TAB_CLOSE_TIME_NO_ANIM_MS", aTab);
-              return;
-            }
-
-            if (!aTab.pinned && !aTab.hidden && aTab._fullyOpen && byMouse)
-              this.tabContainer._lockTabSizing(aTab);
-            else
-              this.tabContainer._unlockTabSizing();
-
-            if (!animate /* the caller didn't opt in */ ||
-                isLastTab ||
-                aTab.pinned ||
-                aTab.hidden ||
-                this._removingTabs.length > 3 /* don't want lots of concurrent animations */ ||
-                aTab.getAttribute("fadein") != "true" /* fade-in transition hasn't been triggered yet */ ||
-                window.getComputedStyle(aTab).maxWidth == "0.1px" /* fade-in transition hasn't moved yet */ ||
-                !this.animationsEnabled) {
-              // We're not animating, so we can cancel the animation stopwatch.
-              TelemetryStopwatch.cancel("FX_TAB_CLOSE_TIME_ANIM_MS", aTab);
-              this._endRemoveTab(aTab);
-              return;
-            }
-
-            // We're animating, so we can cancel the non-animation stopwatch.
-            TelemetryStopwatch.cancel("FX_TAB_CLOSE_TIME_NO_ANIM_MS", aTab);
-
-            aTab.style.maxWidth = ""; // ensure that fade-out transition happens
-            aTab.removeAttribute("fadein");
-            aTab.removeAttribute("bursting");
-
-            setTimeout(function(tab, tabbrowser) {
-              if (tab.parentNode &&
-                  window.getComputedStyle(tab).maxWidth == "0.1px") {
-                NS_ASSERT(false, "Giving up waiting for the tab closing animation to finish (bug 608589)");
-                tabbrowser._endRemoveTab(tab);
-              }
-            }, 3000, aTab, this);
-          ]]>
-        </body>
-      </method>
-
-      <!-- Tab close requests are ignored if the window is closing anyway,
-           e.g. when holding Ctrl+W. -->
-      <field name="_windowIsClosing">
-        false
-      </field>
-
-      <method name="_hasBeforeUnload">
-        <parameter name="aTab"/>
-        <body>
-          <![CDATA[
-            let browser = aTab.linkedBrowser;
-            return browser.isRemoteBrowser && browser.frameLoader &&
-                   browser.frameLoader.tabParent &&
-                   browser.frameLoader.tabParent.hasBeforeUnload;
-          ]]>
-        </body>
-      </method>
-
-      <method name="_beginRemoveTab">
-        <parameter name="aTab"/>
-        <parameter name="aAdoptedByTab"/>
-        <parameter name="aCloseWindowWithLastTab"/>
-        <parameter name="aCloseWindowFastpath"/>
-        <parameter name="aSkipPermitUnload"/>
-        <body>
-          <![CDATA[
-            if (aTab.closing ||
-                this._windowIsClosing)
-              return false;
-
-            var browser = this.getBrowserForTab(aTab);
-            if (!aSkipPermitUnload && !aAdoptedByTab &&
-                aTab.linkedPanel && !aTab._pendingPermitUnload &&
-                (!browser.isRemoteBrowser || this._hasBeforeUnload(aTab))) {
-              TelemetryStopwatch.start("FX_TAB_CLOSE_PERMIT_UNLOAD_TIME_MS", aTab);
-
-              // We need to block while calling permitUnload() because it
-              // processes the event queue and may lead to another removeTab()
-              // call before permitUnload() returns.
-              aTab._pendingPermitUnload = true;
-              let {permitUnload, timedOut} = browser.permitUnload();
-              delete aTab._pendingPermitUnload;
-
-              TelemetryStopwatch.finish("FX_TAB_CLOSE_PERMIT_UNLOAD_TIME_MS", aTab);
-
-              // If we were closed during onbeforeunload, we return false now
-              // so we don't (try to) close the same tab again. Of course, we
-              // also stop if the unload was cancelled by the user:
-              if (aTab.closing || (!timedOut && !permitUnload)) {
-                return false;
-              }
-            }
-
-            this._blurTab(aTab);
-
-            var closeWindow = false;
-            var newTab = false;
-            if (this.tabs.length - this._removingTabs.length == 1) {
-              closeWindow = aCloseWindowWithLastTab != null ? aCloseWindowWithLastTab :
-                            !window.toolbar.visible ||
-                              Services.prefs.getBoolPref("browser.tabs.closeWindowWithLastTab");
-
-              if (closeWindow) {
-                // We've already called beforeunload on all the relevant tabs if we get here,
-                // so avoid calling it again:
-                window.skipNextCanClose = true;
-              }
-
-              // Closing the tab and replacing it with a blank one is notably slower
-              // than closing the window right away. If the caller opts in, take
-              // the fast path.
-              if (closeWindow &&
-                  aCloseWindowFastpath &&
-                  this._removingTabs.length == 0) {
-                // This call actually closes the window, unless the user
-                // cancels the operation.  We are finished here in both cases.
-                this._windowIsClosing = window.closeWindow(true, window.warnAboutClosingWindow);
-                return false;
-              }
-
-              newTab = true;
-            }
-            aTab._endRemoveArgs = [closeWindow, newTab];
-
-            // swapBrowsersAndCloseOther will take care of closing the window without animation.
-            if (closeWindow && aAdoptedByTab) {
-              // Remove the tab's filter to avoid leaking.
-              if (aTab.linkedPanel) {
-                this._tabFilters.delete(aTab);
-              }
-              return true;
-            }
-
-            if (!aTab._fullyOpen) {
-              // If the opening tab animation hasn't finished before we start closing the
-              // tab, decrement the animation count since _handleNewTab will not get called.
-              this.tabAnimationsInProgress--;
-            }
-
-            this.tabAnimationsInProgress++;
-
-            // Mute audio immediately to improve perceived speed of tab closure.
-            if (!aAdoptedByTab && aTab.hasAttribute("soundplaying")) {
-              // Don't persist the muted state as this wasn't a user action.
-              // This lets undo-close-tab return it to an unmuted state.
-              aTab.linkedBrowser.mute(true);
-            }
-
-            aTab.closing = true;
-            this._removingTabs.push(aTab);
-            this._visibleTabs = null; // invalidate cache
-
-            // Invalidate hovered tab state tracking for this closing tab.
-            if (this.tabContainer._hoveredTab == aTab)
-              aTab._mouseleave();
-
-            if (newTab)
-              this.addTab(BROWSER_NEW_TAB_URL, {skipAnimation: true});
-            else
-              this.tabContainer.updateVisibility();
-
-            // We're committed to closing the tab now.
-            // Dispatch a notification.
-            // We dispatch it before any teardown so that event listeners can
-            // inspect the tab that's about to close.
-            var evt = new CustomEvent("TabClose", { bubbles: true, detail: { adoptedBy: aAdoptedByTab } });
-            aTab.dispatchEvent(evt);
-
-            if (aTab.linkedPanel) {
-              if (!aAdoptedByTab && !gMultiProcessBrowser) {
-                // Prevent this tab from showing further dialogs, since we're closing it
-                var windowUtils = browser.contentWindow.QueryInterface(Ci.nsIInterfaceRequestor).
-                                  getInterface(Ci.nsIDOMWindowUtils);
-                windowUtils.disableDialogs();
-              }
-
-              // Remove the tab's filter and progress listener.
-              const filter = this._tabFilters.get(aTab);
-
-              browser.webProgress.removeProgressListener(filter);
-
-              const listener = this._tabListeners.get(aTab);
-              filter.removeProgressListener(listener);
-              listener.destroy();
-            }
-
-            if (browser.registeredOpenURI && !aAdoptedByTab) {
-              this._unifiedComplete.unregisterOpenPage(browser.registeredOpenURI,
-                                                       browser.getAttribute("usercontextid") || 0);
-              delete browser.registeredOpenURI;
-            }
-
-            // We are no longer the primary content area.
-            browser.removeAttribute("primary");
-
-            // Remove this tab as the owner of any other tabs, since it's going away.
-            for (let tab of this.tabs) {
-              if ("owner" in tab && tab.owner == aTab)
-                // |tab| is a child of the tab we're removing, make it an orphan
-                tab.owner = null;
-            }
-
-            return true;
-          ]]>
-        </body>
-      </method>
-
-      <method name="_endRemoveTab">
-        <parameter name="aTab"/>
-        <body>
-          <![CDATA[
-            if (!aTab || !aTab._endRemoveArgs)
-              return;
-
-            var [aCloseWindow, aNewTab] = aTab._endRemoveArgs;
-            aTab._endRemoveArgs = null;
-
-            if (this._windowIsClosing) {
-              aCloseWindow = false;
-              aNewTab = false;
-            }
-
-            this.tabAnimationsInProgress--;
-
-            this._lastRelatedTabMap = new WeakMap();
-
-            // update the UI early for responsiveness
-            aTab.collapsed = true;
-            this._blurTab(aTab);
-
-            this._removingTabs.splice(this._removingTabs.indexOf(aTab), 1);
-
-            if (aCloseWindow) {
-              this._windowIsClosing = true;
-              while (this._removingTabs.length)
-                this._endRemoveTab(this._removingTabs[0]);
-            } else if (!this._windowIsClosing) {
-              if (aNewTab)
-                focusAndSelectUrlBar();
-
-              // workaround for bug 345399
-              this.tabContainer.arrowScrollbox._updateScrollButtonsDisabledState();
-            }
-
-            // We're going to remove the tab and the browser now.
-            this._tabFilters.delete(aTab);
-            this._tabListeners.delete(aTab);
-
-            var browser = this.getBrowserForTab(aTab);
-
-            if (aTab.linkedPanel) {
-              this._outerWindowIDBrowserMap.delete(browser.outerWindowID);
-
-              // Because of the way XBL works (fields just set JS
-              // properties on the element) and the code we have in place
-              // to preserve the JS objects for any elements that have
-              // JS properties set on them, the browser element won't be
-              // destroyed until the document goes away.  So we force a
-              // cleanup ourselves.
-              // This has to happen before we remove the child so that the
-              // XBL implementation of nsIObserver still works.
-              browser.destroy();
-            }
-
-            var wasPinned = aTab.pinned;
-
-            // Remove the tab ...
-            this.tabContainer.removeChild(aTab);
-
-            // ... and fix up the _tPos properties immediately.
-            for (let i = aTab._tPos; i < this.tabs.length; i++)
-              this.tabs[i]._tPos = i;
-
-            if (!this._windowIsClosing) {
-              if (wasPinned)
-                this.tabContainer._positionPinnedTabs();
-
-              // update tab close buttons state
-              this.tabContainer._updateCloseButtons();
-
-              setTimeout(function(tabs) {
-                tabs._lastTabClosedByMouse = false;
-              }, 0, this.tabContainer);
-            }
-
-            // update tab positional properties and attributes
-            this.selectedTab._selected = true;
-            this.tabContainer._setPositionalAttributes();
-
-            // Removing the panel requires fixing up selectedPanel immediately
-            // (see below), which would be hindered by the potentially expensive
-            // browser removal. So we remove the browser and the panel in two
-            // steps.
-
-            var panel = this.getNotificationBox(browser);
-
-            // In the multi-process case, it's possible an asynchronous tab switch
-            // is still underway. If so, then it's possible that the last visible
-            // browser is the one we're in the process of removing. There's the
-            // risk of displaying preloaded browsers that are at the end of the
-            // deck if we remove the browser before the switch is complete, so
-            // we alert the switcher in order to show a spinner instead.
-            if (this._switcher) {
-              this._switcher.onTabRemoved(aTab);
-            }
-
-            // This will unload the document. An unload handler could remove
-            // dependant tabs, so it's important that the tabbrowser is now in
-            // a consistent state (tab removed, tab positions updated, etc.).
-            browser.remove();
-
-            // Release the browser in case something is erroneously holding a
-            // reference to the tab after its removal.
-            this._tabForBrowser.delete(aTab.linkedBrowser);
-            aTab.linkedBrowser = null;
-
-            panel.remove();
-
-            // closeWindow might wait an arbitrary length of time if we're supposed
-            // to warn about closing the window, so we'll just stop the tab close
-            // stopwatches here instead.
-            TelemetryStopwatch.finish("FX_TAB_CLOSE_TIME_ANIM_MS", aTab,
-                                      true /* aCanceledOkay */);
-            TelemetryStopwatch.finish("FX_TAB_CLOSE_TIME_NO_ANIM_MS", aTab,
-                                      true /* aCanceledOkay */);
-
-            if (aCloseWindow)
-              this._windowIsClosing = closeWindow(true, window.warnAboutClosingWindow);
-          ]]>
-        </body>
-      </method>
-
-      <method name="_findTabToBlurTo">
-        <parameter name="aTab"/>
-        <body>
-          <![CDATA[
-            if (!aTab.selected) {
-              return null;
-            }
-
-            if (aTab.owner &&
-                !aTab.owner.hidden &&
-                !aTab.owner.closing &&
-                Services.prefs.getBoolPref("browser.tabs.selectOwnerOnClose")) {
-              return aTab.owner;
-            }
-
-            // Switch to a visible tab unless there aren't any others remaining
-            let remainingTabs = this.visibleTabs;
-            let numTabs = remainingTabs.length;
-            if (numTabs == 0 || numTabs == 1 && remainingTabs[0] == aTab) {
-              remainingTabs = Array.filter(this.tabs, function(tab) {
-                return !tab.closing;
-              }, this);
-            }
-
-            // Try to find a remaining tab that comes after the given tab
-            let tab = aTab;
-            do {
-              tab = tab.nextSibling;
-            } while (tab && !remainingTabs.includes(tab));
-
-            if (!tab) {
-              tab = aTab;
-
-              do {
-                tab = tab.previousSibling;
-              } while (tab && !remainingTabs.includes(tab));
-            }
-
-            return tab;
-          ]]>
-        </body>
-      </method>
-
-      <method name="_blurTab">
-        <parameter name="aTab"/>
-        <body>
-          <![CDATA[
-            this.selectedTab = this._findTabToBlurTo(aTab);
-          ]]>
-        </body>
-      </method>
-
-      <method name="swapBrowsersAndCloseOther">
-        <parameter name="aOurTab"/>
-        <parameter name="aOtherTab"/>
-        <body>
-          <![CDATA[
-            // Do not allow transfering a private tab to a non-private window
-            // and vice versa.
-            if (PrivateBrowsingUtils.isWindowPrivate(window) !=
-                PrivateBrowsingUtils.isWindowPrivate(aOtherTab.ownerGlobal))
-              return;
-
-            let ourBrowser = this.getBrowserForTab(aOurTab);
-            let otherBrowser = aOtherTab.linkedBrowser;
-
-            // Can't swap between chrome and content processes.
-            if (ourBrowser.isRemoteBrowser != otherBrowser.isRemoteBrowser)
-              return;
-
-            // Keep the userContextId if set on other browser
-            if (otherBrowser.hasAttribute("usercontextid")) {
-              ourBrowser.setAttribute("usercontextid", otherBrowser.getAttribute("usercontextid"));
-            }
-
-            // That's gBrowser for the other window, not the tab's browser!
-            var remoteBrowser = aOtherTab.ownerGlobal.gBrowser;
-            var isPending = aOtherTab.hasAttribute("pending");
-
-            let otherTabListener = remoteBrowser._tabListeners.get(aOtherTab);
-            let stateFlags = otherTabListener.mStateFlags;
-
-            // Expedite the removal of the icon if it was already scheduled.
-            if (aOtherTab._soundPlayingAttrRemovalTimer) {
-              clearTimeout(aOtherTab._soundPlayingAttrRemovalTimer);
-              aOtherTab._soundPlayingAttrRemovalTimer = 0;
-              aOtherTab.removeAttribute("soundplaying");
-              remoteBrowser._tabAttrModified(aOtherTab, ["soundplaying"]);
-            }
-
-            // First, start teardown of the other browser.  Make sure to not
-            // fire the beforeunload event in the process.  Close the other
-            // window if this was its last tab.
-            if (!remoteBrowser._beginRemoveTab(aOtherTab, aOurTab, true))
-              return;
-
-            // If this is the last tab of the window, hide the window
-            // immediately without animation before the docshell swap, to avoid
-            // about:blank being painted.
-            let [closeWindow] = aOtherTab._endRemoveArgs;
-            if (closeWindow) {
-              let win = aOtherTab.ownerGlobal;
-              let dwu = win.QueryInterface(Ci.nsIInterfaceRequestor)
-                           .getInterface(Ci.nsIDOMWindowUtils);
-              dwu.suppressAnimation(true);
-              // Only suppressing window animations isn't enough to avoid
-              // an empty content area being painted.
-              let baseWin = win.QueryInterface(Ci.nsIInterfaceRequestor)
-                               .getInterface(Ci.nsIDocShell)
-                               .QueryInterface(Ci.nsIDocShellTreeItem)
-                               .treeOwner
-                               .QueryInterface(Ci.nsIBaseWindow);
-              baseWin.visibility = false;
-            }
-
-            let modifiedAttrs = [];
-            if (aOtherTab.hasAttribute("muted")) {
-              aOurTab.setAttribute("muted", "true");
-              aOurTab.muteReason = aOtherTab.muteReason;
-              ourBrowser.mute();
-              modifiedAttrs.push("muted");
-            }
-            if (aOtherTab.hasAttribute("soundplaying")) {
-              aOurTab.setAttribute("soundplaying", "true");
-              modifiedAttrs.push("soundplaying");
-            }
-            if (aOtherTab.hasAttribute("usercontextid")) {
-              aOurTab.setUserContextId(aOtherTab.getAttribute("usercontextid"));
-              modifiedAttrs.push("usercontextid");
-            }
-            if (aOtherTab.hasAttribute("sharing")) {
-              aOurTab.setAttribute("sharing", aOtherTab.getAttribute("sharing"));
-              modifiedAttrs.push("sharing");
-              aOurTab._sharingState = aOtherTab._sharingState;
-              webrtcUI.swapBrowserForNotification(otherBrowser, ourBrowser);
-            }
-
-            SitePermissions.copyTemporaryPermissions(otherBrowser, ourBrowser);
-
-            // If the other tab is pending (i.e. has not been restored, yet)
-            // then do not switch docShells but retrieve the other tab's state
-            // and apply it to our tab.
-            if (isPending) {
-              SessionStore.setTabState(aOurTab, SessionStore.getTabState(aOtherTab));
-
-              // Make sure to unregister any open URIs.
-              this._swapRegisteredOpenURIs(ourBrowser, otherBrowser);
-            } else {
-              // Workarounds for bug 458697
-              // Icon might have been set on DOMLinkAdded, don't override that.
-              if (!ourBrowser.mIconURL && otherBrowser.mIconURL)
-                this.setIcon(aOurTab, otherBrowser.mIconURL, otherBrowser.contentPrincipal, otherBrowser.contentRequestContextID);
-              var isBusy = aOtherTab.hasAttribute("busy");
-              if (isBusy) {
-                aOurTab.setAttribute("busy", "true");
-                modifiedAttrs.push("busy");
-                if (aOurTab.selected)
-                  this.mIsBusy = true;
-              }
-
-              this._swapBrowserDocShells(aOurTab, otherBrowser, Ci.nsIBrowser.SWAP_DEFAULT, stateFlags);
-            }
-
-            // Unregister the previously opened URI
-            if (otherBrowser.registeredOpenURI) {
-              this._unifiedComplete.unregisterOpenPage(otherBrowser.registeredOpenURI,
-                                                       otherBrowser.getAttribute("usercontextid") || 0);
-              delete otherBrowser.registeredOpenURI;
-            }
-
-            // Handle findbar data (if any)
-            let otherFindBar = aOtherTab._findBar;
-            if (otherFindBar &&
-                otherFindBar.findMode == otherFindBar.FIND_NORMAL) {
-              let ourFindBar = this.getFindBar(aOurTab);
-              ourFindBar._findField.value = otherFindBar._findField.value;
-              if (!otherFindBar.hidden)
-                ourFindBar.onFindCommand();
-            }
-
-            // Finish tearing down the tab that's going away.
-            if (closeWindow) {
-              aOtherTab.ownerGlobal.close();
-            } else {
-              remoteBrowser._endRemoveTab(aOtherTab);
-            }
-
-            this.setTabTitle(aOurTab);
-
-            // If the tab was already selected (this happpens in the scenario
-            // of replaceTabWithWindow), notify onLocationChange, etc.
-            if (aOurTab.selected)
-              this.updateCurrentBrowser(true);
-
-            if (modifiedAttrs.length) {
-              this._tabAttrModified(aOurTab, modifiedAttrs);
-            }
-          ]]>
-        </body>
-      </method>
-
-      <method name="swapBrowsers">
-        <parameter name="aOurTab"/>
-        <parameter name="aOtherTab"/>
-        <parameter name="aFlags"/>
-        <body>
-          <![CDATA[
-            let otherBrowser = aOtherTab.linkedBrowser;
-            let otherTabBrowser = otherBrowser.getTabBrowser();
-
-            // We aren't closing the other tab so, we also need to swap its tablisteners.
-            let filter = otherTabBrowser._tabFilters.get(aOtherTab);
-            let tabListener = otherTabBrowser._tabListeners.get(aOtherTab);
-            otherBrowser.webProgress.removeProgressListener(filter);
-            filter.removeProgressListener(tabListener);
-
-            // Perform the docshell swap through the common mechanism.
-            this._swapBrowserDocShells(aOurTab, otherBrowser, aFlags);
-
-            // Restore the listeners for the swapped in tab.
-            tabListener = otherTabBrowser.mTabProgressListener(aOtherTab, otherBrowser, false, false);
-            otherTabBrowser._tabListeners.set(aOtherTab, tabListener);
-
-            const notifyAll = Ci.nsIWebProgress.NOTIFY_ALL;
-            filter.addProgressListener(tabListener, notifyAll);
-            otherBrowser.webProgress.addProgressListener(filter, notifyAll);
-          ]]>
-        </body>
-      </method>
-
-      <method name="_swapBrowserDocShells">
-        <parameter name="aOurTab"/>
-        <parameter name="aOtherBrowser"/>
-        <parameter name="aFlags"/>
-        <parameter name="aStateFlags"/>
-        <body>
-          <![CDATA[
-            // aOurTab's browser needs to be inserted now if it hasn't already.
-            this._insertBrowser(aOurTab);
-
-            // Unhook our progress listener
-            const filter = this._tabFilters.get(aOurTab);
-            let tabListener = this._tabListeners.get(aOurTab);
-            let ourBrowser = this.getBrowserForTab(aOurTab);
-            ourBrowser.webProgress.removeProgressListener(filter);
-            filter.removeProgressListener(tabListener);
-
-            // Make sure to unregister any open URIs.
-            this._swapRegisteredOpenURIs(ourBrowser, aOtherBrowser);
-
-            // Unmap old outerWindowIDs.
-            this._outerWindowIDBrowserMap.delete(ourBrowser.outerWindowID);
-            let remoteBrowser = aOtherBrowser.ownerGlobal.gBrowser;
-            if (remoteBrowser) {
-              remoteBrowser._outerWindowIDBrowserMap.delete(aOtherBrowser.outerWindowID);
-            }
-
-            // If switcher is active, it will intercept swap events and
-            // react as needed.
-            if (!this._switcher) {
-              aOtherBrowser.docShellIsActive = this.shouldActivateDocShell(ourBrowser);
-            }
-
-            // Swap the docshells
-            ourBrowser.swapDocShells(aOtherBrowser);
-
-            if (ourBrowser.isRemoteBrowser) {
-              // Switch outerWindowIDs for remote browsers.
-              let ourOuterWindowID = ourBrowser._outerWindowID;
-              ourBrowser._outerWindowID = aOtherBrowser._outerWindowID;
-              aOtherBrowser._outerWindowID = ourOuterWindowID;
-            }
-
-            // Register new outerWindowIDs.
-            this._outerWindowIDBrowserMap.set(ourBrowser.outerWindowID, ourBrowser);
-            if (remoteBrowser) {
-              remoteBrowser._outerWindowIDBrowserMap.set(aOtherBrowser.outerWindowID, aOtherBrowser);
-            }
-
-            if (!(aFlags & Ci.nsIBrowser.SWAP_KEEP_PERMANENT_KEY)) {
-              // Swap permanentKey properties.
-              let ourPermanentKey = ourBrowser.permanentKey;
-              ourBrowser.permanentKey = aOtherBrowser.permanentKey;
-              aOtherBrowser.permanentKey = ourPermanentKey;
-              aOurTab.permanentKey = ourBrowser.permanentKey;
-              if (remoteBrowser) {
-                let otherTab = remoteBrowser.getTabForBrowser(aOtherBrowser);
-                if (otherTab) {
-                  otherTab.permanentKey = aOtherBrowser.permanentKey;
-                }
-              }
-            }
-
-            // Restore the progress listener
-            tabListener = this.mTabProgressListener(aOurTab, ourBrowser, false, false,
-                                                    aStateFlags);
-            this._tabListeners.set(aOurTab, tabListener);
-
-            const notifyAll = Ci.nsIWebProgress.NOTIFY_ALL;
-            filter.addProgressListener(tabListener, notifyAll);
-            ourBrowser.webProgress.addProgressListener(filter, notifyAll);
-          ]]>
-        </body>
-      </method>
-
-      <method name="_swapRegisteredOpenURIs">
-        <parameter name="aOurBrowser"/>
-        <parameter name="aOtherBrowser"/>
-        <body>
-          <![CDATA[
-            // Swap the registeredOpenURI properties of the two browsers
-            let tmp = aOurBrowser.registeredOpenURI;
-            delete aOurBrowser.registeredOpenURI;
-            if (aOtherBrowser.registeredOpenURI) {
-              aOurBrowser.registeredOpenURI = aOtherBrowser.registeredOpenURI;
-              delete aOtherBrowser.registeredOpenURI;
-            }
-            if (tmp) {
-              aOtherBrowser.registeredOpenURI = tmp;
-            }
-          ]]>
-        </body>
-      </method>
-
-      <method name="reloadAllTabs">
-        <body>
-          <![CDATA[
-            let tabs = this.visibleTabs;
-            let l = tabs.length;
-            for (var i = 0; i < l; i++) {
-              try {
-                this.getBrowserForTab(tabs[i]).reload();
-              } catch (e) {
-                // ignore failure to reload so others will be reloaded
-              }
-            }
-          ]]>
-        </body>
-      </method>
-
-      <method name="reloadTab">
-        <parameter name="aTab"/>
-        <body>
-          <![CDATA[
-            let browser = this.getBrowserForTab(aTab);
-            // Reset temporary permissions on the current tab. This is done here
-            // because we only want to reset permissions on user reload.
-            SitePermissions.clearTemporaryPermissions(browser);
-            browser.reload();
-          ]]>
-        </body>
-      </method>
-
-      <method name="addProgressListener">
-        <parameter name="aListener"/>
-        <body>
-          <![CDATA[
-            if (arguments.length != 1) {
-              Components.utils.reportError("gBrowser.addProgressListener was " +
-                                           "called with a second argument, " +
-                                           "which is not supported. See bug " +
-                                           "608628. Call stack: " + new Error().stack);
-            }
-
-            this.mProgressListeners.push(aListener);
-          ]]>
-        </body>
-      </method>
-
-      <method name="removeProgressListener">
-        <parameter name="aListener"/>
-        <body>
-          <![CDATA[
-            this.mProgressListeners =
-              this.mProgressListeners.filter(l => l != aListener);
-         ]]>
-        </body>
-      </method>
-
-      <method name="addTabsProgressListener">
-        <parameter name="aListener"/>
-        <body>
-          this.mTabsProgressListeners.push(aListener);
-        </body>
-      </method>
-
-      <method name="removeTabsProgressListener">
-        <parameter name="aListener"/>
-        <body>
-        <![CDATA[
-          this.mTabsProgressListeners =
-            this.mTabsProgressListeners.filter(l => l != aListener);
-        ]]>
-        </body>
-      </method>
-
-      <method name="getBrowserForTab">
-        <parameter name="aTab"/>
-        <body>
-        <![CDATA[
-          return aTab.linkedBrowser;
-        ]]>
-        </body>
-      </method>
-
-      <method name="showOnlyTheseTabs">
-        <parameter name="aTabs"/>
-        <body>
-        <![CDATA[
-          for (let tab of this.tabs) {
-            if (!aTabs.includes(tab))
-              this.hideTab(tab);
-            else
-              this.showTab(tab);
-          }
-
-          this.tabContainer._handleTabSelect(true);
-        ]]>
-        </body>
-      </method>
-
-      <method name="showTab">
-        <parameter name="aTab"/>
-        <body>
-        <![CDATA[
-          if (aTab.hidden) {
-            aTab.removeAttribute("hidden");
-            this._visibleTabs = null; // invalidate cache
-
-            this.tabContainer._updateCloseButtons();
-
-            this.tabContainer._setPositionalAttributes();
-
-            let event = document.createEvent("Events");
-            event.initEvent("TabShow", true, false);
-            aTab.dispatchEvent(event);
-            SessionStore.deleteTabValue(aTab, "hiddenBy");
-          }
-        ]]>
-        </body>
-      </method>
-
-      <method name="hideTab">
-        <parameter name="aTab"/>
-        <parameter name="aSource"/>
-        <body>
-        <![CDATA[
-          if (!aTab.hidden && !aTab.pinned && !aTab.selected &&
-              !aTab.closing && !aTab._sharingState) {
-            aTab.setAttribute("hidden", "true");
-            this._visibleTabs = null; // invalidate cache
-
-            this.tabContainer._updateCloseButtons();
-
-            this.tabContainer._setPositionalAttributes();
-
-            let event = document.createEvent("Events");
-            event.initEvent("TabHide", true, false);
-            aTab.dispatchEvent(event);
-            if (aSource) {
-              SessionStore.setTabValue(aTab, "hiddenBy", aSource);
-            }
-          }
-        ]]>
-        </body>
-      </method>
-
-      <method name="selectTabAtIndex">
-        <parameter name="aIndex"/>
-        <parameter name="aEvent"/>
-        <body>
-        <![CDATA[
-          let tabs = this.visibleTabs;
-
-          // count backwards for aIndex < 0
-          if (aIndex < 0) {
-            aIndex += tabs.length;
-            // clamp at index 0 if still negative.
-            if (aIndex < 0)
-              aIndex = 0;
-          } else if (aIndex >= tabs.length) {
-            // clamp at right-most tab if out of range.
-            aIndex = tabs.length - 1;
-          }
-
-          this.selectedTab = tabs[aIndex];
-
-          if (aEvent) {
-            aEvent.preventDefault();
-            aEvent.stopPropagation();
-          }
-        ]]>
-        </body>
-      </method>
-
-      <property name="selectedTab">
-        <getter>
-          return this.mCurrentTab;
-        </getter>
-        <setter>
-          <![CDATA[
-          if (gNavToolbox.collapsed && !this._allowTabChange) {
-            return this.tabbox.selectedTab;
-          }
-          // Update the tab
-          this.tabbox.selectedTab = val;
-          return val;
-          ]]>
-        </setter>
-      </property>
-
-      <property name="selectedBrowser"
-                onget="return this.mCurrentBrowser;"
-                readonly="true"/>
-
-      <field name="browsers" readonly="true">
-        <![CDATA[
-          // This defines a proxy which allows us to access browsers by
-          // index without actually creating a full array of browsers.
-          new Proxy([], {
-            has: (target, name) => {
-              if (typeof name == "string" && Number.isInteger(parseInt(name))) {
-                return (name in this.tabs);
-              }
-              return false;
-            },
-            get: (target, name) => {
-              if (name == "length") {
-                return this.tabs.length;
-              }
-              if (typeof name == "string" && Number.isInteger(parseInt(name))) {
-                if (!(name in this.tabs)) {
-                  return undefined;
-                }
-                return this.tabs[name].linkedBrowser;
-              }
-              return target[name];
-            }
-          });
-        ]]>
-      </field>
-
-      <!-- Moves a tab to a new browser window, unless it's already the only tab
-           in the current window, in which case this will do nothing. -->
-      <method name="replaceTabWithWindow">
-        <parameter name="aTab"/>
-        <parameter name="aOptions"/>
-        <body>
-          <![CDATA[
-            if (this.tabs.length == 1)
-              return null;
-
-            var options = "chrome,dialog=no,all";
-            for (var name in aOptions)
-              options += "," + name + "=" + aOptions[name];
-
-            // Play the tab closing animation to give immediate feedback while
-            // waiting for the new window to appear.
-            // content area when the docshells are swapped.
-            if (this.animationsEnabled) {
-              aTab.style.maxWidth = ""; // ensure that fade-out transition happens
-              aTab.removeAttribute("fadein");
-            }
-
-            // tell a new window to take the "dropped" tab
-            return window.openDialog(getBrowserURL(), "_blank", options, aTab);
-          ]]>
-        </body>
-      </method>
-
-      <method name="moveTabTo">
-        <parameter name="aTab"/>
-        <parameter name="aIndex"/>
-        <parameter name="aKeepRelatedTabs"/>
-        <body>
-        <![CDATA[
-          var oldPosition = aTab._tPos;
-          if (oldPosition == aIndex)
-            return;
-
-          // Don't allow mixing pinned and unpinned tabs.
-          if (aTab.pinned)
-            aIndex = Math.min(aIndex, this._numPinnedTabs - 1);
-          else
-            aIndex = Math.max(aIndex, this._numPinnedTabs);
-          if (oldPosition == aIndex)
-            return;
-
-          if (!aKeepRelatedTabs) {
-            this._lastRelatedTabMap = new WeakMap();
-          }
-
-          let wasFocused = (document.activeElement == this.mCurrentTab);
-
-          aIndex = aIndex < aTab._tPos ? aIndex : aIndex + 1;
-
-          // invalidate cache
-          this._visibleTabs = null;
-
-          // use .item() instead of [] because dragging to the end of the strip goes out of
-          // bounds: .item() returns null (so it acts like appendChild), but [] throws
-          this.tabContainer.insertBefore(aTab, this.tabs.item(aIndex));
-
-          for (let i = 0; i < this.tabs.length; i++) {
-            this.tabs[i]._tPos = i;
-            this.tabs[i]._selected = false;
-          }
-
-          // If we're in the midst of an async tab switch while calling
-          // moveTabTo, we can get into a case where _visuallySelected
-          // is set to true on two different tabs.
-          //
-          // What we want to do in moveTabTo is to remove logical selection
-          // from all tabs, and then re-add logical selection to mCurrentTab
-          // (and visual selection as well if we're not running with e10s, which
-          // setting _selected will do automatically).
-          //
-          // If we're running with e10s, then the visual selection will not
-          // be changed, which is fine, since if we weren't in the midst of a
-          // tab switch, the previously visually selected tab should still be
-          // correct, and if we are in the midst of a tab switch, then the async
-          // tab switcher will set the visually selected tab once the tab switch
-          // has completed.
-          this.mCurrentTab._selected = true;
-
-          if (wasFocused)
-            this.mCurrentTab.focus();
-
-          this.tabContainer._handleTabSelect(true);
-
-          if (aTab.pinned)
-            this.tabContainer._positionPinnedTabs();
-
-          this.tabContainer._setPositionalAttributes();
-
-          var evt = document.createEvent("UIEvents");
-          evt.initUIEvent("TabMove", true, false, window, oldPosition);
-          aTab.dispatchEvent(evt);
-        ]]>
-        </body>
-      </method>
-
-      <method name="moveTabForward">
-        <body>
-          <![CDATA[
-            let nextTab = this.mCurrentTab.nextSibling;
-            while (nextTab && nextTab.hidden)
-              nextTab = nextTab.nextSibling;
-
-            if (nextTab)
-              this.moveTabTo(this.mCurrentTab, nextTab._tPos);
-            else if (this.arrowKeysShouldWrap)
-              this.moveTabToStart();
-          ]]>
-        </body>
-      </method>
-
-      <!-- Adopts a tab from another browser window, and inserts it at aIndex -->
-      <method name="adoptTab">
-        <parameter name="aTab"/>
-        <parameter name="aIndex"/>
-        <parameter name="aSelectTab"/>
-        <body>
-        <![CDATA[
-          // Swap the dropped tab with a new one we create and then close
-          // it in the other window (making it seem to have moved between
-          // windows). We also ensure that the tab we create to swap into has
-          // the same remote type and process as the one we're swapping in.
-          // This makes sure we don't get a short-lived process for the new tab.
-          let linkedBrowser = aTab.linkedBrowser;
-          let params = { eventDetail: { adoptedTab: aTab },
-                         preferredRemoteType: linkedBrowser.remoteType,
-                         sameProcessAsFrameLoader: linkedBrowser.frameLoader,
-                         skipAnimation: true };
-          if (aTab.hasAttribute("usercontextid")) {
-            // new tab must have the same usercontextid as the old one
-            params.userContextId = aTab.getAttribute("usercontextid");
-          }
-          let newTab = this.addTab("about:blank", params);
-          let newBrowser = this.getBrowserForTab(newTab);
-
-          // Stop the about:blank load.
-          newBrowser.stop();
-          // Make sure it has a docshell.
-          newBrowser.docShell;
-
-          let numPinned = this._numPinnedTabs;
-          if (aIndex < numPinned || (aTab.pinned && aIndex == numPinned)) {
-            this.pinTab(newTab);
-          }
-
-          this.moveTabTo(newTab, aIndex);
-
-          // We need to select the tab before calling swapBrowsersAndCloseOther
-          // so that window.content in chrome windows points to the right tab
-          // when pagehide/show events are fired. This is no longer necessary
-          // for any exiting browser code, but it may be necessary for add-on
-          // compatibility.
-          if (aSelectTab) {
-            this.selectedTab = newTab;
-          }
-
-          aTab.parentNode._finishAnimateTabMove();
-          this.swapBrowsersAndCloseOther(newTab, aTab);
-
-          if (aSelectTab) {
-            // Call updateCurrentBrowser to make sure the URL bar is up to date
-            // for our new tab after we've done swapBrowsersAndCloseOther.
-            this.updateCurrentBrowser(true);
-          }
-
-          return newTab;
-        ]]>
-        </body>
-      </method>
-
-
-      <method name="moveTabBackward">
-        <body>
-          <![CDATA[
-            let previousTab = this.mCurrentTab.previousSibling;
-            while (previousTab && previousTab.hidden)
-              previousTab = previousTab.previousSibling;
-
-            if (previousTab)
-              this.moveTabTo(this.mCurrentTab, previousTab._tPos);
-            else if (this.arrowKeysShouldWrap)
-              this.moveTabToEnd();
-          ]]>
-        </body>
-      </method>
-
-      <method name="moveTabToStart">
-        <body>
-          <![CDATA[
-            var tabPos = this.mCurrentTab._tPos;
-            if (tabPos > 0)
-              this.moveTabTo(this.mCurrentTab, 0);
-          ]]>
-        </body>
-      </method>
-
-      <method name="moveTabToEnd">
-        <body>
-          <![CDATA[
-            var tabPos = this.mCurrentTab._tPos;
-            if (tabPos < this.browsers.length - 1)
-              this.moveTabTo(this.mCurrentTab, this.browsers.length - 1);
-          ]]>
-        </body>
-      </method>
-
-      <method name="moveTabOver">
-        <parameter name="aEvent"/>
-        <body>
-          <![CDATA[
-            var direction = window.getComputedStyle(this.parentNode).direction;
-            if ((direction == "ltr" && aEvent.keyCode == KeyEvent.DOM_VK_RIGHT) ||
-                (direction == "rtl" && aEvent.keyCode == KeyEvent.DOM_VK_LEFT))
-              this.moveTabForward();
-            else
-              this.moveTabBackward();
-          ]]>
-        </body>
-      </method>
-
-      <method name="duplicateTab">
-        <parameter name="aTab"/><!-- can be from a different window as well -->
-        <parameter name="aRestoreTabImmediately"/><!-- can defer loading of the tab contents -->
-        <body>
-          <![CDATA[
-            return SessionStore.duplicateTab(window, aTab, 0, aRestoreTabImmediately);
-          ]]>
-        </body>
-      </method>
-
-      <!--
-        List of browsers whose docshells must be active in order for print preview
-        to work.
-      -->
-      <field name="_printPreviewBrowsers">
-        new Set()
-      </field>
-
-      <method name="activateBrowserForPrintPreview">
-        <parameter name="aBrowser"/>
-        <body>
-          <![CDATA[
-            this._printPreviewBrowsers.add(aBrowser);
-            if (this._switcher) {
-              this._switcher.activateBrowserForPrintPreview(aBrowser);
-            }
-            aBrowser.docShellIsActive = true;
-          ]]>
-        </body>
-      </method>
-
-      <method name="deactivatePrintPreviewBrowsers">
-        <body>
-          <![CDATA[
-            let browsers = this._printPreviewBrowsers;
-            this._printPreviewBrowsers = new Set();
-            for (let browser of browsers) {
-              browser.docShellIsActive = this.shouldActivateDocShell(browser);
-            }
-          ]]>
-        </body>
-      </method>
-
-      <!--
-        Returns true if a given browser's docshell should be active.
-      -->
-      <method name="shouldActivateDocShell">
-        <parameter name="aBrowser"/>
-        <body>
-          <![CDATA[
-            if (this._switcher) {
-              return this._switcher.shouldActivateDocShell(aBrowser);
-            }
-            return (aBrowser == this.selectedBrowser &&
-                    window.windowState != window.STATE_MINIMIZED &&
-                    !window.isFullyOccluded) ||
-                   this._printPreviewBrowsers.has(aBrowser);
-          ]]>
-        </body>
-      </method>
-
-      <!--
-        The tab switcher is responsible for asynchronously switching
-        tabs in e10s. It waits until the new tab is ready (i.e., the
-        layer tree is available) before switching to it. Then it
-        unloads the layer tree for the old tab.
-
-        The tab switcher is a state machine. For each tab, it
-        maintains state about whether the layer tree for the tab is
-        available, being loaded, being unloaded, or unavailable. It
-        also keeps track of the tab currently being displayed, the tab
-        it's trying to load, and the tab the user has asked to switch
-        to. The switcher object is created upon tab switch. It is
-        released when there are no pending tabs to load or unload.
-
-        The following general principles have guided the design:
-
-        1. We only request one layer tree at a time. If the user
-        switches to a different tab while waiting, we don't request
-        the new layer tree until the old tab has loaded or timed out.
-
-        2. If loading the layers for a tab times out, we show the
-        spinner and possibly request the layer tree for another tab if
-        the user has requested one.
-
-        3. We discard layer trees on a delay. This way, if the user is
-        switching among the same tabs frequently, we don't continually
-        load the same tabs.
-
-        It's important that we always show either the spinner or a tab
-        whose layers are available. Otherwise the compositor will draw
-        an entirely black frame, which is very jarring. To ensure this
-        never happens when switching away from a tab, we assume the
-        old tab might still be drawn until a MozAfterPaint event
-        occurs. Because layout and compositing happen asynchronously,
-        we don't have any other way of knowing when the switch
-        actually takes place. Therefore, we don't unload the old tab
-        until the next MozAfterPaint event.
-      -->
-      <field name="_switcher">null</field>
-      <method name="_getSwitcher">
-        <body><![CDATA[
-          if (this._switcher) {
-            return this._switcher;
-          }
-
-          let switcher = {
-            // How long to wait for a tab's layers to load. After this
-            // time elapses, we're free to put up the spinner and start
-            // trying to load a different tab.
-            TAB_SWITCH_TIMEOUT: 400 /* ms */,
-
-            // When the user hasn't switched tabs for this long, we unload
-            // layers for all tabs that aren't in use.
-            UNLOAD_DELAY: 300 /* ms */,
-
-            // The next three tabs form the principal state variables.
-            // See the assertions in postActions for their invariants.
-
-            // Tab the user requested most recently.
-            requestedTab: this.selectedTab,
-
-            // Tab we're currently trying to load.
-            loadingTab: null,
-
-            // We show this tab in case the requestedTab hasn't loaded yet.
-            lastVisibleTab: this.selectedTab,
-
-            // Auxilliary state variables:
-
-            visibleTab: this.selectedTab,      // Tab that's on screen.
-            spinnerTab: null,                  // Tab showing a spinner.
-            blankTab: null,                    // Tab showing blank.
-            lastPrimaryTab: this.selectedTab,  // Tab with primary="true"
-
-            tabbrowser: this,  // Reference to gBrowser.
-            loadTimer: null,   // TAB_SWITCH_TIMEOUT nsITimer instance.
-            unloadTimer: null, // UNLOAD_DELAY nsITimer instance.
-
-            // Map from tabs to STATE_* (below).
-            tabState: new Map(),
-
-            // True if we're in the midst of switching tabs.
-            switchInProgress: false,
-
-            // Keep an exact list of content processes (tabParent) in which
-            // we're actively suppressing the display port. This gives a robust
-            // way to make sure we don't forget to un-suppress.
-            activeSuppressDisplayport: new Set(),
-
-            // Set of tabs that might be visible right now. We maintain
-            // this set because we can't be sure when a tab is actually
-            // drawn. A tab is added to this set when we ask to make it
-            // visible. All tabs but the most recently shown tab are
-            // removed from the set upon MozAfterPaint.
-            maybeVisibleTabs: new Set([this.selectedTab]),
-
-            // This holds onto the set of tabs that we've been asked to warm up.
-            // This is used only for Telemetry and logging, and (in order to not
-            // over-complicate the async tab switcher any further) has nothing to do
-            // with how warmed tabs are loaded and unloaded.
-            warmingTabs: new WeakSet(),
-
-            STATE_UNLOADED: 0,
-            STATE_LOADING: 1,
-            STATE_LOADED: 2,
-            STATE_UNLOADING: 3,
-
-            // re-entrancy guard:
-            _processing: false,
-
-            // Wraps nsITimer. Must not use the vanilla setTimeout and
-            // clearTimeout, because they will be blocked by nsIPromptService
-            // dialogs.
-            setTimer(callback, timeout) {
-              let event = {
-                notify: callback
-              };
-
-              var timer = Cc["@mozilla.org/timer;1"]
-                .createInstance(Components.interfaces.nsITimer);
-              timer.initWithCallback(event, timeout, Ci.nsITimer.TYPE_ONE_SHOT);
-              return timer;
-            },
-
-            clearTimer(timer) {
-              timer.cancel();
-            },
-
-            getTabState(tab) {
-              let state = this.tabState.get(tab);
-              if (state === undefined) {
-                state = this.STATE_UNLOADED;
-
-                if (tab && tab.linkedPanel) {
-                  let b = tab.linkedBrowser;
-                  if (b.renderLayers && b.hasLayers) {
-                    state = this.STATE_LOADED;
-                  } else if (b.renderLayers && !b.hasLayers) {
-                    state = this.STATE_LOADING;
-                  } else if (!b.renderLayers && b.hasLayers) {
-                    state = this.STATE_UNLOADING;
-                  }
-                }
-              }
-
-              return state;
-            },
-
-            setTabStateNoAction(tab, state) {
-              if (state == this.STATE_UNLOADED) {
-                this.tabState.delete(tab);
-              } else {
-                this.tabState.set(tab, state);
-              }
-            },
-
-            setTabState(tab, state) {
-              this.setTabStateNoAction(tab, state);
-
-              let browser = tab.linkedBrowser;
-              let {tabParent} = browser.frameLoader;
-              if (state == this.STATE_LOADING) {
-                this.assert(!this.minimizedOrFullyOccluded);
-
-                if (!this.tabbrowser.tabWarmingEnabled) {
-                  browser.docShellIsActive = true;
-                }
-
-                if (tabParent) {
-                  browser.renderLayers = true;
-                } else {
-                  this.onLayersReady(browser);
-                }
-              } else if (state == this.STATE_UNLOADING) {
-                this.unwarmTab(tab);
-                // Setting the docShell to be inactive will also cause it
-                // to stop rendering layers.
-                browser.docShellIsActive = false;
-                if (!tabParent) {
-                  this.onLayersCleared(browser);
-                }
-              } else if (state == this.STATE_LOADED) {
-                this.maybeActivateDocShell(tab);
-              }
-
-              if (!tab.linkedBrowser.isRemoteBrowser) {
-                // setTabState is potentially re-entrant in the non-remote case,
-                // so we must re-get the state for this assertion.
-                let nonRemoteState = this.getTabState(tab);
-                // Non-remote tabs can never stay in the STATE_LOADING
-                // or STATE_UNLOADING states. By the time this function
-                // exits, a non-remote tab must be in STATE_LOADED or
-                // STATE_UNLOADED, since the painting and the layer
-                // upload happen synchronously.
-                this.assert(nonRemoteState == this.STATE_UNLOADED ||
-                            nonRemoteState == this.STATE_LOADED);
-              }
-            },
-
-            get minimizedOrFullyOccluded() {
-              return window.windowState == window.STATE_MINIMIZED ||
-                     window.isFullyOccluded;
-            },
-
-            init() {
-              this.log("START");
-
-              window.addEventListener("MozAfterPaint", this);
-              window.addEventListener("MozLayerTreeReady", this);
-              window.addEventListener("MozLayerTreeCleared", this);
-              window.addEventListener("TabRemotenessChange", this);
-              window.addEventListener("sizemodechange", this);
-              window.addEventListener("occlusionstatechange", this);
-              window.addEventListener("SwapDocShells", this, true);
-              window.addEventListener("EndSwapDocShells", this, true);
-
-              let initialTab = this.requestedTab;
-              let initialBrowser = initialTab.linkedBrowser;
-
-              let tabIsLoaded = !initialBrowser.isRemoteBrowser ||
-                                initialBrowser.frameLoader.tabParent.hasLayers;
-
-              // If we minimized the window before the switcher was activated,
-              // we might have set  the preserveLayers flag for the current
-              // browser. Let's clear it.
-              initialBrowser.preserveLayers(false);
-
-              if (!this.minimizedOrFullyOccluded) {
-                this.log("Initial tab is loaded?: " + tabIsLoaded);
-                this.setTabState(initialTab, tabIsLoaded ? this.STATE_LOADED
-                                                         : this.STATE_LOADING);
-              }
-
-              for (let ppBrowser of this.tabbrowser._printPreviewBrowsers) {
-                let ppTab = this.tabbrowser.getTabForBrowser(ppBrowser);
-                let state = ppBrowser.hasLayers ? this.STATE_LOADED
-                                                : this.STATE_LOADING;
-                this.setTabState(ppTab, state);
-              }
-            },
-
-            destroy() {
-              if (this.unloadTimer) {
-                this.clearTimer(this.unloadTimer);
-                this.unloadTimer = null;
-              }
-              if (this.loadTimer) {
-                this.clearTimer(this.loadTimer);
-                this.loadTimer = null;
-              }
-
-              window.removeEventListener("MozAfterPaint", this);
-              window.removeEventListener("MozLayerTreeReady", this);
-              window.removeEventListener("MozLayerTreeCleared", this);
-              window.removeEventListener("TabRemotenessChange", this);
-              window.removeEventListener("sizemodechange", this);
-              window.removeEventListener("occlusionstatechange", this);
-              window.removeEventListener("SwapDocShells", this, true);
-              window.removeEventListener("EndSwapDocShells", this, true);
-
-              this.tabbrowser._switcher = null;
-
-              this.activeSuppressDisplayport.forEach(function(tabParent) {
-                tabParent.suppressDisplayport(false);
-              });
-              this.activeSuppressDisplayport.clear();
-            },
-
-            finish() {
-              this.log("FINISH");
-
-              this.assert(this.tabbrowser._switcher);
-              this.assert(this.tabbrowser._switcher === this);
-              this.assert(!this.spinnerTab);
-              this.assert(!this.blankTab);
-              this.assert(!this.loadTimer);
-              this.assert(!this.loadingTab);
-              this.assert(this.lastVisibleTab === this.requestedTab);
-              this.assert(this.minimizedOrFullyOccluded ||
-                          this.getTabState(this.requestedTab) == this.STATE_LOADED);
-
-              this.destroy();
-
-              document.commandDispatcher.unlock();
-
-              let event = new CustomEvent("TabSwitchDone", {
-                bubbles: true,
-                cancelable: true
-              });
-              this.tabbrowser.dispatchEvent(event);
-            },
-
-            // This function is called after all the main state changes to
-            // make sure we display the right tab.
-            updateDisplay() {
-              let requestedTabState = this.getTabState(this.requestedTab);
-              let requestedBrowser = this.requestedTab.linkedBrowser;
-
-              // It is often more desirable to show a blank tab when appropriate than
-              // the tab switch spinner - especially since the spinner is usually
-              // preceded by a perceived lag of TAB_SWITCH_TIMEOUT ms in the
-              // tab switch. We can hide this lag, and hide the time being spent
-              // constructing TabChild's, layer trees, etc, by showing a blank
-              // tab instead and focusing it immediately.
-              let shouldBeBlank = false;
-              if (requestedBrowser.isRemoteBrowser) {
-                // If a tab is remote and the window is not minimized, we can show a
-                // blank tab instead of a spinner in the following cases:
-                //
-                // 1. The tab has just crashed, and we haven't started showing the
-                //    tab crashed page yet (in this case, the TabParent is null)
-                // 2. The tab has never presented, and has not finished loading
-                //    a non-local-about: page.
-                //
-                // For (2), "finished loading a non-local-about: page" is
-                // determined by the busy state on the tab element and checking
-                // if the loaded URI is local.
-                let hasSufficientlyLoaded =
-                  !this.requestedTab.hasAttribute("busy") &&
-                  !this.tabbrowser._isLocalAboutURI(requestedBrowser.currentURI);
-
-                let fl = requestedBrowser.frameLoader;
-                shouldBeBlank = !this.minimizedOrFullyOccluded &&
-                                (!fl.tabParent ||
-                                 (!hasSufficientlyLoaded && !fl.tabParent.hasPresented));
-              }
-
-              this.log("Tab should be blank: " + shouldBeBlank);
-              this.log("Requested tab is remote?: " + requestedBrowser.isRemoteBrowser);
-
-              // Figure out which tab we actually want visible right now.
-              let showTab = null;
-              if (requestedTabState != this.STATE_LOADED &&
-                  this.lastVisibleTab && this.loadTimer && !shouldBeBlank) {
-                // If we can't show the requestedTab, and lastVisibleTab is
-                // available, show it.
-                showTab = this.lastVisibleTab;
-              } else {
-                // Show the requested tab. If it's not available, we'll show the spinner or a blank tab.
-                showTab = this.requestedTab;
-              }
-
-              // First, let's deal with blank tabs, which we show instead
-              // of the spinner when the tab is not currently set up
-              // properly in the content process.
-              if (!shouldBeBlank && this.blankTab) {
-                this.blankTab.linkedBrowser.removeAttribute("blank");
-                this.blankTab = null;
-              } else if (shouldBeBlank && this.blankTab !== showTab) {
-                if (this.blankTab) {
-                  this.blankTab.linkedBrowser.removeAttribute("blank");
-                }
-                this.blankTab = showTab;
-                this.blankTab.linkedBrowser.setAttribute("blank", "true");
-              }
-
-              // Show or hide the spinner as needed.
-              let needSpinner = this.getTabState(showTab) != this.STATE_LOADED &&
-                                !this.minimizedOrFullyOccluded &&
-                                !shouldBeBlank;
-
-              if (!needSpinner && this.spinnerTab) {
-                this.spinnerHidden();
-                this.tabbrowser.removeAttribute("pendingpaint");
-                this.spinnerTab.linkedBrowser.removeAttribute("pendingpaint");
-                this.spinnerTab = null;
-              } else if (needSpinner && this.spinnerTab !== showTab) {
-                if (this.spinnerTab) {
-                  this.spinnerTab.linkedBrowser.removeAttribute("pendingpaint");
-                } else {
-                  this.spinnerDisplayed();
-                }
-                this.spinnerTab = showTab;
-                this.tabbrowser.setAttribute("pendingpaint", "true");
-                this.spinnerTab.linkedBrowser.setAttribute("pendingpaint", "true");
-              }
-
-              // Switch to the tab we've decided to make visible.
-              if (this.visibleTab !== showTab) {
-                this.tabbrowser._adjustFocusBeforeTabSwitch(this.visibleTab, showTab);
-                this.visibleTab = showTab;
-
-                this.maybeVisibleTabs.add(showTab);
-
-                let tabs = this.tabbrowser.tabbox.tabs;
-                let tabPanel = this.tabbrowser.mPanelContainer;
-                let showPanel = tabs.getRelatedElement(showTab);
-                let index = Array.indexOf(tabPanel.childNodes, showPanel);
-                if (index != -1) {
-                  this.log(`Switch to tab ${index} - ${this.tinfo(showTab)}`);
-                  tabPanel.setAttribute("selectedIndex", index);
-                  if (showTab === this.requestedTab) {
-                    if (this._requestingTab) {
-                      /*
-                       * If _requestingTab is set, that means that we're switching the
-                       * visibility of the tab synchronously, and we need to wait for
-                       * the "select" event before shifting focus so that
-                       * _adjustFocusAfterTabSwitch runs with the right information for
-                       * the tab switch.
-                       */
-                      this.tabbrowser.addEventListener("select", () => {
-                        this.tabbrowser._adjustFocusAfterTabSwitch(showTab);
-                      }, {once: true});
-                    } else {
-                      this.tabbrowser._adjustFocusAfterTabSwitch(showTab);
-                    }
-
-                    this.maybeActivateDocShell(this.requestedTab);
-                  }
-                }
-
-                // This doesn't necessarily exist if we're a new window and haven't switched tabs yet
-                if (this.lastVisibleTab)
-                  this.lastVisibleTab._visuallySelected = false;
-
-                this.visibleTab._visuallySelected = true;
-              }
-
-              this.lastVisibleTab = this.visibleTab;
-            },
-
-            assert(cond) {
-              if (!cond) {
-                dump("Assertion failure\n" + Error().stack);
-
-                // Don't break a user's browser if an assertion fails.
-                if (AppConstants.DEBUG) {
-                  throw new Error("Assertion failure");
-                }
-              }
-            },
-
-            // We've decided to try to load requestedTab.
-            loadRequestedTab() {
-              this.assert(!this.loadTimer);
-              this.assert(!this.minimizedOrFullyOccluded);
-
-              // loadingTab can be non-null here if we timed out loading the current tab.
-              // In that case we just overwrite it with a different tab; it's had its chance.
-              this.loadingTab = this.requestedTab;
-              this.log("Loading tab " + this.tinfo(this.loadingTab));
-
-              this.loadTimer = this.setTimer(() => this.onLoadTimeout(), this.TAB_SWITCH_TIMEOUT);
-              this.setTabState(this.requestedTab, this.STATE_LOADING);
-            },
-
-            maybeActivateDocShell(tab) {
-              // If we've reached the point where the requested tab has entered
-              // the loaded state, but the DocShell is still not yet active, we
-              // should activate it.
-              let browser = tab.linkedBrowser;
-              let state = this.getTabState(tab);
-              let canCheckDocShellState = !browser.mDestroyed &&
-                                          (browser.docShell ||
-                                           browser.frameLoader.tabParent);
-              if (tab == this.requestedTab &&
-                  canCheckDocShellState &&
-                  state == this.STATE_LOADED &&
-                  !browser.docShellIsActive &&
-                  !this.minimizedOrFullyOccluded) {
-                browser.docShellIsActive = true;
-                this.logState("Set requested tab docshell to active and preserveLayers to false");
-                // If we minimized the window before the switcher was activated,
-                // we might have set the preserveLayers flag for the current
-                // browser. Let's clear it.
-                browser.preserveLayers(false);
-              }
-            },
-
-            // This function runs before every event. It fixes up the state
-            // to account for closed tabs.
-            preActions() {
-              this.assert(this.tabbrowser._switcher);
-              this.assert(this.tabbrowser._switcher === this);
-
-              for (let [tab, ] of this.tabState) {
-                if (!tab.linkedBrowser) {
-                  this.tabState.delete(tab);
-                  this.unwarmTab(tab);
-                }
-              }
-
-              if (this.lastVisibleTab && !this.lastVisibleTab.linkedBrowser) {
-                this.lastVisibleTab = null;
-              }
-              if (this.lastPrimaryTab && !this.lastPrimaryTab.linkedBrowser) {
-                this.lastPrimaryTab = null;
-              }
-              if (this.blankTab && !this.blankTab.linkedBrowser) {
-                this.blankTab = null;
-              }
-              if (this.spinnerTab && !this.spinnerTab.linkedBrowser) {
-                this.spinnerHidden();
-                this.spinnerTab = null;
-              }
-              if (this.loadingTab && !this.loadingTab.linkedBrowser) {
-                this.loadingTab = null;
-                this.clearTimer(this.loadTimer);
-                this.loadTimer = null;
-              }
-            },
-
-            // This code runs after we've responded to an event or requested a new
-            // tab. It's expected that we've already updated all the principal
-            // state variables. This function takes care of updating any auxilliary
-            // state.
-            postActions() {
-              // Once we finish loading loadingTab, we null it out. So the state should
-              // always be LOADING.
-              this.assert(!this.loadingTab ||
-                          this.getTabState(this.loadingTab) == this.STATE_LOADING);
-
-              // We guarantee that loadingTab is non-null iff loadTimer is non-null. So
-              // the timer is set only when we're loading something.
-              this.assert(!this.loadTimer || this.loadingTab);
-              this.assert(!this.loadingTab || this.loadTimer);
-
-              // If we're switching to a non-remote tab, there's no need to wait
-              // for it to send layers to the compositor, as this will happen
-              // synchronously. Clearing this here means that in the next step,
-              // we can load the non-remote browser immediately.
-              if (!this.requestedTab.linkedBrowser.isRemoteBrowser) {
-                this.loadingTab = null;
-                if (this.loadTimer) {
-                  this.clearTimer(this.loadTimer);
-                  this.loadTimer = null;
-                }
-              }
-
-              // If we're not loading anything, try loading the requested tab.
-              let requestedState = this.getTabState(this.requestedTab);
-              if (!this.loadTimer && !this.minimizedOrFullyOccluded &&
-                  (requestedState == this.STATE_UNLOADED ||
-                   requestedState == this.STATE_UNLOADING)) {
-                this.loadRequestedTab();
-              }
-
-              // See how many tabs still have work to do.
-              let numPending = 0;
-              let numWarming = 0;
-              for (let [tab, state] of this.tabState) {
-                // Skip print preview browsers since they shouldn't affect tab switching.
-                if (this.tabbrowser._printPreviewBrowsers.has(tab.linkedBrowser)) {
-                  continue;
-                }
-
-                if (state == this.STATE_LOADED && tab !== this.requestedTab) {
-                  numPending++;
-
-                  if (tab !== this.visibleTab) {
-                    numWarming++;
-                  }
-                }
-                if (state == this.STATE_LOADING || state == this.STATE_UNLOADING) {
-                  numPending++;
-                }
-              }
-
-              this.updateDisplay();
-
-              // It's possible for updateDisplay to trigger one of our own event
-              // handlers, which might cause finish() to already have been called.
-              // Check for that before calling finish() again.
-              if (!this.tabbrowser._switcher) {
-                return;
-              }
-
-              this.maybeFinishTabSwitch();
-
-              if (numWarming > this.tabbrowser.tabWarmingMax) {
-                this.logState("Hit tabWarmingMax");
-                if (this.unloadTimer) {
-                  this.clearTimer(this.unloadTimer);
-                }
-                this.unloadNonRequiredTabs();
-              }
-
-              if (numPending == 0) {
-                this.finish();
-              }
-
-              this.logState("done");
-            },
-
-            // Fires when we're ready to unload unused tabs.
-            onUnloadTimeout() {
-              this.logState("onUnloadTimeout");
-              this.preActions();
-              this.unloadTimer = null;
-
-              this.unloadNonRequiredTabs();
-
-              this.postActions();
-            },
-
-            // If there are any non-visible and non-requested tabs in
-            // STATE_LOADED, sets them to STATE_UNLOADING. Also queues
-            // up the unloadTimer to run onUnloadTimeout if there are still
-            // tabs in the process of unloading.
-            unloadNonRequiredTabs() {
-              this.warmingTabs = new WeakSet();
-              let numPending = 0;
-
-              // Unload any tabs that can be unloaded.
-              for (let [tab, state] of this.tabState) {
-                if (this.tabbrowser._printPreviewBrowsers.has(tab.linkedBrowser)) {
-                  continue;
-                }
-
-                if (state == this.STATE_LOADED &&
-                    !this.maybeVisibleTabs.has(tab) &&
-                    tab !== this.lastVisibleTab &&
-                    tab !== this.loadingTab &&
-                    tab !== this.requestedTab) {
-                  this.setTabState(tab, this.STATE_UNLOADING);
-                }
-
-                if (state != this.STATE_UNLOADED && tab !== this.requestedTab) {
-                  numPending++;
-                }
-              }
-
-              if (numPending) {
-                // Keep the timer going since there may be more tabs to unload.
-                this.unloadTimer = this.setTimer(() => this.onUnloadTimeout(), this.UNLOAD_DELAY);
-              }
-            },
-
-            // Fires when an ongoing load has taken too long.
-            onLoadTimeout() {
-              this.logState("onLoadTimeout");
-              this.preActions();
-              this.loadTimer = null;
-              this.loadingTab = null;
-              this.postActions();
-            },
-
-            // Fires when the layers become available for a tab.
-            onLayersReady(browser) {
-              let tab = this.tabbrowser.getTabForBrowser(browser);
-              if (!tab) {
-                // We probably got a layer update from a tab that got before
-                // the switcher was created, or for browser that's not being
-                // tracked by the async tab switcher (like the preloaded about:newtab).
-                return;
-              }
-
-              this.logState(`onLayersReady(${tab._tPos}, ${browser.isRemoteBrowser})`);
-
-              this.assert(this.getTabState(tab) == this.STATE_LOADING ||
-                          this.getTabState(tab) == this.STATE_LOADED);
-              this.setTabState(tab, this.STATE_LOADED);
-
-              if (this.loadingTab === tab) {
-                this.clearTimer(this.loadTimer);
-                this.loadTimer = null;
-                this.loadingTab = null;
-              }
-            },
-
-            // Fires when we paint the screen. Any tab switches we initiated
-            // previously are done, so there's no need to keep the old layers
-            // around.
-            onPaint() {
-              this.maybeVisibleTabs.clear();
-            },
-
-            // Called when we're done clearing the layers for a tab.
-            onLayersCleared(browser) {
-              let tab = this.tabbrowser.getTabForBrowser(browser);
-              if (tab) {
-                this.logState(`onLayersCleared(${tab._tPos})`);
-                this.assert(this.getTabState(tab) == this.STATE_UNLOADING ||
-                            this.getTabState(tab) == this.STATE_UNLOADED);
-                this.setTabState(tab, this.STATE_UNLOADED);
-              }
-            },
-
-            // Called when a tab switches from remote to non-remote. In this case
-            // a MozLayerTreeReady notification that we requested may never fire,
-            // so we need to simulate it.
-            onRemotenessChange(tab) {
-              this.logState(`onRemotenessChange(${tab._tPos}, ${tab.linkedBrowser.isRemoteBrowser})`);
-              if (!tab.linkedBrowser.isRemoteBrowser) {
-                if (this.getTabState(tab) == this.STATE_LOADING) {
-                  this.onLayersReady(tab.linkedBrowser);
-                } else if (this.getTabState(tab) == this.STATE_UNLOADING) {
-                  this.onLayersCleared(tab.linkedBrowser);
-                }
-              } else if (this.getTabState(tab) == this.STATE_LOADED) {
-                // A tab just changed from non-remote to remote, which means
-                // that it's gone back into the STATE_LOADING state until
-                // it sends up a layer tree.
-                this.setTabState(tab, this.STATE_LOADING);
-              }
-            },
-
-            // Called when a tab has been removed, and the browser node is
-            // about to be removed from the DOM.
-            onTabRemoved(tab) {
-              if (this.lastVisibleTab == tab) {
-                // The browser that was being presented to the user is
-                // going to be removed during this tick of the event loop.
-                // This will cause us to show a tab spinner instead.
-                this.preActions();
-                this.lastVisibleTab = null;
-                this.postActions();
-              }
-            },
-
-            onSizeModeOrOcclusionStateChange() {
-              if (this.minimizedOrFullyOccluded) {
-                for (let [tab, state] of this.tabState) {
-                  // Skip print preview browsers since they shouldn't affect tab switching.
-                  if (this.tabbrowser._printPreviewBrowsers.has(tab.linkedBrowser)) {
-                    continue;
-                  }
-
-                  if (state == this.STATE_LOADING || state == this.STATE_LOADED) {
-                    this.setTabState(tab, this.STATE_UNLOADING);
-                  }
-                }
-                if (this.loadTimer) {
-                  this.clearTimer(this.loadTimer);
-                  this.loadTimer = null;
-                }
-                this.loadingTab = null;
-              } else {
-                // We're no longer minimized or occluded. This means we might want
-                // to activate the current tab's docShell.
-                this.maybeActivateDocShell(gBrowser.selectedTab);
-              }
-            },
-
-            onSwapDocShells(ourBrowser, otherBrowser) {
-              // This event fires before the swap. ourBrowser is from
-              // our window. We save the state of otherBrowser since ourBrowser
-              // needs to take on that state at the end of the swap.
-
-              let otherTabbrowser = otherBrowser.ownerGlobal.gBrowser;
-              let otherState;
-              if (otherTabbrowser && otherTabbrowser._switcher) {
-                let otherTab = otherTabbrowser.getTabForBrowser(otherBrowser);
-                let otherSwitcher = otherTabbrowser._switcher;
-                otherState = otherSwitcher.getTabState(otherTab);
-              } else {
-                otherState = (otherBrowser.docShellIsActive
-                              ? this.STATE_LOADED
-                              : this.STATE_UNLOADED);
-              }
-
-              if (!this.swapMap) {
-                this.swapMap = new WeakMap();
-              }
-              this.swapMap.set(otherBrowser, {
-                state: otherState,
-              });
-            },
-
-            onEndSwapDocShells(ourBrowser, otherBrowser) {
-              // The swap has happened. We reset the loadingTab in
-              // case it has been swapped. We also set ourBrowser's state
-              // to whatever otherBrowser's state was before the swap.
-
-              if (this.loadTimer) {
-                // Clearing the load timer means that we will
-                // immediately display a spinner if ourBrowser isn't
-                // ready yet. Typically it will already be ready
-                // though. If it's not, we're probably in a new window,
-                // in which case we have no other tabs to display anyway.
-                this.clearTimer(this.loadTimer);
-                this.loadTimer = null;
-              }
-              this.loadingTab = null;
-
-              let { state: otherState } = this.swapMap.get(otherBrowser);
-
-              this.swapMap.delete(otherBrowser);
-
-              let ourTab = this.tabbrowser.getTabForBrowser(ourBrowser);
-              if (ourTab) {
-                this.setTabStateNoAction(ourTab, otherState);
-              }
-            },
-
-            shouldActivateDocShell(browser) {
-              let tab = this.tabbrowser.getTabForBrowser(browser);
-              let state = this.getTabState(tab);
-              return state == this.STATE_LOADING || state == this.STATE_LOADED;
-            },
-
-            activateBrowserForPrintPreview(browser) {
-              let tab = this.tabbrowser.getTabForBrowser(browser);
-              let state = this.getTabState(tab);
-              if (state != this.STATE_LOADING &&
-                  state != this.STATE_LOADED) {
-                this.setTabState(tab, this.STATE_LOADING);
-                this.logState("Activated browser " + this.tinfo(tab) + " for print preview");
-              }
-            },
-
-            canWarmTab(tab) {
-              if (!this.tabbrowser.tabWarmingEnabled) {
-                return false;
-              }
-
-              if (!tab) {
-                return false;
-              }
-
-              // If the tab is not yet inserted, closing, not remote,
-              // crashed, already visible, or already requested, warming
-              // up the tab makes no sense.
-              if (this.minimizedOrFullyOccluded ||
-                  !tab.linkedPanel ||
-                  tab.closing ||
-                  !tab.linkedBrowser.isRemoteBrowser ||
-                  !tab.linkedBrowser.frameLoader.tabParent) {
-                return false;
-              }
-
-              // Similarly, if the tab is already in STATE_LOADING or
-              // STATE_LOADED somehow, there's no point in trying to
-              // warm it up.
-              let state = this.getTabState(tab);
-              if (state === this.STATE_LOADING ||
-                  state === this.STATE_LOADED) {
-                return false;
-              }
-
-              return true;
-            },
-
-            unwarmTab(tab) {
-              this.warmingTabs.delete(tab);
-            },
-
-            warmupTab(tab) {
-              if (!this.canWarmTab(tab)) {
-                return;
-              }
-
-              this.logState("warmupTab " + this.tinfo(tab));
-
-              this.warmingTabs.add(tab);
-              this.setTabState(tab, this.STATE_LOADING);
-              this.suppressDisplayPortAndQueueUnload(tab,
-                this.tabbrowser.tabWarmingUnloadDelay);
-            },
-
-            // Called when the user asks to switch to a given tab.
-            requestTab(tab) {
-              if (tab === this.requestedTab) {
-                return;
-              }
-
-              if (this.tabbrowser.tabWarmingEnabled) {
-                let warmingState = "disqualified";
-
-                if (this.warmingTabs.has(tab)) {
-                  let tabState = this.getTabState(tab);
-                  if (tabState == this.STATE_LOADING) {
-                    warmingState = "stillLoading";
-                  } else if (tabState == this.STATE_LOADED) {
-                    warmingState = "loaded";
-                  }
-                } else if (this.canWarmTab(tab)) {
-                  warmingState = "notWarmed";
-                }
-
-                Services.telemetry
-                        .getHistogramById("FX_TAB_SWITCH_REQUEST_TAB_WARMING_STATE")
-                        .add(warmingState);
-
-                this.unwarmTab(tab);
-              }
-
-              this._requestingTab = true;
-              this.logState("requestTab " + this.tinfo(tab));
-              this.startTabSwitch();
-
-              this.requestedTab = tab;
-
-              tab.linkedBrowser.setAttribute("primary", "true");
-              if (this.lastPrimaryTab && this.lastPrimaryTab != tab) {
-                this.lastPrimaryTab.linkedBrowser.removeAttribute("primary");
-              }
-              this.lastPrimaryTab = tab;
-
-              this.suppressDisplayPortAndQueueUnload(this.requestedTab, this.UNLOAD_DELAY);
-              this._requestingTab = false;
-            },
-
-            suppressDisplayPortAndQueueUnload(tab, unloadTimeout) {
-              let browser = tab.linkedBrowser;
-              let fl = browser.frameLoader;
-
-              if (fl && fl.tabParent && !this.activeSuppressDisplayport.has(fl.tabParent)) {
-                fl.tabParent.suppressDisplayport(true);
-                this.activeSuppressDisplayport.add(fl.tabParent);
-              }
-
-              this.preActions();
-
-              if (this.unloadTimer) {
-                this.clearTimer(this.unloadTimer);
-              }
-              this.unloadTimer = this.setTimer(() => this.onUnloadTimeout(), unloadTimeout);
-
-              this.postActions();
-            },
-
-            handleEvent(event, delayed = false) {
-              if (this._processing) {
-                this.setTimer(() => this.handleEvent(event, true), 0);
-                return;
-              }
-              if (delayed && this.tabbrowser._switcher != this) {
-                // if we delayed processing this event, we might be out of date, in which
-                // case we drop the delayed events
-                return;
-              }
-              this._processing = true;
-              this.preActions();
-
-              if (event.type == "MozLayerTreeReady") {
-                this.onLayersReady(event.originalTarget);
-              } if (event.type == "MozAfterPaint") {
-                this.onPaint();
-              } else if (event.type == "MozLayerTreeCleared") {
-                this.onLayersCleared(event.originalTarget);
-              } else if (event.type == "TabRemotenessChange") {
-                this.onRemotenessChange(event.target);
-              } else if (event.type == "sizemodechange" ||
-                         event.type == "occlusionstatechange") {
-                this.onSizeModeOrOcclusionStateChange();
-              } else if (event.type == "SwapDocShells") {
-                this.onSwapDocShells(event.originalTarget, event.detail);
-              } else if (event.type == "EndSwapDocShells") {
-                this.onEndSwapDocShells(event.originalTarget, event.detail);
-              }
-
-              this.postActions();
-              this._processing = false;
-            },
-
-            /*
-             * Telemetry and Profiler related helpers for recording tab switch
-             * timing.
-             */
-
-            startTabSwitch() {
-              TelemetryStopwatch.cancel("FX_TAB_SWITCH_TOTAL_E10S_MS", window);
-              TelemetryStopwatch.start("FX_TAB_SWITCH_TOTAL_E10S_MS", window);
-              this.addMarker("AsyncTabSwitch:Start");
-              this.switchInProgress = true;
-            },
-
-            /**
-             * Something has occurred that might mean that we've completed
-             * the tab switch (layers are ready, paints are done, spinners
-             * are hidden). This checks to make sure all conditions are
-             * satisfied, and then records the tab switch as finished.
-             */
-            maybeFinishTabSwitch() {
-              if (this.switchInProgress && this.requestedTab &&
-                  (this.getTabState(this.requestedTab) == this.STATE_LOADED ||
-                   this.requestedTab === this.blankTab)) {
-                // After this point the tab has switched from the content thread's point of view.
-                // The changes will be visible after the next refresh driver tick + composite.
-                let time = TelemetryStopwatch.timeElapsed("FX_TAB_SWITCH_TOTAL_E10S_MS", window);
-                if (time != -1) {
-                  TelemetryStopwatch.finish("FX_TAB_SWITCH_TOTAL_E10S_MS", window);
-                  this.log("DEBUG: tab switch time = " + time);
-                  this.addMarker("AsyncTabSwitch:Finish");
-                }
-                this.switchInProgress = false;
-              }
-            },
-
-            spinnerDisplayed() {
-              this.assert(!this.spinnerTab);
-              let browser = this.requestedTab.linkedBrowser;
-              this.assert(browser.isRemoteBrowser);
-              TelemetryStopwatch.start("FX_TAB_SWITCH_SPINNER_VISIBLE_MS", window);
-              // We have a second, similar probe for capturing recordings of
-              // when the spinner is displayed for very long periods.
-              TelemetryStopwatch.start("FX_TAB_SWITCH_SPINNER_VISIBLE_LONG_MS", window);
-              this.addMarker("AsyncTabSwitch:SpinnerShown");
-            },
-
-            spinnerHidden() {
-              this.assert(this.spinnerTab);
-              this.log("DEBUG: spinner time = " +
-                       TelemetryStopwatch.timeElapsed("FX_TAB_SWITCH_SPINNER_VISIBLE_MS", window));
-              TelemetryStopwatch.finish("FX_TAB_SWITCH_SPINNER_VISIBLE_MS", window);
-              TelemetryStopwatch.finish("FX_TAB_SWITCH_SPINNER_VISIBLE_LONG_MS", window);
-              this.addMarker("AsyncTabSwitch:SpinnerHidden");
-              // we do not get a onPaint after displaying the spinner
-            },
-
-            addMarker(marker) {
-              if (Services.profiler) {
-                Services.profiler.AddMarker(marker);
-              }
-            },
-
-            /*
-             * Debug related logging for switcher.
-             */
-
-            _useDumpForLogging: false,
-            _logInit: false,
-
-            logging() {
-              if (this._useDumpForLogging)
-                return true;
-              if (this._logInit)
-                return this._shouldLog;
-              let result = Services.prefs.getBoolPref("browser.tabs.remote.logSwitchTiming", false);
-              this._shouldLog = result;
-              this._logInit = true;
-              return this._shouldLog;
-            },
-
-            tinfo(tab) {
-              if (tab) {
-                return tab._tPos + "(" + tab.linkedBrowser.currentURI.spec + ")";
-              }
-              return "null";
-            },
-
-            log(s) {
-              if (!this.logging())
-                return;
-              if (this._useDumpForLogging) {
-                dump(s + "\n");
-              } else {
-                Services.console.logStringMessage(s);
-              }
-            },
-
-            logState(prefix) {
-              if (!this.logging())
-                return;
-
-              let accum = prefix + " ";
-              for (let i = 0; i < this.tabbrowser.tabs.length; i++) {
-                let tab = this.tabbrowser.tabs[i];
-                let state = this.getTabState(tab);
-                let isWarming = this.warmingTabs.has(tab);
-
-                accum += i + ":";
-                if (tab === this.lastVisibleTab) accum += "V";
-                if (tab === this.loadingTab) accum += "L";
-                if (tab === this.requestedTab) accum += "R";
-                if (tab === this.blankTab) accum += "B";
-                if (isWarming) accum += "(W)";
-                if (state == this.STATE_LOADED) accum += "(+)";
-                if (state == this.STATE_LOADING) accum += "(+?)";
-                if (state == this.STATE_UNLOADED) accum += "(-)";
-                if (state == this.STATE_UNLOADING) accum += "(-?)";
-                accum += " ";
-              }
-              if (this._useDumpForLogging) {
-                dump(accum + "\n");
-              } else {
-                Services.console.logStringMessage(accum);
-              }
-            },
-          };
-          this._switcher = switcher;
-          switcher.init();
-          return switcher;
-        ]]></body>
-      </method>
-
-      <method name="warmupTab">
-        <parameter name="aTab"/>
-        <body>
-          <![CDATA[
-            if (gMultiProcessBrowser) {
-              this._getSwitcher().warmupTab(aTab);
-            }
-          ]]>
-        </body>
-      </method>
-
-      <!-- BEGIN FORWARDED BROWSER PROPERTIES.  IF YOU ADD A PROPERTY TO THE BROWSER ELEMENT
-           MAKE SURE TO ADD IT HERE AS WELL. -->
-      <property name="canGoBack"
-                onget="return this.mCurrentBrowser.canGoBack;"
-                readonly="true"/>
-
-      <property name="canGoForward"
-                onget="return this.mCurrentBrowser.canGoForward;"
-                readonly="true"/>
-
-      <method name="goBack">
-        <body>
-          <![CDATA[
-            return this.mCurrentBrowser.goBack();
-          ]]>
-        </body>
-      </method>
-
-      <method name="goForward">
-        <body>
-          <![CDATA[
-            return this.mCurrentBrowser.goForward();
-          ]]>
-        </body>
-      </method>
-
-      <method name="reload">
-        <body>
-          <![CDATA[
-            return this.mCurrentBrowser.reload();
-          ]]>
-        </body>
-      </method>
-
-      <method name="reloadWithFlags">
-        <parameter name="aFlags"/>
-        <body>
-          <![CDATA[
-            return this.mCurrentBrowser.reloadWithFlags(aFlags);
-          ]]>
-        </body>
-      </method>
-
-      <method name="stop">
-        <body>
-          <![CDATA[
-            return this.mCurrentBrowser.stop();
-          ]]>
-        </body>
-      </method>
-
-      <!-- throws exception for unknown schemes -->
-      <method name="loadURI">
-        <parameter name="aURI"/>
-        <parameter name="aReferrerURI"/>
-        <parameter name="aCharset"/>
-        <body>
-          <![CDATA[
-            return this.mCurrentBrowser.loadURI(aURI, aReferrerURI, aCharset);
-          ]]>
-        </body>
-      </method>
-
-      <!-- throws exception for unknown schemes -->
-      <method name="loadURIWithFlags">
-        <parameter name="aURI"/>
-        <parameter name="aFlags"/>
-        <parameter name="aReferrerURI"/>
-        <parameter name="aCharset"/>
-        <parameter name="aPostData"/>
-        <body>
-          <![CDATA[
-            // Note - the callee understands both:
-            // (a) loadURIWithFlags(aURI, aFlags, ...)
-            // (b) loadURIWithFlags(aURI, { flags: aFlags, ... })
-            // Forwarding it as (a) here actually supports both (a) and (b),
-            // so you can call us either way too.
-            return this.mCurrentBrowser.loadURIWithFlags(aURI, aFlags, aReferrerURI, aCharset, aPostData);
-          ]]>
-        </body>
-      </method>
-
-      <method name="goHome">
-        <body>
-          <![CDATA[
-            return this.mCurrentBrowser.goHome();
-          ]]>
-        </body>
-      </method>
-
-      <property name="homePage">
-        <getter>
-          <![CDATA[
-            return this.mCurrentBrowser.homePage;
-          ]]>
-        </getter>
-        <setter>
-          <![CDATA[
-            this.mCurrentBrowser.homePage = val;
-            return val;
-          ]]>
-        </setter>
-      </property>
-
-      <method name="gotoIndex">
-        <parameter name="aIndex"/>
-        <body>
-          <![CDATA[
-            return this.mCurrentBrowser.gotoIndex(aIndex);
-          ]]>
-        </body>
-      </method>
-
-      <property name="currentURI"
-                onget="return this.mCurrentBrowser.currentURI;"
-                readonly="true"/>
-
-      <property name="finder"
-                onget="return this.mCurrentBrowser.finder"
-                readonly="true"/>
-
-      <property name="docShell"
-                onget="return this.mCurrentBrowser.docShell"
-                readonly="true"/>
-
-      <property name="webNavigation"
-                onget="return this.mCurrentBrowser.webNavigation"
-                readonly="true"/>
-
-      <property name="webBrowserFind"
-                readonly="true"
-                onget="return this.mCurrentBrowser.webBrowserFind"/>
-
-      <property name="webProgress"
-                readonly="true"
-                onget="return this.mCurrentBrowser.webProgress"/>
-
-      <property name="contentWindow"
-                readonly="true"
-                onget="return this.mCurrentBrowser.contentWindow"/>
-
-      <property name="contentWindowAsCPOW"
-                readonly="true"
-                onget="return this.mCurrentBrowser.contentWindowAsCPOW"/>
-
-      <property name="sessionHistory"
-                onget="return this.mCurrentBrowser.sessionHistory;"
-                readonly="true"/>
-
-      <property name="markupDocumentViewer"
-                onget="return this.mCurrentBrowser.markupDocumentViewer;"
-                readonly="true"/>
-
-      <property name="contentDocument"
-                onget="return this.mCurrentBrowser.contentDocument;"
-                readonly="true"/>
-
-      <property name="contentDocumentAsCPOW"
-                onget="return this.mCurrentBrowser.contentDocumentAsCPOW;"
-                readonly="true"/>
-
-      <property name="contentTitle"
-                onget="return this.mCurrentBrowser.contentTitle;"
-                readonly="true"/>
-
-      <property name="contentPrincipal"
-                onget="return this.mCurrentBrowser.contentPrincipal;"
-                readonly="true"/>
-
-      <property name="securityUI"
-                onget="return this.mCurrentBrowser.securityUI;"
-                readonly="true"/>
-
-      <property name="fullZoom"
-                onget="return this.mCurrentBrowser.fullZoom;"
-                onset="this.mCurrentBrowser.fullZoom = val;"/>
-
-      <property name="textZoom"
-                onget="return this.mCurrentBrowser.textZoom;"
-                onset="this.mCurrentBrowser.textZoom = val;"/>
-
-      <property name="isSyntheticDocument"
-                onget="return this.mCurrentBrowser.isSyntheticDocument;"
-                readonly="true"/>
-
-      <method name="_handleKeyDownEvent">
-        <parameter name="aEvent"/>
-        <body><![CDATA[
-          if (!aEvent.isTrusted) {
-            // Don't let untrusted events mess with tabs.
-            return;
-          }
-
-          if (aEvent.altKey)
-            return;
-
-          // Don't check if the event was already consumed because tab
-          // navigation should always work for better user experience.
-
-          if (aEvent.ctrlKey && aEvent.shiftKey && !aEvent.metaKey) {
-            switch (aEvent.keyCode) {
-              case aEvent.DOM_VK_PAGE_UP:
-                this.moveTabBackward();
-                aEvent.preventDefault();
-                return;
-              case aEvent.DOM_VK_PAGE_DOWN:
-                this.moveTabForward();
-                aEvent.preventDefault();
-                return;
-            }
-          }
-
-          if (AppConstants.platform != "macosx") {
-            if (aEvent.ctrlKey && !aEvent.shiftKey && !aEvent.metaKey &&
-                aEvent.keyCode == KeyEvent.DOM_VK_F4 &&
-                !this.mCurrentTab.pinned) {
-              this.removeCurrentTab({animate: true});
-              aEvent.preventDefault();
-            }
-          }
-        ]]></body>
-      </method>
-
-      <method name="_handleKeyPressEventMac">
-        <parameter name="aEvent"/>
-        <body><![CDATA[
-          if (!aEvent.isTrusted) {
-            // Don't let untrusted events mess with tabs.
-            return;
-          }
-
-          if (aEvent.altKey)
-            return;
-
-          if (AppConstants.platform == "macosx") {
-            if (!aEvent.metaKey)
-              return;
-
-            var offset = 1;
-            switch (aEvent.charCode) {
-              case "}".charCodeAt(0):
-                offset = -1;
-              case "{".charCodeAt(0):
-                if (window.getComputedStyle(this).direction == "ltr")
-                  offset *= -1;
-                this.tabContainer.advanceSelectedTab(offset, true);
-                aEvent.preventDefault();
-            }
-          }
-        ]]></body>
-      </method>
-
-      <property name="userTypedValue"
-                onget="return this.mCurrentBrowser.userTypedValue;"
-                onset="return this.mCurrentBrowser.userTypedValue = val;"/>
-
-      <method name="createTooltip">
-        <parameter name="event"/>
-        <body><![CDATA[
-          event.stopPropagation();
-          var tab = document.tooltipNode;
-          if (tab.localName != "tab") {
-            event.preventDefault();
-            return;
-          }
-
-          let stringWithShortcut = (stringId, keyElemId) => {
-            let keyElem = document.getElementById(keyElemId);
-            let shortcut = ShortcutUtils.prettifyShortcut(keyElem);
-            return gTabBrowserBundle.formatStringFromName(stringId, [shortcut], 1);
-          };
-
-          var label;
-          if (tab.mOverCloseButton) {
-            label = tab.selected ?
-                    stringWithShortcut("tabs.closeSelectedTab.tooltip", "key_close") :
-                    gTabBrowserBundle.GetStringFromName("tabs.closeTab.tooltip");
-          } else if (tab._overPlayingIcon) {
-            let stringID;
-            if (tab.selected) {
-              stringID = tab.linkedBrowser.audioMuted ?
-                "tabs.unmuteAudio.tooltip" :
-                "tabs.muteAudio.tooltip";
-              label = stringWithShortcut(stringID, "key_toggleMute");
-            } else {
-              if (tab.hasAttribute("activemedia-blocked")) {
-                stringID = "tabs.unblockAudio.tooltip";
-              } else {
-                stringID = tab.linkedBrowser.audioMuted ?
-                  "tabs.unmuteAudio.background.tooltip" :
-                  "tabs.muteAudio.background.tooltip";
-              }
-
-              label = gTabBrowserBundle.GetStringFromName(stringID);
-            }
-          } else {
-            label = tab._fullLabel || tab.getAttribute("label");
-            if (AppConstants.NIGHTLY_BUILD &&
-                tab.linkedBrowser &&
-                tab.linkedBrowser.isRemoteBrowser &&
-                tab.linkedBrowser.frameLoader) {
-              label += " (pid " + tab.linkedBrowser.frameLoader.tabParent.osPid + ")";
-            }
-            if (tab.userContextId) {
-              label = gTabBrowserBundle.formatStringFromName("tabs.containers.tooltip", [label, ContextualIdentityService.getUserContextLabel(tab.userContextId)], 2);
-            }
-          }
-
-          event.target.setAttribute("label", label);
-        ]]></body>
-      </method>
-
-      <method name="handleEvent">
-        <parameter name="aEvent"/>
-        <body><![CDATA[
-          switch (aEvent.type) {
-            case "keydown":
-              this._handleKeyDownEvent(aEvent);
-              break;
-            case "keypress":
-              this._handleKeyPressEventMac(aEvent);
-              break;
-            case "sizemodechange":
-            case "occlusionstatechange":
-              if (aEvent.target == window && !this._switcher) {
-                this.mCurrentBrowser.preserveLayers(
-                  window.windowState == window.STATE_MINIMIZED || window.isFullyOccluded);
-                this.mCurrentBrowser.docShellIsActive = this.shouldActivateDocShell(this.mCurrentBrowser);
-              }
-              break;
-          }
-        ]]></body>
-      </method>
-
-      <method name="receiveMessage">
-        <parameter name="aMessage"/>
-        <body><![CDATA[
-          let data = aMessage.data;
-          let browser = aMessage.target;
-
-          switch (aMessage.name) {
-            case "DOMTitleChanged": {
-              let tab = this.getTabForBrowser(browser);
-              if (!tab || tab.hasAttribute("pending"))
-                return undefined;
-              let titleChanged = this.setTabTitle(tab);
-              if (titleChanged && !tab.selected && !tab.hasAttribute("busy"))
-                tab.setAttribute("titlechanged", "true");
-              break;
-            }
-            case "DOMWindowClose": {
-              if (this.tabs.length == 1) {
-                // We already did PermitUnload in the content process
-                // for this tab (the only one in the window). So we don't
-                // need to do it again for any tabs.
-                window.skipNextCanClose = true;
-                window.close();
-                return undefined;
-              }
-
-              let tab = this.getTabForBrowser(browser);
-              if (tab) {
-                // Skip running PermitUnload since it already happened in
-                // the content process.
-                this.removeTab(tab, {skipPermitUnload: true});
-              }
-              break;
-            }
-            case "contextmenu": {
-              openContextMenu(aMessage);
-              break;
-            }
-            case "DOMWindowFocus": {
-              let tab = this.getTabForBrowser(browser);
-              if (!tab)
-                return undefined;
-              this.selectedTab = tab;
-              window.focus();
-              break;
-            }
-            case "Browser:Init": {
-              let tab = this.getTabForBrowser(browser);
-              if (!tab)
-                return undefined;
-
-              this._outerWindowIDBrowserMap.set(browser.outerWindowID, browser);
-              browser.messageManager.sendAsyncMessage("Browser:AppTab", { isAppTab: tab.pinned });
-              break;
-            }
-            case "Browser:WindowCreated": {
-              let tab = this.getTabForBrowser(browser);
-              if (tab && data.userContextId) {
-                ContextualIdentityService.telemetry(data.userContextId);
-                tab.setUserContextId(data.userContextId);
-              }
-
-              // We don't want to update the container icon and identifier if
-              // this is not the selected browser.
-              if (browser == gBrowser.selectedBrowser) {
-                updateUserContextUIIndicator();
-              }
-
-              break;
-            }
-            case "Findbar:Keypress": {
-              let tab = this.getTabForBrowser(browser);
-              // If the find bar for this tab is not yet alive, only initialize
-              // it if there's a possibility FindAsYouType will be used.
-              // There's no point in doing it for most random keypresses.
-              if (!this.isFindBarInitialized(tab) &&
-                data.shouldFastFind) {
-                let shouldFastFind = this._findAsYouType;
-                if (!shouldFastFind) {
-                  // Please keep in sync with toolkit/content/widgets/findbar.xml
-                  const FAYT_LINKS_KEY = "'";
-                  const FAYT_TEXT_KEY = "/";
-                  let charCode = data.fakeEvent.charCode;
-                  let key = charCode ? String.fromCharCode(charCode) : null;
-                  shouldFastFind = key == FAYT_LINKS_KEY || key == FAYT_TEXT_KEY;
-                }
-                if (shouldFastFind) {
-                  // Make sure we return the result.
-                  return this.getFindBar(tab).receiveMessage(aMessage);
-                }
-              }
-              break;
-            }
-            case "RefreshBlocker:Blocked": {
-              // The data object is expected to contain the following properties:
-              //  - URI (string)
-              //     The URI that a page is attempting to refresh or redirect to.
-              //  - delay (int)
-              //     The delay (in milliseconds) before the page was going to
-              //     reload or redirect.
-              //  - sameURI (bool)
-              //     true if we're refreshing the page. false if we're redirecting.
-              //  - outerWindowID (int)
-              //     The outerWindowID of the frame that requested the refresh or
-              //     redirect.
-
-              let brandBundle = document.getElementById("bundle_brand");
-              let brandShortName = brandBundle.getString("brandShortName");
-              let message =
-                gNavigatorBundle.getFormattedString("refreshBlocked." +
-                                                    (data.sameURI ? "refreshLabel"
-                                                                  : "redirectLabel"),
-                                                    [brandShortName]);
-
-              let notificationBox = this.getNotificationBox(browser);
-              let notification = notificationBox.getNotificationWithValue("refresh-blocked");
-
-              if (notification) {
-                notification.label = message;
-              } else {
-                let refreshButtonText =
-                  gNavigatorBundle.getString("refreshBlocked.goButton");
-                let refreshButtonAccesskey =
-                  gNavigatorBundle.getString("refreshBlocked.goButton.accesskey");
-
-                let buttons = [{
-                  label: refreshButtonText,
-                  accessKey: refreshButtonAccesskey,
-                  callback() {
-                    if (browser.messageManager) {
-                      browser.messageManager.sendAsyncMessage("RefreshBlocker:Refresh", data);
-                    }
-                  }
-                }];
-
-                notificationBox.appendNotification(message, "refresh-blocked",
-                                                   "chrome://browser/skin/notification-icons/popup.svg",
-                                                   notificationBox.PRIORITY_INFO_MEDIUM,
-                                                   buttons);
-              }
-              break;
-            }
-          }
-          return undefined;
-        ]]></body>
-      </method>
-
-      <method name="observe">
-        <parameter name="aSubject"/>
-        <parameter name="aTopic"/>
-        <parameter name="aData"/>
-        <body><![CDATA[
-          switch (aTopic) {
-            case "contextual-identity-updated": {
-              for (let tab of this.tabs) {
-                if (tab.getAttribute("usercontextid") == aData) {
-                  ContextualIdentityService.setTabStyle(tab);
-                }
-              }
-              break;
-            }
-            case "nsPref:changed": {
-              // This is the only pref observed.
-              this._findAsYouType = Services.prefs.getBoolPref("accessibility.typeaheadfind");
-              break;
-            }
-          }
-        ]]></body>
-      </method>
-
-      <method name="_updateNewTabVisibility">
-        <body><![CDATA[
-          // Helper functions to help deal with customize mode wrapping some items
-          let wrap = n => n.parentNode.localName == "toolbarpaletteitem" ? n.parentNode : n;
-          let unwrap = n => n && n.localName == "toolbarpaletteitem" ? n.firstElementChild : n;
-
-          let sib = this.tabContainer;
-          do {
-            sib = unwrap(wrap(sib).nextElementSibling);
-          } while (sib && sib.hidden);
-
-          const kAttr = "hasadjacentnewtabbutton";
-          if (sib && sib.id == "new-tab-button") {
-            this.tabContainer.setAttribute(kAttr, "true");
-          } else {
-            this.tabContainer.removeAttribute(kAttr);
-          }
-        ]]></body>
-      </method>
-
-      <method name="onWidgetAfterDOMChange">
-        <parameter name="aNode"/>
-        <parameter name="aNextNode"/>
-        <parameter name="aContainer"/>
-        <body><![CDATA[
-          if (aContainer.ownerDocument == document &&
-              aContainer.id == "TabsToolbar") {
-            this._updateNewTabVisibility();
-          }
-        ]]></body>
-      </method>
-      <method name="onAreaNodeRegistered">
-        <parameter name="aArea"/>
-        <parameter name="aContainer"/>
-        <body><![CDATA[
-          if (aContainer.ownerDocument == document &&
-              aArea == "TabsToolbar") {
-            this._updateNewTabVisibility();
-          }
-        ]]></body>
-      </method>
-      <method name="onAreaReset">
-        <parameter name="aArea"/>
-        <parameter name="aContainer"/>
-        <body><![CDATA[
-          this.onAreaNodeRegistered(aArea, aContainer);
-        ]]></body>
-      </method>
-
-      <field name="_tabMinWidthLimit">50</field>
-      <property name="tabMinWidth">
-        <setter><![CDATA[
-          this.tabContainer.style.setProperty("--tab-min-width", val + "px");
-          return val;
-        ]]></setter>
-      </property>
-
-=======
     <implementation>
->>>>>>> d2b4b409
       <constructor>
         gBrowser = new TabBrowser(this);
       </constructor>
