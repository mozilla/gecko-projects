--- conflicted
+++ resolved
@@ -19,68 +19,8 @@
 
 ActorManagerChild.attach(this, "browsers");
 
-<<<<<<< HEAD
-  whitelist: new Set([
-    "about:home",
-    "about:newtab",
-    "about:welcome",
-  ]),
-
-  init(chromeGlobal) {
-    chromeGlobal.addEventListener("ContentSearchClient", this, true, true);
-    addMessageListener("ContentSearch", this);
-  },
-
-  handleEvent(event) {
-    if (this._contentWhitelisted) {
-      this._sendMsg(event.detail.type, event.detail.data);
-    }
-  },
-
-  receiveMessage(msg) {
-    if (msg.data.type == "AddToWhitelist") {
-      for (let uri of msg.data.data) {
-        this.whitelist.add(uri);
-      }
-      this._sendMsg("AddToWhitelistAck");
-      return;
-    }
-    if (this._contentWhitelisted) {
-      this._fireEvent(msg.data.type, msg.data.data);
-    }
-  },
-
-  get _contentWhitelisted() {
-    return this.whitelist.has(content.document.documentURI);
-  },
-
-  _sendMsg(type, data = null) {
-    sendAsyncMessage("ContentSearch", {
-      type,
-      data,
-    });
-  },
-
-  _fireEvent(type, data = null) {
-    let event = Cu.cloneInto({
-      detail: {
-        type,
-        data,
-      },
-    }, content);
-    content.dispatchEvent(new content.CustomEvent("ContentSearchService",
-                                                  event));
-  },
-};
-ContentSearchMediator.init(this);
-
-addMessageListener("PageStyle:Switch", PageStyleHandler);
-addMessageListener("PageStyle:Disable", PageStyleHandler);
-addEventListener("pageshow", PageStyleHandler);
-=======
 // TabChildGlobal
 var global = this;
->>>>>>> 94e37e71
 
 // Keep a reference to the translation content handler to avoid it it being GC'ed.
 var trHandler = null;
