--- conflicted
+++ resolved
@@ -600,9 +600,5 @@
       key_showAllTabs.removeAttribute("disabled");
     else
       key_showAllTabs.setAttribute("disabled", "true");
-<<<<<<< HEAD
-  }
-=======
-  },
->>>>>>> 94e37e71
+  },
 };