<!-- This Source Code Form is subject to the terms of the Mozilla Public
   - License, v. 2.0. If a copy of the MPL was not distributed with this
   - file, You can obtain one at http://mozilla.org/MPL/2.0/. -->

<panel id="identity-popup"
       type="arrow"
       hidden="true"
       photon="true"
       role="alertdialog"
       onpopupshown="gIdentityHandler.onPopupShown(event);"
       onpopuphidden="gIdentityHandler.onPopupHidden(event);"
       orient="vertical">

  <panelmultiview id="identity-popup-multiView"
                  mainViewId="identity-popup-mainView">
    <panelview id="identity-popup-mainView"
               descriptionheightworkaround="true">
      <!-- Security Section -->
      <hbox id="identity-popup-security" class="identity-popup-section">
        <vbox class="identity-popup-security-content" flex="1">
          <label class="plain">
            <label class="identity-popup-headline identity-popup-host"></label>
            <label class="identity-popup-headline identity-popup-hostless" crop="end"/>
          </label>
          <description class="identity-popup-connection-not-secure"
                       when-connection="not-secure secure-cert-user-overridden">&identity.connectionNotSecure;</description>
          <description class="identity-popup-connection-secure"
                       when-connection="secure secure-ev">&identity.connectionSecure;</description>
          <description when-connection="chrome">&identity.connectionInternal;</description>
          <description when-connection="file">&identity.connectionFile;</description>
          <description when-connection="extension">&identity.extensionPage;</description>

          <vbox id="identity-popup-security-descriptions">
            <description class="identity-popup-warning-gray"
                         when-mixedcontent="active-blocked">&identity.activeBlocked;</description>
            <description class="identity-popup-warning-yellow"
                         when-mixedcontent="passive-loaded">&identity.passiveLoaded;</description>
            <description when-mixedcontent="active-loaded">&identity.activeLoaded;</description>
            <description class="identity-popup-warning-yellow"
                         when-ciphers="weak">&identity.weakEncryption;</description>
            <description when-loginforms="insecure">&identity.insecureLoginForms2;</description>
          </vbox>
        </vbox>
        <button id="identity-popup-security-expander"
                class="identity-popup-expander subviewkeynav"
                when-connection="not-secure secure secure-ev secure-cert-user-overridden"
                oncommand="gIdentityHandler.showSecuritySubView();"/>
      </hbox>

      <!-- Tracking Protection Section -->
      <hbox id="tracking-protection-container"
            class="identity-popup-section"
            when-connection="not-secure secure secure-ev secure-cert-user-overridden extension">
        <vbox id="identity-popup-content-blocking-content" flex="1">
          <hbox align="start">
            <label id="tracking-protection-label"
                   class="identity-popup-headline"
                   flex="1">&trackingProtection.title;</label>
            <label id="content-blocking-label"
                   class="identity-popup-headline"
                   flex="1">&contentBlocking.title;</label>
            <hbox id="identity-popup-content-blocking-disabled-label">
              <image/>
              <label id="identity-popup-content-blocking-disabled-label-exception"
                     value="&contentBlocking.disabled.label;"
                     tooltiptext="&contentBlocking.exception.tooltip;"/>
              <label id="identity-popup-content-blocking-disabled-label-global"
                     value="&contentBlocking.disabled.label;"
                     tooltiptext="&contentBlocking.disabled.tooltip;"/>
            </hbox>
            <toolbarbutton id="tracking-protection-preferences-button"
                           class="identity-popup-preferences-button subviewbutton"
                           tooltiptext="&trackingProtection.tooltip;"
                           oncommand="ContentBlocking.openPreferences('identityPopup-TP-preferencesButton');" />
          </hbox>

<<<<<<< HEAD
          <description id="tracking-blocked"
                       crop="end">&trackingProtection.detectedBlocked4;</description>
          <description id="tracking-loaded"
                       crop="end">&trackingProtection.detectedNotBlocked5;</description>
          <description id="tracking-not-detected"
                       crop="end">&trackingProtection.notDetected5;</description>
          <description id="tracking-loaded-exception"
                       crop="end">&trackingProtection.detectedException;</description>
          <description id="tracking-not-detected-exception"
                       crop="end">&trackingProtection.notDetectedException;</description>
          <description id="tracking-reload-required"
                       crop="end">&trackingProtection.reloadRequired2;</description>

          <button id="tracking-action-reload"
                  class="tracking-protection-button subviewkeynav"
                  label="&trackingProtection.reload2.label;"
                  accesskey="&trackingProtection.reload2.accesskey;"
                  oncommand="TrackingProtection.hideIdentityPopupAndReload();" />
          <button id="tracking-action-unblock"
                  class="tracking-protection-button subviewkeynav"
                  label="&trackingProtection.unblock3.label;"
                  accesskey="&trackingProtection.unblock3.accesskey;"
                  oncommand="TrackingProtection.disableForCurrentPage();" />
          <button id="tracking-action-unblock-private"
                  class="tracking-protection-button subviewkeynav"
                  label="&trackingProtection.unblockPrivate3.label;"
                  accesskey="&trackingProtection.unblockPrivate3.accesskey;"
                  oncommand="TrackingProtection.disableForCurrentPage();" />
          <button id="tracking-action-block"
                  class="tracking-protection-button subviewkeynav"
                  label="&trackingProtection.block4.label;"
                  accesskey="&trackingProtection.block4.accesskey;"
                  oncommand="TrackingProtection.enableForCurrentPage();" />
=======
          <description id="identity-popup-content-blocking-detected"
                       crop="end">&contentBlocking.detected;</description>
          <description id="identity-popup-content-blocking-not-detected"
                       crop="end">&contentBlocking.notDetected;</description>

          <vbox id="identity-popup-content-blocking-category-list">
            <hbox id="identity-popup-content-blocking-category-fastblock"
                  class="identity-popup-content-blocking-category" align="center" role="group">
              <image class="identity-popup-content-blocking-category-icon fastblock-icon"/>
              <label flex="1" class="identity-popup-content-blocking-category-label">&contentBlocking.fastBlock.label;</label>
              <label flex="1" class="identity-popup-content-blocking-category-state-label">&contentBlocking.fastBlock.blocked.label;</label>
              <label flex="1" class="identity-popup-content-blocking-category-add-blocking text-link"
                     onclick="ContentBlocking.openPreferences('identityPopup-CB-fastblock');">&contentBlocking.fastBlock.add.label;</label>
            </hbox>
            <hbox id="identity-popup-content-blocking-category-tracking-protection"
                  class="identity-popup-content-blocking-category" align="center" role="group">
              <image class="identity-popup-content-blocking-category-icon tracking-protection-icon"/>
              <label flex="1" class="identity-popup-content-blocking-category-label">&contentBlocking.trackingProtection2.label;</label>
              <label flex="1" class="identity-popup-content-blocking-category-state-label">&contentBlocking.trackingProtection.blocked.label;</label>
              <label flex="1" class="identity-popup-content-blocking-category-add-blocking text-link"
                     onclick="ContentBlocking.openPreferences('identityPopup-CB-tracking-protection');">&contentBlocking.trackingProtection.add.label;</label>
            </hbox>
            <hbox id="identity-popup-content-blocking-category-3rdpartycookies"
                  class="identity-popup-content-blocking-category" align="center" role="group">
              <image class="identity-popup-content-blocking-category-icon thirdpartycookies-icon"/>
              <label flex="1" class="identity-popup-content-blocking-category-label">&contentBlocking.3rdPartyCookies.label;</label>
              <label flex="1" class="identity-popup-content-blocking-category-state-label">&contentBlocking.3rdPartyCookies.blocked.label;</label>
              <label flex="1" class="identity-popup-content-blocking-category-add-blocking text-link"
                     onclick="ContentBlocking.openPreferences('identityPopup-CB-3rdpartycookies');">&contentBlocking.3rdPartyCookies.add.label;</label>
            </hbox>
          </vbox>

          <button id="tracking-action-unblock"
                  class="tracking-protection-button"
                  label="&trackingProtection.unblock4.label;"
                  accesskey="&trackingProtection.unblock4.accesskey;"
                  oncommand="ContentBlocking.disableForCurrentPage();" />
          <button id="tracking-action-unblock-private"
                  class="tracking-protection-button"
                  label="&trackingProtection.unblockPrivate4.label;"
                  accesskey="&trackingProtection.unblockPrivate4.accesskey;"
                  oncommand="ContentBlocking.disableForCurrentPage();" />
          <button id="tracking-action-block"
                  class="tracking-protection-button"
                  label="&trackingProtection.block5.label;"
                  accesskey="&trackingProtection.block5.accesskey;"
                  oncommand="ContentBlocking.enableForCurrentPage();" />
          <label id="identity-popup-content-blocking-report-breakage"
                 onclick="ContentBlocking.showReportBreakageSubview();"
                 class="text-link subviewkeynav"
                 flex="1">&contentBlocking.openBreakageReportView2.label;</label>
>>>>>>> 94e37e71
        </vbox>
      </hbox>

      <!-- Permissions Section -->
      <hbox class="identity-popup-section"
            when-connection="not-secure secure secure-ev secure-cert-user-overridden file extension">
        <vbox id="identity-popup-permissions-content" flex="1" role="group"
              aria-labelledby="identity-popup-permissions-headline">
          <hbox>
            <label id="identity-popup-permissions-headline"
                   class="identity-popup-headline"
                   flex="1"
                   value="&identity.permissions;"/>
            <toolbarbutton id="identity-popup-permission-preferences-button"
                           class="identity-popup-preferences-button subviewbutton"
                           tooltiptext="&identity.permissionsPreferences.tooltip;"
                           oncommand="gIdentityHandler.openPermissionPreferences();" />
          </hbox>
          <vbox id="identity-popup-permission-list"/>
          <description id="identity-popup-permission-reload-hint">&identity.permissionsReloadHint;</description>
          <description id="identity-popup-permission-empty-hint">&identity.permissionsEmpty;</description>
        </vbox>
      </hbox>

      <!-- Clear Site Data Button -->
      <vbox hidden="true"
            id="identity-popup-clear-sitedata-footer"
            class="identity-popup-footer">
        <button id="identity-popup-clear-sitedata-button"
                label="&identity.clearSiteData;"
                oncommand="gIdentityHandler.clearSiteData(event);"/>
      </vbox>
    </panelview>

    <!-- Security SubView -->
    <panelview id="identity-popup-securityView"
               title="&identity.securityView.label;"
               descriptionheightworkaround="true">
      <vbox class="identity-popup-security-content">
        <label class="plain">
          <label class="identity-popup-headline identity-popup-host"></label>
          <label class="identity-popup-headline identity-popup-hostless" crop="end"/>
        </label>
        <description class="identity-popup-connection-not-secure"
                     when-connection="not-secure secure-cert-user-overridden">&identity.connectionNotSecure;</description>
        <description class="identity-popup-connection-secure"
                     when-connection="secure secure-ev">&identity.connectionSecure;</description>
      </vbox>

      <vbox id="identity-popup-securityView-body" class="panel-view-body-unscrollable">
        <!-- (EV) Certificate Information -->
        <description id="identity-popup-content-verified-by"
                     when-connection="secure-ev">&identity.connectionVerified2;</description>
        <description id="identity-popup-content-owner"
                     when-connection="secure-ev"
                     class="header"/>
        <description id="identity-popup-content-supplemental"
                     when-connection="secure-ev"/>
        <description id="identity-popup-content-verifier"
                     when-connection="secure secure-ev secure-cert-user-overridden"/>

        <!-- Remove Certificate Exception -->
        <button when-connection="secure-cert-user-overridden"
                label="&identity.removeCertException.label;"
                accesskey="&identity.removeCertException.accesskey;"
                oncommand="gIdentityHandler.removeCertException()"/>

        <!-- Connection is Not Secure -->
        <description when-connection="not-secure"
                     and-when-loginforms="secure">&identity.description.insecure;</description>

        <!-- Insecure login forms -->
        <description when-loginforms="insecure">&identity.description.insecureLoginForms; <label id="identity-popup-insecure-login-forms-learn-more" class="text-link plain" value="&identity.learnMore;"/></description>

        <!-- Weak Cipher -->
        <description when-ciphers="weak">&identity.description.weakCipher;</description>
        <description class="identity-popup-warning-yellow"
                     when-ciphers="weak">&identity.description.weakCipher2;</description>

        <!-- Active Mixed Content Blocked -->
        <description class="identity-popup-warning-gray"
                     when-mixedcontent="active-blocked">&identity.description.activeBlocked; <label class="identity-popup-mcb-learn-more text-link plain" value="&identity.learnMore;"/></description>

        <!-- Passive Mixed Content Loaded -->
        <description when-mixedcontent="passive-loaded">&identity.description.passiveLoaded;</description>
        <description class="identity-popup-warning-yellow"
                     when-mixedcontent="passive-loaded">&identity.description.passiveLoaded2; <label class="identity-popup-mcb-learn-more text-link plain" value="&identity.learnMore;"/></description>

        <!-- Passive Mixed Content Loaded, Active Mixed Content Blocked -->
        <description when-mixedcontent="passive-loaded active-blocked">&identity.description.passiveLoaded;</description>
        <description when-mixedcontent="passive-loaded active-blocked"
                     class="identity-popup-warning-yellow">&identity.description.passiveLoaded3; <label class="identity-popup-mcb-learn-more text-link plain" value="&identity.learnMore;"/></description>

        <!-- Active Mixed Content Blocking Disabled -->
        <description when-mixedcontent="active-loaded"
                     and-when-loginforms="secure">&identity.description.activeLoaded;</description>
        <description when-mixedcontent="active-loaded"
                     and-when-loginforms="secure">&identity.description.activeLoaded2; <label class="identity-popup-mcb-learn-more text-link plain" value="&identity.learnMore;"/></description>
        <!-- Show only the first message when there are insecure login forms,
             and make sure the Learn More link is included. -->
        <description when-mixedcontent="active-loaded"
                     and-when-loginforms="insecure">&identity.description.activeLoaded; <label class="identity-popup-mcb-learn-more text-link plain" value="&identity.learnMore;"/></description>

        <!-- Buttons to enable/disable mixed content blocking. -->
        <button when-mixedcontent="active-blocked"
                label="&identity.disableMixedContentBlocking.label;"
                accesskey="&identity.disableMixedContentBlocking.accesskey;"
                oncommand="gIdentityHandler.disableMixedContentProtection()"/>
        <button when-mixedcontent="active-loaded"
                label="&identity.enableMixedContentBlocking.label;"
                accesskey="&identity.enableMixedContentBlocking.accesskey;"
                oncommand="gIdentityHandler.enableMixedContentProtection()"/>
      </vbox>

      <vbox id="identity-popup-more-info-footer" class="identity-popup-footer">
        <!-- More Security Information -->
        <button id="identity-popup-more-info"
                label="&identity.moreInfoLinkText2;"
                oncommand="gIdentityHandler.handleMoreInfoClick(event);"/>
      </vbox>

    </panelview>

    <!-- Report Breakage SubView -->
    <panelview id="identity-popup-breakageReportView"
               title="&contentBlocking.breakageReportView.label;"
               descriptionheightworkaround="true">
        <vbox id="identity-popup-breakageReportView-heading">
          <description>&contentBlocking.breakageReportView2.description;</description>
          <label id="identity-popup-breakageReportView-learn-more"
                 class="text-link">&contentBlocking.breakageReportView.learnMore;</label>
        </vbox>
        <vbox id="identity-popup-breakageReportView-body" class="panel-view-body-unscrollable">
          <vbox class="identity-popup-breakageReportView-collection-section">
            <label class="identity-popup-breakageReportView-collection-label">&contentBlocking.breakageReportView.collection.url.label;</label>
            <label id="identity-popup-breakageReportView-collection-url"/>
          </vbox>
          <vbox class="identity-popup-breakageReportView-collection-section">
            <label class="identity-popup-breakageReportView-collection-label">&contentBlocking.breakageReportView.collection.comments.label;</label>
            <textbox multiline="true" id="identity-popup-breakageReportView-collection-comments"/>
          </vbox>
        </vbox>
        <vbox id="identity-popup-breakageReportView-footer" class="identity-popup-footer">
          <button id="identity-popup-breakageReportView-cancel"
                  label="&contentBlocking.breakageReportView.cancel.label;"
                  oncommand="ContentBlocking.backToMainView();"/>
          <button id="identity-popup-breakageReportView-submit"
                  default="true"
                  label="&contentBlocking.breakageReportView.sendReport.label;"
                  oncommand="ContentBlocking.submitBreakageReport();"/>
        </vbox>
    </panelview>
  </panelmultiview>
</panel><|MERGE_RESOLUTION|>--- conflicted
+++ resolved
@@ -42,7 +42,7 @@
           </vbox>
         </vbox>
         <button id="identity-popup-security-expander"
-                class="identity-popup-expander subviewkeynav"
+                class="identity-popup-expander"
                 when-connection="not-secure secure secure-ev secure-cert-user-overridden"
                 oncommand="gIdentityHandler.showSecuritySubView();"/>
       </hbox>
@@ -74,41 +74,6 @@
                            oncommand="ContentBlocking.openPreferences('identityPopup-TP-preferencesButton');" />
           </hbox>
 
-<<<<<<< HEAD
-          <description id="tracking-blocked"
-                       crop="end">&trackingProtection.detectedBlocked4;</description>
-          <description id="tracking-loaded"
-                       crop="end">&trackingProtection.detectedNotBlocked5;</description>
-          <description id="tracking-not-detected"
-                       crop="end">&trackingProtection.notDetected5;</description>
-          <description id="tracking-loaded-exception"
-                       crop="end">&trackingProtection.detectedException;</description>
-          <description id="tracking-not-detected-exception"
-                       crop="end">&trackingProtection.notDetectedException;</description>
-          <description id="tracking-reload-required"
-                       crop="end">&trackingProtection.reloadRequired2;</description>
-
-          <button id="tracking-action-reload"
-                  class="tracking-protection-button subviewkeynav"
-                  label="&trackingProtection.reload2.label;"
-                  accesskey="&trackingProtection.reload2.accesskey;"
-                  oncommand="TrackingProtection.hideIdentityPopupAndReload();" />
-          <button id="tracking-action-unblock"
-                  class="tracking-protection-button subviewkeynav"
-                  label="&trackingProtection.unblock3.label;"
-                  accesskey="&trackingProtection.unblock3.accesskey;"
-                  oncommand="TrackingProtection.disableForCurrentPage();" />
-          <button id="tracking-action-unblock-private"
-                  class="tracking-protection-button subviewkeynav"
-                  label="&trackingProtection.unblockPrivate3.label;"
-                  accesskey="&trackingProtection.unblockPrivate3.accesskey;"
-                  oncommand="TrackingProtection.disableForCurrentPage();" />
-          <button id="tracking-action-block"
-                  class="tracking-protection-button subviewkeynav"
-                  label="&trackingProtection.block4.label;"
-                  accesskey="&trackingProtection.block4.accesskey;"
-                  oncommand="TrackingProtection.enableForCurrentPage();" />
-=======
           <description id="identity-popup-content-blocking-detected"
                        crop="end">&contentBlocking.detected;</description>
           <description id="identity-popup-content-blocking-not-detected"
@@ -160,7 +125,6 @@
                  onclick="ContentBlocking.showReportBreakageSubview();"
                  class="text-link subviewkeynav"
                  flex="1">&contentBlocking.openBreakageReportView2.label;</label>
->>>>>>> 94e37e71
         </vbox>
       </hbox>
 
