--- conflicted
+++ resolved
@@ -2528,11 +2528,7 @@
     // create a new tab
     let tabbrowser = aWindow.gBrowser;
     let tab = tabbrowser.selectedTab =
-<<<<<<< HEAD
-      tabbrowser.addTab(null, {
-=======
       tabbrowser.addTrustedTab(null, {
->>>>>>> 94e37e71
         index: pos,
         pinned: state.pinned,
         userContextId: state.userContextId,
