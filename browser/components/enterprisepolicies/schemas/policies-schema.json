{
  "$schema": "http://json-schema.org/draft-04/schema#",
  "type": "object",
  "properties": {
<<<<<<< HEAD
    "Authentication": {
      "description": "Sites that support integrated authentication. See https://developer.mozilla.org/en-US/docs/Mozilla/Integrated_authentication",
      "first_available": "60.0",
=======
    "AppUpdateURL": {
      "machine_only": true,

      "type": "URL"
    },
>>>>>>> 94e37e71

    "Authentication": {
      "type": "object",
      "properties": {
        "SPNEGO" : {
          "type": "array",
          "items": {
            "type": "string"
          }
        },
        "Delegated" : {
          "type": "array",
          "items": {
            "type": "string"
          }
        },
        "NTLM" : {
          "type": "array",
          "items": {
            "type": "string"
          }
        },
        "AllowNonFQDN": {
          "type": "object",
          "properties": {
            "SPNEGO": {
              "type": "boolean"
            },

            "NTLM": {
              "type": "boolean"
            }
          }
        }
      }
    },

    "BlockAboutAddons": {
      "type": "boolean"
    },

    "BlockAboutConfig": {
      "type": "boolean"
    },

    "BlockAboutProfiles": {
      "type": "boolean"
    },

    "BlockAboutSupport": {
      "type": "boolean"
    },

    "Bookmarks": {
      "type": "array",
      "items": {
        "type": "object",
        "properties": {
          "Title": {
            "type": "string"
          },

          "URL": {
            "type": "URL"
          },

          "Favicon": {
            "type": "URLorEmpty"
          },

          "Placement": {
            "type": "string",
            "enum": ["toolbar", "menu"]
          },

          "Folder": {
            "type": "string"
          }
        },
        "required": ["Title", "URL"]
      }
    },

    "Certificates": {
      "type": "object",
      "properties": {
        "ImportEnterpriseRoots": {
          "type": "boolean"
        }
      }
    },

    "Cookies": {
      "type": "object",
      "properties": {
        "Allow": {
          "type": "array",
          "strict": false,
          "items": {
            "type": "origin"
          }
        },

        "Block": {
          "type": "array",
          "strict": false,
          "items": {
            "type": "origin"
          }
        },

        "Default": {
          "type": "boolean"
        },

        "AcceptThirdParty": {
          "type": "string",
          "enum": ["always", "never", "from-visited"]
        },

        "RejectTracker": {
          "type": "boolean"
        },

        "ExpireAtSessionEnd": {
          "type": "boolean"
        },

        "Locked": {
          "type": "boolean"
        }
      }
    },

    "DisableAppUpdate": {
<<<<<<< HEAD
      "description": "Prevent the browser from updating.",
      "first_available": "60.0",
=======
>>>>>>> 94e37e71
      "machine_only": true,

      "type": "boolean"
    },

    "DisableBuiltinPDFViewer": {
      "type": "boolean"
    },

    "DisableDeveloperTools": {
      "type": "boolean"
    },

    "DisableFeedbackCommands": {
      "type": "boolean"
    },

    "DisableFirefoxAccounts": {
      "type": "boolean"
    },

    "DisableFirefoxScreenshots": {
      "type": "boolean"
    },

    "DisableFirefoxStudies": {
      "type": "boolean"
    },

    "DisableForgetButton": {
      "type": "boolean"
    },

    "DisableFormHistory": {
      "type": "boolean"
    },

    "DisableMasterPasswordCreation": {
      "type": "boolean"
    },

    "DisablePocket": {
      "type": "boolean"
    },

    "DisablePrivateBrowsing": {
      "type": "boolean"
    },

    "DisableProfileImport": {
      "type": "boolean"
    },

    "DisableProfileRefresh": {
      "type": "boolean"
    },

    "DisableSafeMode": {
      "type": "boolean"
    },

    "DisableSecurityBypass": {
      "type": "object",
      "properties": {
        "InvalidCertificate": {
          "type": "boolean"
        },

        "SafeBrowsing": {
          "type": "boolean"
        }
      }
    },

    "DisableSetDesktopBackground": {
      "type": "boolean"
    },

    "DisableSystemAddonUpdate": {
<<<<<<< HEAD
      "description": "Prevent the browser from installing and updating system addons.",
      "first_available": "60.0",
=======
>>>>>>> 94e37e71
      "machine_only": true,

      "type": "boolean"
    },

    "DisableTelemetry": {
<<<<<<< HEAD
      "description": "Turns off telemetry.",
      "first_available": "60.0",
=======
>>>>>>> 94e37e71
      "machine_only": true,

      "type": "boolean"
    },

    "DisplayBookmarksToolbar": {
      "type": "boolean"
    },

    "DisplayMenuBar": {
      "type": "boolean"
    },

    "DontCheckDefaultBrowser": {
      "type": "boolean"
    },

    "EnableTrackingProtection": {
      "type": "object",
      "properties": {
        "Value": {
          "type": "boolean"
        },
        "Locked": {
          "type": "boolean"
        }
      },
      "required": ["Value"]
    },

    "Extensions": {
<<<<<<< HEAD
      "description": "Install, uninstall or lock extensions. The Install option takes URLs or paths as parameters. The Uninstall and Locked options take extension IDs.",
      "first_available": "60.0",
=======
>>>>>>> 94e37e71
      "machine_only": true,

      "type": "object",
      "properties": {
        "Install" : {
          "type": "array",
          "items": {
            "type": "string"
          }
        },
        "Uninstall" : {
          "type": "array",
          "items": {
            "type": "string"
          }
        },
        "Locked" : {
          "type": "array",
          "items": {
            "type": "string"
          }
        }
      }
    },

    "FlashPlugin": {
      "type": "object",
      "properties": {
        "Allow": {
          "type": "array",
          "strict": false,
          "items": {
            "type": "origin"
          }
        },

        "Block": {
          "type": "array",
          "strict": false,
          "items": {
            "type": "origin"
          }
        },

        "Default": {
          "type": "boolean"
        },

        "Locked": {
          "type": "boolean"
        }
      }
    },

    "HardwareAcceleration": {
      "type": "boolean"
    },

    "Homepage": {
<<<<<<< HEAD
      "description": "Set and optionally lock the homepage.",
      "first_available": "60.0",
=======
>>>>>>> 94e37e71
      "machine_only": true,

      "type": "object",
      "properties": {
        "URL": {
          "type": "URL"
        },
        "Locked": {
          "type": "boolean"
        },
        "Additional": {
          "type": "array",
          "strict": false,
          "items": {
            "type": "URL"
          }
        }
      },
      "required": ["URL"]
    },

    "InstallAddonsPermission": {
      "type": "object",
      "properties": {
        "Allow": {
          "type": "array",
          "strict": false,
          "items": {
            "type": "origin"
          }
        },
        "Default": {
          "type": "boolean"
        }
      }
    },

    "NoDefaultBookmarks": {
      "type": "boolean"
    },

    "OfferToSaveLogins": {
      "type": "boolean"
    },

    "OverrideFirstRunPage": {
<<<<<<< HEAD
      "description": "Override the first run page. Set this policy to blank if you want to disable the first run page.",
      "first_available": "60.0",
=======
>>>>>>> 94e37e71
      "machine_only": true,

      "type": "URLorEmpty"
    },

    "OverridePostUpdatePage": {
<<<<<<< HEAD
      "description": "Override the post-update \"What's New\" page. Set this policy to blank if you want to disable the post-update page.",
      "first_available": "60.0",
=======
>>>>>>> 94e37e71
      "machine_only": true,

      "type": "URLorEmpty"
    },

    "Permissions": {
      "type": "object",
      "properties": {
        "Camera": {
          "type": "object",
          "properties": {
            "Allow": {
              "type": "array",
              "strict": false,
              "items": {
                "type": "origin"
              }
            },

            "Block": {
              "type": "array",
              "strict": false,
              "items": {
                "type": "origin"
              }
            },

            "BlockNewRequests": {
              "type": "boolean"
            },

            "Locked": {
              "type": "boolean"
            }
          }
        },

        "Microphone": {
          "type": "object",
          "properties": {
            "Allow": {
              "type": "array",
              "strict": false,
              "items": {
                "type": "origin"
              }
            },

            "Block": {
              "type": "array",
              "strict": false,
              "items": {
                "type": "origin"
              }
            },

            "BlockNewRequests": {
              "type": "boolean"
            },

            "Locked": {
              "type": "boolean"
            }
          }
        },

        "Location": {
          "type": "object",
          "properties": {
            "Allow": {
              "type": "array",
              "strict": false,
              "items": {
                "type": "origin"
              }
            },

            "Block": {
              "type": "array",
              "strict": false,
              "items": {
                "type": "origin"
              }
            },

            "BlockNewRequests": {
              "type": "boolean"
            },

            "Locked": {
              "type": "boolean"
            }
          }
        },

        "Notifications": {
          "type": "object",
          "properties": {
            "Allow": {
              "type": "array",
              "strict": false,
              "items": {
                "type": "origin"
              }
            },

            "Block": {
              "type": "array",
              "strict": false,
              "items": {
                "type": "origin"
              }
            },

            "BlockNewRequests": {
              "type": "boolean"
            },

            "Locked": {
              "type": "boolean"
            }
          }
        }
      }
    },

    "PopupBlocking": {
      "type": "object",
      "properties": {
        "Allow": {
          "type": "array",
          "strict": false,
          "items": {
            "type": "origin"
          }
        },

        "Default": {
          "type": "boolean"
        },

        "Locked": {
          "type": "boolean"
        }
      }
    },

    "Proxy": {
      "type": "object",
      "properties": {
        "Mode": {
          "type": "string",
          "enum": ["none", "system", "manual", "autoDetect", "autoConfig"]
        },

        "Locked": {
          "type": "boolean"
        },

        "AutoConfigURL": {
          "type": "URLorEmpty"
        },

        "FTPProxy": {
          "type": "string"
        },

        "HTTPProxy": {
          "type": "string"
        },

        "SSLProxy": {
          "type": "string"
        },

        "SOCKSProxy": {
          "type": "string"
        },

        "SOCKSVersion": {
          "type": "number",
          "enum": [4, 5]
        },

        "UseHTTPProxyForAllProtocols": {
          "type": "boolean"
        },

        "Passthrough": {
          "type": "string"
        },

        "UseProxyForDNS": {
          "type": "boolean"
        },

        "AutoLogin": {
          "type": "boolean"
        }
      }
    },

    "SanitizeOnShutdown": {
      "type": "boolean"
    },

    "SearchBar": {
<<<<<<< HEAD
      "description": "Sets the default location of the search bar. Only applies on firtrun, but can be changed.",
      "first_available": "60.0",

=======
>>>>>>> 94e37e71
      "type": "string",
      "enum": ["unified", "separate"]
    },

    "SearchEngines": {
      "enterprise_only": true,

      "type": "object",
      "properties": {
        "Add": {
          "type": "array",
          "items": {
            "type": "object",
            "required": ["Name", "URLTemplate"],

            "properties": {
              "Name": {
                "type": "string"
              },
              "IconURL": {
                "type": "URLorEmpty"
              },
              "Alias": {
                "type": "string"
              },
              "Description": {
                "type": "string"
              },
              "Method": {
                "type": "string",
                "enum": ["GET", "POST"]
              },
              "URLTemplate": {
                "type": "string"
              },
              "SuggestURLTemplate": {
                "type": "string"
              }
            }
          }
        },
        "Default": {
          "type": "string"
        },
        "PreventInstalls": {
          "type": "boolean"
        },
        "Remove": {
          "type": "array",
          "items": {
            "type": "string"
          }
        }
      }
    },

    "WebsiteFilter": {
<<<<<<< HEAD
      "description": "Blocks websites from being visited. The parameters take an array of Match Patterns, as documented in https://developer.mozilla.org/en-US/Add-ons/WebExtensions/Match_patterns. Only http/https accesses are supported at the moment. The arrays are limited to 1000 entries each.",
      "first_available": "60.0",
=======
>>>>>>> 94e37e71
      "machine_only": "true",

      "type": "object",
      "properties": {
        "Block": {
          "type": "array",
          "items": {
            "type": "string"
          }
        },

        "Exceptions": {
          "type": "array",
          "items": {
            "type": "string"
          }
        }
      }
    }
  }
}
<|MERGE_RESOLUTION|>--- conflicted
+++ resolved
@@ -2,17 +2,11 @@
   "$schema": "http://json-schema.org/draft-04/schema#",
   "type": "object",
   "properties": {
-<<<<<<< HEAD
-    "Authentication": {
-      "description": "Sites that support integrated authentication. See https://developer.mozilla.org/en-US/docs/Mozilla/Integrated_authentication",
-      "first_available": "60.0",
-=======
     "AppUpdateURL": {
       "machine_only": true,
 
       "type": "URL"
     },
->>>>>>> 94e37e71
 
     "Authentication": {
       "type": "object",
@@ -148,11 +142,6 @@
     },
 
     "DisableAppUpdate": {
-<<<<<<< HEAD
-      "description": "Prevent the browser from updating.",
-      "first_available": "60.0",
-=======
->>>>>>> 94e37e71
       "machine_only": true,
 
       "type": "boolean"
@@ -232,22 +221,12 @@
     },
 
     "DisableSystemAddonUpdate": {
-<<<<<<< HEAD
-      "description": "Prevent the browser from installing and updating system addons.",
-      "first_available": "60.0",
-=======
->>>>>>> 94e37e71
       "machine_only": true,
 
       "type": "boolean"
     },
 
     "DisableTelemetry": {
-<<<<<<< HEAD
-      "description": "Turns off telemetry.",
-      "first_available": "60.0",
-=======
->>>>>>> 94e37e71
       "machine_only": true,
 
       "type": "boolean"
@@ -279,11 +258,6 @@
     },
 
     "Extensions": {
-<<<<<<< HEAD
-      "description": "Install, uninstall or lock extensions. The Install option takes URLs or paths as parameters. The Uninstall and Locked options take extension IDs.",
-      "first_available": "60.0",
-=======
->>>>>>> 94e37e71
       "machine_only": true,
 
       "type": "object",
@@ -343,11 +317,6 @@
     },
 
     "Homepage": {
-<<<<<<< HEAD
-      "description": "Set and optionally lock the homepage.",
-      "first_available": "60.0",
-=======
->>>>>>> 94e37e71
       "machine_only": true,
 
       "type": "object",
@@ -394,22 +363,12 @@
     },
 
     "OverrideFirstRunPage": {
-<<<<<<< HEAD
-      "description": "Override the first run page. Set this policy to blank if you want to disable the first run page.",
-      "first_available": "60.0",
-=======
->>>>>>> 94e37e71
       "machine_only": true,
 
       "type": "URLorEmpty"
     },
 
     "OverridePostUpdatePage": {
-<<<<<<< HEAD
-      "description": "Override the post-update \"What's New\" page. Set this policy to blank if you want to disable the post-update page.",
-      "first_available": "60.0",
-=======
->>>>>>> 94e37e71
       "machine_only": true,
 
       "type": "URLorEmpty"
@@ -617,12 +576,6 @@
     },
 
     "SearchBar": {
-<<<<<<< HEAD
-      "description": "Sets the default location of the search bar. Only applies on firtrun, but can be changed.",
-      "first_available": "60.0",
-
-=======
->>>>>>> 94e37e71
       "type": "string",
       "enum": ["unified", "separate"]
     },
@@ -680,11 +633,6 @@
     },
 
     "WebsiteFilter": {
-<<<<<<< HEAD
-      "description": "Blocks websites from being visited. The parameters take an array of Match Patterns, as documented in https://developer.mozilla.org/en-US/Add-ons/WebExtensions/Match_patterns. Only http/https accesses are supported at the moment. The arrays are limited to 1000 entries each.",
-      "first_available": "60.0",
-=======
->>>>>>> 94e37e71
       "machine_only": "true",
 
       "type": "object",
