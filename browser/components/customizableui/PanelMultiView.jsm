/* This Source Code Form is subject to the terms of the Mozilla Public
 * License, v. 2.0. If a copy of the MPL was not distributed with this
 * file, You can obtain one at http://mozilla.org/MPL/2.0/. */

/**
 * Allows a popup panel to host multiple subviews. The main view shown when the
 * panel is opened may slide out to display a subview, which in turn may lead to
 * other subviews in a cascade menu pattern.
 *
 * The <panel> element should contain a <panelmultiview> element. Views are
 * declared using <panelview> elements that are usually children of the main
 * <panelmultiview> element, although they don't need to be, as views can also
 * be imported into the panel from other panels or popup sets.
 *
 * The panel should be opened asynchronously using the openPopup static method
 * on the PanelMultiView object. This will display the view specified using the
 * mainViewId attribute on the contained <panelmultiview> element.
 *
 * Specific subviews can slide in using the showSubView method, and backwards
 * navigation can be done using the goBack method or through a button in the
 * subview headers.
 *
 * The process of displaying the main view or a new subview requires multiple
 * steps to be completed, hence at any given time the <panelview> element may
 * be in different states:
 *
 * -- Open or closed
 *
 *    All the <panelview> elements start "closed", meaning that they are not
 *    associated to a <panelmultiview> element and can be located anywhere in
 *    the document. When the openPopup or showSubView methods are called, the
 *    relevant view becomes "open" and the <panelview> element may be moved to
 *    ensure it is a descendant of the <panelmultiview> element.
 *
 *    The "ViewShowing" event is fired at this point, when the view is not
 *    visible yet. The event is allowed to cancel the operation, in which case
 *    the view is closed immediately.
 *
 *    Closing the view does not move the node back to its original position.
 *
 * -- Visible or invisible
 *
 *    This indicates whether the view is visible in the document from a layout
 *    perspective, regardless of whether it is currently scrolled into view. In
 *    fact, all subviews are already visible before they start sliding in.
 *
 *    Before scrolling into view, a view may become visible but be placed in a
 *    special off-screen area of the document where layout and measurements can
 *    take place asyncronously.
 *
 *    When navigating forward, an open view may become invisible but stay open
 *    after sliding out of view. The last known size of these views is still
 *    taken into account for determining the overall panel size.
 *
 *    When navigating backwards, an open subview will first become invisible and
 *    then will be closed.
 *
 * -- Active or inactive
 *
 *    This indicates whether the view is fully scrolled into the visible area
 *    and ready to receive mouse and keyboard events. An active view is always
 *    visible, but a visible view may be inactive. For example, during a scroll
 *    transition, both views will be inactive.
 *
 *    When a view becomes active, the ViewShown event is fired synchronously,
 *    and the showSubView and goBack methods can be called for navigation.
 *
 *    For the main view of the panel, the ViewShown event is dispatched during
 *    the "popupshown" event, which means that other "popupshown" handlers may
 *    be called before the view is active. Thus, code that needs to perform
 *    further navigation automatically should either use the ViewShown event or
 *    wait for an event loop tick, like BrowserTestUtils.waitForEvent does.
 *
 * -- Navigating with the keyboard
 *
 *    An open view may keep state related to keyboard navigation, even if it is
 *    invisible. When a view is closed, keyboard navigation state is cleared.
 *
 * This diagram shows how <panelview> nodes move during navigation:
 *
 *   In this <panelmultiview>     In other panels    Action
 *             ┌───┬───┬───┐        ┌───┬───┐
 *             │(A)│ B │ C │        │ D │ E │          Open panel
 *             └───┴───┴───┘        └───┴───┘
 *         ┌───┬───┬───┐            ┌───┬───┐
 *         │{A}│(C)│ B │            │ D │ E │          Show subview C
 *         └───┴───┴───┘            └───┴───┘
 *     ┌───┬───┬───┬───┐            ┌───┐
 *     │{A}│{C}│(D)│ B │            │ E │              Show subview D
 *     └───┴───┴───┴───┘            └───┘
 *       │ ┌───┬───┬───┬───┐        ┌───┐
 *       │ │{A}│(C)│ D │ B │        │ E │              Go back
 *       │ └───┴───┴───┴───┘        └───┘
 *       │   │   │
 *       │   │   └── Currently visible view
 *       │   │   │
 *       └───┴───┴── Open views
 */

"use strict";

var EXPORTED_SYMBOLS = [
  "PanelMultiView",
  "PanelView",
];

ChromeUtils.import("resource://gre/modules/XPCOMUtils.jsm");
ChromeUtils.import("resource://gre/modules/Services.jsm");
ChromeUtils.defineModuleGetter(this, "CustomizableUI",
  "resource:///modules/CustomizableUI.jsm");

XPCOMUtils.defineLazyGetter(this, "gBundle", function() {
  return Services.strings.createBundle(
    "chrome://browser/locale/browser.properties");
});

/**
 * Safety timeout after which asynchronous events will be canceled if any of the
 * registered blockers does not return.
 */
const BLOCKERS_TIMEOUT_MS = 10000;

const TRANSITION_PHASES = Object.freeze({
  START: 1,
  PREPARE: 2,
  TRANSITION: 3,
});

let gNodeToObjectMap = new WeakMap();
let gWindowsWithUnloadHandler = new WeakSet();
let gMultiLineElementsMap = new WeakMap();

/**
 * Allows associating an object to a node lazily using a weak map.
 *
 * Classes deriving from this one may be easily converted to Custom Elements,
 * although they would lose the ability of being associated lazily.
 */
var AssociatedToNode = class {
  constructor(node) {
    /**
     * Node associated to this object.
     */
    this.node = node;

    /**
     * This promise is resolved when the current set of blockers set by event
     * handlers have all been processed.
     */
    this._blockersPromise = Promise.resolve();
  }

  /**
   * Retrieves the instance associated with the given node, constructing a new
   * one if necessary. When the last reference to the node is released, the
   * object instance will be garbage collected as well.
   */
  static forNode(node) {
    let associatedToNode = gNodeToObjectMap.get(node);
    if (!associatedToNode) {
      associatedToNode = new this(node);
      gNodeToObjectMap.set(node, associatedToNode);
    }
    return associatedToNode;
  }

  get document() {
    return this.node.ownerDocument;
  }

  get window() {
    return this.node.ownerGlobal;
  }

  _getBoundsWithoutFlushing(element) {
    return this.window.windowUtils.getBoundsWithoutFlushing(element);
  }

  /**
   * Dispatches a custom event on this element.
   *
   * @param  {String}    eventName Name of the event to dispatch.
   * @param  {Object}    [detail]  Event detail object. Optional.
   * @param  {Boolean}   cancelable If the event can be canceled.
   * @return {Boolean} `true` if the event was canceled by an event handler, `false`
   *                   otherwise.
   */
  dispatchCustomEvent(eventName, detail, cancelable = false) {
    let event = new this.window.CustomEvent(eventName, {
      detail,
      bubbles: true,
      cancelable,
    });
    this.node.dispatchEvent(event);
    return event.defaultPrevented;
  }

  /**
   * Dispatches a custom event on this element and waits for any blocking
   * promises registered using the "addBlocker" function on the details object.
   * If this function is called again, the event is only dispatched after all
   * the previously registered blockers have returned.
   *
   * The event can be canceled either by resolving any blocking promise to the
   * boolean value "false" or by calling preventDefault on the event. Rejections
   * and exceptions will be reported and will cancel the event.
   *
   * Blocking should be used sporadically because it slows down the interface.
   * Also, non-reentrancy is not strictly guaranteed because a safety timeout of
   * BLOCKERS_TIMEOUT_MS is implemented, after which the event will be canceled.
   * This helps to prevent deadlocks if any of the event handlers does not
   * resolve a blocker promise.
   *
   * @note Since there is no use case for dispatching different asynchronous
   *       events in parallel for the same element, this function will also wait
   *       for previous blockers when the event name is different.
   *
   * @param eventName
   *        Name of the custom event to dispatch.
   *
   * @resolves True if the event was canceled by a handler, false otherwise.
   */
  async dispatchAsyncEvent(eventName) {
    // Wait for all the previous blockers before dispatching the event.
    let blockersPromise = this._blockersPromise.catch(() => {});
    return this._blockersPromise = blockersPromise.then(async () => {
      let blockers = new Set();
      let cancel = this.dispatchCustomEvent(eventName, {
        addBlocker(promise) {
          // Any exception in the blocker will cancel the operation.
          blockers.add(promise.catch(ex => {
            Cu.reportError(ex);
            return true;
          }));
        },
      }, true);
      if (blockers.size) {
        let timeoutPromise = new Promise((resolve, reject) => {
          this.window.setTimeout(reject, BLOCKERS_TIMEOUT_MS);
        });
        try {
          let results = await Promise.race([Promise.all(blockers),
                                            timeoutPromise]);
          cancel = cancel || results.some(result => result === false);
        } catch (ex) {
          Cu.reportError(new Error(
            `One of the blockers for ${eventName} timed out.`));
          return true;
        }
      }
      return cancel;
    });
  }
};

/**
 * This is associated to <panelmultiview> elements.
 */
var PanelMultiView = class extends AssociatedToNode {
  /**
   * Tries to open the specified <panel> and displays the main view specified
   * with the "mainViewId" attribute on the <panelmultiview> node it contains.
   *
   * If the panel does not contain a <panelmultiview>, it is opened directly.
   * This allows consumers like page actions to accept different panel types.
   *
   * @see The non-static openPopup method for details.
   */
  static async openPopup(panelNode, ...args) {
    let panelMultiViewNode = panelNode.querySelector("panelmultiview");
    if (panelMultiViewNode) {
      return this.forNode(panelMultiViewNode).openPopup(...args);
    }
    panelNode.openPopup(...args);
    return true;
  }

  /**
   * Closes the specified <panel> which contains a <panelmultiview> node.
   *
   * If the panel does not contain a <panelmultiview>, it is closed directly.
   * This allows consumers like page actions to accept different panel types.
   *
   * @see The non-static hidePopup method for details.
   */
  static hidePopup(panelNode) {
    let panelMultiViewNode = panelNode.querySelector("panelmultiview");
    if (panelMultiViewNode) {
      this.forNode(panelMultiViewNode).hidePopup();
    } else {
      panelNode.hidePopup();
    }
  }

  /**
   * Removes the specified <panel> from the document, ensuring that any
   * <panelmultiview> node it contains is destroyed properly.
   *
   * If the viewCacheId attribute is present on the <panelmultiview> element,
   * imported subviews will be moved out again to the element it specifies, so
   * that the panel element can be removed safely.
   *
   * If the panel does not contain a <panelmultiview>, it is removed directly.
   * This allows consumers like page actions to accept different panel types.
   */
  static removePopup(panelNode) {
    try {
      let panelMultiViewNode = panelNode.querySelector("panelmultiview");
      if (panelMultiViewNode) {
        let panelMultiView = this.forNode(panelMultiViewNode);
        panelMultiView._moveOutKids();
        panelMultiView.disconnect();
      }
    } finally {
      // Make sure to remove the panel element even if disconnecting fails.
      panelNode.remove();
    }
  }

  /**
   * Ensures that when the specified window is closed all the <panelmultiview>
   * node it contains are destroyed properly.
   */
  static ensureUnloadHandlerRegistered(window) {
    if (gWindowsWithUnloadHandler.has(window)) {
      return;
    }

    window.addEventListener("unload", () => {
      for (let panelMultiViewNode of
           window.document.querySelectorAll("panelmultiview")) {
        this.forNode(panelMultiViewNode).disconnect();
      }
    }, { once: true });

    gWindowsWithUnloadHandler.add(window);
  }

  get _panel() {
    return this.node.parentNode;
  }

  set _transitioning(val) {
    if (val) {
      this.node.setAttribute("transitioning", "true");
    } else {
      this.node.removeAttribute("transitioning");
    }
  }

  get _screenManager() {
    if (this.__screenManager)
      return this.__screenManager;
    return this.__screenManager = Cc["@mozilla.org/gfx/screenmanager;1"]
                                    .getService(Ci.nsIScreenManager);
  }

  constructor(node) {
    super(node);
    this._openPopupPromise = Promise.resolve(false);
    this._openPopupCancelCallback = () => {};
  }

  connect() {
    this.connected = true;

    PanelMultiView.ensureUnloadHandlerRegistered(this.window);

    let viewContainer = this._viewContainer =
      this.document.createXULElement("box");
    viewContainer.classList.add("panel-viewcontainer");

    let viewStack = this._viewStack = this.document.createXULElement("box");
    viewStack.classList.add("panel-viewstack");
    viewContainer.append(viewStack);

    let offscreenViewContainer = this.document.createXULElement("box");
    offscreenViewContainer.classList.add("panel-viewcontainer", "offscreen");

    let offscreenViewStack = this._offscreenViewStack =
      this.document.createXULElement("box");
    offscreenViewStack.classList.add("panel-viewstack");
    offscreenViewContainer.append(offscreenViewStack);

    this.node.prepend(offscreenViewContainer);
    this.node.prepend(viewContainer);

    this.openViews = [];

    this._panel.addEventListener("popupshowing", this);
    this._panel.addEventListener("popuppositioned", this);
    this._panel.addEventListener("popuphidden", this);
    this._panel.addEventListener("popupshown", this);
    let cs = this.window.getComputedStyle(this.document.documentElement);
    // Set CSS-determined attributes now to prevent a layout flush when we do
    // it when transitioning between panels.
    this._dir = cs.direction;

    // Proxy these public properties and methods, as used elsewhere by various
    // parts of the browser, to this instance.
    ["goBack", "showSubView"].forEach(method => {
      Object.defineProperty(this.node, method, {
        enumerable: true,
        value: (...args) => this[method](...args),
      });
    });
  }

  disconnect() {
    // Guard against re-entrancy.
    if (!this.node || !this.connected)
      return;

    this._panel.removeEventListener("mousemove", this);
    this._panel.removeEventListener("popupshowing", this);
    this._panel.removeEventListener("popuppositioned", this);
    this._panel.removeEventListener("popupshown", this);
    this._panel.removeEventListener("popuphidden", this);
    this.window.removeEventListener("keydown", this);
    this.node = this._openPopupPromise = this._openPopupCancelCallback =
      this._viewContainer = this._viewStack = this._transitionDetails = null;
  }

  /**
   * Tries to open the panel associated with this PanelMultiView, and displays
   * the main view specified with the "mainViewId" attribute.
   *
   * The hidePopup method can be called while the operation is in progress to
   * prevent the panel from being displayed. View events may also cancel the
   * operation, so there is no guarantee that the panel will become visible.
   *
   * The "popuphidden" event will be fired either when the operation is canceled
   * or when the popup is closed later. This event can be used for example to
   * reset the "open" state of the anchor or tear down temporary panels.
   *
   * If this method is called again before the panel is shown, the result
   * depends on the operation currently in progress. If the operation was not
   * canceled, the panel is opened using the arguments from the previous call,
   * and this call is ignored. If the operation was canceled, it will be
   * retried again using the arguments from this call.
   *
   * It's not necessary for the <panelmultiview> binding to be connected when
   * this method is called, but the containing panel must have its display
   * turned on, for example it shouldn't have the "hidden" attribute.
   *
   * @param args
   *        Arguments to be forwarded to the openPopup method of the panel.
   *
   * @resolves With true as soon as the request to display the panel has been
   *           sent, or with false if the operation was canceled. The state of
   *           the panel at this point is not guaranteed. It may be still
   *           showing, completely shown, or completely hidden.
   * @rejects If an exception is thrown at any point in the process before the
   *          request to display the panel is sent.
   */
  async openPopup(...args) {
    // Set up the function that allows hidePopup or a second call to showPopup
    // to cancel the specific panel opening operation that we're starting below.
    // This function must be synchronous, meaning we can't use Promise.race,
    // because hidePopup wants to dispatch the "popuphidden" event synchronously
    // even if the panel has not been opened yet.
    let canCancel = true;
    let cancelCallback = this._openPopupCancelCallback = () => {
      // If the cancel callback is called and the panel hasn't been prepared
      // yet, cancel showing it. Setting canCancel to false will prevent the
      // popup from opening. If the panel has opened by the time the cancel
      // callback is called, canCancel will be false already, and we will not
      // fire the "popuphidden" event.
      if (canCancel && this.node) {
        canCancel = false;
        this.dispatchCustomEvent("popuphidden");
      }
    };

    // Create a promise that is resolved with the result of the last call to
    // this method, where errors indicate that the panel was not opened.
    let openPopupPromise = this._openPopupPromise.catch(() => {
      return false;
    });

    // Make the preparation done before showing the panel non-reentrant. The
    // promise created here will be resolved only after the panel preparation is
    // completed, even if a cancellation request is received in the meantime.
    return this._openPopupPromise = openPopupPromise.then(async wasShown => {
      // The panel may have been destroyed in the meantime.
      if (!this.node) {
        return false;
      }
      // If the panel has been already opened there is nothing more to do. We
      // check the actual state of the panel rather than setting some state in
      // our handler of the "popuphidden" event because this has a lower chance
      // of locking indefinitely if events aren't raised in the expected order.
      if (wasShown && ["open", "showing"].includes(this._panel.state)) {
        return true;
      }
      try {
        if (!this.connected) {
          this.connect();
        }
        // Allow any of the ViewShowing handlers to prevent showing the main view.
        if (!(await this._showMainView())) {
          cancelCallback();
        }
      } catch (ex) {
        cancelCallback();
        throw ex;
      }
      // If a cancellation request was received there is nothing more to do.
      if (!canCancel || !this.node) {
        return false;
      }
      // We have to set canCancel to false before opening the popup because the
      // hidePopup method of PanelMultiView can be re-entered by event handlers.
      // If the openPopup call fails, however, we still have to dispatch the
      // "popuphidden" event even if canCancel was set to false.
      try {
        canCancel = false;
        this._panel.openPopup(...args);

        // On Windows, if another popup is hiding while we call openPopup, the
        // call won't fail but the popup won't open. In this case, we have to
        // dispatch an artificial "popuphidden" event to reset our state.
        if (this._panel.state == "closed" && this.openViews.length) {
          this.dispatchCustomEvent("popuphidden");
          return false;
        }

        return true;
      } catch (ex) {
        this.dispatchCustomEvent("popuphidden");
        throw ex;
      }
    });
  }

  /**
   * Closes the panel associated with this PanelMultiView.
   *
   * If the openPopup method was called but the panel has not been displayed
   * yet, the operation is canceled and the panel will not be displayed, but the
   * "popuphidden" event is fired synchronously anyways.
   *
   * This means that by the time this method returns all the operations handled
   * by the "popuphidden" event are completed, for example resetting the "open"
   * state of the anchor, and the panel is already invisible.
   */
  hidePopup() {
    if (!this.node || !this.connected) {
      return;
    }

    // If we have already reached the _panel.openPopup call in the openPopup
    // method, we can call hidePopup. Otherwise, we have to cancel the latest
    // request to open the panel, which will have no effect if the request has
    // been canceled already.
    if (["open", "showing"].includes(this._panel.state)) {
      this._panel.hidePopup();
    } else {
      this._openPopupCancelCallback();
    }

    // We close all the views synchronously, so that they are ready to be opened
    // in other PanelMultiView instances. The "popuphidden" handler may also
    // call this function, but the second time openViews will be empty.
    this.closeAllViews();
  }

  /**
   * Move any child subviews into the element defined by "viewCacheId" to make
   * sure they will not be removed together with the <panelmultiview> element.
   */
  _moveOutKids() {
    let viewCacheId = this.node.getAttribute("viewCacheId");
    if (!viewCacheId) {
      return;
    }

    // Node.children and Node.children is live to DOM changes like the
    // ones we're about to do, so iterate over a static copy:
    let subviews = Array.from(this._viewStack.children);
    let viewCache = this.document.getElementById(viewCacheId);
    for (let subview of subviews) {
      viewCache.appendChild(subview);
    }
  }

  /**
   * Slides in the specified view as a subview.
   *
   * @param viewIdOrNode
   *        DOM element or string ID of the <panelview> to display.
   * @param anchor
   *        DOM element that triggered the subview, which will be highlighted
   *        and whose "label" attribute will be used for the title of the
   *        subview when a "title" attribute is not specified.
   */
  showSubView(viewIdOrNode, anchor) {
    this._showSubView(viewIdOrNode, anchor).catch(Cu.reportError);
  }
  async _showSubView(viewIdOrNode, anchor) {
    let viewNode = typeof viewIdOrNode == "string" ?
                   this.document.getElementById(viewIdOrNode) : viewIdOrNode;
    if (!viewNode) {
      Cu.reportError(new Error(`Subview ${viewIdOrNode} doesn't exist.`));
      return;
    }

    if (!this.openViews.length) {
      Cu.reportError(new Error(`Cannot show a subview in a closed panel.`));
      return;
    }

    let prevPanelView = this.openViews[this.openViews.length - 1];
    let nextPanelView = PanelView.forNode(viewNode);
    if (this.openViews.includes(nextPanelView)) {
      Cu.reportError(new Error(`Subview ${viewNode.id} is already open.`));
      return;
    }

    // Do not re-enter the process if navigation is already in progress. Since
    // there is only one active view at any given time, we can do this check
    // safely, even considering that during the navigation process the actual
    // view to which prevPanelView refers will change.
    if (!prevPanelView.active) {
      return;
    }
    // Marking the view that is about to scrolled out of the visible area as
    // inactive will prevent re-entrancy and also disable keyboard navigation.
    // From this point onwards, "await" statements can be used safely.
    prevPanelView.active = false;

    // Provide visual feedback while navigation is in progress, starting before
    // the transition starts and ending when the previous view is invisible.
    if (anchor) {
      anchor.setAttribute("open", "true");
    }
    try {
      // If the ViewShowing event cancels the operation we have to re-enable
      // keyboard navigation, but this must be avoided if the panel was closed.
      if (!(await this._openView(nextPanelView))) {
        if (prevPanelView.isOpenIn(this)) {
          // We don't raise a ViewShown event because nothing actually changed.
          // Technically we should use a different state flag just because there
          // is code that could check the "active" property to determine whether
          // to wait for a ViewShown event later, but this only happens in
          // regression tests and is less likely to be a technique used in
          // production code, where use of ViewShown is less common.
          prevPanelView.active = true;
        }
        return;
      }

      prevPanelView.captureKnownSize();

      // The main view of a panel can be a subview in another one. Make sure to
      // reset all the properties that may be set on a subview.
      nextPanelView.mainview = false;
      // The header may change based on how the subview was opened.
      nextPanelView.headerText = viewNode.getAttribute("title") ||
                                 (anchor && anchor.getAttribute("label"));
      // The constrained width of subviews may also vary between panels.
      nextPanelView.minMaxWidth = prevPanelView.knownWidth;

      if (anchor) {
        viewNode.classList.add("PanelUI-subView");
      }

      await this._transitionViews(prevPanelView.node, viewNode, false, anchor);
    } finally {
      if (anchor) {
        anchor.removeAttribute("open");
      }
    }

    this._activateView(nextPanelView);
  }

  /**
   * Navigates backwards by sliding out the most recent subview.
   */
  goBack() {
    this._goBack().catch(Cu.reportError);
  }
  async _goBack() {
    if (this.openViews.length < 2) {
      // This may be called by keyboard navigation or external code when only
      // the main view is open.
      return;
    }

    let prevPanelView = this.openViews[this.openViews.length - 1];
    let nextPanelView = this.openViews[this.openViews.length - 2];

    // Like in the showSubView method, do not re-enter navigation while it is
    // in progress, and make the view inactive immediately. From this point
    // onwards, "await" statements can be used safely.
    if (!prevPanelView.active) {
      return;
    }
    prevPanelView.active = false;

    prevPanelView.captureKnownSize();
    await this._transitionViews(prevPanelView.node, nextPanelView.node, true);

    this._closeLatestView();

    this._activateView(nextPanelView);
  }

  /**
   * Prepares the main view before showing the panel.
   */
  async _showMainView() {
    let nextPanelView = PanelView.forNode(this.document.getElementById(
      this.node.getAttribute("mainViewId")));

    // If the view is already open in another panel, close the panel first.
    let oldPanelMultiViewNode = nextPanelView.node.panelMultiView;
    if (oldPanelMultiViewNode) {
      PanelMultiView.forNode(oldPanelMultiViewNode).hidePopup();
      // Wait for a layout flush after hiding the popup, otherwise the view may
      // not be displayed correctly for some time after the new panel is opened.
      // This is filed as bug 1441015.
      await this.window.promiseDocumentFlushed(() => {});
    }

    if (!(await this._openView(nextPanelView))) {
      return false;
    }

    // The main view of a panel can be a subview in another one. Make sure to
    // reset all the properties that may be set on a subview.
    nextPanelView.mainview = true;
    nextPanelView.headerText = "";
    nextPanelView.minMaxWidth = 0;

    // Ensure the view will be visible once the panel is opened.
    nextPanelView.visible = true;
    nextPanelView.descriptionHeightWorkaround();

    return true;
  }

  /**
   * Opens the specified PanelView and dispatches the ViewShowing event, which
   * can be used to populate the subview or cancel the operation.
   *
   * This also clears all the attributes and styles that may be left by a
   * transition that was interrupted.
   *
   * @resolves With true if the view was opened, false otherwise.
   */
  async _openView(panelView) {
    if (panelView.node.parentNode != this._viewStack) {
      this._viewStack.appendChild(panelView.node);
    }

    panelView.node.panelMultiView = this.node;
    this.openViews.push(panelView);

    let canceled = await panelView.dispatchAsyncEvent("ViewShowing");

    // The panel can be hidden while we are processing the ViewShowing event.
    // This results in all the views being closed synchronously, and at this
    // point the ViewHiding event has already been dispatched for all of them.
    if (!this.openViews.length) {
      return false;
    }

    // Check if the event requested cancellation but the panel is still open.
    if (canceled) {
      // Handlers for ViewShowing can't know if a different handler requested
      // cancellation, so this will dispatch a ViewHiding event to give a chance
      // to clean up.
      this._closeLatestView();
      return false;
    }

    // Clean up all the attributes and styles related to transitions. We do this
    // here rather than when the view is closed because we are likely to make
    // other DOM modifications soon, which isn't the case when closing.
    let { style } = panelView.node;
    style.removeProperty("outline");
    style.removeProperty("width");

    return true;
  }

  /**
   * Activates the specified view and raises the ViewShown event, unless the
   * view was closed in the meantime.
   */
  _activateView(panelView) {
    if (panelView.isOpenIn(this)) {
      panelView.active = true;
      panelView.dispatchCustomEvent("ViewShown");
    }
  }

  /**
   * Closes the most recent PanelView and raises the ViewHiding event.
   *
   * @note The ViewHiding event is not cancelable and should probably be renamed
   *       to ViewHidden or ViewClosed instead, see bug 1438507.
   */
  _closeLatestView() {
    let panelView = this.openViews.pop();
    panelView.clearNavigation();
    panelView.dispatchCustomEvent("ViewHiding");
    panelView.node.panelMultiView = null;
    // Views become invisible synchronously when they are closed, and they won't
    // become visible again until they are opened. When this is called at the
    // end of backwards navigation, the view is already invisible.
    panelView.visible = false;
  }

  /**
   * Closes all the views that are currently open.
   */
  closeAllViews() {
    // Raise ViewHiding events for open views in reverse order.
    while (this.openViews.length) {
      this._closeLatestView();
    }
  }

  /**
   * Apply a transition to 'slide' from the currently active view to the next
   * one.
   * Sliding the next subview in means that the previous panelview stays where it
   * is and the active panelview slides in from the left in LTR mode, right in
   * RTL mode.
   *
   * @param {panelview} previousViewNode Node that is currently displayed, but
   *                                     is about to be transitioned away. This
   *                                     must be already inactive at this point.
   * @param {panelview} viewNode         Node that will becode the active view,
   *                                     after the transition has finished.
   * @param {Boolean}   reverse          Whether we're navigation back to a
   *                                     previous view or forward to a next view.
   */
  async _transitionViews(previousViewNode, viewNode, reverse) {
    const { window } = this;

    let nextPanelView = PanelView.forNode(viewNode);
    let prevPanelView = PanelView.forNode(previousViewNode);

    let details = this._transitionDetails = {
      phase: TRANSITION_PHASES.START,
    };

    // Set the viewContainer dimensions to make sure only the current view is
    // visible.
    let olderView = reverse ? nextPanelView : prevPanelView;
    this._viewContainer.style.minHeight = olderView.knownHeight + "px";
    this._viewContainer.style.height = prevPanelView.knownHeight + "px";
    this._viewContainer.style.width = prevPanelView.knownWidth + "px";
    // Lock the dimensions of the window that hosts the popup panel.
    let rect = this._panel.getOuterScreenRect();
    this._panel.setAttribute("width", rect.width);
    this._panel.setAttribute("height", rect.height);

    let viewRect;
    if (reverse) {
      // Use the cached size when going back to a previous view, but not when
      // reopening a subview, because its contents may have changed.
      viewRect = { width: nextPanelView.knownWidth,
                   height: nextPanelView.knownHeight };
      nextPanelView.visible = true;
    } else if (viewNode.customRectGetter) {
      // We use a customRectGetter for WebExtensions panels, because they need
      // to query the size from an embedded browser. The presence of this
      // getter also provides an indication that the view node shouldn't be
      // moved around, otherwise the state of the browser would get disrupted.
      let width = prevPanelView.knownWidth;
      let height = prevPanelView.knownHeight;
      viewRect = Object.assign({height, width}, viewNode.customRectGetter());
      nextPanelView.visible = true;
      // Until the header is visible, it has 0 height.
      // Wait for layout before measuring it
      let header = viewNode.firstElementChild;
      if (header && header.classList.contains("panel-header")) {
        viewRect.height += await window.promiseDocumentFlushed(() => {
          return this._getBoundsWithoutFlushing(header).height;
        });
      }
      await nextPanelView.descriptionHeightWorkaround();
    } else {
      this._offscreenViewStack.style.minHeight = olderView.knownHeight + "px";
      this._offscreenViewStack.appendChild(viewNode);
      nextPanelView.visible = true;

      // Now that the subview is visible, we can check the height of the
      // description elements it contains.
      await nextPanelView.descriptionHeightWorkaround();

      viewRect = await window.promiseDocumentFlushed(() => {
        return this._getBoundsWithoutFlushing(viewNode);
      });
      // Bail out if the panel was closed in the meantime.
      if (!nextPanelView.isOpenIn(this)) {
        return;
      }

      // Place back the view after all the other views that are already open in
      // order for the transition to work as expected.
      this._viewStack.appendChild(viewNode);

      this._offscreenViewStack.style.removeProperty("min-height");
    }

    this._transitioning = true;
    details.phase = TRANSITION_PHASES.PREPARE;

    // The 'magic' part: build up the amount of pixels to move right or left.
    let moveToLeft = (this._dir == "rtl" && !reverse) || (this._dir == "ltr" && reverse);
    let deltaX = prevPanelView.knownWidth;
    let deepestNode = reverse ? previousViewNode : viewNode;

    // With a transition when navigating backwards - user hits the 'back'
    // button - we need to make sure that the views are positioned in a way
    // that a translateX() unveils the previous view from the right direction.
    if (reverse)
      this._viewStack.style.marginInlineStart = "-" + deltaX + "px";

    // Set the transition style and listen for its end to clean up and make sure
    // the box sizing becomes dynamic again.
    // Somehow, putting these properties in PanelUI.css doesn't work for newly
    // shown nodes in a XUL parent node.
    this._viewStack.style.transition = "transform var(--animation-easing-function)" +
      " var(--panelui-subview-transition-duration)";
    this._viewStack.style.willChange = "transform";
    // Use an outline instead of a border so that the size is not affected.
    deepestNode.style.outline = "1px solid var(--panel-separator-color)";

    // Now that all the elements are in place for the start of the transition,
    // give the layout code a chance to set the initial values.
    await window.promiseDocumentFlushed(() => {});
    // Bail out if the panel was closed in the meantime.
    if (!nextPanelView.isOpenIn(this)) {
      return;
    }

    // Now set the viewContainer dimensions to that of the new view, which
    // kicks of the height animation.
    this._viewContainer.style.height = viewRect.height + "px";
    this._viewContainer.style.width = viewRect.width + "px";
    this._panel.removeAttribute("width");
    this._panel.removeAttribute("height");
    // We're setting the width property to prevent flickering during the
    // sliding animation with smaller views.
    viewNode.style.width = viewRect.width + "px";

    // Kick off the transition!
    details.phase = TRANSITION_PHASES.TRANSITION;
    this._viewStack.style.transform = "translateX(" + (moveToLeft ? "" : "-") + deltaX + "px)";

    await new Promise(resolve => {
      details.resolve = resolve;
      this._viewContainer.addEventListener("transitionend", details.listener = ev => {
        // It's quite common that `height` on the view container doesn't need
        // to transition, so we make sure to do all the work on the transform
        // transition-end, because that is guaranteed to happen.
        if (ev.target != this._viewStack || ev.propertyName != "transform")
          return;
        this._viewContainer.removeEventListener("transitionend", details.listener);
        delete details.listener;
        resolve();
      });
      this._viewContainer.addEventListener("transitioncancel", details.cancelListener = ev => {
        if (ev.target != this._viewStack)
          return;
        this._viewContainer.removeEventListener("transitioncancel", details.cancelListener);
        delete details.cancelListener;
        resolve();
      });
    });

    // Bail out if the panel was closed during the transition.
    if (!nextPanelView.isOpenIn(this)) {
      return;
    }
    prevPanelView.visible = false;

    // This will complete the operation by removing any transition properties.
    nextPanelView.node.style.removeProperty("width");
    deepestNode.style.removeProperty("outline");
    this._cleanupTransitionPhase();

    nextPanelView.focusSelectedElement();
  }

  /**
   * Attempt to clean up the attributes and properties set by `_transitionViews`
   * above. Which attributes and properties depends on the phase the transition
   * was left from.
   */
  _cleanupTransitionPhase() {
    if (!this._transitionDetails) {
      return;
    }

    let {phase, resolve, listener, cancelListener} = this._transitionDetails;
    this._transitionDetails = null;

    if (phase >= TRANSITION_PHASES.START) {
      this._panel.removeAttribute("width");
      this._panel.removeAttribute("height");
      this._viewContainer.style.removeProperty("height");
      this._viewContainer.style.removeProperty("width");
    }
    if (phase >= TRANSITION_PHASES.PREPARE) {
      this._transitioning = false;
      this._viewStack.style.removeProperty("margin-inline-start");
      this._viewStack.style.removeProperty("transition");
    }
    if (phase >= TRANSITION_PHASES.TRANSITION) {
      this._viewStack.style.removeProperty("transform");
      if (listener)
        this._viewContainer.removeEventListener("transitionend", listener);
      if (cancelListener)
        this._viewContainer.removeEventListener("transitioncancel", cancelListener);
      if (resolve)
        resolve();
    }
  }

  _calculateMaxHeight() {
    // While opening the panel, we have to limit the maximum height of any
    // view based on the space that will be available. We cannot just use
    // window.screen.availTop and availHeight because these may return an
    // incorrect value when the window spans multiple screens.
    let anchorBox = this._panel.anchorNode.boxObject;
    let screen = this._screenManager.screenForRect(anchorBox.screenX,
                                                   anchorBox.screenY,
                                                   anchorBox.width,
                                                   anchorBox.height);
    let availTop = {}, availHeight = {};
    screen.GetAvailRect({}, availTop, {}, availHeight);
    let cssAvailTop = availTop.value / screen.defaultCSSScaleFactor;

    // The distance from the anchor to the available margin of the screen is
    // based on whether the panel will open towards the top or the bottom.
    let maxHeight;
    if (this._panel.alignmentPosition.startsWith("before_")) {
      maxHeight = anchorBox.screenY - cssAvailTop;
    } else {
      let anchorScreenBottom = anchorBox.screenY + anchorBox.height;
      let cssAvailHeight = availHeight.value / screen.defaultCSSScaleFactor;
      maxHeight = cssAvailTop + cssAvailHeight - anchorScreenBottom;
    }

    // To go from the maximum height of the panel to the maximum height of
    // the view stack, we need to subtract the height of the arrow and the
    // height of the opposite margin, but we cannot get their actual values
    // because the panel is not visible yet. However, we know that this is
    // currently 11px on Mac, 13px on Windows, and 13px on Linux. We also
    // want an extra margin, both for visual reasons and to prevent glitches
    // due to small rounding errors. So, we just use a value that makes
    // sense for all platforms. If the arrow visuals change significantly,
    // this value will be easy to adjust.
    const EXTRA_MARGIN_PX = 20;
    maxHeight -= EXTRA_MARGIN_PX;
    return maxHeight;
  }

  handleEvent(aEvent) {
    // Only process actual popup events from the panel or events we generate
    // ourselves, but not from menus being shown from within the panel.
    if (aEvent.type.startsWith("popup") && aEvent.target != this._panel &&
                                           aEvent.target != this.node) {
      return;
    }
    switch (aEvent.type) {
      case "keydown":
        // Since we start listening for the "keydown" event when the popup is
        // already showing and stop listening when the panel is hidden, we
        // always have at least one view open.
        let currentView = this.openViews[this.openViews.length - 1];
        currentView.keyNavigation(aEvent, this._dir);
        break;
      case "mousemove":
        this.openViews.forEach(panelView => panelView.clearNavigation());
        break;
      case "popupshowing": {
        this._viewContainer.setAttribute("panelopen", "true");
        if (!this.node.hasAttribute("disablekeynav")) {
          this.window.addEventListener("keydown", this);
          this._panel.addEventListener("mousemove", this);
        }
        break;
      }
      case "popuppositioned": {
        // When autoPosition is true, the popup window manager would attempt to re-position
        // the panel as subviews are opened and it changes size. The resulting popoppositioned
        // events triggers the binding's arrow position adjustment - and its reflow.
        // This is not needed here, as we calculated and set maxHeight so it is known
        // to fit the screen while open.
        // autoPosition gets reset after each popuppositioned event, and when the
        // popup closes, so we must set it back to false each time.
        this._panel.autoPosition = false;

        if (this._panel.state == "showing") {
          let maxHeight = this._calculateMaxHeight();
          this._viewStack.style.maxHeight = maxHeight + "px";
          this._offscreenViewStack.style.maxHeight = maxHeight + "px";
        }
        break;
      }
      case "popupshown":
        // The main view is always open and visible when the panel is first
        // shown, so we can check the height of the description elements it
        // contains and notify consumers using the ViewShown event. In order to
        // minimize flicker we need to allow synchronous reflows, and we still
        // make sure the ViewShown event is dispatched synchronously.
        let mainPanelView = this.openViews[0];
        mainPanelView.descriptionHeightWorkaround(true).catch(Cu.reportError);
        this._activateView(mainPanelView);
        break;
      case "popuphidden": {
        // WebExtensions consumers can hide the popup from viewshowing, or
        // mid-transition, which disrupts our state:
        this._transitioning = false;
        this._viewContainer.removeAttribute("panelopen");
        this._cleanupTransitionPhase();
        this.window.removeEventListener("keydown", this);
        this._panel.removeEventListener("mousemove", this);
        this.closeAllViews();

        // Clear the main view size caches. The dimensions could be different
        // when the popup is opened again, e.g. through touch mode sizing.
        this._viewContainer.style.removeProperty("min-height");
        this._viewStack.style.removeProperty("max-height");
        this._viewContainer.style.removeProperty("width");
        this._viewContainer.style.removeProperty("height");

        this.dispatchCustomEvent("PanelMultiViewHidden");
        break;
      }
    }
  }
};

/**
 * This is associated to <panelview> elements.
 */
var PanelView = class extends AssociatedToNode {
  constructor(node) {
    super(node);

    /**
     * Indicates whether the view is active. When this is false, consumers can
     * wait for the ViewShown event to know when the view becomes active.
     */
    this.active = false;
  }

  /**
   * Indicates whether the view is open in the specified PanelMultiView object.
   */
  isOpenIn(panelMultiView) {
    return this.node.panelMultiView == panelMultiView.node;
  }

  /**
   * The "mainview" attribute is set before the panel is opened when this view
   * is displayed as the main view, and is removed before the <panelview> is
   * displayed as a subview. The same view element can be displayed as a main
   * view and as a subview at different times.
   */
  set mainview(value) {
    if (value) {
      this.node.setAttribute("mainview", true);
    } else {
      this.node.removeAttribute("mainview");
    }
  }

  /**
   * Determines whether the view is visible. Setting this to false also resets
   * the "active" property.
   */
  set visible(value) {
    if (value) {
      this.node.setAttribute("visible", true);
    } else {
      this.node.removeAttribute("visible");
      this.active = false;
    }
  }

  /**
   * Constrains the width of this view using the "min-width" and "max-width"
   * styles. Setting this to zero removes the constraints.
   */
  set minMaxWidth(value) {
    let style = this.node.style;
    if (value) {
      style.minWidth = style.maxWidth = value + "px";
    } else {
      style.removeProperty("min-width");
      style.removeProperty("max-width");
    }
  }

  /**
   * Adds a header with the given title, or removes it if the title is empty.
   */
  set headerText(value) {
    // If the header already exists, update or remove it as requested.
    let header = this.node.firstElementChild;
    if (header && header.classList.contains("panel-header")) {
      if (value) {
        header.querySelector("label").setAttribute("value", value);
      } else {
        header.remove();
      }
      return;
    }

    // The header doesn't exist, only create it if needed.
    if (!value) {
      return;
    }

    header = this.document.createXULElement("box");
    header.classList.add("panel-header");

    let backButton = this.document.createXULElement("toolbarbutton");
    backButton.className =
      "subviewbutton subviewbutton-iconic subviewbutton-back";
    backButton.setAttribute("closemenu", "none");
    backButton.setAttribute("tabindex", "0");
    backButton.setAttribute("aria-label",
      gBundle.GetStringFromName("panel.back"));
    backButton.addEventListener("command", () => {
      // The panelmultiview element may change if the view is reused.
      this.node.panelMultiView.goBack();
      backButton.blur();
    });

    let label = this.document.createXULElement("label");
    label.setAttribute("value", value);

    header.append(backButton, label);
    this.node.prepend(header);
  }

  /**
   * Also make sure that the correct method is called on CustomizableWidget.
   */
  dispatchCustomEvent(...args) {
    CustomizableUI.ensureSubviewListeners(this.node);
    return super.dispatchCustomEvent(...args);
  }

  /**
   * Populates the "knownWidth" and "knownHeight" properties with the current
   * dimensions of the view. These may be zero if the view is invisible.
   *
   * These values are relevant during transitions and are retained for backwards
   * navigation if the view is still open but is invisible.
   */
  captureKnownSize() {
    let rect = this._getBoundsWithoutFlushing(this.node);
    this.knownWidth = rect.width;
    this.knownHeight = rect.height;
  }

  /**
   * If the main view or a subview contains wrapping elements, the attribute
   * "descriptionheightworkaround" should be set on the view to force all the
   * wrapping "description", "label" or "toolbarbutton" elements to a fixed
   * height. If the attribute is set and the visibility, contents, or width
   * of any of these elements changes, this function should be called to
   * refresh the calculated heights.
   *
   * @param allowSyncReflows
   *        If set to true, the function takes a path that allows synchronous
   *        reflows, but minimizes flickering. This is used for the main view
   *        because we cannot use the workaround off-screen.
   */
  async descriptionHeightWorkaround(allowSyncReflows = false) {
    if (!this.node.hasAttribute("descriptionheightworkaround")) {
      // This view does not require the workaround.
      return;
    }

    // We batch DOM changes together in order to reduce synchronous layouts.
    // First we reset any change we may have made previously. The first time
    // this is called, and in the best case scenario, this has no effect.
    let items = [];
    let collectItems = () => {
      // Non-hidden <label> or <description> elements that also aren't empty
      // and also don't have a value attribute can be multiline (if their
      // text content is long enough).
      let isMultiline = ":not(:-moz-any([hidden],[value],:empty))";
      let selector = [
        "description" + isMultiline,
        "label" + isMultiline,
        "toolbarbutton[wrap]:not([hidden])",
      ].join(",");
      for (let element of this.node.querySelectorAll(selector)) {
        // Ignore items in hidden containers.
        if (element.closest("[hidden]")) {
          continue;
        }
        // Take the label for toolbarbuttons; it only exists on those elements.
        element = element.labelElement || element;

        let bounds = element.getBoundingClientRect();
        let previous = gMultiLineElementsMap.get(element);
        // We don't need to (re-)apply the workaround for invisible elements or
        // on elements we've seen before and haven't changed in the meantime.
        if (!bounds.width || !bounds.height ||
            (previous && element.textContent == previous.textContent &&
                         bounds.width == previous.bounds.width)) {
          continue;
        }

        items.push({ element });
      }
    };
    if (allowSyncReflows) {
      collectItems();
    } else {
      await this.window.promiseDocumentFlushed(collectItems);
      // Bail out if the panel was closed in the meantime.
      if (!this.node.panelMultiView) {
        return;
      }
    }

    // Removing the 'height' property will only cause a layout flush in the next
    // loop below if it was set.
    for (let item of items) {
      item.element.style.removeProperty("height");
    }

    // We now read the computed style to store the height of any element that
    // may contain wrapping text.
    let measureItems = () => {
      for (let item of items) {
        item.bounds = item.element.getBoundingClientRect();
      }
    };
    if (allowSyncReflows) {
      measureItems();
    } else {
      await this.window.promiseDocumentFlushed(measureItems);
      // Bail out if the panel was closed in the meantime.
      if (!this.node.panelMultiView) {
        return;
      }
    }

    // Now we can make all the necessary DOM changes at once.
    for (let { element, bounds } of items) {
      gMultiLineElementsMap.set(element, { bounds, textContent: element.textContent });
      element.style.height = bounds.height + "px";
    }
  }

  /**
   * Array of enabled elements that can be selected with the keyboard. This
   * means all buttons, menulists, and text links including the back button.
   *
   * This list is cached until the view is closed, so elements that become
   * enabled later may not be navigable.
   */
<<<<<<< HEAD
  _getNavigableElements() {
    let buttons = Array.from(this.node.querySelectorAll(
      ".subviewbutton:not([disabled]), .subviewkeynav:not([disabled])"));
    let dwu = this._dwu;
    return buttons.filter(button => {
      let bounds = dwu.getBoundsWithoutFlushing(button);
=======
  get _navigableElements() {
    if (this.__navigableElements) {
      return this.__navigableElements;
    }

    let navigableElements = Array.from(this.node.querySelectorAll(
      ":-moz-any(button,toolbarbutton,menulist,.text-link):not([disabled])"));
    return this.__navigableElements = navigableElements.filter(element => {
      // Set the "tabindex" attribute to make sure the element is focusable.
      if (!element.hasAttribute("tabindex")) {
        element.setAttribute("tabindex", "0");
      }
      if (element.hasAttribute("disabled")) {
        return false;
      }
      let bounds = this._getBoundsWithoutFlushing(element);
>>>>>>> 94e37e71
      return bounds.width > 0 && bounds.height > 0;
    });
  }

  /**
   * Element that is currently selected with the keyboard, or null if no element
   * is selected. Since the reference is held weakly, it can become null or
   * undefined at any time.
   *
<<<<<<< HEAD
   * The element is usually, but not necessarily, in the "buttons" property
   * which in turn is initialized from the _getNavigableElements list.
=======
   * The element is usually, but not necessarily, among the _navigableElements.
>>>>>>> 94e37e71
   */
  get selectedElement() {
    return this._selectedElement && this._selectedElement.get();
  }
  set selectedElement(value) {
    if (!value) {
      delete this._selectedElement;
    } else {
      this._selectedElement = Cu.getWeakReference(value);
    }
  }

  /**
   * Focuses and moves keyboard selection to the first navigable element.
   * This is a no-op if there are no navigable elements.
   */
  focusFirstNavigableElement() {
<<<<<<< HEAD
    this.selectedElement = this._getNavigableElements()[0];
=======
    this.selectedElement = this._navigableElements[0];
>>>>>>> 94e37e71
    this.focusSelectedElement();
  }

  /**
<<<<<<< HEAD
   * Based on going up or down, select the previous or next focusable button.
=======
   * Focuses and moves keyboard selection to the last navigable element.
   * This is a no-op if there are no navigable elements.
   */
  focusLastNavigableElement() {
    this.selectedElement = this._navigableElements[this._navigableElements.length - 1];
    this.focusSelectedElement();
  }

  /**
   * Based on going up or down, select the previous or next focusable element.
>>>>>>> 94e37e71
   *
   * @param {Boolean} isDown   whether we're going down (true) or up (false).
   *
   * @return {DOMNode} the element we selected.
   */
  moveSelection(isDown) {
    let buttons = this._navigableElements;
    let lastSelected = this.selectedElement;
    let newButton = null;
    let maxIdx = buttons.length - 1;
    if (lastSelected) {
      let buttonIndex = buttons.indexOf(lastSelected);
      if (buttonIndex != -1) {
        // Buttons may get selected whilst the panel is shown, so add an extra
        // check here.
        do {
          buttonIndex = buttonIndex + (isDown ? 1 : -1);
        } while (buttons[buttonIndex] && buttons[buttonIndex].disabled);
        if (isDown && buttonIndex > maxIdx)
          buttonIndex = 0;
        else if (!isDown && buttonIndex < 0)
          buttonIndex = maxIdx;
        newButton = buttons[buttonIndex];
      } else {
        // The previously selected item is no longer selectable. Find the next item:
        let allButtons = lastSelected.closest("panelview").getElementsByTagName("toolbarbutton");
        let maxAllButtonIdx = allButtons.length - 1;
        let allButtonIndex = allButtons.indexOf(lastSelected);
        while (allButtonIndex >= 0 && allButtonIndex <= maxAllButtonIdx) {
          allButtonIndex++;
          // Check if the next button is in the list of focusable buttons.
          buttonIndex = buttons.indexOf(allButtons[allButtonIndex]);
          if (buttonIndex != -1) {
            // If it is, just use that button if we were going down, or the previous one
            // otherwise. If this was the first button, newButton will end up undefined,
            // which is fine because we'll fall back to using the last button at the
            // bottom of this method.
            newButton = buttons[isDown ? buttonIndex : buttonIndex - 1];
            break;
          }
        }
      }
    }

    // If we couldn't find something, select the first or last item:
    if (!newButton) {
      newButton = buttons[isDown ? 0 : maxIdx];
    }
    this.selectedElement = newButton;
    return newButton;
  }

  /**
   * Allow for navigating subview buttons using the arrow keys and the Enter key.
   * The Up and Down keys can be used to navigate the list up and down and the
   * Enter, Right or Left - depending on the text direction - key can be used to
   * simulate a click on the currently selected button.
   * The Right or Left key - depending on the text direction - can be used to
   * navigate to the previous view, functioning as a shortcut for the view's
   * back button.
   * Thus, in LTR mode:
   *  - The Right key functions the same as the Enter key, simulating a click
   *  - The Left key triggers a navigation back to the previous view.
   *
   * Key navigation is only enabled while the view is active, meaning that this
   * method will return early if it is invoked during a sliding transition.
   *
   * @param {KeyEvent} event
   * @param {String} dir
   *        Direction for arrow navigation, either "ltr" or "rtl".
   */
  keyNavigation(event, dir) {
    if (!this.active) {
      return;
    }

<<<<<<< HEAD
    let buttons = this.buttons;
    if (!buttons || !buttons.length) {
      buttons = this.buttons = this._getNavigableElements();
      // Set the 'tabindex' attribute on the buttons to make sure they're focussable.
      for (let button of buttons) {
        if (!button.classList.contains("subviewbutton-back") &&
            !button.hasAttribute("tabindex")) {
          button.setAttribute("tabindex", 0);
        }
      }
    }
    if (!buttons.length)
=======
    let buttons = this._navigableElements;
    if (!buttons.length) {
>>>>>>> 94e37e71
      return;
    }

    let stop = () => {
      event.stopPropagation();
      event.preventDefault();
    };

    let keyCode = event.code;
    switch (keyCode) {
      case "ArrowDown":
      case "ArrowUp":
      case "Tab": {
        stop();
        let isDown = (keyCode == "ArrowDown") ||
                     (keyCode == "Tab" && !event.shiftKey);
        let button = this.moveSelection(isDown);
        button.focus();
        break;
      }
      case "Home":
        stop();
        this.focusFirstNavigableElement();
        break;
      case "End":
        stop();
        this.focusLastNavigableElement();
        break;
      case "ArrowLeft":
      case "ArrowRight": {
        stop();
        if ((dir == "ltr" && keyCode == "ArrowLeft") ||
            (dir == "rtl" && keyCode == "ArrowRight")) {
          this.node.panelMultiView.goBack();
          break;
        }
        // If the current button is _not_ one that points to a subview, pressing
        // the arrow key shouldn't do anything.
        let button = this.selectedElement;
        if (!button || !button.classList.contains("subviewbutton-nav")) {
          break;
        }
        // Fall-through...
      }
      case "Space":
      case "Enter": {
        let button = this.selectedElement;
        if (!button)
          break;
        stop();

        // Unfortunately, 'tabindex' doesn't execute the default action, so
        // we explicitly do this here.
        // We are sending a command event and then a click event.
        // This is done in order to mimic a "real" mouse click event.
        // The command event executes the action, then the click event closes the menu.
        button.doCommand();
        let clickEvent = new event.target.ownerGlobal.MouseEvent("click", {"bubbles": true});
        button.dispatchEvent(clickEvent);
        break;
      }
    }
  }

  /**
   * Focus the last selected element in the view, if any.
   */
  focusSelectedElement() {
    let selected = this.selectedElement;
    if (selected) {
      selected.focus();
    }
  }

  /**
   * Clear all traces of keyboard navigation happening right now.
   */
  clearNavigation() {
    delete this.__navigableElements;
    let selected = this.selectedElement;
    if (selected) {
      selected.blur();
      this.selectedElement = null;
    }
  }
};<|MERGE_RESOLUTION|>--- conflicted
+++ resolved
@@ -1368,14 +1368,6 @@
    * This list is cached until the view is closed, so elements that become
    * enabled later may not be navigable.
    */
-<<<<<<< HEAD
-  _getNavigableElements() {
-    let buttons = Array.from(this.node.querySelectorAll(
-      ".subviewbutton:not([disabled]), .subviewkeynav:not([disabled])"));
-    let dwu = this._dwu;
-    return buttons.filter(button => {
-      let bounds = dwu.getBoundsWithoutFlushing(button);
-=======
   get _navigableElements() {
     if (this.__navigableElements) {
       return this.__navigableElements;
@@ -1392,7 +1384,6 @@
         return false;
       }
       let bounds = this._getBoundsWithoutFlushing(element);
->>>>>>> 94e37e71
       return bounds.width > 0 && bounds.height > 0;
     });
   }
@@ -1402,12 +1393,7 @@
    * is selected. Since the reference is held weakly, it can become null or
    * undefined at any time.
    *
-<<<<<<< HEAD
-   * The element is usually, but not necessarily, in the "buttons" property
-   * which in turn is initialized from the _getNavigableElements list.
-=======
    * The element is usually, but not necessarily, among the _navigableElements.
->>>>>>> 94e37e71
    */
   get selectedElement() {
     return this._selectedElement && this._selectedElement.get();
@@ -1425,18 +1411,11 @@
    * This is a no-op if there are no navigable elements.
    */
   focusFirstNavigableElement() {
-<<<<<<< HEAD
-    this.selectedElement = this._getNavigableElements()[0];
-=======
     this.selectedElement = this._navigableElements[0];
->>>>>>> 94e37e71
     this.focusSelectedElement();
   }
 
   /**
-<<<<<<< HEAD
-   * Based on going up or down, select the previous or next focusable button.
-=======
    * Focuses and moves keyboard selection to the last navigable element.
    * This is a no-op if there are no navigable elements.
    */
@@ -1447,7 +1426,6 @@
 
   /**
    * Based on going up or down, select the previous or next focusable element.
->>>>>>> 94e37e71
    *
    * @param {Boolean} isDown   whether we're going down (true) or up (false).
    *
@@ -1524,23 +1502,8 @@
       return;
     }
 
-<<<<<<< HEAD
-    let buttons = this.buttons;
-    if (!buttons || !buttons.length) {
-      buttons = this.buttons = this._getNavigableElements();
-      // Set the 'tabindex' attribute on the buttons to make sure they're focussable.
-      for (let button of buttons) {
-        if (!button.classList.contains("subviewbutton-back") &&
-            !button.hasAttribute("tabindex")) {
-          button.setAttribute("tabindex", 0);
-        }
-      }
-    }
-    if (!buttons.length)
-=======
     let buttons = this._navigableElements;
     if (!buttons.length) {
->>>>>>> 94e37e71
       return;
     }
 
