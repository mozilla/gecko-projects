#! /bin/sh
# This Source Code Form is subject to the terms of the Mozilla Public
# License, v. 2.0. If a copy of the MPL was not distributed with this
# file, You can obtain one at http://mozilla.org/MPL/2.0/.

MOZ_APP_BASENAME=Firefox
MOZ_APP_VENDOR=Mozilla
MOZ_UPDATER=1
MOZ_PHOENIX=1

if test "$OS_ARCH" = "WINNT" -o \
        "$OS_ARCH" = "Linux"; then
  MOZ_BUNDLED_FONTS=1
fi

if test "$OS_ARCH" = "WINNT"; then
  MOZ_MAINTENANCE_SERVICE=1
  if ! test "$HAVE_64BIT_BUILD"; then
    if test "$MOZ_UPDATE_CHANNEL" = "nightly" -o \
            "$MOZ_UPDATE_CHANNEL" = "aurora" -o \
            "$MOZ_UPDATE_CHANNEL" = "beta" -o \
            "$MOZ_UPDATE_CHANNEL" = "beta-dev" -o \
            "$MOZ_UPDATE_CHANNEL" = "release" -o \
            "$MOZ_UPDATE_CHANNEL" = "release-dev"; then
      if ! test "$MOZ_DEBUG"; then
        MOZ_STUB_INSTALLER=1
      fi
    fi
  fi
fi

<<<<<<< HEAD
if test "$MOZ_UPDATE_CHANNEL" = "default" -o \
        "$MOZ_UPDATE_CHANNEL" = "nightly" -o \
        "$MOZ_UPDATE_CHANNEL" = "nightly-date"; then
=======
if test "$NIGHTLY_BUILD"; then
>>>>>>> 8b27dda5
  MOZ_RUST_URLPARSE=1
fi

# Enable building ./signmar and running libmar signature tests
MOZ_ENABLE_SIGNMAR=1

MOZ_APP_VERSION=$FIREFOX_VERSION
MOZ_APP_VERSION_DISPLAY=$FIREFOX_VERSION_DISPLAY
MOZ_EXTENSIONS_DEFAULT=" gio"
# MOZ_APP_DISPLAYNAME will be set by branding/configure.sh
# MOZ_BRANDING_DIRECTORY is the default branding directory used when none is
# specified. It should never point to the "official" branding directory.
# For mozilla-beta, mozilla-release, or mozilla-central repositories, use
# "unofficial" branding.
# For the mozilla-aurora repository, use "aurora".
MOZ_BRANDING_DIRECTORY=browser/branding/unofficial
MOZ_OFFICIAL_BRANDING_DIRECTORY=browser/branding/official
MOZ_APP_ID={ec8030f7-c20a-464f-9b0e-13a3a9e97384}
# This should usually be the same as the value MAR_CHANNEL_ID.
# If more than one ID is needed, then you should use a comma separated list
# of values.
ACCEPTED_MAR_CHANNEL_IDS=firefox-mozilla-central
# The MAR_CHANNEL_ID must not contain the following 3 characters: ",\t "
MAR_CHANNEL_ID=firefox-mozilla-central
MOZ_PROFILE_MIGRATOR=1
MOZ_APP_STATIC_INI=1
MOZ_WEBGL_CONFORMANT=1
MOZ_JSDOWNLOADS=1
MOZ_RUST_MP4PARSE=1

# Enable checking that add-ons are signed by the trusted root
MOZ_ADDON_SIGNING=1

# Include the DevTools client, not just the server (which is the default)
MOZ_DEVTOOLS=all<|MERGE_RESOLUTION|>--- conflicted
+++ resolved
@@ -29,13 +29,7 @@
   fi
 fi
 
-<<<<<<< HEAD
-if test "$MOZ_UPDATE_CHANNEL" = "default" -o \
-        "$MOZ_UPDATE_CHANNEL" = "nightly" -o \
-        "$MOZ_UPDATE_CHANNEL" = "nightly-date"; then
-=======
 if test "$NIGHTLY_BUILD"; then
->>>>>>> 8b27dda5
   MOZ_RUST_URLPARSE=1
 fi
 
