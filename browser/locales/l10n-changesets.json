--- conflicted
+++ resolved
@@ -223,26 +223,7 @@
             "win64-devedition"
         ],
         "revision": "default"
-<<<<<<< HEAD
-    }, 
-=======
-    },
-    "crh": {
-        "platforms": [
-            "linux",
-            "linux-devedition",
-            "linux64",
-            "linux64-devedition",
-            "macosx64",
-            "macosx64-devedition",
-            "win32",
-            "win32-devedition",
-            "win64",
-            "win64-devedition"
-        ],
-        "revision": "default"
-    },
->>>>>>> 7df3c5ba
+    },
     "cs": {
         "platforms": [
             "linux",
@@ -332,26 +313,7 @@
             "win64-devedition"
         ],
         "revision": "default"
-<<<<<<< HEAD
-    }, 
-=======
-    },
-    "en-CA": {
-        "platforms": [
-            "linux",
-            "linux-devedition",
-            "linux64",
-            "linux64-devedition",
-            "macosx64",
-            "macosx64-devedition",
-            "win32",
-            "win32-devedition",
-            "win64",
-            "win64-devedition"
-        ],
-        "revision": "default"
-    },
->>>>>>> 7df3c5ba
+    },
     "en-GB": {
         "platforms": [
             "linux",
