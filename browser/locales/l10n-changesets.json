--- conflicted
+++ resolved
@@ -1,830 +1,22 @@
 {
     "de": {
         "platforms": [
-            "linux", 
-            "linux64", 
-            "macosx64", 
-            "win32", 
+            "linux",
+            "linux64",
+            "macosx64",
+            "win32",
             "win64"
-        ], 
+        ],
         "revision": "default"
-    }, 
-<<<<<<< HEAD
-=======
-    "dsb": {
-        "platforms": [
-            "linux", 
-            "linux64", 
-            "macosx64", 
-            "win32", 
-            "win64"
-        ], 
-        "revision": "default"
-    }, 
-    "el": {
-        "platforms": [
-            "linux", 
-            "linux64", 
-            "macosx64", 
-            "win32", 
-            "win64"
-        ], 
-        "revision": "default"
-    }, 
-    "en-GB": {
-        "platforms": [
-            "linux", 
-            "linux64", 
-            "macosx64", 
-            "win32", 
-            "win64"
-        ], 
-        "revision": "default"
-    }, 
-    "en-ZA": {
-        "platforms": [
-            "linux", 
-            "linux64", 
-            "macosx64", 
-            "win32", 
-            "win64"
-        ], 
-        "revision": "default"
-    }, 
-    "eo": {
-        "platforms": [
-            "linux", 
-            "linux64", 
-            "macosx64", 
-            "win32", 
-            "win64"
-        ], 
-        "revision": "default"
-    }, 
-    "es-AR": {
-        "platforms": [
-            "linux", 
-            "linux64", 
-            "macosx64", 
-            "win32", 
-            "win64"
-        ], 
-        "revision": "default"
-    }, 
-    "es-CL": {
-        "platforms": [
-            "linux", 
-            "linux64", 
-            "macosx64", 
-            "win32", 
-            "win64"
-        ], 
-        "revision": "default"
-    }, 
-    "es-ES": {
-        "platforms": [
-            "linux", 
-            "linux64", 
-            "macosx64", 
-            "win32", 
-            "win64"
-        ], 
-        "revision": "default"
-    }, 
-    "es-MX": {
-        "platforms": [
-            "linux", 
-            "linux64", 
-            "macosx64", 
-            "win32", 
-            "win64"
-        ], 
-        "revision": "default"
-    }, 
-    "et": {
-        "platforms": [
-            "linux", 
-            "linux64", 
-            "macosx64", 
-            "win32", 
-            "win64"
-        ], 
-        "revision": "default"
-    }, 
-    "eu": {
-        "platforms": [
-            "linux", 
-            "linux64", 
-            "macosx64", 
-            "win32", 
-            "win64"
-        ], 
-        "revision": "default"
-    }, 
-    "fa": {
-        "platforms": [
-            "linux", 
-            "linux64", 
-            "macosx64", 
-            "win32", 
-            "win64"
-        ], 
-        "revision": "default"
-    }, 
-    "ff": {
-        "platforms": [
-            "linux", 
-            "linux64", 
-            "macosx64", 
-            "win32", 
-            "win64"
-        ], 
-        "revision": "default"
-    }, 
-    "fi": {
-        "platforms": [
-            "linux", 
-            "linux64", 
-            "macosx64", 
-            "win32", 
-            "win64"
-        ], 
-        "revision": "default"
-    }, 
-    "fr": {
-        "platforms": [
-            "linux", 
-            "linux64", 
-            "macosx64", 
-            "win32", 
-            "win64"
-        ], 
-        "revision": "default"
-    }, 
-    "fy-NL": {
-        "platforms": [
-            "linux", 
-            "linux64", 
-            "macosx64", 
-            "win32", 
-            "win64"
-        ], 
-        "revision": "default"
-    }, 
-    "ga-IE": {
-        "platforms": [
-            "linux", 
-            "linux64", 
-            "macosx64", 
-            "win32", 
-            "win64"
-        ], 
-        "revision": "default"
-    }, 
-    "gd": {
-        "platforms": [
-            "linux", 
-            "linux64", 
-            "macosx64", 
-            "win32", 
-            "win64"
-        ], 
-        "revision": "default"
-    }, 
-    "gl": {
-        "platforms": [
-            "linux", 
-            "linux64", 
-            "macosx64", 
-            "win32", 
-            "win64"
-        ], 
-        "revision": "default"
-    }, 
-    "gn": {
-        "platforms": [
-            "linux", 
-            "linux64", 
-            "macosx64", 
-            "win32", 
-            "win64"
-        ], 
-        "revision": "default"
-    }, 
-    "gu-IN": {
-        "platforms": [
-            "linux", 
-            "linux64", 
-            "macosx64", 
-            "win32", 
-            "win64"
-        ], 
-        "revision": "default"
-    }, 
-    "he": {
-        "platforms": [
-            "linux", 
-            "linux64", 
-            "macosx64", 
-            "win32", 
-            "win64"
-        ], 
-        "revision": "default"
-    }, 
-    "hi-IN": {
-        "platforms": [
-            "linux", 
-            "linux64", 
-            "macosx64", 
-            "win32", 
-            "win64"
-        ], 
-        "revision": "default"
-    }, 
-    "hr": {
-        "platforms": [
-            "linux", 
-            "linux64", 
-            "macosx64", 
-            "win32", 
-            "win64"
-        ], 
-        "revision": "default"
-    }, 
-    "hsb": {
-        "platforms": [
-            "linux", 
-            "linux64", 
-            "macosx64", 
-            "win32", 
-            "win64"
-        ], 
-        "revision": "default"
-    }, 
-    "hu": {
-        "platforms": [
-            "linux", 
-            "linux64", 
-            "macosx64", 
-            "win32", 
-            "win64"
-        ], 
-        "revision": "default"
-    }, 
-    "hy-AM": {
-        "platforms": [
-            "linux", 
-            "linux64", 
-            "macosx64", 
-            "win32", 
-            "win64"
-        ], 
-        "revision": "default"
-    }, 
-    "ia": {
-        "platforms": [
-            "linux", 
-            "linux64", 
-            "macosx64", 
-            "win32", 
-            "win64"
-        ], 
-        "revision": "default"
-    }, 
-    "id": {
-        "platforms": [
-            "linux", 
-            "linux64", 
-            "macosx64", 
-            "win32", 
-            "win64"
-        ], 
-        "revision": "default"
-    }, 
-    "is": {
-        "platforms": [
-            "linux", 
-            "linux64", 
-            "macosx64", 
-            "win32", 
-            "win64"
-        ], 
-        "revision": "default"
-    }, 
-    "it": {
-        "platforms": [
-            "linux", 
-            "linux64", 
-            "macosx64", 
-            "win32", 
-            "win64"
-        ], 
-        "revision": "default"
-    }, 
-    "ja": {
-        "platforms": [
-            "linux", 
-            "linux64", 
-            "win32", 
-            "win64"
-        ], 
-        "revision": "default"
-    }, 
-    "ja-JP-mac": {
-        "platforms": [
-            "macosx64"
-        ], 
-        "revision": "default"
-    }, 
-    "ka": {
-        "platforms": [
-            "linux", 
-            "linux64", 
-            "macosx64", 
-            "win32", 
-            "win64"
-        ], 
-        "revision": "default"
-    }, 
-    "kab": {
-        "platforms": [
-            "linux", 
-            "linux64", 
-            "macosx64", 
-            "win32", 
-            "win64"
-        ], 
-        "revision": "default"
-    }, 
-    "kk": {
-        "platforms": [
-            "linux", 
-            "linux64", 
-            "macosx64", 
-            "win32", 
-            "win64"
-        ], 
-        "revision": "default"
-    }, 
-    "km": {
-        "platforms": [
-            "linux", 
-            "linux64", 
-            "macosx64", 
-            "win32", 
-            "win64"
-        ], 
-        "revision": "default"
-    }, 
-    "kn": {
-        "platforms": [
-            "linux", 
-            "linux64", 
-            "macosx64", 
-            "win32", 
-            "win64"
-        ], 
-        "revision": "default"
-    }, 
-    "ko": {
-        "platforms": [
-            "linux", 
-            "linux64", 
-            "macosx64", 
-            "win32", 
-            "win64"
-        ], 
-        "revision": "default"
-    }, 
-    "lij": {
-        "platforms": [
-            "linux", 
-            "linux64", 
-            "macosx64", 
-            "win32", 
-            "win64"
-        ], 
-        "revision": "default"
-    }, 
-    "lo": {
-        "platforms": [
-            "linux", 
-            "linux64", 
-            "macosx64", 
-            "win32", 
-            "win64"
-        ], 
-        "revision": "default"
-    }, 
-    "lt": {
-        "platforms": [
-            "linux", 
-            "linux64", 
-            "macosx64", 
-            "win32", 
-            "win64"
-        ], 
-        "revision": "default"
-    }, 
-    "ltg": {
-        "platforms": [
-            "linux", 
-            "linux64", 
-            "macosx64", 
-            "win32", 
-            "win64"
-        ], 
-        "revision": "default"
-    }, 
-    "lv": {
-        "platforms": [
-            "linux", 
-            "linux64", 
-            "macosx64", 
-            "win32", 
-            "win64"
-        ], 
-        "revision": "default"
-    }, 
-    "mai": {
-        "platforms": [
-            "linux", 
-            "linux64", 
-            "macosx64", 
-            "win32", 
-            "win64"
-        ], 
-        "revision": "default"
-    }, 
-    "mk": {
-        "platforms": [
-            "linux", 
-            "linux64", 
-            "macosx64", 
-            "win32", 
-            "win64"
-        ], 
-        "revision": "default"
-    }, 
-    "ml": {
-        "platforms": [
-            "linux", 
-            "linux64", 
-            "macosx64", 
-            "win32", 
-            "win64"
-        ], 
-        "revision": "default"
-    }, 
-    "mr": {
-        "platforms": [
-            "linux", 
-            "linux64", 
-            "macosx64", 
-            "win32", 
-            "win64"
-        ], 
-        "revision": "default"
-    }, 
-    "ms": {
-        "platforms": [
-            "linux", 
-            "linux64", 
-            "macosx64", 
-            "win32", 
-            "win64"
-        ], 
-        "revision": "default"
-    }, 
-    "my": {
-        "platforms": [
-            "linux", 
-            "linux64", 
-            "macosx64", 
-            "win32", 
-            "win64"
-        ], 
-        "revision": "default"
-    }, 
-    "nb-NO": {
-        "platforms": [
-            "linux", 
-            "linux64", 
-            "macosx64", 
-            "win32", 
-            "win64"
-        ], 
-        "revision": "default"
-    }, 
-    "ne-NP": {
-        "platforms": [
-            "linux", 
-            "linux64", 
-            "macosx64", 
-            "win32", 
-            "win64"
-        ], 
-        "revision": "default"
-    }, 
-    "nl": {
-        "platforms": [
-            "linux", 
-            "linux64", 
-            "macosx64", 
-            "win32", 
-            "win64"
-        ], 
-        "revision": "default"
-    }, 
-    "nn-NO": {
-        "platforms": [
-            "linux", 
-            "linux64", 
-            "macosx64", 
-            "win32", 
-            "win64"
-        ], 
-        "revision": "default"
-    }, 
-    "oc": {
-        "platforms": [
-            "linux", 
-            "linux64", 
-            "macosx64", 
-            "win32", 
-            "win64"
-        ], 
-        "revision": "default"
-    }, 
-    "or": {
-        "platforms": [
-            "linux", 
-            "linux64", 
-            "macosx64", 
-            "win32", 
-            "win64"
-        ], 
-        "revision": "default"
-    }, 
-    "pa-IN": {
-        "platforms": [
-            "linux", 
-            "linux64", 
-            "macosx64", 
-            "win32", 
-            "win64"
-        ], 
-        "revision": "default"
-    }, 
-    "pl": {
-        "platforms": [
-            "linux", 
-            "linux64", 
-            "macosx64", 
-            "win32", 
-            "win64"
-        ], 
-        "revision": "default"
-    }, 
-    "pt-BR": {
-        "platforms": [
-            "linux", 
-            "linux64", 
-            "macosx64", 
-            "win32", 
-            "win64"
-        ], 
-        "revision": "default"
-    }, 
-    "pt-PT": {
-        "platforms": [
-            "linux", 
-            "linux64", 
-            "macosx64", 
-            "win32", 
-            "win64"
-        ], 
-        "revision": "default"
-    }, 
-    "rm": {
-        "platforms": [
-            "linux", 
-            "linux64", 
-            "macosx64", 
-            "win32", 
-            "win64"
-        ], 
-        "revision": "default"
-    }, 
-    "ro": {
-        "platforms": [
-            "linux", 
-            "linux64", 
-            "macosx64", 
-            "win32", 
-            "win64"
-        ], 
-        "revision": "default"
-    }, 
-    "ru": {
-        "platforms": [
-            "linux", 
-            "linux64", 
-            "macosx64", 
-            "win32", 
-            "win64"
-        ], 
-        "revision": "default"
-    }, 
-    "si": {
-        "platforms": [
-            "linux", 
-            "linux64", 
-            "macosx64", 
-            "win32", 
-            "win64"
-        ], 
-        "revision": "default"
-    }, 
-    "sk": {
-        "platforms": [
-            "linux", 
-            "linux64", 
-            "macosx64", 
-            "win32", 
-            "win64"
-        ], 
-        "revision": "default"
-    }, 
-    "sl": {
-        "platforms": [
-            "linux", 
-            "linux64", 
-            "macosx64", 
-            "win32", 
-            "win64"
-        ], 
-        "revision": "default"
-    }, 
-    "son": {
-        "platforms": [
-            "linux", 
-            "linux64", 
-            "macosx64", 
-            "win32", 
-            "win64"
-        ], 
-        "revision": "default"
-    }, 
-    "sq": {
-        "platforms": [
-            "linux", 
-            "linux64", 
-            "macosx64", 
-            "win32", 
-            "win64"
-        ], 
-        "revision": "default"
-    }, 
-    "sr": {
-        "platforms": [
-            "linux", 
-            "linux64", 
-            "macosx64", 
-            "win32", 
-            "win64"
-        ], 
-        "revision": "default"
-    }, 
-    "sv-SE": {
-        "platforms": [
-            "linux", 
-            "linux64", 
-            "macosx64", 
-            "win32", 
-            "win64"
-        ], 
-        "revision": "default"
-    }, 
-    "ta": {
-        "platforms": [
-            "linux", 
-            "linux64", 
-            "macosx64", 
-            "win32", 
-            "win64"
-        ], 
-        "revision": "default"
-    }, 
-    "te": {
-        "platforms": [
-            "linux", 
-            "linux64", 
-            "macosx64", 
-            "win32", 
-            "win64"
-        ], 
-        "revision": "default"
-    }, 
-    "th": {
-        "platforms": [
-            "linux", 
-            "linux64", 
-            "macosx64", 
-            "win32", 
-            "win64"
-        ], 
-        "revision": "default"
-    }, 
-    "tl": {
-        "platforms": [
-            "linux", 
-            "linux64", 
-            "macosx64", 
-            "win32", 
-            "win64"
-        ], 
-        "revision": "default"
-    }, 
-    "tr": {
-        "platforms": [
-            "linux", 
-            "linux64", 
-            "macosx64", 
-            "win32", 
-            "win64"
-        ], 
-        "revision": "default"
-    }, 
-    "uk": {
-        "platforms": [
-            "linux", 
-            "linux64", 
-            "macosx64", 
-            "win32", 
-            "win64"
-        ], 
-        "revision": "default"
-    }, 
-    "ur": {
-        "platforms": [
-            "linux", 
-            "linux64", 
-            "macosx64", 
-            "win32", 
-            "win64"
-        ], 
-        "revision": "default"
-    }, 
-    "uz": {
-        "platforms": [
-            "linux", 
-            "linux64", 
-            "macosx64", 
-            "win32", 
-            "win64"
-        ], 
-        "revision": "default"
-    }, 
-    "vi": {
-        "platforms": [
-            "linux", 
-            "linux64", 
-            "macosx64", 
-            "win32", 
-            "win64"
-        ], 
-        "revision": "default"
-    }, 
-    "xh": {
-        "platforms": [
-            "linux", 
-            "linux64", 
-            "macosx64", 
-            "win32", 
-            "win64"
-        ], 
-        "revision": "default"
-    }, 
-    "zh-CN": {
-        "platforms": [
-            "linux", 
-            "linux64", 
-            "macosx64", 
-            "win32", 
-            "win64"
-        ], 
-        "revision": "default"
-    }, 
->>>>>>> 68106833
+    },
     "zh-TW": {
         "platforms": [
-            "linux", 
-            "linux64", 
-            "macosx64", 
-            "win32", 
+            "linux",
+            "linux64",
+            "macosx64",
+            "win32",
             "win64"
-        ], 
+        ],
         "revision": "default"
     }
 }