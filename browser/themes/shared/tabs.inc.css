--- conflicted
+++ resolved
@@ -794,13 +794,10 @@
 
 .all-tabs-item[selected]:-moz-locale-dir(rtl) {
   box-shadow: inset -4px 0 var(--blue-40);
-<<<<<<< HEAD
-=======
 }
 
 .all-tabs-button {
   list-style-image: url("chrome://mozapps/skin/places/defaultFavicon.svg");
->>>>>>> 94e37e71
 }
 
 .all-tabs-secondary-button > label {
