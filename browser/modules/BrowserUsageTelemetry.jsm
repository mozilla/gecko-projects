--- conflicted
+++ resolved
@@ -199,33 +199,7 @@
       return;
     }
 
-<<<<<<< HEAD
-    let parseURLResult = Services.search.parseSubmissionURL(uriSpec);
-    if (parseURLResult.engine) {
-      this._recordSearchTelemetry(uriSpec, parseURLResult);
-    } else if (this._urlsQueuedForParsing) {
-      if (Services.search.isInitialized) {
-        this._urlsQueuedForParsing = null;
-      } else {
-        this._urlsQueuedForParsing.push(uriSpec);
-        if (this._urlsQueuedForParsing.length == 1) {
-          Services.search.init(rv => {
-            if (Components.isSuccessCode(rv)) {
-              for (let url of this._urlsQueuedForParsing) {
-                let innerParseURLResult = Services.search.parseSubmissionURL(url);
-                if (innerParseURLResult.engine) {
-                  this._recordSearchTelemetry(url, innerParseURLResult);
-                }
-              }
-            }
-            this._urlsQueuedForParsing = null;
-          });
-        }
-      }
-    }
-=======
     Services.search.recordSearchURLTelemetry(uriSpec);
->>>>>>> 94e37e71
 
     if (!shouldCountURI) {
       return;
@@ -261,31 +235,6 @@
    */
   reset() {
     this._domainSet.clear();
-  },
-
-  _urlsQueuedForParsing: [],
-
-  _recordSearchTelemetry(url, parseURLResult) {
-    switch (parseURLResult.engine.identifier) {
-      case "google":
-      case "google-2018":
-        let type;
-        let queries = new URLSearchParams(url.split("?")[1]);
-        let code = queries.get("client");
-        if (code) {
-          // Detecting follow-on searches for sap is a little tricky.
-          // There are a few parameters that only show up
-          // with follow-ons, so we look for those. (oq/ved/ei)
-          type = queries.has("oq") || queries.has("ved") || queries.has("ei") ? "sap-follow-on" : "sap";
-        } else {
-          type = "organic";
-        }
-        let payload = `google.in-content:${type}:${code || "none"}`;
-
-        let histogram = Services.telemetry.getKeyedHistogramById("SEARCH_COUNTS");
-        histogram.add(payload);
-        break;
-    }
   },
 
   QueryInterface: ChromeUtils.generateQI([Ci.nsIWebProgressListener,
