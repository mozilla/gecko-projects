/* -*- indent-tabs-mode: nil; js-indent-level: 2 -*- */
/* This Source Code Form is subject to the terms of the Mozilla Public
 * License, v. 2.0. If a copy of the MPL was not distributed with this
 * file, You can obtain one at http://mozilla.org/MPL/2.0/. */

// The prefs in this file are shipped with the GRE and should apply to all
// embedding situations. Application-specific preferences belong somewhere
// else, such as browser/app/profile/firefox.js or
// mobile/android/app/mobile.js.
//
// NOTE: Not all prefs should be defined in this (or any other) data file.
// Static prefs, especially VarCache prefs, are defined in StaticPrefList.yaml.
// Those prefs should *not* appear in this file.
//
// For the syntax used by this file, consult the comments at the top of
// modules/libpref/parser/src/lib.rs.
//
// Please indent all prefs defined within #ifdef/#ifndef conditions. This
// improves readability, particular for conditional blocks that exceed a single
// screen.

pref("security.tls.version.min", 1);
pref("security.tls.version.max", 4);
pref("security.tls.version.fallback-limit", 4);
pref("security.tls.insecure_fallback_hosts", "");
// Turn off post-handshake authentication for TLS 1.3 by default,
// until the incompatibility with HTTP/2 is resolved:
// https://tools.ietf.org/html/draft-davidben-http2-tls13-00
pref("security.tls.enable_post_handshake_auth", false);
#ifdef RELEASE_OR_BETA
  pref("security.tls.hello_downgrade_check", false);
#else
  pref("security.tls.hello_downgrade_check", true);
#endif
pref("security.tls.enable_delegated_credentials", false);

pref("security.ssl.treat_unsafe_negotiation_as_broken", false);
pref("security.ssl.require_safe_negotiation",  false);
pref("security.ssl.enable_ocsp_stapling", true);
pref("security.ssl.enable_false_start", true);
pref("security.ssl.enable_alpn", true);

pref("security.ssl3.ecdhe_rsa_aes_128_gcm_sha256", true);
pref("security.ssl3.ecdhe_ecdsa_aes_128_gcm_sha256", true);
pref("security.ssl3.ecdhe_ecdsa_chacha20_poly1305_sha256", true);
pref("security.ssl3.ecdhe_rsa_chacha20_poly1305_sha256", true);
pref("security.ssl3.ecdhe_ecdsa_aes_256_gcm_sha384", true);
pref("security.ssl3.ecdhe_rsa_aes_256_gcm_sha384", true);
pref("security.ssl3.ecdhe_rsa_aes_128_sha", true);
pref("security.ssl3.ecdhe_ecdsa_aes_128_sha", true);
pref("security.ssl3.ecdhe_rsa_aes_256_sha", true);
pref("security.ssl3.ecdhe_ecdsa_aes_256_sha", true);
pref("security.ssl3.dhe_rsa_aes_128_sha", true);
pref("security.ssl3.dhe_rsa_aes_256_sha", true);
pref("security.ssl3.rsa_aes_128_sha", true);
pref("security.ssl3.rsa_aes_256_sha", true);
pref("security.ssl3.rsa_des_ede3_sha", true);

pref("security.content.signature.root_hash",
     "97:E8:BA:9C:F1:2F:B3:DE:53:CC:42:A4:E6:57:7E:D6:4D:F4:93:C2:47:B4:14:FE:A0:36:81:8D:38:23:56:0E");

pref("security.default_personal_cert",   "Ask Every Time");
pref("security.remember_cert_checkbox_default_setting", true);
pref("security.ask_for_password",        0);
pref("security.password_lifetime",       30);

// On Windows 8.1, if the following preference is 2, we will attempt to detect
// if the Family Safety TLS interception feature has been enabled. If so, we
// will behave as if the enterprise roots feature has been enabled (i.e. import
// and trust third party root certificates from the OS).
// With any other value of the pref or on any other platform, this does nothing.
// This preference takes precedence over "security.enterprise_roots.enabled".
pref("security.family_safety.mode", 2);

pref("security.enterprise_roots.enabled", false);

// The supported values of this pref are:
// 0: do not fetch OCSP
// 1: fetch OCSP for DV and EV certificates
// 2: fetch OCSP only for EV certificates
pref("security.OCSP.enabled", 1);
pref("security.OCSP.require", false);
#ifdef RELEASE_OR_BETA
  pref("security.OCSP.timeoutMilliseconds.soft", 2000);
#else
  pref("security.OCSP.timeoutMilliseconds.soft", 1000);
#endif
pref("security.OCSP.timeoutMilliseconds.hard", 10000);

pref("security.pki.cert_short_lifetime_in_days", 10);
// NB: Changes to this pref affect CERT_CHAIN_SHA1_POLICY_STATUS telemetry.
// See the comment in CertVerifier.cpp.
// 3 = only allow SHA-1 for certificates issued by an imported root.
pref("security.pki.sha1_enforcement_level", 3);

// This preference controls what signature algorithms are accepted for signed
// apps (i.e. add-ons). The number is interpreted as a bit mask with the
// following semantic:
// The lowest order bit determines which PKCS#7 algorithms are accepted.
// xxx_0_: SHA-1 and/or SHA-256 PKCS#7 allowed
// xxx_1_: SHA-256 PKCS#7 allowed
// The next two bits determine whether COSE is required and PKCS#7 is allowed
// x_00_x: COSE disabled, ignore files, PKCS#7 must verify
// x_01_x: COSE is verified if present, PKCS#7 must verify
// x_10_x: COSE is required, PKCS#7 must verify if present
// x_11_x: COSE is required, PKCS#7 disabled (fail when present)
pref("security.signed_app_signatures.policy", 2);

// security.pki.name_matching_mode controls how the platform matches hostnames
// to name information in TLS certificates. The possible values are:
// 0: always fall back to the subject common name if necessary (as in, if the
//    subject alternative name extension is either not present or does not
//    contain any DNS names or IP addresses)
// 1: fall back to the subject common name for certificates valid before 23
//    August 2016 if necessary
// 2: fall back to the subject common name for certificates valid before 23
//    August 2015 if necessary
// 3: only use name information from the subject alternative name extension
pref("security.pki.name_matching_mode", 3);

// security.pki.netscape_step_up_policy controls how the platform handles the
// id-Netscape-stepUp OID in extended key usage extensions of CA certificates.
// 0: id-Netscape-stepUp is always considered equivalent to id-kp-serverAuth
// 1: it is considered equivalent when the notBefore is before 23 August 2016
// 2: similarly, but for 23 August 2015
// 3: it is never considered equivalent
#ifdef RELEASE_OR_BETA
  pref("security.pki.netscape_step_up_policy", 1);
#else
  pref("security.pki.netscape_step_up_policy", 2);
#endif

// Configures Certificate Transparency support mode:
// 0: Fully disabled.
// 1: Only collect telemetry. CT qualification checks are not performed.
pref("security.pki.certificate_transparency.mode", 0);

// Only one of ["enable_softtoken", "enable_usbtoken",
// "webauthn_enable_android_fido2"] should be true at a time, as the
// softtoken will override the other two. Note android's pref is set in
// mobile.js / geckoview-prefs.js
pref("security.webauth.webauthn_enable_softtoken", false);

#ifdef MOZ_WIDGET_ANDROID
  // the Rust usbtoken support does not function on Android
  pref("security.webauth.webauthn_enable_usbtoken", false);
#else
  pref("security.webauth.webauthn_enable_usbtoken", true);
#endif

pref("security.ssl.errorReporting.enabled", true);
pref("security.ssl.errorReporting.url", "https://incoming.telemetry.mozilla.org/submit/sslreports/");
pref("security.ssl.errorReporting.automatic", false);

// Impose a maximum age on HPKP headers, to avoid sites getting permanently
// blacking themselves out by setting a bad pin.  (60 days by default)
// https://tools.ietf.org/html/rfc7469#section-4.1
pref("security.cert_pinning.max_max_age_seconds", 5184000);

// security.pki.distrust_ca_policy controls what root program distrust policies
// are enforced at this time:
// 0: No distrust policies enforced
// 1: Symantec roots distrusted for certificates issued after cutoff
// 2: Symantec roots distrusted regardless of date
// See https://wiki.mozilla.org/CA/Upcoming_Distrust_Actions for more details.
pref("security.pki.distrust_ca_policy", 2);

// Issuer we use to detect MitM proxies. Set to the issuer of the cert of the
// Firefox update service. The string format is whatever NSS uses to print a DN.
// This value is set and cleared automatically.
pref("security.pki.mitm_canary_issuer", "");
// Pref to disable the MitM proxy checks.
pref("security.pki.mitm_canary_issuer.enabled", true);

// It is set to true when a non-built-in root certificate is detected on a
// Firefox update service's connection.
// This value is set automatically.
// The difference between security.pki.mitm_canary_issuer and this pref is that
// here the root is trusted but not a built-in, whereas for
// security.pki.mitm_canary_issuer.enabled, the root is not trusted.
pref("security.pki.mitm_detected", false);

// Intermediate CA Preloading settings
#if defined(RELEASE_OR_BETA) || defined(MOZ_WIDGET_ANDROID)
  pref("security.remote_settings.intermediates.enabled", false);
#else
  pref("security.remote_settings.intermediates.enabled", true);
#endif
pref("security.remote_settings.intermediates.bucket", "security-state");
pref("security.remote_settings.intermediates.collection", "intermediates");
pref("security.remote_settings.intermediates.checked", 0);
pref("security.remote_settings.intermediates.downloads_per_poll", 100);
pref("security.remote_settings.intermediates.parallel_downloads", 8);
pref("security.remote_settings.intermediates.signer", "onecrl.content-signature.mozilla.org");

#if defined(RELEASE_OR_BETA) || defined(MOZ_WIDGET_ANDROID)
  pref("security.remote_settings.crlite_filters.enabled", false);
#else
  pref("security.remote_settings.crlite_filters.enabled", true);
#endif
pref("security.remote_settings.crlite_filters.bucket", "security-state");
pref("security.remote_settings.crlite_filters.collection", "cert-revocations");
pref("security.remote_settings.crlite_filters.checked", 0);
pref("security.remote_settings.crlite_filters.signer", "onecrl.content-signature.mozilla.org");

pref("general.useragent.compatMode.firefox", false);

// This pref exists only for testing purposes. In order to disable all
// overrides by default, don't initialize UserAgentOverrides.jsm.
pref("general.useragent.site_specific_overrides", true);

pref("general.config.obscure_value", 13); // for MCD .cfg files

pref("general.warnOnAboutConfig", true);

// maximum number of dated backups to keep at any time
pref("browser.bookmarks.max_backups",       5);

// Size (in KB) explicitly set by the user. Used when smart_size.enabled == false
pref("browser.cache.disk.capacity",         256000);

pref("browser.cache.disk_cache_ssl",        true);
// 0 = once-per-session, 1 = each-time, 2 = never, 3 = when-appropriate/automatically
pref("browser.cache.check_doc_frequency",   3);
// The half life used to re-compute cache entries frecency in hours.
pref("browser.cache.frecency_half_life_hours", 6);

// AppCache over insecure connection is disabled by default
pref("browser.cache.offline.insecure.enable",  false);

// enable offline apps by default, disable prompt
pref("offline-apps.allow_by_default",          true);

// offline cache capacity in kilobytes
pref("browser.cache.offline.capacity",         512000);

// the user should be warned if offline app disk usage exceeds this amount
// (in kilobytes)
pref("offline-apps.quota.warn",        51200);

// Don't show "Open with" option on download dialog if true.
pref("browser.download.forbid_open_with", false);

// Insecure registerProtocolHandler is disabled by default
pref("dom.registerProtocolHandler.insecure.enabled", false);

// Whether or not indexedDB is enabled.
pref("dom.indexedDB.enabled", true);
// Whether or not indexedDB experimental features are enabled.
pref("dom.indexedDB.experimental", false);
// Enable indexedDB logging.
pref("dom.indexedDB.logging.enabled", true);
// Detailed output in log messages.
pref("dom.indexedDB.logging.details", true);
// Enable profiler marks for indexedDB events.
pref("dom.indexedDB.logging.profiler-marks", false);

// Whether or not File Handle is enabled.
pref("dom.fileHandle.enabled", true);

// Whether or not selection events on text controls are enabled
#ifdef NIGHTLY_BUILD
  pref("dom.select_events.textcontrols.enabled", true);
#else
  pref("dom.select_events.textcontrols.enabled", false);
#endif

// The number of workers per domain allowed to run concurrently.
// We're going for effectively infinite, while preventing abuse.
pref("dom.workers.maxPerDomain", 512);

// The amount of time (milliseconds) service workers keep running after each event.
pref("dom.serviceWorkers.idle_timeout", 30000);

// The amount of time (milliseconds) service workers can be kept running using waitUntil promises.
pref("dom.serviceWorkers.idle_extended_timeout", 300000);

// The amount of time (milliseconds) an update request is delayed when triggered
// by a service worker that doesn't control any clients.
pref("dom.serviceWorkers.update_delay", 1000);

// Enable test for 24 hours update, service workers will always treat last update check time is over 24 hours
pref("dom.serviceWorkers.testUpdateOverOneDay", false);

// Blacklist of domains of web apps which are not aware of strict keypress
// dispatching behavior.  This is comma separated list.  If you need to match
// all sub-domains, you can specify it as "*.example.com".  Additionally, you
// can limit the path.  E.g., "example.com/foo" means "example.com/foo*".  So,
// if you need to limit under a directory, the path should end with "/" like
// "example.com/foo/".  Note that this cannot limit port number for now.
pref("dom.keyboardevent.keypress.hack.dispatch_non_printable_keys", "www.icloud.com");
// Pref for end-users and policy to add additional values.
pref("dom.keyboardevent.keypress.hack.dispatch_non_printable_keys.addl", "");

// Blacklist of domains of web apps which handle keyCode and charCode of
// keypress events with a path only for Firefox (i.e., broken if we set
// non-zero keyCode or charCode value to the other).  The format is exactly
// same as "dom.keyboardevent.keypress.hack.dispatch_non_printable_keys". So,
// check its explanation for the detail.
pref("dom.keyboardevent.keypress.hack.use_legacy_keycode_and_charcode", "*.collabserv.com,*.gov.online.office365.us,*.officeapps-df.live.com,*.officeapps.live.com,*.online.office.de,*.partner.officewebapps.cn,*.scniris.com");
// Pref for end-users and policy to add additional values.
pref("dom.keyboardevent.keypress.hack.use_legacy_keycode_and_charcode.addl", "");

// Blacklist of domains of web apps which listen for non-primary click events
// on window global or document. The format is exactly same as
// "dom.keyboardevent.keypress.hack.dispatch_non_printable_keys". So, check its
// explanation for the detail.
pref("dom.mouseevent.click.hack.use_legacy_non-primary_dispatch", "");

#ifdef JS_BUILD_BINAST
  // Until we're satisfied that it works nicely, we're restricting
  // BinAST to a few partner sites:
  // - A subset of Facebook
  // - A subset of Cloudflare
  pref("dom.script_loader.binast_encoding.domain.restrict.list", "*.facebook.com,static.xx.fbcdn.net,*.cloudflare.com,*.cloudflarestream.com,unpkg.com");
#endif

// Fastback caching - if this pref is negative, then we calculate the number
// of content viewers to cache based on the amount of available memory.
pref("browser.sessionhistory.max_total_viewers", -1);

pref("ui.click_hold_context_menus", false);
// 0 = false, 1 = true, 2 = autodetect.
pref("ui.android.mouse_as_touch", 1);

// Duration of timeout of incremental search in menus (ms).  0 means infinite.
pref("ui.menu.incremental_search.timeout", 1000);
// If true, all popups won't hide automatically on blur
pref("ui.popup.disable_autohide", false);

pref("browser.display.force_inline_alttext", false); // true = force ALT text for missing images to be layed out inline
// 0 = no external leading,
// 1 = use external leading only when font provides,
// 2 = add extra leading both internal leading and external leading are zero
pref("browser.display.normal_lineheight_calc_control", 2);
// enable showing image placeholders while image is loading or when image is broken
pref("browser.display.show_image_placeholders", true);
// if browser.display.show_image_placeholders is true then this controls whether the loading image placeholder and border is shown or not
pref("browser.display.show_loading_image_placeholder", false);
// min font device pixel size at which to turn on high quality
pref("browser.display.auto_quality_min_font_size", 20);
pref("browser.enable_automatic_image_resizing", false);
pref("browser.enable_click_image_resizing", true);

// See http://whatwg.org/specs/web-apps/current-work/#ping
pref("browser.send_pings", false);
pref("browser.send_pings.max_per_link", 1);           // limit the number of pings that are sent per link click
pref("browser.send_pings.require_same_host", false);  // only send pings to the same host if this is true

pref("browser.helperApps.neverAsk.saveToDisk", "");
pref("browser.helperApps.neverAsk.openFile", "");
pref("browser.helperApps.deleteTempFileOnExit", false);

// xxxbsmedberg: where should prefs for the toolkit go?
pref("browser.chrome.toolbar_tips",         true);
// max image size for which it is placed in the tab icon for tabbrowser.
// if 0, no images are used for tab icons for image documents.
pref("browser.chrome.image_icons.max_size", 1024);

pref("browser.triple_click_selects_paragraph", true);

// Print/Preview Shrink-To-Fit won't shrink below 20% for text-ish documents.
pref("print.shrink-to-fit.scale-limit-percent", 20);

// Whether we should display simplify page checkbox on print preview UI
pref("print.use_simplify_page", false);

// Disable support for MathML
pref("mathml.disabled",    false);

// Enable scale transform for stretchy MathML operators. See bug 414277.
pref("mathml.scale_stretchy_operators.enabled", true);

// Used by ChannelMediaResource to run data callbacks from HTTP channel
// off the main thread.
pref("media.omt_data_delivery.enabled", true);

// We'll throttle the download if the download rate is throttle-factor times
// the estimated playback rate, AND we satisfy the cache readahead_limit
// above. The estimated playback rate is time_duration/length_in_bytes.
// This means we'll only throttle the download if there's no concern that
// throttling would cause us to stop and buffer.
pref("media.throttle-factor", 2);
// By default, we'll throttle media download once we've reached the the
// readahead_limit if the download is fast. This pref toggles the "and the
// download is fast" check off, so that we can always throttle the download
// once the readaheadd limit is reached even on a slow network.
pref("media.throttle-regardless-of-download-rate", false);

// Master HTML5 media volume scale.
pref("media.volume_scale", "1.0");

// Whether we should play videos opened in a "video document", i.e. videos
// opened as top-level documents, as opposed to inside a media element.
pref("media.play-stand-alone", true);

pref("media.hardware-video-decoding.enabled", true);

#ifdef MOZ_WMF
  pref("media.wmf.dxva.enabled", true);
  pref("media.wmf.dxva.d3d11.enabled", true);
  pref("media.wmf.dxva.max-videos", 8);
  pref("media.wmf.low-latency.enabled", false);
  pref("media.wmf.low-latency.force-disabled", false);
  pref("media.wmf.amd.highres.enabled", true);
  pref("media.wmf.allow-unsupported-resolutions", false);
  pref("media.wmf.use-nv12-format", true);
  pref("media.wmf.force.allow-p010-format", false);
  pref("media.wmf.disable-d3d11-for-dlls", "igd11dxva64.dll: 20.19.15.4463, 20.19.15.4454, 20.19.15.4444, 20.19.15.4416, 20.19.15.4404, 20.19.15.4390, 20.19.15.4380, 20.19.15.4377, 20.19.15.4364, 20.19.15.4360, 20.19.15.4352, 20.19.15.4331, 20.19.15.4326, 20.19.15.4300; igd10iumd32.dll: 20.19.15.4444, 20.19.15.4424, 20.19.15.4409, 20.19.15.4390, 20.19.15.4380, 20.19.15.4360, 10.18.10.4358, 20.19.15.4331, 20.19.15.4312, 20.19.15.4300, 10.18.15.4281, 10.18.15.4279, 10.18.10.4276, 10.18.15.4268, 10.18.15.4256, 10.18.10.4252, 10.18.15.4248, 10.18.14.4112, 10.18.10.3958, 10.18.10.3496, 10.18.10.3431, 10.18.10.3412, 10.18.10.3355, 9.18.10.3234, 9.18.10.3071, 9.18.10.3055, 9.18.10.3006; igd10umd32.dll: 9.17.10.4229, 9.17.10.3040, 9.17.10.2884, 9.17.10.2857, 8.15.10.2274, 8.15.10.2272, 8.15.10.2246, 8.15.10.1840, 8.15.10.1808; igd10umd64.dll: 9.17.10.4229, 9.17.10.2884, 9.17.10.2857, 10.18.10.3496; isonyvideoprocessor.dll: 4.1.2247.8090, 4.1.2153.6200; tosqep.dll: 1.2.15.526, 1.1.12.201, 1.0.11.318, 1.0.11.215, 1.0.10.1224; tosqep64.dll: 1.1.12.201, 1.0.11.215; nvwgf2um.dll: 22.21.13.8253, 22.21.13.8233, 22.21.13.8205, 22.21.13.8189, 22.21.13.8178, 22.21.13.8165, 21.21.13.7892, 21.21.13.7878, 21.21.13.7866, 21.21.13.7849, 21.21.13.7654, 21.21.13.7653, 21.21.13.7633, 21.21.13.7619, 21.21.13.7563, 21.21.13.7306, 21.21.13.7290, 21.21.13.7270, 21.21.13.7254, 21.21.13.6939, 21.21.13.6926, 21.21.13.6909, 21.21.13.4201, 21.21.13.4200, 10.18.13.6881, 10.18.13.6839, 10.18.13.6510, 10.18.13.6472, 10.18.13.6143, 10.18.13.5946, 10.18.13.5923, 10.18.13.5921, 10.18.13.5891, 10.18.13.5887, 10.18.13.5582, 10.18.13.5445, 10.18.13.5382, 10.18.13.5362, 9.18.13.4788, 9.18.13.4752, 9.18.13.4725, 9.18.13.4709, 9.18.13.4195, 9.18.13.4192, 9.18.13.4144, 9.18.13.4052, 9.18.13.3788, 9.18.13.3523, 9.18.13.3235, 9.18.13.3165, 9.18.13.2723, 9.18.13.2702, 9.18.13.1422, 9.18.13.1407, 9.18.13.1106, 9.18.13.546; atidxx32.dll: 21.19.151.3, 21.19.142.257, 21.19.137.514, 21.19.137.1, 21.19.134.1, 21.19.128.7, 21.19.128.4, 20.19.0.32837, 20.19.0.32832, 8.17.10.682, 8.17.10.671, 8.17.10.661, 8.17.10.648, 8.17.10.644, 8.17.10.625, 8.17.10.605, 8.17.10.581, 8.17.10.569, 8.17.10.560, 8.17.10.545, 8.17.10.539, 8.17.10.531, 8.17.10.525, 8.17.10.520, 8.17.10.519, 8.17.10.514, 8.17.10.511, 8.17.10.494, 8.17.10.489, 8.17.10.483, 8.17.10.453, 8.17.10.451, 8.17.10.441, 8.17.10.436, 8.17.10.432, 8.17.10.425, 8.17.10.418, 8.17.10.414, 8.17.10.401, 8.17.10.395, 8.17.10.385, 8.17.10.378, 8.17.10.362, 8.17.10.355, 8.17.10.342, 8.17.10.331, 8.17.10.318, 8.17.10.310, 8.17.10.286, 8.17.10.269, 8.17.10.261, 8.17.10.247, 8.17.10.240, 8.15.10.212; atidxx64.dll: 21.19.151.3, 21.19.142.257, 21.19.137.514, 21.19.137.1, 21.19.134.1, 21.19.128.7, 21.19.128.4, 20.19.0.32832, 8.17.10.682, 8.17.10.661, 8.17.10.644, 8.17.10.625; nvumdshim.dll: 10.18.13.6822");
  pref("media.wmf.disable-d3d9-for-dlls", "igdumd64.dll: 8.15.10.2189, 8.15.10.2119, 8.15.10.2104, 8.15.10.2102, 8.771.1.0; atiumd64.dll: 7.14.10.833, 7.14.10.867, 7.14.10.885, 7.14.10.903, 7.14.10.911, 8.14.10.768, 9.14.10.1001, 9.14.10.1017, 9.14.10.1080, 9.14.10.1128, 9.14.10.1162, 9.14.10.1171, 9.14.10.1183, 9.14.10.1197, 9.14.10.945, 9.14.10.972, 9.14.10.984, 9.14.10.996");
  pref("media.wmf.deblacklisting-for-telemetry-in-gpu-process", true);
  pref("media.wmf.play-stand-alone", true);
#endif
pref("media.gmp.decoder.aac", 0);
pref("media.gmp.decoder.h264", 0);
pref("media.opus.enabled", true);
pref("media.wave.enabled", true);
pref("media.webm.enabled", true);

// GMP storage version number. At startup we check the version against
// media.gmp.storage.version.observed, and if the versions don't match,
// we clear storage and set media.gmp.storage.version.observed=expected.
// This provides a mechanism to clear GMP storage when non-compatible
// changes are made.
pref("media.gmp.storage.version.expected", 1);

// Filter what triggers user notifications.
// See DecoderDoctorDocumentWatcher::ReportAnalysis for details.
#ifdef NIGHTLY_BUILD
  pref("media.decoder-doctor.notifications-allowed", "MediaWMFNeeded,MediaWidevineNoWMF,MediaCannotInitializePulseAudio,MediaCannotPlayNoDecoders,MediaUnsupportedLibavcodec,MediaDecodeError");
#else
  pref("media.decoder-doctor.notifications-allowed", "MediaWMFNeeded,MediaWidevineNoWMF,MediaCannotInitializePulseAudio,MediaCannotPlayNoDecoders,MediaUnsupportedLibavcodec");
#endif
pref("media.decoder-doctor.decode-errors-allowed", "");
pref("media.decoder-doctor.decode-warnings-allowed", "");
// Whether we report partial failures.
pref("media.decoder-doctor.verbose", false);
// URL to report decode issues
pref("media.decoder-doctor.new-issue-endpoint", "https://webcompat.com/issues/new");

pref("media.videocontrols.picture-in-picture.enabled", false);
pref("media.videocontrols.picture-in-picture.video-toggle.enabled", false);
pref("media.videocontrols.picture-in-picture.video-toggle.flyout-enabled", false);
pref("media.videocontrols.picture-in-picture.video-toggle.flyout-wait-ms", 5000);
pref("media.videocontrols.picture-in-picture.video-toggle.always-show", false);

#ifdef MOZ_WEBRTC
  pref("media.navigator.video.enabled", true);
  pref("media.navigator.video.default_fps",30);
  pref("media.navigator.video.use_remb", true);
  pref("media.navigator.video.use_tmmbr", false);
  pref("media.navigator.audio.use_fec", true);
  pref("media.navigator.video.red_ulpfec_enabled", false);

  #ifdef NIGHTLY_BUILD
    pref("media.peerconnection.sdp.rust.enabled", true);
    pref("media.peerconnection.sdp.rust.compare", true);
  #else
    pref("media.peerconnection.sdp.rust.enabled", false);
    pref("media.peerconnection.sdp.rust.compare", false);
  #endif

  pref("media.webrtc.debug.trace_mask", 0);
  pref("media.webrtc.debug.multi_log", false);
  pref("media.webrtc.debug.log_file", "");
  pref("media.webrtc.debug.aec_dump_max_size", 4194304); // 4MB

  pref("media.navigator.video.default_width",0);  // adaptive default
  pref("media.navigator.video.default_height",0); // adaptive default
  pref("media.peerconnection.video.enabled", true);
  pref("media.navigator.video.max_fs", 12288); // Enough for 2048x1536
  pref("media.navigator.video.max_fr", 60);
  pref("media.navigator.video.h264.level", 31); // 0x42E01f - level 3.1
  pref("media.navigator.video.h264.max_br", 0);
  pref("media.navigator.video.h264.max_mbps", 0);
  #if defined(NIGHTLY_BUILD) && !defined(ANDROID)
    pref("media.navigator.mediadatadecoder_vpx_enabled", true);
  #else
    pref("media.navigator.mediadatadecoder_vpx_enabled", false);
  #endif
  #if defined(ANDROID)
    pref("media.navigator.mediadatadecoder_h264_enabled", false); // bug 1509316
  #elif defined(_ARM64_) && defined(XP_WIN)
    pref("media.navigator.mediadatadecoder_h264_enabled", false);
  #else
    pref("media.navigator.mediadatadecoder_h264_enabled", true);
  #endif
  pref("media.peerconnection.video.vp9_enabled", true);
  pref("media.peerconnection.video.vp9_preferred", false);
  pref("media.getusermedia.browser.enabled", false);
  pref("media.getusermedia.channels", 0);
  #if defined(ANDROID)
    pref("media.getusermedia.camera.off_while_disabled.enabled", false);
    pref("media.getusermedia.microphone.off_while_disabled.enabled", false);
  #else
    pref("media.getusermedia.camera.off_while_disabled.enabled", true);
    pref("media.getusermedia.microphone.off_while_disabled.enabled", true);
  #endif
  pref("media.getusermedia.camera.off_while_disabled.delay_ms", 3000);
  pref("media.getusermedia.microphone.off_while_disabled.delay_ms", 3000);
  // Desktop is typically VGA capture or more; and qm_select will not drop resolution
  // below 1/2 in each dimension (or so), so QVGA (320x200) is the lowest here usually.
  pref("media.peerconnection.video.min_bitrate", 0);
  pref("media.peerconnection.video.start_bitrate", 0);
  pref("media.peerconnection.video.max_bitrate", 0);
  pref("media.peerconnection.video.min_bitrate_estimate", 0);
  pref("media.peerconnection.video.denoising", false);
  pref("media.navigator.audio.fake_frequency", 1000);
  pref("media.navigator.permission.disabled", false);
  pref("media.navigator.streams.fake", false);
  pref("media.peerconnection.simulcast", true);
  pref("media.peerconnection.default_iceservers", "[]");
  pref("media.peerconnection.ice.loopback", false); // Set only for testing in offline environments.
  pref("media.peerconnection.ice.tcp", true);
  pref("media.peerconnection.ice.tcp_so_sock_count", 0); // Disable SO gathering
  pref("media.peerconnection.ice.link_local", false); // Set only for testing IPV6 in networks that don't assign IPV6 addresses
  pref("media.peerconnection.ice.force_interface", ""); // Limit to only a single interface
  pref("media.peerconnection.ice.relay_only", false); // Limit candidates to TURN
  pref("media.peerconnection.use_document_iceservers", true);

  pref("media.peerconnection.identity.timeout", 10000);
  pref("media.peerconnection.ice.stun_client_maximum_transmits", 7);
  pref("media.peerconnection.ice.trickle_grace_period", 5000);
  pref("media.peerconnection.ice.no_host", false);
  pref("media.peerconnection.ice.default_address_only", false);
  pref("media.peerconnection.ice.obfuscate_host_addresses", false);
  pref("media.peerconnection.ice.proxy_only_if_behind_proxy", false);
  pref("media.peerconnection.ice.proxy_only", false);
  pref("media.peerconnection.turn.disable", false);

  // These values (aec, agc, and noise) are from:
  // media/webrtc/trunk/webrtc/modules/audio_processing/include/audio_processing.h
  #if defined(MOZ_WEBRTC_HARDWARE_AEC_NS)
    pref("media.getusermedia.aec_enabled", false);
    pref("media.getusermedia.noise_enabled", false);
  #else
    pref("media.getusermedia.aec_enabled", true);
    pref("media.getusermedia.noise_enabled", true);
  #endif
  pref("media.getusermedia.use_aec_mobile", false);
  pref("media.getusermedia.aec", 1); // kModerateSuppression
  pref("media.getusermedia.aec_extended_filter", true);
  pref("media.getusermedia.noise", 1); // kModerate
  pref("media.getusermedia.agc_enabled", true);
  pref("media.getusermedia.agc", 1); // kAdaptiveDigital
  // full_duplex: enable cubeb full-duplex capture/playback
  pref("media.navigator.audio.full_duplex", true);
#endif // MOZ_WEBRTC

#if !defined(ANDROID)
  pref("media.getusermedia.screensharing.enabled", true);
#endif

pref("media.getusermedia.audiocapture.enabled", false);

// WebVTT pseudo element and class support.
pref("media.webvtt.pseudo.enabled", true);

// WebVTT debug logging.
pref("media.webvtt.debug.logging", false);

pref("media.benchmark.vp9.threshold", 150);
pref("media.benchmark.frames", 300);
pref("media.benchmark.timeout", 1000);

pref("media.media-capabilities.enabled", true);
pref("media.media-capabilities.screen.enabled", false);

#ifdef MOZ_WEBM_ENCODER
  pref("media.encoder.webm.enabled", true);
#endif

// Whether to allow recording of AudioNodes with MediaRecorder
pref("media.recorder.audio_node.enabled", false);

// Whether MediaRecorder's video encoder should allow dropping frames in order
// to keep up under load. Useful for tests but beware of memory consumption!
pref("media.recorder.video.frame_drops", true);

// Whether to autostart a media element with an |autoplay| attribute.
// ALLOWED=0, BLOCKED=1, defined in dom/media/Autoplay.idl
pref("media.autoplay.default", 0);

// By default, don't block WebAudio from playing automatically.
pref("media.autoplay.block-webaudio", false);

// By default, don't block the media from extension background script.
pref("media.autoplay.allow-extension-background-pages", true);

// If "media.autoplay.default" is not ALLOWED, and this pref is true,
// then audible media would only be allowed to autoplay after website has
// been activated by specific user gestures, but non-audible
// media won't be restricted.
#ifdef NIGHTLY_BUILD
  pref("media.autoplay.enabled.user-gestures-needed", false);
#endif

// The default number of decoded video frames that are enqueued in
// MediaDecoderReader's mVideoQueue.
pref("media.video-queue.default-size", 10);

// The maximum number of queued frames to send to the compositor.
// By default, send all of them.
pref("media.video-queue.send-to-compositor-size", 9999);

// Log level for cubeb, the audio input/output system. Valid values are
// "verbose", "normal" and "" (log disabled).
pref("media.cubeb.logging_level", "");

// Cubeb sandbox (remoting) control
#if defined(XP_LINUX) && !defined(MOZ_WIDGET_ANDROID)
  pref("media.cubeb.sandbox", true);
  pref("media.audioipc.pool_size", 1);
  // 64 * 4 kB stack per pool thread.
  pref("media.audioipc.stack_size", 262144);
#else
  pref("media.cubeb.sandbox", false);
#endif

// GraphRunner (fixed MediaStreamGraph thread) control
pref("media.audiograph.single_thread.enabled", false);

#ifdef MOZ_AV1
  #if defined(XP_WIN) && !defined(_ARM64_)
    pref("media.av1.enabled", true);
    pref("media.av1.use-dav1d", true);
  #elif defined(XP_MACOSX)
    pref("media.av1.enabled", true);
    pref("media.av1.use-dav1d", true);
  #elif defined(XP_UNIX) && !defined(MOZ_WIDGET_ANDROID)
    pref("media.av1.enabled", true);
    pref("media.av1.use-dav1d", true);
  #else
    pref("media.av1.enabled", false);
    pref("media.av1.use-dav1d", false);
  #endif
#endif

// Whether to enable arbitrary layer geometry for OpenGL compositor
pref("layers.geometry.opengl.enabled", true);

// Whether to enable arbitrary layer geometry for Basic compositor
pref("layers.geometry.basic.enabled", true);

// Whether to enable arbitrary layer geometry for DirectX compositor
pref("layers.geometry.d3d11.enabled", true);

// APZ preferences. For documentation/details on what these prefs do, check
// gfx/layers/apz/src/AsyncPanZoomController.cpp.
pref("apz.overscroll.stop_velocity_threshold", "0.01");
pref("apz.overscroll.stretch_factor", "0.35");

#ifdef XP_MACOSX
  // Whether to run in native HiDPI mode on machines with "Retina"/HiDPI
  // display.
  //   <= 0 : hidpi mode disabled, display will just use pixel-based upscaling.
  //   == 1 : hidpi supported if all screens share the same backingScaleFactor.
  //   >= 2 : hidpi supported even with mixed backingScaleFactors (somewhat
  //          broken).
  pref("gfx.hidpi.enabled", 2);
#endif

// Default to containerless scrolling
pref("layout.scroll.root-frame-containers", false);

pref("layout.scrollbars.always-layerize-track", false);

pref("gfx.color_management.display_profile", "");

pref("gfx.downloadable_fonts.enabled", true);
pref("gfx.downloadable_fonts.fallback_delay", 3000);
pref("gfx.downloadable_fonts.fallback_delay_short", 100);

// disable downloadable font cache so that behavior is consistently
// the uncached load behavior across pages (useful for testing reflow problems)
pref("gfx.downloadable_fonts.disable_cache", false);

#ifdef ANDROID
  pref("gfx.bundled_fonts.enabled", true);
  pref("gfx.bundled_fonts.force-enabled", false);
#endif

// Do we fire a notification about missing fonts, so the front-end can decide
// whether to try and do something about it (e.g. download additional fonts)?
pref("gfx.missing_fonts.notify", false);

// prefs controlling the font (name/cmap) loader that runs shortly after startup
#ifdef XP_WIN
  pref("gfx.font_loader.delay", 120000);       // 2 minutes after startup
  pref("gfx.font_loader.interval", 1000);      // every 1 second until complete
#else
  pref("gfx.font_loader.delay", 8000);         // 8 secs after startup
  pref("gfx.font_loader.interval", 50);        // run every 50 ms
#endif

// whether to always search all font cmaps during system font fallback
pref("gfx.font_rendering.fallback.always_use_cmaps", false);

// cache shaped word results
pref("gfx.font_rendering.wordcache.charlimit", 32);

// cache shaped word results
pref("gfx.font_rendering.wordcache.maxentries", 10000);

pref("gfx.font_rendering.graphite.enabled", true);

#ifdef XP_WIN
  pref("gfx.font_rendering.directwrite.use_gdi_table_loading", true);
#endif

#if defined(XP_WIN)
  // comma separated list of backends to use in order of preference
  // e.g., pref("gfx.canvas.azure.backends", "direct2d,skia");
  pref("gfx.canvas.azure.backends", "direct2d1.1,skia");
  pref("gfx.content.azure.backends", "direct2d1.1,skia");
#elif defined(XP_MACOSX)
  pref("gfx.content.azure.backends", "skia");
  pref("gfx.canvas.azure.backends", "skia");
#else
  pref("gfx.canvas.azure.backends", "skia");
  pref("gfx.content.azure.backends", "skia");
#endif

#ifdef XP_WIN
  pref("gfx.webrender.force-angle", true);
  pref("gfx.webrender.flip-sequential", false);
  pref("gfx.webrender.dcomp-win.enabled", true);
  pref("gfx.webrender.triple-buffering.enabled", true);
#endif

#if defined(XP_WIN) || defined(MOZ_WIDGET_ANDROID)
  pref("gfx.webrender.program-binary-disk", true);
#endif

// WebRender debugging utilities.
pref("gfx.webrender.debug.texture-cache", false);
pref("gfx.webrender.debug.texture-cache.clear-evicted", true);
pref("gfx.webrender.debug.render-targets", false);
pref("gfx.webrender.debug.gpu-cache", false);
pref("gfx.webrender.debug.alpha-primitives", false);
pref("gfx.webrender.debug.profiler", false);
pref("gfx.webrender.debug.gpu-time-queries", false);
pref("gfx.webrender.debug.gpu-sample-queries", false);
pref("gfx.webrender.debug.disable-batching", false);
pref("gfx.webrender.debug.epochs", false);
pref("gfx.webrender.debug.compact-profiler", false);
pref("gfx.webrender.debug.echo-driver-messages", false);
pref("gfx.webrender.debug.new-frame-indicator", false);
pref("gfx.webrender.debug.new-scene-indicator", false);
pref("gfx.webrender.debug.show-overdraw", false);
pref("gfx.webrender.debug.slow-frame-indicator", false);
pref("gfx.webrender.debug.picture-caching", false);
pref("gfx.webrender.debug.primitives", false);
pref("gfx.webrender.debug.small-screen", false);

pref("accessibility.warn_on_browsewithcaret", true);

pref("accessibility.browsewithcaret_shortcut.enabled", true);

#ifndef XP_MACOSX
  // Tab focus model bit field:
  // 1 focuses text controls, 2 focuses other form elements, 4 adds links.
  // Most users will want 1, 3, or 7.
  // On OS X, we use Full Keyboard Access system preference,
  // unless accessibility.tabfocus is set by the user.
  pref("accessibility.tabfocus", 7);
  pref("accessibility.tabfocus_applies_to_xul", false);
#else
  // Only on mac tabfocus is expected to handle UI widgets as well as web
  // content.
  pref("accessibility.tabfocus_applies_to_xul", true);
#endif

// We follow the "Click in the scrollbar to:" system preference on OS X and
// "gtk-primary-button-warps-slider" property with GTK (since 2.24 / 3.6),
// unless this preference is explicitly set.
#if !defined(XP_MACOSX) && !defined(MOZ_WIDGET_GTK)
  pref("ui.scrollToClick", 0);
#endif

// We want the ability to forcibly disable platform a11y, because
// some non-a11y-related components attempt to bring it up.  See bug
// 538530 for details about Windows; we have a pref here that allows it
// to be disabled for performance and testing resons.
// See bug 761589 for the crossplatform aspect.
//
// This pref is checked only once, and the browser needs a restart to
// pick up any changes.
//
// Values are -1 always on. 1 always off, 0 is auto as some platform perform
// further checks.
pref("accessibility.force_disabled", 0);

#ifdef XP_WIN
  // Some accessibility tools poke at windows in the plugin process during
  // setup which can cause hangs.  To hack around this set
  // accessibility.delay_plugins to true, you can also try increasing
  // accessibility.delay_plugin_time if your machine is slow and you still
  // experience hangs. See bug 781791.
  pref("accessibility.delay_plugins", false);
  pref("accessibility.delay_plugin_time", 10000);

  // The COM handler used for Windows e10s performance and live regions.
  pref("accessibility.handler.enabled", true);
#endif

pref("focusmanager.testmode", false);

pref("accessibility.usetexttospeech", "");
pref("accessibility.accesskeycausesactivation", true);
pref("accessibility.mouse_focuses_formcontrol", false);

// Type Ahead Find
pref("accessibility.typeaheadfind", true);
// Enable FAYT by pressing / or "
pref("accessibility.typeaheadfind.manual", true);
pref("accessibility.typeaheadfind.autostart", true);
// casesensitive: controls the find bar's case-sensitivity
//     0 - "never"  (case-insensitive)
//     1 - "always" (case-sensitive)
// other - "auto"   (case-sensitive for mixed-case input, insensitive otherwise)
pref("accessibility.typeaheadfind.casesensitive", 0);
pref("accessibility.typeaheadfind.linksonly", true);
pref("accessibility.typeaheadfind.startlinksonly", false);
// timeout: controls the delay in milliseconds after which the quick-find dialog will close
//          if no further keystrokes are pressed
//              set to a zero or negative value to keep dialog open until it's manually closed
pref("accessibility.typeaheadfind.timeout", 4000);
pref("accessibility.typeaheadfind.soundURL", "beep");
pref("accessibility.typeaheadfind.enablesound", true);
#ifdef XP_MACOSX
  pref("accessibility.typeaheadfind.prefillwithselection", false);
#else
  pref("accessibility.typeaheadfind.prefillwithselection", true);
#endif
pref("accessibility.typeaheadfind.matchesCountLimit", 1000);
pref("findbar.highlightAll", false);
pref("findbar.entireword", false);
pref("findbar.iteratorTimeout", 100);

// use Mac OS X Appearance panel text smoothing setting when rendering text, disabled by default
pref("gfx.use_text_smoothing_setting", false);

// Number of characters to consider emphasizing for rich autocomplete results
pref("toolkit.autocomplete.richBoundaryCutoff", 200);

// Variable controlling logging for osfile.
pref("toolkit.osfile.log", false);

pref("toolkit.cosmeticAnimations.enabled", true);

pref("toolkit.scrollbox.smoothScroll", true);
pref("toolkit.scrollbox.scrollIncrement", 20);
pref("toolkit.scrollbox.verticalScrollDistance", 3);
pref("toolkit.scrollbox.horizontalScrollDistance", 5);
pref("toolkit.scrollbox.clickToScroll.scrollDelay", 150);

pref("toolkit.tabbox.switchByScrolling", false);

// Telemetry settings.
// Server to submit telemetry pings to.
pref("toolkit.telemetry.server", "https://incoming.telemetry.mozilla.org");
// Telemetry server owner. Please change if you set toolkit.telemetry.server to a different server
pref("toolkit.telemetry.server_owner", "Mozilla");
// Determines whether full SQL strings are returned when they might contain sensitive info
// i.e. dynamically constructed SQL strings or SQL executed by addons against addon DBs
pref("toolkit.telemetry.debugSlowSql", false);
// Whether to use the unified telemetry behavior, requires a restart.
pref("toolkit.telemetry.unified", true);
// AsyncShutdown delay before crashing in case of shutdown freeze
#ifndef MOZ_ASAN
  pref("toolkit.asyncshutdown.crash_timeout", 60000); // 1 minute
#else
  // MOZ_ASAN builds can be considerably slower. Extending the grace period
  // of both asyncshutdown and the terminator.
  pref("toolkit.asyncshutdown.crash_timeout", 180000); // 3 minutes
#endif // MOZ_ASAN
// Extra logging for AsyncShutdown barriers and phases
pref("toolkit.asyncshutdown.log", false);

pref("toolkit.content-background-hang-monitor.disabled", false);

// Enable JS dump() function.
// IMPORTANT: These prefs must be here even though they're also defined in
// StaticPrefList.yaml. They are required because MOZILLA_OFFICIAL is false in
// local full builds but true in artifact builds. Without these definitions
// here, dumping is disabled in artifact builds (see Bug 1490412).
#ifdef MOZILLA_OFFICIAL
  pref("browser.dom.window.dump.enabled", false, sticky);
  pref("devtools.console.stdout.chrome", false, sticky);
#else
  pref("browser.dom.window.dump.enabled", true, sticky);
  pref("devtools.console.stdout.chrome", true, sticky);
#endif

pref("devtools.console.stdout.content", false, sticky);

// Controls whether EventEmitter module throws dump message on each emit
pref("toolkit.dump.emit", false);

// Enable recording/replaying executions.
#if defined(XP_MACOSX) && defined(NIGHTLY_BUILD)
  pref("devtools.recordreplay.enabled", true);
  pref("devtools.recordreplay.enableRewinding", true);
#endif

pref("devtools.recordreplay.mvp.enabled", false);
pref("devtools.recordreplay.allowRepaintFailures", true);
pref("devtools.recordreplay.includeSystemScripts", false);
pref("devtools.recordreplay.logging", false);
pref("devtools.recordreplay.loggingFull", false);

// view source
pref("view_source.syntax_highlight", true);
pref("view_source.wrap_long_lines", false);
pref("view_source.editor.path", "");
// allows to add further arguments to the editor; use the %LINE% placeholder
// for jumping to a specific line (e.g. "/line:%LINE%" or "--goto %LINE%")
pref("view_source.editor.args", "");

// whether or not to draw images while dragging
pref("nglayout.enable_drag_images", true);

// enable/disable paint flashing --- useful for debugging
// the first one applies to everything, the second one only to chrome
pref("nglayout.debug.paint_flashing", false);
pref("nglayout.debug.paint_flashing_chrome", false);

// enable/disable widget update area flashing --- only supported with
// BasicLayers (other layer managers always update the entire widget area)
pref("nglayout.debug.widget_update_flashing", false);

// Whether frame visibility tracking is enabled globally.
pref("layout.framevisibility.enabled", true);

pref("layout.framevisibility.numscrollportwidths", 0);
pref("layout.framevisibility.numscrollportheights", 1);

// URI fixup prefs
pref("browser.fixup.alternate.enabled", true);
pref("browser.fixup.alternate.prefix", "www.");
pref("browser.fixup.alternate.suffix", ".com");

// Print header customization
// Use the following codes:
// &T - Title
// &U - Document URL
// &D - Date/Time
// &P - Page Number
// &PT - Page Number "of" Page total
// Set each header to a string containing zero or one of these codes
// and the code will be replaced in that string by the corresponding data
pref("print.print_headerleft", "&T");
pref("print.print_headercenter", "");
pref("print.print_headerright", "&U");
pref("print.print_footerleft", "&PT");
pref("print.print_footercenter", "");
pref("print.print_footerright", "&D");
pref("print.show_print_progress", true);

// xxxbsmedberg: more toolkit prefs

// When this is set to false each window has its own PrintSettings
// and a change in one window does not affect the others
pref("print.use_global_printsettings", true);

// Save the Printings after each print job
pref("print.save_print_settings", true);

// Enables you to specify the amount of the paper that is to be treated
// as unwriteable.  The print_edge_XXX and print_margin_XXX preferences
// are treated as offsets that are added to this pref.
// Default is "-1", which means "use the system default".  (If there is
// no system default, then the -1 is treated as if it were 0.)
// This is used by both Printing and Print Preview.
// Units are in 1/100ths of an inch.
pref("print.print_unwriteable_margin_top",    -1);
pref("print.print_unwriteable_margin_left",   -1);
pref("print.print_unwriteable_margin_right",  -1);
pref("print.print_unwriteable_margin_bottom", -1);

// Enables you to specify the gap from the edge of the paper's
// unwriteable area to the margin.
// This is used by both Printing and Print Preview
// Units are in 1/100ths of an inch.
pref("print.print_edge_top", 0);
pref("print.print_edge_left", 0);
pref("print.print_edge_right", 0);
pref("print.print_edge_bottom", 0);

// Print via the parent process. This is only used when e10s is enabled.
#if !defined(MOZ_WIDGET_ANDROID)
  pref("print.print_via_parent", true);
#else
  pref("print.print_via_parent", false);
#endif

// Variation fonts can't always be embedded in certain output formats
// such as PDF. To work around this, draw the variation fonts using
// paths instead of using font embedding.
pref("print.font-variations-as-paths", true);

// Pref used by the spellchecker extension to control the
// maximum number of misspelled words that will be underlined
// in a document.
pref("extensions.spellcheck.inline.max-misspellings", 500);

// Whether inserting <div> when typing Enter in a block element which can
// contain <div>.  If false, inserts <br> instead.
pref("editor.use_div_for_default_newlines",  true);

// Prefs specific to seamonkey composer belong in
// comm-central/editor/ui/composer.js
pref("editor.use_custom_colors", false);
pref("editor.singleLine.pasteNewlines",      2);
pref("editor.use_css",                       false);
pref("editor.css.default_length_unit",       "px");
pref("editor.resizing.preserve_ratio",       true);
pref("editor.positioning.offset",            0);

// Scripts & Windows prefs
pref("dom.disable_beforeunload",            false);
pref("dom.beforeunload_timeout_ms",         1000);
pref("dom.disable_window_flip",             false);
pref("dom.disable_window_move_resize",      false);

pref("dom.disable_window_open_feature.titlebar",    false);
pref("dom.disable_window_open_feature.close",       false);
pref("dom.disable_window_open_feature.toolbar",     false);
pref("dom.disable_window_open_feature.location",    false);
pref("dom.disable_window_open_feature.personalbar", false);
pref("dom.disable_window_open_feature.menubar",     false);
pref("dom.disable_window_open_feature.resizable",   true);
pref("dom.disable_window_open_feature.minimizable", false);
pref("dom.disable_window_open_feature.status",      true);
pref("dom.disable_window_showModalDialog",          true);

pref("dom.allow_scripts_to_close_windows",          false);

pref("dom.require_user_interaction_for_beforeunload", true);

pref("dom.popup_maximum",                           20);
pref("dom.popup_allowed_events", "change click dblclick auxclick mouseup pointerup notificationclick reset submit touchend contextmenu");

pref("dom.serviceWorkers.disable_open_click_delay", 1000);

pref("dom.storage.enabled", true);
// Whether or not LSNG (Next Generation Local Storage) is enabled.
// See bug 1517090 for enabling this on Nightly.
// See bug 1534736 for changing it to EARLY_BETA_OR_EARLIER.
// See bug 1539835 for enabling this unconditionally.
pref("dom.storage.next_gen", true);
pref("dom.storage.shadow_writes", true);
pref("dom.storage.snapshot_prefill", 16384);
pref("dom.storage.snapshot_gradual_prefill", 4096);
pref("dom.storage.snapshot_reusing", true);
pref("dom.storage.client_validation", true);

pref("dom.send_after_paint_to_content", false);

// Don't use new input types
pref("dom.experimental_forms", false);

// Enable <input type=color> by default. It will be turned off for remaining
// platforms which don't have a color picker implemented yet.
pref("dom.forms.color", true);

// Support for input type=month, type=week and type=datetime-local. By default,
// disabled.
pref("dom.forms.datetime.others", false);

// Enable time picker UI. By default, disabled.
pref("dom.forms.datetime.timepicker", false);

// Enable search in <select> dropdowns (more than 40 options)
pref("dom.forms.selectSearch", false);
// Allow for webpages to provide custom styling for <select>
// popups. Disabled on GTK due to bug 1338283.
#ifdef MOZ_WIDGET_GTK
  pref("dom.forms.select.customstyling", false);
#else
  pref("dom.forms.select.customstyling", true);
#endif
pref("dom.select_popup_in_parent.enabled", false);

pref("dom.cycle_collector.incremental", true);

// Whether to shim a Components object on untrusted windows.
#ifdef NIGHTLY_BUILD
  pref("dom.use_components_shim", false);
#else // NIGHTLY_BUILD
  pref("dom.use_components_shim", true);
#endif // NIGHTLY_BUILD

// Disable popups from plugins by default
//   0 = openAllowed
//   1 = openControlled
//   2 = openBlocked
//   3 = openAbused
pref("privacy.popups.disable_from_plugins", 3);

// Enable Paritioned LocalStorage for a list of hosts when detected as trackers
// (See nsICookieService::BEHAVIOR_REJECT_TRACKER cookie behavior)
pref("privacy.restrict3rdpartystorage.partitionedHosts", "accounts.google.com/o/oauth2/");

// If a host is contained in this pref list, user-interaction is required
// before granting the storage access permission.
pref("privacy.restrict3rdpartystorage.userInteractionRequiredForHosts", "");

// The url decoration tokens used to for stripping document referrers based on.
// A list separated by spaces.  This pref isn't meant to be changed by users.
pref("privacy.restrict3rdpartystorage.url_decorations", "");

// Excessive reporting of blocked popups can be a DOS vector,
// by overloading the main process as popups get blocked and when
// users try to restore all popups, which is the most visible
// option in our UI at the time of writing.
// We will invisibly drop any popups from a page that has already
// opened more than this number of popups.
pref("privacy.popups.maxReported", 100);

// Enable Origin Telemetry by default
#ifdef NIGHTLY_BUILD
  pref("privacy.trackingprotection.origin_telemetry.enabled", true);
#endif

pref("dom.event.contextmenu.enabled",       true);
pref("dom.event.coalesce_mouse_move",       true);

pref("javascript.enabled",                  true);
pref("javascript.options.strict",           false);
#ifdef DEBUG
  pref("javascript.options.strict.debug",     false);
#endif
pref("javascript.options.blinterp",         true);
// Duplicated in JitOptions - ensure both match.
pref("javascript.options.blinterp.threshold", 10);
pref("javascript.options.baselinejit",      true);
// Duplicated in JitOptions - ensure both match.
pref("javascript.options.baselinejit.threshold", 100);
pref("javascript.options.ion",              true);
// Duplicated in JitOptions - ensure both match.
pref("javascript.options.ion.threshold",    1000);
pref("javascript.options.ion.full.threshold", 100000);
// Duplicated in JitOptions - ensure both match.
pref("javascript.options.ion.frequent_bailout_threshold", 10);
pref("javascript.options.asmjs",            true);
pref("javascript.options.wasm",             true);
pref("javascript.options.wasm_verbose",     false);
pref("javascript.options.wasm_ionjit",      true);
pref("javascript.options.wasm_baselinejit", true);
#ifdef ENABLE_WASM_CRANELIFT
  pref("javascript.options.wasm_cranelift",   false);
#endif
#ifdef ENABLE_WASM_REFTYPES
  pref("javascript.options.wasm_gc",          false);
#endif
pref("javascript.options.native_regexp",    true);
pref("javascript.options.parallel_parsing", true);
#if !defined(RELEASE_OR_BETA) && !defined(ANDROID) && !defined(XP_IOS)
  pref("javascript.options.asyncstack",       true);
#else
  pref("javascript.options.asyncstack",       false);
#endif
pref("javascript.options.throw_on_asmjs_validation_failure", false);
pref("javascript.options.ion.offthread_compilation", true);
#ifdef DEBUG
  pref("javascript.options.jit.full_debug_checks", false);
#endif
// This preference instructs the JS engine to discard the
// source of any privileged JS after compilation. This saves
// memory, but makes things like Function.prototype.toSource()
// fail.
pref("javascript.options.discardSystemSource", false);

// Many of the the following preferences tune the SpiderMonkey GC, if you
// change the defaults here please also consider changing them in
// js/src/jsgc.cpp.  They're documented in js/src/jsapi.h.

// JSGC_MAX_BYTES
// SpiderMonkey defaults to 2^32-1 bytes, but this is measured in MB so that
// cannot be represented directly in order to show it in about:config.
pref("javascript.options.mem.max", -1);

// JSGC_MIN_NURSERY_BYTES / JSGC_MAX_NURSERY_BYTES
#if defined(ANDROID) || defined(XP_IOS)
  pref("javascript.options.mem.nursery.min_kb", 256);
  pref("javascript.options.mem.nursery.max_kb", 4096);
#else
  pref("javascript.options.mem.nursery.min_kb", 256);
  pref("javascript.options.mem.nursery.max_kb", 16384);
#endif

// JSGC_MODE
pref("javascript.options.mem.gc_per_zone", true);
pref("javascript.options.mem.gc_incremental", true);

// JSGC_SLICE_TIME_BUDGET_MS
// Override the shell's default of unlimited slice time.
pref("javascript.options.mem.gc_incremental_slice_ms", 5);

// JSGC_COMPACTING_ENABLED
pref("javascript.options.mem.gc_compacting", true);

// JSGC_HIGH_FREQUENCY_TIME_LIMIT
pref("javascript.options.mem.gc_high_frequency_time_limit_ms", 1000);

// JSGC_HIGH_FREQUENCY_LOW_LIMIT
pref("javascript.options.mem.gc_high_frequency_low_limit_mb", 100);

// JSGC_HIGH_FREQUENCY_HIGH_LIMIT
pref("javascript.options.mem.gc_high_frequency_high_limit_mb", 500);

// JSGC_HIGH_FREQUENCY_HEAP_GROWTH_MAX
pref("javascript.options.mem.gc_high_frequency_heap_growth_max", 300);

// JSGC_HIGH_FREQUENCY_HEAP_GROWTH_MIN
pref("javascript.options.mem.gc_high_frequency_heap_growth_min", 150);

// JSGC_LOW_FREQUENCY_HEAP_GROWTH
pref("javascript.options.mem.gc_low_frequency_heap_growth", 150);

// JSGC_DYNAMIC_HEAP_GROWTH
// Override SpiderMonkey default (false).
pref("javascript.options.mem.gc_dynamic_heap_growth", true);

// JSGC_DYNAMIC_MARK_SLICE
// Override SpiderMonkey default (false).
pref("javascript.options.mem.gc_dynamic_mark_slice", true);

// JSGC_ALLOCATION_THRESHOLD
pref("javascript.options.mem.gc_allocation_threshold_mb", 27);

// JSGC_NON_INCREMENTAL_FACTOR
pref("javascript.options.mem.gc_non_incremental_factor", 112);

// JSGC_AVOID_INTERRUPT_FACTOR
pref("javascript.options.mem.gc_avoid_interrupt_factor", 100);

// JSGC_MIN_EMPTY_CHUNK_COUNT
pref("javascript.options.mem.gc_min_empty_chunk_count", 1);

// JSGC_MAX_EMPTY_CHUNK_COUNT
pref("javascript.options.mem.gc_max_empty_chunk_count", 30);

pref("javascript.options.showInConsole", false);

pref("javascript.options.shared_memory", false);

pref("javascript.options.throw_on_debuggee_would_run", false);
pref("javascript.options.dump_stack_on_debuggee_would_run", false);

// Spectre security vulnerability mitigations.
#if defined(JS_CODEGEN_MIPS32) || defined(JS_CODEGEN_MIPS64)
  pref("javascript.options.spectre.index_masking", false);
  pref("javascript.options.spectre.object_mitigations.barriers", false);
  pref("javascript.options.spectre.object_mitigations.misc", false);
  pref("javascript.options.spectre.string_mitigations", false);
  pref("javascript.options.spectre.value_masking", false);
  pref("javascript.options.spectre.jit_to_C++_calls", false);
#else
  pref("javascript.options.spectre.index_masking", true);
  pref("javascript.options.spectre.object_mitigations.barriers", true);
  pref("javascript.options.spectre.object_mitigations.misc", true);
  pref("javascript.options.spectre.string_mitigations", true);
  pref("javascript.options.spectre.value_masking", true);
  pref("javascript.options.spectre.jit_to_C++_calls", true);
#endif

// Streams API
pref("javascript.options.streams", true);

// Dynamic module import.
pref("javascript.options.dynamicImport", true);

// advanced prefs
pref("advanced.mailftp",                    false);
pref("image.animation_mode",                "normal");

// Same-origin policy for file URIs, "false" is traditional
pref("security.fileuri.strict_origin_policy", true);

// If this pref is true, prefs in the logging.config branch will be cleared on
// startup. This is done so that setting a log-file and log-modules at runtime
// doesn't persist across restarts leading to huge logfile and low disk space.
pref("logging.config.clear_on_startup", true);

// If there is ever a security firedrill that requires
// us to block certian ports global, this is the pref
// to use.  Is is a comma delimited list of port numbers
// for example:
//   pref("network.security.ports.banned", "1,2,3,4,5");
// prevents necko connecting to ports 1-5 unless the protocol
// overrides.

// Transmit UDP busy-work to the LAN when anticipating low latency
// network reads and on wifi to mitigate 802.11 Power Save Polling delays
pref("network.tickle-wifi.enabled", false);
pref("network.tickle-wifi.duration", 400);
pref("network.tickle-wifi.delay", 16);

// Turn off interprocess security checks. Needed to run xpcshell tests.
pref("network.disable.ipc.security", true);

// Default action for unlisted external protocol handlers
pref("network.protocol-handler.external-default", true);      // OK to load
pref("network.protocol-handler.warn-external-default", true); // warn before load

// Prevent using external protocol handlers for these schemes
pref("network.protocol-handler.external.hcp", false);
pref("network.protocol-handler.external.vbscript", false);
pref("network.protocol-handler.external.javascript", false);
pref("network.protocol-handler.external.data", false);
pref("network.protocol-handler.external.ie.http", false);
pref("network.protocol-handler.external.iehistory", false);
pref("network.protocol-handler.external.ierss", false);
pref("network.protocol-handler.external.ms-help", false);
pref("network.protocol-handler.external.res", false);
pref("network.protocol-handler.external.shell", false);
pref("network.protocol-handler.external.vnd.ms.radio", false);
#ifdef XP_MACOSX
  pref("network.protocol-handler.external.help", false);
#endif
pref("network.protocol-handler.external.disk", false);
pref("network.protocol-handler.external.disks", false);
pref("network.protocol-handler.external.afp", false);
pref("network.protocol-handler.external.moz-icon", false);

// Don't allow  external protocol handlers for common typos
pref("network.protocol-handler.external.ttp", false);  // http
pref("network.protocol-handler.external.htp", false);  // http
pref("network.protocol-handler.external.ttps", false); // https
pref("network.protocol-handler.external.tps", false);  // https
pref("network.protocol-handler.external.ps", false);   // https
pref("network.protocol-handler.external.htps", false); // https
pref("network.protocol-handler.external.ile", false);  // file
pref("network.protocol-handler.external.le", false);   // file

// An exposed protocol handler is one that can be used in all contexts.  A
// non-exposed protocol handler is one that can only be used internally by the
// application.  For example, a non-exposed protocol would not be loaded by the
// application in response to a link click or a X-remote openURL command.
// Instead, it would be deferred to the system's external protocol handler.
// Only internal/built-in protocol handlers can be marked as exposed.

// This pref controls the default settings.  Per protocol settings can be used
// to override this value.
pref("network.protocol-handler.expose-all", true);

// Warning for about:networking page
pref("network.warnOnAboutNetworking", false);

// Example: make IMAP an exposed protocol
// pref("network.protocol-handler.expose.imap", true);

// Whether IOService.connectivity and NS_IsOffline depends on connectivity status
pref("network.manage-offline-status", true);
// If set to true, IOService.offline depends on IOService.connectivity
pref("network.offline-mirrors-connectivity", false);

// <http>
pref("network.http.version", "1.1");      // default
// pref("network.http.version", "1.0");   // uncomment this out in case of problems
// pref("network.http.version", "0.9");   // it'll work too if you're crazy
// keep-alive option is effectively obsolete. Nevertheless it'll work with
// some older 1.0 servers:

pref("network.http.proxy.version", "1.1");    // default
// pref("network.http.proxy.version", "1.0"); // uncomment this out in case of problems
                                              // (required if using junkbuster proxy)

// this preference can be set to override the socket type used for normal
// HTTP traffic.  an empty value indicates the normal TCP/IP socket type.
pref("network.http.default-socket-type", "");

// There is a problem with some IIS7 servers that don't close the connection
// properly after it times out (bug #491541). Default timeout on IIS7 is
// 120 seconds. We need to reuse or drop the connection within this time.
// We set the timeout a little shorter to keep a reserve for cases when
// the packet is lost or delayed on the route.
pref("network.http.keep-alive.timeout", 115);

// Timeout connections if an initial response is not received after 5 mins.
pref("network.http.response.timeout", 300);

// Limit the absolute number of http connections.
// Note: the socket transport service will clamp the number below this if the OS
// cannot allocate that many FDs
#ifdef ANDROID
  pref("network.http.max-connections", 40);
#else
  pref("network.http.max-connections", 900);
#endif

// If NOT connecting via a proxy, then
// a new connection will only be attempted if the number of active persistent
// connections to the server is less then max-persistent-connections-per-server.
pref("network.http.max-persistent-connections-per-server", 6);

// Number of connections that we can open beyond the standard parallelism limit defined
// by max-persistent-connections-per-server/-proxy to handle urgent-start marked requests
pref("network.http.max-urgent-start-excessive-connections-per-host", 3);

// If connecting via a proxy, then a
// new connection will only be attempted if the number of active persistent
// connections to the proxy is less then max-persistent-connections-per-proxy.
pref("network.http.max-persistent-connections-per-proxy", 32);

// amount of time (in seconds) to suspend pending requests, before spawning a
// new connection, once the limit on the number of persistent connections per
// host has been reached.  however, a new connection will not be created if
// max-connections or max-connections-per-server has also been reached.
pref("network.http.request.max-start-delay", 10);

// If a connection is reset, we will retry it max-attempts times.
pref("network.http.request.max-attempts", 10);

// Prefs allowing granular control of referers
// 0=don't send any, 1=send only on clicks, 2=send on image requests as well
pref("network.http.sendRefererHeader",      2);
// Set the default Referrer Policy; to be used unless overriden by the site
// 0=no-referrer, 1=same-origin, 2=strict-origin-when-cross-origin,
// 3=no-referrer-when-downgrade
pref("network.http.referer.defaultPolicy", 3);
// Set the default Referrer Policy applied to third-party trackers when the
// default cookie policy is set to reject third-party trackers;
// to be used unless overriden by the site;
// values are identical to defaultPolicy above
// Trim referrers from trackers to origins by default.
pref("network.http.referer.defaultPolicy.trackers", 2);
// Set the Private Browsing Default Referrer Policy;
// to be used unless overriden by the site;
// values are identical to defaultPolicy above
pref("network.http.referer.defaultPolicy.pbmode", 2);
// Set the Private Browsing Default Referrer Policy applied to third-party
// trackers when the default cookie policy is set to reject third-party
// trackers;
// to be used unless overriden by the site;
// values are identical to defaultPolicy above
// No need to change this pref for trimming referrers from trackers since in
// private windows we already trim all referrers to origin only.
pref("network.http.referer.defaultPolicy.trackers.pbmode", 2);
// false=real referer, true=spoof referer (use target URI as referer)
pref("network.http.referer.spoofSource", false);
// false=allow onion referer, true=hide onion referer (use empty referer)
pref("network.http.referer.hideOnionSource", false);
// 0=full URI, 1=scheme+host+port+path, 2=scheme+host+port
pref("network.http.referer.trimmingPolicy", 0);
// 0=full URI, 1=scheme+host+port+path, 2=scheme+host+port
pref("network.http.referer.XOriginTrimmingPolicy", 0);
// 0=always send, 1=send iff base domains match, 2=send iff hosts match
pref("network.http.referer.XOriginPolicy", 0);
// The maximum allowed length for a referrer header - 4096 default
// 0 means no limit.
pref("network.http.referer.referrerLengthLimit", 4096);

// Include an origin header on non-GET and non-HEAD requests regardless of CORS
// 0=never send, 1=send when same-origin only, 2=always send
pref("network.http.sendOriginHeader", 2);

// Maximum number of consecutive redirects before aborting.
pref("network.http.redirection-limit", 20);

// Enable http compression: comment this out in case of problems with 1.1
// NOTE: support for "compress" has been disabled per bug 196406.
// NOTE: separate values with comma+space (", "): see bug 576033
pref("network.http.accept-encoding", "gzip, deflate");
pref("network.http.accept-encoding.secure", "gzip, deflate, br");

// Prompt for redirects resulting in unsafe HTTP requests
pref("network.http.prompt-temp-redirect", false);

// If true generate CORRUPTED_CONTENT errors for entities that
// contain an invalid Assoc-Req response header
pref("network.http.assoc-req.enforce", false);

// On networks deploying QoS, it is recommended that these be lockpref()'d,
// since inappropriate marking can easily overwhelm bandwidth reservations
// for certain services (i.e. EF for VoIP, AF4x for interactive video,
// AF3x for broadcast/streaming video, etc)

// default value for HTTP
// in a DSCP environment this should be 40 (0x28, or AF11), per RFC-4594,
// Section 4.8 "High-Throughput Data Service Class"
pref("network.http.qos", 0);

// The number of milliseconds after sending a SYN for an HTTP connection,
// to wait before trying a different connection. 0 means do not use a second
// connection.
pref("network.http.connection-retry-timeout", 250);

// The number of seconds after sending initial SYN for an HTTP connection
// to give up if the OS does not give up first
pref("network.http.connection-timeout", 90);

// Close a connection if tls handshake does not finish in given number of
// seconds.
pref("network.http.tls-handshake-timeout", 30);

// The number of seconds after which we time out a connection of a retry (fallback)
// socket when a certain IP family is already preferred.  This shorter connection
// timeout allows us to find out more quickly that e.g. an IPv6 host is no longer
// available and let us try an IPv4 address, if provided for the host name.
// Set to '0' to use the default connection timeout.
pref("network.http.fallback-connection-timeout", 5);

// The number of seconds to allow active connections to prove that they have
// traffic before considered stalled, after a network change has been detected
// and signalled.
pref("network.http.network-changed.timeout", 5);

// The maximum number of current global half open sockets allowable
// when starting a new speculative connection.
pref("network.http.speculative-parallel-limit", 6);

// Whether or not to block requests for non head js/css items (e.g. media)
// while those elements load.
pref("network.http.rendering-critical-requests-prioritization", true);

// Disable IPv6 for backup connections to workaround problems about broken
// IPv6 connectivity.
pref("network.http.fast-fallback-to-IPv4", true);

// Try and use SPDY when using SSL
pref("network.http.spdy.enabled", true);
pref("network.http.spdy.enabled.http2", true);
pref("network.http.spdy.enabled.deps", true);
pref("network.http.spdy.enforce-tls-profile", true);
pref("network.http.spdy.chunk-size", 16000);
pref("network.http.spdy.timeout", 170);
pref("network.http.spdy.coalesce-hostnames", true);
pref("network.http.spdy.persistent-settings", false);
pref("network.http.spdy.ping-threshold", 58);
pref("network.http.spdy.ping-timeout", 8);
pref("network.http.spdy.send-buffer-size", 131072);
pref("network.http.spdy.allow-push", true);
pref("network.http.spdy.push-allowance", 131072);   // 128KB
pref("network.http.spdy.pull-allowance", 12582912); // 12MB
pref("network.http.spdy.default-concurrent", 100);
pref("network.http.spdy.default-hpack-buffer", 65536); // 64k
pref("network.http.spdy.websockets", true);
pref("network.http.spdy.enable-hpack-dump", false);

// alt-svc allows separation of transport routing from
// the origin host without using a proxy.
pref("network.http.altsvc.enabled", true);
pref("network.http.altsvc.oe", true);

// Turn on 0RTT data for TLS 1.3
pref("security.tls.enable_0rtt_data", true);

// the origin extension impacts h2 coalescing
pref("network.http.originextension", true);

pref("network.http.diagnostics", false);

pref("network.http.pacing.requests.enabled", true);
pref("network.http.pacing.requests.min-parallelism", 6);
pref("network.http.pacing.requests.hz", 80);
pref("network.http.pacing.requests.burst", 10);

// TCP Keepalive config for HTTP connections.
pref("network.http.tcp_keepalive.short_lived_connections", true);
// Max time from initial request during which conns are considered short-lived.
pref("network.http.tcp_keepalive.short_lived_time", 60);
// Idle time of TCP connection until first keepalive probe sent.
pref("network.http.tcp_keepalive.short_lived_idle_time", 10);

pref("network.http.tcp_keepalive.long_lived_connections", true);
pref("network.http.tcp_keepalive.long_lived_idle_time", 600);

pref("network.http.enforce-framing.http1", false); // should be named "strict"
pref("network.http.enforce-framing.soft", true);
pref("network.http.enforce-framing.strict_chunked_encoding", true);

// Max size, in bytes, for received HTTP response header.
pref("network.http.max_response_header_size", 393216);

// If we should attempt to race the cache and network
pref("network.http.rcwn.enabled", true);
pref("network.http.rcwn.cache_queue_normal_threshold", 8);
pref("network.http.rcwn.cache_queue_priority_threshold", 2);
// We might attempt to race the cache with the network only if a resource
// is smaller than this size.
pref("network.http.rcwn.small_resource_size_kb", 256);

pref("network.http.rcwn.min_wait_before_racing_ms", 0);
pref("network.http.rcwn.max_wait_before_racing_ms", 500);

// The ratio of the transaction count for the focused window and the count of
// all available active connections.
pref("network.http.focused_window_transaction_ratio", "0.9");

// This is the size of the flow control window (KB) (i.e., the amount of data
// that the parent can send to the child before getting an ack). 0 for disable
// the flow control.
pref("network.http.send_window_size", 1024);

// Whether or not we give more priority to active tab.
// Note that this requires restart for changes to take effect.
#ifdef ANDROID
  // disabled because of bug 1382274
  pref("network.http.active_tab_priority", false);
#else
  pref("network.http.active_tab_priority", true);
#endif

// default values for FTP
// in a DSCP environment this should be 40 (0x28, or AF11), per RFC-4594,
// Section 4.8 "High-Throughput Data Service Class", and 80 (0x50, or AF22)
// per Section 4.7 "Low-Latency Data Service Class".
pref("network.ftp.data.qos", 0);
pref("network.ftp.control.qos", 0);
pref("network.ftp.enabled", true);

// The max time to spend on xpcom events between two polls in ms.
pref("network.sts.max_time_for_events_between_two_polls", 100);

// The number of seconds we don't let poll() handing indefinitely after network
// link change has been detected so we can detect breakout of the pollable event.
// Expected in seconds, 0 to disable.
pref("network.sts.poll_busy_wait_period", 50);

// The number of seconds we cap poll() timeout to during the network link change
// detection period.
// Expected in seconds, 0 to disable.
pref("network.sts.poll_busy_wait_period_timeout", 7);

// During shutdown we limit PR_Close calls. If time exceeds this pref (in ms)
// let sockets just leak.
pref("network.sts.max_time_for_pr_close_during_shutdown", 5000);

// When the polling socket pair we use to wake poll() up on demand doesn't
// get signalled (is not readable) within this timeout, we try to repair it.
// This timeout can be disabled by setting this pref to 0.
// The value is expected in seconds.
pref("network.sts.pollable_event_timeout", 6);

// Enable/disable sni encryption.
pref("network.security.esni.enabled", false);

// 2147483647 == PR_INT32_MAX == ~2 GB
pref("network.websocket.max-message-size", 2147483647);

// Should we automatically follow http 3xx redirects during handshake
pref("network.websocket.auto-follow-http-redirects", false);

// the number of seconds to wait for websocket connection to be opened
pref("network.websocket.timeout.open", 20);

// the number of seconds to wait for a clean close after sending the client
// close message
pref("network.websocket.timeout.close", 20);

// the number of seconds of idle read activity to sustain before sending a
// ping probe. 0 to disable.
pref("network.websocket.timeout.ping.request", 0);

// the deadline, expressed in seconds, for some read activity to occur after
// generating a ping. If no activity happens then an error and unclean close
// event is sent to the javascript websockets application
pref("network.websocket.timeout.ping.response", 10);

// Defines whether or not to try to negotiate the permessage compression
// extension with the websocket server.
pref("network.websocket.extensions.permessage-deflate", true);

// the maximum number of concurrent websocket sessions. By specification there
// is never more than one handshake oustanding to an individual host at
// one time.
pref("network.websocket.max-connections", 200);

// by default scripts loaded from a https:// origin can only open secure
// (i.e. wss://) websockets.
pref("network.websocket.allowInsecureFromHTTPS", false);

// by default we delay websocket reconnects to same host/port if previous
// connection failed, per RFC 6455 section 7.2.3
pref("network.websocket.delay-failed-reconnects", true);

// </ws>

// Server-Sent Events
// Equal to the DEFAULT_RECONNECTION_TIME_VALUE value in nsEventSource.cpp
pref("dom.server-events.default-reconnection-time", 5000); // in milliseconds

// This preference, if true, causes all UTF-8 domain names to be normalized to
// punycode.  The intention is to allow UTF-8 domain names as input, but never
// generate them from punycode.
pref("network.IDN_show_punycode", false);

// If "network.IDN.use_whitelist" is set to true, TLDs with
// "network.IDN.whitelist.tld" explicitly set to true are treated as
// IDN-safe. Otherwise, they're treated as unsafe and punycode will be used
// for displaying them in the UI (e.g. URL bar), unless they conform to one of
// the profiles specified in
// https://www.unicode.org/reports/tr39/#Restriction_Level_Detection
// If "network.IDN.restriction_profile" is "high", the Highly Restrictive
// profile is used.
// If "network.IDN.restriction_profile" is "moderate", the Moderately
// Restrictive profile is used.
// In all other cases, the ASCII-Only profile is used.
// Note that these preferences are referred to ONLY when
// "network.IDN_show_punycode" is false. In other words, all IDNs will be shown
// in punycode if "network.IDN_show_punycode" is true.
pref("network.IDN.restriction_profile", "high");
pref("network.IDN.use_whitelist", false);

// ccTLDs
pref("network.IDN.whitelist.ac", true);
pref("network.IDN.whitelist.ar", true);
pref("network.IDN.whitelist.at", true);
pref("network.IDN.whitelist.br", true);
pref("network.IDN.whitelist.ca", true);
pref("network.IDN.whitelist.ch", true);
pref("network.IDN.whitelist.cl", true);
pref("network.IDN.whitelist.cn", true);
pref("network.IDN.whitelist.de", true);
pref("network.IDN.whitelist.dk", true);
pref("network.IDN.whitelist.ee", true);
pref("network.IDN.whitelist.es", true);
pref("network.IDN.whitelist.fi", true);
pref("network.IDN.whitelist.fr", true);
pref("network.IDN.whitelist.gr", true);
pref("network.IDN.whitelist.gt", true);
pref("network.IDN.whitelist.hu", true);
pref("network.IDN.whitelist.il", true);
pref("network.IDN.whitelist.io", true);
pref("network.IDN.whitelist.ir", true);
pref("network.IDN.whitelist.is", true);
pref("network.IDN.whitelist.jp", true);
pref("network.IDN.whitelist.kr", true);
pref("network.IDN.whitelist.li", true);
pref("network.IDN.whitelist.lt", true);
pref("network.IDN.whitelist.lu", true);
pref("network.IDN.whitelist.lv", true);
pref("network.IDN.whitelist.no", true);
pref("network.IDN.whitelist.nu", true);
pref("network.IDN.whitelist.nz", true);
pref("network.IDN.whitelist.pl", true);
pref("network.IDN.whitelist.pm", true);
pref("network.IDN.whitelist.pr", true);
pref("network.IDN.whitelist.re", true);
pref("network.IDN.whitelist.se", true);
pref("network.IDN.whitelist.sh", true);
pref("network.IDN.whitelist.si", true);
pref("network.IDN.whitelist.tf", true);
pref("network.IDN.whitelist.th", true);
pref("network.IDN.whitelist.tm", true);
pref("network.IDN.whitelist.tw", true);
pref("network.IDN.whitelist.ua", true);
pref("network.IDN.whitelist.vn", true);
pref("network.IDN.whitelist.wf", true);
pref("network.IDN.whitelist.yt", true);

// IDN ccTLDs
// ae, UAE, .<Emarat>
pref("network.IDN.whitelist.xn--mgbaam7a8h", true);
// cn, China, .<China> with variants
pref("network.IDN.whitelist.xn--fiqz9s", true); // Traditional
pref("network.IDN.whitelist.xn--fiqs8s", true); // Simplified
// eg, Egypt, .<Masr>
pref("network.IDN.whitelist.xn--wgbh1c", true);
// hk, Hong Kong, .<Hong Kong>
pref("network.IDN.whitelist.xn--j6w193g", true);
// ir, Iran, <.Iran> with variants
pref("network.IDN.whitelist.xn--mgba3a4f16a", true);
pref("network.IDN.whitelist.xn--mgba3a4fra", true);
// jo, Jordan, .<Al-Ordon>
pref("network.IDN.whitelist.xn--mgbayh7gpa", true);
// lk, Sri Lanka, .<Lanka> and .<Ilangai>
pref("network.IDN.whitelist.xn--fzc2c9e2c", true);
pref("network.IDN.whitelist.xn--xkc2al3hye2a", true);
// qa, Qatar, .<Qatar>
pref("network.IDN.whitelist.xn--wgbl6a", true);
// rs, Serbia, .<Srb>
pref("network.IDN.whitelist.xn--90a3ac", true);
// ru, Russian Federation, .<RF>
pref("network.IDN.whitelist.xn--p1ai", true);
// sa, Saudi Arabia, .<al-Saudiah> with variants
pref("network.IDN.whitelist.xn--mgberp4a5d4ar", true);
pref("network.IDN.whitelist.xn--mgberp4a5d4a87g", true);
pref("network.IDN.whitelist.xn--mgbqly7c0a67fbc", true);
pref("network.IDN.whitelist.xn--mgbqly7cvafr", true);
// sy, Syria, .<Souria>
pref("network.IDN.whitelist.xn--ogbpf8fl", true);
// th, Thailand, .<Thai>
pref("network.IDN.whitelist.xn--o3cw4h", true);
// tw, Taiwan, <.Taiwan> with variants
pref("network.IDN.whitelist.xn--kpry57d", true);  // Traditional
pref("network.IDN.whitelist.xn--kprw13d", true);  // Simplified

// gTLDs
pref("network.IDN.whitelist.asia", true);
pref("network.IDN.whitelist.biz", true);
pref("network.IDN.whitelist.cat", true);
pref("network.IDN.whitelist.info", true);
pref("network.IDN.whitelist.museum", true);
pref("network.IDN.whitelist.org", true);
pref("network.IDN.whitelist.tel", true);

// NOTE: Before these can be removed, one of bug 414812's tests must be updated
//       or it will likely fail!  Please CC jwalden+bmo on the bug associated
//       with removing these so he can provide a patch to make the necessary
//       changes to avoid bustage.
// ".test" localised TLDs for ICANN's top-level IDN trial
pref("network.IDN.whitelist.xn--0zwm56d", true);
pref("network.IDN.whitelist.xn--11b5bs3a9aj6g", true);
pref("network.IDN.whitelist.xn--80akhbyknj4f", true);
pref("network.IDN.whitelist.xn--9t4b11yi5a", true);
pref("network.IDN.whitelist.xn--deba0ad", true);
pref("network.IDN.whitelist.xn--g6w251d", true);
pref("network.IDN.whitelist.xn--hgbk6aj7f53bba", true);
pref("network.IDN.whitelist.xn--hlcj6aya9esc7a", true);
pref("network.IDN.whitelist.xn--jxalpdlp", true);
pref("network.IDN.whitelist.xn--kgbechtv", true);
pref("network.IDN.whitelist.xn--zckzah", true);

// If a domain includes any of the blocklist characters, it may be a spoof
// attempt and so we always display the domain name as punycode. This would
// override the settings "network.IDN_show_punycode" and
// "network.IDN.whitelist.*".
// For a complete list of the blocked IDN characters see:
//   netwerk/dns/IDNCharacterBlocklist.inc

// This pref may contain characters that will override the hardcoded blocklist,
// so their presence in a domain name will not cause it to be displayed as
// punycode.
// Note that this only removes the characters from the blocklist, but there may
// be other rules in place that cause it to be displayed as punycode.
pref("network.IDN.extra_allowed_chars", "");
// This pref may contain additional blocklist characters
pref("network.IDN.extra_blocked_chars", "");

// This preference specifies a list of domains for which DNS lookups will be
// IPv4 only. Works around broken DNS servers which can't handle IPv6 lookups
// and/or allows the user to disable IPv6 on a per-domain basis. See bug 68796.
pref("network.dns.ipv4OnlyDomains", "");

// This preference can be used to turn off IPv6 name lookups. See bug 68796.
pref("network.dns.disableIPv6", false);

// This is the number of dns cache entries allowed
pref("network.dnsCacheEntries", 400);

// In the absence of OS TTLs, the DNS cache TTL value
pref("network.dnsCacheExpiration", 60);

// Get TTL; not supported on all platforms; nop on the unsupported ones.
pref("network.dns.get-ttl", true);

// For testing purposes! Makes the native resolver resolve IPv4 "localhost"
// instead of the actual given name.
pref("network.dns.native-is-localhost", false);

// The grace period allows the DNS cache to use expired entries, while kicking off
// a revalidation in the background.
pref("network.dnsCacheExpirationGracePeriod", 60);

// This preference can be used to turn off DNS prefetch.
pref("network.dns.disablePrefetch", false);

// This preference controls whether .onion hostnames are
// rejected before being given to DNS. RFC 7686
pref("network.dns.blockDotOnion", true);

// These domains are treated as localhost equivalent
pref("network.dns.localDomains", "");

// When non empty all non-localhost DNS queries (including IP addresses)
// resolve to this value. The value can be a name or an IP address.
// domains mapped to localhost with localDomains stay localhost.
pref("network.dns.forceResolve", "");

// Contols whether or not "localhost" should resolve when offline
pref("network.dns.offline-localhost", true);

// Defines how much longer resolver threads should stay idle before are shut down.
// A negative value will keep the thread alive forever.
pref("network.dns.resolver-thread-extra-idle-time-seconds", 60);

// Whether to disable TRR when parental control is enabled.
pref("network.dns.skipTRR-when-parental-control-enabled", true);

// The maximum allowed length for a URL - 1MB default
pref("network.standard-url.max-length", 1048576);

// Whether nsIURI.host/.hostname/.spec should return a punycode string
// If set to false we will revert to previous behaviour and return a unicode string.
pref("network.standard-url.punycode-host", true);

// Idle timeout for ftp control connections - 5 minute default
pref("network.ftp.idleConnectionTimeout", 300);

// enables the prefetch service (i.e., prefetching of <link rel="next"> and
// <link rel="prefetch"> URLs).
pref("network.prefetch-next", true);
// enables the preloading (i.e., preloading of <link rel="preload"> URLs).
pref("network.preload", false);

// The following prefs pertain to the negotiate-auth extension (see bug 17578),
// which provides transparent Kerberos or NTLM authentication using the SPNEGO
// protocol.  Each pref is a comma-separated list of keys, where each key has
// the format:
//   [scheme "://"] [host [":" port]]
// For example, "foo.com" would match "http://www.foo.com/bar", etc.

// This list controls which URIs can use the negotiate-auth protocol.  This
// list should be limited to the servers you know you'll need to login to.
pref("network.negotiate-auth.trusted-uris", "");
// This list controls which URIs can support delegation.
pref("network.negotiate-auth.delegation-uris", "");

// Do not allow SPNEGO by default when challenged by a local server.
pref("network.negotiate-auth.allow-non-fqdn", false);

// Allow SPNEGO by default when challenged by a proxy server.
pref("network.negotiate-auth.allow-proxies", true);

// Path to a specific gssapi library
pref("network.negotiate-auth.gsslib", "");

// Specify if the gss lib comes standard with the OS
pref("network.negotiate-auth.using-native-gsslib", true);

#ifdef XP_WIN
  // Default to using the SSPI intead of GSSAPI on windows
  pref("network.auth.use-sspi", true);
#endif

// Controls which NTLM authentication implementation we default to. True forces
// the use of our generic (internal) NTLM authentication implementation vs. any
// native implementation provided by the os. This pref is for diagnosing issues
// with native NTLM. (See bug 520607 for details.) Using generic NTLM authentication
// can expose the user to reflection attack vulnerabilities. Do not change this
// unless you know what you're doing!
// This pref should be removed 6 months after the release of firefox 3.6.
pref("network.auth.force-generic-ntlm", false);

// The following prefs are used to enable automatic use of the operating
// system's NTLM implementation to silently authenticate the user with their
// Window's domain logon.  The trusted-uris pref follows the format of the
// trusted-uris pref for negotiate authentication.
pref("network.automatic-ntlm-auth.allow-proxies", true);
pref("network.automatic-ntlm-auth.allow-non-fqdn", false);
pref("network.automatic-ntlm-auth.trusted-uris", "");

// The string to return to the server as the 'workstation' that the
// user is using.  Bug 1046421 notes that the previous default, of the
// system hostname, could be used for user fingerprinting.
//
// However, in some network environments where allowedWorkstations is in use
// to provide a level of host-based access control, it must be set to a string
// that is listed in allowedWorkstations for the user's account in their
// AD Domain.
pref("network.generic-ntlm-auth.workstation", "WORKSTATION");

// This preference controls whether to allow sending default credentials (SSO) to
// NTLM/Negotiate servers allowed in the "trusted uri" list when navigating them
// in a Private Browsing window.
// If set to false, Private Browsing windows will not use default credentials and ask
// for credentials from the user explicitly.
// If set to true, and a server URL conforms other conditions for sending default
// credentials, those will be sent automatically in Private Browsing windows.
//
// This preference has no effect when the browser is set to "Never Remember History",
// in that case default credentials will always be used.
pref("network.auth.private-browsing-sso", false);

// Control how throttling of http responses works - number of ms that each
// suspend and resume period lasts (prefs named appropriately)
// This feature is occasionally causing visible regressions (download too slow for
// too long time, jitter in video/audio in background tabs...)
pref("network.http.throttle.enable", false);

// Make HTTP throttling v2 algorithm Nightly-only due to bug 1462906
#ifdef NIGHTLY_BUILD
  pref("network.http.throttle.version", 2);
#else
  pref("network.http.throttle.version", 1);
#endif

// V1 prefs
pref("network.http.throttle.suspend-for", 900);
pref("network.http.throttle.resume-for", 100);

// V2 prefs
pref("network.http.throttle.read-limit-bytes", 8000);
pref("network.http.throttle.read-interval-ms", 500);

// Common prefs
// Delay we resume throttled background responses after the last unthrottled
// response has finished.  Prevents resuming too soon during an active page load
// at which sub-resource reqeusts quickly come and go.
pref("network.http.throttle.hold-time-ms", 800);
// After the last transaction activation or last data chunk response we only
// throttle for this period of time.  This prevents comet and unresponsive
// http requests to engage long-standing throttling.
pref("network.http.throttle.max-time-ms", 500);

// Give higher priority to requests resulting from a user interaction event
// like click-to-play, image fancy-box zoom, navigation.
pref("network.http.on_click_priority", true);

// When the page load has not yet reached DOMContentLoaded point, tail requestes are delayed
// by (non-tailed requests count + 1) * delay-quantum milliseconds.
pref("network.http.tailing.delay-quantum", 600);
// The same as above, but applied after the document load reached DOMContentLoaded event.
pref("network.http.tailing.delay-quantum-after-domcontentloaded", 100);
// Upper limit for the calculated delay, prevents long standing and comet-like requests
// tail forever.  This is in milliseconds as well.
pref("network.http.tailing.delay-max", 6000);
// Total limit we delay tailed requests since a page load beginning.
pref("network.http.tailing.total-max", 45000);

// Enable or disable the whole fix from bug 1563538
pref("network.http.spdy.bug1563538", true);
pref("network.http.spdy.bug1563695", true);
pref("network.http.spdy.bug1556491", true);

pref("permissions.default.image",           1); // 1-Accept, 2-Deny, 3-dontAcceptForeign

pref("network.proxy.type",                  5);
pref("network.proxy.ftp",                   "");
pref("network.proxy.ftp_port",              0);
pref("network.proxy.http",                  "");
pref("network.proxy.http_port",             0);
pref("network.proxy.ssl",                   "");
pref("network.proxy.ssl_port",              0);
pref("network.proxy.socks",                 "");
pref("network.proxy.socks_port",            0);
pref("network.proxy.socks_version",         5);
pref("network.proxy.socks_remote_dns",      false);
pref("network.proxy.proxy_over_tls",        true);
pref("network.proxy.no_proxies_on",         "");
// Set true to allow resolving proxy for localhost
pref("network.proxy.allow_hijacking_localhost", false);
pref("network.proxy.failover_timeout",      1800); // 30 minutes
pref("network.online",                      true); //online/offline

// The interval in seconds to move the cookies in the child process.
// Set to 0 to disable moving the cookies.
pref("network.cookie.move.interval_sec",    10);

pref("network.cookie.maxNumber", 3000);
pref("network.cookie.maxPerHost", 180);
// Cookies quota for each host. If cookies exceed the limit maxPerHost,
// (maxPerHost - quotaPerHost) cookies will be evicted.
pref("network.cookie.quotaPerHost", 150);

// The PAC file to load.  Ignored unless network.proxy.type is 2.
pref("network.proxy.autoconfig_url", "");
// Strip off paths when sending URLs to PAC scripts
pref("network.proxy.autoconfig_url.include_path", false);

// If we cannot load the PAC file, then try again (doubling from interval_min
// until we reach interval_max or the PAC file is successfully loaded).
pref("network.proxy.autoconfig_retry_interval_min", 5);    // 5 seconds
pref("network.proxy.autoconfig_retry_interval_max", 300);  // 5 minutes
pref("network.proxy.enable_wpad_over_dhcp", true);

// Use the HSTS preload list by default
pref("network.stricttransportsecurity.preloadlist", true);

// Use JS mDNS as a fallback
pref("network.mdns.use_js_fallback", false);

// Cache SSL resumption tokens in necko
pref("network.ssl_tokens_cache_enabled", false);
// Capacity of the cache in kilobytes
pref("network.ssl_tokens_cache_capacity", 2048);

pref("converter.html2txt.structs",          true); // Output structured phrases (strong, em, code, sub, sup, b, i, u)
pref("converter.html2txt.header_strategy",  1); // 0 = no indention; 1 = indention, increased with header level; 2 = numbering and slight indention
// Whether we include ruby annotation in the text despite whether it
// is requested. This was true because we didn't explicitly strip out
// annotations. Set false by default to provide a better behavior, but
// we want to be able to pref-off it if user doesn't like it.
pref("converter.html2txt.always_include_ruby", false);

pref("intl.accept_languages",               "chrome://global/locale/intl.properties");
pref("intl.menuitems.alwaysappendaccesskeys","chrome://global/locale/intl.properties");
pref("intl.menuitems.insertseparatorbeforeaccesskeys","chrome://global/locale/intl.properties");
pref("intl.charset.detector",               "chrome://global/locale/intl.properties");
pref("intl.charset.fallback.override",      "");
pref("intl.ellipsis",                       "chrome://global-platform/locale/intl.properties");
// this pref allows user to request that all internationalization formatters
// like date/time formatting, unit formatting, calendars etc. should use
// OS locale set instead of the app locale set.
pref("intl.regional_prefs.use_os_locales",  false);
// fallback charset list for Unicode conversion (converting from Unicode)
// currently used for mail send only to handle symbol characters (e.g Euro, trademark, smartquotes)
// for ISO-8859-1
pref("intl.fallbackCharsetList.ISO-8859-1", "windows-1252");
pref("font.language.group",                 "chrome://global/locale/intl.properties");

// Android-specific pref to control if keydown and keyup events are fired even
// in during composition.  Note that those prefs are ignored if
// "dom.keyboardevent.dispatch_during_composition" is false.
#ifdef MOZ_WIDGET_ANDROID
  // If true and intl.ime.hack.on_any_apps.fire_key_events_for_composition is
  // false, dispatch the keydown and keyup events only on IME-unaware web apps.
  // So, this supports web apps which listen to only keydown or keyup events
  // to get a change to do something at every text input.
  pref("intl.ime.hack.on_ime_unaware_apps.fire_key_events_for_composition", true);
#else
  pref("intl.ime.hack.on_ime_unaware_apps.fire_key_events_for_composition", false);
#endif // MOZ_WIDGET_ANDROID

// If you use legacy Chinese IME which puts an ideographic space to composition
// string as placeholder, this pref might be useful.  If this is true and when
// web contents forcibly commits composition (e.g., moving focus), the
// ideographic space will be ignored (i.e., commits with empty string).
pref("intl.ime.remove_placeholder_character_at_commit", false);

pref("intl.uidirection", -1); // -1 to set from locale; 0 for LTR; 1 for RTL

// use en-US hyphenation by default for content tagged with plain lang="en"
pref("intl.hyphenation-alias.en", "en-us");
// and for other subtags of en-*, if no specific patterns are available
pref("intl.hyphenation-alias.en-*", "en-us");

pref("intl.hyphenation-alias.af-*", "af");
pref("intl.hyphenation-alias.bg-*", "bg");
pref("intl.hyphenation-alias.ca-*", "ca");
pref("intl.hyphenation-alias.cy-*", "cy");
pref("intl.hyphenation-alias.da-*", "da");
pref("intl.hyphenation-alias.eo-*", "eo");
pref("intl.hyphenation-alias.es-*", "es");
pref("intl.hyphenation-alias.et-*", "et");
pref("intl.hyphenation-alias.fi-*", "fi");
pref("intl.hyphenation-alias.fr-*", "fr");
pref("intl.hyphenation-alias.gl-*", "gl");
pref("intl.hyphenation-alias.hr-*", "hr");
pref("intl.hyphenation-alias.hsb-*", "hsb");
pref("intl.hyphenation-alias.hu-*", "hu");
pref("intl.hyphenation-alias.ia-*", "ia");
pref("intl.hyphenation-alias.is-*", "is");
pref("intl.hyphenation-alias.it-*", "it");
pref("intl.hyphenation-alias.kmr-*", "kmr");
pref("intl.hyphenation-alias.la-*", "la");
pref("intl.hyphenation-alias.lt-*", "lt");
pref("intl.hyphenation-alias.mn-*", "mn");
pref("intl.hyphenation-alias.nl-*", "nl");
pref("intl.hyphenation-alias.pl-*", "pl");
pref("intl.hyphenation-alias.pt-*", "pt");
pref("intl.hyphenation-alias.ru-*", "ru");
pref("intl.hyphenation-alias.sl-*", "sl");
pref("intl.hyphenation-alias.sv-*", "sv");
pref("intl.hyphenation-alias.tr-*", "tr");
pref("intl.hyphenation-alias.uk-*", "uk");

// use reformed (1996) German patterns by default unless specifically tagged as de-1901
// (these prefs may soon be obsoleted by better BCP47-based tag matching, but for now...)
pref("intl.hyphenation-alias.de", "de-1996");
pref("intl.hyphenation-alias.de-*", "de-1996");
pref("intl.hyphenation-alias.de-AT-1901", "de-1901");
pref("intl.hyphenation-alias.de-DE-1901", "de-1901");
pref("intl.hyphenation-alias.de-CH-*", "de-CH");

// patterns from TeX are tagged as "sh" (Serbo-Croatian) macrolanguage;
// alias "sr" (Serbian) and "bs" (Bosnian) to those patterns
// (Croatian has its own separate patterns).
pref("intl.hyphenation-alias.sr", "sh");
pref("intl.hyphenation-alias.bs", "sh");
pref("intl.hyphenation-alias.sh-*", "sh");
pref("intl.hyphenation-alias.sr-*", "sh");
pref("intl.hyphenation-alias.bs-*", "sh");

// Norwegian has two forms, Bokmål and Nynorsk, with "no" as a macrolanguage encompassing both.
// For "no", we'll alias to "nb" (Bokmål) as that is the more widely used written form.
pref("intl.hyphenation-alias.no", "nb");
pref("intl.hyphenation-alias.no-*", "nb");
pref("intl.hyphenation-alias.nb-*", "nb");
pref("intl.hyphenation-alias.nn-*", "nn");

// In German, we allow hyphenation of capitalized words; otherwise not.
pref("intl.hyphenate-capitalized.de-1996", true);
pref("intl.hyphenate-capitalized.de-1901", true);
pref("intl.hyphenate-capitalized.de-CH", true);

// All prefs of default font should be "auto".
pref("font.name.serif.ar", "");
pref("font.name.sans-serif.ar", "");
pref("font.name.monospace.ar", "");
pref("font.name.cursive.ar", "");

pref("font.name.serif.el", "");
pref("font.name.sans-serif.el", "");
pref("font.name.monospace.el", "");
pref("font.name.cursive.el", "");

pref("font.name.serif.he", "");
pref("font.name.sans-serif.he", "");
pref("font.name.monospace.he", "");
pref("font.name.cursive.he", "");

pref("font.name.serif.ja", "");
pref("font.name.sans-serif.ja", "");
pref("font.name.monospace.ja", "");
pref("font.name.cursive.ja", "");

pref("font.name.serif.ko", "");
pref("font.name.sans-serif.ko", "");
pref("font.name.monospace.ko", "");
pref("font.name.cursive.ko", "");

pref("font.name.serif.th", "");
pref("font.name.sans-serif.th", "");
pref("font.name.monospace.th", "");
pref("font.name.cursive.th", "");

pref("font.name.serif.x-cyrillic", "");
pref("font.name.sans-serif.x-cyrillic", "");
pref("font.name.monospace.x-cyrillic", "");
pref("font.name.cursive.x-cyrillic", "");

pref("font.name.serif.x-unicode", "");
pref("font.name.sans-serif.x-unicode", "");
pref("font.name.monospace.x-unicode", "");
pref("font.name.cursive.x-unicode", "");

pref("font.name.serif.x-western", "");
pref("font.name.sans-serif.x-western", "");
pref("font.name.monospace.x-western", "");
pref("font.name.cursive.x-western", "");

pref("font.name.serif.zh-CN", "");
pref("font.name.sans-serif.zh-CN", "");
pref("font.name.monospace.zh-CN", "");
pref("font.name.cursive.zh-CN", "");

pref("font.name.serif.zh-TW", "");
pref("font.name.sans-serif.zh-TW", "");
pref("font.name.monospace.zh-TW", "");
pref("font.name.cursive.zh-TW", "");

pref("font.name.serif.zh-HK", "");
pref("font.name.sans-serif.zh-HK", "");
pref("font.name.monospace.zh-HK", "");
pref("font.name.cursive.zh-HK", "");

pref("font.name.serif.x-devanagari", "");
pref("font.name.sans-serif.x-devanagari", "");
pref("font.name.monospace.x-devanagari", "");
pref("font.name.cursive.x-devanagari", "");

pref("font.name.serif.x-tamil", "");
pref("font.name.sans-serif.x-tamil", "");
pref("font.name.monospace.x-tamil", "");
pref("font.name.cursive.x-tamil", "");

pref("font.name.serif.x-armn", "");
pref("font.name.sans-serif.x-armn", "");
pref("font.name.monospace.x-armn", "");
pref("font.name.cursive.x-armn", "");

pref("font.name.serif.x-beng", "");
pref("font.name.sans-serif.x-beng", "");
pref("font.name.monospace.x-beng", "");
pref("font.name.cursive.x-beng", "");

pref("font.name.serif.x-cans", "");
pref("font.name.sans-serif.x-cans", "");
pref("font.name.monospace.x-cans", "");
pref("font.name.cursive.x-cans", "");

pref("font.name.serif.x-ethi", "");
pref("font.name.sans-serif.x-ethi", "");
pref("font.name.monospace.x-ethi", "");
pref("font.name.cursive.x-ethi", "");

pref("font.name.serif.x-geor", "");
pref("font.name.sans-serif.x-geor", "");
pref("font.name.monospace.x-geor", "");
pref("font.name.cursive.x-geor", "");

pref("font.name.serif.x-gujr", "");
pref("font.name.sans-serif.x-gujr", "");
pref("font.name.monospace.x-gujr", "");
pref("font.name.cursive.x-gujr", "");

pref("font.name.serif.x-guru", "");
pref("font.name.sans-serif.x-guru", "");
pref("font.name.monospace.x-guru", "");
pref("font.name.cursive.x-guru", "");

pref("font.name.serif.x-khmr", "");
pref("font.name.sans-serif.x-khmr", "");
pref("font.name.monospace.x-khmr", "");
pref("font.name.cursive.x-khmr", "");

pref("font.name.serif.x-mlym", "");
pref("font.name.sans-serif.x-mlym", "");
pref("font.name.monospace.x-mlym", "");
pref("font.name.cursive.x-mlym", "");

pref("font.name.serif.x-orya", "");
pref("font.name.sans-serif.x-orya", "");
pref("font.name.monospace.x-orya", "");
pref("font.name.cursive.x-orya", "");

pref("font.name.serif.x-telu", "");
pref("font.name.sans-serif.x-telu", "");
pref("font.name.monospace.x-telu", "");
pref("font.name.cursive.x-telu", "");

pref("font.name.serif.x-knda", "");
pref("font.name.sans-serif.x-knda", "");
pref("font.name.monospace.x-knda", "");
pref("font.name.cursive.x-knda", "");

pref("font.name.serif.x-sinh", "");
pref("font.name.sans-serif.x-sinh", "");
pref("font.name.monospace.x-sinh", "");
pref("font.name.cursive.x-sinh", "");

pref("font.name.serif.x-tibt", "");
pref("font.name.sans-serif.x-tibt", "");
pref("font.name.monospace.x-tibt", "");
pref("font.name.cursive.x-tibt", "");

pref("font.name.serif.x-math", "");
pref("font.name.sans-serif.x-math", "");
pref("font.name.monospace.x-math", "");
pref("font.name.cursive.x-math", "");

pref("font.name-list.serif.x-math", "Latin Modern Math, STIX Two Math, XITS Math, Cambria Math, Libertinus Math, DejaVu Math TeX Gyre, TeX Gyre Bonum Math, TeX Gyre Pagella Math, TeX Gyre Schola, TeX Gyre Termes Math, STIX Math, Asana Math, STIXGeneral, DejaVu Serif, DejaVu Sans, serif");
pref("font.name-list.sans-serif.x-math", "sans-serif");
pref("font.name-list.monospace.x-math", "monospace");

// Some CJK fonts have bad underline offset, their CJK character glyphs are overlapped (or adjoined)  to its underline.
// These fonts are ignored the underline offset, instead of it, the underline is lowered to bottom of its em descent.
pref("font.blacklist.underline_offset", "FangSong,Gulim,GulimChe,MingLiU,MingLiU-ExtB,MingLiU_HKSCS,MingLiU-HKSCS-ExtB,MS Gothic,MS Mincho,MS PGothic,MS PMincho,MS UI Gothic,PMingLiU,PMingLiU-ExtB,SimHei,SimSun,SimSun-ExtB,Hei,Kai,Apple LiGothic,Apple LiSung,Osaka");

pref("security.directory",              "");

// security-sensitive dialogs should delay button enabling. In milliseconds.
pref("security.dialog_enable_delay", 1000);
pref("security.notification_enable_delay", 500);

#if defined(DEBUG) && !defined(ANDROID)
  pref("csp.about_uris_without_csp", "blank,printpreview,srcdoc,config,downloads,preferences,sync-log");
  // the following prefs are for testing purposes only.
  pref("csp.overrule_about_uris_without_csp_whitelist", false);
  pref("csp.skip_about_page_has_csp_assert", false);
#endif

#ifdef EARLY_BETA_OR_EARLIER
  // Disallow web documents loaded with the SystemPrincipal
  pref("security.disallow_non_local_systemprincipal_in_tests", false);
#endif

// Mixed content blocking
pref("security.mixed_content.block_active_content", false);
pref("security.mixed_content.block_display_content", false);

// Upgrade mixed display content before it's blocked
pref("security.mixed_content.upgrade_display_content", false);

// Block sub requests that happen within an object
pref("security.mixed_content.block_object_subrequest", false);

// Sub-resource integrity
pref("security.sri.enable", true);

// OCSP must-staple
pref("security.ssl.enable_ocsp_must_staple", true);

// Insecure Form Field Warning
pref("security.insecure_field_warning.contextual.enabled", false);
pref("security.insecure_field_warning.ignore_local_ip_address", true);

// Disable pinning checks by default.
pref("security.cert_pinning.enforcement_level", 0);
// Do not process hpkp headers rooted by not built in roots by default.
// This is to prevent accidental pinning from MITM devices and is used
// for tests.
pref("security.cert_pinning.process_headers_from_non_builtin_roots", false);

// If set to true strict checks will happen on the triggering principal for loads.
// Android is disabled at the moment pending Bug 1504968
#if !defined(RELEASE_OR_BETA) && !defined(ANDROID)
  pref("security.strict_security_checks.enabled", true);
#else
  pref("security.strict_security_checks.enabled", false);
#endif

// Remote settings preferences
pref("services.settings.poll_interval", 86400); // 24H
pref("services.settings.server", "https://firefox.settings.services.mozilla.com/v1");
pref("services.settings.default_bucket", "main");

// The percentage of clients who will report uptake telemetry as
// events instead of just a histogram. This only applies on Release;
// other channels always report events.
pref("services.common.uptake.sampleRate", 1);   // 1%

// Security state OneCRL.
pref("services.settings.security.onecrl.bucket", "security-state");
pref("services.settings.security.onecrl.collection", "onecrl");
pref("services.settings.security.onecrl.signer", "onecrl.content-signature.mozilla.org");
pref("services.settings.security.onecrl.checked", 0);

pref("extensions.abuseReport.enabled", true);
pref("extensions.abuseReport.url", "https://addons.mozilla.org/api/v4/abuse/report/addon/");

// Blocklist preferences
pref("extensions.blocklist.enabled", true);
// OneCRL freshness checking depends on this value, so if you change it,
// please also update security.onecrl.maximum_staleness_in_seconds.
pref("extensions.blocklist.interval", 86400);
// Required blocklist freshness for OneCRL OCSP bypass
// (default is 1.25x extensions.blocklist.interval, or 30 hours)
pref("security.onecrl.maximum_staleness_in_seconds", 108000);
pref("extensions.blocklist.url", "https://blocklists.settings.services.mozilla.com/v1/blocklist/3/%APP_ID%/%APP_VERSION%/%PRODUCT%/%BUILD_ID%/%BUILD_TARGET%/%LOCALE%/%CHANNEL%/%OS_VERSION%/%DISTRIBUTION%/%DISTRIBUTION_VERSION%/%PING_COUNT%/%TOTAL_PING_COUNT%/%DAYS_SINCE_LAST_PING%/");
pref("extensions.blocklist.detailsURL", "https://blocked.cdn.mozilla.net/");
pref("extensions.blocklist.itemURL", "https://blocked.cdn.mozilla.net/%blockID%.html");
// Controls what level the blocklist switches from warning about items to forcibly
// blocking them.
pref("extensions.blocklist.level", 2);
// Blocklist via settings server (Kinto)
pref("services.blocklist.bucket", "blocklists");
pref("services.blocklist.addons.collection", "addons");
pref("services.blocklist.addons.checked", 0);
pref("services.blocklist.addons.signer", "remote-settings.content-signature.mozilla.org");
pref("services.blocklist.plugins.collection", "plugins");
pref("services.blocklist.plugins.checked", 0);
pref("services.blocklist.plugins.signer", "remote-settings.content-signature.mozilla.org");
pref("services.blocklist.pinning.enabled", true);
pref("services.blocklist.pinning.bucket", "pinning");
pref("services.blocklist.pinning.collection", "pins");
pref("services.blocklist.pinning.checked", 0);
pref("services.blocklist.pinning.signer", "pinning-preload.content-signature.mozilla.org");
pref("services.blocklist.gfx.collection", "gfx");
pref("services.blocklist.gfx.checked", 0);
pref("services.blocklist.gfx.signer", "remote-settings.content-signature.mozilla.org");

// Modifier key prefs: default to Windows settings,
// menu access key = alt, accelerator key = control.
// Use 17 for Ctrl, 18 for Alt, 224 for Meta, 91 for Win, 0 for none. Mac settings in macprefs.js
pref("ui.key.accelKey", 17);
pref("ui.key.menuAccessKey", 18);

pref("ui.key.menuAccessKeyFocuses", false); // overridden below

// Middle-mouse handling
pref("middlemouse.paste", false);
pref("middlemouse.contentLoadURL", false);
pref("middlemouse.scrollbarPosition", false);

// Clipboard only supports text/plain
pref("clipboard.plainTextOnly", false);

#ifdef XP_WIN
  // Setting false you can disable 4th button and/or 5th button of your mouse.
  // 4th button is typically mapped to "Back" and 5th button is typically mapped
  // to "Forward" button.
  pref("mousebutton.4th.enabled", true);
  pref("mousebutton.5th.enabled", true);
#endif

// mouse wheel scroll transaction period of time (in milliseconds)
pref("mousewheel.transaction.timeout", 1500);
// mouse wheel scroll transaction is held even if the mouse cursor is moved.
pref("mousewheel.transaction.ignoremovedelay", 100);

// prefs for app level mouse wheel scrolling acceleration.
// number of mousewheel clicks when acceleration starts
// acceleration can be turned off if pref is set to -1
pref("mousewheel.acceleration.start", -1);
// factor to be multiplied for constant acceleration
pref("mousewheel.acceleration.factor", 10);

// Prefs for override the system mouse wheel scrolling speed on
// content of the web pages.  When
// "mousewheel.system_scroll_override_on_root_content.enabled" is true and the system
// scrolling speed isn't customized by the user, the content scrolling
// speed is multiplied by the following factors.  The value will be used as
// 1/100.  E.g., 200 means 2.00.
// NOTE: Even if "mousewheel.system_scroll_override_on_root_content.enabled" is
// true, when Gecko detects the user customized the system scrolling speed
// settings, the override isn't executed.
pref("mousewheel.system_scroll_override_on_root_content.vertical.factor", 200);
pref("mousewheel.system_scroll_override_on_root_content.horizontal.factor", 200);

// mousewheel.*.action can specify the action when you use mosue wheel.
// When no modifier keys are pressed or two or more modifires are pressed,
// .default is used.
// 0: Nothing happens
// 1: Scrolling contents
// 2: Go back or go forward, in your history
// 3: Zoom in or out (reflowing zoom).
// 4: Treat vertical wheel as horizontal scroll
//      This treats vertical wheel operation (i.e., deltaY) as horizontal
//      scroll.  deltaX and deltaZ are always ignored.  So, only
//      "delta_multiplier_y" pref affects the scroll speed.
// 5: Zoom in or out (pinch zoom).
pref("mousewheel.default.action", 1);
pref("mousewheel.with_alt.action", 2);
pref("mousewheel.with_control.action", 3);
pref("mousewheel.with_meta.action", 1);  // command key on Mac
pref("mousewheel.with_shift.action", 4);
pref("mousewheel.with_win.action", 1);

// mousewheel.*.action.override_x will override the action
// when the mouse wheel is rotated along the x direction.
// -1: Don't override the action.
// 0 to 3: Override the action with the specified value.
// Note that 4 isn't available because it doesn't make sense to apply the
// default action only for y direction to this pref.
pref("mousewheel.default.action.override_x", -1);
pref("mousewheel.with_alt.action.override_x", -1);
pref("mousewheel.with_control.action.override_x", -1);
pref("mousewheel.with_meta.action.override_x", -1);  // command key on Mac
pref("mousewheel.with_shift.action.override_x", -1);
pref("mousewheel.with_win.action.override_x", -1);

// mousewheel.*.delta_multiplier_* can specify the value muliplied by the delta
// value.  The values will be used after divided by 100.  I.e., 100 means 1.0,
// -100 means -1.0.  If the values were negative, the direction would be
// reverted.  The absolue value must be 100 or larger.
pref("mousewheel.default.delta_multiplier_x", 100);
pref("mousewheel.default.delta_multiplier_y", 100);
pref("mousewheel.default.delta_multiplier_z", 100);
pref("mousewheel.with_alt.delta_multiplier_x", 100);
pref("mousewheel.with_alt.delta_multiplier_y", 100);
pref("mousewheel.with_alt.delta_multiplier_z", 100);
pref("mousewheel.with_control.delta_multiplier_x", 100);
pref("mousewheel.with_control.delta_multiplier_y", 100);
pref("mousewheel.with_control.delta_multiplier_z", 100);
pref("mousewheel.with_meta.delta_multiplier_x", 100);  // command key on Mac
pref("mousewheel.with_meta.delta_multiplier_y", 100);  // command key on Mac
pref("mousewheel.with_meta.delta_multiplier_z", 100);  // command key on Mac
pref("mousewheel.with_shift.delta_multiplier_x", 100);
pref("mousewheel.with_shift.delta_multiplier_y", 100);
pref("mousewheel.with_shift.delta_multiplier_z", 100);
pref("mousewheel.with_win.delta_multiplier_x", 100);
pref("mousewheel.with_win.delta_multiplier_y", 100);
pref("mousewheel.with_win.delta_multiplier_z", 100);

// If line-height is lower than this value (in device pixels), 1 line scroll
// scrolls this height.
pref("mousewheel.min_line_scroll_amount", 5);

// Auto-dir is a feature which treats any single-wheel scroll as a scroll in the
// only one scrollable direction if the target has only one scrollable
// direction. For example, if the user scrolls a vertical wheel inside a target
// which is horizontally scrollable but vertical unscrollable, then the vertical
// scroll is converted to a horizontal scroll for that target.
// Note that auto-dir only takes effect for |mousewheel.*.action|s and
// |mousewheel.*.action.override_x|s whose values are 1.
pref("mousewheel.autodir.enabled", false);
// When a wheel scroll is converted due to auto-dir, which side the converted
// scroll goes towards is decided by one thing called "honoured target". If the
// content of the honoured target horizontally starts from right to left, then
// an upward scroll maps to a rightward scroll and a downward scroll maps to a
// leftward scroll; otherwise, an upward scroll maps to a leftward scroll and a
// downward scroll maps to a rightward scroll.
// If this pref is set to false, then consider the scrolling target as the
// honoured target.
// If set to true, then consider the root element in the document where the
// scrolling target is as the honoured target. But note that there's one
// exception: for targets in an HTML document, the real root element(I.e. the
// <html> element) is typically not considered as a root element, but the <body>
// element is typically considered as a root element. If there is no <body>
// element, then consider the <html> element instead.
pref("mousewheel.autodir.honourroot", false);

// These define the smooth scroll behavior (min ms, max ms) for different triggers
// Some triggers:
// mouseWheel: Discrete mouse wheel events, Synaptics touchpads on windows (generate wheel events)
// Lines:  Up/Down/Left/Right KB arrows
// Pages:  Page up/down, Space
// Scrollbars: Clicking scrollbars arrows, clicking scrollbars tracks
// Note: Currently OS X trackpad and magic mouse don't use our smooth scrolling
// Note: These are relevant only when "general.smoothScroll" is enabled
pref("general.smoothScroll.scrollbars.durationMinMS", 150);
pref("general.smoothScroll.scrollbars.durationMaxMS", 150);
// Enable disable smooth scrolling for different triggers (when "general.smoothScroll" is enabled)
pref("general.smoothScroll.pixels", true);
pref("general.smoothScroll.lines", true);
pref("general.smoothScroll.scrollbars", true);
pref("general.smoothScroll.other", true);

// We can show it anytime from menus
pref("profile.manage_only_at_launch", false);

// ------------------
//  Text Direction
// ------------------
// 1 = directionLTRBidi *
// 2 = directionRTLBidi
pref("bidi.direction", 1);
// ------------------
//  Text Type
// ------------------
// 1 = charsettexttypeBidi *
// 2 = logicaltexttypeBidi
// 3 = visualtexttypeBidi
pref("bidi.texttype", 1);
// ------------------
//  Numeral Style
// ------------------
// 0 = nominalnumeralBidi *
// 1 = regularcontextnumeralBidi
// 2 = hindicontextnumeralBidi
// 3 = arabicnumeralBidi
// 4 = hindinumeralBidi
// 5 = persiancontextnumeralBidi
// 6 = persiannumeralBidi
pref("bidi.numeral", 0);

// Bidi caret movement style:
// 0 = logical
// 1 = visual
// 2 = visual, but logical during selection
pref("bidi.edit.caret_movement_style", 2);

// Setting this pref to |true| forces Bidi UI menu items and keyboard shortcuts
// to be exposed, and enables the directional caret hook. By default, only
// expose it for bidi-associated system locales.
pref("bidi.browser.ui", false);

// used for double-click word selection behavior. Win will override.
pref("layout.word_select.eat_space_to_next_word", false);
pref("layout.word_select.stop_at_punctuation", true);

// Whether underscore should be treated as a word-breaking character for
// word selection/arrow-key movement purposes.
pref("layout.word_select.stop_at_underscore", false);

// controls caret style and word-delete during text selection
// 0 = use platform default
// 1 = caret moves and blinks as when there is no selection; word
//     delete deselects the selection and then deletes word
// 2 = caret moves to selection edge and is not visible during selection;
//     word delete deletes the selection (Mac and Linux default)
// 3 = caret moves and blinks as when there is no selection; word delete
//     deletes the selection
// Windows default is 1 for word delete behavior, the rest as for 2.
pref("layout.selection.caret_style", 0);

// pref to report CSS errors to the error console
pref("layout.css.report_errors", true);

// Override DPI. A value of -1 means use the maximum of 96 and the system DPI.
// A value of 0 means use the system DPI. A positive value is used as the DPI.
// This sets the physical size of a device pixel and thus controls the
// interpretation of physical units such as "pt".
pref("layout.css.dpi", -1);

// Set the threshold distance in CSS pixels below which scrolling will snap to
// an edge, when scroll snapping is set to "proximity".
pref("layout.css.scroll-snap.proximity-threshold", 200);

// When selecting the snap point for CSS scroll snapping, the velocity of the
// scroll frame is clamped to this speed, in CSS pixels / s.
pref("layout.css.scroll-snap.prediction-max-velocity", 2000);

// When selecting the snap point for CSS scroll snapping, the velocity of the
// scroll frame is integrated over this duration, in seconds.  The snap point
// best suited for this position is selected, enabling the user to perform fling
// gestures.
pref("layout.css.scroll-snap.prediction-sensitivity", "0.750");

// Is CSSOM-View scroll-behavior and its MSD smooth scrolling enabled?
pref("layout.css.scroll-behavior.enabled", true);

// Tuning of the smooth scroll motion used by CSSOM-View scroll-behavior.
// Spring-constant controls the strength of the simulated MSD
// (Mass-Spring-Damper)
pref("layout.css.scroll-behavior.spring-constant", "250.0");

// Tuning of the smooth scroll motion used by CSSOM-View scroll-behavior.
// Damping-ratio controls the dampening force of the simulated MSD
// (Mass-Spring-Damper).
// When below 1.0, the system is under-damped; it may overshoot the target and
// oscillate.
// When greater than 1.0, the system is over-damped; it will reach the target at
// reduced speed without overshooting.
// When equal to 1.0, the system is critically-damped; it will reach the target
// at the greatest speed without overshooting.
pref("layout.css.scroll-behavior.damping-ratio", "1.0");

// pref for which side vertical scrollbars should be on
// 0 = end-side in UI direction
// 1 = end-side in document/content direction
// 2 = right
// 3 = left
pref("layout.scrollbar.side", 0);

// pref to stop overlay scrollbars from fading out, for testing purposes
pref("layout.testing.overlay-scrollbars.always-visible", false);

// pref to control browser frame rate, in Hz. A value <= 0 means choose
// automatically based on knowledge of the platform (or 60Hz if no platform-
// specific information is available).
pref("layout.frame_rate", -1);

// pref to dump the display list to the log. Useful for debugging drawing.
pref("layout.display-list.dump", false);
pref("layout.display-list.dump-content", false);
pref("layout.display-list.dump-parent", false);

// Toggle retaining display lists between paints
#if !defined(ANDROID)
  pref("layout.display-list.retain", true);
  pref("layout.display-list.retain.chrome", true);
#else
  pref("layout.display-list.retain", true);
  pref("layout.display-list.retain.chrome", true);
#endif

// Set the maximum amount of modified frames allowed before doing a full
// display list rebuild.
pref("layout.display-list.rebuild-frame-limit", 500);

// pref to control whether layout warnings that are hit quite often are enabled
pref("layout.spammy_warnings.enabled", false);

// Pref to throttle offsreen animations
pref("dom.animations.offscreen-throttling", true);

// Prefs to control the maximum area to pre-render when animating a large
// element on the compositor.
pref("layout.animation.prerender.partial", false);
pref("layout.animation.prerender.viewport-ratio-limit-x", "1.125");
pref("layout.animation.prerender.viewport-ratio-limit-y", "1.125");
pref("layout.animation.prerender.absolute-limit-x", 4096);
pref("layout.animation.prerender.absolute-limit-y", 4096);

// if true, allow plug-ins to override internal imglib decoder mime types in full-page mode
pref("plugin.override_internal_types", false);

// enable single finger gesture input (win7+ tablets)
pref("gestures.enable_single_finger_input", true);

pref("editor.resizing.preserve_ratio",       true);
pref("editor.positioning.offset",            0);

pref("dom.use_watchdog", true);
pref("dom.max_chrome_script_run_time", 20);
pref("dom.max_script_run_time", 10);
pref("dom.max_ext_content_script_run_time", 5);

// Stop all scripts in a compartment when the "stop script" dialog is used.
pref("dom.global_stop_script", true);

// Support the input event queue on the main thread of content process
pref("input_event_queue.supported", true);

// The maximum and minimum time (milliseconds) we reserve for handling input
// events in each frame.
pref("input_event_queue.duration.max", 8);
pref("input_event_queue.duration.min", 1);

// The default amount of time (milliseconds) required for handling a input
// event.
pref("input_event_queue.default_duration_per_event", 1);

// The number of processed input events we use to predict the amount of time
// required to process the following input events.
pref("input_event_queue.count_for_prediction", 9);

pref("plugins.load_appdir_plugins", false);

// This only supports one hidden ctp plugin, edit nsPluginArray.cpp if adding a second
pref("plugins.navigator.hidden_ctp_plugin", "");

// The default value for nsIPluginTag.enabledState (STATE_ENABLED = 2)
pref("plugin.default.state", 2);

// How long in minutes we will allow a plugin to work after the user has chosen
// to allow it "now"
pref("plugin.sessionPermissionNow.intervalInMinutes", 60);
// How long in days we will allow a plugin to work after the user has chosen
// to allow it persistently.
pref("plugin.persistentPermissionAlways.intervalInDays", 90);

// This pref can take 3 possible string values:
// "always"     - always use favor fallback mode
// "follow-ctp" - activate if ctp is active for the given
//                plugin object (could be due to a plugin-wide
//                setting or a site-specific setting)
// "never"      - never use favor fallback mode
pref("plugins.favorfallback.mode", "never");

// A comma-separated list of rules to follow when deciding
// whether an object has been provided with good fallback content.
// The valid values can be found at nsObjectLoadingContent::HasGoodFallback.
pref("plugins.favorfallback.rules", "");


// Set IPC timeouts for plugins and tabs, except in leak-checking and
// dynamic analysis builds.  (NS_FREE_PERMANENT_DATA is C++ only, so
// approximate its definition here.)
#if !defined(DEBUG) && !defined(MOZ_ASAN) && !defined(MOZ_VALGRIND) && !defined(MOZ_TSAN)
  // How long a plugin is allowed to process a synchronous IPC message
  // before we consider it "hung".
  pref("dom.ipc.plugins.timeoutSecs", 45);
  // How long a plugin process will wait for a response from the parent
  // to a synchronous request before terminating itself. After this
  // point the child assumes the parent is hung. Currently disabled.
  pref("dom.ipc.plugins.parentTimeoutSecs", 0);
  // How long a plugin in e10s is allowed to process a synchronous IPC
  // message before we notify the chrome process of a hang.
  pref("dom.ipc.plugins.contentTimeoutSecs", 10);
  // How long a plugin launch is allowed to take before
  // we consider it failed.
  pref("dom.ipc.plugins.processLaunchTimeoutSecs", 45);
  #ifdef XP_WIN
    // How long a plugin is allowed to process a synchronous IPC message
    // before we display the plugin hang UI
    pref("dom.ipc.plugins.hangUITimeoutSecs", 11);
    // Minimum time that the plugin hang UI will be displayed
    pref("dom.ipc.plugins.hangUIMinDisplaySecs", 10);
  #endif
#else
  // No timeout in leak-checking builds
  pref("dom.ipc.plugins.timeoutSecs", 0);
  pref("dom.ipc.plugins.contentTimeoutSecs", 0);
  pref("dom.ipc.plugins.processLaunchTimeoutSecs", 0);
  pref("dom.ipc.plugins.parentTimeoutSecs", 0);
  #ifdef XP_WIN
    pref("dom.ipc.plugins.hangUITimeoutSecs", 0);
    pref("dom.ipc.plugins.hangUIMinDisplaySecs", 0);
  #endif
#endif

// Whether or not to collect a paired minidump when force-killing a
// content process.
#ifdef RELEASE_OR_BETA
  pref("dom.ipc.tabs.createKillHardCrashReports", false);
#else
  pref("dom.ipc.tabs.createKillHardCrashReports", true);
#endif

pref("dom.ipc.plugins.flash.disable-protected-mode", false);

pref("dom.ipc.plugins.flash.subprocess.crashreporter.enabled", true);
pref("dom.ipc.plugins.reportCrashURL", true);

// How long we wait before unloading an idle plugin process.
// Defaults to 30 seconds.
pref("dom.ipc.plugins.unloadTimeoutSecs", 30);

// Force the accelerated direct path for a subset of Flash wmode values
pref("dom.ipc.plugins.forcedirect.enabled", true);

// Enable multi by default.
#if !defined(MOZ_ASAN)
  pref("dom.ipc.processCount", 8);
#else
  pref("dom.ipc.processCount", 4);
#endif

// Default to allow only one file:// URL content process.
pref("dom.ipc.processCount.file", 1);

// WebExtensions only support a single extension process.
pref("dom.ipc.processCount.extension", 1);

// The privileged about process only supports a single content process.
pref("dom.ipc.processCount.privilegedabout", 1);

// Limit the privileged mozilla process to a single instance only
// to avoid multiple of these content processes
pref("dom.ipc.processCount.privilegedmozilla", 1);

// Isolated content processes are always one-per-origin.
pref("dom.ipc.processCount.webIsolated", 1);

// Keep a single privileged about process alive for performance reasons.
// e.g. we do not want to throw content processes out every time we navigate
// away from about:newtab.
pref("dom.ipc.keepProcessesAlive.privilegedabout", 1);

// Disable support for SVG
pref("svg.disabled", false);

// Override default dom.ipc.processCount for some remote content process types.
pref("dom.ipc.processCount.webLargeAllocation", 10);

// Enable the Large-Allocation header
pref("dom.largeAllocationHeader.enabled", true);

// Disable e10s for Gecko by default. This is overridden in firefox.js.
pref("browser.tabs.remote.autostart", false);

// Disable fission for Gecko by default. Lock it on release and beta because
// it is not ready for use and can leak URIs to telemetry until bug 1561653 is
// fixed.
#ifdef RELEASE_OR_BETA
  pref("fission.autostart", false, locked);
#else
  pref("fission.autostart", false);
#endif

// Pref to control whether we use separate content processes for top-level load
// of file:// URIs.
pref("browser.tabs.remote.separateFileUriProcess", true);

// Pref that enables top level web content pages that are opened from file://
// URI pages to run in the file content process.
// This has been added in case breaking any window references between these
// sorts of pages, which we have to do when we run them in the normal web
// content process, causes compatibility issues.
pref("browser.tabs.remote.allowLinkedWebInFileUriProcess", true);

// This pref will cause assertions when a remoteType triggers a process switch
// to a new remoteType it should not be able to trigger.
pref("browser.tabs.remote.enforceRemoteTypeRestrictions", false);

// Pref to control whether we use a separate privileged content process
// for about: pages. This pref name did not age well: we will have multiple
// types of privileged content processes, each with different privileges.
pref("browser.tabs.remote.separatePrivilegedContentProcess", false);

// Pref to control whether we use a separate privileged content process
// for certain mozilla webpages (which are listed in the following pref).
pref("browser.tabs.remote.separatePrivilegedMozillaWebContentProcess", false);

// The domains we will isolate into the Mozilla Content Process. Comma-separated
// full domains: any subdomains of the domains listed will also be allowed.
pref("browser.tabs.remote.separatedMozillaDomains", "addons.mozilla.org,accounts.firefox.com");

// Default font types and sizes by locale
pref("font.default.ar", "sans-serif");
pref("font.minimum-size.ar", 0);
pref("font.size.variable.ar", 16);
pref("font.size.monospace.ar", 13);

pref("font.default.el", "serif");
pref("font.minimum-size.el", 0);
pref("font.size.variable.el", 16);
pref("font.size.monospace.el", 13);

pref("font.default.he", "sans-serif");
pref("font.minimum-size.he", 0);
pref("font.size.variable.he", 16);
pref("font.size.monospace.he", 13);

pref("font.default.ja", "sans-serif");
pref("font.minimum-size.ja", 0);
pref("font.size.variable.ja", 16);
pref("font.size.monospace.ja", 16);

pref("font.default.ko", "sans-serif");
pref("font.minimum-size.ko", 0);
pref("font.size.variable.ko", 16);
pref("font.size.monospace.ko", 16);

pref("font.default.th", "sans-serif");
pref("font.minimum-size.th", 0);
pref("font.size.variable.th", 16);
pref("font.size.monospace.th", 13);

pref("font.default.x-cyrillic", "serif");
pref("font.minimum-size.x-cyrillic", 0);
pref("font.size.variable.x-cyrillic", 16);
pref("font.size.monospace.x-cyrillic", 13);

pref("font.default.x-devanagari", "serif");
pref("font.minimum-size.x-devanagari", 0);
pref("font.size.variable.x-devanagari", 16);
pref("font.size.monospace.x-devanagari", 13);

pref("font.default.x-tamil", "serif");
pref("font.minimum-size.x-tamil", 0);
pref("font.size.variable.x-tamil", 16);
pref("font.size.monospace.x-tamil", 13);

pref("font.default.x-armn", "serif");
pref("font.minimum-size.x-armn", 0);
pref("font.size.variable.x-armn", 16);
pref("font.size.monospace.x-armn", 13);

pref("font.default.x-beng", "serif");
pref("font.minimum-size.x-beng", 0);
pref("font.size.variable.x-beng", 16);
pref("font.size.monospace.x-beng", 13);

pref("font.default.x-cans", "serif");
pref("font.minimum-size.x-cans", 0);
pref("font.size.variable.x-cans", 16);
pref("font.size.monospace.x-cans", 13);

pref("font.default.x-ethi", "serif");
pref("font.minimum-size.x-ethi", 0);
pref("font.size.variable.x-ethi", 16);
pref("font.size.monospace.x-ethi", 13);

pref("font.default.x-geor", "serif");
pref("font.minimum-size.x-geor", 0);
pref("font.size.variable.x-geor", 16);
pref("font.size.monospace.x-geor", 13);

pref("font.default.x-gujr", "serif");
pref("font.minimum-size.x-gujr", 0);
pref("font.size.variable.x-gujr", 16);
pref("font.size.monospace.x-gujr", 13);

pref("font.default.x-guru", "serif");
pref("font.minimum-size.x-guru", 0);
pref("font.size.variable.x-guru", 16);
pref("font.size.monospace.x-guru", 13);

pref("font.default.x-khmr", "serif");
pref("font.minimum-size.x-khmr", 0);
pref("font.size.variable.x-khmr", 16);
pref("font.size.monospace.x-khmr", 13);

pref("font.default.x-mlym", "serif");
pref("font.minimum-size.x-mlym", 0);
pref("font.size.variable.x-mlym", 16);
pref("font.size.monospace.x-mlym", 13);

pref("font.default.x-orya", "serif");
pref("font.minimum-size.x-orya", 0);
pref("font.size.variable.x-orya", 16);
pref("font.size.monospace.x-orya", 13);

pref("font.default.x-telu", "serif");
pref("font.minimum-size.x-telu", 0);
pref("font.size.variable.x-telu", 16);
pref("font.size.monospace.x-telu", 13);

pref("font.default.x-knda", "serif");
pref("font.minimum-size.x-knda", 0);
pref("font.size.variable.x-knda", 16);
pref("font.size.monospace.x-knda", 13);

pref("font.default.x-sinh", "serif");
pref("font.minimum-size.x-sinh", 0);
pref("font.size.variable.x-sinh", 16);
pref("font.size.monospace.x-sinh", 13);

pref("font.default.x-tibt", "serif");
pref("font.minimum-size.x-tibt", 0);
pref("font.size.variable.x-tibt", 16);
pref("font.size.monospace.x-tibt", 13);

pref("font.default.x-unicode", "serif");
pref("font.minimum-size.x-unicode", 0);
pref("font.size.variable.x-unicode", 16);
pref("font.size.monospace.x-unicode", 13);

pref("font.default.x-western", "serif");
pref("font.minimum-size.x-western", 0);
pref("font.size.variable.x-western", 16);
pref("font.size.monospace.x-western", 13);

pref("font.default.zh-CN", "sans-serif");
pref("font.minimum-size.zh-CN", 0);
pref("font.size.variable.zh-CN", 16);
pref("font.size.monospace.zh-CN", 16);

pref("font.default.zh-HK", "sans-serif");
pref("font.minimum-size.zh-HK", 0);
pref("font.size.variable.zh-HK", 16);
pref("font.size.monospace.zh-HK", 16);

pref("font.default.zh-TW", "sans-serif");
pref("font.minimum-size.zh-TW", 0);
pref("font.size.variable.zh-TW", 16);
pref("font.size.monospace.zh-TW", 16);

// mathml.css sets font-size to "inherit" and font-family to "serif" so only
// font.name.*.x-math and font.minimum-size.x-math are really relevant.
pref("font.default.x-math", "serif");
pref("font.minimum-size.x-math", 0);
pref("font.size.variable.x-math", 16);
pref("font.size.monospace.x-math", 13);

/*
 * When enabled, the touch.radius and mouse.radius prefs allow events to be dispatched
 * to nearby elements that are sensitive to the event. See PositionedEventTargeting.cpp.
 * The 'mm' prefs define a rectangle around the nominal event target point within which
 * we will search for suitable elements. 'visitedWeight' is a percentage weight;
 * a value > 100 makes a visited link be treated as further away from the event target
 * than it really is, while a value < 100 makes a visited link be treated as closer
 * to the event target than it really is.
 */
pref("ui.touch.radius.enabled", false);
pref("ui.touch.radius.leftmm", 8);
pref("ui.touch.radius.topmm", 12);
pref("ui.touch.radius.rightmm", 8);
pref("ui.touch.radius.bottommm", 4);
pref("ui.touch.radius.visitedWeight", 120);

pref("ui.mouse.radius.enabled", false);
pref("ui.mouse.radius.leftmm", 8);
pref("ui.mouse.radius.topmm", 12);
pref("ui.mouse.radius.rightmm", 8);
pref("ui.mouse.radius.bottommm", 4);
pref("ui.mouse.radius.visitedWeight", 120);

// When true, the ui.mouse.radius.* prefs will only affect simulated mouse events generated by touch input.
// When false, the prefs will be used for all mouse events.
pref("ui.mouse.radius.inputSource.touchOnly", true);

#ifdef XP_WIN

  pref("font.name-list.emoji", "Segoe UI Emoji, Twemoji Mozilla");

  pref("font.name-list.serif.ar", "Times New Roman");
  pref("font.name-list.sans-serif.ar", "Segoe UI, Tahoma, Arial");
  pref("font.name-list.monospace.ar", "Courier New");
  pref("font.name-list.cursive.ar", "Comic Sans MS");

  pref("font.name-list.serif.el", "Times New Roman");
  pref("font.name-list.sans-serif.el", "Arial");
  pref("font.name-list.monospace.el", "Courier New");
  pref("font.name-list.cursive.el", "Comic Sans MS");

  pref("font.name-list.serif.he", "Narkisim, David");
  pref("font.name-list.sans-serif.he", "Arial");
  pref("font.name-list.monospace.he", "Fixed Miriam Transparent, Miriam Fixed, Rod, Courier New");
  pref("font.name-list.cursive.he", "Guttman Yad, Ktav, Arial");

  pref("font.name-list.serif.ja", "Yu Mincho, MS PMincho, MS Mincho, Meiryo, Yu Gothic, MS PGothic, MS Gothic");
  pref("font.name-list.sans-serif.ja", "Meiryo, Yu Gothic, MS PGothic, MS Gothic, Yu Mincho, MS PMincho, MS Mincho");
  pref("font.name-list.monospace.ja", "MS Gothic, MS Mincho, Meiryo, Yu Gothic, Yu Mincho, MS PGothic, MS PMincho");

  pref("font.name-list.serif.ko", "Batang, Gulim");
  pref("font.name-list.sans-serif.ko", "Malgun Gothic, Gulim");
  pref("font.name-list.monospace.ko", "GulimChe");
  pref("font.name-list.cursive.ko", "Gungsuh");

  pref("font.name-list.serif.th", "Tahoma");
  pref("font.name-list.sans-serif.th", "Tahoma");
  pref("font.name-list.monospace.th", "Tahoma");
  pref("font.name-list.cursive.th", "Tahoma");

  pref("font.name-list.serif.x-cyrillic", "Times New Roman");
  pref("font.name-list.sans-serif.x-cyrillic", "Arial");
  pref("font.name-list.monospace.x-cyrillic", "Courier New");
  pref("font.name-list.cursive.x-cyrillic", "Comic Sans MS");

  pref("font.name-list.serif.x-unicode", "Times New Roman");
  pref("font.name-list.sans-serif.x-unicode", "Arial");
  pref("font.name-list.monospace.x-unicode", "Courier New");
  pref("font.name-list.cursive.x-unicode", "Comic Sans MS");

  pref("font.name-list.serif.x-western", "Times New Roman");
  pref("font.name-list.sans-serif.x-western", "Arial");
  pref("font.name-list.monospace.x-western", "Courier New");
  pref("font.name-list.cursive.x-western", "Comic Sans MS");

  pref("font.name-list.serif.zh-CN", "SimSun, MS Song, SimSun-ExtB");
  pref("font.name-list.sans-serif.zh-CN", "Microsoft YaHei, SimHei");
  pref("font.name-list.monospace.zh-CN", "SimSun, MS Song, SimSun-ExtB");
  pref("font.name-list.cursive.zh-CN", "KaiTi, KaiTi_GB2312");

  // Per Taiwanese users' demand. They don't want to use TC fonts for
  // rendering Latin letters. (bug 88579)
  pref("font.name-list.serif.zh-TW", "Times New Roman, PMingLiu, MingLiU, MingLiU-ExtB");
  #ifdef EARLY_BETA_OR_EARLIER
    pref("font.name-list.sans-serif.zh-TW", "Arial, Microsoft JhengHei, PMingLiU, MingLiU, MingLiU-ExtB");
  #else
    pref("font.name-list.sans-serif.zh-TW", "Arial, PMingLiU, MingLiU, MingLiU-ExtB, Microsoft JhengHei");
  #endif
  pref("font.name-list.monospace.zh-TW", "MingLiU, MingLiU-ExtB");
  pref("font.name-list.cursive.zh-TW", "DFKai-SB");

  // hkscsm3u.ttf (HKSCS-2001) :  http://www.microsoft.com/hk/hkscs
  // Hong Kong users have the same demand about glyphs for Latin letters (bug 88579)
  pref("font.name-list.serif.zh-HK", "Times New Roman, MingLiu_HKSCS, Ming(for ISO10646), MingLiU, MingLiU_HKSCS-ExtB");
  pref("font.name-list.sans-serif.zh-HK", "Arial, MingLiU_HKSCS, Ming(for ISO10646), MingLiU, MingLiU_HKSCS-ExtB");
  pref("font.name-list.monospace.zh-HK", "MingLiU_HKSCS, Ming(for ISO10646), MingLiU, MingLiU_HKSCS-ExtB");
  pref("font.name-list.cursive.zh-HK", "DFKai-SB");

  pref("font.name-list.serif.x-devanagari", "Kokila, Raghindi");
  pref("font.name-list.sans-serif.x-devanagari", "Nirmala UI, Mangal");
  pref("font.name-list.monospace.x-devanagari", "Mangal, Nirmala UI");

  pref("font.name-list.serif.x-tamil", "Latha");
  pref("font.name-list.monospace.x-tamil", "Latha");

  // http://www.alanwood.net/unicode/fonts.html

  pref("font.name-list.serif.x-armn", "Sylfaen");
  pref("font.name-list.sans-serif.x-armn", "Arial AMU");
  pref("font.name-list.monospace.x-armn", "Arial AMU");

  pref("font.name-list.serif.x-beng", "Vrinda, Akaash, Likhan, Ekushey Punarbhaba");
  pref("font.name-list.sans-serif.x-beng", "Vrinda, Akaash, Likhan, Ekushey Punarbhaba");
  pref("font.name-list.monospace.x-beng", "Mitra Mono, Likhan, Mukti Narrow");

  pref("font.name-list.serif.x-cans", "Aboriginal Serif, BJCree Uni");
  pref("font.name-list.sans-serif.x-cans", "Aboriginal Sans");
  pref("font.name-list.monospace.x-cans", "Aboriginal Sans, OskiDakelh, Pigiarniq, Uqammaq");

  pref("font.name-list.serif.x-ethi", "Visual Geez Unicode, Visual Geez Unicode Agazian");
  pref("font.name-list.sans-serif.x-ethi", "GF Zemen Unicode");
  pref("font.name-list.monospace.x-ethi", "Ethiopia Jiret");
  pref("font.name-list.cursive.x-ethi", "Visual Geez Unicode Title");

  pref("font.name-list.serif.x-geor", "Sylfaen, BPG Paata Khutsuri U, TITUS Cyberbit Basic");
  pref("font.name-list.sans-serif.x-geor", "BPG Classic 99U");
  pref("font.name-list.monospace.x-geor", "BPG Classic 99U");

  pref("font.name-list.serif.x-gujr", "Shruti");
  pref("font.name-list.sans-serif.x-gujr", "Shruti");
  pref("font.name-list.monospace.x-gujr", "Shruti");

  pref("font.name-list.serif.x-guru", "Raavi, Saab");
  pref("font.name-list.sans-serif.x-guru", "");
  pref("font.name-list.monospace.x-guru", "Raavi, Saab");

  pref("font.name-list.serif.x-khmr", "PhnomPenh OT,.Mondulkiri U GR 1.5, Khmer OS");
  pref("font.name-list.sans-serif.x-khmr", "Khmer OS");
  pref("font.name-list.monospace.x-khmr", "Khmer OS, Khmer OS System");

  pref("font.name-list.serif.x-mlym", "Rachana_w01, AnjaliOldLipi, Kartika, ThoolikaUnicode");
  pref("font.name-list.sans-serif.x-mlym", "Rachana_w01, AnjaliOldLipi, Kartika, ThoolikaUnicode");
  pref("font.name-list.monospace.x-mlym", "Rachana_w01, AnjaliOldLipi, Kartika, ThoolikaUnicode");

  pref("font.name-list.serif.x-orya", "ori1Uni, Kalinga");
  pref("font.name-list.sans-serif.x-orya", "ori1Uni, Kalinga");
  pref("font.name-list.monospace.x-orya", "ori1Uni, Kalinga");

  pref("font.name-list.serif.x-telu", "Gautami, Akshar Unicode");
  pref("font.name-list.sans-serif.x-telu", "Gautami, Akshar Unicode");
  pref("font.name-list.monospace.x-telu", "Gautami, Akshar Unicode");

  pref("font.name-list.serif.x-knda", "Tunga, AksharUnicode");
  pref("font.name-list.sans-serif.x-knda", "Tunga, AksharUnicode");
  pref("font.name-list.monospace.x-knda", "Tunga, AksharUnicode");

  pref("font.name-list.serif.x-sinh", "Iskoola Pota, AksharUnicode");
  pref("font.name-list.sans-serif.x-sinh", "Iskoola Pota, AksharUnicode");
  pref("font.name-list.monospace.x-sinh", "Iskoola Pota, AksharUnicode");

  pref("font.name-list.serif.x-tibt", "Tibetan Machine Uni, Jomolhari, Microsoft Himalaya");
  pref("font.name-list.sans-serif.x-tibt", "Tibetan Machine Uni, Jomolhari, Microsoft Himalaya");
  pref("font.name-list.monospace.x-tibt", "Tibetan Machine Uni, Jomolhari, Microsoft Himalaya");

  pref("font.minimum-size.th", 10);

  pref("font.default.x-devanagari", "sans-serif");

  pref("font.name-list.serif.x-math", "Latin Modern Math, STIX Two Math, XITS Math, Cambria Math, Libertinus Math, DejaVu Math TeX Gyre, TeX Gyre Bonum Math, TeX Gyre Pagella Math, TeX Gyre Schola, TeX Gyre Termes Math, STIX Math, Asana Math, STIXGeneral, DejaVu Serif, DejaVu Sans, Times New Roman");
  pref("font.name-list.sans-serif.x-math", "Arial");
  pref("font.name-list.monospace.x-math", "Courier New");
  pref("font.name-list.cursive.x-math", "Comic Sans MS");

  // ClearType tuning parameters for directwrite/d2d.
  //
  // Allows overriding of underlying registry values in:
  //   HKCU/Software/Microsoft/Avalon.Graphics/<display> (contrast and level)
  //   HKLM/Software/Microsoft/Avalon.Graphics/<display> (gamma, pixel structure)
  // and selection of the ClearType/antialiasing mode.
  //
  // A value of -1 implies use the default value, otherwise value ranges
  // follow registry settings:
  //   gamma [1000, 2200]  default: based on screen, typically 2200 (== 2.2)
  //   enhanced contrast [0, 1000] default: 50
  //   cleartype level [0, 100] default: 100
  //   pixel structure [0, 2] default: 0 (flat/RGB/BGR)
  //   rendering mode [0, 5] default: 0
  //     0 = use default for font & size;
  //     1 = aliased;
  //     2 = GDI Classic;
  //     3 = GDI Natural Widths;
  //     4 = Natural;
  //     5 = Natural Symmetric
  //
  // See:
  //   http://msdn.microsoft.com/en-us/library/aa970267.aspx
  //   http://msdn.microsoft.com/en-us/library/dd368190%28v=VS.85%29.aspx
  // Note: DirectWrite uses the "Enhanced Contrast Level" value rather than the
  // "Text Contrast Level" value

  pref("gfx.font_rendering.cleartype_params.gamma", -1);
  pref("gfx.font_rendering.cleartype_params.enhanced_contrast", -1);
  pref("gfx.font_rendering.cleartype_params.cleartype_level", -1);
  pref("gfx.font_rendering.cleartype_params.pixel_structure", -1);
  pref("gfx.font_rendering.cleartype_params.rendering_mode", -1);

  // A comma-separated list of font family names. Fonts in these families will
  // be forced to use "GDI Classic" ClearType mode, provided the value
  // of gfx.font_rendering.cleartype_params.rendering_mode is -1
  // (i.e. a specific rendering_mode has not been explicitly set).
  // Currently we apply this setting to the sans-serif Microsoft "core Web fonts".
  pref("gfx.font_rendering.cleartype_params.force_gdi_classic_for_families",
       "Arial,Consolas,Courier New,Microsoft Sans Serif,Segoe UI,Tahoma,Trebuchet MS,Verdana");
  // The maximum size at which we will force GDI classic mode using
  // force_gdi_classic_for_families.
  pref("gfx.font_rendering.cleartype_params.force_gdi_classic_max_size", 15);

  pref("ui.key.menuAccessKeyFocuses", true);

  // override double-click word selection behavior.
  pref("layout.word_select.eat_space_to_next_word", true);

  // Locate plugins by the directories specified in the Windows registry for PLIDs
  // Which is currently HKLM\Software\MozillaPlugins\xxxPLIDxxx\Path
  pref("plugin.scan.plid.all", true);

  // Whether sending WM_MOUSEWHEEL and WM_MOUSEHWHEEL to plugins on Windows.
  pref("plugin.mousewheel.enabled", true);

  // Switch the keyboard layout per window
  pref("intl.keyboard.per_window_layout", false);

  // Whether Gecko sets input scope of the URL bar to IS_DEFAULT when black
  // listed IMEs are active.  If you use tablet mode mainly and you want to
  // use touch keyboard for URL when you set focus to the URL bar, you can
  // set this to false.  Then, you'll see, e.g., ".com" key on the keyboard.
  // However, if you set this to false, such IMEs set its open state to "closed"
  // when you set focus to the URL bar.  I.e., input mode is automatically
  // changed to English input mode.
  // Black listed IMEs:
  //   - Microsoft IME for Japanese
  //   - Google Japanese Input
  //   - Microsoft Bopomofo
  //   - Microsoft ChangJie
  //   - Microsoft Phonetic
  //   - Microsoft Quick
  //   - Microsoft New ChangJie
  //   - Microsoft New Phonetic
  //   - Microsoft New Quick
  //   - Microsoft Pinyin
  //   - Microsoft Pinyin New Experience Input Style
  //   - Microsoft Wubi
  //   - Microsoft IME for Korean (except on Win7)
  //   - Microsoft Old Hangul
  pref("intl.ime.hack.set_input_scope_of_url_bar_to_default", true);

  #ifdef NS_ENABLE_TSF
    // Enable/Disable TSF support.
    pref("intl.tsf.enable", true);

    // Support IMEs implemented with IMM in TSF mode.
    pref("intl.tsf.support_imm", true);

    // This is referred only when both "intl.tsf.enable" and
    // "intl.tsf.support_imm" are true.  When this is true, default IMC is
    // associated with focused window only when active keyboard layout is a
    // legacy IMM-IME.
    pref("intl.tsf.associate_imc_only_when_imm_ime_is_active", false);

    // Enables/Disables hack for specific TIP.

    // On Windows 10 Build 17643 (an Insider Preview build of RS5), Microsoft
    // have fixed the caller of ITextACPStore::GetTextExt() to return
    // TS_E_NOLAYOUT to TIP as-is, rather than converting to E_FAIL.
    // Therefore, if TIP supports asynchronous layout computation perfectly, we
    // can return TS_E_NOLAYOUT and TIP waits next OnLayoutChange()
    // notification.  However, some TIPs still have some bugs of asynchronous
    // layout support.  We keep hacking the result of GetTextExt() like running
    // on Windows 10, however, there could be unknown TIP bugs if we stop
    // hacking the result.  So, user can stop checking build ID to make Gecko
    // hack the result forcibly.
    #ifdef EARLY_BETA_OR_EARLIER
      pref("intl.tsf.hack.allow_to_stop_hacking_on_build_17643_or_later", true);
    #else
      pref("intl.tsf.hack.allow_to_stop_hacking_on_build_17643_or_later", false);
    #endif

    // Whether creates native caret for ATOK or not.
    pref("intl.tsf.hack.atok.create_native_caret", true);
    // Whether use available composition string rect for result of
    // ITextStoreACP::GetTextExt() even if the specified range is same as the
    // range of composition string but some character rects of them are not
    // available.  Note that this is ignored if active ATOK is or older than
    // 2016 and create_native_caret is true.
    pref("intl.tsf.hack.atok.do_not_return_no_layout_error_of_composition_string", true);
    // Whether use available composition string rect for result of
    // ITextStoreACP::GetTextExt() even if the specified range is same as or is
    // in the range of composition string but some character rects of them are
    // not available.
    pref("intl.tsf.hack.japanist10.do_not_return_no_layout_error_of_composition_string", true);
    // Whether use composition start position for the result of
    // ITfContextView::GetTextExt() if the specified range is larger than
    // composition start offset.
    // For Free ChangJie 2010
    pref("intl.tsf.hack.free_chang_jie.do_not_return_no_layout_error", true);
    // For Microsoft Pinyin and Microsoft Wubi
    pref("intl.tsf.hack.ms_simplified_chinese.do_not_return_no_layout_error", true);
    // For Microsoft ChangJie and Microsoft Quick
    pref("intl.tsf.hack.ms_traditional_chinese.do_not_return_no_layout_error", true);
    // Whether use previous character rect for the result of
    // ITfContextView::GetTextExt() if the specified range is the first
    // character of selected clause of composition string.
    pref("intl.tsf.hack.ms_japanese_ime.do_not_return_no_layout_error_at_first_char", true);
    // Whether use previous character rect for the result of
    // ITfContextView::GetTextExt() if the specified range is the caret of
    // composition string.
    pref("intl.tsf.hack.ms_japanese_ime.do_not_return_no_layout_error_at_caret", true);
    // Whether hack ITextStoreACP::QueryInsert() or not.  The method should
    // return new selection after specified length text is inserted at
    // specified range. However, Microsoft's some Chinese TIPs expect that the
    // result is same as specified range.  If following prefs are true,
    // ITextStoreACP::QueryInsert() returns specified range only when one of
    // the TIPs is active. For Microsoft Pinyin and Microsoft Wubi.
    pref("intl.tsf.hack.ms_simplified_chinese.query_insert_result", true);
    // For Microsoft ChangJie and Microsoft Quick
    pref("intl.tsf.hack.ms_traditional_chinese.query_insert_result", true);
  #endif // NS_ENABLE_TSF

  // If composition_font is set, Gecko sets the font to IME.  IME may use
  // the fonts on their window like candidate window.  If they are empty,
  // Gecko uses the system default font which is set to the IM context.
  // The font name must not start with '@'.  When the writing mode is vertical,
  // Gecko inserts '@' to the start of the font name automatically.
  // FYI: Changing these prefs requires to restart.
  pref("intl.imm.composition_font", "");

  // Japanist 2003's candidate window is broken if the font is "@System" which
  // is default composition font for vertical writing mode.
  // You can specify font to use on candidate window of Japanist 2003.
  // This value must not start with '@'.
  // FYI: Changing this pref requires to restart.
  pref("intl.imm.composition_font.japanist_2003", "MS PGothic");

  // Even if IME claims that they support vertical writing mode but it may not
  // support vertical writing mode for its candidate window.  This pref allows
  // to ignore the claim.
  // FYI: Changing this pref requires to restart.
  pref("intl.imm.vertical_writing.always_assume_not_supported", false);

  // We cannot retrieve active IME name with IMM32 API if a TIP of TSF is
  // active. This pref can specify active IME name when Japanese TIP is active.
  // For example:
  //   Google Japanese Input: "Google 日本語入力 IMM32 モジュール"
  //   ATOK 2011: "ATOK 2011" (similarly, e.g., ATOK 2013 is "ATOK 2013")
  pref("intl.imm.japanese.assume_active_tip_name_as", "");

  // See bug 448927, on topmost panel, some IMEs are not usable on Windows.
  pref("ui.panel.default_level_parent", false);

  pref("mousewheel.system_scroll_override_on_root_content.enabled", true);

  // Enable system settings cache for mouse wheel message handling.
  // Note that even if this pref is set to true, Gecko may not cache the system
  // settings if Gecko detects that the cache won't be refreshed properly when
  // the settings are changed.
  pref("mousewheel.system_settings_cache.enabled", true);

  // This is a pref to test system settings cache for mouse wheel message
  // handling.  If this is set to true, Gecko forcibly use the cache.
  pref("mousewheel.system_settings_cache.force_enabled", false);

  // High resolution scrolling with supported mouse drivers on Vista or later.
  pref("mousewheel.enable_pixel_scrolling", true);

  // If your mouse drive sends WM_*SCROLL messages when you turn your mouse
  // wheel, set this to true.  Then, gecko processes them as mouse wheel
  // messages.
  pref("mousewheel.emulate_at_wm_scroll", false);

  // Some odd touchpad utils give focus to window under cursor when user tries
  // to scroll.  If this is true, Gecko tries to emulate such odd behavior.
  // Don't make this true unless you want to debug.  Enabling this pref causes
  // making damage to the performance.
  pref("mousewheel.debug.make_window_under_cursor_foreground", false);

  // Enables or disabled the TrackPoint hack, -1 is autodetect, 0 is off,
  // and 1 is on.  Set this to 1 if TrackPoint scrolling is not working.
  pref("ui.trackpoint_hack.enabled", -1);

  // Setting this to a non-empty string overrides the Win32 "window class" used
  // for "normal" windows. Setting this to MozillaUIWindowClass might make
  // some trackpad drivers behave better.
  pref("ui.window_class_override", "");

  // Enables or disables the Elantech gesture hacks.  -1 is autodetect, 0 is
  // off, and 1 is on.  Set this to 1 if three-finger swipe gestures do not
  // cause page back/forward actions, or if pinch-to-zoom does not work.
  pref("ui.elantech_gesture_hacks.enabled", -1);

  // Show the Windows on-screen keyboard (osk.exe) when a text field is focused.
  pref("ui.osk.enabled", true);
  // Only show the on-screen keyboard if there are no physical keyboards
  // attached to the device.
  pref("ui.osk.detect_physical_keyboard", true);
  // Path to TabTip.exe on local machine. Cached for performance reasons.
  pref("ui.osk.on_screen_keyboard_path", "");
  // Only try to show the on-screen keyboard on Windows 10 and later. Setting
  // this pref to false will allow the OSK to show on Windows 8 and 8.1.
  pref("ui.osk.require_win10", false);
  // This pref stores the "reason" that the on-screen keyboard was either
  // shown or not shown when focus is moved to an editable text field. It is
  // used to help debug why the keyboard is either not appearing when expected
  // or appearing when it is not expected.
  pref("ui.osk.debug.keyboardDisplayReason", "");

#endif // XP_WIN

#ifdef XP_MACOSX
  // Mac specific preference defaults
  pref("browser.drag_out_of_frame_style", 1);
  pref("ui.key.saveLink.shift", false); // true = shift, false = meta

  // default fonts (in UTF8 and using canonical names)
  // to determine canonical font names, use a debug build and
  // enable NSPR logging for module fontInfoLog:5
  // canonical names immediately follow '(fontinit) family:' in the log

  pref("font.name-list.emoji", "Apple Color Emoji");

  pref("font.name-list.serif.ar", "Al Bayan");
  pref("font.name-list.sans-serif.ar", "Geeza Pro");
  pref("font.name-list.monospace.ar", "Geeza Pro");
  pref("font.name-list.cursive.ar", "DecoType Naskh");
  pref("font.name-list.fantasy.ar", "KufiStandardGK");

  pref("font.name-list.serif.el", "Times, Times New Roman");
  pref("font.name-list.sans-serif.el", "Helvetica, Lucida Grande");
  pref("font.name-list.monospace.el", "Courier New, Lucida Grande");
  pref("font.name-list.cursive.el", "Lucida Grande, Times");
  pref("font.name-list.fantasy.el", "Lucida Grande, Times");

  pref("font.name-list.serif.he", "Times New Roman");
  pref("font.name-list.sans-serif.he", "Arial");
  pref("font.name-list.monospace.he", "Courier New");
  pref("font.name-list.cursive.he", "Times New Roman");
  pref("font.name-list.fantasy.he", "Times New Roman");

  pref("font.name-list.serif.ja", "Hiragino Mincho ProN, Hiragino Mincho Pro");
  pref("font.name-list.sans-serif.ja", "Hiragino Kaku Gothic ProN, Hiragino Kaku Gothic Pro");
  pref("font.name-list.monospace.ja", "Osaka-Mono");

  pref("font.name-list.serif.ko", "AppleMyungjo");
  pref("font.name-list.sans-serif.ko", "Apple SD Gothic Neo, AppleGothic");
  pref("font.name-list.monospace.ko", "Apple SD Gothic Neo, AppleGothic");

  pref("font.name-list.serif.th", "Thonburi");
  pref("font.name-list.sans-serif.th", "Thonburi");
  pref("font.name-list.monospace.th", "Ayuthaya");

  pref("font.name-list.serif.x-armn", "Mshtakan");
  pref("font.name-list.sans-serif.x-armn", "Mshtakan");
  pref("font.name-list.monospace.x-armn", "Mshtakan");

  // SolaimanLipi, Rupali http://ekushey.org/?page/mac_download
  pref("font.name-list.serif.x-beng", "Bangla MN");
  pref("font.name-list.sans-serif.x-beng", "Bangla Sangam MN");
  pref("font.name-list.monospace.x-beng", "Bangla Sangam MN");

  pref("font.name-list.serif.x-cans", "Euphemia UCAS");
  pref("font.name-list.sans-serif.x-cans", "Euphemia UCAS");
  pref("font.name-list.monospace.x-cans", "Euphemia UCAS");

  pref("font.name-list.serif.x-cyrillic", "Times, Times New Roman");
  pref("font.name-list.sans-serif.x-cyrillic", "Helvetica, Arial");
  pref("font.name-list.monospace.x-cyrillic", "Monaco, Courier New");
  pref("font.name-list.cursive.x-cyrillic", "Geneva");
  pref("font.name-list.fantasy.x-cyrillic", "Charcoal CY");

  pref("font.name-list.serif.x-devanagari", "Devanagari MT");
  pref("font.name-list.sans-serif.x-devanagari", "Devanagari Sangam MN, Devanagari MT");
  pref("font.name-list.monospace.x-devanagari", "Devanagari Sangam MN, Devanagari MT");

  // Abyssinica SIL http://scripts.sil.org/AbyssinicaSIL_Download
  pref("font.name-list.serif.x-ethi", "Kefa, Abyssinica SIL");
  pref("font.name-list.sans-serif.x-ethi", "Kefa, Abyssinica SIL");
  pref("font.name-list.monospace.x-ethi", "Kefa, Abyssinica SIL");

  // no suitable fonts for georgian ship with mac os x
  // however some can be freely downloaded
  // TITUS Cyberbit Basic http://titus.fkidg1.uni-frankfurt.de/unicode/tituut.asp
  // Zuzumbo http://homepage.mac.com/rsiradze/FileSharing91.html
  pref("font.name-list.serif.x-geor", "TITUS Cyberbit Basic");
  pref("font.name-list.sans-serif.x-geor", "Zuzumbo");
  pref("font.name-list.monospace.x-geor", "Zuzumbo");

  pref("font.name-list.serif.x-gujr", "Gujarati MT");
  pref("font.name-list.sans-serif.x-gujr", "Gujarati Sangam MN, Gujarati MT");
  pref("font.name-list.monospace.x-gujr", "Gujarati Sangam MN, Gujarati MT");

  pref("font.name-list.serif.x-guru", "Gurmukhi MT");
  pref("font.name-list.sans-serif.x-guru", "Gurmukhi MT");
  pref("font.name-list.monospace.x-guru", "Gurmukhi MT");

  pref("font.name-list.serif.x-khmr", "Khmer MN");
  pref("font.name-list.sans-serif.x-khmr", "Khmer Sangam MN");
  pref("font.name-list.monospace.x-khmr", "Khmer Sangam MN");

  pref("font.name-list.serif.x-mlym", "Malayalam MN");
  pref("font.name-list.sans-serif.x-mlym", "Malayalam Sangam MN");
  pref("font.name-list.monospace.x-mlym", "Malayalam Sangam MN");

  pref("font.name-list.serif.x-orya", "Oriya MN");
  pref("font.name-list.sans-serif.x-orya", "Oriya Sangam MN");
  pref("font.name-list.monospace.x-orya", "Oriya Sangam MN");

  // Pothana http://web.nickshanks.com/typography/telugu/
  pref("font.name-list.serif.x-telu", "Telugu MN, Pothana");
  pref("font.name-list.sans-serif.x-telu", "Telugu Sangam MN, Pothana");
  pref("font.name-list.monospace.x-telu", "Telugu Sangam MN, Pothana");

  // Kedage http://web.nickshanks.com/typography/kannada/
  pref("font.name-list.serif.x-knda", "Kannada MN, Kedage");
  pref("font.name-list.sans-serif.x-knda", "Kannada Sangam MN, Kedage");
  pref("font.name-list.monospace.x-knda", "Kannada Sangam MN, Kedage");

  pref("font.name-list.serif.x-sinh", "Sinhala MN");
  pref("font.name-list.sans-serif.x-sinh", "Sinhala Sangam MN");
  pref("font.name-list.monospace.x-sinh", "Sinhala Sangam MN");

  pref("font.name-list.serif.x-tamil", "InaiMathi");
  pref("font.name-list.sans-serif.x-tamil", "InaiMathi");
  pref("font.name-list.monospace.x-tamil", "InaiMathi");

  // Kailasa ships with mac os x >= 10.5
  pref("font.name-list.serif.x-tibt", "Kailasa");
  pref("font.name-list.sans-serif.x-tibt", "Kailasa");
  pref("font.name-list.monospace.x-tibt", "Kailasa");

  pref("font.name-list.serif.x-unicode", "Times");
  pref("font.name-list.sans-serif.x-unicode", "Helvetica");
  pref("font.name-list.monospace.x-unicode", "Courier");
  pref("font.name-list.cursive.x-unicode", "Apple Chancery");
  pref("font.name-list.fantasy.x-unicode", "Papyrus");

  pref("font.name-list.serif.x-western", "Times, Times New Roman");
  pref("font.name-list.sans-serif.x-western", "Helvetica, Arial");
  pref("font.name-list.monospace.x-western", "Courier, Courier New");
  pref("font.name-list.cursive.x-western", "Apple Chancery");
  pref("font.name-list.fantasy.x-western", "Papyrus");

  pref("font.name-list.serif.zh-CN", "Times, Songti SC, STSong, Heiti SC");
  pref("font.name-list.sans-serif.zh-CN", "Helvetica, PingFang SC, STHeiti, Heiti SC");
  pref("font.name-list.monospace.zh-CN", "Courier, PingFang SC, STHeiti, Heiti SC");
  pref("font.name-list.cursive.zh-CN", "Kaiti SC");

  pref("font.name-list.serif.zh-TW", "Times, Songti TC, LiSong Pro, Heiti TC");
  pref("font.name-list.sans-serif.zh-TW", "Helvetica, PingFang TC, Heiti TC, LiHei Pro");
  pref("font.name-list.monospace.zh-TW", "Courier, PingFang TC, Heiti TC, LiHei Pro");
  pref("font.name-list.cursive.zh-TW", "Kaiti TC");

  pref("font.name-list.serif.zh-HK", "Times, Songti TC, LiSong Pro, Heiti TC");
  pref("font.name-list.sans-serif.zh-HK", "Helvetica, PingFang TC, Heiti TC, LiHei Pro");
  pref("font.name-list.monospace.zh-HK", "Courier, PingFang TC, Heiti TC, LiHei Pro");
  pref("font.name-list.cursive.zh-HK", "Kaiti TC");

  // XP_MACOSX changes to default font sizes
  pref("font.minimum-size.th", 10);

  // Apple's Symbol is Unicode so use it
  pref("font.name-list.serif.x-math", "Latin Modern Math, STIX Two Math, XITS Math, Cambria Math, Libertinus Math, DejaVu Math TeX Gyre, TeX Gyre Bonum Math, TeX Gyre Pagella Math, TeX Gyre Schola, TeX Gyre Termes Math, STIX Math, Asana Math, STIXGeneral, DejaVu Serif, DejaVu Sans, Symbol, Times");
  pref("font.name-list.sans-serif.x-math", "Helvetica");
  pref("font.name-list.monospace.x-math", "Courier");
  pref("font.name-list.cursive.x-math", "Apple Chancery");
  pref("font.name-list.fantasy.x-math", "Papyrus");

  // Individual font faces to be treated as independent families,
  // listed as <Postscript name of face:Owning family name>
  pref("font.single-face-list", "Osaka-Mono:Osaka");

  // optimization hint for fonts with localized names to be read in at startup, otherwise read in at lookup miss
  // names are canonical family names (typically English names)
  pref("font.preload-names-list", "Hiragino Kaku Gothic ProN,Hiragino Mincho ProN,STSong");

  // Override font-weight values for some problematic families Apple ships
  // (see bug 931426).
  // The name here is the font's PostScript name, which can be checked in
  // the Font Book utility or other tools.
  pref("font.weight-override.AppleSDGothicNeo-Thin", 100); // Ensure Thin < UltraLight < Light
  pref("font.weight-override.AppleSDGothicNeo-UltraLight", 200);
  pref("font.weight-override.AppleSDGothicNeo-Light", 300);
  pref("font.weight-override.AppleSDGothicNeo-Heavy", 900); // Ensure Heavy > ExtraBold (800)

  pref("font.weight-override.Avenir-Book", 300); // Ensure Book < Roman (400)
  pref("font.weight-override.Avenir-BookOblique", 300);
  pref("font.weight-override.Avenir-MediumOblique", 500); // Harmonize MediumOblique with Medium
  pref("font.weight-override.Avenir-Black", 900); // Ensure Black > Heavy (800)
  pref("font.weight-override.Avenir-BlackOblique", 900);

  pref("font.weight-override.AvenirNext-MediumItalic", 500); // Harmonize MediumItalic with Medium
  pref("font.weight-override.AvenirNextCondensed-MediumItalic", 500);

  pref("font.weight-override.HelveticaNeue-Light", 300); // Ensure Light > Thin (200)
  pref("font.weight-override.HelveticaNeue-LightItalic", 300);
  pref("font.weight-override.HelveticaNeue-MediumItalic", 500); // Harmonize MediumItalic with Medium

  // Override the Windows settings: no menu key, meta accelerator key. ctrl for general access key in HTML/XUL
  // Use 17 for Ctrl, 18 for Option, 224 for Cmd, 0 for none
  pref("ui.key.menuAccessKey", 0);
  pref("ui.key.accelKey", 224);

  // See bug 404131, topmost <panel> element wins to Dashboard on MacOSX.
  pref("ui.panel.default_level_parent", false);

  pref("ui.plugin.cancel_composition_at_input_source_changed", false);

  pref("mousewheel.system_scroll_override_on_root_content.enabled", false);

  // Macbook touchpad two finger pixel scrolling
  pref("mousewheel.enable_pixel_scrolling", true);

#endif // XP_MACOSX

#ifdef ANDROID
  // Handled differently under Mac/Windows
  pref("network.protocol-handler.warn-external.file", false);
  pref("browser.drag_out_of_frame_style", 1);

  // Middle-mouse handling
  pref("middlemouse.paste", true);
  pref("middlemouse.openNewWindow", true);
  pref("middlemouse.scrollbarPosition", true);

  pref("browser.urlbar.clickSelectsAll", false);

  // Tab focus model bit field:
  // 1 focuses text controls, 2 focuses other form elements, 4 adds links.
  // Leave this at the default, 7, to match mozilla1.0-era user expectations.
  // pref("accessibility.tabfocus", 1);

  pref("helpers.global_mime_types_file", "/etc/mime.types");
  pref("helpers.global_mailcap_file", "/etc/mailcap");
  pref("helpers.private_mime_types_file", "~/.mime.types");
  pref("helpers.private_mailcap_file", "~/.mailcap");
  pref("print.printer_list", ""); // list of printers, separated by spaces
  pref("print.print_reversed", false);
  pref("print.print_in_color", true);

  /* PostScript print module prefs */
  // pref("print.postscript.enabled",      true);

  // Setting default_level_parent to true makes the default level for popup
  // windows "top" instead of "parent".  On GTK2 platform, this is implemented
  // with override-redirect windows which is the normal way to implement
  // temporary popup windows.  Setting this to false would make the default
  // level "parent" which is implemented with managed windows.
  // A problem with using managed windows is that metacity sometimes deactivates
  // the parent window when the managed popup is shown.
  pref("ui.panel.default_level_parent", true);

  pref("mousewheel.system_scroll_override_on_root_content.enabled", false);

  // Forward downloads with known OMA MIME types to Android's download manager
  // instead of downloading them in the browser.
  pref("browser.download.forward_oma_android_download_manager", false);

#endif // ANDROID

#if !defined(ANDROID) && !defined(XP_MACOSX) && defined(XP_UNIX)
  // Handled differently under Mac/Windows
  pref("network.protocol-handler.warn-external.file", false);
  pref("browser.drag_out_of_frame_style", 1);

  // Middle-mouse handling
  pref("middlemouse.paste", true);
  pref("middlemouse.openNewWindow", true);
  pref("middlemouse.scrollbarPosition", true);

  pref("browser.urlbar.clickSelectsAll", false);

  // Tab focus model bit field:
  // 1 focuses text controls, 2 focuses other form elements, 4 adds links.
  // Leave this at the default, 7, to match mozilla1.0-era user expectations.
  // pref("accessibility.tabfocus", 1);

  pref("helpers.global_mime_types_file", "/etc/mime.types");
  pref("helpers.global_mailcap_file", "/etc/mailcap");
  pref("helpers.private_mime_types_file", "~/.mime.types");
  pref("helpers.private_mailcap_file", "~/.mailcap");
  pref("print.printer_list", ""); // list of printers, separated by spaces
  pref("print.print_reversed", false);
  pref("print.print_in_color", true);

  // font names

  // fontconfig doesn't support emoji yet
  // https://lists.freedesktop.org/archives/fontconfig/2016-October/005842.html
  pref("font.name-list.emoji", "Twemoji Mozilla");

  pref("font.name-list.serif.ar", "serif");
  pref("font.name-list.sans-serif.ar", "sans-serif");
  pref("font.name-list.monospace.ar", "monospace");
  pref("font.name-list.cursive.ar", "cursive");
  pref("font.size.monospace.ar", 12);

  pref("font.name-list.serif.el", "serif");
  pref("font.name-list.sans-serif.el", "sans-serif");
  pref("font.name-list.monospace.el", "monospace");
  pref("font.name-list.cursive.el", "cursive");
  pref("font.size.monospace.el", 12);

  pref("font.name-list.serif.he", "serif");
  pref("font.name-list.sans-serif.he", "sans-serif");
  pref("font.name-list.monospace.he", "monospace");
  pref("font.name-list.cursive.he", "cursive");
  pref("font.size.monospace.he", 12);

  pref("font.name-list.serif.ja", "serif");
  pref("font.name-list.sans-serif.ja", "sans-serif");
  pref("font.name-list.monospace.ja", "monospace");
  pref("font.name-list.cursive.ja", "cursive");

  pref("font.name-list.serif.ko", "serif");
  pref("font.name-list.sans-serif.ko", "sans-serif");
  pref("font.name-list.monospace.ko", "monospace");
  pref("font.name-list.cursive.ko", "cursive");

  pref("font.name-list.serif.th", "serif");
  pref("font.name-list.sans-serif.th", "sans-serif");
  pref("font.name-list.monospace.th", "monospace");
  pref("font.name-list.cursive.th", "cursive");
  pref("font.minimum-size.th", 13);

  pref("font.name-list.serif.x-armn", "serif");
  pref("font.name-list.sans-serif.x-armn", "sans-serif");
  pref("font.name-list.monospace.x-armn", "monospace");
  pref("font.name-list.cursive.x-armn", "cursive");

  pref("font.name-list.serif.x-beng", "serif");
  pref("font.name-list.sans-serif.x-beng", "sans-serif");
  pref("font.name-list.monospace.x-beng", "monospace");
  pref("font.name-list.cursive.x-beng", "cursive");

  pref("font.name-list.serif.x-cans", "serif");
  pref("font.name-list.sans-serif.x-cans", "sans-serif");
  pref("font.name-list.monospace.x-cans", "monospace");
  pref("font.name-list.cursive.x-cans", "cursive");

  pref("font.name-list.serif.x-cyrillic", "serif");
  pref("font.name-list.sans-serif.x-cyrillic", "sans-serif");
  pref("font.name-list.monospace.x-cyrillic", "monospace");
  pref("font.name-list.cursive.x-cyrillic", "cursive");
  pref("font.size.monospace.x-cyrillic", 12);

  pref("font.name-list.serif.x-devanagari", "serif");
  pref("font.name-list.sans-serif.x-devanagari", "sans-serif");
  pref("font.name-list.monospace.x-devanagari", "monospace");
  pref("font.name-list.cursive.x-devanagari", "cursive");

  pref("font.name-list.serif.x-ethi", "serif");
  pref("font.name-list.sans-serif.x-ethi", "sans-serif");
  pref("font.name-list.monospace.x-ethi", "monospace");
  pref("font.name-list.cursive.x-ethi", "cursive");

  pref("font.name-list.serif.x-geor", "serif");
  pref("font.name-list.sans-serif.x-geor", "sans-serif");
  pref("font.name-list.monospace.x-geor", "monospace");
  pref("font.name-list.cursive.x-geor", "cursive");

  pref("font.name-list.serif.x-gujr", "serif");
  pref("font.name-list.sans-serif.x-gujr", "sans-serif");
  pref("font.name-list.monospace.x-gujr", "monospace");
  pref("font.name-list.cursive.x-gujr", "cursive");

  pref("font.name-list.serif.x-guru", "serif");
  pref("font.name-list.sans-serif.x-guru", "sans-serif");
  pref("font.name-list.monospace.x-guru", "monospace");
  pref("font.name-list.cursive.x-guru", "cursive");

  pref("font.name-list.serif.x-khmr", "serif");
  pref("font.name-list.sans-serif.x-khmr", "sans-serif");
  pref("font.name-list.monospace.x-khmr", "monospace");
  pref("font.name-list.cursive.x-khmr", "cursive");

  pref("font.name-list.serif.x-knda", "serif");
  pref("font.name-list.sans-serif.x-knda", "sans-serif");
  pref("font.name-list.monospace.x-knda", "monospace");
  pref("font.name-list.cursive.x-knda", "cursive");

  pref("font.name-list.serif.x-mlym", "serif");
  pref("font.name-list.sans-serif.x-mlym", "sans-serif");
  pref("font.name-list.monospace.x-mlym", "monospace");
  pref("font.name-list.cursive.x-mlym", "cursive");

  pref("font.name-list.serif.x-orya", "serif");
  pref("font.name-list.sans-serif.x-orya", "sans-serif");
  pref("font.name-list.monospace.x-orya", "monospace");
  pref("font.name-list.cursive.x-orya", "cursive");

  pref("font.name-list.serif.x-sinh", "serif");
  pref("font.name-list.sans-serif.x-sinh", "sans-serif");
  pref("font.name-list.monospace.x-sinh", "monospace");
  pref("font.name-list.cursive.x-sinh", "cursive");

  pref("font.name-list.serif.x-tamil", "serif");
  pref("font.name-list.sans-serif.x-tamil", "sans-serif");
  pref("font.name-list.monospace.x-tamil", "monospace");
  pref("font.name-list.cursive.x-tamil", "cursive");

  pref("font.name-list.serif.x-telu", "serif");
  pref("font.name-list.sans-serif.x-telu", "sans-serif");
  pref("font.name-list.monospace.x-telu", "monospace");
  pref("font.name-list.cursive.x-telu", "cursive");

  pref("font.name-list.serif.x-tibt", "serif");
  pref("font.name-list.sans-serif.x-tibt", "sans-serif");
  pref("font.name-list.monospace.x-tibt", "monospace");
  pref("font.name-list.cursive.x-tibt", "cursive");

  pref("font.name-list.serif.x-unicode", "serif");
  pref("font.name-list.sans-serif.x-unicode", "sans-serif");
  pref("font.name-list.monospace.x-unicode", "monospace");
  pref("font.name-list.cursive.x-unicode", "cursive");
  pref("font.size.monospace.x-unicode", 12);

  pref("font.name-list.serif.x-western", "serif");
  pref("font.name-list.sans-serif.x-western", "sans-serif");
  pref("font.name-list.monospace.x-western", "monospace");
  pref("font.name-list.cursive.x-western", "cursive");
  pref("font.size.monospace.x-western", 12);

  pref("font.name-list.serif.zh-CN", "serif");
  pref("font.name-list.sans-serif.zh-CN", "sans-serif");
  pref("font.name-list.monospace.zh-CN", "monospace");
  pref("font.name-list.cursive.zh-CN", "cursive");

  pref("font.name-list.serif.zh-HK", "serif");
  pref("font.name-list.sans-serif.zh-HK", "sans-serif");
  pref("font.name-list.monospace.zh-HK", "monospace");
  pref("font.name-list.cursive.zh-HK", "cursive");

  pref("font.name-list.serif.zh-TW", "serif");
  pref("font.name-list.sans-serif.zh-TW", "sans-serif");
  pref("font.name-list.monospace.zh-TW", "monospace");
  pref("font.name-list.cursive.zh-TW", "cursive");

  /* PostScript print module prefs */
  // pref("print.postscript.enabled",      true);

  // On GTK2 platform, we should use topmost window level for the default window
  // level of <panel> element of XUL. GTK2 has only two window types. One is
  // normal top level window, other is popup window. The popup window is always
  // topmost window level, therefore, we are using normal top level window for
  // non-topmost panel, but it is pretty hacky. On some Window Managers, we have
  // 2 problems:
  // 1. The non-topmost panel steals focus from its parent window at showing.
  // 2. The parent of non-topmost panel is not activated when the panel is hidden.
  // So, we have no reasons we should use non-toplevel window for popup.
  pref("ui.panel.default_level_parent", true);

  pref("mousewheel.system_scroll_override_on_root_content.enabled", false);

  pref("intl.ime.use_simple_context_on_password_field", false);

  // uim may use key snooper to listen to key events.  Unfortunately, we cannot
  // know whether it uses or not since it's a build option.  So, we need to make
  // distribution switchable whether we think uim uses key snooper or not with
  // this pref.  Debian 9.x still uses uim as their default IM and it uses key
  // snooper.  So, let's use true for its default value.
  pref("intl.ime.hack.uim.using_key_snooper", true);

  #ifdef MOZ_WIDGET_GTK
    // maximum number of fonts to substitute for a generic
    pref("gfx.font_rendering.fontconfig.max_generic_substitutions", 3);
  #endif

#endif // !ANDROID && !XP_MACOSX && XP_UNIX

#if defined(ANDROID)

  pref("font.size.monospace.ar", 12);

  pref("font.default.el", "sans-serif");
  pref("font.size.monospace.el", 12);

  pref("font.size.monospace.he", 12);

  pref("font.default.x-cyrillic", "sans-serif");
  pref("font.size.monospace.x-cyrillic", 12);

  pref("font.default.x-unicode", "sans-serif");
  pref("font.size.monospace.x-unicode", 12);

  pref("font.default.x-western", "sans-serif");
  pref("font.size.monospace.x-western", 12);

#endif // ANDROID

#if defined(ANDROID)
  // We use the bundled Charis SIL Compact as serif font for Firefox for Android

  pref("font.name-list.emoji", "Noto Color Emoji");

  pref("font.name-list.serif.ar", "Noto Naskh Arabic, Noto Serif, Droid Serif");
  pref("font.name-list.sans-serif.ar", "Noto Naskh Arabic, Roboto, Google Sans, Droid Sans");
  pref("font.name-list.monospace.ar", "Noto Naskh Arabic");

  pref("font.name-list.serif.el", "Droid Serif, Noto Serif"); // not Charis SIL Compact, only has a few Greek chars
  pref("font.name-list.sans-serif.el", "Roboto, Google Sans, Droid Sans");
  pref("font.name-list.monospace.el", "Droid Sans Mono");

  pref("font.name-list.serif.he", "Droid Serif, Noto Serif, Noto Serif Hebrew");
  pref("font.name-list.sans-serif.he", "Roboto, Google Sans, Noto Sans Hebrew, Droid Sans Hebrew, Droid Sans, Arial");
  pref("font.name-list.monospace.he", "Droid Sans Mono");

  pref("font.name-list.serif.ja", "Charis SIL Compact, Noto Serif CJK JP, Noto Serif, Droid Serif");
  pref("font.name-list.sans-serif.ja", "Roboto, Google Sans, Droid Sans, MotoyaLMaru, MotoyaLCedar, Noto Sans JP, Noto Sans CJK JP, Droid Sans Japanese");
  pref("font.name-list.monospace.ja", "MotoyaLMaru, MotoyaLCedar, Noto Sans Mono CJK JP, Droid Sans Mono");

  pref("font.name-list.serif.ko", "Charis SIL Compact, Noto Serif CJK KR, Noto Serif, Droid Serif, HYSerif");
  pref("font.name-list.sans-serif.ko", "Roboto, Google Sans, SmartGothic, NanumGothic, Noto Sans KR, Noto Sans CJK KR, DroidSansFallback, Droid Sans Fallback");
  pref("font.name-list.monospace.ko", "Droid Sans Mono, Noto Sans Mono CJK KR");

  pref("font.name-list.serif.th", "Charis SIL Compact, Noto Serif, Noto Serif Thai, Droid Serif");
  pref("font.name-list.sans-serif.th", "Roboto, Google Sans, Noto Sans Thai, Droid Sans Thai, Droid Sans");
  pref("font.name-list.monospace.th", "Droid Sans Mono");

  pref("font.name-list.serif.x-armn", "Noto Serif Armenian");
  pref("font.name-list.sans-serif.x-armn", "Noto Sans Armenian");

  pref("font.name-list.serif.x-beng", "Noto Serif Bengali");
  pref("font.name-list.sans-serif.x-beng", "Noto Sans Bengali");

  pref("font.name-list.serif.x-cyrillic", "Charis SIL Compact, Noto Serif, Droid Serif");
  pref("font.name-list.sans-serif.x-cyrillic", "Roboto, Google Sans, Droid Sans");
  pref("font.name-list.monospace.x-cyrillic", "Droid Sans Mono");

  pref("font.name-list.serif.x-devanagari", "Noto Serif Devanagari");
  pref("font.name-list.sans-serif.x-devanagari", "Noto Sans Devanagari");

  pref("font.name-list.serif.x-ethi", "Noto Serif Ethiopic");
  pref("font.name-list.sans-serif.x-ethi", "Noto Sans Ethiopic");

  pref("font.name-list.serif.x-geor", "Noto Serif Georgian");
  pref("font.name-list.sans-serif.x-geor", "Noto Sans Georgian");

  pref("font.name-list.serif.x-gujr", "Noto Serif Gujarati");
  pref("font.name-list.sans-serif.x-gujr", "Noto Sans Gujarati");

  pref("font.name-list.serif.x-guru", "Noto Serif Gurmukhi");
  pref("font.name-list.sans-serif.x-guru", "Noto Sans Gurmukhi");

  pref("font.name-list.serif.x-khmr", "Noto Serif Khmer");
  pref("font.name-list.sans-serif.x-khmr", "Noto Sans Khmer");

  pref("font.name-list.serif.x-knda", "Noto Serif Kannada");
  pref("font.name-list.sans-serif.x-knda", "Noto Sans Kannada");

  pref("font.name-list.serif.x-mlym", "Noto Serif Malayalam");
  pref("font.name-list.sans-serif.x-mlym", "Noto Sans Malayalam");

  pref("font.name-list.sans-serif.x-orya", "Noto Sans Oriya");

  pref("font.name-list.serif.x-sinh", "Noto Serif Sinhala");
  pref("font.name-list.sans-serif.x-sinh", "Noto Sans Sinhala");

  pref("font.name-list.serif.x-tamil", "Noto Serif Tamil");
  pref("font.name-list.sans-serif.x-tamil", "Noto Sans Tamil");

  pref("font.name-list.serif.x-telu", "Noto Serif Telugu");
  pref("font.name-list.sans-serif.x-telu", "Noto Sans Telugu");

  pref("font.name-list.serif.x-tibt", "Noto Serif Tibetan");
  pref("font.name-list.sans-serif.x-tibt", "Noto Sans Tibetan");

  pref("font.name-list.serif.x-unicode", "Charis SIL Compact, Noto Serif, Droid Serif");
  pref("font.name-list.sans-serif.x-unicode", "Roboto, Google Sans, Droid Sans");
  pref("font.name-list.monospace.x-unicode", "Droid Sans Mono");

  pref("font.name-list.serif.x-western", "Charis SIL Compact, Noto Serif, Droid Serif");
  pref("font.name-list.sans-serif.x-western", "Roboto, Google Sans, Droid Sans");
  pref("font.name-list.monospace.x-western", "Droid Sans Mono");

  pref("font.name-list.serif.zh-CN", "Charis SIL Compact, Noto Serif CJK SC, Noto Serif, Droid Serif, Droid Sans Fallback");
  pref("font.name-list.sans-serif.zh-CN", "Roboto, Google Sans, Droid Sans, Noto Sans SC, Noto Sans CJK SC, Droid Sans Fallback");
  pref("font.name-list.monospace.zh-CN", "Droid Sans Mono, Noto Sans Mono CJK SC, Droid Sans Fallback");

  pref("font.name-list.serif.zh-HK", "Charis SIL Compact, Noto Serif CJK TC, Noto Serif, Droid Serif, Droid Sans Fallback");
  pref("font.name-list.sans-serif.zh-HK", "Roboto, Google Sans, Droid Sans, Noto Sans TC, Noto Sans SC, Noto Sans CJK TC, Droid Sans Fallback");
  pref("font.name-list.monospace.zh-HK", "Droid Sans Mono, Noto Sans Mono CJK TC, Droid Sans Fallback");

  pref("font.name-list.serif.zh-TW", "Charis SIL Compact, Noto Serif CJK TC, Noto Serif, Droid Serif, Droid Sans Fallback");
  pref("font.name-list.sans-serif.zh-TW", "Roboto, Google Sans, Droid Sans, Noto Sans TC, Noto Sans SC, Noto Sans CJK TC, Droid Sans Fallback");
  pref("font.name-list.monospace.zh-TW", "Droid Sans Mono, Noto Sans Mono CJK TC, Droid Sans Fallback");

  pref("font.name-list.serif.x-math", "Latin Modern Math, STIX Two Math, XITS Math, Cambria Math, Libertinus Math, DejaVu Math TeX Gyre, TeX Gyre Bonum Math, TeX Gyre Pagella Math, TeX Gyre Schola, TeX Gyre Termes Math, STIX Math, Asana Math, STIXGeneral, DejaVu Serif, DejaVu Sans, Charis SIL Compact");
  pref("font.name-list.sans-serif.x-math", "Roboto, Google Sans");
  pref("font.name-list.monospace.x-math", "Droid Sans Mono");

#endif

#if OS_ARCH==AIX

  // Override default Japanese fonts
  pref("font.name-list.serif.ja", "dt-interface system-jisx0208.1983-0");
  pref("font.name-list.sans-serif.ja", "dt-interface system-jisx0208.1983-0");
  pref("font.name-list.monospace.ja", "dt-interface user-jisx0208.1983-0");

  // Override default Cyrillic fonts
  pref("font.name-list.serif.x-cyrillic", "dt-interface system-iso8859-5");
  pref("font.name-list.sans-serif.x-cyrillic", "dt-interface system-iso8859-5");
  pref("font.name-list.monospace.x-cyrillic", "dt-interface user-iso8859-5");

  // Override default Unicode fonts
  pref("font.name-list.serif.x-unicode", "dt-interface system-ucs2.cjk_japan-0");
  pref("font.name-list.sans-serif.x-unicode", "dt-interface system-ucs2.cjk_japan-0");
  pref("font.name-list.monospace.x-unicode", "dt-interface user-ucs2.cjk_japan-0");

#endif // AIX

// Login Manager prefs
pref("signon.rememberSignons",              true);
pref("signon.rememberSignons.visibilityToggle", true);
pref("signon.autofillForms",                true);
pref("signon.autofillForms.autocompleteOff", true);
pref("signon.autofillForms.http",           false);
pref("signon.autologin.proxy",              false);
pref("signon.formlessCapture.enabled",      true);
pref("signon.generation.available",         false);
pref("signon.generation.enabled",           false);
pref("signon.privateBrowsingCapture.enabled", false);
pref("signon.storeWhenAutocompleteOff",     true);
pref("signon.debug",                        false);
pref("signon.recipes.path",                 "chrome://passwordmgr/content/recipes.json");
pref("signon.schemeUpgrades",               false);
pref("signon.includeOtherSubdomainsInLookup", false);
// This temporarily prevents the master password to reprompt for autocomplete.
pref("signon.masterPasswordReprompt.timeout_ms", 900000); // 15 Minutes
pref("signon.showAutoCompleteFooter", false);
pref("signon.showAutoCompleteOrigins", false);

// Satchel (Form Manager) prefs
pref("browser.formfill.debug",            false);
pref("browser.formfill.enable",           true);
pref("browser.formfill.expire_days",      180);
pref("browser.formfill.agedWeight",       2);
pref("browser.formfill.bucketSize",       1);
pref("browser.formfill.maxTimeGroupings", 25);
pref("browser.formfill.timeGroupingSize", 604800);
pref("browser.formfill.boundaryWeight",   25);
pref("browser.formfill.prefixWeight",     5);

// Zoom prefs
pref("browser.zoom.full", false);
pref("toolkit.zoomManager.zoomValues", ".3,.5,.67,.8,.9,1,1.1,1.2,1.33,1.5,1.7,2,2.4,3");

//
// Image-related prefs
//

// The maximum size (in kB) that the aggregate frames of an animation can use
// before it starts to discard already displayed frames and redecode them as
// necessary.
pref("image.animated.decode-on-demand.threshold-kb", 20480);

// The minimum number of frames we want to have buffered ahead of an
// animation's currently displayed frame.
pref("image.animated.decode-on-demand.batch-size", 6);

// Resume an animated image from the last displayed frame rather than
// advancing when out of view.
pref("image.animated.resume-from-last-displayed", true);

// Maximum number of surfaces for an image before entering "factor of 2" mode.
// This in addition to the number of "native" sizes of an image. A native size
// is a size for which we can decode a frame without up or downscaling. Most
// images only have 1, but some (i.e. ICOs) may have multiple frames for the
// same data at different sizes.
pref("image.cache.factor2.threshold-surfaces", 4);

// Maximum size of a surface in KB we are willing to produce when rasterizing
// an SVG.
pref("image.cache.max-rasterized-svg-threshold-kb", 204800);

// Decode all images automatically on load, ignoring our normal heuristics.
pref("image.decode-immediately.enabled", false);

// Whether we attempt to downscale images during decoding.
pref("image.downscale-during-decode.enabled", true);

// The default Accept header sent for images loaded over HTTP(S)
pref("image.http.accept", "image/webp,*/*");

// The threshold for inferring that changes to an <img> element's |src|
// attribute by JavaScript represent an animation, in milliseconds. If the |src|
// attribute is changing more frequently than this value, then we enter a
// special "animation mode" which is designed to eliminate flicker. Set to 0 to
// disable.
pref("image.infer-src-animation.threshold-ms", 2000);

// Whether the network request priority should be adjusted according
// the layout and view frame position of each particular image.
pref("image.layout_network_priority", true);

//
// Image memory management prefs
//

// Discards inactive image frames and re-decodes them on demand from
// compressed data.
pref("image.mem.discardable", true);

// Whether the heap should be used for frames from animated images. On Android,
// volatile memory keeps file handles open for each buffer.
#if defined(ANDROID)
  pref("image.mem.animated.use_heap", true);
#else
  pref("image.mem.animated.use_heap", false);
#endif

// Enable extra information for debugging in the image memory reports.
pref("image.mem.debug-reporting", false);

// Decodes images into shared memory to allow direct use in separate
// rendering processes. Only applicable with WebRender.
pref("image.mem.shared", true);

// Allows image locking of decoded image data in content processes.
pref("image.mem.allow_locking_in_content_processes", true);

// What is the minimum buffer size in KB before using volatile memory over the
// heap. On Android, volatile memory keeps file handles open for each buffer.
#if defined(ANDROID)
  pref("image.mem.volatile.min_threshold_kb", 100);
#else
  pref("image.mem.volatile.min_threshold_kb", -1);
#endif

// Whether we attempt to decode WebP images or not.
pref("image.webp.enabled", true);

// WebGL prefs
pref("gl.require-hardware", false);
#ifdef XP_MACOSX
  pref("gl.multithreaded", true);
#endif
pref("gl.ignore-dx-interop2-blacklist", false);
pref("gl.use-tls-is-current", 0);
pref("gl.allow-high-power", true);

#ifdef XP_MACOSX
  pref("webgl.1.allow-core-profiles", true);
#else
  pref("webgl.1.allow-core-profiles", false);
#endif
pref("webgl.force-enabled", false);
pref("webgl.disabled", false);
pref("webgl.disable-angle", false);
pref("webgl.disable-wgl", false);
pref("webgl.min_capability_mode", false);
pref("webgl.disable-extensions", false);
pref("webgl.msaa-force", false);
pref("webgl.prefer-16bpp", false);
pref("webgl.default-low-power", false);
pref("webgl.default-no-alpha", false);
pref("webgl.force-layers-readback", false);
pref("webgl.force-index-validation", 0);
pref("webgl.lose-context-on-memory-pressure", false);
pref("webgl.can-lose-context-in-foreground", true);
#ifdef ANDROID
  pref("webgl.max-contexts", 16);
  pref("webgl.max-contexts-per-principal", 8);
#else
  pref("webgl.max-contexts", 32);
  pref("webgl.max-contexts-per-principal", 16);
#endif
pref("webgl.max-warnings-per-context", 32);
pref("webgl.enable-draft-extensions", false);
pref("webgl.enable-privileged-extensions", false);
pref("webgl.disable-fail-if-major-performance-caveat", false);
pref("webgl.disable-DOM-blit-uploads", false);
pref("webgl.allow-fb-invalidation", false);

pref("webgl.perf.max-warnings", 0);
pref("webgl.perf.max-acceptable-fb-status-invals", 0);
pref("webgl.perf.spew-frame-allocs", true);

pref("webgl.enable-debug-renderer-info", true);
pref("webgl.renderer-string-override", "");
pref("webgl.vendor-string-override", "");

#ifdef XP_WIN
  pref("webgl.angle.try-d3d11", true);
  pref("webgl.angle.force-d3d11", false);
  pref("webgl.angle.force-warp", false);
  pref("webgl.dxgl.enabled", true);
  pref("webgl.dxgl.needs-finish", false);
#endif

// sendbuffer of 0 means use OS default, sendbuffer unset means use
// gecko default which varies depending on windows version and is OS
// default on non windows
// pref("network.tcp.sendbuffer", 0);

// TCP Keepalive
pref("network.tcp.keepalive.enabled", true);
// Default idle time before first TCP keepalive probe; same time for interval
// between successful probes. Can be overridden in socket transport API.
// Win, Linux and Mac.
pref("network.tcp.keepalive.idle_time", 600); // seconds; 10 mins
// Default timeout for retransmission of unack'd keepalive probes.
// Win and Linux only; not configurable on Mac.
#if defined(XP_UNIX) && !defined(XP_MACOSX) || defined(XP_WIN)
  pref("network.tcp.keepalive.retry_interval", 1); // seconds
#endif
// Default maximum probe retransmissions.
// Linux only; not configurable on Win and Mac; fixed at 10 and 8 respectively.
#if defined(XP_UNIX) && !defined(XP_MACOSX)
  pref("network.tcp.keepalive.probe_count", 4);
#endif

pref("network.tcp.tcp_fastopen_enable", false);

pref("network.tcp.tcp_fastopen_consecutive_failure_limit", 5);
// We are trying to detect stalled tcp connections that use TFO and TLS
// (bug 1395494).
// This is only happening if a connection is idle for more than 10s, but we
// will make this a pref. If tcp_fastopen_http_stalls_limit of stalls are
// detected the TCP fast open will be disabled.
// If tcp_fastopen_http_check_for_stalls_only_if_idle_for is set to 0 the
// check will not be performed.
pref("network.tcp.tcp_fastopen_http_check_for_stalls_only_if_idle_for", 10);
pref("network.tcp.tcp_fastopen_http_stalls_limit", 3);
pref("network.tcp.tcp_fastopen_http_stalls_timeout", 20);

// Preference that when switched at runtime will run a series of benchmarks
// and output the result to stderr.
pref("layers.bench.enabled", false);

#if defined(XP_WIN) || defined(MOZ_WIDGET_GTK)
  #ifdef NIGHTLY_BUILD
    pref("layers.gpu-process.max_restarts", 3);
  #endif
#endif

pref("layers.acceleration.draw-fps", false);

// Enable DEAA antialiasing for transformed layers in the compositor
#if !defined(MOZ_WIDGET_ANDROID)
  // Desktop prefs
  pref("layers.deaa.enabled", true);
#else
  // Mobile prefs
  pref("layers.deaa.enabled", false);
#endif

pref("layers.dump", false);
#ifdef MOZ_DUMP_PAINTING
  // If we're dumping layers, also dump the texture data
  pref("layers.dump-texture", false);
  pref("layers.dump-decision", false);
  pref("layers.dump-client-layers", false);
  pref("layers.dump-host-layers", false);
#endif
pref("layers.draw-borders", false);
pref("layers.draw-tile-borders", false);
pref("layers.draw-bigimage-borders", false);
pref("layers.child-process-shutdown", true);
// Max number of layers per container. See Overwrite in mobile prefs.
pref("layers.max-active", -1);

// Compositor target frame rate. NOTE: If vsync is enabled the compositor
// frame rate will still be capped.
// -1 -> default (match layout.frame_rate or 60 FPS)
// 0  -> full-tilt mode: Recomposite even if not transaction occured.
pref("layers.offmainthreadcomposition.frame-rate", -1);

pref("layers.single-tile.enabled", true);
pref("layers.low-precision-buffer", false);
pref("layers.progressive-paint", false);
pref("layers.tiles.retain-back-buffer", true);
#ifdef MOZ_WIDGET_ANDROID
  pref("layers.tiles.edge-padding", true);
#else
  pref("layers.tiles.edge-padding", false);
#endif

pref("layers.draw-mask-debug", false);

#ifdef MOZ_X11
  #ifdef MOZ_WIDGET_GTK
    pref("gfx.xrender.enabled",false);
    pref("widget.content.allow-gtk-dark-theme", false);
  #endif
#endif
#ifdef MOZ_WAYLAND
  pref("widget.wayland_dmabuf_backend.enabled", false);
#endif

pref("widget.window-transforms.disabled", false);

// Copy-on-write canvas
pref("layers.shared-buffer-provider.enabled", true);

// Timeout for outbound network geolocation provider XHR
pref("geo.wifi.xhr.timeout", 60000);

// Enable/Disable the device storage API for content
pref("device.storage.enabled", false);

// Push/Pop/Replace State prefs
pref("browser.history.maxStateObjectSize", 2097152);

pref("browser.meta_refresh_when_inactive.disabled", false);

// XPInstall prefs
pref("xpinstall.whitelist.required", true);
// Only Firefox requires add-on signatures
pref("xpinstall.signatures.required", false);
pref("extensions.langpacks.signatures.required", false);
pref("extensions.webExtensionsMinPlatformVersion", "42.0a1");
pref("extensions.legacy.enabled", true);

// Other webextensions prefs
pref("extensions.webextensions.keepStorageOnUninstall", false);
pref("extensions.webextensions.keepUuidOnUninstall", false);
// Redirect basedomain used by identity api
pref("extensions.webextensions.identity.redirectDomain", "extensions.allizom.org");
pref("extensions.webextensions.restrictedDomains", "accounts-static.cdn.mozilla.net,accounts.firefox.com,addons.cdn.mozilla.net,addons.mozilla.org,api.accounts.firefox.com,content.cdn.mozilla.net,discovery.addons.mozilla.org,install.mozilla.org,oauth.accounts.firefox.com,profile.accounts.firefox.com,support.mozilla.org,sync.services.mozilla.com");

// Whether or not the moz-extension resource loads are remoted. For debugging
// purposes only. Setting this to false will break moz-extension URI loading
// unless other process sandboxing and extension remoting prefs are changed.
pref("extensions.webextensions.protocol.remote", true);

// Enable tab hiding API by default.
pref("extensions.webextensions.tabhide.enabled", true);

// Enable userScripts API by default.
pref("extensions.webextensions.userScripts.enabled", true);

pref("extensions.webextensions.background-delayed-startup", false);

// Whether or not the installed extensions should be migrated to the storage.local IndexedDB backend.
pref("extensions.webextensions.ExtensionStorageIDB.enabled", true);

// if enabled, store execution times for API calls
pref("extensions.webextensions.enablePerformanceCounters", true);

// Maximum age in milliseconds of performance counters in children
// When reached, the counters are sent to the main process and
// reset, so we reduce memory footprint.
pref("extensions.webextensions.performanceCountersMaxAge", 5000);

// The HTML about:addons page.
pref("extensions.htmlaboutaddons.enabled", true);
// Whether to allow the inline options browser in HTML about:addons page.
pref("extensions.htmlaboutaddons.inline-options.enabled", true);
// Show recommendations on the extension and theme list views.
pref("extensions.htmlaboutaddons.recommendations.enabled", true);

// The URL for the privacy policy related to recommended add-ons.
pref("extensions.recommendations.privacyPolicyUrl", "");
// The URL for a recommended theme, shown on the theme page in about:addons.
pref("extensions.recommendations.themeRecommendationUrl", "");

// Report Site Issue button
// Note that on enabling the button in other release channels, make sure to
// disable it in problematic tests, see disableNonReleaseActions() inside
// browser/modules/test/browser/head.js
pref("extensions.webcompat-reporter.newIssueEndpoint", "https://webcompat.com/issues/new");
#if MOZ_UPDATE_CHANNEL != release && MOZ_UPDATE_CHANNEL != esr
  pref("extensions.webcompat-reporter.enabled", true);
#else
  pref("extensions.webcompat-reporter.enabled", false);
#endif

pref("network.buffer.cache.count", 24);
pref("network.buffer.cache.size",  32768);

// Web Notification
pref("dom.webnotifications.requireinteraction.count", 3);

// Show favicons in web notifications.
pref("alerts.showFavicons", false);

// Whether to use platform-specific backends for showing desktop notifications.
// If no such backend is available, or if the pref is false, then XUL
// notifications are used.

// Linux and macOS turn on system level notification as default, but Windows is
// Nightly only due to unstable yet.
#if defined(XP_WIN)
  #if defined(NIGHTLY_BUILD)
    pref("alerts.useSystemBackend", true);
  #else
    pref("alerts.useSystemBackend", false);
  #endif
#else
  pref("alerts.useSystemBackend", true);
#endif

// DOM full-screen API.
#ifdef XP_MACOSX
  // Whether to use macOS native full screen for Fullscreen API
  pref("full-screen-api.macos-native-full-screen", false);
#endif
// whether to prevent the top level widget from going fullscreen
pref("full-screen-api.ignore-widgets", false);
pref("full-screen-api.pointer-lock.enabled", true);
// transition duration of fade-to-black and fade-from-black, unit: ms
#ifndef MOZ_WIDGET_GTK
  pref("full-screen-api.transition-duration.enter", "200 200");
  pref("full-screen-api.transition-duration.leave", "200 200");
#else
  pref("full-screen-api.transition-duration.enter", "0 0");
  pref("full-screen-api.transition-duration.leave", "0 0");
#endif
// timeout for black screen in fullscreen transition, unit: ms
pref("full-screen-api.transition.timeout", 1000);
// time for the warning box stays on the screen before sliding out, unit: ms
pref("full-screen-api.warning.timeout", 3000);
// delay for the warning box to show when pointer stays on the top, unit: ms
pref("full-screen-api.warning.delay", 500);

// DOM pointerlock API
// time for the warning box stays on the screen before sliding out, unit: ms
pref("pointer-lock-api.warning.timeout", 3000);

pref("dom.vibrator.enabled", true);
pref("dom.vibrator.max_vibrate_ms", 10000);
pref("dom.vibrator.max_vibrate_list_len", 128);

// Push

pref("dom.push.loglevel", "Error");

pref("dom.push.serverURL", "wss://push.services.mozilla.com/");
pref("dom.push.userAgentID", "");

// The maximum number of push messages that a service worker can receive
// without user interaction.
pref("dom.push.maxQuotaPerSubscription", 16);

// The maximum number of recent message IDs to store for each push
// subscription, to avoid duplicates for unacknowledged messages.
pref("dom.push.maxRecentMessageIDsPerSubscription", 10);

// The delay between receiving a push message and updating the quota for a
// subscription.
pref("dom.push.quotaUpdateDelay", 3000); // 3 seconds

// Is the network connection allowed to be up?
// This preference should be used in UX to enable/disable push.
pref("dom.push.connection.enabled", true);

// Exponential back-off start is 5 seconds like in HTTP/1.1.
// Maximum back-off is pingInterval.
pref("dom.push.retryBaseInterval", 5000);

// Interval at which to ping PushServer to check connection status. In
// milliseconds. If no reply is received within requestTimeout, the connection
// is considered closed.
pref("dom.push.pingInterval", 1800000); // 30 minutes

// How long before we timeout
pref("dom.push.requestTimeout", 10000);

// WebPush prefs:
pref("dom.push.http2.reset_retry_count_after_ms", 60000);
pref("dom.push.http2.maxRetries", 2);
pref("dom.push.http2.retryInterval", 5000);

// W3C touch events
// 0 - disabled, 1 - enabled, 2 - autodetect
// Autodetection is currently only supported on Windows and GTK3
#if defined(XP_MACOSX)
  pref("dom.w3c_touch_events.enabled", 0);
#else
  pref("dom.w3c_touch_events.enabled", 2);
#endif

// W3C pointer events draft
pref("dom.w3c_pointer_events.implicit_capture", false);

// W3C MediaDevices devicechange fake event
pref("media.ondevicechange.fakeDeviceChangeEvent.enabled", false);

// How long must we wait before declaring that a window is a "ghost" (i.e., a
// likely leak)?  This should be longer than it usually takes for an eligible
// window to be collected via the GC/CC.
pref("memory.ghost_window_timeout_seconds", 60);

// Don't dump memory reports on OOM, by default.
pref("memory.dump_reports_on_oom", false);

// Number of stack frames to capture in createObjectURL for about:memory.
pref("memory.blob_report.stack_frames", 0);

// Activates the activity monitor
pref("io.activity.enabled", false);

// If true, reuse the same global for (almost) everything loaded by the component
// loader (JS components, JSMs, etc). This saves memory, but makes it possible
// for the scripts to interfere with each other.  A restart is required for this
// to take effect.
pref("jsloader.shareGlobal", true);

// path to OSVR DLLs
pref("gfx.vr.osvr.utilLibPath", "");
pref("gfx.vr.osvr.commonLibPath", "");
pref("gfx.vr.osvr.clientLibPath", "");
pref("gfx.vr.osvr.clientKitLibPath", "");

// nsMemoryInfoDumper can watch a fifo in the temp directory and take various
// actions when the fifo is written to.  Disable this in general.
pref("memory_info_dumper.watch_fifo.enabled", false);

// If minInterval is 0, the check will only happen
// when the service has a strong suspicion we are in a captive portal
pref("network.captive-portal-service.minInterval", 60000); // 60 seconds
pref("network.captive-portal-service.maxInterval", 1500000); // 25 minutes
// Every 10 checks, the delay is increased by a factor of 5
pref("network.captive-portal-service.backoffFactor", "5.0");
pref("network.captive-portal-service.enabled", false);

pref("network.connectivity-service.enabled", true);
pref("network.connectivity-service.DNSv4.domain", "mozilla.org");
pref("network.connectivity-service.DNSv6.domain", "mozilla.org");
pref("network.connectivity-service.IPv4.url", "http://detectportal.firefox.com/success.txt?ipv4");
pref("network.connectivity-service.IPv6.url", "http://detectportal.firefox.com/success.txt?ipv6");

// DNS Trusted Recursive Resolver
// 0 - default off, 1 - race, 2 TRR first, 3 TRR only, 4 shadow, 5 off by choice
pref("network.trr.mode", 0);
// DNS-over-HTTP service to use, must be HTTPS://
pref("network.trr.uri", "https://mozilla.cloudflare-dns.com/dns-query");
// DNS-over-HTTP service options, must be HTTPS://
pref("network.trr.resolvers", "[{ \"name\": \"Cloudflare\", \"url\": \"https://mozilla.cloudflare-dns.com/dns-query\" }]");
// credentials to pass to DOH end-point
pref("network.trr.credentials", "");
pref("network.trr.custom_uri", "");
// Wait for captive portal confirmation before enabling TRR
#if defined(ANDROID)
  // On Android, the captive portal is handled by the OS itself
  pref("network.trr.wait-for-portal", false);
#else
  pref("network.trr.wait-for-portal", false);
#endif
// Allow RFC1918 address in responses?
pref("network.trr.allow-rfc1918", false);
// Use GET (rather than POST)
pref("network.trr.useGET", false);
// Before TRR is widely used the NS record for this host is fetched
// from the DOH end point to ensure proper configuration
pref("network.trr.confirmationNS", "example.com");
// hardcode the resolution of the hostname in network.trr.uri instead of
// relying on the system resolver to do it for you
pref("network.trr.bootstrapAddress", "");
// TRR blacklist entry expire time (in seconds). Default is one minute.
// Meant to survive basically a page load.
pref("network.trr.blacklist-duration", 60);
// Allow AAAA entries to be used "early", before the A results are in
pref("network.trr.early-AAAA", false);
// When true, it only sends AAAA when the system has IPv6 connectivity
pref("network.trr.skip-AAAA-when-not-supported", true);
// When true, the DNS request will wait for both A and AAAA responses
// (if both have been requested) before notifying the listeners.
// When true, it effectively cancels `network.trr.early-AAAA`
pref("network.trr.wait-for-A-and-AAAA", true);
// Explicitly disable ECS (EDNS Client Subnet, RFC 7871)
pref("network.trr.disable-ECS", true);
// After this many failed TRR requests in a row, consider TRR borked
pref("network.trr.max-fails", 5);
// Comma separated list of domains that we should not use TRR for
pref("network.trr.excluded-domains", "localhost,local");

// enable HttpTrafficAnalyzer
pref("network.traffic_analyzer.enabled", true);

pref("captivedetect.canonicalURL", "http://detectportal.firefox.com/success.txt");
pref("captivedetect.canonicalContent", "success\n");
pref("captivedetect.maxWaitingTime", 5000);
pref("captivedetect.pollingTime", 3000);
pref("captivedetect.maxRetryCount", 5);

// The tables used for Safebrowsing phishing and malware checks
pref("urlclassifier.malwareTable", "goog-malware-proto,goog-unwanted-proto,moztest-harmful-simple,moztest-malware-simple,moztest-unwanted-simple");
#ifdef MOZILLA_OFFICIAL
  // In official builds, we are allowed to use Google's private phishing
  // list (see bug 1288840).
  pref("urlclassifier.phishTable", "goog-phish-proto,moztest-phish-simple");
#else
  pref("urlclassifier.phishTable", "googpub-phish-proto,moztest-phish-simple");
#endif

// Tables for application reputation
pref("urlclassifier.downloadAllowTable", "goog-downloadwhite-proto");
pref("urlclassifier.downloadBlockTable", "goog-badbinurl-proto");

// Tables for login reputation
pref("urlclassifier.passwordAllowTable", "goog-passwordwhite-proto");

// Tables for anti-tracking features
pref("urlclassifier.trackingAnnotationTable", "moztest-track-simple,ads-track-digest256,social-track-digest256,analytics-track-digest256,content-track-digest256");
pref("urlclassifier.trackingAnnotationWhitelistTable", "moztest-trackwhite-simple,mozstd-trackwhite-digest256");
pref("urlclassifier.trackingTable", "moztest-track-simple,base-track-digest256");
pref("urlclassifier.trackingWhitelistTable", "moztest-trackwhite-simple,mozstd-trackwhite-digest256");

pref("urlclassifier.features.fingerprinting.blacklistTables", "base-fingerprinting-track-digest256");
pref("urlclassifier.features.fingerprinting.whitelistTables", "mozstd-trackwhite-digest256");
pref("urlclassifier.features.fingerprinting.annotate.blacklistTables", "base-fingerprinting-track-digest256");
pref("urlclassifier.features.fingerprinting.annotate.whitelistTables", "mozstd-trackwhite-digest256");
pref("urlclassifier.features.cryptomining.blacklistTables", "base-cryptomining-track-digest256");
pref("urlclassifier.features.cryptomining.whitelistTables", "mozstd-trackwhite-digest256");
pref("urlclassifier.features.cryptomining.annotate.blacklistTables", "base-cryptomining-track-digest256");
pref("urlclassifier.features.cryptomining.annotate.whitelistTables", "mozstd-trackwhite-digest256");
pref("urlclassifier.features.socialtracking.blacklistTables", "social-tracking-protection-digest256,social-tracking-protection-facebook-digest256,social-tracking-protection-linkedin-digest256,social-tracking-protection-twitter-digest256");
pref("urlclassifier.features.socialtracking.whitelistTables", "mozstd-trackwhite-digest256");
pref("urlclassifier.features.socialtracking.annotate.blacklistTables", "social-tracking-protection-digest256,social-tracking-protection-facebook-digest256,social-tracking-protection-linkedin-digest256,social-tracking-protection-twitter-digest256");
pref("urlclassifier.features.socialtracking.annotate.whitelistTables", "mozstd-trackwhite-digest256");

// These tables will never trigger a gethash call.
pref("urlclassifier.disallow_completions", "goog-downloadwhite-digest256,base-track-digest256,mozstd-trackwhite-digest256,content-track-digest256,mozplugin-block-digest256,mozplugin2-block-digest256,block-flash-digest256,except-flash-digest256,allow-flashallow-digest256,except-flashallow-digest256,block-flashsubdoc-digest256,except-flashsubdoc-digest256,goog-passwordwhite-proto,ads-track-digest256,social-track-digest256,analytics-track-digest256,base-fingerprinting-track-digest256,content-fingerprinting-track-digest256,base-cryptomining-track-digest256,content-cryptomining-track-digest256,fanboyannoyance-ads-digest256,fanboysocial-ads-digest256,easylist-ads-digest256,easyprivacy-ads-digest256,adguard-ads-digest256,social-tracking-protection-digest256,social-tracking-protection-facebook-digest256,social-tracking-protection-linkedin-digest256,social-tracking-protection-twitter-digest256");

// Workaround for Google Recaptcha
pref("urlclassifier.trackingAnnotationSkipURLs", "google.com/recaptcha/,*.google.com/recaptcha/");

// Number of random entries to send with a gethash request
pref("urlclassifier.gethashnoise", 4);

// Gethash timeout for Safe Browsing
pref("urlclassifier.gethash.timeout_ms", 5000);
// Update server response timeout for Safe Browsing
pref("urlclassifier.update.response_timeout_ms", 30000);
// Download update timeout for Safe Browsing
pref("urlclassifier.update.timeout_ms", 90000);

// Name of the about: page to display Safe Browsing warnings (bug 399233)
pref("urlclassifier.alternate_error_page", "blocked");

// Enable safe-browsing debugging
pref("browser.safebrowsing.debug", false);

// Allow users to ignore Safe Browsing warnings.
pref("browser.safebrowsing.allowOverride", true);

// These names are approved by the Google Safe Browsing team.
// Any changes must be coordinated with them.
#ifdef MOZILLA_OFFICIAL
  pref("browser.safebrowsing.id", "navclient-auto-ffox");
#else
  pref("browser.safebrowsing.id", "Firefox");
#endif

// Download protection
pref("browser.safebrowsing.downloads.enabled", true);
pref("browser.safebrowsing.downloads.remote.enabled", true);
pref("browser.safebrowsing.downloads.remote.timeout_ms", 15000);
pref("browser.safebrowsing.downloads.remote.url", "https://sb-ssl.google.com/safebrowsing/clientreport/download?key=%GOOGLE_SAFEBROWSING_API_KEY%");
pref("browser.safebrowsing.downloads.remote.block_dangerous",            true);
pref("browser.safebrowsing.downloads.remote.block_dangerous_host",       true);
pref("browser.safebrowsing.downloads.remote.block_potentially_unwanted", true);
pref("browser.safebrowsing.downloads.remote.block_uncommon",             true);

// Google Safe Browsing provider (legacy)
pref("browser.safebrowsing.provider.google.pver", "2.2");
pref("browser.safebrowsing.provider.google.lists", "goog-badbinurl-shavar,goog-downloadwhite-digest256,goog-phish-shavar,googpub-phish-shavar,goog-malware-shavar,goog-unwanted-shavar");
pref("browser.safebrowsing.provider.google.updateURL", "https://safebrowsing.google.com/safebrowsing/downloads?client=SAFEBROWSING_ID&appver=%MAJOR_VERSION%&pver=2.2&key=%GOOGLE_SAFEBROWSING_API_KEY%");
pref("browser.safebrowsing.provider.google.gethashURL", "https://safebrowsing.google.com/safebrowsing/gethash?client=SAFEBROWSING_ID&appver=%MAJOR_VERSION%&pver=2.2");
pref("browser.safebrowsing.provider.google.reportURL", "https://safebrowsing.google.com/safebrowsing/diagnostic?client=%NAME%&hl=%LOCALE%&site=");
pref("browser.safebrowsing.provider.google.reportPhishMistakeURL", "https://%LOCALE%.phish-error.mozilla.com/?hl=%LOCALE%&url=");
pref("browser.safebrowsing.provider.google.reportMalwareMistakeURL", "https://%LOCALE%.malware-error.mozilla.com/?hl=%LOCALE%&url=");
pref("browser.safebrowsing.provider.google.advisoryURL", "https://developers.google.com/safe-browsing/v4/advisory");
pref("browser.safebrowsing.provider.google.advisoryName", "Google Safe Browsing");

// Google Safe Browsing provider
pref("browser.safebrowsing.provider.google4.pver", "4");
pref("browser.safebrowsing.provider.google4.lists", "goog-badbinurl-proto,goog-downloadwhite-proto,goog-phish-proto,googpub-phish-proto,goog-malware-proto,goog-unwanted-proto,goog-harmful-proto,goog-passwordwhite-proto");
pref("browser.safebrowsing.provider.google4.updateURL", "https://safebrowsing.googleapis.com/v4/threatListUpdates:fetch?$ct=application/x-protobuf&key=%GOOGLE_SAFEBROWSING_API_KEY%&$httpMethod=POST");
pref("browser.safebrowsing.provider.google4.gethashURL", "https://safebrowsing.googleapis.com/v4/fullHashes:find?$ct=application/x-protobuf&key=%GOOGLE_SAFEBROWSING_API_KEY%&$httpMethod=POST");
pref("browser.safebrowsing.provider.google4.reportURL", "https://safebrowsing.google.com/safebrowsing/diagnostic?client=%NAME%&hl=%LOCALE%&site=");
pref("browser.safebrowsing.provider.google4.reportPhishMistakeURL", "https://%LOCALE%.phish-error.mozilla.com/?hl=%LOCALE%&url=");
pref("browser.safebrowsing.provider.google4.reportMalwareMistakeURL", "https://%LOCALE%.malware-error.mozilla.com/?hl=%LOCALE%&url=");
pref("browser.safebrowsing.provider.google4.advisoryURL", "https://developers.google.com/safe-browsing/v4/advisory");
pref("browser.safebrowsing.provider.google4.advisoryName", "Google Safe Browsing");
pref("browser.safebrowsing.provider.google4.dataSharingURL", "https://safebrowsing.googleapis.com/v4/threatHits?$ct=application/x-protobuf&key=%GOOGLE_SAFEBROWSING_API_KEY%&$httpMethod=POST");
pref("browser.safebrowsing.provider.google4.dataSharing.enabled", false);

pref("browser.safebrowsing.reportPhishURL", "https://%LOCALE%.phish-report.mozilla.com/?hl=%LOCALE%&url=");

// Mozilla Safe Browsing provider (for tracking protection and plugin blocking)
pref("browser.safebrowsing.provider.mozilla.pver", "2.2");
pref("browser.safebrowsing.provider.mozilla.lists", "base-track-digest256,mozstd-trackwhite-digest256,content-track-digest256,mozplugin-block-digest256,mozplugin2-block-digest256,block-flash-digest256,except-flash-digest256,allow-flashallow-digest256,except-flashallow-digest256,block-flashsubdoc-digest256,except-flashsubdoc-digest256,ads-track-digest256,social-track-digest256,analytics-track-digest256,base-fingerprinting-track-digest256,content-fingerprinting-track-digest256,base-cryptomining-track-digest256,content-cryptomining-track-digest256,fanboyannoyance-ads-digest256,fanboysocial-ads-digest256,easylist-ads-digest256,easyprivacy-ads-digest256,adguard-ads-digest256,social-tracking-protection-digest256,social-tracking-protection-facebook-digest256,social-tracking-protection-linkedin-digest256,social-tracking-protection-twitter-digest256");
pref("browser.safebrowsing.provider.mozilla.updateURL", "https://shavar.services.mozilla.com/downloads?client=SAFEBROWSING_ID&appver=%MAJOR_VERSION%&pver=2.2");
pref("browser.safebrowsing.provider.mozilla.gethashURL", "https://shavar.services.mozilla.com/gethash?client=SAFEBROWSING_ID&appver=%MAJOR_VERSION%&pver=2.2");
// Set to a date in the past to force immediate download in new profiles.
pref("browser.safebrowsing.provider.mozilla.nextupdatetime", "1");
// Block lists for tracking protection. The name values will be used as the keys
// to lookup the localized name in preferences.properties.
pref("browser.safebrowsing.provider.mozilla.lists.base", "moz-std");
pref("browser.safebrowsing.provider.mozilla.lists.content", "moz-full");

// The table and global pref for blocking plugin content
pref("urlclassifier.blockedTable", "moztest-block-simple,mozplugin-block-digest256");

// Flash blocking tables
pref("urlclassifier.flashAllowTable", "allow-flashallow-digest256");
pref("urlclassifier.flashAllowExceptTable", "except-flashallow-digest256");
pref("urlclassifier.flashTable", "block-flash-digest256");
pref("urlclassifier.flashExceptTable", "except-flash-digest256");
pref("urlclassifier.flashSubDocTable", "block-flashsubdoc-digest256");
pref("urlclassifier.flashSubDocExceptTable", "except-flashsubdoc-digest256");

// Turn off Spatial navigation by default.
pref("snav.enabled", false);

// Wakelock is disabled by default.
pref("dom.wakelock.enabled", false);

// The URL of the Firefox Accounts auth server backend
pref("identity.fxaccounts.auth.uri", "https://api.accounts.firefox.com/v1");

// Presentation Device
pref("dom.presentation.tcp_server.debug", false);
pref("dom.presentation.discovery.enabled", false);
pref("dom.presentation.discovery.timeout_ms", 10000);
pref("dom.presentation.discoverable", false);
pref("dom.presentation.discoverable.encrypted", true);
pref("dom.presentation.discoverable.retry_ms", 5000);
pref("dom.presentation.session_transport.data_channel.enable", false);

#ifdef XP_MACOSX
  #if !defined(RELEASE_OR_BETA) || defined(DEBUG)
    // In non-release builds we crash by default on insecure text input (when a
    // password editor has focus but secure event input isn't enabled).  The
    // following pref, when turned on, disables this behavior.  See bug 1188425.
    pref("intl.allow-insecure-text-input", false);
  #endif
#endif // XP_MACOSX

// Search service settings
pref("browser.search.log", false);
pref("browser.search.update", true);
pref("browser.search.update.log", false);
pref("browser.search.update.interval", 21600);
pref("browser.search.suggest.enabled", true);
pref("browser.search.geoSpecificDefaults", false);
pref("browser.search.geoip.url", "https://location.services.mozilla.com/v1/country?key=%MOZILLA_API_KEY%");
pref("browser.search.geoip.timeout", 3000);
pref("browser.search.separatePrivateDefault", false);

#ifdef MOZ_OFFICIAL_BRANDING
  // {moz:official} expands to "official"
  pref("browser.search.official", true);
#endif

// GMPInstallManager prefs

// User-settable override to media.gmp-manager.url for testing purposes.
//pref("media.gmp-manager.url.override", "");

// Update service URL for GMP install/updates:
pref("media.gmp-manager.url", "https://aus5.mozilla.org/update/3/GMP/%VERSION%/%BUILD_ID%/%BUILD_TARGET%/%LOCALE%/%CHANNEL%/%OS_VERSION%/%DISTRIBUTION%/%DISTRIBUTION_VERSION%/update.xml");

// When |media.gmp-manager.cert.requireBuiltIn| is true or not specified the
// final certificate and all certificates the connection is redirected to before
// the final certificate for the url specified in the |media.gmp-manager.url|
// preference must be built-in.
pref("media.gmp-manager.cert.requireBuiltIn", true);

// The |media.gmp-manager.certs.| preference branch contains branches that are
// sequentially numbered starting at 1 that contain attribute name / value
// pairs for the certificate used by the server that hosts the update xml file
// as specified in the |media.gmp-manager.url| preference. When these preferences are
// present the following conditions apply for a successful update check:
// 1. the uri scheme must be https
// 2. the preference name must exist as an attribute name on the certificate and
//    the value for the name must be the same as the value for the attribute name
//    on the certificate.
// If these conditions aren't met it will be treated the same as when there is
// no update available. This validation will not be performed when the
// |media.gmp-manager.url.override| user preference has been set for testing updates or
// when the |media.gmp-manager.cert.checkAttributes| preference is set to false. Also,
// the |media.gmp-manager.url.override| preference should ONLY be used for testing.
// IMPORTANT! app.update.certs.* prefs should also be updated if these
// are updated.
pref("media.gmp-manager.cert.checkAttributes", true);
pref("media.gmp-manager.certs.1.issuerName", "CN=DigiCert SHA2 Secure Server CA,O=DigiCert Inc,C=US");
pref("media.gmp-manager.certs.1.commonName", "aus5.mozilla.org");
pref("media.gmp-manager.certs.2.issuerName", "CN=thawte SSL CA - G2,O=\"thawte, Inc.\",C=US");
pref("media.gmp-manager.certs.2.commonName", "aus5.mozilla.org");

// Whether or not to perform reader mode article parsing on page load.
// If this pref is disabled, we will never show a reader mode icon in the toolbar.
pref("reader.parse-on-load.enabled", true);

// After what size document we don't bother running Readability on it
// because it'd slow things down too much
pref("reader.parse-node-limit", 3000);

// Force-enables reader mode parsing, even on low-memory platforms, where it
// is disabled by default.
pref("reader.parse-on-load.force-enabled", false);

// Whether we include full URLs in browser console errors. This is disabled
// by default because some platforms will persist these, leading to privacy issues.
pref("reader.errors.includeURLs", false);

// The default relative font size in reader mode (1-9)
pref("reader.font_size", 5);

// The default relative content width in reader mode (1-9)
pref("reader.content_width", 3);

// The default relative line height in reader mode (1-9)
pref("reader.line_height", 4);

// The default color scheme in reader mode (light, dark, sepia, auto)
// auto = color automatically adjusts according to ambient light level
// (auto only works on platforms where the 'devicelight' event is enabled)
pref("reader.color_scheme", "light");

// Color scheme values available in reader mode UI.
pref("reader.color_scheme.values", "[\"light\",\"dark\",\"sepia\"]");

// The font type in reader (sans-serif, serif)
pref("reader.font_type", "sans-serif");

// Whether or not the user has interacted with the reader mode toolbar.
// This is used to show a first-launch tip in reader mode.
pref("reader.has_used_toolbar", false);

// Whether to use a vertical or horizontal toolbar.
pref("reader.toolbar.vertical", true);

#if !defined(ANDROID)
  pref("narrate.enabled", true);
#else
  pref("narrate.enabled", false);
#endif

pref("narrate.test", false);
pref("narrate.rate", 0);
pref("narrate.voice", " { \"default\": \"automatic\" }");
// Only make voices that match content language available.
pref("narrate.filter-voices", true);

// Allow control characters appear in composition string.
// When this is false, control characters except
// CHARACTER TABULATION (horizontal tab) are removed from
// both composition string and data attribute of compositionupdate
// and compositionend events.
pref("dom.compositionevent.allow_control_characters", false);

pref("memory.report_concurrency", 10);

// Add Mozilla AudioChannel APIs.
pref("media.useAudioChannelAPI", false);

pref("toolkit.pageThumbs.screenSizeDivisor", 7);
pref("toolkit.pageThumbs.minWidth", 0);
pref("toolkit.pageThumbs.minHeight", 0);

pref("webextensions.tests", false);

// 16MB default non-parseable upload limit for requestBody.raw.bytes
pref("webextensions.webRequest.requestBodyMaxRawBytes", 16777216);

pref("webextensions.storage.sync.enabled", true);
pref("webextensions.storage.sync.serverURL", "https://webextensions.settings.services.mozilla.com/v1");

// Allow customization of the fallback directory for file uploads
pref("dom.input.fallbackUploadDir", "");

// Turn rewriting of youtube embeds on/off
pref("plugins.rewrite_youtube_embeds", true);

pref("dom.audiochannel.audioCompeting", false);
pref("dom.audiochannel.audioCompeting.allAgents", false);

// Default media volume
pref("media.default_volume", "1.0");

// return the maximum number of cores that navigator.hardwareCurrency returns
pref("dom.maxHardwareConcurrency", 16);

// Shutdown the osfile worker if its no longer needed.
#if !defined(RELEASE_OR_BETA)
  pref("osfile.reset_worker_delay", 30000);
#endif

pref("media.block-autoplay-until-in-foreground", true);

// TODO: Bug 1324406: Treat 'data:' documents as unique, opaque origins
// If true, data: URIs will be treated as unique opaque origins, hence will use
// a NullPrincipal as the security context.
// Otherwise it will inherit the origin from parent node, this is the legacy
// behavior of Firefox.
pref("security.data_uri.unique_opaque_origin", true);

// If true, all toplevel data: URI navigations will be blocked.
// Please note that manually entering a data: URI in the
// URL-Bar will not be blocked when flipping this pref.
pref("security.data_uri.block_toplevel_data_uri_navigations", true);

pref("dom.storageManager.prompt.testing", false);
pref("dom.storageManager.prompt.testing.allow", false);


pref("browser.storageManager.pressureNotification.minIntervalMS", 1200000);
pref("browser.storageManager.pressureNotification.usageThresholdGB", 5);

pref("browser.sanitizer.loglevel", "Warn");

// When a user cancels this number of authentication dialogs coming from
// a single web page in a row, all following authentication dialogs will
// be blocked (automatically canceled) for that page. The counter resets
// when the page is reloaded.
// To disable all auth prompting, set the limit to 0.
// To disable blocking of auth prompts, set the limit to -1.
pref("prompts.authentication_dialog_abuse_limit", 2);

// Payment Request API preferences
pref("dom.payments.loglevel", "Warn");
pref("dom.payments.defaults.saveCreditCard", false);
pref("dom.payments.defaults.saveAddress", true);
pref("dom.payments.request.supportedRegions", "US,CA");

#ifdef MOZ_ASAN_REPORTER
  pref("asanreporter.apiurl", "https://anf1.fuzzing.mozilla.org/crashproxy/submit/");
  pref("asanreporter.clientid", "unknown");
  pref("toolkit.telemetry.overrideUpdateChannel", "nightly-asan");
#endif

#if defined(XP_WIN)
  // Both this and the master "enabled" pref must be on to use Advanced Layers
  // on Windows 7.
  pref("layers.mlgpu.enable-on-windows7", true);
#endif

// Control whether clients.openWindow() opens windows in the same process
// that called the API vs following our normal multi-process selection
// algorithm.  Restricting openWindow to same process improves service worker
// web compat in the short term.  Once the SW multi-e10s refactor is complete
// this can be removed.
pref("dom.clients.openwindow_favors_same_process", true);

#ifdef RELEASE_OR_BETA
  pref("toolkit.aboutPerformance.showInternals", false);
#else
  pref("toolkit.aboutPerformance.showInternals", true);
#endif

// When a crash happens, whether to include heap regions of the crash context
// in the minidump. Enabled by default on nightly and aurora.
#ifdef RELEASE_OR_BETA
  pref("toolkit.crashreporter.include_context_heap", false);
#else
  pref("toolkit.crashreporter.include_context_heap", true);
#endif

// Open noopener links in a new process
pref("dom.noopener.newprocess.enabled", true);

#if defined(XP_WIN) || defined(XP_MACOSX) || defined(MOZ_WIDGET_GTK)
  pref("layers.omtp.enabled", true);
#else
  pref("layers.omtp.enabled", false);
#endif
pref("layers.omtp.release-capture-on-main-thread", false);
pref("layers.omtp.dump-capture", false);

// Limits the depth of recursive conversion of data when opening
// a content to view.  This is mostly intended to prevent infinite
// loops with faulty converters involved.
pref("general.document_open_conversion_depth_limit", 20);

// If true, touchstart and touchmove listeners on window, document,
// documentElement and document.body are passive by default.
pref("dom.event.default_to_passive_touch_listeners", true);

// Should only be enabled in tests
pref("dom.events.testing.asyncClipboard", false);

#ifdef NIGHTLY_BUILD
  // Disable moz* APIs in DataTransfer
  pref("dom.datatransfer.mozAtAPIs", false);
#else
  pref("dom.datatransfer.mozAtAPIs", true);
#endif

// Turn off fission frameloader swapping while regressions are being fixed.
// Should be turned back on to resolve bug 1551993.
pref("fission.rebuild_frameloaders_on_remoteness_change", false);

<<<<<<< HEAD
// If true, preserve browsing contexts between process swaps. Should be set to
// true in bug 1550571.
pref("fission.preserve_browsing_contexts", false);

// Move session history to parent process (child processes access it over IPC).
pref("fission.sessionHistoryInParent", true);

=======
>>>>>>> 9bb55ae4
// Support for legacy customizations that rely on checking the
// user profile directory for these stylesheets:
//  * userContent.css
//  * userChrome.css
pref("toolkit.legacyUserProfileCustomizations.stylesheets", false);

#ifdef MOZ_DATA_REPORTING
  pref("datareporting.policy.dataSubmissionEnabled", true);
  pref("datareporting.policy.dataSubmissionPolicyNotifiedTime", "0");
  pref("datareporting.policy.dataSubmissionPolicyAcceptedVersion", 0);
  pref("datareporting.policy.dataSubmissionPolicyBypassNotification", false);
  pref("datareporting.policy.currentPolicyVersion", 2);
  pref("datareporting.policy.minimumPolicyVersion", 1);
  pref("datareporting.policy.minimumPolicyVersion.channel-beta", 2);
  pref("datareporting.policy.firstRunURL", "https://www.mozilla.org/privacy/firefox/");
#endif

#ifdef MOZ_SERVICES_HEALTHREPORT
  #if !defined(ANDROID)
    pref("datareporting.healthreport.infoURL", "https://www.mozilla.org/legal/privacy/firefox.html#health-report");

    // Health Report is enabled by default on all channels.
    pref("datareporting.healthreport.uploadEnabled", true);
  #endif
#endif

pref("services.common.log.logger.rest.request", "Debug");
pref("services.common.log.logger.rest.response", "Debug");
pref("services.common.log.logger.tokenserverclient", "Debug");

#ifdef MOZ_SERVICES_SYNC
  pref("services.sync.lastversion", "firstrun");
  pref("services.sync.sendVersionInfo", true);

  pref("services.sync.scheduler.idleInterval", 3600);  // 1 hour
  pref("services.sync.scheduler.activeInterval", 600);   // 10 minutes
  pref("services.sync.scheduler.immediateInterval", 90);    // 1.5 minutes
  pref("services.sync.scheduler.idleTime", 300);   // 5 minutes

  pref("services.sync.scheduler.fxa.singleDeviceInterval", 3600); // 1 hour

  // Note that new engines are typically added with a default of disabled, so
  // when an existing sync user gets the Firefox upgrade that supports the engine
  // it starts as disabled until the user has explicitly opted in.
  // The sync "create account" process typically *will* offer these engines, so
  // they may be flipped to enabled at that time.
  pref("services.sync.engine.addons", true);
  pref("services.sync.engine.addresses", false);
  pref("services.sync.engine.bookmarks", true);
  #ifdef EARLY_BETA_OR_EARLIER
    // Enable the new bookmark sync engine through early Beta, but not release
    // candidates or Release.
    pref("services.sync.engine.bookmarks.buffer", true);
  #else
    pref("services.sync.engine.bookmarks.buffer", false);
  #endif
  pref("services.sync.engine.creditcards", false);
  pref("services.sync.engine.history", true);
  pref("services.sync.engine.passwords", true);
  pref("services.sync.engine.prefs", true);
  pref("services.sync.engine.tabs", true);
  pref("services.sync.engine.tabs.filteredUrls", "^(about:.*|resource:.*|chrome:.*|wyciwyg:.*|file:.*|blob:.*|moz-extension:.*)$");

  // The addresses and CC engines might not actually be available at all.
  pref("services.sync.engine.addresses.available", false);
  pref("services.sync.engine.creditcards.available", false);

  // If true, add-on sync ignores changes to the user-enabled flag. This
  // allows people to have the same set of add-ons installed across all
  // profiles while maintaining different enabled states.
  pref("services.sync.addons.ignoreUserEnabledChanges", false);

  // Comma-delimited list of hostnames to trust for add-on install.
  pref("services.sync.addons.trustedSourceHostnames", "addons.mozilla.org");

  pref("services.sync.log.appender.console", "Fatal");
  pref("services.sync.log.appender.dump", "Error");
  pref("services.sync.log.appender.file.level", "Trace");
  pref("services.sync.log.appender.file.logOnError", true);
  #if defined(NIGHTLY_BUILD)
    pref("services.sync.log.appender.file.logOnSuccess", true);
  #else
    pref("services.sync.log.appender.file.logOnSuccess", false);
  #endif
  pref("services.sync.log.appender.file.maxErrorAge", 864000); // 10 days

  // The default log level for all "Sync.*" logs. Adjusting this pref will
  // adjust the level for *all* Sync logs (except engines, and that's only
  // because we supply a default for the engines below.)
  pref("services.sync.log.logger", "Debug");

  // Prefs for Sync engines can be controlled globally or per-engine.
  // We only define the global level here, but manually creating prefs
  // like "services.sync.log.logger.engine.bookmarks" will control just
  // that engine.
  pref("services.sync.log.logger.engine", "Debug");
  pref("services.sync.log.cryptoDebug", false);

  pref("services.sync.fxa.termsURL", "https://accounts.firefox.com/legal/terms");
  pref("services.sync.fxa.privacyURL", "https://accounts.firefox.com/legal/privacy");

  pref("services.sync.telemetry.submissionInterval", 43200); // 12 hours in seconds
  pref("services.sync.telemetry.maxPayloadCount", 500);

  #ifdef EARLY_BETA_OR_EARLIER
    // Enable the (fairly costly) client/server validation through early Beta, but
    // not release candidates or Release.
    pref("services.sync.engine.bookmarks.validation.enabled", true);
    pref("services.sync.engine.passwords.validation.enabled", true);
  #endif

  #if defined(NIGHTLY_BUILD)
    // Enable repair of bookmarks on Nightly only - requires validation also be
    // enabled.
    pref("services.sync.engine.bookmarks.repair.enabled", true);
  #endif

  // We consider validation this frequently. After considering validation, even
  // if we don't end up validating, we won't try again unless this much time has passed.
  pref("services.sync.engine.bookmarks.validation.interval", 86400); // 24 hours in seconds
  pref("services.sync.engine.passwords.validation.interval", 86400); // 24 hours in seconds

  // We only run validation `services.sync.validation.percentageChance` percent of
  // the time, even if it's been the right amount of time since the last validation,
  // and you meet the maxRecord checks.
  pref("services.sync.engine.bookmarks.validation.percentageChance", 10);
  pref("services.sync.engine.passwords.validation.percentageChance", 10);

  // We won't validate an engine if it has more than this many records on the server.
  pref("services.sync.engine.bookmarks.validation.maxRecords", 1000);
  pref("services.sync.engine.passwords.validation.maxRecords", 1000);

  // The maximum number of immediate resyncs to trigger for changes made during
  // a sync.
  pref("services.sync.maxResyncs", 5);
#endif // MOZ_SERVICES_SYNC

// Marionette is the remote protocol that lets OOP programs communicate with,
// instrument, and control Gecko.

// Starts and stops the Marionette server.
pref("marionette.enabled", false);

// Delay server startup until a modal dialogue has been clicked to allow time
// for user to set breakpoints in the Browser Toolbox.
pref("marionette.debugging.clicktostart", false);

// Verbosity of Marionette logger repository.
//
// Available levels are, in descending order of severity, "trace", "debug",
// "config", "info", "warn", "error", and "fatal". The value is treated
// case-insensitively.
pref("marionette.log.level", "Info");

// Certain log messages that are known to be long are truncated. This
// preference causes them to not be truncated.
pref("marionette.log.truncate", true);

// Port to start Marionette server on.
pref("marionette.port", 2828);

// Sets recommended automation preferences when Marionette is started.
pref("marionette.prefs.recommended", true);

// Whether content scripts can be safely reused.
//
// Deprecated and scheduled for removal with
// https://bugzil.la/marionette-window-tracking
pref("marionette.contentListener", false);

// Indicates whether the remote agent is enabled. If it is false, the remote
// agent will not be loaded.
pref("remote.enabled", false);

// Limits remote agent to listen on loopback devices, e.g. 127.0.0.1,
// localhost, and ::1.
pref("remote.force-local", true);

// Defines the verbosity of the internal logger.
//
// Available levels are, in descending order of severity, "Trace", "Debug",
// "Config", "Info", "Warn", "Error", and "Fatal". The value is treated
// case-sensitively.
pref("remote.log.level", "Info");

// Enable the JSON View tool (an inspector for application/json documents).
pref("devtools.jsonview.enabled", true);

// Default theme ("dark" or "light").
#ifdef MOZ_DEV_EDITION
  pref("devtools.theme", "dark", sticky);
#else
  pref("devtools.theme", "light", sticky);
#endif

// Completely disable DevTools entry points, as well as all DevTools command
// line arguments This should be merged with devtools.enabled, see Bug 1440675.
pref("devtools.policy.disabled", false);

// Enable deprecation warnings.
pref("devtools.errorconsole.deprecation_warnings", true);

#ifdef NIGHTLY_BUILD
  // Don't show the Browser Toolbox prompt on local builds / nightly.
  pref("devtools.debugger.prompt-connection", false, sticky);
#else
  pref("devtools.debugger.prompt-connection", true, sticky);
#endif

#ifdef MOZILLA_OFFICIAL
  // Disable debugging chrome.
  pref("devtools.chrome.enabled", false, sticky);
  // Disable remote debugging connections.
  pref("devtools.debugger.remote-enabled", false, sticky);
#else
  // In local builds, enable the browser toolbox by default.
  pref("devtools.chrome.enabled", true, sticky);
  pref("devtools.debugger.remote-enabled", true, sticky);
#endif

// Disable remote debugging protocol logging.
pref("devtools.debugger.log", false);
pref("devtools.debugger.log.verbose", false);

pref("devtools.debugger.remote-port", 6000);
pref("devtools.debugger.remote-websocket", false);
// Force debugger server binding on the loopback interface.
pref("devtools.debugger.force-local", true);

// Limit for intercepted request and response bodies (1 MB).
// Possible values:
// 0 => the response body has no limit
// n => represents max number of bytes stored
pref("devtools.netmonitor.responseBodyLimit", 1048576);
pref("devtools.netmonitor.requestBodyLimit", 1048576);

// Limit for WebSocket frames (100 KB).
pref("devtools.netmonitor.ws.messageDataLimit", 100000);

// DevTools default color unit.
pref("devtools.defaultColorUnit", "authored");

// Used for devtools debugging.
pref("devtools.dump.emit", false);

// Disable device discovery logging.
pref("devtools.discovery.log", false);
// Whether to scan for DevTools devices via WiFi.
pref("devtools.remote.wifi.scan", true);
// Client must complete TLS handshake within this window (ms).
pref("devtools.remote.tls-handshake-timeout", 10000);

// The extension ID for devtools-adb-extension.
pref("devtools.remote.adb.extensionID", "adb@mozilla.org");
// The URL for for devtools-adb-extension (overridden in tests to a local
// path).
pref("devtools.remote.adb.extensionURL", "https://ftp.mozilla.org/pub/mozilla.org/labs/devtools/adb-extension/#OS#/adb-extension-latest-#OS#.xpi");

// URL of the remote JSON catalog used for device simulation.
pref("devtools.devices.url", "https://code.cdn.mozilla.net/devices/devices.json");

// Enable Inactive CSS detection; used both by the client and the server.
pref("devtools.inspector.inactive.css.enabled", true);<|MERGE_RESOLUTION|>--- conflicted
+++ resolved
@@ -5068,16 +5068,9 @@
 // Should be turned back on to resolve bug 1551993.
 pref("fission.rebuild_frameloaders_on_remoteness_change", false);
 
-<<<<<<< HEAD
-// If true, preserve browsing contexts between process swaps. Should be set to
-// true in bug 1550571.
-pref("fission.preserve_browsing_contexts", false);
-
 // Move session history to parent process (child processes access it over IPC).
 pref("fission.sessionHistoryInParent", true);
 
-=======
->>>>>>> 9bb55ae4
 // Support for legacy customizations that rely on checking the
 // user profile directory for these stylesheets:
 //  * userContent.css
