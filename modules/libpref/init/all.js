/* -*- indent-tabs-mode: nil; js-indent-level: 2 -*- */
/* This Source Code Form is subject to the terms of the Mozilla Public
 * License, v. 2.0. If a copy of the MPL was not distributed with this
 * file, You can obtain one at http://mozilla.org/MPL/2.0/. */

/* The prefs in this file are shipped with the GRE and should apply to all
 * embedding situations. Application-specific preferences belong somewhere else,
 * such as browser/app/profile/firefox.js or mobile/android/app/mobile.js.
 *
 * For the syntax used by this file, consult the comments at the top of
 * modules/libpref/parser/src/lib.rs.
 *
 * Some prefs, especially VarCache prefs, are defined in StaticPrefList.h
 * rather than this (or any other) data file.
 */

pref("keyword.enabled", false);
pref("general.useragent.compatMode.firefox", false);

// This pref exists only for testing purposes. In order to disable all
// overrides by default, don't initialize UserAgentOverrides.jsm.
pref("general.useragent.site_specific_overrides", true);

pref("general.config.obscure_value", 13); // for MCD .cfg files

pref("general.warnOnAboutConfig", true);

// maximum number of dated backups to keep at any time
pref("browser.bookmarks.max_backups",       5);

pref("browser.cache.disk.enable",           true);
// Does the user want smart-sizing?
pref("browser.cache.disk.smart_size.enabled", true);
// Size (in KB) explicitly set by the user. Used when smart_size.enabled == false
pref("browser.cache.disk.capacity",         256000);
// When smartsizing is disabled we could potentially fill all disk space by
// cache data when the disk capacity is not set correctly. To avoid that we
// check the free space every time we write some data to the cache. The free
// space is checked against two limits. Once the soft limit is reached we start
// evicting the least useful entries, when we reach the hard limit writing to
// the entry fails.
pref("browser.cache.disk.free_space_soft_limit", 5120); // 5MB
pref("browser.cache.disk.free_space_hard_limit", 1024); // 1MB
// Max-size (in KB) for entries in disk cache. Set to -1 for no limit.
// (Note: entries bigger than 1/8 of disk-cache are never cached)
pref("browser.cache.disk.max_entry_size",    51200);  // 50 MB
pref("browser.cache.memory.enable",         true);
// -1 = determine dynamically, 0 = none, n = memory capacity in kilobytes
//pref("browser.cache.memory.capacity",     -1);
// Max-size (in KB) for entries in memory cache. Set to -1 for no limit.
// (Note: entries bigger than than 90% of the mem-cache are never cached)
pref("browser.cache.memory.max_entry_size",  5120);
// Memory limit (in kB) for new cache data not yet written to disk. Writes to
// the cache are buffered and written to disk on background with low priority.
// With a slow persistent storage these buffers may grow when data is coming
// fast from the network. When the amount of unwritten data is exceeded, new
// writes will simply fail. We have two buckets, one for important data
// (priority) like html, css, fonts and js, and one for other data like images,
// video, etc.
// Note: 0 means no limit.
pref("browser.cache.disk.max_chunks_memory_usage", 40960);
pref("browser.cache.disk.max_priority_chunks_memory_usage", 40960);

pref("browser.cache.disk_cache_ssl",        true);
// 0 = once-per-session, 1 = each-time, 2 = never, 3 = when-appropriate/automatically
pref("browser.cache.check_doc_frequency",   3);
// Limit of recent metadata we keep in memory for faster access, in Kb
pref("browser.cache.disk.metadata_memory_limit", 250); // 0.25 MB
// The number of chunks we preload ahead of read.  One chunk has currently 256kB.
pref("browser.cache.disk.preload_chunk_count", 4); // 1 MB of read ahead
// The half life used to re-compute cache entries frecency in hours.
pref("browser.cache.frecency_half_life_hours", 6);

// Number of seconds the cache spends writting pending data and closing files
// after the shutdown has been signalled.  Past that time data are never written
// and files are left open given up to the OS to do the cleanup.
pref("browser.cache.max_shutdown_io_lag", 2);

pref("browser.cache.offline.enable",           true);

// AppCache over insecure connection is disabled by default
pref("browser.cache.offline.insecure.enable",  false);

// enable offline apps by default, disable prompt
pref("offline-apps.allow_by_default",          true);

// offline cache capacity in kilobytes
pref("browser.cache.offline.capacity",         512000);

// the user should be warned if offline app disk usage exceeds this amount
// (in kilobytes)
pref("offline-apps.quota.warn",        51200);

// zlib compression level used for cache compression:
// 0 => disable compression
// 1 => best speed
// 9 => best compression
// cache compression turned off for now - see bug #715198
pref("browser.cache.compression_level", 0);

// Don't show "Open with" option on download dialog if true.
pref("browser.download.forbid_open_with", false);

// Remove navigator.registerContentHandler
pref("dom.registerContentHandler.enabled", false);

// Insecure registerProtocolHandler is disabled by default
pref("dom.registerProtocolHandler.insecure.enabled", false);

// Whether or not testing features are enabled.
pref("dom.quotaManager.testing", false);

// Whether or not indexedDB is enabled.
pref("dom.indexedDB.enabled", true);
// Whether or not indexedDB experimental features are enabled.
pref("dom.indexedDB.experimental", false);
// Enable indexedDB logging.
pref("dom.indexedDB.logging.enabled", true);
// Detailed output in log messages.
pref("dom.indexedDB.logging.details", true);
// Enable profiler marks for indexedDB events.
pref("dom.indexedDB.logging.profiler-marks", false);

// Whether or not File Handle is enabled.
pref("dom.fileHandle.enabled", true);

// Whether window.onappinstalled from "W3C Web Manifest" is enabled
pref("dom.manifest.onappinstalled", false);

// Whether or not selection events are enabled
pref("dom.select_events.enabled", true);

// Whether or not selection events on text controls are enabled
#ifdef NIGHTLY_BUILD
pref("dom.select_events.textcontrols.enabled", true);
#else
pref("dom.select_events.textcontrols.enabled", false);
#endif

// The number of workers per domain allowed to run concurrently.
// We're going for effectively infinite, while preventing abuse.
pref("dom.workers.maxPerDomain", 512);

// The amount of time (milliseconds) service workers keep running after each event.
pref("dom.serviceWorkers.idle_timeout", 30000);

// The amount of time (milliseconds) service workers can be kept running using waitUntil promises.
pref("dom.serviceWorkers.idle_extended_timeout", 300000);

// The amount of time (milliseconds) an update request is delayed when triggered
// by a service worker that doesn't control any clients.
pref("dom.serviceWorkers.update_delay", 1000);

// Enable test for 24 hours update, service workers will always treat last update check time is over 24 hours
pref("dom.serviceWorkers.testUpdateOverOneDay", false);

// Enable Permission API's .revoke() method
pref("dom.permissions.revoke.enable", false);

// Enable exposing timeToNonBlankPaint
pref("dom.performance.time_to_non_blank_paint.enabled", false);

// Enable exposing timeToContentfulPaint
pref("dom.performance.time_to_contentful_paint.enabled", false);

// Enable exposing timeToDOMContentFlushed
pref("dom.performance.time_to_dom_content_flushed.enabled", false);

// Enable exposing timeToFirstInteractive
pref("dom.performance.time_to_first_interactive.enabled", false);

// Enable Pointer Lock API
// This is added for accessibility purpose. When user has no way to exit
// pointer lock (e.g. no keyboard available), they can use this pref to
// disable the Pointer Lock API altogether.
pref("dom.pointer-lock.enabled", true);

// Whether the Gamepad API is enabled
pref("dom.gamepad.enabled", true);
pref("dom.gamepad.test.enabled", false);
#ifdef RELEASE_OR_BETA
pref("dom.gamepad.non_standard_events.enabled", false);
#else
pref("dom.gamepad.non_standard_events.enabled", true);
#endif
pref("dom.gamepad.extensions.enabled", true);
pref("dom.gamepad.haptic_feedback.enabled", true);

// If this is true, TextEventDispatcher dispatches keydown and keyup events
// even during composition (keypress events are never fired during composition
// even if this is true).
pref("dom.keyboardevent.dispatch_during_composition", true);

// If this is true, TextEventDispatcher dispatches keypress event with setting
// WidgetEvent::mFlags::mOnlySystemGroupDispatchInContent to true if it won't
// cause inputting printable character.
pref("dom.keyboardevent.keypress.dispatch_non_printable_keys_only_system_group_in_content", true);

// Blacklist of domains of web apps which are not aware of strict keypress
// dispatching behavior.  This is comma separated list.  If you need to match
// all sub-domains, you can specify it as "*.example.com".  Additionally, you
// can limit the path.  E.g., "example.com/foo" means "example.com/foo*".  So,
// if you need to limit under a directory, the path should end with "/" like
// "example.com/foo/".  Note that this cannot limit port number for now.
pref("dom.keyboardevent.keypress.hack.dispatch_non_printable_keys", "www.icloud.com");
// Pref for end-users and policy to add additional values.
pref("dom.keyboardevent.keypress.hack.dispatch_non_printable_keys.addl", "");

// Blacklist of domains of web apps which handle keyCode and charCode of
// keypress events with a path only for Firefox (i.e., broken if we set
// non-zero keyCode or charCode value to the other).  The format is exactly
// same as "dom.keyboardevent.keypress.hack.dispatch_non_printable_keys". So,
// check its explanation for the detail.
pref("dom.keyboardevent.keypress.hack.use_legacy_keycode_and_charcode", "*.collabserv.com,*.gov.online.office365.us,*.officeapps-df.live.com,*.officeapps.live.com,*.online.office.de,*.partner.officewebapps.cn,*.scniris.com");
// Pref for end-users and policy to add additional values.
pref("dom.keyboardevent.keypress.hack.use_legacy_keycode_and_charcode.addl", "");

// Blacklist of domains of web apps which listen for non-primary click events
// on window global or document. The format is exactly same as
// "dom.keyboardevent.keypress.hack.dispatch_non_printable_keys". So, check its
// explanation for the detail.
pref("dom.mouseevent.click.hack.use_legacy_non-primary_dispatch", "");

// Whether InputEvent.data is enabled.
pref("dom.inputevent.data.enabled", true);

// Whether InputEvent.dataTransfer is enabled.
pref("dom.inputevent.datatransfer.enabled", true);

// Whether InputEvent.inputType is enabled.
pref("dom.inputevent.inputtype.enabled", true);

// Whether the WebMIDI API is enabled
pref("dom.webmidi.enabled", false);

#ifdef JS_BUILD_BINAST
pref("dom.script_loader.binast_encoding.enabled", false);
pref("dom.script_loader.binast_encoding.domain.restrict.list", "*.facebook.com,static.xx.fbcdn.net");
#endif

// Whether window.event is enabled
pref("dom.window.event.enabled", true);

// Fastback caching - if this pref is negative, then we calculate the number
// of content viewers to cache based on the amount of available memory.
pref("browser.sessionhistory.max_total_viewers", -1);

pref("ui.use_native_colors", true);
pref("ui.click_hold_context_menus", false);
// 0 = false, 1 = true, 2 = autodetect.
pref("ui.android.mouse_as_touch", 1);

// Pop up context menu on mouseup instead of mousedown, if that's the OS default.
// Note: ignored on Windows (context menus always use mouseup)
pref("ui.context_menus.after_mouseup", false);
// Duration of timeout of incremental search in menus (ms).  0 means infinite.
pref("ui.menu.incremental_search.timeout", 1000);
// If true, all popups won't hide automatically on blur
pref("ui.popup.disable_autohide", false);

#ifdef XP_MACOSX
pref("ui.touchbar.layout", "Back,Forward,Reload,OpenLocation,NewTab,Share");
#endif

// 0 = default: always, except in high contrast mode
// 1 = always
// 2 = never
pref("browser.display.document_color_use", 0);
pref("browser.display.use_system_colors",   false);
pref("browser.display.foreground_color",    "#000000");
pref("browser.display.background_color",    "#FFFFFF");
pref("browser.display.force_inline_alttext", false); // true = force ALT text for missing images to be layed out inline
// 0 = no external leading,
// 1 = use external leading only when font provides,
// 2 = add extra leading both internal leading and external leading are zero
pref("browser.display.normal_lineheight_calc_control", 2);
// enable showing image placeholders while image is loading or when image is broken
pref("browser.display.show_image_placeholders", true);
// if browser.display.show_image_placeholders is true then this controls whether the loading image placeholder and border is shown or not
pref("browser.display.show_loading_image_placeholder", false);
// min font device pixel size at which to turn on high quality
pref("browser.display.auto_quality_min_font_size", 20);
pref("browser.anchor_color",                "#0000EE");
pref("browser.active_color",                "#EE0000");
pref("browser.visited_color",               "#551A8B");
pref("browser.underline_anchors",           true);
pref("browser.enable_automatic_image_resizing", false);
pref("browser.enable_click_image_resizing", true);

// See http://whatwg.org/specs/web-apps/current-work/#ping
pref("browser.send_pings", false);
pref("browser.send_pings.max_per_link", 1);           // limit the number of pings that are sent per link click
pref("browser.send_pings.require_same_host", false);  // only send pings to the same host if this is true

pref("browser.display.use_focus_colors",    false);
pref("browser.display.focus_background_color", "#117722");
pref("browser.display.focus_text_color",     "#ffffff");
pref("browser.display.focus_ring_width",     1);
pref("browser.display.focus_ring_on_anything", false);
// focus ring border style.
// 0 = solid border, 1 = dotted border
pref("browser.display.focus_ring_style", 1);

pref("browser.helperApps.neverAsk.saveToDisk", "");
pref("browser.helperApps.neverAsk.openFile", "");
pref("browser.helperApps.deleteTempFileOnExit", false);

// xxxbsmedberg: where should prefs for the toolkit go?
pref("browser.chrome.toolbar_tips",         true);
// max image size for which it is placed in the tab icon for tabbrowser.
// if 0, no images are used for tab icons for image documents.
pref("browser.chrome.image_icons.max_size", 1024);

pref("browser.triple_click_selects_paragraph", true);

// Print/Preview Shrink-To-Fit won't shrink below 20% for text-ish documents.
pref("print.shrink-to-fit.scale-limit-percent", 20);

// Whether we should display simplify page checkbox on print preview UI
pref("print.use_simplify_page", false);

// Disable support for MathML
pref("mathml.disabled",    false);

// Enable scale transform for stretchy MathML operators. See bug 414277.
pref("mathml.scale_stretchy_operators.enabled", true);

// Used by ChannelMediaResource to run data callbacks from HTTP channel
// off the main thread.
pref("media.omt_data_delivery.enabled", true);

// We'll throttle the download if the download rate is throttle-factor times
// the estimated playback rate, AND we satisfy the cache readahead_limit
// above. The estimated playback rate is time_duration/length_in_bytes.
// This means we'll only throttle the download if there's no concern that
// throttling would cause us to stop and buffer.
pref("media.throttle-factor", 2);
// By default, we'll throttle media download once we've reached the the
// readahead_limit if the download is fast. This pref toggles the "and the
// download is fast" check off, so that we can always throttle the download
// once the readaheadd limit is reached even on a slow network.
pref("media.throttle-regardless-of-download-rate", false);

// Master HTML5 media volume scale.
pref("media.volume_scale", "1.0");

// Whether we should play videos opened in a "video document", i.e. videos
// opened as top-level documents, as opposed to inside a media element.
pref("media.play-stand-alone", true);

pref("media.hardware-video-decoding.enabled", true);
pref("media.hardware-video-decoding.force-enabled", false);

#ifdef MOZ_WMF
pref("media.wmf.dxva.enabled", true);
pref("media.wmf.dxva.d3d11.enabled", true);
pref("media.wmf.dxva.max-videos", 8);
pref("media.wmf.low-latency.enabled", false);
pref("media.wmf.low-latency.force-disabled", false);
pref("media.wmf.amd.highres.enabled", true);
pref("media.wmf.allow-unsupported-resolutions", false);
pref("media.wmf.use-nv12-format", true);
pref("media.wmf.force.allow-p010-format", false);
pref("media.wmf.disable-d3d11-for-dlls", "igd11dxva64.dll: 20.19.15.4463, 20.19.15.4454, 20.19.15.4444, 20.19.15.4416, 20.19.15.4404, 20.19.15.4390, 20.19.15.4380, 20.19.15.4377, 20.19.15.4364, 20.19.15.4360, 20.19.15.4352, 20.19.15.4331, 20.19.15.4326, 20.19.15.4300; igd10iumd32.dll: 20.19.15.4444, 20.19.15.4424, 20.19.15.4409, 20.19.15.4390, 20.19.15.4380, 20.19.15.4360, 10.18.10.4358, 20.19.15.4331, 20.19.15.4312, 20.19.15.4300, 10.18.15.4281, 10.18.15.4279, 10.18.10.4276, 10.18.15.4268, 10.18.15.4256, 10.18.10.4252, 10.18.15.4248, 10.18.14.4112, 10.18.10.3958, 10.18.10.3496, 10.18.10.3431, 10.18.10.3412, 10.18.10.3355, 9.18.10.3234, 9.18.10.3071, 9.18.10.3055, 9.18.10.3006; igd10umd32.dll: 9.17.10.4229, 9.17.10.3040, 9.17.10.2884, 9.17.10.2857, 8.15.10.2274, 8.15.10.2272, 8.15.10.2246, 8.15.10.1840, 8.15.10.1808; igd10umd64.dll: 9.17.10.4229, 9.17.10.2884, 9.17.10.2857, 10.18.10.3496; isonyvideoprocessor.dll: 4.1.2247.8090, 4.1.2153.6200; tosqep.dll: 1.2.15.526, 1.1.12.201, 1.0.11.318, 1.0.11.215, 1.0.10.1224; tosqep64.dll: 1.1.12.201, 1.0.11.215; nvwgf2um.dll: 22.21.13.8253, 22.21.13.8233, 22.21.13.8205, 22.21.13.8189, 22.21.13.8178, 22.21.13.8165, 21.21.13.7892, 21.21.13.7878, 21.21.13.7866, 21.21.13.7849, 21.21.13.7654, 21.21.13.7653, 21.21.13.7633, 21.21.13.7619, 21.21.13.7563, 21.21.13.7306, 21.21.13.7290, 21.21.13.7270, 21.21.13.7254, 21.21.13.6939, 21.21.13.6926, 21.21.13.6909, 21.21.13.4201, 21.21.13.4200, 10.18.13.6881, 10.18.13.6839, 10.18.13.6510, 10.18.13.6472, 10.18.13.6143, 10.18.13.5946, 10.18.13.5923, 10.18.13.5921, 10.18.13.5891, 10.18.13.5887, 10.18.13.5582, 10.18.13.5445, 10.18.13.5382, 10.18.13.5362, 9.18.13.4788, 9.18.13.4752, 9.18.13.4725, 9.18.13.4709, 9.18.13.4195, 9.18.13.4192, 9.18.13.4144, 9.18.13.4052, 9.18.13.3788, 9.18.13.3523, 9.18.13.3235, 9.18.13.3165, 9.18.13.2723, 9.18.13.2702, 9.18.13.1422, 9.18.13.1407, 9.18.13.1106, 9.18.13.546; atidxx32.dll: 21.19.151.3, 21.19.142.257, 21.19.137.514, 21.19.137.1, 21.19.134.1, 21.19.128.7, 21.19.128.4, 20.19.0.32837, 20.19.0.32832, 8.17.10.682, 8.17.10.671, 8.17.10.661, 8.17.10.648, 8.17.10.644, 8.17.10.625, 8.17.10.605, 8.17.10.581, 8.17.10.569, 8.17.10.560, 8.17.10.545, 8.17.10.539, 8.17.10.531, 8.17.10.525, 8.17.10.520, 8.17.10.519, 8.17.10.514, 8.17.10.511, 8.17.10.494, 8.17.10.489, 8.17.10.483, 8.17.10.453, 8.17.10.451, 8.17.10.441, 8.17.10.436, 8.17.10.432, 8.17.10.425, 8.17.10.418, 8.17.10.414, 8.17.10.401, 8.17.10.395, 8.17.10.385, 8.17.10.378, 8.17.10.362, 8.17.10.355, 8.17.10.342, 8.17.10.331, 8.17.10.318, 8.17.10.310, 8.17.10.286, 8.17.10.269, 8.17.10.261, 8.17.10.247, 8.17.10.240, 8.15.10.212; atidxx64.dll: 21.19.151.3, 21.19.142.257, 21.19.137.514, 21.19.137.1, 21.19.134.1, 21.19.128.7, 21.19.128.4, 20.19.0.32832, 8.17.10.682, 8.17.10.661, 8.17.10.644, 8.17.10.625; nvumdshim.dll: 10.18.13.6822");
pref("media.wmf.disable-d3d9-for-dlls", "igdumd64.dll: 8.15.10.2189, 8.15.10.2119, 8.15.10.2104, 8.15.10.2102, 8.771.1.0; atiumd64.dll: 7.14.10.833, 7.14.10.867, 7.14.10.885, 7.14.10.903, 7.14.10.911, 8.14.10.768, 9.14.10.1001, 9.14.10.1017, 9.14.10.1080, 9.14.10.1128, 9.14.10.1162, 9.14.10.1171, 9.14.10.1183, 9.14.10.1197, 9.14.10.945, 9.14.10.972, 9.14.10.984, 9.14.10.996");
pref("media.wmf.deblacklisting-for-telemetry-in-gpu-process", true);
pref("media.wmf.play-stand-alone", true);
pref("media.wmf.use-sync-texture", true);
#endif
pref("media.gmp.decoder.aac", 0);
pref("media.gmp.decoder.h264", 0);
pref("media.opus.enabled", true);
pref("media.wave.enabled", true);
pref("media.webm.enabled", true);

// GMP storage version number. At startup we check the version against
// media.gmp.storage.version.observed, and if the versions don't match,
// we clear storage and set media.gmp.storage.version.observed=expected.
// This provides a mechanism to clear GMP storage when non-compatible
// changes are made.
pref("media.gmp.storage.version.expected", 1);

// Filter what triggers user notifications.
// See DecoderDoctorDocumentWatcher::ReportAnalysis for details.
#ifdef NIGHTLY_BUILD
pref("media.decoder-doctor.notifications-allowed", "MediaWMFNeeded,MediaWidevineNoWMF,MediaCannotInitializePulseAudio,MediaCannotPlayNoDecoders,MediaUnsupportedLibavcodec,MediaDecodeError");
#else
pref("media.decoder-doctor.notifications-allowed", "MediaWMFNeeded,MediaWidevineNoWMF,MediaCannotInitializePulseAudio,MediaCannotPlayNoDecoders,MediaUnsupportedLibavcodec");
#endif
pref("media.decoder-doctor.decode-errors-allowed", "");
pref("media.decoder-doctor.decode-warnings-allowed", "");
// Whether we report partial failures.
pref("media.decoder-doctor.verbose", false);
// URL to report decode issues
pref("media.decoder-doctor.new-issue-endpoint", "https://webcompat.com/issues/new");

#if defined(NIGHTLY_BUILD) && defined(XP_WIN)
pref("media.videocontrols.picture-in-picture.enabled", true);
pref("media.videocontrols.picture-in-picture.video-toggle.enabled", true);
#else
pref("media.videocontrols.picture-in-picture.enabled", false);
pref("media.videocontrols.picture-in-picture.video-toggle.enabled", false);
#endif
pref("media.videocontrols.picture-in-picture.video-toggle.flyout-enabled", false);
pref("media.videocontrols.picture-in-picture.video-toggle.flyout-wait-ms", 5000);

#ifdef MOZ_WEBRTC
pref("media.navigator.video.enabled", true);
pref("media.navigator.video.default_fps",30);
pref("media.navigator.video.use_remb", true);
pref("media.navigator.video.use_tmmbr", false);
pref("media.navigator.audio.use_fec", true);
pref("media.navigator.video.red_ulpfec_enabled", false);

pref("media.peerconnection.dtmf.enabled", true);

#ifdef NIGHTLY_BUILD
pref("media.peerconnection.sdp.rust.enabled", true);
pref("media.peerconnection.sdp.rust.compare", true);
#else
pref("media.peerconnection.sdp.rust.enabled", false);
pref("media.peerconnection.sdp.rust.compare", false);
#endif

pref("media.webrtc.debug.trace_mask", 0);
pref("media.webrtc.debug.multi_log", false);
pref("media.webrtc.debug.log_file", "");
pref("media.webrtc.debug.aec_dump_max_size", 4194304); // 4MB

pref("media.navigator.video.default_width",0);  // adaptive default
pref("media.navigator.video.default_height",0); // adaptive default
pref("media.peerconnection.video.enabled", true);
pref("media.navigator.video.max_fs", 12288); // Enough for 2048x1536
pref("media.navigator.video.max_fr", 60);
pref("media.navigator.video.h264.level", 31); // 0x42E01f - level 3.1
pref("media.navigator.video.h264.max_br", 0);
pref("media.navigator.video.h264.max_mbps", 0);
#if defined(NIGHTLY_BUILD) && !defined(ANDROID)
pref("media.navigator.mediadatadecoder_vpx_enabled", true);
#else
pref("media.navigator.mediadatadecoder_vpx_enabled", false);
#endif
#if defined(ANDROID)
pref("media.navigator.mediadatadecoder_h264_enabled", false); // bug 1509316
#elif defined(_ARM64_) && defined(XP_WIN)
pref("media.navigator.mediadatadecoder_h264_enabled", false);
#else
pref("media.navigator.mediadatadecoder_h264_enabled", true);
#endif
pref("media.peerconnection.video.vp9_enabled", true);
pref("media.peerconnection.video.vp9_preferred", false);
pref("media.getusermedia.browser.enabled", false);
pref("media.getusermedia.channels", 0);
#if defined(ANDROID)
pref("media.getusermedia.camera.off_while_disabled.enabled", false);
pref("media.getusermedia.microphone.off_while_disabled.enabled", false);
#else
pref("media.getusermedia.camera.off_while_disabled.enabled", true);
pref("media.getusermedia.microphone.off_while_disabled.enabled", true);
#endif
pref("media.getusermedia.camera.off_while_disabled.delay_ms", 3000);
pref("media.getusermedia.microphone.off_while_disabled.delay_ms", 3000);
// Desktop is typically VGA capture or more; and qm_select will not drop resolution
// below 1/2 in each dimension (or so), so QVGA (320x200) is the lowest here usually.
pref("media.peerconnection.video.min_bitrate", 0);
pref("media.peerconnection.video.start_bitrate", 0);
pref("media.peerconnection.video.max_bitrate", 0);
pref("media.peerconnection.video.min_bitrate_estimate", 0);
pref("media.peerconnection.video.denoising", false);
pref("media.navigator.audio.fake_frequency", 1000);
pref("media.navigator.permission.disabled", false);
pref("media.navigator.streams.fake", false);
pref("media.peerconnection.simulcast", true);
pref("media.peerconnection.default_iceservers", "[]");
pref("media.peerconnection.ice.loopback", false); // Set only for testing in offline environments.
pref("media.peerconnection.ice.tcp", true);
pref("media.peerconnection.ice.tcp_so_sock_count", 0); // Disable SO gathering
pref("media.peerconnection.ice.link_local", false); // Set only for testing IPV6 in networks that don't assign IPV6 addresses
pref("media.peerconnection.ice.force_interface", ""); // Limit to only a single interface
pref("media.peerconnection.ice.relay_only", false); // Limit candidates to TURN
pref("media.peerconnection.use_document_iceservers", true);
pref("media.peerconnection.identity.enabled", true);
pref("media.peerconnection.identity.timeout", 10000);
pref("media.peerconnection.ice.stun_client_maximum_transmits", 7);
pref("media.peerconnection.ice.trickle_grace_period", 5000);
pref("media.peerconnection.ice.no_host", false);
pref("media.peerconnection.ice.default_address_only", false);
pref("media.peerconnection.ice.proxy_only", false);
pref("media.peerconnection.rtpsourcesapi.enabled", true);
pref("media.peerconnection.turn.disable", false);

// These values (aec, agc, and noise) are from:
// media/webrtc/trunk/webrtc/modules/audio_processing/include/audio_processing.h
#if defined(MOZ_WEBRTC_HARDWARE_AEC_NS)
pref("media.getusermedia.aec_enabled", false);
pref("media.getusermedia.noise_enabled", false);
#else
pref("media.getusermedia.aec_enabled", true);
pref("media.getusermedia.noise_enabled", true);
#endif
pref("media.getusermedia.use_aec_mobile", false);
pref("media.getusermedia.aec", 1); // kModerateSuppression
pref("media.getusermedia.aec_extended_filter", true);
pref("media.getusermedia.noise", 1); // kModerate
pref("media.getusermedia.agc_enabled", true);
pref("media.getusermedia.agc", 1); // kAdaptiveDigital
// full_duplex: enable cubeb full-duplex capture/playback
pref("media.navigator.audio.full_duplex", true);
#endif

pref("dom.webaudio.enabled", true);

// Exposes the navigator.webdriver attribute.
pref("dom.webdriver.enabled", true);

#if !defined(ANDROID)
pref("media.getusermedia.screensharing.enabled", true);
#endif

pref("media.getusermedia.audiocapture.enabled", false);

// TextTrack WebVTT Region extension support.
pref("media.webvtt.regions.enabled", true);

// WebVTT pseudo element and class support.
pref("media.webvtt.pseudo.enabled", true);

// AudioTrack and VideoTrack support
pref("media.track.enabled", false);

// Whether to enable MediaSource support.
pref("media.mediasource.enabled", true);

pref("media.mediasource.mp4.enabled", true);

#if defined(XP_WIN) || defined(XP_MACOSX) || defined(MOZ_WIDGET_ANDROID)
pref("media.mediasource.webm.enabled", false);
#else
pref("media.mediasource.webm.enabled", true);
#endif
pref("media.mediasource.webm.audio.enabled", true);

// Whether to enable MediaSource v2 support.
pref("media.mediasource.experimental.enabled", false);

pref("media.benchmark.vp9.threshold", 150);
pref("media.benchmark.frames", 300);
pref("media.benchmark.timeout", 1000);

pref("media.media-capabilities.enabled", true);
pref("media.media-capabilities.screen.enabled", false);

#ifdef MOZ_WEBSPEECH
pref("media.webspeech.synth.enabled", false);
#endif
#ifdef MOZ_WEBM_ENCODER
pref("media.encoder.webm.enabled", true);
#endif

// Whether to allow recording of AudioNodes with MediaRecorder
pref("media.recorder.audio_node.enabled", false);

// Whether MediaRecorder's video encoder should allow dropping frames in order
// to keep up under load. Useful for tests but beware of memory consumption!
pref("media.recorder.video.frame_drops", true);

// Whether to autostart a media element with an |autoplay| attribute.
// ALLOWED=0, BLOCKED=1, defined in dom/media/Autoplay.idl
pref("media.autoplay.default", 0);

// By default, don't block WebAudio from playing automatically.
pref("media.autoplay.block-webaudio", false);

// By default, don't block muted media from playing automatically.
pref("media.autoplay.allow-muted", true);

// By default, don't block the media from extension background script.
pref("media.autoplay.allow-extension-background-pages", true);

// If "media.autoplay.default" is not ALLOWED, and this pref is true,
// then audible media would only be allowed to autoplay after website has
// been activated by specific user gestures, but non-audible
// media won't be restricted.
#ifdef NIGHTLY_BUILD
pref("media.autoplay.enabled.user-gestures-needed", false);
#endif

// HTMLMediaElement.allowedToPlay should be exposed to web content when
// block autoplay rides the trains to release. Until then, Nightly only.
#ifdef NIGHTLY_BUILD
pref("media.allowed-to-play.enabled", true);
#else
pref("media.allowed-to-play.enabled", false);
#endif

// This pref is used to enable/disable the `document.autoplayPolicy` API which
// returns a enum string which presents current autoplay policy and can change
// overtime based on user session activity.
pref("dom.media.autoplay.autoplay-policy-api", false);

// The default number of decoded video frames that are enqueued in
// MediaDecoderReader's mVideoQueue.
pref("media.video-queue.default-size", 10);

// The maximum number of queued frames to send to the compositor.
// By default, send all of them.
pref("media.video-queue.send-to-compositor-size", 9999);

// Whether to disable the video stats to prevent fingerprinting
pref("media.video_stats.enabled", true);

// Log level for cubeb, the audio input/output system. Valid values are
// "verbose", "normal" and "" (log disabled).
pref("media.cubeb.logging_level", "");

// Cubeb sandbox (remoting) control
#if defined(XP_LINUX) && !defined(MOZ_WIDGET_ANDROID)
pref("media.cubeb.sandbox", true);
pref("media.audioipc.pool_size", 2);
// 64 * 4 kB stack per pool thread.
pref("media.audioipc.stack_size", 262144);
#else
pref("media.cubeb.sandbox", false);
#endif

// GraphRunner (fixed MediaStreamGraph thread) control
pref("media.audiograph.single_thread.enabled", false);

#ifdef MOZ_AV1
#if defined(XP_WIN) && !defined(_ARM64_)
pref("media.av1.enabled", true);
pref("media.av1.use-dav1d", true);
#elif defined(XP_MACOSX)
pref("media.av1.enabled", true);
pref("media.av1.use-dav1d", true);
#elif defined(XP_UNIX) && !defined(MOZ_WIDGET_ANDROID)
pref("media.av1.enabled", true);
pref("media.av1.use-dav1d", true);
#else
pref("media.av1.enabled", false);
pref("media.av1.use-dav1d", false);
#endif
#endif

pref("media.webaudio.audiocontextoptions-samplerate.enabled", true);

// setSinkId expected to be unconditionally enabled in 63. Till then the
// implementation will remain hidden behind this pref (Bug 1152401, Bug 934425).
pref("media.setsinkid.enabled", false);

// Weather we allow AMD switchable graphics
pref("layers.amd-switchable-gfx.enabled", true);

// Whether to use async panning and zooming
pref("layers.async-pan-zoom.enabled", true);

// Whether to enable arbitrary layer geometry for OpenGL compositor
pref("layers.geometry.opengl.enabled", true);

// Whether to enable arbitrary layer geometry for Basic compositor
pref("layers.geometry.basic.enabled", true);

// Whether to enable arbitrary layer geometry for DirectX compositor
pref("layers.geometry.d3d11.enabled", true);

// APZ preferences. For documentation/details on what these prefs do, check
// gfx/layers/apz/src/AsyncPanZoomController.cpp.
pref("apz.allow_double_tap_zooming", true);
pref("apz.allow_immediate_handoff", true);
pref("apz.allow_zooming", false);
pref("apz.android.chrome_fling_physics.enabled", true);
pref("apz.android.chrome_fling_physics.friction", "0.015");
pref("apz.android.chrome_fling_physics.inflexion", "0.35");
pref("apz.android.chrome_fling_physics.stop_threshold", "0.1");
pref("apz.autoscroll.enabled", true);

// Whether to lock touch scrolling to one axis at a time
// 0 = FREE (No locking at all)
// 1 = STANDARD (Once locked, remain locked until scrolling ends)
// 2 = STICKY (Allow lock to be broken, with hysteresis)
pref("apz.axis_lock.mode", 0);
pref("apz.axis_lock.lock_angle", "0.5235987");        // PI / 6 (30 degrees)
pref("apz.axis_lock.breakout_threshold", "0.03125");  // 1/32 inches
pref("apz.axis_lock.breakout_angle", "0.3926991");    // PI / 8 (22.5 degrees)
pref("apz.axis_lock.direct_pan_angle", "1.047197");   // PI / 3 (60 degrees)
pref("apz.content_response_timeout", 400);
pref("apz.drag.enabled", true);
pref("apz.drag.initial.enabled", true);
pref("apz.drag.touch.enabled", true);
pref("apz.danger_zone_x", 50);
pref("apz.danger_zone_y", 100);
pref("apz.disable_for_scroll_linked_effects", false);
pref("apz.displayport_expiry_ms", 15000);
pref("apz.enlarge_displayport_when_clipped", false);
pref("apz.fixed-margin-override.enabled", false);  // test only
pref("apz.fixed-margin-override.bottom", 0);       // test only
pref("apz.fixed-margin-override.top", 0);          // test only
pref("apz.fling_accel_base_mult", "1.0");
pref("apz.fling_accel_interval_ms", 500);
pref("apz.fling_accel_min_velocity", "1.5");
pref("apz.fling_accel_supplemental_mult", "1.0");
pref("apz.fling_curve_function_x1", "0.0");
pref("apz.fling_curve_function_y1", "0.0");
pref("apz.fling_curve_function_x2", "1.0");
pref("apz.fling_curve_function_y2", "1.0");
pref("apz.fling_curve_threshold_inches_per_ms", "-1.0");
pref("apz.fling_friction", "0.002");
pref("apz.fling_min_velocity_threshold", "0.5");
pref("apz.fling_stop_on_tap_threshold", "0.05");
pref("apz.fling_stopped_threshold", "0.01");
pref("apz.frame_delay.enabled", true);
#if !defined(MOZ_WIDGET_ANDROID)
pref("apz.keyboard.enabled", true);
pref("apz.keyboard.passive-listeners", true);
#else
pref("apz.keyboard.enabled", false);
pref("apz.keyboard.passive-listeners", false);
#endif
pref("apz.max_tap_time", 300);
pref("apz.max_velocity_inches_per_ms", "-1.0");
pref("apz.max_velocity_queue_size", 5);
pref("apz.min_skate_speed", "1.0");
pref("apz.minimap.enabled", false);
pref("apz.one_touch_pinch.enabled", true);
pref("apz.overscroll.enabled", false);
pref("apz.overscroll.min_pan_distance_ratio", "1.0");
pref("apz.overscroll.spring_friction", "0.015");
pref("apz.overscroll.spring_stiffness", "0.0018");
pref("apz.overscroll.stop_distance_threshold", "5.0");
pref("apz.overscroll.stop_velocity_threshold", "0.01");
pref("apz.overscroll.stretch_factor", "0.35");
pref("apz.paint_skipping.enabled", true);
// Fetch displayport updates early from the message queue
pref("apz.peek_messages.enabled", true);
pref("apz.pinch_lock.mode", 1);
pref("apz.pinch_lock.scoll_lock_threshold", "0.03125");  // 1/32 inches
pref("apz.pinch_lock.span_breakout_threshold", "0.03125");  // 1/32 inches
pref("apz.pinch_lock.span_lock_threshold", "0.03125");  // 1/32 inches
pref("apz.pinch_lock.buffer_max_age", "50"); // milliseconds
pref("apz.popups.enabled", false);
pref("apz.relative-update.enabled", true);

// Whether to print the APZC tree for debugging
pref("apz.printtree", false);

#ifdef NIGHTLY_BUILD
pref("apz.record_checkerboarding", true);
#else
pref("apz.record_checkerboarding", false);
#endif
pref("apz.second_tap_tolerance", "0.5");
pref("apz.test.logging_enabled", false);
pref("apz.touch_start_tolerance", "0.1");
pref("apz.touch_move_tolerance", "0.1");
pref("apz.velocity_bias", "0.0");
pref("apz.velocity_relevance_time_ms", 150);
pref("apz.x_skate_highmem_adjust", "0.0");
pref("apz.y_skate_highmem_adjust", "0.0");
pref("apz.x_skate_size_multiplier", "1.25");
pref("apz.y_skate_size_multiplier", "3.5");
pref("apz.x_stationary_size_multiplier", "1.5");
pref("apz.y_stationary_size_multiplier", "3.5");
pref("apz.zoom_animation_duration_ms", 250);
pref("apz.scale_repaint_delay_ms", 500);

#if defined(MOZ_WIDGET_ANDROID)
// Mobile prefs
pref("apz.allow_zooming", true);
pref("apz.enlarge_displayport_when_clipped", true);
pref("apz.y_skate_size_multiplier", "1.5");
pref("apz.y_stationary_size_multiplier", "1.5");
#endif

#ifdef XP_MACOSX
// Whether to run in native HiDPI mode on machines with "Retina"/HiDPI display;
//   <= 0 : hidpi mode disabled, display will just use pixel-based upscaling
//   == 1 : hidpi supported if all screens share the same backingScaleFactor
//   >= 2 : hidpi supported even with mixed backingScaleFactors (somewhat broken)
pref("gfx.hidpi.enabled", 2);
#endif

// Default to containerless scrolling
pref("layout.scroll.root-frame-containers", false);

pref("layout.scrollbars.always-layerize-track", false);

// Whether to enable LayerScope tool and default listening port
pref("gfx.layerscope.enabled", false);
pref("gfx.layerscope.port", 23456);

// Log severe performance warnings to the error console and profiles.
// This should be use to quickly find which slow paths are used by test cases.
pref("gfx.perf-warnings.enabled", false);

// 0 = Off, 1 = Full, 2 = Tagged Images Only.
// See eCMSMode in gfx/thebes/gfxPlatform.h
pref("gfx.color_management.mode", 2);
pref("gfx.color_management.display_profile", "");
pref("gfx.color_management.rendering_intent", 0);
pref("gfx.color_management.enablev4", false);

pref("gfx.downloadable_fonts.enabled", true);
pref("gfx.downloadable_fonts.fallback_delay", 3000);
pref("gfx.downloadable_fonts.fallback_delay_short", 100);

// disable downloadable font cache so that behavior is consistently
// the uncached load behavior across pages (useful for testing reflow problems)
pref("gfx.downloadable_fonts.disable_cache", false);

pref("gfx.downloadable_fonts.woff2.enabled", true);

// Whether OTS validation should be applied to OpenType Layout (OTL) tables
#ifdef RELEASE_OR_BETA
pref("gfx.downloadable_fonts.otl_validation", false);
#else
pref("gfx.downloadable_fonts.otl_validation", true);
#endif

// Whether to preserve color bitmap tables in fonts (bypassing OTS).
// Currently these are supported only on platforms where we use Freetype
// to render fonts (Linux/Gtk and Android).
pref("gfx.downloadable_fonts.keep_color_bitmaps", false);

// Whether to validate OpenType variation tables in fonts
pref("gfx.downloadable_fonts.validate_variation_tables", true);

#ifdef ANDROID
pref("gfx.bundled_fonts.enabled", true);
pref("gfx.bundled_fonts.force-enabled", false);
#endif

// Do we fire a notification about missing fonts, so the front-end can decide
// whether to try and do something about it (e.g. download additional fonts)?
pref("gfx.missing_fonts.notify", false);

// prefs controlling the font (name/cmap) loader that runs shortly after startup
#ifdef XP_WIN
pref("gfx.font_loader.delay", 120000);         // 2 minutes after startup
pref("gfx.font_loader.interval", 1000);        // every 1 second until complete
#else
pref("gfx.font_loader.delay", 8000);           // 8 secs after startup
pref("gfx.font_loader.interval", 50);          // run every 50 ms
#endif

// whether to always search all font cmaps during system font fallback
pref("gfx.font_rendering.fallback.always_use_cmaps", false);

// cache shaped word results
pref("gfx.font_rendering.wordcache.charlimit", 32);

// cache shaped word results
pref("gfx.font_rendering.wordcache.maxentries", 10000);

pref("gfx.font_rendering.graphite.enabled", true);

#ifdef XP_MACOSX
// Set to true to revert from HarfBuzz AAT shaping to the old Core Text backend
pref("gfx.font_rendering.coretext.enabled", false);
#endif

#ifdef XP_WIN
pref("gfx.font_rendering.directwrite.use_gdi_table_loading", true);
#endif

// Disable antialiasing of Ahem, for use in tests
pref("gfx.font_ahem_antialias_none", false);

#ifdef XP_WIN
// comma separated list of backends to use in order of preference
// e.g., pref("gfx.canvas.azure.backends", "direct2d,skia,cairo");
pref("gfx.canvas.azure.backends", "direct2d1.1,skia,cairo");
pref("gfx.content.azure.backends", "direct2d1.1,skia,cairo");
#else
#ifdef XP_MACOSX
pref("gfx.content.azure.backends", "skia");
pref("gfx.canvas.azure.backends", "skia");
#else
pref("gfx.canvas.azure.backends", "skia");
pref("gfx.content.azure.backends", "skia");
#endif
#endif

pref("gfx.text.disable-aa", false);

pref("gfx.work-around-driver-bugs", true);

pref("gfx.draw-color-bars", false);

pref("gfx.logging.painted-pixel-count.enabled", false);
pref("gfx.logging.texture-usage.enabled", false);
pref("gfx.logging.peak-texture-usage.enabled", false);
pref("gfx.logging.slow-frames.enabled", false);

pref("gfx.ycbcr.accurate-conversion", false);

// We expose two prefs: gfx.webrender.all and gfx.webrender.enabled.
// The first enables WR+additional features, and the second just enables WR.
// For developer convenience, building with --enable-webrender=true or just
// --enable-webrender will set gfx.webrender.enabled to true by default.
//
// We also have a pref gfx.webrender.all.qualified which is not exposed via
// about:config. That pref enables WR but only on qualified hardware. This is
// the pref we'll eventually flip to deploy WebRender to the target population.
pref("gfx.webrender.all", false);
#ifdef MOZ_ENABLE_WEBRENDER
pref("gfx.webrender.enabled", true);
#else
pref("gfx.webrender.enabled", false);
#endif

// Also expose a pref to allow users to force-disable WR. This is exposed
// on all channels because WR can be enabled on qualified hardware on all
// channels.
pref("gfx.webrender.force-disabled", false);

#ifdef XP_WIN
pref("gfx.webrender.force-angle", true);
pref("gfx.webrender.dcomp-win.enabled", true);
pref("gfx.webrender.dcomp-win-triple-buffering.enabled", true);
#endif

#if defined(XP_WIN) || defined(MOZ_WIDGET_ANDROID)
pref("gfx.webrender.program-binary-disk", true);
#endif

#ifdef XP_MACOSX
pref("gfx.compositor.glcontext.opaque", false);
#endif

pref("gfx.webrender.highlight-painted-layers", false);
pref("gfx.webrender.blob-images", true);
pref("gfx.webrender.blob.invalidation", true);
pref("gfx.webrender.blob.paint-flashing", false);

// WebRender debugging utilities.
pref("gfx.webrender.debug.texture-cache", false);
pref("gfx.webrender.debug.texture-cache.clear-evicted", true);
pref("gfx.webrender.debug.render-targets", false);
pref("gfx.webrender.debug.gpu-cache", false);
pref("gfx.webrender.debug.alpha-primitives", false);
pref("gfx.webrender.debug.profiler", false);
pref("gfx.webrender.debug.gpu-time-queries", false);
pref("gfx.webrender.debug.gpu-sample-queries", false);
pref("gfx.webrender.debug.disable-batching", false);
pref("gfx.webrender.debug.epochs", false);
pref("gfx.webrender.debug.compact-profiler", false);
pref("gfx.webrender.debug.echo-driver-messages", false);
pref("gfx.webrender.debug.new-frame-indicator", false);
pref("gfx.webrender.debug.new-scene-indicator", false);
pref("gfx.webrender.debug.show-overdraw", false);
pref("gfx.webrender.debug.slow-frame-indicator", false);
pref("gfx.webrender.debug.picture-caching", false);
pref("gfx.webrender.debug.primitives", false);
pref("gfx.webrender.debug.small-screen", false);
pref("gfx.webrender.dl.dump-parent", false);
pref("gfx.webrender.dl.dump-content", false);
pref("gfx.webrender.picture-caching", true);
pref("gfx.webrender.split-render-roots", false);
#ifdef NIGHTLY_BUILD
// Keep this pref hidden on non-nightly builds to avoid people accidentally
// turning it on
pref("gfx.webrender.start-debug-server", false);
#endif

pref("accessibility.browsewithcaret", false);
pref("accessibility.warn_on_browsewithcaret", true);

pref("accessibility.browsewithcaret_shortcut.enabled", true);

#ifndef XP_MACOSX
// Tab focus model bit field:
// 1 focuses text controls, 2 focuses other form elements, 4 adds links.
// Most users will want 1, 3, or 7.
// On OS X, we use Full Keyboard Access system preference,
// unless accessibility.tabfocus is set by the user.
pref("accessibility.tabfocus", 7);
pref("accessibility.tabfocus_applies_to_xul", false);
#else
// Only on mac tabfocus is expected to handle UI widgets as well as web content
pref("accessibility.tabfocus_applies_to_xul", true);
#endif

// We follow the "Click in the scrollbar to:" system preference on OS X and
// "gtk-primary-button-warps-slider" property with GTK (since 2.24 / 3.6),
// unless this preference is explicitly set.
#if !defined(XP_MACOSX) && !defined(MOZ_WIDGET_GTK)
pref("ui.scrollToClick", 0);
#endif

// provide ability to turn on support for canvas focus rings
pref("canvas.focusring.enabled", true);
pref("canvas.hitregions.enabled", false);
pref("canvas.filters.enabled", true);
// Add support for canvas path objects
pref("canvas.path.enabled", true);
pref("canvas.capturestream.enabled", true);

// We want the ability to forcibly disable platform a11y, because
// some non-a11y-related components attempt to bring it up.  See bug
// 538530 for details about Windows; we have a pref here that allows it
// to be disabled for performance and testing resons.
// See bug 761589 for the crossplatform aspect.
//
// This pref is checked only once, and the browser needs a restart to
// pick up any changes.
//
// Values are -1 always on. 1 always off, 0 is auto as some platform perform
// further checks.
pref("accessibility.force_disabled", 0);

pref("accessibility.AOM.enabled", false);

#ifdef XP_WIN
// Some accessibility tools poke at windows in the plugin process during setup
// which can cause hangs.  To hack around this set accessibility.delay_plugins
// to true, you can also try increasing accessibility.delay_plugin_time if your
// machine is slow and you still experience hangs.
// See bug 781791.
pref("accessibility.delay_plugins", false);
pref("accessibility.delay_plugin_time", 10000);

// The COM handler used for Windows e10s performance and live regions
pref("accessibility.handler.enabled", true);
#endif

pref("focusmanager.testmode", false);

pref("accessibility.usetexttospeech", "");
pref("accessibility.accesskeycausesactivation", true);
pref("accessibility.mouse_focuses_formcontrol", false);

// Type Ahead Find
pref("accessibility.typeaheadfind", true);
// Enable FAYT by pressing / or "
pref("accessibility.typeaheadfind.manual", true);
pref("accessibility.typeaheadfind.autostart", true);
// casesensitive: controls the find bar's case-sensitivity
//     0 - "never"  (case-insensitive)
//     1 - "always" (case-sensitive)
// other - "auto"   (case-sensitive for mixed-case input, insensitive otherwise)
pref("accessibility.typeaheadfind.casesensitive", 0);
pref("accessibility.typeaheadfind.linksonly", true);
pref("accessibility.typeaheadfind.startlinksonly", false);
// timeout: controls the delay in milliseconds after which the quick-find dialog will close
//          if no further keystrokes are pressed
//              set to a zero or negative value to keep dialog open until it's manually closed
pref("accessibility.typeaheadfind.timeout", 4000);
pref("accessibility.typeaheadfind.soundURL", "beep");
pref("accessibility.typeaheadfind.enablesound", true);
#ifdef XP_MACOSX
pref("accessibility.typeaheadfind.prefillwithselection", false);
#else
pref("accessibility.typeaheadfind.prefillwithselection", true);
#endif
pref("accessibility.typeaheadfind.matchesCountLimit", 1000);
pref("findbar.highlightAll", false);
pref("findbar.modalHighlight", false);
pref("findbar.entireword", false);
pref("findbar.iteratorTimeout", 100);

// use Mac OS X Appearance panel text smoothing setting when rendering text, disabled by default
pref("gfx.use_text_smoothing_setting", false);

// Number of characters to consider emphasizing for rich autocomplete results
pref("toolkit.autocomplete.richBoundaryCutoff", 200);

// Variable controlling logging for osfile.
pref("toolkit.osfile.log", false);

pref("toolkit.cosmeticAnimations.enabled", true);

pref("toolkit.scrollbox.smoothScroll", true);
pref("toolkit.scrollbox.scrollIncrement", 20);
pref("toolkit.scrollbox.verticalScrollDistance", 3);
pref("toolkit.scrollbox.horizontalScrollDistance", 5);
pref("toolkit.scrollbox.clickToScroll.scrollDelay", 150);

pref("toolkit.tabbox.switchByScrolling", false);

// Telemetry settings.
// Server to submit telemetry pings to.
pref("toolkit.telemetry.server", "https://incoming.telemetry.mozilla.org");
// Telemetry server owner. Please change if you set toolkit.telemetry.server to a different server
pref("toolkit.telemetry.server_owner", "Mozilla");
// Determines whether full SQL strings are returned when they might contain sensitive info
// i.e. dynamically constructed SQL strings or SQL executed by addons against addon DBs
pref("toolkit.telemetry.debugSlowSql", false);
// Whether to use the unified telemetry behavior, requires a restart.
pref("toolkit.telemetry.unified", true);
// AsyncShutdown delay before crashing in case of shutdown freeze
#ifndef MOZ_ASAN
pref("toolkit.asyncshutdown.crash_timeout", 60000); // 1 minute
#else
// MOZ_ASAN builds can be considerably slower. Extending the grace period
// of both asyncshutdown and the terminator.
pref("toolkit.asyncshutdown.crash_timeout", 180000); // 3 minutes
#endif // MOZ_ASAN
// Extra logging for AsyncShutdown barriers and phases
pref("toolkit.asyncshutdown.log", false);

pref("toolkit.content-background-hang-monitor.disabled", false);

// Enable JS dump() function.
// IMPORTANT: Keep this in condition in sync with StaticPrefList.h. The value
// of MOZILLA_OFFICIAL is different between full and artifact builds, so without
// it being specified, dump is disabled in artifact builds (see Bug 1490412).
#ifdef MOZILLA_OFFICIAL
pref("browser.dom.window.dump.enabled", false, sticky);
pref("devtools.console.stdout.chrome", false, sticky);
#else
pref("browser.dom.window.dump.enabled", true, sticky);
pref("devtools.console.stdout.chrome", true, sticky);
#endif

pref("devtools.console.stdout.content", false, sticky);

// Controls whether EventEmitter module throws dump message on each emit
pref("toolkit.dump.emit", false);

// Enable recording/replaying executions.
#if defined(XP_MACOSX) && defined(NIGHTLY_BUILD)
pref("devtools.recordreplay.enabled", true);
pref("devtools.recordreplay.enableRewinding", true);
#endif

pref("devtools.recordreplay.mvp.enabled", false);
pref("devtools.recordreplay.allowRepaintFailures", true);
pref("devtools.recordreplay.includeSystemScripts", false);

// view source
pref("view_source.syntax_highlight", true);
pref("view_source.wrap_long_lines", false);
pref("view_source.editor.path", "");
// allows to add further arguments to the editor; use the %LINE% placeholder
// for jumping to a specific line (e.g. "/line:%LINE%" or "--goto %LINE%")
pref("view_source.editor.args", "");

// whether or not to draw images while dragging
pref("nglayout.enable_drag_images", true);

// enable/disable paint flashing --- useful for debugging
// the first one applies to everything, the second one only to chrome
pref("nglayout.debug.paint_flashing", false);
pref("nglayout.debug.paint_flashing_chrome", false);

// enable/disable widget update area flashing --- only supported with
// BasicLayers (other layer managers always update the entire widget area)
pref("nglayout.debug.widget_update_flashing", false);

// Enable/disable display list invalidation logging --- useful for debugging.
pref("nglayout.debug.invalidation", false);

// Whether frame visibility tracking is enabled globally.
pref("layout.framevisibility.enabled", true);

pref("layout.framevisibility.numscrollportwidths", 0);
pref("layout.framevisibility.numscrollportheights", 1);

// scrollbar snapping region
// 0 - off
// 1 and higher - slider thickness multiple
pref("slider.snapMultiplier", 0);

// URI fixup prefs
pref("browser.fixup.alternate.enabled", true);
pref("browser.fixup.alternate.prefix", "www.");
pref("browser.fixup.alternate.suffix", ".com");
pref("browser.fixup.dns_first_for_single_words", false);

// Print header customization
// Use the following codes:
// &T - Title
// &U - Document URL
// &D - Date/Time
// &P - Page Number
// &PT - Page Number "of" Page total
// Set each header to a string containing zero or one of these codes
// and the code will be replaced in that string by the corresponding data
pref("print.print_headerleft", "&T");
pref("print.print_headercenter", "");
pref("print.print_headerright", "&U");
pref("print.print_footerleft", "&PT");
pref("print.print_footercenter", "");
pref("print.print_footerright", "&D");
pref("print.show_print_progress", true);

// xxxbsmedberg: more toolkit prefs

// When this is set to false each window has its own PrintSettings
// and a change in one window does not affect the others
pref("print.use_global_printsettings", true);

// Save the Printings after each print job
pref("print.save_print_settings", true);

// Enables you to specify the amount of the paper that is to be treated
// as unwriteable.  The print_edge_XXX and print_margin_XXX preferences
// are treated as offsets that are added to this pref.
// Default is "-1", which means "use the system default".  (If there is
// no system default, then the -1 is treated as if it were 0.)
// This is used by both Printing and Print Preview.
// Units are in 1/100ths of an inch.
pref("print.print_unwriteable_margin_top",    -1);
pref("print.print_unwriteable_margin_left",   -1);
pref("print.print_unwriteable_margin_right",  -1);
pref("print.print_unwriteable_margin_bottom", -1);

// Enables you to specify the gap from the edge of the paper's
// unwriteable area to the margin.
// This is used by both Printing and Print Preview
// Units are in 1/100ths of an inch.
pref("print.print_edge_top", 0);
pref("print.print_edge_left", 0);
pref("print.print_edge_right", 0);
pref("print.print_edge_bottom", 0);

// Print via the parent process. This is only used when e10s is enabled.
#if !defined(MOZ_WIDGET_ANDROID)
pref("print.print_via_parent", true);
#else
pref("print.print_via_parent", false);
#endif

// Variation fonts can't always be embedded in certain output formats
// such as PDF. To work around this, draw the variation fonts using
// paths instead of using font embedding.
pref("print.font-variations-as-paths", true);

// Pref used by the spellchecker extension to control the
// maximum number of misspelled words that will be underlined
// in a document.
pref("extensions.spellcheck.inline.max-misspellings", 500);

// General prefs for editor.
// Whether Gecko specific editing UI is enabled by default.
// Those UIs are not impelemnted by any other browsers.  So, only Firefox users
// can change some styles with them.  This means that only Firefox users may
// get unexpected result of some web apps if they assume that users cannot
// change such styles.
pref("editor.resizing.enabled_by_default", false);
pref("editor.inline_table_editing.enabled_by_default", false);
pref("editor.positioning.enabled_by_default", false);

// Whether inserting <div> when typing Enter in a block element which can
// contain <div>.  If false, inserts <br> instead.
pref("editor.use_div_for_default_newlines",  true);

// Prefs specific to seamonkey composer belong in
// comm-central/editor/ui/composer.js
pref("editor.use_custom_colors", false);
pref("editor.singleLine.pasteNewlines",      2);
pref("editor.use_css",                       false);
pref("editor.css.default_length_unit",       "px");
pref("editor.resizing.preserve_ratio",       true);
pref("editor.positioning.offset",            0);

// Scripts & Windows prefs
pref("dom.disable_beforeunload",            false);
pref("dom.disable_window_flip",             false);
pref("dom.disable_window_move_resize",      false);

pref("dom.disable_window_open_feature.titlebar",    false);
pref("dom.disable_window_open_feature.close",       false);
pref("dom.disable_window_open_feature.toolbar",     false);
pref("dom.disable_window_open_feature.location",    false);
pref("dom.disable_window_open_feature.personalbar", false);
pref("dom.disable_window_open_feature.menubar",     false);
pref("dom.disable_window_open_feature.resizable",   true);
pref("dom.disable_window_open_feature.minimizable", false);
pref("dom.disable_window_open_feature.status",      true);
pref("dom.disable_window_showModalDialog",          true);

pref("dom.allow_scripts_to_close_windows",          false);

pref("dom.require_user_interaction_for_beforeunload", true);

pref("dom.popup_maximum",                           20);
pref("dom.popup_allowed_events", "change click dblclick auxclick mouseup pointerup notificationclick reset submit touchend contextmenu");

pref("dom.disable_open_click_delay", 1000);
pref("dom.serviceWorkers.disable_open_click_delay", 1000);

pref("dom.storage.enabled", true);
// Whether or not LSNG (Next Generation Local Storage) is enabled.
// See bug 1517090 for enabling this on Nightly.
// See bug 1534736 for changing it to EARLY_BETA_OR_EARLIER.
#ifdef EARLY_BETA_OR_EARLIER
pref("dom.storage.next_gen", true);
#else
pref("dom.storage.next_gen", false);
#endif
pref("dom.storage.default_quota",      5120);
pref("dom.storage.shadow_writes", true);
pref("dom.storage.snapshot_prefill", 16384);
pref("dom.storage.snapshot_gradual_prefill", 4096);
pref("dom.storage.snapshot_reusing", true);
pref("dom.storage.testing", false);
pref("dom.storage.client_validation", true);

pref("dom.send_after_paint_to_content", false);

// Timeout clamp in ms for timeouts we clamp
pref("dom.min_timeout_value", 4);
// And for background windows
pref("dom.min_background_timeout_value", 1000);
// Timeout clamp in ms for tracking timeouts we clamp
// Note that this requires the privacy.trackingprotection.annotate_channels pref to be on in order to have any effect.
pref("dom.min_tracking_timeout_value", 4);
// And for background windows
// Note that this requires the privacy.trackingprotection.annotate_channels pref to be on in order to have any effect.
pref("dom.min_tracking_background_timeout_value", 4);
// Delay in ms from document load until we start throttling background timeouts.
pref("dom.timeout.throttling_delay", 30000);

// Time (in ms) that it takes to regenerate 1ms.
pref("dom.timeout.background_budget_regeneration_rate", 100);
// Maximum value (in ms) for the background budget. Only valid for
// values greater than 0.
pref("dom.timeout.background_throttling_max_budget", 50);
// Time (in ms) that it takes to regenerate 1ms.
pref("dom.timeout.foreground_budget_regeneration_rate", 1);
// Maximum value (in ms) for the background budget. Only valid for
// values greater than 0.
pref("dom.timeout.foreground_throttling_max_budget", -1);
// The maximum amount a timeout can be delayed by budget throttling
pref("dom.timeout.budget_throttling_max_delay", 15000);
// Turn on budget throttling by default
pref("dom.timeout.enable_budget_timer_throttling", true);

// Don't use new input types
pref("dom.experimental_forms", false);

// Enable <input type=color> by default. It will be turned off for remaining
// platforms which don't have a color picker implemented yet.
pref("dom.forms.color", true);

// Support for input type=date and type=time.
pref("dom.forms.datetime", true);

// Support for input type=month, type=week and type=datetime-local. By default,
// disabled.
pref("dom.forms.datetime.others", false);

// Enable time picker UI. By default, disabled.
pref("dom.forms.datetime.timepicker", false);

// Enable search in <select> dropdowns (more than 40 options)
pref("dom.forms.selectSearch", false);
// Allow for webpages to provide custom styling for <select>
// popups. Disabled on GTK due to bug 1338283.
#ifdef MOZ_WIDGET_GTK
pref("dom.forms.select.customstyling", false);
#else
pref("dom.forms.select.customstyling", true);
#endif
pref("dom.select_popup_in_parent.enabled", false);

// Enable Directory API. By default, disabled.
pref("dom.input.dirpicker", false);

pref("dom.cycle_collector.incremental", true);

// Whether to shim a Components object on untrusted windows.
#ifdef NIGHTLY_BUILD
pref("dom.use_components_shim", false);
#else // NIGHTLY_BUILD
pref("dom.use_components_shim", true);
#endif // NIGHTLY_BUILD

// Parsing perf prefs. For now just mimic what the old code did.
#ifndef XP_WIN
pref("content.sink.pending_event_mode", 0);
#endif

// Disable popups from plugins by default
//   0 = openAllowed
//   1 = openControlled
//   2 = openBlocked
//   3 = openAbused
pref("privacy.popups.disable_from_plugins", 3);

// Enable Paritioned LocalStorage for a list of hosts when detected as trackers
// (See nsICookieService::BEHAVIOR_REJECT_TRACKER cookie behavior)
pref("privacy.restrict3rdpartystorage.partitionedHosts", "accounts.google.com/o/oauth2/");

// If a host is contained in this pref list, user-interaction is required
// before granting the storage access permission.
pref("privacy.restrict3rdpartystorage.userInteractionRequiredForHosts", "");

// Excessive reporting of blocked popups can be a DOS vector,
// by overloading the main process as popups get blocked and when
// users try to restore all popups, which is the most visible
// option in our UI at the time of writing.
// We will invisibly drop any popups from a page that has already
// opened more than this number of popups.
pref("privacy.popups.maxReported", 100);

// Enforce tracking protection in all modes
pref("privacy.trackingprotection.enabled",  false);
// Enforce tracking protection in Private Browsing mode
pref("privacy.trackingprotection.pbmode.enabled",  true);
// First Party Isolation (double keying), disabled by default
pref("privacy.firstparty.isolate",                        false);
// If false, two windows in the same domain with different first party domains
// (top level URLs) can access resources through window.opener.
// This pref is effective only when "privacy.firstparty.isolate" is true.
pref("privacy.firstparty.isolate.restrict_opener_access", true);
// We automatically decline canvas permission requests if they are not initiated
// from user input. Just in case that breaks something, we allow the user to revert
// this behavior with this obscure pref. We do not intend to support this long term.
// If you do set it, to work around some broken website, please file a bug with
// information so we can understand why it is needed.
pref("privacy.resistFingerprinting.autoDeclineNoUserInputCanvasPrompts", true);
// The log level for browser console messages logged in RFPHelper.jsm
// Change to 'All' and restart to see the messages
pref("privacy.resistFingerprinting.jsmloglevel", "Warn");
// A subset of Resist Fingerprinting protections focused specifically on timers for testing
// This affects the Animation API, the performance APIs, Date.getTime, Event.timestamp,
//   File.lastModified, audioContext.currentTime, canvas.captureStream.currentTime
pref("privacy.reduceTimerPrecision", true);
// Dynamically tune the resolution of the timer reduction for both of the two above prefs
pref("privacy.resistFingerprinting.reduceTimerPrecision.microseconds", 1000);
// Enable jittering the clock one precision value forward
pref("privacy.resistFingerprinting.reduceTimerPrecision.jitter", true);

pref("dom.event.contextmenu.enabled",       true);
pref("dom.event.coalesce_mouse_move",       true);

pref("javascript.enabled",                  true);
pref("javascript.options.strict",           false);
#ifdef DEBUG
pref("javascript.options.strict.debug",     false);
#endif
pref("javascript.options.unboxed_objects",  false);
pref("javascript.options.baselinejit",      true);
//Duplicated in JitOptions - ensure both match.
pref("javascript.options.baselinejit.threshold", 10);
pref("javascript.options.ion",              true);
//Duplicated in JitOptions - ensure both match.
pref("javascript.options.ion.threshold",    1000);
pref("javascript.options.ion.full.threshold", 100000);
//Duplicated in JitOptions - ensure both match.
pref("javascript.options.ion.frequent_bailout_threshold", 10);
pref("javascript.options.asmjs",            true);
pref("javascript.options.wasm",             true);
pref("javascript.options.wasm_verbose",     false);
pref("javascript.options.wasm_ionjit",      true);
pref("javascript.options.wasm_baselinejit", true);
#ifdef ENABLE_WASM_CRANELIFT
pref("javascript.options.wasm_cranelift",   false);
#endif
#ifdef ENABLE_WASM_REFTYPES
pref("javascript.options.wasm_gc",          false);
#endif
pref("javascript.options.native_regexp",    true);
pref("javascript.options.parallel_parsing", true);
#if !defined(RELEASE_OR_BETA) && !defined(ANDROID) && !defined(XP_IOS)
pref("javascript.options.asyncstack",       true);
#else
pref("javascript.options.asyncstack",       false);
#endif
pref("javascript.options.throw_on_asmjs_validation_failure", false);
pref("javascript.options.ion.offthread_compilation", true);
#ifdef DEBUG
pref("javascript.options.jit.full_debug_checks", false);
#endif
// This preference instructs the JS engine to discard the
// source of any privileged JS after compilation. This saves
// memory, but makes things like Function.prototype.toSource()
// fail.
pref("javascript.options.discardSystemSource", false);

// Many of the the following preferences tune the SpiderMonkey GC, if you
// change the defaults here please also consider changing them in
// js/src/jsgc.cpp.  They're documented in js/src/jsapi.h.

// JSGC_MAX_MALLOC_BYTES
// How much malloc memory can be allocated before triggering a GC, in MB.
pref("javascript.options.mem.high_water_mark", 128);

// JSGC_MAX_BYTES
// SpiderMonkey defaults to 2^32-1 bytes, but this is measured in MB so that
// cannot be represented directly in order to show it in about:config.
pref("javascript.options.mem.max", -1);

// JSGC_MIN_NURSERY_BYTES / JSGC_MAX_NURSERY_BYTES
#if defined(ANDROID) || defined(XP_IOS)
pref("javascript.options.mem.nursery.min_kb", 256);
pref("javascript.options.mem.nursery.max_kb", 4096);
#else
pref("javascript.options.mem.nursery.min_kb", 256);
pref("javascript.options.mem.nursery.max_kb", 16384);
#endif

// JSGC_MODE
pref("javascript.options.mem.gc_per_zone", true);
pref("javascript.options.mem.gc_incremental", true);

// JSGC_SLICE_TIME_BUDGET
// Override the shell's default of unlimited slice time.
pref("javascript.options.mem.gc_incremental_slice_ms", 5);

// JSGC_COMPACTING_ENABLED
pref("javascript.options.mem.gc_compacting", true);

// JSGC_HIGH_FREQUENCY_TIME_LIMIT
pref("javascript.options.mem.gc_high_frequency_time_limit_ms", 1000);

// JSGC_HIGH_FREQUENCY_LOW_LIMIT
pref("javascript.options.mem.gc_high_frequency_low_limit_mb", 100);

// JSGC_HIGH_FREQUENCY_HIGH_LIMIT
pref("javascript.options.mem.gc_high_frequency_high_limit_mb", 500);

// JSGC_HIGH_FREQUENCY_HEAP_GROWTH_MAX
pref("javascript.options.mem.gc_high_frequency_heap_growth_max", 300);

// JSGC_HIGH_FREQUENCY_HEAP_GROWTH_MIN
pref("javascript.options.mem.gc_high_frequency_heap_growth_min", 150);

// JSGC_LOW_FREQUENCY_HEAP_GROWTH
pref("javascript.options.mem.gc_low_frequency_heap_growth", 150);

// JSGC_DYNAMIC_HEAP_GROWTH
// Override SpiderMonkey default (false).
pref("javascript.options.mem.gc_dynamic_heap_growth", true);

// JSGC_DYNAMIC_MARK_SLICE
// Override SpiderMonkey default (false).
pref("javascript.options.mem.gc_dynamic_mark_slice", true);

// JSGC_ALLOCATION_THRESHOLD
pref("javascript.options.mem.gc_allocation_threshold_mb", 30);

// JSGC_ALLOCATION_THRESHOLD_FACTOR
pref("javascript.options.mem.gc_allocation_threshold_factor", 90);

// JSGC_ALLOCATION_THRESHOLD_FACTOR_AVOID_INTERRUPT
pref("javascript.options.mem.gc_allocation_threshold_factor_avoid_interrupt", 90);

// JSGC_MIN_EMPTY_CHUNK_COUNT
pref("javascript.options.mem.gc_min_empty_chunk_count", 1);

// JSGC_MAX_EMPTY_CHUNK_COUNT
pref("javascript.options.mem.gc_max_empty_chunk_count", 30);

pref("javascript.options.showInConsole", false);

pref("javascript.options.shared_memory", false);

pref("javascript.options.throw_on_debuggee_would_run", false);
pref("javascript.options.dump_stack_on_debuggee_would_run", false);

// Spectre security vulnerability mitigations.
#if defined(JS_CODEGEN_MIPS32) || defined(JS_CODEGEN_MIPS64)
pref("javascript.options.spectre.index_masking", false);
pref("javascript.options.spectre.object_mitigations.barriers", false);
pref("javascript.options.spectre.object_mitigations.misc", false);
pref("javascript.options.spectre.string_mitigations", false);
pref("javascript.options.spectre.value_masking", false);
pref("javascript.options.spectre.jit_to_C++_calls", false);
#else
pref("javascript.options.spectre.index_masking", true);
pref("javascript.options.spectre.object_mitigations.barriers", true);
pref("javascript.options.spectre.object_mitigations.misc", true);
pref("javascript.options.spectre.string_mitigations", true);
pref("javascript.options.spectre.value_masking", true);
pref("javascript.options.spectre.jit_to_C++_calls", true);
#endif

// Streams API
pref("javascript.options.streams", true);

pref("javascript.options.experimental.fields", false);

pref("javascript.options.experimental.await_fix", false);

// Dynamic module import.
pref("javascript.options.dynamicImport", true);

// advanced prefs
pref("advanced.mailftp",                    false);
pref("image.animation_mode",                "normal");

// Same-origin policy for file URIs, "false" is traditional
pref("security.fileuri.strict_origin_policy", true);

// If this pref is true, prefs in the logging.config branch will be cleared on
// startup. This is done so that setting a log-file and log-modules at runtime
// doesn't persist across restarts leading to huge logfile and low disk space.
pref("logging.config.clear_on_startup", true);

// If there is ever a security firedrill that requires
// us to block certian ports global, this is the pref
// to use.  Is is a comma delimited list of port numbers
// for example:
//   pref("network.security.ports.banned", "1,2,3,4,5");
// prevents necko connecting to ports 1-5 unless the protocol
// overrides.

// Allow the network changed event to get sent when a network topology or
// setup change is noticed while running.
pref("network.notify.changed", true);

// Allow network detection of IPv6 related changes (bug 1245059)
#if defined(XP_WIN)
pref("network.notify.IPv6", false);
#else
pref("network.notify.IPv6", true);
#endif

// Transmit UDP busy-work to the LAN when anticipating low latency
// network reads and on wifi to mitigate 802.11 Power Save Polling delays
pref("network.tickle-wifi.enabled", false);
pref("network.tickle-wifi.duration", 400);
pref("network.tickle-wifi.delay", 16);

// Turn off interprocess security checks. Needed to run xpcshell tests.
pref("network.disable.ipc.security", true);

// Default action for unlisted external protocol handlers
pref("network.protocol-handler.external-default", true);      // OK to load
pref("network.protocol-handler.warn-external-default", true); // warn before load

// Prevent using external protocol handlers for these schemes
pref("network.protocol-handler.external.hcp", false);
pref("network.protocol-handler.external.vbscript", false);
pref("network.protocol-handler.external.javascript", false);
pref("network.protocol-handler.external.data", false);
pref("network.protocol-handler.external.ie.http", false);
pref("network.protocol-handler.external.iehistory", false);
pref("network.protocol-handler.external.ierss", false);
pref("network.protocol-handler.external.ms-help", false);
pref("network.protocol-handler.external.res", false);
pref("network.protocol-handler.external.shell", false);
pref("network.protocol-handler.external.vnd.ms.radio", false);
#ifdef XP_MACOSX
pref("network.protocol-handler.external.help", false);
#endif
pref("network.protocol-handler.external.disk", false);
pref("network.protocol-handler.external.disks", false);
pref("network.protocol-handler.external.afp", false);
pref("network.protocol-handler.external.moz-icon", false);

// Don't allow  external protocol handlers for common typos
pref("network.protocol-handler.external.ttp", false);  // http
pref("network.protocol-handler.external.htp", false);  // http
pref("network.protocol-handler.external.ttps", false); // https
pref("network.protocol-handler.external.tps", false);  // https
pref("network.protocol-handler.external.ps", false);   // https
pref("network.protocol-handler.external.htps", false); // https
pref("network.protocol-handler.external.ile", false);  // file
pref("network.protocol-handler.external.le", false);   // file

// An exposed protocol handler is one that can be used in all contexts.  A
// non-exposed protocol handler is one that can only be used internally by the
// application.  For example, a non-exposed protocol would not be loaded by the
// application in response to a link click or a X-remote openURL command.
// Instead, it would be deferred to the system's external protocol handler.
// Only internal/built-in protocol handlers can be marked as exposed.

// This pref controls the default settings.  Per protocol settings can be used
// to override this value.
pref("network.protocol-handler.expose-all", true);

// Warning for about:networking page
pref("network.warnOnAboutNetworking", true);

// Example: make IMAP an exposed protocol
// pref("network.protocol-handler.expose.imap", true);

// Whether IOService.connectivity and NS_IsOffline depends on connectivity status
pref("network.manage-offline-status", true);
// If set to true, IOService.offline depends on IOService.connectivity
pref("network.offline-mirrors-connectivity", false);

// <http>
pref("network.http.version", "1.1");      // default
// pref("network.http.version", "1.0");   // uncomment this out in case of problems
// pref("network.http.version", "0.9");   // it'll work too if you're crazy
// keep-alive option is effectively obsolete. Nevertheless it'll work with
// some older 1.0 servers:

pref("network.http.proxy.version", "1.1");    // default
// pref("network.http.proxy.version", "1.0"); // uncomment this out in case of problems
                                              // (required if using junkbuster proxy)

// this preference can be set to override the socket type used for normal
// HTTP traffic.  an empty value indicates the normal TCP/IP socket type.
pref("network.http.default-socket-type", "");

// There is a problem with some IIS7 servers that don't close the connection
// properly after it times out (bug #491541). Default timeout on IIS7 is
// 120 seconds. We need to reuse or drop the connection within this time.
// We set the timeout a little shorter to keep a reserve for cases when
// the packet is lost or delayed on the route.
pref("network.http.keep-alive.timeout", 115);

// Timeout connections if an initial response is not received after 5 mins.
pref("network.http.response.timeout", 300);

// Limit the absolute number of http connections.
// Note: the socket transport service will clamp the number below this if the OS
// cannot allocate that many FDs
#ifdef ANDROID
pref("network.http.max-connections", 256);
#else
pref("network.http.max-connections", 900);
#endif

// If NOT connecting via a proxy, then
// a new connection will only be attempted if the number of active persistent
// connections to the server is less then max-persistent-connections-per-server.
pref("network.http.max-persistent-connections-per-server", 6);

// Number of connections that we can open beyond the standard parallelism limit defined
// by max-persistent-connections-per-server/-proxy to handle urgent-start marked requests
pref("network.http.max-urgent-start-excessive-connections-per-host", 3);

// If connecting via a proxy, then a
// new connection will only be attempted if the number of active persistent
// connections to the proxy is less then max-persistent-connections-per-proxy.
pref("network.http.max-persistent-connections-per-proxy", 32);

// amount of time (in seconds) to suspend pending requests, before spawning a
// new connection, once the limit on the number of persistent connections per
// host has been reached.  however, a new connection will not be created if
// max-connections or max-connections-per-server has also been reached.
pref("network.http.request.max-start-delay", 10);

// If a connection is reset, we will retry it max-attempts times.
pref("network.http.request.max-attempts", 10);

// Prefs allowing granular control of referers
// 0=don't send any, 1=send only on clicks, 2=send on image requests as well
pref("network.http.sendRefererHeader",      2);
// Set the default Referrer Policy; to be used unless overriden by the site
// 0=no-referrer, 1=same-origin, 2=strict-origin-when-cross-origin,
// 3=no-referrer-when-downgrade
pref("network.http.referer.defaultPolicy", 3);
// Set the default Referrer Policy applied to third-party trackers when the
// default cookie policy is set to reject third-party trackers;
// to be used unless overriden by the site;
// values are identical to defaultPolicy above
#ifdef NIGHTLY_BUILD
// On Nightly, trim referrers from trackers to origins.
pref("network.http.referer.defaultPolicy.trackers", 2);
#else
pref("network.http.referer.defaultPolicy.trackers", 3);
#endif
// Set the Private Browsing Default Referrer Policy;
// to be used unless overriden by the site;
// values are identical to defaultPolicy above
pref("network.http.referer.defaultPolicy.pbmode", 2);
// Set the Private Browsing Default Referrer Policy applied to third-party
// trackers when the default cookie policy is set to reject third-party
// trackers;
// to be used unless overriden by the site;
// values are identical to defaultPolicy above
// No need to change this pref for Nightly only since in private windows we
// already trim all referrers to origin only.
pref("network.http.referer.defaultPolicy.trackers.pbmode", 2);
// false=real referer, true=spoof referer (use target URI as referer)
pref("network.http.referer.spoofSource", false);
// false=allow onion referer, true=hide onion referer (use empty referer)
pref("network.http.referer.hideOnionSource", false);
// 0=full URI, 1=scheme+host+port+path, 2=scheme+host+port
pref("network.http.referer.trimmingPolicy", 0);
// 0=full URI, 1=scheme+host+port+path, 2=scheme+host+port
pref("network.http.referer.XOriginTrimmingPolicy", 0);
// 0=always send, 1=send iff base domains match, 2=send iff hosts match
pref("network.http.referer.XOriginPolicy", 0);

// Include an origin header on non-GET and non-HEAD requests regardless of CORS
// 0=never send, 1=send when same-origin only, 2=always send
pref("network.http.sendOriginHeader", 0);

// Maximum number of consecutive redirects before aborting.
pref("network.http.redirection-limit", 20);

// Enable http compression: comment this out in case of problems with 1.1
// NOTE: support for "compress" has been disabled per bug 196406.
// NOTE: separate values with comma+space (", "): see bug 576033
pref("network.http.accept-encoding", "gzip, deflate");
pref("network.http.accept-encoding.secure", "gzip, deflate, br");

// Prompt for redirects resulting in unsafe HTTP requests
pref("network.http.prompt-temp-redirect", false);

// If true generate CORRUPTED_CONTENT errors for entities that
// contain an invalid Assoc-Req response header
pref("network.http.assoc-req.enforce", false);

// On networks deploying QoS, it is recommended that these be lockpref()'d,
// since inappropriate marking can easily overwhelm bandwidth reservations
// for certain services (i.e. EF for VoIP, AF4x for interactive video,
// AF3x for broadcast/streaming video, etc)

// default value for HTTP
// in a DSCP environment this should be 40 (0x28, or AF11), per RFC-4594,
// Section 4.8 "High-Throughput Data Service Class"
pref("network.http.qos", 0);

// The number of milliseconds after sending a SYN for an HTTP connection,
// to wait before trying a different connection. 0 means do not use a second
// connection.
pref("network.http.connection-retry-timeout", 250);

// The number of seconds after sending initial SYN for an HTTP connection
// to give up if the OS does not give up first
pref("network.http.connection-timeout", 90);

// Close a connection if tls handshake does not finish in given number of
// seconds.
pref("network.http.tls-handshake-timeout", 30);

// The number of seconds after which we time out a connection of a retry (fallback)
// socket when a certain IP family is already preferred.  This shorter connection
// timeout allows us to find out more quickly that e.g. an IPv6 host is no longer
// available and let us try an IPv4 address, if provided for the host name.
// Set to '0' to use the default connection timeout.
pref("network.http.fallback-connection-timeout", 5);

// The number of seconds to allow active connections to prove that they have
// traffic before considered stalled, after a network change has been detected
// and signalled.
pref("network.http.network-changed.timeout", 5);

// The maximum number of current global half open sockets allowable
// when starting a new speculative connection.
pref("network.http.speculative-parallel-limit", 6);

// Whether or not to block requests for non head js/css items (e.g. media)
// while those elements load.
pref("network.http.rendering-critical-requests-prioritization", true);

// Disable IPv6 for backup connections to workaround problems about broken
// IPv6 connectivity.
pref("network.http.fast-fallback-to-IPv4", true);

// Try and use SPDY when using SSL
pref("network.http.spdy.enabled", true);
pref("network.http.spdy.enabled.http2", true);
pref("network.http.spdy.enabled.deps", true);
pref("network.http.spdy.enforce-tls-profile", true);
pref("network.http.spdy.chunk-size", 16000);
pref("network.http.spdy.timeout", 170);
pref("network.http.spdy.coalesce-hostnames", true);
pref("network.http.spdy.persistent-settings", false);
pref("network.http.spdy.ping-threshold", 58);
pref("network.http.spdy.ping-timeout", 8);
pref("network.http.spdy.send-buffer-size", 131072);
pref("network.http.spdy.allow-push", true);
pref("network.http.spdy.push-allowance", 131072);   // 128KB
pref("network.http.spdy.pull-allowance", 12582912); // 12MB
pref("network.http.spdy.default-concurrent", 100);
pref("network.http.spdy.default-hpack-buffer", 65536); // 64k
pref("network.http.spdy.websockets", true);
pref("network.http.spdy.enable-hpack-dump", false);

// alt-svc allows separation of transport routing from
// the origin host without using a proxy.
pref("network.http.altsvc.enabled", true);
pref("network.http.altsvc.oe", true);

// Turn on 0RTT data for TLS 1.3
pref("security.tls.enable_0rtt_data", true);

// the origin extension impacts h2 coalescing
pref("network.http.originextension", true);

pref("network.http.diagnostics", false);

pref("network.http.pacing.requests.enabled", true);
pref("network.http.pacing.requests.min-parallelism", 6);
pref("network.http.pacing.requests.hz", 80);
pref("network.http.pacing.requests.burst", 10);

// TCP Keepalive config for HTTP connections.
pref("network.http.tcp_keepalive.short_lived_connections", true);
// Max time from initial request during which conns are considered short-lived.
pref("network.http.tcp_keepalive.short_lived_time", 60);
// Idle time of TCP connection until first keepalive probe sent.
pref("network.http.tcp_keepalive.short_lived_idle_time", 10);

pref("network.http.tcp_keepalive.long_lived_connections", true);
pref("network.http.tcp_keepalive.long_lived_idle_time", 600);

pref("network.http.enforce-framing.http1", false); // should be named "strict"
pref("network.http.enforce-framing.soft", true);
pref("network.http.enforce-framing.strict_chunked_encoding", true);

// Max size, in bytes, for received HTTP response header.
pref("network.http.max_response_header_size", 393216);

// If we should attempt to race the cache and network
pref("network.http.rcwn.enabled", true);
pref("network.http.rcwn.cache_queue_normal_threshold", 8);
pref("network.http.rcwn.cache_queue_priority_threshold", 2);
// We might attempt to race the cache with the network only if a resource
// is smaller than this size.
pref("network.http.rcwn.small_resource_size_kb", 256);

pref("network.http.rcwn.min_wait_before_racing_ms", 0);
pref("network.http.rcwn.max_wait_before_racing_ms", 500);

// The ratio of the transaction count for the focused window and the count of
// all available active connections.
pref("network.http.focused_window_transaction_ratio", "0.9");

// This is the size of the flow control window (KB) (i.e., the amount of data
// that the parent can send to the child before getting an ack). 0 for disable
// the flow control.
pref("network.http.send_window_size", 1024);

// Whether or not we give more priority to active tab.
// Note that this requires restart for changes to take effect.
#ifdef ANDROID
// disabled because of bug 1382274
pref("network.http.active_tab_priority", false);
#else
pref("network.http.active_tab_priority", true);
#endif

// default values for FTP
// in a DSCP environment this should be 40 (0x28, or AF11), per RFC-4594,
// Section 4.8 "High-Throughput Data Service Class", and 80 (0x50, or AF22)
// per Section 4.7 "Low-Latency Data Service Class".
pref("network.ftp.data.qos", 0);
pref("network.ftp.control.qos", 0);
pref("network.ftp.enabled", true);

// The max time to spend on xpcom events between two polls in ms.
pref("network.sts.max_time_for_events_between_two_polls", 100);

// The number of seconds we don't let poll() handing indefinitely after network
// link change has been detected so we can detect breakout of the pollable event.
// Expected in seconds, 0 to disable.
pref("network.sts.poll_busy_wait_period", 50);

// The number of seconds we cap poll() timeout to during the network link change
// detection period.
// Expected in seconds, 0 to disable.
pref("network.sts.poll_busy_wait_period_timeout", 7);

// During shutdown we limit PR_Close calls. If time exceeds this pref (in ms)
// let sockets just leak.
pref("network.sts.max_time_for_pr_close_during_shutdown", 5000);

// When the polling socket pair we use to wake poll() up on demand doesn't
// get signalled (is not readable) within this timeout, we try to repair it.
// This timeout can be disabled by setting this pref to 0.
// The value is expected in seconds.
pref("network.sts.pollable_event_timeout", 6);

// Start a separate socket process. Performing networking on the socket process
// is control by a sepparate pref
// ("network.http.network_access_on_socket_process.enabled").
// Changing these prefs requires a restart.
pref("network.process.enabled", false);

// Enable/disable sni encryption.
pref("network.security.esni.enabled", false);

// 2147483647 == PR_INT32_MAX == ~2 GB
pref("network.websocket.max-message-size", 2147483647);

// Should we automatically follow http 3xx redirects during handshake
pref("network.websocket.auto-follow-http-redirects", false);

// the number of seconds to wait for websocket connection to be opened
pref("network.websocket.timeout.open", 20);

// the number of seconds to wait for a clean close after sending the client
// close message
pref("network.websocket.timeout.close", 20);

// the number of seconds of idle read activity to sustain before sending a
// ping probe. 0 to disable.
pref("network.websocket.timeout.ping.request", 0);

// the deadline, expressed in seconds, for some read activity to occur after
// generating a ping. If no activity happens then an error and unclean close
// event is sent to the javascript websockets application
pref("network.websocket.timeout.ping.response", 10);

// Defines whether or not to try to negotiate the permessage compression
// extension with the websocket server.
pref("network.websocket.extensions.permessage-deflate", true);

// the maximum number of concurrent websocket sessions. By specification there
// is never more than one handshake oustanding to an individual host at
// one time.
pref("network.websocket.max-connections", 200);

// by default scripts loaded from a https:// origin can only open secure
// (i.e. wss://) websockets.
pref("network.websocket.allowInsecureFromHTTPS", false);

// by default we delay websocket reconnects to same host/port if previous
// connection failed, per RFC 6455 section 7.2.3
pref("network.websocket.delay-failed-reconnects", true);

// </ws>

// Server-Sent Events
// Equal to the DEFAULT_RECONNECTION_TIME_VALUE value in nsEventSource.cpp
pref("dom.server-events.default-reconnection-time", 5000); // in milliseconds

// This preference, if true, causes all UTF-8 domain names to be normalized to
// punycode.  The intention is to allow UTF-8 domain names as input, but never
// generate them from punycode.
pref("network.IDN_show_punycode", false);

// If "network.IDN.use_whitelist" is set to true, TLDs with
// "network.IDN.whitelist.tld" explicitly set to true are treated as
// IDN-safe. Otherwise, they're treated as unsafe and punycode will be used
// for displaying them in the UI (e.g. URL bar), unless they conform to one of
// the profiles specified in
// https://www.unicode.org/reports/tr39/#Restriction_Level_Detection
// If "network.IDN.restriction_profile" is "high", the Highly Restrictive
// profile is used.
// If "network.IDN.restriction_profile" is "moderate", the Moderately
// Restrictive profile is used.
// In all other cases, the ASCII-Only profile is used.
// Note that these preferences are referred to ONLY when
// "network.IDN_show_punycode" is false. In other words, all IDNs will be shown
// in punycode if "network.IDN_show_punycode" is true.
pref("network.IDN.restriction_profile", "high");
pref("network.IDN.use_whitelist", false);

// ccTLDs
pref("network.IDN.whitelist.ac", true);
pref("network.IDN.whitelist.ar", true);
pref("network.IDN.whitelist.at", true);
pref("network.IDN.whitelist.br", true);
pref("network.IDN.whitelist.ca", true);
pref("network.IDN.whitelist.ch", true);
pref("network.IDN.whitelist.cl", true);
pref("network.IDN.whitelist.cn", true);
pref("network.IDN.whitelist.de", true);
pref("network.IDN.whitelist.dk", true);
pref("network.IDN.whitelist.ee", true);
pref("network.IDN.whitelist.es", true);
pref("network.IDN.whitelist.fi", true);
pref("network.IDN.whitelist.fr", true);
pref("network.IDN.whitelist.gr", true);
pref("network.IDN.whitelist.gt", true);
pref("network.IDN.whitelist.hu", true);
pref("network.IDN.whitelist.il", true);
pref("network.IDN.whitelist.io", true);
pref("network.IDN.whitelist.ir", true);
pref("network.IDN.whitelist.is", true);
pref("network.IDN.whitelist.jp", true);
pref("network.IDN.whitelist.kr", true);
pref("network.IDN.whitelist.li", true);
pref("network.IDN.whitelist.lt", true);
pref("network.IDN.whitelist.lu", true);
pref("network.IDN.whitelist.lv", true);
pref("network.IDN.whitelist.no", true);
pref("network.IDN.whitelist.nu", true);
pref("network.IDN.whitelist.nz", true);
pref("network.IDN.whitelist.pl", true);
pref("network.IDN.whitelist.pm", true);
pref("network.IDN.whitelist.pr", true);
pref("network.IDN.whitelist.re", true);
pref("network.IDN.whitelist.se", true);
pref("network.IDN.whitelist.sh", true);
pref("network.IDN.whitelist.si", true);
pref("network.IDN.whitelist.tf", true);
pref("network.IDN.whitelist.th", true);
pref("network.IDN.whitelist.tm", true);
pref("network.IDN.whitelist.tw", true);
pref("network.IDN.whitelist.ua", true);
pref("network.IDN.whitelist.vn", true);
pref("network.IDN.whitelist.wf", true);
pref("network.IDN.whitelist.yt", true);

// IDN ccTLDs
// ae, UAE, .<Emarat>
pref("network.IDN.whitelist.xn--mgbaam7a8h", true);
// cn, China, .<China> with variants
pref("network.IDN.whitelist.xn--fiqz9s", true); // Traditional
pref("network.IDN.whitelist.xn--fiqs8s", true); // Simplified
// eg, Egypt, .<Masr>
pref("network.IDN.whitelist.xn--wgbh1c", true);
// hk, Hong Kong, .<Hong Kong>
pref("network.IDN.whitelist.xn--j6w193g", true);
// ir, Iran, <.Iran> with variants
pref("network.IDN.whitelist.xn--mgba3a4f16a", true);
pref("network.IDN.whitelist.xn--mgba3a4fra", true);
// jo, Jordan, .<Al-Ordon>
pref("network.IDN.whitelist.xn--mgbayh7gpa", true);
// lk, Sri Lanka, .<Lanka> and .<Ilangai>
pref("network.IDN.whitelist.xn--fzc2c9e2c", true);
pref("network.IDN.whitelist.xn--xkc2al3hye2a", true);
// qa, Qatar, .<Qatar>
pref("network.IDN.whitelist.xn--wgbl6a", true);
// rs, Serbia, .<Srb>
pref("network.IDN.whitelist.xn--90a3ac", true);
// ru, Russian Federation, .<RF>
pref("network.IDN.whitelist.xn--p1ai", true);
// sa, Saudi Arabia, .<al-Saudiah> with variants
pref("network.IDN.whitelist.xn--mgberp4a5d4ar", true);
pref("network.IDN.whitelist.xn--mgberp4a5d4a87g", true);
pref("network.IDN.whitelist.xn--mgbqly7c0a67fbc", true);
pref("network.IDN.whitelist.xn--mgbqly7cvafr", true);
// sy, Syria, .<Souria>
pref("network.IDN.whitelist.xn--ogbpf8fl", true);
// th, Thailand, .<Thai>
pref("network.IDN.whitelist.xn--o3cw4h", true);
// tw, Taiwan, <.Taiwan> with variants
pref("network.IDN.whitelist.xn--kpry57d", true);  // Traditional
pref("network.IDN.whitelist.xn--kprw13d", true);  // Simplified

// gTLDs
pref("network.IDN.whitelist.asia", true);
pref("network.IDN.whitelist.biz", true);
pref("network.IDN.whitelist.cat", true);
pref("network.IDN.whitelist.info", true);
pref("network.IDN.whitelist.museum", true);
pref("network.IDN.whitelist.org", true);
pref("network.IDN.whitelist.tel", true);

// NOTE: Before these can be removed, one of bug 414812's tests must be updated
//       or it will likely fail!  Please CC jwalden+bmo on the bug associated
//       with removing these so he can provide a patch to make the necessary
//       changes to avoid bustage.
// ".test" localised TLDs for ICANN's top-level IDN trial
pref("network.IDN.whitelist.xn--0zwm56d", true);
pref("network.IDN.whitelist.xn--11b5bs3a9aj6g", true);
pref("network.IDN.whitelist.xn--80akhbyknj4f", true);
pref("network.IDN.whitelist.xn--9t4b11yi5a", true);
pref("network.IDN.whitelist.xn--deba0ad", true);
pref("network.IDN.whitelist.xn--g6w251d", true);
pref("network.IDN.whitelist.xn--hgbk6aj7f53bba", true);
pref("network.IDN.whitelist.xn--hlcj6aya9esc7a", true);
pref("network.IDN.whitelist.xn--jxalpdlp", true);
pref("network.IDN.whitelist.xn--kgbechtv", true);
pref("network.IDN.whitelist.xn--zckzah", true);

// If a domain includes any of the blocklist characters, it may be a spoof
// attempt and so we always display the domain name as punycode. This would
// override the settings "network.IDN_show_punycode" and
// "network.IDN.whitelist.*".
// For a complete list of the blocked IDN characters see:
//   netwerk/dns/IDNCharacterBlocklist.inc

// This pref may contain characters that will override the hardcoded blocklist,
// so their presence in a domain name will not cause it to be displayed as
// punycode.
// Note that this only removes the characters from the blocklist, but there may
// be other rules in place that cause it to be displayed as punycode.
pref("network.IDN.extra_allowed_chars", "");
// This pref may contain additional blocklist characters
pref("network.IDN.extra_blocked_chars", "");

// This preference specifies a list of domains for which DNS lookups will be
// IPv4 only. Works around broken DNS servers which can't handle IPv6 lookups
// and/or allows the user to disable IPv6 on a per-domain basis. See bug 68796.
pref("network.dns.ipv4OnlyDomains", "");

// This preference can be used to turn off IPv6 name lookups. See bug 68796.
pref("network.dns.disableIPv6", false);

// This is the number of dns cache entries allowed
pref("network.dnsCacheEntries", 400);

// In the absence of OS TTLs, the DNS cache TTL value
pref("network.dnsCacheExpiration", 60);

// Get TTL; not supported on all platforms; nop on the unsupported ones.
pref("network.dns.get-ttl", true);

// For testing purposes! Makes the native resolver resolve IPv4 "localhost"
// instead of the actual given name.
pref("network.dns.native-is-localhost", false);

// The grace period allows the DNS cache to use expired entries, while kicking off
// a revalidation in the background.
pref("network.dnsCacheExpirationGracePeriod", 60);

// This preference can be used to turn off DNS prefetch.
pref("network.dns.disablePrefetch", false);

// This preference controls whether .onion hostnames are
// rejected before being given to DNS. RFC 7686
pref("network.dns.blockDotOnion", true);

// These domains are treated as localhost equivalent
pref("network.dns.localDomains", "");

// When non empty all non-localhost DNS queries (including IP addresses)
// resolve to this value. The value can be a name or an IP address.
// domains mapped to localhost with localDomains stay localhost.
pref("network.dns.forceResolve", "");

// Contols whether or not "localhost" should resolve when offline
pref("network.dns.offline-localhost", true);

// Defines how much longer resolver threads should stay idle before are shut down.
// A negative value will keep the thread alive forever.
pref("network.dns.resolver-thread-extra-idle-time-seconds", 60);

// The maximum allowed length for a URL - 1MB default
pref("network.standard-url.max-length", 1048576);

// Whether nsIURI.host/.hostname/.spec should return a punycode string
// If set to false we will revert to previous behaviour and return a unicode string.
pref("network.standard-url.punycode-host", true);

// Idle timeout for ftp control connections - 5 minute default
pref("network.ftp.idleConnectionTimeout", 300);

// enables the prefetch service (i.e., prefetching of <link rel="next"> and
// <link rel="prefetch"> URLs).
pref("network.prefetch-next", true);
// enables the preloading (i.e., preloading of <link rel="preload"> URLs).
pref("network.preload", false);

// The following prefs pertain to the negotiate-auth extension (see bug 17578),
// which provides transparent Kerberos or NTLM authentication using the SPNEGO
// protocol.  Each pref is a comma-separated list of keys, where each key has
// the format:
//   [scheme "://"] [host [":" port]]
// For example, "foo.com" would match "http://www.foo.com/bar", etc.

// Force less-secure NTLMv1 when needed (NTLMv2 is the default).
pref("network.auth.force-generic-ntlm-v1", false);

// This list controls which URIs can use the negotiate-auth protocol.  This
// list should be limited to the servers you know you'll need to login to.
pref("network.negotiate-auth.trusted-uris", "");
// This list controls which URIs can support delegation.
pref("network.negotiate-auth.delegation-uris", "");

// Do not allow SPNEGO by default when challenged by a local server.
pref("network.negotiate-auth.allow-non-fqdn", false);

// Allow SPNEGO by default when challenged by a proxy server.
pref("network.negotiate-auth.allow-proxies", true);

// Path to a specific gssapi library
pref("network.negotiate-auth.gsslib", "");

// Specify if the gss lib comes standard with the OS
pref("network.negotiate-auth.using-native-gsslib", true);

#ifdef XP_WIN

// Default to using the SSPI intead of GSSAPI on windows
pref("network.auth.use-sspi", true);

#endif

// Controls which NTLM authentication implementation we default to. True forces
// the use of our generic (internal) NTLM authentication implementation vs. any
// native implementation provided by the os. This pref is for diagnosing issues
// with native NTLM. (See bug 520607 for details.) Using generic NTLM authentication
// can expose the user to reflection attack vulnerabilities. Do not change this
// unless you know what you're doing!
// This pref should be removed 6 months after the release of firefox 3.6.
pref("network.auth.force-generic-ntlm", false);

// The following prefs are used to enable automatic use of the operating
// system's NTLM implementation to silently authenticate the user with their
// Window's domain logon.  The trusted-uris pref follows the format of the
// trusted-uris pref for negotiate authentication.
pref("network.automatic-ntlm-auth.allow-proxies", true);
pref("network.automatic-ntlm-auth.allow-non-fqdn", false);
pref("network.automatic-ntlm-auth.trusted-uris", "");

// The string to return to the server as the 'workstation' that the
// user is using.  Bug 1046421 notes that the previous default, of the
// system hostname, could be used for user fingerprinting.
//
// However, in some network environments where allowedWorkstations is in use
// to provide a level of host-based access control, it must be set to a string
// that is listed in allowedWorkstations for the user's account in their
// AD Domain.
pref("network.generic-ntlm-auth.workstation", "WORKSTATION");

// This preference controls whether to allow sending default credentials (SSO) to
// NTLM/Negotiate servers allowed in the "trusted uri" list when navigating them
// in a Private Browsing window.
// If set to false, Private Browsing windows will not use default credentials and ask
// for credentials from the user explicitly.
// If set to true, and a server URL conforms other conditions for sending default
// credentials, those will be sent automatically in Private Browsing windows.
//
// This preference has no effect when the browser is set to "Never Remember History",
// in that case default credentials will always be used.
pref("network.auth.private-browsing-sso", false);

// Control how throttling of http responses works - number of ms that each
// suspend and resume period lasts (prefs named appropriately)
// This feature is occasionally causing visible regressions (download too slow for
// too long time, jitter in video/audio in background tabs...)
pref("network.http.throttle.enable", false);

// Make HTTP throttling v2 algorithm Nightly-only due to bug 1462906
#ifdef NIGHTLY_BUILD
pref("network.http.throttle.version", 2);
#else
pref("network.http.throttle.version", 1);
#endif

// V1 prefs
pref("network.http.throttle.suspend-for", 900);
pref("network.http.throttle.resume-for", 100);

// V2 prefs
pref("network.http.throttle.read-limit-bytes", 8000);
pref("network.http.throttle.read-interval-ms", 500);

// Common prefs
// Delay we resume throttled background responses after the last unthrottled
// response has finished.  Prevents resuming too soon during an active page load
// at which sub-resource reqeusts quickly come and go.
pref("network.http.throttle.hold-time-ms", 800);
// After the last transaction activation or last data chunk response we only
// throttle for this period of time.  This prevents comet and unresponsive
// http requests to engage long-standing throttling.
pref("network.http.throttle.max-time-ms", 500);

// Give higher priority to requests resulting from a user interaction event
// like click-to-play, image fancy-box zoom, navigation.
pref("network.http.on_click_priority", true);

// When the page load has not yet reached DOMContentLoaded point, tail requestes are delayed
// by (non-tailed requests count + 1) * delay-quantum milliseconds.
pref("network.http.tailing.delay-quantum", 600);
// The same as above, but applied after the document load reached DOMContentLoaded event.
pref("network.http.tailing.delay-quantum-after-domcontentloaded", 100);
// Upper limit for the calculated delay, prevents long standing and comet-like requests
// tail forever.  This is in milliseconds as well.
pref("network.http.tailing.delay-max", 6000);
// Total limit we delay tailed requests since a page load beginning.
pref("network.http.tailing.total-max", 45000);

pref("permissions.default.image",           1); // 1-Accept, 2-Deny, 3-dontAcceptForeign

pref("network.proxy.type",                  5);
pref("network.proxy.ftp",                   "");
pref("network.proxy.ftp_port",              0);
pref("network.proxy.http",                  "");
pref("network.proxy.http_port",             0);
pref("network.proxy.ssl",                   "");
pref("network.proxy.ssl_port",              0);
pref("network.proxy.socks",                 "");
pref("network.proxy.socks_port",            0);
pref("network.proxy.socks_version",         5);
pref("network.proxy.socks_remote_dns",      false);
pref("network.proxy.proxy_over_tls",        true);
pref("network.proxy.no_proxies_on",         "");
// Set true to allow resolving proxy for localhost
pref("network.proxy.allow_hijacking_localhost", false);
pref("network.proxy.failover_timeout",      1800); // 30 minutes
pref("network.online",                      true); //online/offline
pref("network.cookie.thirdparty.sessionOnly", false);
pref("network.cookie.thirdparty.nonsecureSessionOnly", false);

// The interval in seconds to move the cookies in the child process.
// Set to 0 to disable moving the cookies.
pref("network.cookie.move.interval_sec",    10);

pref("network.cookie.maxNumber", 3000);
pref("network.cookie.maxPerHost", 180);
// Cookies quota for each host. If cookies exceed the limit maxPerHost,
// (maxPerHost - quotaPerHost) cookies will be evicted.
pref("network.cookie.quotaPerHost", 150);

// The PAC file to load.  Ignored unless network.proxy.type is 2.
pref("network.proxy.autoconfig_url", "");
// Strip off paths when sending URLs to PAC scripts
pref("network.proxy.autoconfig_url.include_path", false);

// If we cannot load the PAC file, then try again (doubling from interval_min
// until we reach interval_max or the PAC file is successfully loaded).
pref("network.proxy.autoconfig_retry_interval_min", 5);    // 5 seconds
pref("network.proxy.autoconfig_retry_interval_max", 300);  // 5 minutes
pref("network.proxy.enable_wpad_over_dhcp", true);

// Use the HSTS preload list by default
pref("network.stricttransportsecurity.preloadlist", true);

// Use JS mDNS as a fallback
pref("network.mdns.use_js_fallback", false);

// Cache SSL resumption tokens in necko
pref("network.ssl_tokens_cache_enabled", false);
// Capacity of the cache in kilobytes
pref("network.ssl_tokens_cache_capacity", 2048);

pref("converter.html2txt.structs",          true); // Output structured phrases (strong, em, code, sub, sup, b, i, u)
pref("converter.html2txt.header_strategy",  1); // 0 = no indention; 1 = indention, increased with header level; 2 = numbering and slight indention
// Whether we include ruby annotation in the text despite whether it
// is requested. This was true because we didn't explicitly strip out
// annotations. Set false by default to provide a better behavior, but
// we want to be able to pref-off it if user doesn't like it.
pref("converter.html2txt.always_include_ruby", false);

pref("intl.accept_languages",               "chrome://global/locale/intl.properties");
pref("intl.menuitems.alwaysappendaccesskeys","chrome://global/locale/intl.properties");
pref("intl.menuitems.insertseparatorbeforeaccesskeys","chrome://global/locale/intl.properties");
pref("intl.charset.detector",               "chrome://global/locale/intl.properties");
pref("intl.charset.fallback.override",      "");
pref("intl.charset.fallback.tld",           true);
pref("intl.ellipsis",                       "chrome://global-platform/locale/intl.properties");
// this pref allows user to request that all internationalization formatters
// like date/time formatting, unit formatting, calendars etc. should use
// OS locale set instead of the app locale set.
pref("intl.regional_prefs.use_os_locales",  false);
// fallback charset list for Unicode conversion (converting from Unicode)
// currently used for mail send only to handle symbol characters (e.g Euro, trademark, smartquotes)
// for ISO-8859-1
pref("intl.fallbackCharsetList.ISO-8859-1", "windows-1252");
pref("font.language.group",                 "chrome://global/locale/intl.properties");

// Android-specific pref to control if keydown and keyup events are fired even
// in during composition.  Note that those prefs are ignored if
// "dom.keyboardevent.dispatch_during_composition" is false.
#ifdef MOZ_WIDGET_ANDROID
// If true, dispatch the keydown and keyup events on any web apps even during
// composition.
#ifdef EARLY_BETA_OR_EARLIER
pref("intl.ime.hack.on_any_apps.fire_key_events_for_composition", true);
#else // #ifdef EARLY_BETA_OR_EARLIER
pref("intl.ime.hack.on_any_apps.fire_key_events_for_composition", false);
#endif // #ifdef EARLY_BETA_OR_EARLIER #else
// If true and the above pref is false, dispatch the keydown and keyup events
// only on IME-unaware web apps.  So, this supports web apps which listen to
// only keydown or keyup event to get a change to do something at every text
// input.
pref("intl.ime.hack.on_ime_unaware_apps.fire_key_events_for_composition", true);
#else // #ifdef MOZ_WIDGET_ANDROID
pref("intl.ime.hack.on_any_apps.fire_key_events_for_composition", false);
pref("intl.ime.hack.on_ime_unaware_apps.fire_key_events_for_composition", false);
#endif // #ifdef MOZ_WIDGET_ANDROID #else

// If you use legacy Chinese IME which puts an ideographic space to composition
// string as placeholder, this pref might be useful.  If this is true and when
// web contents forcibly commits composition (e.g., moving focus), the
// ideographic space will be ignored (i.e., commits with empty string).
pref("intl.ime.remove_placeholder_character_at_commit", false);

pref("intl.uidirection", -1); // -1 to set from locale; 0 for LTR; 1 for RTL

// use en-US hyphenation by default for content tagged with plain lang="en"
pref("intl.hyphenation-alias.en", "en-us");
// and for other subtags of en-*, if no specific patterns are available
pref("intl.hyphenation-alias.en-*", "en-us");

pref("intl.hyphenation-alias.af-*", "af");
pref("intl.hyphenation-alias.bg-*", "bg");
pref("intl.hyphenation-alias.ca-*", "ca");
pref("intl.hyphenation-alias.cy-*", "cy");
pref("intl.hyphenation-alias.da-*", "da");
pref("intl.hyphenation-alias.eo-*", "eo");
pref("intl.hyphenation-alias.es-*", "es");
pref("intl.hyphenation-alias.et-*", "et");
pref("intl.hyphenation-alias.fi-*", "fi");
pref("intl.hyphenation-alias.fr-*", "fr");
pref("intl.hyphenation-alias.gl-*", "gl");
pref("intl.hyphenation-alias.hr-*", "hr");
pref("intl.hyphenation-alias.hsb-*", "hsb");
pref("intl.hyphenation-alias.hu-*", "hu");
pref("intl.hyphenation-alias.ia-*", "ia");
pref("intl.hyphenation-alias.is-*", "is");
pref("intl.hyphenation-alias.it-*", "it");
pref("intl.hyphenation-alias.kmr-*", "kmr");
pref("intl.hyphenation-alias.la-*", "la");
pref("intl.hyphenation-alias.lt-*", "lt");
pref("intl.hyphenation-alias.mn-*", "mn");
pref("intl.hyphenation-alias.nl-*", "nl");
pref("intl.hyphenation-alias.pl-*", "pl");
pref("intl.hyphenation-alias.pt-*", "pt");
pref("intl.hyphenation-alias.ru-*", "ru");
pref("intl.hyphenation-alias.sl-*", "sl");
pref("intl.hyphenation-alias.sv-*", "sv");
pref("intl.hyphenation-alias.tr-*", "tr");
pref("intl.hyphenation-alias.uk-*", "uk");

// use reformed (1996) German patterns by default unless specifically tagged as de-1901
// (these prefs may soon be obsoleted by better BCP47-based tag matching, but for now...)
pref("intl.hyphenation-alias.de", "de-1996");
pref("intl.hyphenation-alias.de-*", "de-1996");
pref("intl.hyphenation-alias.de-AT-1901", "de-1901");
pref("intl.hyphenation-alias.de-DE-1901", "de-1901");
pref("intl.hyphenation-alias.de-CH-*", "de-CH");

// patterns from TeX are tagged as "sh" (Serbo-Croatian) macrolanguage;
// alias "sr" (Serbian) and "bs" (Bosnian) to those patterns
// (Croatian has its own separate patterns).
pref("intl.hyphenation-alias.sr", "sh");
pref("intl.hyphenation-alias.bs", "sh");
pref("intl.hyphenation-alias.sh-*", "sh");
pref("intl.hyphenation-alias.sr-*", "sh");
pref("intl.hyphenation-alias.bs-*", "sh");

// Norwegian has two forms, Bokmål and Nynorsk, with "no" as a macrolanguage encompassing both.
// For "no", we'll alias to "nb" (Bokmål) as that is the more widely used written form.
pref("intl.hyphenation-alias.no", "nb");
pref("intl.hyphenation-alias.no-*", "nb");
pref("intl.hyphenation-alias.nb-*", "nb");
pref("intl.hyphenation-alias.nn-*", "nn");

// In German, we allow hyphenation of capitalized words; otherwise not.
pref("intl.hyphenate-capitalized.de-1996", true);
pref("intl.hyphenate-capitalized.de-1901", true);
pref("intl.hyphenate-capitalized.de-CH", true);

// All prefs of default font should be "auto".
pref("font.name.serif.ar", "");
pref("font.name.sans-serif.ar", "");
pref("font.name.monospace.ar", "");
pref("font.name.cursive.ar", "");

pref("font.name.serif.el", "");
pref("font.name.sans-serif.el", "");
pref("font.name.monospace.el", "");
pref("font.name.cursive.el", "");

pref("font.name.serif.he", "");
pref("font.name.sans-serif.he", "");
pref("font.name.monospace.he", "");
pref("font.name.cursive.he", "");

pref("font.name.serif.ja", "");
pref("font.name.sans-serif.ja", "");
pref("font.name.monospace.ja", "");
pref("font.name.cursive.ja", "");

pref("font.name.serif.ko", "");
pref("font.name.sans-serif.ko", "");
pref("font.name.monospace.ko", "");
pref("font.name.cursive.ko", "");

pref("font.name.serif.th", "");
pref("font.name.sans-serif.th", "");
pref("font.name.monospace.th", "");
pref("font.name.cursive.th", "");

pref("font.name.serif.x-cyrillic", "");
pref("font.name.sans-serif.x-cyrillic", "");
pref("font.name.monospace.x-cyrillic", "");
pref("font.name.cursive.x-cyrillic", "");

pref("font.name.serif.x-unicode", "");
pref("font.name.sans-serif.x-unicode", "");
pref("font.name.monospace.x-unicode", "");
pref("font.name.cursive.x-unicode", "");

pref("font.name.serif.x-western", "");
pref("font.name.sans-serif.x-western", "");
pref("font.name.monospace.x-western", "");
pref("font.name.cursive.x-western", "");

pref("font.name.serif.zh-CN", "");
pref("font.name.sans-serif.zh-CN", "");
pref("font.name.monospace.zh-CN", "");
pref("font.name.cursive.zh-CN", "");

pref("font.name.serif.zh-TW", "");
pref("font.name.sans-serif.zh-TW", "");
pref("font.name.monospace.zh-TW", "");
pref("font.name.cursive.zh-TW", "");

pref("font.name.serif.zh-HK", "");
pref("font.name.sans-serif.zh-HK", "");
pref("font.name.monospace.zh-HK", "");
pref("font.name.cursive.zh-HK", "");

pref("font.name.serif.x-devanagari", "");
pref("font.name.sans-serif.x-devanagari", "");
pref("font.name.monospace.x-devanagari", "");
pref("font.name.cursive.x-devanagari", "");

pref("font.name.serif.x-tamil", "");
pref("font.name.sans-serif.x-tamil", "");
pref("font.name.monospace.x-tamil", "");
pref("font.name.cursive.x-tamil", "");

pref("font.name.serif.x-armn", "");
pref("font.name.sans-serif.x-armn", "");
pref("font.name.monospace.x-armn", "");
pref("font.name.cursive.x-armn", "");

pref("font.name.serif.x-beng", "");
pref("font.name.sans-serif.x-beng", "");
pref("font.name.monospace.x-beng", "");
pref("font.name.cursive.x-beng", "");

pref("font.name.serif.x-cans", "");
pref("font.name.sans-serif.x-cans", "");
pref("font.name.monospace.x-cans", "");
pref("font.name.cursive.x-cans", "");

pref("font.name.serif.x-ethi", "");
pref("font.name.sans-serif.x-ethi", "");
pref("font.name.monospace.x-ethi", "");
pref("font.name.cursive.x-ethi", "");

pref("font.name.serif.x-geor", "");
pref("font.name.sans-serif.x-geor", "");
pref("font.name.monospace.x-geor", "");
pref("font.name.cursive.x-geor", "");

pref("font.name.serif.x-gujr", "");
pref("font.name.sans-serif.x-gujr", "");
pref("font.name.monospace.x-gujr", "");
pref("font.name.cursive.x-gujr", "");

pref("font.name.serif.x-guru", "");
pref("font.name.sans-serif.x-guru", "");
pref("font.name.monospace.x-guru", "");
pref("font.name.cursive.x-guru", "");

pref("font.name.serif.x-khmr", "");
pref("font.name.sans-serif.x-khmr", "");
pref("font.name.monospace.x-khmr", "");
pref("font.name.cursive.x-khmr", "");

pref("font.name.serif.x-mlym", "");
pref("font.name.sans-serif.x-mlym", "");
pref("font.name.monospace.x-mlym", "");
pref("font.name.cursive.x-mlym", "");

pref("font.name.serif.x-orya", "");
pref("font.name.sans-serif.x-orya", "");
pref("font.name.monospace.x-orya", "");
pref("font.name.cursive.x-orya", "");

pref("font.name.serif.x-telu", "");
pref("font.name.sans-serif.x-telu", "");
pref("font.name.monospace.x-telu", "");
pref("font.name.cursive.x-telu", "");

pref("font.name.serif.x-knda", "");
pref("font.name.sans-serif.x-knda", "");
pref("font.name.monospace.x-knda", "");
pref("font.name.cursive.x-knda", "");

pref("font.name.serif.x-sinh", "");
pref("font.name.sans-serif.x-sinh", "");
pref("font.name.monospace.x-sinh", "");
pref("font.name.cursive.x-sinh", "");

pref("font.name.serif.x-tibt", "");
pref("font.name.sans-serif.x-tibt", "");
pref("font.name.monospace.x-tibt", "");
pref("font.name.cursive.x-tibt", "");

pref("font.name.serif.x-math", "");
pref("font.name.sans-serif.x-math", "");
pref("font.name.monospace.x-math", "");
pref("font.name.cursive.x-math", "");

pref("font.name-list.serif.x-math", "Latin Modern Math, STIX Two Math, XITS Math, Cambria Math, Libertinus Math, DejaVu Math TeX Gyre, TeX Gyre Bonum Math, TeX Gyre Pagella Math, TeX Gyre Schola, TeX Gyre Termes Math, STIX Math, Asana Math, STIXGeneral, DejaVu Serif, DejaVu Sans, serif");
pref("font.name-list.sans-serif.x-math", "sans-serif");
pref("font.name-list.monospace.x-math", "monospace");

// Some CJK fonts have bad underline offset, their CJK character glyphs are overlapped (or adjoined)  to its underline.
// These fonts are ignored the underline offset, instead of it, the underline is lowered to bottom of its em descent.
pref("font.blacklist.underline_offset", "FangSong,Gulim,GulimChe,MingLiU,MingLiU-ExtB,MingLiU_HKSCS,MingLiU-HKSCS-ExtB,MS Gothic,MS Mincho,MS PGothic,MS PMincho,MS UI Gothic,PMingLiU,PMingLiU-ExtB,SimHei,SimSun,SimSun-ExtB,Hei,Kai,Apple LiGothic,Apple LiSung,Osaka");

pref("security.directory",              "");

// security-sensitive dialogs should delay button enabling. In milliseconds.
pref("security.dialog_enable_delay", 1000);
pref("security.notification_enable_delay", 500);

#if defined(DEBUG) && !defined(ANDROID)
pref("csp.about_uris_without_csp", "blank,printpreview,srcdoc,about,addons,cache-entry,config,crashes,debugging,devtools,downloads,home,memory,networking,newtab,performance,plugins,policies,profiles,restartrequired,serviceworkers,sessionrestore,support,sync-log,telemetry,url-classifier,webrtc,welcomeback");
// the following prefs are for testing purposes only.
pref("csp.overrule_about_uris_without_csp_whitelist", false);
pref("csp.skip_about_page_has_csp_assert", false);
// assertion flag will be set to false after fixing Bug 1473549
pref("security.allow_eval_with_system_principal", false);
pref("security.uris_using_eval_with_system_principal", "autocomplete.xml,redux.js,react-redux.js,content-task.js,preferencesbindings.js,lodash.js,jszip.js,sinon-7.2.7.js,jsol.js");
#endif

#if defined(DEBUG) || defined(FUZZING)
// Disallow web documents loaded with the SystemPrincipal
pref("security.disallow_non_local_systemprincipal_in_tests", false);
#endif

// Mixed content blocking
pref("security.mixed_content.block_active_content", false);
pref("security.mixed_content.block_display_content", false);

// Upgrade mixed display content before it's blocked
pref("security.mixed_content.upgrade_display_content", false);

// Block sub requests that happen within an object
pref("security.mixed_content.block_object_subrequest", false);

// Sub-resource integrity
pref("security.sri.enable", true);

// Block scripts with wrong MIME type such as image/ or video/.
pref("security.block_script_with_wrong_mime", true);

// Block scripts with wrong MIME type when loading via importScripts() in workers.
pref("security.block_importScripts_with_wrong_mime", true);

// OCSP must-staple
pref("security.ssl.enable_ocsp_must_staple", true);

// Insecure Form Field Warning
pref("security.insecure_field_warning.contextual.enabled", false);
pref("security.insecure_field_warning.ignore_local_ip_address", true);

// Disable pinning checks by default.
pref("security.cert_pinning.enforcement_level", 0);
// Do not process hpkp headers rooted by not built in roots by default.
// This is to prevent accidental pinning from MITM devices and is used
// for tests.
pref("security.cert_pinning.process_headers_from_non_builtin_roots", false);

// If set to true, allow view-source URIs to be opened from URIs that share
// their protocol with the inner URI of the view-source URI
pref("security.view-source.reachable-from-inner-protocol", false);

// If set to true strict checks will happen on the triggering principal for loads.
// Android is disabled at the moment pending Bug 1504968
#if !defined(RELEASE_OR_BETA) && !defined(ANDROID)
pref("security.strict_security_checks.enabled", true);
#else
pref("security.strict_security_checks.enabled", false);
#endif

// Remote settings preferences
pref("services.settings.poll_interval", 86400); // 24H
pref("services.settings.server", "https://firefox.settings.services.mozilla.com/v1");
pref("services.settings.default_bucket", "main");

// The percentage of clients who will report uptake telemetry as
// events instead of just a histogram. This only applies on Release;
// other channels always report events.
pref("services.common.uptake.sampleRate", 1);   // 1%

// Security state OneCRL.
pref("services.settings.security.onecrl.bucket", "security-state");
pref("services.settings.security.onecrl.collection", "onecrl");
pref("services.settings.security.onecrl.signer", "onecrl.content-signature.mozilla.org");
pref("services.settings.security.onecrl.checked", 0);

pref("extensions.abuseReport.enabled", false);
pref("extensions.abuseReport.url", "https://addons.mozilla.org/api/v4/abuse/report/addon/");

// Blocklist preferences
pref("extensions.blocklist.enabled", true);
// OneCRL freshness checking depends on this value, so if you change it,
// please also update security.onecrl.maximum_staleness_in_seconds.
pref("extensions.blocklist.interval", 86400);
// Required blocklist freshness for OneCRL OCSP bypass
// (default is 1.25x extensions.blocklist.interval, or 30 hours)
pref("security.onecrl.maximum_staleness_in_seconds", 108000);
pref("extensions.blocklist.url", "https://blocklists.settings.services.mozilla.com/v1/blocklist/3/%APP_ID%/%APP_VERSION%/%PRODUCT%/%BUILD_ID%/%BUILD_TARGET%/%LOCALE%/%CHANNEL%/%OS_VERSION%/%DISTRIBUTION%/%DISTRIBUTION_VERSION%/%PING_COUNT%/%TOTAL_PING_COUNT%/%DAYS_SINCE_LAST_PING%/");
pref("extensions.blocklist.detailsURL", "https://blocked.cdn.mozilla.net/");
pref("extensions.blocklist.itemURL", "https://blocked.cdn.mozilla.net/%blockID%.html");
// Controls what level the blocklist switches from warning about items to forcibly
// blocking them.
pref("extensions.blocklist.level", 2);
// Blocklist via settings server (Kinto)
pref("services.blocklist.bucket", "blocklists");
pref("services.blocklist.addons.collection", "addons");
pref("services.blocklist.addons.checked", 0);
pref("services.blocklist.addons.signer", "remote-settings.content-signature.mozilla.org");
pref("services.blocklist.plugins.collection", "plugins");
pref("services.blocklist.plugins.checked", 0);
pref("services.blocklist.plugins.signer", "remote-settings.content-signature.mozilla.org");
pref("services.blocklist.pinning.enabled", true);
pref("services.blocklist.pinning.bucket", "pinning");
pref("services.blocklist.pinning.collection", "pins");
pref("services.blocklist.pinning.checked", 0);
pref("services.blocklist.pinning.signer", "pinning-preload.content-signature.mozilla.org");
pref("services.blocklist.gfx.collection", "gfx");
pref("services.blocklist.gfx.checked", 0);
pref("services.blocklist.gfx.signer", "remote-settings.content-signature.mozilla.org");

// Modifier key prefs: default to Windows settings,
// menu access key = alt, accelerator key = control.
// Use 17 for Ctrl, 18 for Alt, 224 for Meta, 91 for Win, 0 for none. Mac settings in macprefs.js
pref("ui.key.accelKey", 17);
pref("ui.key.menuAccessKey", 18);
pref("ui.key.generalAccessKey", -1);

// If generalAccessKey is -1, use the following two prefs instead.
// Use 0 for disabled, 1 for Shift, 2 for Ctrl, 4 for Alt, 8 for Meta, 16 for Win
// (values can be combined, e.g. 5 for Alt+Shift)
pref("ui.key.chromeAccess", 4);
pref("ui.key.contentAccess", 5);

pref("ui.key.menuAccessKeyFocuses", false); // overridden below

// Middle-mouse handling
pref("middlemouse.paste", false);
pref("middlemouse.contentLoadURL", false);
pref("middlemouse.scrollbarPosition", false);

// Clipboard behavior
pref("clipboard.autocopy", false);

// Clipboard only supports text/plain
pref("clipboard.plainTextOnly", false);

#ifdef XP_WIN
// Setting false you can disable 4th button and/or 5th button of your mouse.
// 4th button is typically mapped to "Back" and 5th button is typically mapped
// to "Forward" button.
pref("mousebutton.4th.enabled", true);
pref("mousebutton.5th.enabled", true);
#endif

// mouse wheel scroll transaction period of time (in milliseconds)
pref("mousewheel.transaction.timeout", 1500);
// mouse wheel scroll transaction is held even if the mouse cursor is moved.
pref("mousewheel.transaction.ignoremovedelay", 100);

// prefs for app level mouse wheel scrolling acceleration.
// number of mousewheel clicks when acceleration starts
// acceleration can be turned off if pref is set to -1
pref("mousewheel.acceleration.start", -1);
// factor to be multiplied for constant acceleration
pref("mousewheel.acceleration.factor", 10);

// Prefs for override the system mouse wheel scrolling speed on
// content of the web pages.  When
// "mousewheel.system_scroll_override_on_root_content.enabled" is true and the system
// scrolling speed isn't customized by the user, the content scrolling
// speed is multiplied by the following factors.  The value will be used as
// 1/100.  E.g., 200 means 2.00.
// NOTE: Even if "mousewheel.system_scroll_override_on_root_content.enabled" is
// true, when Gecko detects the user customized the system scrolling speed
// settings, the override isn't executed.
pref("mousewheel.system_scroll_override_on_root_content.vertical.factor", 200);
pref("mousewheel.system_scroll_override_on_root_content.horizontal.factor", 200);

// mousewheel.*.action can specify the action when you use mosue wheel.
// When no modifier keys are pressed or two or more modifires are pressed,
// .default is used.
// 0: Nothing happens
// 1: Scrolling contents
// 2: Go back or go forward, in your history
// 3: Zoom in or out (reflowing zoom).
// 4: Treat vertical wheel as horizontal scroll
//      This treats vertical wheel operation (i.e., deltaY) as horizontal
//      scroll.  deltaX and deltaZ are always ignored.  So, only
//      "delta_multiplier_y" pref affects the scroll speed.
// 5: Zoom in or out (pinch zoom).
pref("mousewheel.default.action", 1);
pref("mousewheel.with_alt.action", 2);
pref("mousewheel.with_control.action", 3);
pref("mousewheel.with_meta.action", 1);  // command key on Mac
pref("mousewheel.with_shift.action", 4);
pref("mousewheel.with_win.action", 1);

// mousewheel.*.action.override_x will override the action
// when the mouse wheel is rotated along the x direction.
// -1: Don't override the action.
// 0 to 3: Override the action with the specified value.
// Note that 4 isn't available because it doesn't make sense to apply the
// default action only for y direction to this pref.
pref("mousewheel.default.action.override_x", -1);
pref("mousewheel.with_alt.action.override_x", -1);
pref("mousewheel.with_control.action.override_x", -1);
pref("mousewheel.with_meta.action.override_x", -1);  // command key on Mac
pref("mousewheel.with_shift.action.override_x", -1);
pref("mousewheel.with_win.action.override_x", -1);

// mousewheel.*.delta_multiplier_* can specify the value muliplied by the delta
// value.  The values will be used after divided by 100.  I.e., 100 means 1.0,
// -100 means -1.0.  If the values were negative, the direction would be
// reverted.  The absolue value must be 100 or larger.
pref("mousewheel.default.delta_multiplier_x", 100);
pref("mousewheel.default.delta_multiplier_y", 100);
pref("mousewheel.default.delta_multiplier_z", 100);
pref("mousewheel.with_alt.delta_multiplier_x", 100);
pref("mousewheel.with_alt.delta_multiplier_y", 100);
pref("mousewheel.with_alt.delta_multiplier_z", 100);
pref("mousewheel.with_control.delta_multiplier_x", 100);
pref("mousewheel.with_control.delta_multiplier_y", 100);
pref("mousewheel.with_control.delta_multiplier_z", 100);
pref("mousewheel.with_meta.delta_multiplier_x", 100);  // command key on Mac
pref("mousewheel.with_meta.delta_multiplier_y", 100);  // command key on Mac
pref("mousewheel.with_meta.delta_multiplier_z", 100);  // command key on Mac
pref("mousewheel.with_shift.delta_multiplier_x", 100);
pref("mousewheel.with_shift.delta_multiplier_y", 100);
pref("mousewheel.with_shift.delta_multiplier_z", 100);
pref("mousewheel.with_win.delta_multiplier_x", 100);
pref("mousewheel.with_win.delta_multiplier_y", 100);
pref("mousewheel.with_win.delta_multiplier_z", 100);

// If line-height is lower than this value (in device pixels), 1 line scroll
// scrolls this height.
pref("mousewheel.min_line_scroll_amount", 5);

// Auto-dir is a feature which treats any single-wheel scroll as a scroll in the
// only one scrollable direction if the target has only one scrollable
// direction. For example, if the user scrolls a vertical wheel inside a target
// which is horizontally scrollable but vertical unscrollable, then the vertical
// scroll is converted to a horizontal scroll for that target.
// Note that auto-dir only takes effect for |mousewheel.*.action|s and
// |mousewheel.*.action.override_x|s whose values are 1.
pref("mousewheel.autodir.enabled", false);
// When a wheel scroll is converted due to auto-dir, which side the converted
// scroll goes towards is decided by one thing called "honoured target". If the
// content of the honoured target horizontally starts from right to left, then
// an upward scroll maps to a rightward scroll and a downward scroll maps to a
// leftward scroll; otherwise, an upward scroll maps to a leftward scroll and a
// downward scroll maps to a rightward scroll.
// If this pref is set to false, then consider the scrolling target as the
// honoured target.
// If set to true, then consider the root element in the document where the
// scrolling target is as the honoured target. But note that there's one
// exception: for targets in an HTML document, the real root element(I.e. the
// <html> element) is typically not considered as a root element, but the <body>
// element is typically considered as a root element. If there is no <body>
// element, then consider the <html> element instead.
pref("mousewheel.autodir.honourroot", false);

// These define the smooth scroll behavior (min ms, max ms) for different triggers
// Some triggers:
// mouseWheel: Discrete mouse wheel events, Synaptics touchpads on windows (generate wheel events)
// Lines:  Up/Down/Left/Right KB arrows
// Pages:  Page up/down, Space
// Scrollbars: Clicking scrollbars arrows, clicking scrollbars tracks
// Note: Currently OS X trackpad and magic mouse don't use our smooth scrolling
// Note: These are relevant only when "general.smoothScroll" is enabled
pref("general.smoothScroll.mouseWheel.durationMinMS", 200);
pref("general.smoothScroll.mouseWheel.durationMaxMS", 400);
pref("general.smoothScroll.pixels.durationMinMS", 150);
pref("general.smoothScroll.pixels.durationMaxMS", 150);
pref("general.smoothScroll.lines.durationMinMS", 150);
pref("general.smoothScroll.lines.durationMaxMS", 150);
pref("general.smoothScroll.pages.durationMinMS", 150);
pref("general.smoothScroll.pages.durationMaxMS", 150);
pref("general.smoothScroll.scrollbars.durationMinMS", 150);
pref("general.smoothScroll.scrollbars.durationMaxMS", 150);
pref("general.smoothScroll.other.durationMinMS", 150);
pref("general.smoothScroll.other.durationMaxMS", 150);
// Enable disable smooth scrolling for different triggers (when "general.smoothScroll" is enabled)
pref("general.smoothScroll.mouseWheel", true);
pref("general.smoothScroll.pixels", true);
pref("general.smoothScroll.lines", true);
pref("general.smoothScroll.pages", true);
pref("general.smoothScroll.scrollbars", true);
pref("general.smoothScroll.other", true);
// To connect consecutive scroll events into a continuous flow, the animation's duration
// should be longer than scroll events intervals (or else the scroll will stop
// before the next event arrives - we're guessing next interval by averaging recent
// intervals).
// This defines how longer is the duration compared to events interval (percentage)
pref("general.smoothScroll.durationToIntervalRatio", 200);
// These two prefs determine the timing function.
pref("general.smoothScroll.currentVelocityWeighting", "0.25");
pref("general.smoothScroll.stopDecelerationWeighting", "0.4");
// Alternative smooth scroll physics ("MSD" = Mass-Spring-Damper)
pref("general.smoothScroll.msdPhysics.enabled", false);
pref("general.smoothScroll.msdPhysics.continuousMotionMaxDeltaMS", 120);
pref("general.smoothScroll.msdPhysics.motionBeginSpringConstant", 1250);
pref("general.smoothScroll.msdPhysics.slowdownMinDeltaMS", 12);
pref("general.smoothScroll.msdPhysics.slowdownMinDeltaRatio", "1.3");
pref("general.smoothScroll.msdPhysics.slowdownSpringConstant", 2000);
pref("general.smoothScroll.msdPhysics.regularSpringConstant", 1000);

// We can show it anytime from menus
pref("profile.manage_only_at_launch", false);

// ------------------
//  Text Direction
// ------------------
// 1 = directionLTRBidi *
// 2 = directionRTLBidi
pref("bidi.direction", 1);
// ------------------
//  Text Type
// ------------------
// 1 = charsettexttypeBidi *
// 2 = logicaltexttypeBidi
// 3 = visualtexttypeBidi
pref("bidi.texttype", 1);
// ------------------
//  Numeral Style
// ------------------
// 0 = nominalnumeralBidi *
// 1 = regularcontextnumeralBidi
// 2 = hindicontextnumeralBidi
// 3 = arabicnumeralBidi
// 4 = hindinumeralBidi
// 5 = persiancontextnumeralBidi
// 6 = persiannumeralBidi
pref("bidi.numeral", 0);
// Whether delete and backspace should immediately delete characters not
// visually adjacent to the caret, or adjust the visual position of the caret
// on the first keypress and delete the character on a second keypress
pref("bidi.edit.delete_immediately", true);

// Bidi caret movement style:
// 0 = logical
// 1 = visual
// 2 = visual, but logical during selection
pref("bidi.edit.caret_movement_style", 2);

// Setting this pref to |true| forces Bidi UI menu items and keyboard shortcuts
// to be exposed, and enables the directional caret hook. By default, only
// expose it for bidi-associated system locales.
pref("bidi.browser.ui", false);

// used for double-click word selection behavior. Win will override.
pref("layout.word_select.eat_space_to_next_word", false);
pref("layout.word_select.stop_at_punctuation", true);

// Whether underscore should be treated as a word-breaking character for
// word selection/arrow-key movement purposes.
pref("layout.word_select.stop_at_underscore", false);

// controls caret style and word-delete during text selection
// 0 = use platform default
// 1 = caret moves and blinks as when there is no selection; word
//     delete deselects the selection and then deletes word
// 2 = caret moves to selection edge and is not visible during selection;
//     word delete deletes the selection (Mac and Linux default)
// 3 = caret moves and blinks as when there is no selection; word delete
//     deletes the selection
// Windows default is 1 for word delete behavior, the rest as for 2.
pref("layout.selection.caret_style", 0);

// pref to report CSS errors to the error console
pref("layout.css.report_errors", true);

// Override DPI. A value of -1 means use the maximum of 96 and the system DPI.
// A value of 0 means use the system DPI. A positive value is used as the DPI.
// This sets the physical size of a device pixel and thus controls the
// interpretation of physical units such as "pt".
pref("layout.css.dpi", -1);

// Set the number of device pixels per CSS pixel. A value <= 0 means choose
// automatically based on user settings for the platform (e.g., "UI scale factor"
// on Mac). A positive value is used as-is. This effectively controls the size
// of a CSS "px". This is only used for windows on the screen, not for printing.
pref("layout.css.devPixelsPerPx", "-1.0");

// Is support for CSS individual transform enabled?
pref("layout.css.individual-transform.enabled", false);

// Is support for CSS initial-letter property enabled?
pref("layout.css.initial-letter.enabled", false);

// Is support for scrollbar-color property enabled?
pref("layout.css.scrollbar-color.enabled", true);

// Is support for scrollbar-width property enabled?
pref("layout.css.scrollbar-width.enabled", true);

// Set the threshold distance in CSS pixels below which scrolling will snap to
// an edge, when scroll snapping is set to "proximity".
pref("layout.css.scroll-snap.proximity-threshold", 200);

// When selecting the snap point for CSS scroll snapping, the velocity of the
// scroll frame is clamped to this speed, in CSS pixels / s.
pref("layout.css.scroll-snap.prediction-max-velocity", 2000);

// When selecting the snap point for CSS scroll snapping, the velocity of the
// scroll frame is integrated over this duration, in seconds.  The snap point
// best suited for this position is selected, enabling the user to perform fling
// gestures.
pref("layout.css.scroll-snap.prediction-sensitivity", "0.750");

// Is support for DOMPoint enabled?
pref("layout.css.DOMPoint.enabled", true);

// Is support for DOMQuad enabled?
pref("layout.css.DOMQuad.enabled", true);

// Is support for DOMMatrix enabled?
pref("layout.css.DOMMatrix.enabled", true);

// Is support for GeometryUtils.convert*FromNode enabled?
#ifdef RELEASE_OR_BETA
pref("layout.css.convertFromNode.enabled", false);
#else
pref("layout.css.convertFromNode.enabled", true);
#endif

// Is support for CSS text-justify property enabled?
pref("layout.css.text-justify.enabled", true);

// Is the paint-order property supported for HTML text?
// (It is always supported for SVG.)
pref("layout.css.paint-order.enabled", true);

// Are sets of prefixed properties supported?
pref("layout.css.prefixes.border-image", true);
pref("layout.css.prefixes.transforms", true);
pref("layout.css.prefixes.transitions", true);
pref("layout.css.prefixes.animations", true);
pref("layout.css.prefixes.box-sizing", true);
pref("layout.css.prefixes.font-features", true);

// Is -moz-osx-font-smoothing enabled?
// Only supported in OSX builds
#ifdef XP_MACOSX
pref("layout.css.osx-font-smoothing.enabled", true);
#else
pref("layout.css.osx-font-smoothing.enabled", false);
#endif

// Is support for CSS overflow-clip-box enabled for non-UA sheets?
pref("layout.css.overflow-clip-box.enabled", false);

// Is layout of CSS outline-style:auto enabled?
pref("layout.css.outline-style-auto.enabled", false);

// Is CSSOM-View scroll-behavior and its MSD smooth scrolling enabled?
pref("layout.css.scroll-behavior.enabled", true);

// Tuning of the smooth scroll motion used by CSSOM-View scroll-behavior.
// Spring-constant controls the strength of the simulated MSD
// (Mass-Spring-Damper)
pref("layout.css.scroll-behavior.spring-constant", "250.0");

// Tuning of the smooth scroll motion used by CSSOM-View scroll-behavior.
// Damping-ratio controls the dampening force of the simulated MSD
// (Mass-Spring-Damper).
// When below 1.0, the system is under-damped; it may overshoot the target and
// oscillate.
// When greater than 1.0, the system is over-damped; it will reach the target at
// reduced speed without overshooting.
// When equal to 1.0, the system is critically-damped; it will reach the target
// at the greatest speed without overshooting.
pref("layout.css.scroll-behavior.damping-ratio", "1.0");

// Is support for document.fonts enabled?
pref("layout.css.font-loading-api.enabled", true);

// Are inter-character ruby annotations enabled?
pref("layout.css.ruby.intercharacter.enabled", false);

// Is support for overscroll-behavior enabled?
pref("layout.css.overscroll-behavior.enabled", true);

// Is support for motion-path enabled?
#ifdef RELEASE_OR_BETA
pref("layout.css.motion-path.enabled", false);
#else
pref("layout.css.motion-path.enabled", true);
#endif

// pref for which side vertical scrollbars should be on
// 0 = end-side in UI direction
// 1 = end-side in document/content direction
// 2 = right
// 3 = left
pref("layout.scrollbar.side", 0);

// pref to stop overlay scrollbars from fading out, for testing purposes
pref("layout.testing.overlay-scrollbars.always-visible", false);

// Enable/disable interruptible reflow, which allows reflows to stop
// before completion (and display the partial results) when user events
// are pending.
pref("layout.interruptible-reflow.enabled", true);

// pref to control browser frame rate, in Hz. A value <= 0 means choose
// automatically based on knowledge of the platform (or 60Hz if no platform-
// specific information is available).
pref("layout.frame_rate", -1);

// pref to dump the display list to the log. Useful for debugging drawing.
pref("layout.display-list.dump", false);
pref("layout.display-list.dump-content", false);
pref("layout.display-list.dump-parent", false);

// Toggle retaining display lists between paints
#if !defined(ANDROID)
pref("layout.display-list.retain", true);
pref("layout.display-list.retain.chrome", false);
#else
pref("layout.display-list.retain", true);
pref("layout.display-list.retain.chrome", true);
#endif

// Set the maximum amount of modified frames allowed before doing a full
// display list rebuild.
pref("layout.display-list.rebuild-frame-limit", 500);

// pref to control whether layout warnings that are hit quite often are enabled
pref("layout.spammy_warnings.enabled", false);

// Should we fragment floats inside CSS column layout?
pref("layout.float-fragments-inside-column.enabled", true);

// The number of frames times the frame rate is the time required to
// pass without painting used to guess that we'll not paint again soon
pref("layout.idle_period.required_quiescent_frames", 2);

// The amount of time (milliseconds) needed between an idle period's
// end and the start of the next tick to avoid jank.
pref("layout.idle_period.time_limit", 1);

// Pref to throttle offsreen animations
pref("dom.animations.offscreen-throttling", true);

// Prefs to control the maximum area to pre-render when animating a large
// element on the compositor.
pref("layout.animation.prerender.partial", false);
pref("layout.animation.prerender.viewport-ratio-limit-x", "1.125");
pref("layout.animation.prerender.viewport-ratio-limit-y", "1.125");
pref("layout.animation.prerender.absolute-limit-x", 4096);
pref("layout.animation.prerender.absolute-limit-y", 4096);

// if true, allow plug-ins to override internal imglib decoder mime types in full-page mode
pref("plugin.override_internal_types", false);

// enable single finger gesture input (win7+ tablets)
pref("gestures.enable_single_finger_input", true);

pref("editor.resizing.preserve_ratio",       true);
pref("editor.positioning.offset",            0);

pref("dom.use_watchdog", true);
pref("dom.max_chrome_script_run_time", 20);
pref("dom.max_script_run_time", 10);
pref("dom.max_ext_content_script_run_time", 5);

// Stop all scripts in a compartment when the "stop script" dialog is used.
pref("dom.global_stop_script", true);

// Support the input event queue on the main thread of content process
pref("input_event_queue.supported", true);

// The maximum and minimum time (milliseconds) we reserve for handling input
// events in each frame.
pref("input_event_queue.duration.max", 8);
pref("input_event_queue.duration.min", 1);

// The default amount of time (milliseconds) required for handling a input
// event.
pref("input_event_queue.default_duration_per_event", 1);

// The number of processed input events we use to predict the amount of time
// required to process the following input events.
pref("input_event_queue.count_for_prediction", 9);

pref("plugins.load_appdir_plugins", false);
// If true, plugins will be click to play
pref("plugins.click_to_play", false);

// This only supports one hidden ctp plugin, edit nsPluginArray.cpp if adding a second
pref("plugins.navigator.hidden_ctp_plugin", "");

// The default value for nsIPluginTag.enabledState (STATE_ENABLED = 2)
pref("plugin.default.state", 2);

// How long in minutes we will allow a plugin to work after the user has chosen
// to allow it "now"
pref("plugin.sessionPermissionNow.intervalInMinutes", 60);
// How long in days we will allow a plugin to work after the user has chosen
// to allow it persistently.
pref("plugin.persistentPermissionAlways.intervalInDays", 90);

// This pref can take 3 possible string values:
// "always"     - always use favor fallback mode
// "follow-ctp" - activate if ctp is active for the given
//                plugin object (could be due to a plugin-wide
//                setting or a site-specific setting)
// "never"      - never use favor fallback mode
pref("plugins.favorfallback.mode", "never");

// A comma-separated list of rules to follow when deciding
// whether an object has been provided with good fallback content.
// The valid values can be found at nsObjectLoadingContent::HasGoodFallback.
pref("plugins.favorfallback.rules", "");


// Set IPC timeouts for plugins and tabs, except in leak-checking and
// dynamic analysis builds.  (NS_FREE_PERMANENT_DATA is C++ only, so
// approximate its definition here.)
#if !defined(DEBUG) && !defined(MOZ_ASAN) && !defined(MOZ_VALGRIND) && !defined(MOZ_TSAN)
// How long a plugin is allowed to process a synchronous IPC message
// before we consider it "hung".
pref("dom.ipc.plugins.timeoutSecs", 45);
// How long a plugin process will wait for a response from the parent
// to a synchronous request before terminating itself. After this
// point the child assumes the parent is hung. Currently disabled.
pref("dom.ipc.plugins.parentTimeoutSecs", 0);
// How long a plugin in e10s is allowed to process a synchronous IPC
// message before we notify the chrome process of a hang.
pref("dom.ipc.plugins.contentTimeoutSecs", 10);
// How long a plugin launch is allowed to take before
// we consider it failed.
pref("dom.ipc.plugins.processLaunchTimeoutSecs", 45);
#ifdef XP_WIN
// How long a plugin is allowed to process a synchronous IPC message
// before we display the plugin hang UI
pref("dom.ipc.plugins.hangUITimeoutSecs", 11);
// Minimum time that the plugin hang UI will be displayed
pref("dom.ipc.plugins.hangUIMinDisplaySecs", 10);
#endif
#else
// No timeout in leak-checking builds
pref("dom.ipc.plugins.timeoutSecs", 0);
pref("dom.ipc.plugins.contentTimeoutSecs", 0);
pref("dom.ipc.plugins.processLaunchTimeoutSecs", 0);
pref("dom.ipc.plugins.parentTimeoutSecs", 0);
#ifdef XP_WIN
pref("dom.ipc.plugins.hangUITimeoutSecs", 0);
pref("dom.ipc.plugins.hangUIMinDisplaySecs", 0);
#endif
#endif

// Whether or not to collect a paired minidump when force-killing a
// content process.
#ifdef RELEASE_OR_BETA
pref("dom.ipc.tabs.createKillHardCrashReports", false);
#else
pref("dom.ipc.tabs.createKillHardCrashReports", true);
#endif

pref("dom.ipc.plugins.flash.disable-protected-mode", false);

pref("dom.ipc.plugins.flash.subprocess.crashreporter.enabled", true);
pref("dom.ipc.plugins.reportCrashURL", true);

// How long we wait before unloading an idle plugin process.
// Defaults to 30 seconds.
pref("dom.ipc.plugins.unloadTimeoutSecs", 30);

// Allow Flash async drawing mode in 64-bit release builds
pref("dom.ipc.plugins.asyncdrawing.enabled", true);
// Force the accelerated direct path for a subset of Flash wmode values
pref("dom.ipc.plugins.forcedirect.enabled", true);

// Enable multi by default.
#if !defined(MOZ_ASAN)
pref("dom.ipc.processCount", 8);
#else
pref("dom.ipc.processCount", 4);
#endif

// Default to allow only one file:// URL content process.
pref("dom.ipc.processCount.file", 1);

// WebExtensions only support a single extension process.
pref("dom.ipc.processCount.extension", 1);

// Privileged content only supports a single content process.
pref("dom.ipc.processCount.privileged", 1);

// Keep a single privileged content process alive for performance reasons.
// e.g. we do not want to throw content processes out every time we navigate
// away from about:newtab.
pref("dom.ipc.keepProcessesAlive.privileged", 1);

// Whether a native event loop should be used in the content process.
#if defined(XP_WIN) || defined(XP_MACOSX)
pref("dom.ipc.useNativeEventProcessing.content", false);
#else
pref("dom.ipc.useNativeEventProcessing.content", true);
#endif

// Disable support for SVG
pref("svg.disabled", false);

// Override default dom.ipc.processCount for some remote content process types.
pref("dom.ipc.processCount.webLargeAllocation", 10);

// Enable the Large-Allocation header
pref("dom.largeAllocationHeader.enabled", true);

// Disable e10s for Gecko by default. This is overridden in firefox.js.
pref("browser.tabs.remote.autostart", false);

// Pref to control whether we use separate content processes for top-level load
// of file:// URIs.
pref("browser.tabs.remote.separateFileUriProcess", true);

// Pref that enables top level web content pages that are opened from file://
// URI pages to run in the file content process.
// This has been added in case breaking any window references between these
// sorts of pages, which we have to do when we run them in the normal web
// content process, causes compatibility issues.
pref("browser.tabs.remote.allowLinkedWebInFileUriProcess", true);

// Pref to control whether we use separate privileged content processes.
pref("browser.tabs.remote.separatePrivilegedContentProcess", false);

// When this pref is enabled top level loads with a mismatched
// Cross-Origin-Opener-Policy header will be loaded in a separate process.
pref("browser.tabs.remote.useCrossOriginOpenerPolicy", false);

// Enable the use of display-lists for SVG hit-testing and painting.
pref("svg.display-lists.hit-testing.enabled", true);
pref("svg.display-lists.painting.enabled", true);

// Is support for the new getBBox method from SVG 2 enabled?
// See https://svgwg.org/svg2-draft/single-page.html#types-SVGBoundingBoxOptions
pref("svg.new-getBBox.enabled", false);

pref("svg.transform-box.enabled", true);

# This pref controls whether the 'context-fill' and 'context-stroke' keywords
# can be used in SVG-as-an-image in the content processes to use the fill/
# stroke specified on the element that embeds the image.  (These keywords are
# always enabled in the chrome process, regardless of this pref.)
# Also, these keywords are currently not part of any spec, which is partly why
# we disable them for web content.
pref("svg.context-properties.content.enabled", false);

// Default font types and sizes by locale
pref("font.default.ar", "sans-serif");
pref("font.minimum-size.ar", 0);
pref("font.size.variable.ar", 16);
pref("font.size.monospace.ar", 13);

pref("font.default.el", "serif");
pref("font.minimum-size.el", 0);
pref("font.size.variable.el", 16);
pref("font.size.monospace.el", 13);

pref("font.default.he", "sans-serif");
pref("font.minimum-size.he", 0);
pref("font.size.variable.he", 16);
pref("font.size.monospace.he", 13);

pref("font.default.ja", "sans-serif");
pref("font.minimum-size.ja", 0);
pref("font.size.variable.ja", 16);
pref("font.size.monospace.ja", 16);

pref("font.default.ko", "sans-serif");
pref("font.minimum-size.ko", 0);
pref("font.size.variable.ko", 16);
pref("font.size.monospace.ko", 16);

pref("font.default.th", "sans-serif");
pref("font.minimum-size.th", 0);
pref("font.size.variable.th", 16);
pref("font.size.monospace.th", 13);

pref("font.default.x-cyrillic", "serif");
pref("font.minimum-size.x-cyrillic", 0);
pref("font.size.variable.x-cyrillic", 16);
pref("font.size.monospace.x-cyrillic", 13);

pref("font.default.x-devanagari", "serif");
pref("font.minimum-size.x-devanagari", 0);
pref("font.size.variable.x-devanagari", 16);
pref("font.size.monospace.x-devanagari", 13);

pref("font.default.x-tamil", "serif");
pref("font.minimum-size.x-tamil", 0);
pref("font.size.variable.x-tamil", 16);
pref("font.size.monospace.x-tamil", 13);

pref("font.default.x-armn", "serif");
pref("font.minimum-size.x-armn", 0);
pref("font.size.variable.x-armn", 16);
pref("font.size.monospace.x-armn", 13);

pref("font.default.x-beng", "serif");
pref("font.minimum-size.x-beng", 0);
pref("font.size.variable.x-beng", 16);
pref("font.size.monospace.x-beng", 13);

pref("font.default.x-cans", "serif");
pref("font.minimum-size.x-cans", 0);
pref("font.size.variable.x-cans", 16);
pref("font.size.monospace.x-cans", 13);

pref("font.default.x-ethi", "serif");
pref("font.minimum-size.x-ethi", 0);
pref("font.size.variable.x-ethi", 16);
pref("font.size.monospace.x-ethi", 13);

pref("font.default.x-geor", "serif");
pref("font.minimum-size.x-geor", 0);
pref("font.size.variable.x-geor", 16);
pref("font.size.monospace.x-geor", 13);

pref("font.default.x-gujr", "serif");
pref("font.minimum-size.x-gujr", 0);
pref("font.size.variable.x-gujr", 16);
pref("font.size.monospace.x-gujr", 13);

pref("font.default.x-guru", "serif");
pref("font.minimum-size.x-guru", 0);
pref("font.size.variable.x-guru", 16);
pref("font.size.monospace.x-guru", 13);

pref("font.default.x-khmr", "serif");
pref("font.minimum-size.x-khmr", 0);
pref("font.size.variable.x-khmr", 16);
pref("font.size.monospace.x-khmr", 13);

pref("font.default.x-mlym", "serif");
pref("font.minimum-size.x-mlym", 0);
pref("font.size.variable.x-mlym", 16);
pref("font.size.monospace.x-mlym", 13);

pref("font.default.x-orya", "serif");
pref("font.minimum-size.x-orya", 0);
pref("font.size.variable.x-orya", 16);
pref("font.size.monospace.x-orya", 13);

pref("font.default.x-telu", "serif");
pref("font.minimum-size.x-telu", 0);
pref("font.size.variable.x-telu", 16);
pref("font.size.monospace.x-telu", 13);

pref("font.default.x-knda", "serif");
pref("font.minimum-size.x-knda", 0);
pref("font.size.variable.x-knda", 16);
pref("font.size.monospace.x-knda", 13);

pref("font.default.x-sinh", "serif");
pref("font.minimum-size.x-sinh", 0);
pref("font.size.variable.x-sinh", 16);
pref("font.size.monospace.x-sinh", 13);

pref("font.default.x-tibt", "serif");
pref("font.minimum-size.x-tibt", 0);
pref("font.size.variable.x-tibt", 16);
pref("font.size.monospace.x-tibt", 13);

pref("font.default.x-unicode", "serif");
pref("font.minimum-size.x-unicode", 0);
pref("font.size.variable.x-unicode", 16);
pref("font.size.monospace.x-unicode", 13);

pref("font.default.x-western", "serif");
pref("font.minimum-size.x-western", 0);
pref("font.size.variable.x-western", 16);
pref("font.size.monospace.x-western", 13);

pref("font.default.zh-CN", "sans-serif");
pref("font.minimum-size.zh-CN", 0);
pref("font.size.variable.zh-CN", 16);
pref("font.size.monospace.zh-CN", 16);

pref("font.default.zh-HK", "sans-serif");
pref("font.minimum-size.zh-HK", 0);
pref("font.size.variable.zh-HK", 16);
pref("font.size.monospace.zh-HK", 16);

pref("font.default.zh-TW", "sans-serif");
pref("font.minimum-size.zh-TW", 0);
pref("font.size.variable.zh-TW", 16);
pref("font.size.monospace.zh-TW", 16);

// mathml.css sets font-size to "inherit" and font-family to "serif" so only
// font.name.*.x-math and font.minimum-size.x-math are really relevant.
pref("font.default.x-math", "serif");
pref("font.minimum-size.x-math", 0);
pref("font.size.variable.x-math", 16);
pref("font.size.monospace.x-math", 13);

/*
 * A value greater than zero enables font size inflation for
 * pan-and-zoom UIs, so that the fonts in a block are at least the size
 * that, if a block's width is scaled to match the device's width, the
 * fonts in the block are big enough that at most the pref value ems of
 * text fit in *the width of the device*.
 *
 * When both this pref and the next are set, the larger inflation is
 * used.
 */
pref("font.size.inflation.emPerLine", 0);
/*
 * A value greater than zero enables font size inflation for
 * pan-and-zoom UIs, so that if a block's width is scaled to match the
 * device's width, the fonts in a block are at least the font size
 * given.  The value given is in twips, i.e., 1/20 of a point, or 1/1440
 * of an inch.
 *
 * When both this pref and the previous are set, the larger inflation is
 * used.
 */
pref("font.size.inflation.minTwips", 0);
/*
 * In products with multi-mode pan-and-zoom and non-pan-and-zoom UIs,
 * this pref forces font inflation to always be enabled in all modes.
 * That is, any heuristics used to detect pan-and-zoom
 * vs. non-pan-and-zoom modes are disabled and all content is treated
 * as pan-and-zoom mode wrt font inflation.
 *
 * This pref has no effect if font inflation is not enabled through
 * either of the prefs above.  It has no meaning in single-mode UIs.
 */
pref("font.size.inflation.forceEnabled", false);
/*
 * In products with multi-mode pan-and-zoom and non-pan-and-zoom UIs,
 * this pref disables font inflation in master-process contexts where
 * existing heuristics can't be used determine enabled-ness.
 *
 * This pref has no effect if font inflation is not enabled through
 * either of the prefs above.  The "forceEnabled" pref above overrides
 * this pref.
 */
pref("font.size.inflation.disabledInMasterProcess", false);
/*
 * Since the goal of font size inflation is to avoid having to
 * repeatedly scroll side to side to read a block of text, and there are
 * a number of page layouts where a relatively small chunk of text is
 * better of not being inflated according to the same algorithm we use
 * for larger chunks of text, we want a threshold for an amount of text
 * that triggers font size inflation.  This preference controls that
 * threshold.
 *
 * It controls the threshold used within an *approximation* of the
 * number of lines of text we use.  In particular, if we assume that
 * each character (collapsing collapsible whitespace) has a width the
 * same as the em-size of the font (when, normally, it's actually quite
 * a bit smaller on average), this preference gives the percentage of a
 * number of lines of text we'd need to trigger inflation.  This means
 * that a percentage of 100 means that we'd need a number of characters
 * (we know the font size and the width) equivalent to one line of
 * square text (which is actually a lot less than a real line of text).
 *
 * A value of 0 means there's no character length threshold.
 */
pref("font.size.inflation.lineThreshold", 400);

/*
 * Defines the font size inflation mapping intercept parameter.
 *
 * Font size inflation computes a minimum font size, m, based on
 * other preferences (see font.size.inflation.minTwips and
 * font.size.inflation.emPerLine, above) and the width of the
 * frame in which the text resides. Using this minimum, a specified
 * font size, s, is mapped to an inflated font size, i, using an
 * equation that varies depending on the value of the font size
 * inflation mapping intercept parameter, P:
 *
 * If the intercept parameter is negative, then the following mapping
 * function is used:
 *
 * i = m + s
 *
 * If the intercept parameter is non-negative, then the mapping function
 * is a function such that its graph meets the graph of i = s at the
 * point where both i and s are (1 + P/2) * m for values of s that are
 * large enough. This means that when s=0, i is always equal to m.
 */
pref("font.size.inflation.mappingIntercept", 1);

/*
 * This controls the percentage that fonts will be inflated, if font
 * size inflation is enabled. Essentially, if we have a specified font
 * size, s, and an inflated font size, i, this specifies that the ratio
 * i/s * 100 should never exceed the value of this preference.
 *
 * In order for this preference to have any effect, its value must be
 * greater than 100, since font inflation can never decrease the ratio
 * i/s.
 */
pref("font.size.inflation.maxRatio", 0);

/**
 * This setting corresponds to a global text zoom setting affecting
 * all content that is not already subject to font size inflation.
 * It is interpreted as a percentage value that is applied on top
 * of the document's current text zoom setting.
 *
 * The resulting total zoom factor (text zoom * system font scale)
 * will be limited by zoom.minPercent and maxPercent.
 */
pref("font.size.systemFontScale", 100);

/*
 * When enabled, the touch.radius and mouse.radius prefs allow events to be dispatched
 * to nearby elements that are sensitive to the event. See PositionedEventTargeting.cpp.
 * The 'mm' prefs define a rectangle around the nominal event target point within which
 * we will search for suitable elements. 'visitedWeight' is a percentage weight;
 * a value > 100 makes a visited link be treated as further away from the event target
 * than it really is, while a value < 100 makes a visited link be treated as closer
 * to the event target than it really is.
 */
pref("ui.touch.radius.enabled", false);
pref("ui.touch.radius.leftmm", 8);
pref("ui.touch.radius.topmm", 12);
pref("ui.touch.radius.rightmm", 8);
pref("ui.touch.radius.bottommm", 4);
pref("ui.touch.radius.visitedWeight", 120);

pref("ui.mouse.radius.enabled", false);
pref("ui.mouse.radius.leftmm", 8);
pref("ui.mouse.radius.topmm", 12);
pref("ui.mouse.radius.rightmm", 8);
pref("ui.mouse.radius.bottommm", 4);
pref("ui.mouse.radius.visitedWeight", 120);

// When true, the ui.mouse.radius.* prefs will only affect simulated mouse events generated by touch input.
// When false, the prefs will be used for all mouse events.
pref("ui.mouse.radius.inputSource.touchOnly", true);

#ifdef XP_WIN

pref("font.name-list.emoji", "Segoe UI Emoji, Twemoji Mozilla");

pref("font.name-list.serif.ar", "Times New Roman");
pref("font.name-list.sans-serif.ar", "Segoe UI, Tahoma, Arial");
pref("font.name-list.monospace.ar", "Courier New");
pref("font.name-list.cursive.ar", "Comic Sans MS");

pref("font.name-list.serif.el", "Times New Roman");
pref("font.name-list.sans-serif.el", "Arial");
pref("font.name-list.monospace.el", "Courier New");
pref("font.name-list.cursive.el", "Comic Sans MS");

pref("font.name-list.serif.he", "Narkisim, David");
pref("font.name-list.sans-serif.he", "Arial");
pref("font.name-list.monospace.he", "Fixed Miriam Transparent, Miriam Fixed, Rod, Courier New");
pref("font.name-list.cursive.he", "Guttman Yad, Ktav, Arial");

pref("font.name-list.serif.ja", "Yu Mincho, MS PMincho, MS Mincho, Meiryo, Yu Gothic, MS PGothic, MS Gothic");
pref("font.name-list.sans-serif.ja", "Meiryo, Yu Gothic, MS PGothic, MS Gothic, Yu Mincho, MS PMincho, MS Mincho");
pref("font.name-list.monospace.ja", "MS Gothic, MS Mincho, Meiryo, Yu Gothic, Yu Mincho, MS PGothic, MS PMincho");

pref("font.name-list.serif.ko", "Batang, Gulim");
pref("font.name-list.sans-serif.ko", "Malgun Gothic, Gulim");
pref("font.name-list.monospace.ko", "GulimChe");
pref("font.name-list.cursive.ko", "Gungsuh");

pref("font.name-list.serif.th", "Tahoma");
pref("font.name-list.sans-serif.th", "Tahoma");
pref("font.name-list.monospace.th", "Tahoma");
pref("font.name-list.cursive.th", "Tahoma");

pref("font.name-list.serif.x-cyrillic", "Times New Roman");
pref("font.name-list.sans-serif.x-cyrillic", "Arial");
pref("font.name-list.monospace.x-cyrillic", "Courier New");
pref("font.name-list.cursive.x-cyrillic", "Comic Sans MS");

pref("font.name-list.serif.x-unicode", "Times New Roman");
pref("font.name-list.sans-serif.x-unicode", "Arial");
pref("font.name-list.monospace.x-unicode", "Courier New");
pref("font.name-list.cursive.x-unicode", "Comic Sans MS");

pref("font.name-list.serif.x-western", "Times New Roman");
pref("font.name-list.sans-serif.x-western", "Arial");
pref("font.name-list.monospace.x-western", "Courier New");
pref("font.name-list.cursive.x-western", "Comic Sans MS");

pref("font.name-list.serif.zh-CN", "SimSun, MS Song, SimSun-ExtB");
pref("font.name-list.sans-serif.zh-CN", "Microsoft YaHei, SimHei");
pref("font.name-list.monospace.zh-CN", "SimSun, MS Song, SimSun-ExtB");
pref("font.name-list.cursive.zh-CN", "KaiTi, KaiTi_GB2312");

// Per Taiwanese users' demand. They don't want to use TC fonts for
// rendering Latin letters. (bug 88579)
pref("font.name-list.serif.zh-TW", "Times New Roman, PMingLiu, MingLiU, MingLiU-ExtB");
#ifdef EARLY_BETA_OR_EARLIER
pref("font.name-list.sans-serif.zh-TW", "Arial, Microsoft JhengHei, PMingLiU, MingLiU, MingLiU-ExtB");
#else
pref("font.name-list.sans-serif.zh-TW", "Arial, PMingLiU, MingLiU, MingLiU-ExtB, Microsoft JhengHei");
#endif
pref("font.name-list.monospace.zh-TW", "MingLiU, MingLiU-ExtB");
pref("font.name-list.cursive.zh-TW", "DFKai-SB");

// hkscsm3u.ttf (HKSCS-2001) :  http://www.microsoft.com/hk/hkscs
// Hong Kong users have the same demand about glyphs for Latin letters (bug 88579)
pref("font.name-list.serif.zh-HK", "Times New Roman, MingLiu_HKSCS, Ming(for ISO10646), MingLiU, MingLiU_HKSCS-ExtB");
pref("font.name-list.sans-serif.zh-HK", "Arial, MingLiU_HKSCS, Ming(for ISO10646), MingLiU, MingLiU_HKSCS-ExtB");
pref("font.name-list.monospace.zh-HK", "MingLiU_HKSCS, Ming(for ISO10646), MingLiU, MingLiU_HKSCS-ExtB");
pref("font.name-list.cursive.zh-HK", "DFKai-SB");

pref("font.name-list.serif.x-devanagari", "Kokila, Raghindi");
pref("font.name-list.sans-serif.x-devanagari", "Nirmala UI, Mangal");
pref("font.name-list.monospace.x-devanagari", "Mangal, Nirmala UI");

pref("font.name-list.serif.x-tamil", "Latha");
pref("font.name-list.monospace.x-tamil", "Latha");

# http://www.alanwood.net/unicode/fonts.html

pref("font.name-list.serif.x-armn", "Sylfaen");
pref("font.name-list.sans-serif.x-armn", "Arial AMU");
pref("font.name-list.monospace.x-armn", "Arial AMU");

pref("font.name-list.serif.x-beng", "Vrinda, Akaash, Likhan, Ekushey Punarbhaba");
pref("font.name-list.sans-serif.x-beng", "Vrinda, Akaash, Likhan, Ekushey Punarbhaba");
pref("font.name-list.monospace.x-beng", "Mitra Mono, Likhan, Mukti Narrow");

pref("font.name-list.serif.x-cans", "Aboriginal Serif, BJCree Uni");
pref("font.name-list.sans-serif.x-cans", "Aboriginal Sans");
pref("font.name-list.monospace.x-cans", "Aboriginal Sans, OskiDakelh, Pigiarniq, Uqammaq");

pref("font.name-list.serif.x-ethi", "Visual Geez Unicode, Visual Geez Unicode Agazian");
pref("font.name-list.sans-serif.x-ethi", "GF Zemen Unicode");
pref("font.name-list.monospace.x-ethi", "Ethiopia Jiret");
pref("font.name-list.cursive.x-ethi", "Visual Geez Unicode Title");

pref("font.name-list.serif.x-geor", "Sylfaen, BPG Paata Khutsuri U, TITUS Cyberbit Basic");
pref("font.name-list.sans-serif.x-geor", "BPG Classic 99U");
pref("font.name-list.monospace.x-geor", "BPG Classic 99U");

pref("font.name-list.serif.x-gujr", "Shruti");
pref("font.name-list.sans-serif.x-gujr", "Shruti");
pref("font.name-list.monospace.x-gujr", "Shruti");

pref("font.name-list.serif.x-guru", "Raavi, Saab");
pref("font.name-list.sans-serif.x-guru", "");
pref("font.name-list.monospace.x-guru", "Raavi, Saab");

pref("font.name-list.serif.x-khmr", "PhnomPenh OT,.Mondulkiri U GR 1.5, Khmer OS");
pref("font.name-list.sans-serif.x-khmr", "Khmer OS");
pref("font.name-list.monospace.x-khmr", "Khmer OS, Khmer OS System");

pref("font.name-list.serif.x-mlym", "Rachana_w01, AnjaliOldLipi, Kartika, ThoolikaUnicode");
pref("font.name-list.sans-serif.x-mlym", "Rachana_w01, AnjaliOldLipi, Kartika, ThoolikaUnicode");
pref("font.name-list.monospace.x-mlym", "Rachana_w01, AnjaliOldLipi, Kartika, ThoolikaUnicode");

pref("font.name-list.serif.x-orya", "ori1Uni, Kalinga");
pref("font.name-list.sans-serif.x-orya", "ori1Uni, Kalinga");
pref("font.name-list.monospace.x-orya", "ori1Uni, Kalinga");

pref("font.name-list.serif.x-telu", "Gautami, Akshar Unicode");
pref("font.name-list.sans-serif.x-telu", "Gautami, Akshar Unicode");
pref("font.name-list.monospace.x-telu", "Gautami, Akshar Unicode");

pref("font.name-list.serif.x-knda", "Tunga, AksharUnicode");
pref("font.name-list.sans-serif.x-knda", "Tunga, AksharUnicode");
pref("font.name-list.monospace.x-knda", "Tunga, AksharUnicode");

pref("font.name-list.serif.x-sinh", "Iskoola Pota, AksharUnicode");
pref("font.name-list.sans-serif.x-sinh", "Iskoola Pota, AksharUnicode");
pref("font.name-list.monospace.x-sinh", "Iskoola Pota, AksharUnicode");

pref("font.name-list.serif.x-tibt", "Tibetan Machine Uni, Jomolhari, Microsoft Himalaya");
pref("font.name-list.sans-serif.x-tibt", "Tibetan Machine Uni, Jomolhari, Microsoft Himalaya");
pref("font.name-list.monospace.x-tibt", "Tibetan Machine Uni, Jomolhari, Microsoft Himalaya");

pref("font.minimum-size.th", 10);

pref("font.default.x-devanagari", "sans-serif");

pref("font.name-list.serif.x-math", "Latin Modern Math, STIX Two Math, XITS Math, Cambria Math, Libertinus Math, DejaVu Math TeX Gyre, TeX Gyre Bonum Math, TeX Gyre Pagella Math, TeX Gyre Schola, TeX Gyre Termes Math, STIX Math, Asana Math, STIXGeneral, DejaVu Serif, DejaVu Sans, Times New Roman");
pref("font.name-list.sans-serif.x-math", "Arial");
pref("font.name-list.monospace.x-math", "Courier New");
pref("font.name-list.cursive.x-math", "Comic Sans MS");

// ClearType tuning parameters for directwrite/d2d.
//
// Allows overriding of underlying registry values in:
//   HKCU/Software/Microsoft/Avalon.Graphics/<display> (contrast and level)
//   HKLM/Software/Microsoft/Avalon.Graphics/<display> (gamma, pixel structure)
// and selection of the ClearType/antialiasing mode.
//
// A value of -1 implies use the default value, otherwise value ranges
// follow registry settings:
//   gamma [1000, 2200]  default: based on screen, typically 2200 (== 2.2)
//   enhanced contrast [0, 1000] default: 50
//   cleartype level [0, 100] default: 100
//   pixel structure [0, 2] default: 0 (flat/RGB/BGR)
//   rendering mode [0, 5] default: 0
//     0 = use default for font & size;
//     1 = aliased;
//     2 = GDI Classic;
//     3 = GDI Natural Widths;
//     4 = Natural;
//     5 = Natural Symmetric
//
// See:
//   http://msdn.microsoft.com/en-us/library/aa970267.aspx
//   http://msdn.microsoft.com/en-us/library/dd368190%28v=VS.85%29.aspx
// Note: DirectWrite uses the "Enhanced Contrast Level" value rather than the
// "Text Contrast Level" value

pref("gfx.font_rendering.cleartype_params.gamma", -1);
pref("gfx.font_rendering.cleartype_params.enhanced_contrast", -1);
pref("gfx.font_rendering.cleartype_params.cleartype_level", -1);
pref("gfx.font_rendering.cleartype_params.pixel_structure", -1);
pref("gfx.font_rendering.cleartype_params.rendering_mode", -1);

// A comma-separated list of font family names. Fonts in these families will
// be forced to use "GDI Classic" ClearType mode, provided the value
// of gfx.font_rendering.cleartype_params.rendering_mode is -1
// (i.e. a specific rendering_mode has not been explicitly set).
// Currently we apply this setting to the sans-serif Microsoft "core Web fonts".
pref("gfx.font_rendering.cleartype_params.force_gdi_classic_for_families",
     "Arial,Consolas,Courier New,Microsoft Sans Serif,Segoe UI,Tahoma,Trebuchet MS,Verdana");
// The maximum size at which we will force GDI classic mode using
// force_gdi_classic_for_families.
pref("gfx.font_rendering.cleartype_params.force_gdi_classic_max_size", 15);

pref("ui.key.menuAccessKeyFocuses", true);

// override double-click word selection behavior.
pref("layout.word_select.eat_space_to_next_word", true);

// scrollbar snapping region
pref("slider.snapMultiplier", 6);

// Whether to extend the native dialog with information on printing frames.
pref("print.extend_native_print_dialog", true);

// Locate plugins by the directories specified in the Windows registry for PLIDs
// Which is currently HKLM\Software\MozillaPlugins\xxxPLIDxxx\Path
pref("plugin.scan.plid.all", true);

// Whether sending WM_MOUSEWHEEL and WM_MOUSEHWHEEL to plugins on Windows.
pref("plugin.mousewheel.enabled", true);

// Switch the keyboard layout per window
pref("intl.keyboard.per_window_layout", false);

// Whether Gecko sets input scope of the URL bar to IS_DEFAULT when black
// listed IMEs are active.  If you use tablet mode mainly and you want to
// use touch keyboard for URL when you set focus to the URL bar, you can
// set this to false.  Then, you'll see, e.g., ".com" key on the keyboard.
// However, if you set this to false, such IMEs set its open state to "closed"
// when you set focus to the URL bar.  I.e., input mode is automatically
// changed to English input mode.
// Black listed IMEs:
//   - Microsoft IME for Japanese
//   - Google Japanese Input
//   - Microsoft Bopomofo
//   - Microsoft ChangJie
//   - Microsoft Phonetic
//   - Microsoft Quick
//   - Microsoft New ChangJie
//   - Microsoft New Phonetic
//   - Microsoft New Quick
//   - Microsoft Pinyin
//   - Microsoft Pinyin New Experience Input Style
//   - Microsoft Wubi
//   - Microsoft IME for Korean (except on Win7)
//   - Microsoft Old Hangul
pref("intl.ime.hack.set_input_scope_of_url_bar_to_default", true);

#ifdef NS_ENABLE_TSF
// Enable/Disable TSF support.
pref("intl.tsf.enable", true);

// Support IMEs implemented with IMM in TSF mode.
pref("intl.tsf.support_imm", true);

// This is referred only when both "intl.tsf.enable" and "intl.tsf.support_imm"
// are true.  When this is true, default IMC is associated with focused window
// only when active keyboard layout is a legacy IMM-IME.
pref("intl.tsf.associate_imc_only_when_imm_ime_is_active", false);

// Enables/Disables hack for specific TIP.

// On Windows 10 Build 17643 (an Insider Preview build of RS5), Microsoft have
// fixed the caller of ITextACPStore::GetTextExt() to return TS_E_NOLAYOUT to
// TIP as-is, rather than converting to E_FAIL.  Therefore, if TIP supports
// asynchronous layout computation perfectly, we can return TS_E_NOLAYOUT
// and TIP waits next OnLayoutChange() notification.  However, some TIPs still
// have some bugs of asynchronous layout support.  We keep hacking the result
// of GetTextExt() like running on Windows 10, however, there could be unknown
// TIP bugs if we stop hacking the result.  So, user can stop checking build ID
// to make Gecko hack the result forcibly.
#ifdef EARLY_BETA_OR_EARLIER
pref("intl.tsf.hack.allow_to_stop_hacking_on_build_17643_or_later", true);
#else
pref("intl.tsf.hack.allow_to_stop_hacking_on_build_17643_or_later", false);
#endif

// Whether creates native caret for ATOK or not.
pref("intl.tsf.hack.atok.create_native_caret", true);
// Whether use available composition string rect for result of
// ITextStoreACP::GetTextExt() even if the specified range is same as the
// range of composition string but some character rects of them are not
// available.  Note that this is ignored if active ATOK is or older than 2016
// and create_native_caret is true.
pref("intl.tsf.hack.atok.do_not_return_no_layout_error_of_composition_string", true);
// Whether use available composition string rect for result of
// ITextStoreACP::GetTextExt() even if the specified range is same as or is in
// the range of composition string but some character rects of them are not
// available.
pref("intl.tsf.hack.japanist10.do_not_return_no_layout_error_of_composition_string", true);
// Whether use composition start position for the result of
// ITfContextView::GetTextExt() if the specified range is larger than
// composition start offset.
// For Free ChangJie 2010
pref("intl.tsf.hack.free_chang_jie.do_not_return_no_layout_error", true);
// For Microsoft Pinyin and Microsoft Wubi
pref("intl.tsf.hack.ms_simplified_chinese.do_not_return_no_layout_error", true);
// For Microsoft ChangJie and Microsoft Quick
pref("intl.tsf.hack.ms_traditional_chinese.do_not_return_no_layout_error", true);
// Whether use previous character rect for the result of
// ITfContextView::GetTextExt() if the specified range is the first character
// of selected clause of composition string.
pref("intl.tsf.hack.ms_japanese_ime.do_not_return_no_layout_error_at_first_char", true);
// Whether use previous character rect for the result of
// ITfContextView::GetTextExt() if the specified range is the caret of
// composition string.
pref("intl.tsf.hack.ms_japanese_ime.do_not_return_no_layout_error_at_caret", true);
// Whether hack ITextStoreACP::QueryInsert() or not.  The method should return
// new selection after specified length text is inserted at specified range.
// However, Microsoft's some Chinese TIPs expect that the result is same as
// specified range.  If following prefs are true, ITextStoreACP::QueryInsert()
// returns specified range only when one of the TIPs is active.
// For Microsoft Pinyin and Microsoft Wubi
pref("intl.tsf.hack.ms_simplified_chinese.query_insert_result", true);
// For Microsoft ChangJie and Microsoft Quick
pref("intl.tsf.hack.ms_traditional_chinese.query_insert_result", true);
#endif

// If composition_font is set, Gecko sets the font to IME.  IME may use
// the fonts on their window like candidate window.  If they are empty,
// Gecko uses the system default font which is set to the IM context.
// The font name must not start with '@'.  When the writing mode is vertical,
// Gecko inserts '@' to the start of the font name automatically.
// FYI: Changing these prefs requires to restart.
pref("intl.imm.composition_font", "");

// Japanist 2003's candidate window is broken if the font is "@System" which
// is default composition font for vertical writing mode.
// You can specify font to use on candidate window of Japanist 2003.
// This value must not start with '@'.
// FYI: Changing this pref requires to restart.
pref("intl.imm.composition_font.japanist_2003", "MS PGothic");

// Even if IME claims that they support vertical writing mode but it may not
// support vertical writing mode for its candidate window.  This pref allows
// to ignore the claim.
// FYI: Changing this pref requires to restart.
pref("intl.imm.vertical_writing.always_assume_not_supported", false);

// We cannot retrieve active IME name with IMM32 API if a TIP of TSF is active.
// This pref can specify active IME name when Japanese TIP is active.
// For example:
//   Google Japanese Input: "Google 日本語入力 IMM32 モジュール"
//   ATOK 2011: "ATOK 2011" (similarly, e.g., ATOK 2013 is "ATOK 2013")
pref("intl.imm.japanese.assume_active_tip_name_as", "");

// See bug 448927, on topmost panel, some IMEs are not usable on Windows.
pref("ui.panel.default_level_parent", false);

pref("mousewheel.system_scroll_override_on_root_content.enabled", true);

// Enable system settings cache for mouse wheel message handling.
// Note that even if this pref is set to true, Gecko may not cache the system
// settings if Gecko detects that the cache won't be refreshed properly when
// the settings are changed.
pref("mousewheel.system_settings_cache.enabled", true);

// This is a pref to test system settings cache for mouse wheel message
// handling.  If this is set to true, Gecko forcibly use the cache.
pref("mousewheel.system_settings_cache.force_enabled", false);

// High resolution scrolling with supported mouse drivers on Vista or later.
pref("mousewheel.enable_pixel_scrolling", true);

// If your mouse drive sends WM_*SCROLL messages when you turn your mouse wheel,
// set this to true.  Then, gecko processes them as mouse wheel messages.
pref("mousewheel.emulate_at_wm_scroll", false);

// Some odd touchpad utils give focus to window under cursor when user tries
// to scroll.  If this is true, Gecko tries to emulate such odd behavior.
// Don't make this true unless you want to debug.  Enabling this pref causes
// making damage to the performance.
pref("mousewheel.debug.make_window_under_cursor_foreground", false);

// Enables or disabled the TrackPoint hack, -1 is autodetect, 0 is off,
// and 1 is on.  Set this to 1 if TrackPoint scrolling is not working.
pref("ui.trackpoint_hack.enabled", -1);

// Setting this to a non-empty string overrides the Win32 "window class" used
// for "normal" windows. Setting this to MozillaUIWindowClass might make
// some trackpad drivers behave better.
pref("ui.window_class_override", "");

// Enables or disables the Elantech gesture hacks.  -1 is autodetect, 0 is off,
// and 1 is on.  Set this to 1 if three-finger swipe gestures do not cause
// page back/forward actions, or if pinch-to-zoom does not work.
pref("ui.elantech_gesture_hacks.enabled", -1);

// Show the Windows on-screen keyboard (osk.exe) when a text field is focused.
pref("ui.osk.enabled", true);
// Only show the on-screen keyboard if there are no physical keyboards attached
// to the device.
pref("ui.osk.detect_physical_keyboard", true);
// Path to TabTip.exe on local machine. Cached for performance reasons.
pref("ui.osk.on_screen_keyboard_path", "");
// Only try to show the on-screen keyboard on Windows 10 and later. Setting
// this pref to false will allow the OSK to show on Windows 8 and 8.1.
pref("ui.osk.require_win10", false);
// This pref stores the "reason" that the on-screen keyboard was either
// shown or not shown when focus is moved to an editable text field. It is
// used to help debug why the keyboard is either not appearing when expected
// or appearing when it is not expected.
pref("ui.osk.debug.keyboardDisplayReason", "");

# XP_WIN
#endif

#ifdef XP_MACOSX
// Mac specific preference defaults
pref("browser.drag_out_of_frame_style", 1);
pref("ui.key.saveLink.shift", false); // true = shift, false = meta

// default fonts (in UTF8 and using canonical names)
// to determine canonical font names, use a debug build and
// enable NSPR logging for module fontInfoLog:5
// canonical names immediately follow '(fontinit) family:' in the log

pref("font.name-list.emoji", "Apple Color Emoji");

pref("font.name-list.serif.ar", "Al Bayan");
pref("font.name-list.sans-serif.ar", "Geeza Pro");
pref("font.name-list.monospace.ar", "Geeza Pro");
pref("font.name-list.cursive.ar", "DecoType Naskh");
pref("font.name-list.fantasy.ar", "KufiStandardGK");

pref("font.name-list.serif.el", "Times, Times New Roman");
pref("font.name-list.sans-serif.el", "Helvetica, Lucida Grande");
pref("font.name-list.monospace.el", "Courier New, Lucida Grande");
pref("font.name-list.cursive.el", "Lucida Grande, Times");
pref("font.name-list.fantasy.el", "Lucida Grande, Times");

pref("font.name-list.serif.he", "Times New Roman");
pref("font.name-list.sans-serif.he", "Arial");
pref("font.name-list.monospace.he", "Courier New");
pref("font.name-list.cursive.he", "Times New Roman");
pref("font.name-list.fantasy.he", "Times New Roman");

pref("font.name-list.serif.ja", "Hiragino Mincho ProN, Hiragino Mincho Pro");
pref("font.name-list.sans-serif.ja", "Hiragino Kaku Gothic ProN, Hiragino Kaku Gothic Pro");
pref("font.name-list.monospace.ja", "Osaka-Mono");

pref("font.name-list.serif.ko", "AppleMyungjo");
pref("font.name-list.sans-serif.ko", "Apple SD Gothic Neo, AppleGothic");
pref("font.name-list.monospace.ko", "Apple SD Gothic Neo, AppleGothic");

pref("font.name-list.serif.th", "Thonburi");
pref("font.name-list.sans-serif.th", "Thonburi");
pref("font.name-list.monospace.th", "Ayuthaya");

pref("font.name-list.serif.x-armn", "Mshtakan");
pref("font.name-list.sans-serif.x-armn", "Mshtakan");
pref("font.name-list.monospace.x-armn", "Mshtakan");

// SolaimanLipi, Rupali http://ekushey.org/?page/mac_download
pref("font.name-list.serif.x-beng", "Bangla MN");
pref("font.name-list.sans-serif.x-beng", "Bangla Sangam MN");
pref("font.name-list.monospace.x-beng", "Bangla Sangam MN");

pref("font.name-list.serif.x-cans", "Euphemia UCAS");
pref("font.name-list.sans-serif.x-cans", "Euphemia UCAS");
pref("font.name-list.monospace.x-cans", "Euphemia UCAS");

pref("font.name-list.serif.x-cyrillic", "Times, Times New Roman");
pref("font.name-list.sans-serif.x-cyrillic", "Helvetica, Arial");
pref("font.name-list.monospace.x-cyrillic", "Monaco, Courier New");
pref("font.name-list.cursive.x-cyrillic", "Geneva");
pref("font.name-list.fantasy.x-cyrillic", "Charcoal CY");

pref("font.name-list.serif.x-devanagari", "Devanagari MT");
pref("font.name-list.sans-serif.x-devanagari", "Devanagari Sangam MN, Devanagari MT");
pref("font.name-list.monospace.x-devanagari", "Devanagari Sangam MN, Devanagari MT");

// Abyssinica SIL http://scripts.sil.org/AbyssinicaSIL_Download
pref("font.name-list.serif.x-ethi", "Kefa, Abyssinica SIL");
pref("font.name-list.sans-serif.x-ethi", "Kefa, Abyssinica SIL");
pref("font.name-list.monospace.x-ethi", "Kefa, Abyssinica SIL");

// no suitable fonts for georgian ship with mac os x
// however some can be freely downloaded
// TITUS Cyberbit Basic http://titus.fkidg1.uni-frankfurt.de/unicode/tituut.asp
// Zuzumbo http://homepage.mac.com/rsiradze/FileSharing91.html
pref("font.name-list.serif.x-geor", "TITUS Cyberbit Basic");
pref("font.name-list.sans-serif.x-geor", "Zuzumbo");
pref("font.name-list.monospace.x-geor", "Zuzumbo");

pref("font.name-list.serif.x-gujr", "Gujarati MT");
pref("font.name-list.sans-serif.x-gujr", "Gujarati Sangam MN, Gujarati MT");
pref("font.name-list.monospace.x-gujr", "Gujarati Sangam MN, Gujarati MT");

pref("font.name-list.serif.x-guru", "Gurmukhi MT");
pref("font.name-list.sans-serif.x-guru", "Gurmukhi MT");
pref("font.name-list.monospace.x-guru", "Gurmukhi MT");

pref("font.name-list.serif.x-khmr", "Khmer MN");
pref("font.name-list.sans-serif.x-khmr", "Khmer Sangam MN");
pref("font.name-list.monospace.x-khmr", "Khmer Sangam MN");

pref("font.name-list.serif.x-mlym", "Malayalam MN");
pref("font.name-list.sans-serif.x-mlym", "Malayalam Sangam MN");
pref("font.name-list.monospace.x-mlym", "Malayalam Sangam MN");

pref("font.name-list.serif.x-orya", "Oriya MN");
pref("font.name-list.sans-serif.x-orya", "Oriya Sangam MN");
pref("font.name-list.monospace.x-orya", "Oriya Sangam MN");

// Pothana http://web.nickshanks.com/typography/telugu/
pref("font.name-list.serif.x-telu", "Telugu MN, Pothana");
pref("font.name-list.sans-serif.x-telu", "Telugu Sangam MN, Pothana");
pref("font.name-list.monospace.x-telu", "Telugu Sangam MN, Pothana");

// Kedage http://web.nickshanks.com/typography/kannada/
pref("font.name-list.serif.x-knda", "Kannada MN, Kedage");
pref("font.name-list.sans-serif.x-knda", "Kannada Sangam MN, Kedage");
pref("font.name-list.monospace.x-knda", "Kannada Sangam MN, Kedage");

pref("font.name-list.serif.x-sinh", "Sinhala MN");
pref("font.name-list.sans-serif.x-sinh", "Sinhala Sangam MN");
pref("font.name-list.monospace.x-sinh", "Sinhala Sangam MN");

pref("font.name-list.serif.x-tamil", "InaiMathi");
pref("font.name-list.sans-serif.x-tamil", "InaiMathi");
pref("font.name-list.monospace.x-tamil", "InaiMathi");

// Kailasa ships with mac os x >= 10.5
pref("font.name-list.serif.x-tibt", "Kailasa");
pref("font.name-list.sans-serif.x-tibt", "Kailasa");
pref("font.name-list.monospace.x-tibt", "Kailasa");

pref("font.name-list.serif.x-unicode", "Times");
pref("font.name-list.sans-serif.x-unicode", "Helvetica");
pref("font.name-list.monospace.x-unicode", "Courier");
pref("font.name-list.cursive.x-unicode", "Apple Chancery");
pref("font.name-list.fantasy.x-unicode", "Papyrus");

pref("font.name-list.serif.x-western", "Times, Times New Roman");
pref("font.name-list.sans-serif.x-western", "Helvetica, Arial");
pref("font.name-list.monospace.x-western", "Courier, Courier New");
pref("font.name-list.cursive.x-western", "Apple Chancery");
pref("font.name-list.fantasy.x-western", "Papyrus");

pref("font.name-list.serif.zh-CN", "Times, Songti SC, STSong, Heiti SC");
pref("font.name-list.sans-serif.zh-CN", "Helvetica, PingFang SC, STHeiti, Heiti SC");
pref("font.name-list.monospace.zh-CN", "Courier, PingFang SC, STHeiti, Heiti SC");
pref("font.name-list.cursive.zh-CN", "Kaiti SC");

pref("font.name-list.serif.zh-TW", "Times, Songti TC, LiSong Pro, Heiti TC");
pref("font.name-list.sans-serif.zh-TW", "Helvetica, PingFang TC, Heiti TC, LiHei Pro");
pref("font.name-list.monospace.zh-TW", "Courier, PingFang TC, Heiti TC, LiHei Pro");
pref("font.name-list.cursive.zh-TW", "Kaiti TC");

pref("font.name-list.serif.zh-HK", "Times, Songti TC, LiSong Pro, Heiti TC");
pref("font.name-list.sans-serif.zh-HK", "Helvetica, PingFang TC, Heiti TC, LiHei Pro");
pref("font.name-list.monospace.zh-HK", "Courier, PingFang TC, Heiti TC, LiHei Pro");
pref("font.name-list.cursive.zh-HK", "Kaiti TC");

// XP_MACOSX changes to default font sizes
pref("font.minimum-size.th", 10);

// Apple's Symbol is Unicode so use it
pref("font.name-list.serif.x-math", "Latin Modern Math, STIX Two Math, XITS Math, Cambria Math, Libertinus Math, DejaVu Math TeX Gyre, TeX Gyre Bonum Math, TeX Gyre Pagella Math, TeX Gyre Schola, TeX Gyre Termes Math, STIX Math, Asana Math, STIXGeneral, DejaVu Serif, DejaVu Sans, Symbol, Times");
pref("font.name-list.sans-serif.x-math", "Helvetica");
pref("font.name-list.monospace.x-math", "Courier");
pref("font.name-list.cursive.x-math", "Apple Chancery");
pref("font.name-list.fantasy.x-math", "Papyrus");

// Individual font faces to be treated as independent families,
// listed as <Postscript name of face:Owning family name>
pref("font.single-face-list", "Osaka-Mono:Osaka");

// optimization hint for fonts with localized names to be read in at startup, otherwise read in at lookup miss
// names are canonical family names (typically English names)
pref("font.preload-names-list", "Hiragino Kaku Gothic ProN,Hiragino Mincho ProN,STSong");

// Override font-weight values for some problematic families Apple ships
// (see bug 931426).
// The name here is the font's PostScript name, which can be checked in
// the Font Book utility or other tools.
pref("font.weight-override.AppleSDGothicNeo-Thin", 100); // Ensure Thin < UltraLight < Light
pref("font.weight-override.AppleSDGothicNeo-UltraLight", 200);
pref("font.weight-override.AppleSDGothicNeo-Light", 300);
pref("font.weight-override.AppleSDGothicNeo-Heavy", 900); // Ensure Heavy > ExtraBold (800)

pref("font.weight-override.Avenir-Book", 300); // Ensure Book < Roman (400)
pref("font.weight-override.Avenir-BookOblique", 300);
pref("font.weight-override.Avenir-MediumOblique", 500); // Harmonize MediumOblique with Medium
pref("font.weight-override.Avenir-Black", 900); // Ensure Black > Heavy (800)
pref("font.weight-override.Avenir-BlackOblique", 900);

pref("font.weight-override.AvenirNext-MediumItalic", 500); // Harmonize MediumItalic with Medium
pref("font.weight-override.AvenirNextCondensed-MediumItalic", 500);

pref("font.weight-override.HelveticaNeue-Light", 300); // Ensure Light > Thin (200)
pref("font.weight-override.HelveticaNeue-LightItalic", 300);
pref("font.weight-override.HelveticaNeue-MediumItalic", 500); // Harmonize MediumItalic with Medium

// Override the Windows settings: no menu key, meta accelerator key. ctrl for general access key in HTML/XUL
// Use 17 for Ctrl, 18 for Option, 224 for Cmd, 0 for none
pref("ui.key.menuAccessKey", 0);
pref("ui.key.accelKey", 224);
// (pinkerton, joki, saari) IE5 for mac uses Control for access keys. The HTML4 spec
// suggests to use command on mac, but this really sucks (imagine someone having a "q"
// as an access key and not letting you quit the app!). As a result, we've made a
// command decision 1 day before tree lockdown to change it to the control key.
pref("ui.key.generalAccessKey", -1);

// If generalAccessKey is -1, use the following two prefs instead.
// Use 0 for disabled, 1 for Shift, 2 for Ctrl, 4 for Alt, 8 for Meta (Cmd)
// (values can be combined, e.g. 3 for Ctrl+Shift)
pref("ui.key.chromeAccess", 2);
pref("ui.key.contentAccess", 6);

// See bug 404131, topmost <panel> element wins to Dashboard on MacOSX.
pref("ui.panel.default_level_parent", false);

pref("ui.plugin.cancel_composition_at_input_source_changed", false);

pref("mousewheel.system_scroll_override_on_root_content.enabled", false);

// Macbook touchpad two finger pixel scrolling
pref("mousewheel.enable_pixel_scrolling", true);

# XP_MACOSX
#endif

#ifdef ANDROID
// Handled differently under Mac/Windows
pref("network.protocol-handler.warn-external.file", false);
pref("browser.drag_out_of_frame_style", 1);

// Middle-mouse handling
pref("middlemouse.paste", true);
pref("middlemouse.openNewWindow", true);
pref("middlemouse.scrollbarPosition", true);

pref("browser.urlbar.clickSelectsAll", false);

// Tab focus model bit field:
// 1 focuses text controls, 2 focuses other form elements, 4 adds links.
// Leave this at the default, 7, to match mozilla1.0-era user expectations.
// pref("accessibility.tabfocus", 1);

pref("helpers.global_mime_types_file", "/etc/mime.types");
pref("helpers.global_mailcap_file", "/etc/mailcap");
pref("helpers.private_mime_types_file", "~/.mime.types");
pref("helpers.private_mailcap_file", "~/.mailcap");
pref("print.printer_list", ""); // list of printers, separated by spaces
pref("print.print_reversed", false);
pref("print.print_in_color", true);

/* PostScript print module prefs */
// pref("print.postscript.enabled",      true);

// Setting default_level_parent to true makes the default level for popup
// windows "top" instead of "parent".  On GTK2 platform, this is implemented
// with override-redirect windows which is the normal way to implement
// temporary popup windows.  Setting this to false would make the default
// level "parent" which is implemented with managed windows.
// A problem with using managed windows is that metacity sometimes deactivates
// the parent window when the managed popup is shown.
pref("ui.panel.default_level_parent", true);

pref("mousewheel.system_scroll_override_on_root_content.enabled", false);

// Forward downloads with known OMA MIME types to Android's download manager
// instead of downloading them in the browser.
pref("browser.download.forward_oma_android_download_manager", false);

# ANDROID
#endif

#ifndef ANDROID
#ifndef XP_MACOSX
#ifdef XP_UNIX
// Handled differently under Mac/Windows
pref("network.protocol-handler.warn-external.file", false);
pref("browser.drag_out_of_frame_style", 1);

// Middle-mouse handling
pref("middlemouse.paste", true);
pref("middlemouse.openNewWindow", true);
pref("middlemouse.scrollbarPosition", true);

// Clipboard behavior
pref("clipboard.autocopy", true);

pref("browser.urlbar.clickSelectsAll", false);

// Tab focus model bit field:
// 1 focuses text controls, 2 focuses other form elements, 4 adds links.
// Leave this at the default, 7, to match mozilla1.0-era user expectations.
// pref("accessibility.tabfocus", 1);

pref("helpers.global_mime_types_file", "/etc/mime.types");
pref("helpers.global_mailcap_file", "/etc/mailcap");
pref("helpers.private_mime_types_file", "~/.mime.types");
pref("helpers.private_mailcap_file", "~/.mailcap");
pref("print.printer_list", ""); // list of printers, separated by spaces
pref("print.print_reversed", false);
pref("print.print_in_color", true);

// font names

// fontconfig doesn't support emoji yet
// https://lists.freedesktop.org/archives/fontconfig/2016-October/005842.html
pref("font.name-list.emoji", "Twemoji Mozilla");

pref("font.name-list.serif.ar", "serif");
pref("font.name-list.sans-serif.ar", "sans-serif");
pref("font.name-list.monospace.ar", "monospace");
pref("font.name-list.cursive.ar", "cursive");
pref("font.size.monospace.ar", 12);

pref("font.name-list.serif.el", "serif");
pref("font.name-list.sans-serif.el", "sans-serif");
pref("font.name-list.monospace.el", "monospace");
pref("font.name-list.cursive.el", "cursive");
pref("font.size.monospace.el", 12);

pref("font.name-list.serif.he", "serif");
pref("font.name-list.sans-serif.he", "sans-serif");
pref("font.name-list.monospace.he", "monospace");
pref("font.name-list.cursive.he", "cursive");
pref("font.size.monospace.he", 12);

pref("font.name-list.serif.ja", "serif");
pref("font.name-list.sans-serif.ja", "sans-serif");
pref("font.name-list.monospace.ja", "monospace");
pref("font.name-list.cursive.ja", "cursive");

pref("font.name-list.serif.ko", "serif");
pref("font.name-list.sans-serif.ko", "sans-serif");
pref("font.name-list.monospace.ko", "monospace");
pref("font.name-list.cursive.ko", "cursive");

pref("font.name-list.serif.th", "serif");
pref("font.name-list.sans-serif.th", "sans-serif");
pref("font.name-list.monospace.th", "monospace");
pref("font.name-list.cursive.th", "cursive");
pref("font.minimum-size.th", 13);

pref("font.name-list.serif.x-armn", "serif");
pref("font.name-list.sans-serif.x-armn", "sans-serif");
pref("font.name-list.monospace.x-armn", "monospace");
pref("font.name-list.cursive.x-armn", "cursive");

pref("font.name-list.serif.x-beng", "serif");
pref("font.name-list.sans-serif.x-beng", "sans-serif");
pref("font.name-list.monospace.x-beng", "monospace");
pref("font.name-list.cursive.x-beng", "cursive");

pref("font.name-list.serif.x-cans", "serif");
pref("font.name-list.sans-serif.x-cans", "sans-serif");
pref("font.name-list.monospace.x-cans", "monospace");
pref("font.name-list.cursive.x-cans", "cursive");

pref("font.name-list.serif.x-cyrillic", "serif");
pref("font.name-list.sans-serif.x-cyrillic", "sans-serif");
pref("font.name-list.monospace.x-cyrillic", "monospace");
pref("font.name-list.cursive.x-cyrillic", "cursive");
pref("font.size.monospace.x-cyrillic", 12);

pref("font.name-list.serif.x-devanagari", "serif");
pref("font.name-list.sans-serif.x-devanagari", "sans-serif");
pref("font.name-list.monospace.x-devanagari", "monospace");
pref("font.name-list.cursive.x-devanagari", "cursive");

pref("font.name-list.serif.x-ethi", "serif");
pref("font.name-list.sans-serif.x-ethi", "sans-serif");
pref("font.name-list.monospace.x-ethi", "monospace");
pref("font.name-list.cursive.x-ethi", "cursive");

pref("font.name-list.serif.x-geor", "serif");
pref("font.name-list.sans-serif.x-geor", "sans-serif");
pref("font.name-list.monospace.x-geor", "monospace");
pref("font.name-list.cursive.x-geor", "cursive");

pref("font.name-list.serif.x-gujr", "serif");
pref("font.name-list.sans-serif.x-gujr", "sans-serif");
pref("font.name-list.monospace.x-gujr", "monospace");
pref("font.name-list.cursive.x-gujr", "cursive");

pref("font.name-list.serif.x-guru", "serif");
pref("font.name-list.sans-serif.x-guru", "sans-serif");
pref("font.name-list.monospace.x-guru", "monospace");
pref("font.name-list.cursive.x-guru", "cursive");

pref("font.name-list.serif.x-khmr", "serif");
pref("font.name-list.sans-serif.x-khmr", "sans-serif");
pref("font.name-list.monospace.x-khmr", "monospace");
pref("font.name-list.cursive.x-khmr", "cursive");

pref("font.name-list.serif.x-knda", "serif");
pref("font.name-list.sans-serif.x-knda", "sans-serif");
pref("font.name-list.monospace.x-knda", "monospace");
pref("font.name-list.cursive.x-knda", "cursive");

pref("font.name-list.serif.x-mlym", "serif");
pref("font.name-list.sans-serif.x-mlym", "sans-serif");
pref("font.name-list.monospace.x-mlym", "monospace");
pref("font.name-list.cursive.x-mlym", "cursive");

pref("font.name-list.serif.x-orya", "serif");
pref("font.name-list.sans-serif.x-orya", "sans-serif");
pref("font.name-list.monospace.x-orya", "monospace");
pref("font.name-list.cursive.x-orya", "cursive");

pref("font.name-list.serif.x-sinh", "serif");
pref("font.name-list.sans-serif.x-sinh", "sans-serif");
pref("font.name-list.monospace.x-sinh", "monospace");
pref("font.name-list.cursive.x-sinh", "cursive");

pref("font.name-list.serif.x-tamil", "serif");
pref("font.name-list.sans-serif.x-tamil", "sans-serif");
pref("font.name-list.monospace.x-tamil", "monospace");
pref("font.name-list.cursive.x-tamil", "cursive");

pref("font.name-list.serif.x-telu", "serif");
pref("font.name-list.sans-serif.x-telu", "sans-serif");
pref("font.name-list.monospace.x-telu", "monospace");
pref("font.name-list.cursive.x-telu", "cursive");

pref("font.name-list.serif.x-tibt", "serif");
pref("font.name-list.sans-serif.x-tibt", "sans-serif");
pref("font.name-list.monospace.x-tibt", "monospace");
pref("font.name-list.cursive.x-tibt", "cursive");

pref("font.name-list.serif.x-unicode", "serif");
pref("font.name-list.sans-serif.x-unicode", "sans-serif");
pref("font.name-list.monospace.x-unicode", "monospace");
pref("font.name-list.cursive.x-unicode", "cursive");
pref("font.size.monospace.x-unicode", 12);

pref("font.name-list.serif.x-western", "serif");
pref("font.name-list.sans-serif.x-western", "sans-serif");
pref("font.name-list.monospace.x-western", "monospace");
pref("font.name-list.cursive.x-western", "cursive");
pref("font.size.monospace.x-western", 12);

pref("font.name-list.serif.zh-CN", "serif");
pref("font.name-list.sans-serif.zh-CN", "sans-serif");
pref("font.name-list.monospace.zh-CN", "monospace");
pref("font.name-list.cursive.zh-CN", "cursive");

pref("font.name-list.serif.zh-HK", "serif");
pref("font.name-list.sans-serif.zh-HK", "sans-serif");
pref("font.name-list.monospace.zh-HK", "monospace");
pref("font.name-list.cursive.zh-HK", "cursive");

pref("font.name-list.serif.zh-TW", "serif");
pref("font.name-list.sans-serif.zh-TW", "sans-serif");
pref("font.name-list.monospace.zh-TW", "monospace");
pref("font.name-list.cursive.zh-TW", "cursive");

/* PostScript print module prefs */
// pref("print.postscript.enabled",      true);

// On GTK2 platform, we should use topmost window level for the default window
// level of <panel> element of XUL. GTK2 has only two window types. One is
// normal top level window, other is popup window. The popup window is always
// topmost window level, therefore, we are using normal top level window for
// non-topmost panel, but it is pretty hacky. On some Window Managers, we have
// 2 problems:
// 1. The non-topmost panel steals focus from its parent window at showing.
// 2. The parent of non-topmost panel is not activated when the panel is hidden.
// So, we have no reasons we should use non-toplevel window for popup.
pref("ui.panel.default_level_parent", true);

pref("mousewheel.system_scroll_override_on_root_content.enabled", false);

pref("intl.ime.use_simple_context_on_password_field", false);

// uim may use key snooper to listen to key events.  Unfortunately, we cannot
// know whether it uses or not since it's a build option.  So, we need to make
// distribution switchable whether we think uim uses key snooper or not with
// this pref.  Debian 9.x still uses uim as their default IM and it uses key
// snooper.  So, let's use true for its default value.
pref("intl.ime.hack.uim.using_key_snooper", true);

#ifdef MOZ_WIDGET_GTK
// maximum number of fonts to substitute for a generic
pref("gfx.font_rendering.fontconfig.max_generic_substitutions", 3);
#endif

# XP_UNIX
#endif
#endif
#endif

#if defined(ANDROID)

pref("font.size.monospace.ar", 12);

pref("font.default.el", "sans-serif");
pref("font.size.monospace.el", 12);

pref("font.size.monospace.he", 12);

pref("font.default.x-cyrillic", "sans-serif");
pref("font.size.monospace.x-cyrillic", 12);

pref("font.default.x-unicode", "sans-serif");
pref("font.size.monospace.x-unicode", 12);

pref("font.default.x-western", "sans-serif");
pref("font.size.monospace.x-western", 12);

# ANDROID
#endif

#if defined(ANDROID)
// We use the bundled Charis SIL Compact as serif font for Firefox for Android

pref("font.name-list.emoji", "Noto Color Emoji");

pref("font.name-list.serif.ar", "Noto Naskh Arabic, Noto Serif, Droid Serif");
pref("font.name-list.sans-serif.ar", "Noto Naskh Arabic, Roboto, Google Sans, Droid Sans");
pref("font.name-list.monospace.ar", "Noto Naskh Arabic");

pref("font.name-list.serif.el", "Droid Serif, Noto Serif"); // not Charis SIL Compact, only has a few Greek chars
pref("font.name-list.sans-serif.el", "Roboto, Google Sans, Droid Sans");
pref("font.name-list.monospace.el", "Droid Sans Mono");

pref("font.name-list.serif.he", "Droid Serif, Noto Serif, Noto Serif Hebrew");
pref("font.name-list.sans-serif.he", "Roboto, Google Sans, Noto Sans Hebrew, Droid Sans Hebrew, Droid Sans, Arial");
pref("font.name-list.monospace.he", "Droid Sans Mono");

pref("font.name-list.serif.ja", "Charis SIL Compact, Noto Serif CJK JP, Noto Serif, Droid Serif");
pref("font.name-list.sans-serif.ja", "Roboto, Google Sans, Droid Sans, MotoyaLMaru, MotoyaLCedar, Noto Sans JP, Noto Sans CJK JP, Droid Sans Japanese");
pref("font.name-list.monospace.ja", "MotoyaLMaru, MotoyaLCedar, Noto Sans Mono CJK JP, Droid Sans Mono");

pref("font.name-list.serif.ko", "Charis SIL Compact, Noto Serif CJK KR, Noto Serif, Droid Serif, HYSerif");
pref("font.name-list.sans-serif.ko", "Roboto, Google Sans, SmartGothic, NanumGothic, Noto Sans KR, Noto Sans CJK KR, DroidSansFallback, Droid Sans Fallback");
pref("font.name-list.monospace.ko", "Droid Sans Mono, Noto Sans Mono CJK KR");

pref("font.name-list.serif.th", "Charis SIL Compact, Noto Serif, Noto Serif Thai, Droid Serif");
pref("font.name-list.sans-serif.th", "Roboto, Google Sans, Noto Sans Thai, Droid Sans Thai, Droid Sans");
pref("font.name-list.monospace.th", "Droid Sans Mono");

pref("font.name-list.serif.x-armn", "Noto Serif Armenian");
pref("font.name-list.sans-serif.x-armn", "Noto Sans Armenian");

pref("font.name-list.serif.x-beng", "Noto Serif Bengali");
pref("font.name-list.sans-serif.x-beng", "Noto Sans Bengali");

pref("font.name-list.serif.x-cyrillic", "Charis SIL Compact, Noto Serif, Droid Serif");
pref("font.name-list.sans-serif.x-cyrillic", "Roboto, Google Sans, Droid Sans");
pref("font.name-list.monospace.x-cyrillic", "Droid Sans Mono");

pref("font.name-list.serif.x-devanagari", "Noto Serif Devanagari");
pref("font.name-list.sans-serif.x-devanagari", "Noto Sans Devanagari");

pref("font.name-list.serif.x-ethi", "Noto Serif Ethiopic");
pref("font.name-list.sans-serif.x-ethi", "Noto Sans Ethiopic");

pref("font.name-list.serif.x-geor", "Noto Serif Georgian");
pref("font.name-list.sans-serif.x-geor", "Noto Sans Georgian");

pref("font.name-list.serif.x-gujr", "Noto Serif Gujarati");
pref("font.name-list.sans-serif.x-gujr", "Noto Sans Gujarati");

pref("font.name-list.serif.x-guru", "Noto Serif Gurmukhi");
pref("font.name-list.sans-serif.x-guru", "Noto Sans Gurmukhi");

pref("font.name-list.serif.x-khmr", "Noto Serif Khmer");
pref("font.name-list.sans-serif.x-khmr", "Noto Sans Khmer");

pref("font.name-list.serif.x-knda", "Noto Serif Kannada");
pref("font.name-list.sans-serif.x-knda", "Noto Sans Kannada");

pref("font.name-list.serif.x-mlym", "Noto Serif Malayalam");
pref("font.name-list.sans-serif.x-mlym", "Noto Sans Malayalam");

pref("font.name-list.sans-serif.x-orya", "Noto Sans Oriya");

pref("font.name-list.serif.x-sinh", "Noto Serif Sinhala");
pref("font.name-list.sans-serif.x-sinh", "Noto Sans Sinhala");

pref("font.name-list.serif.x-tamil", "Noto Serif Tamil");
pref("font.name-list.sans-serif.x-tamil", "Noto Sans Tamil");

pref("font.name-list.serif.x-telu", "Noto Serif Telugu");
pref("font.name-list.sans-serif.x-telu", "Noto Sans Telugu");

pref("font.name-list.serif.x-tibt", "Noto Serif Tibetan");
pref("font.name-list.sans-serif.x-tibt", "Noto Sans Tibetan");

pref("font.name-list.serif.x-unicode", "Charis SIL Compact, Noto Serif, Droid Serif");
pref("font.name-list.sans-serif.x-unicode", "Roboto, Google Sans, Droid Sans");
pref("font.name-list.monospace.x-unicode", "Droid Sans Mono");

pref("font.name-list.serif.x-western", "Charis SIL Compact, Noto Serif, Droid Serif");
pref("font.name-list.sans-serif.x-western", "Roboto, Google Sans, Droid Sans");
pref("font.name-list.monospace.x-western", "Droid Sans Mono");

pref("font.name-list.serif.zh-CN", "Charis SIL Compact, Noto Serif CJK SC, Noto Serif, Droid Serif, Droid Sans Fallback");
pref("font.name-list.sans-serif.zh-CN", "Roboto, Google Sans, Droid Sans, Noto Sans SC, Noto Sans CJK SC, Droid Sans Fallback");
pref("font.name-list.monospace.zh-CN", "Droid Sans Mono, Noto Sans Mono CJK SC, Droid Sans Fallback");

pref("font.name-list.serif.zh-HK", "Charis SIL Compact, Noto Serif CJK TC, Noto Serif, Droid Serif, Droid Sans Fallback");
pref("font.name-list.sans-serif.zh-HK", "Roboto, Google Sans, Droid Sans, Noto Sans TC, Noto Sans SC, Noto Sans CJK TC, Droid Sans Fallback");
pref("font.name-list.monospace.zh-HK", "Droid Sans Mono, Noto Sans Mono CJK TC, Droid Sans Fallback");

pref("font.name-list.serif.zh-TW", "Charis SIL Compact, Noto Serif CJK TC, Noto Serif, Droid Serif, Droid Sans Fallback");
pref("font.name-list.sans-serif.zh-TW", "Roboto, Google Sans, Droid Sans, Noto Sans TC, Noto Sans SC, Noto Sans CJK TC, Droid Sans Fallback");
pref("font.name-list.monospace.zh-TW", "Droid Sans Mono, Noto Sans Mono CJK TC, Droid Sans Fallback");

pref("font.name-list.serif.x-math", "Latin Modern Math, STIX Two Math, XITS Math, Cambria Math, Libertinus Math, DejaVu Math TeX Gyre, TeX Gyre Bonum Math, TeX Gyre Pagella Math, TeX Gyre Schola, TeX Gyre Termes Math, STIX Math, Asana Math, STIXGeneral, DejaVu Serif, DejaVu Sans, Charis SIL Compact");
pref("font.name-list.sans-serif.x-math", "Roboto, Google Sans");
pref("font.name-list.monospace.x-math", "Droid Sans Mono");

#endif

#if OS_ARCH==AIX

// Override default Japanese fonts
pref("font.name-list.serif.ja", "dt-interface system-jisx0208.1983-0");
pref("font.name-list.sans-serif.ja", "dt-interface system-jisx0208.1983-0");
pref("font.name-list.monospace.ja", "dt-interface user-jisx0208.1983-0");

// Override default Cyrillic fonts
pref("font.name-list.serif.x-cyrillic", "dt-interface system-iso8859-5");
pref("font.name-list.sans-serif.x-cyrillic", "dt-interface system-iso8859-5");
pref("font.name-list.monospace.x-cyrillic", "dt-interface user-iso8859-5");

// Override default Unicode fonts
pref("font.name-list.serif.x-unicode", "dt-interface system-ucs2.cjk_japan-0");
pref("font.name-list.sans-serif.x-unicode", "dt-interface system-ucs2.cjk_japan-0");
pref("font.name-list.monospace.x-unicode", "dt-interface user-ucs2.cjk_japan-0");

# AIX
#endif

// Login Manager prefs
pref("signon.rememberSignons",              true);
pref("signon.rememberSignons.visibilityToggle", true);
pref("signon.autofillForms",                true);
pref("signon.autofillForms.autocompleteOff", true);
pref("signon.autofillForms.http",           false);
pref("signon.autologin.proxy",              false);
pref("signon.formlessCapture.enabled",      true);
pref("signon.generation.available",         false);
pref("signon.generation.enabled",           false);
pref("signon.privateBrowsingCapture.enabled", false);
pref("signon.storeWhenAutocompleteOff",     true);
pref("signon.debug",                        false);
pref("signon.recipes.path",                 "chrome://passwordmgr/content/recipes.json");
pref("signon.schemeUpgrades",               false);
// This temporarily prevents the master password to reprompt for autocomplete.
pref("signon.masterPasswordReprompt.timeout_ms", 900000); // 15 Minutes
pref("signon.showAutoCompleteFooter", false);
pref("signon.showAutoCompleteOrigins", false);

// Satchel (Form Manager) prefs
pref("browser.formfill.debug",            false);
pref("browser.formfill.enable",           true);
pref("browser.formfill.expire_days",      180);
pref("browser.formfill.agedWeight",       2);
pref("browser.formfill.bucketSize",       1);
pref("browser.formfill.maxTimeGroupings", 25);
pref("browser.formfill.timeGroupingSize", 604800);
pref("browser.formfill.boundaryWeight",   25);
pref("browser.formfill.prefixWeight",     5);

// Zoom prefs
pref("browser.zoom.full", false);
pref("zoom.minPercent", 30);
pref("zoom.maxPercent", 300);
pref("toolkit.zoomManager.zoomValues", ".3,.5,.67,.8,.9,1,1.1,1.2,1.33,1.5,1.7,2,2.4,3");

//
// Image-related prefs
//

// The maximum size (in kB) that the aggregate frames of an animation can use
// before it starts to discard already displayed frames and redecode them as
// necessary.
pref("image.animated.decode-on-demand.threshold-kb", 20480);

// The minimum number of frames we want to have buffered ahead of an
// animation's currently displayed frame.
pref("image.animated.decode-on-demand.batch-size", 6);

// Whether we should recycle already displayed frames instead of discarding
// them. This saves on the allocation itself, and may be able to reuse the
// contents as well. Only applies if generating full frames.
pref("image.animated.decode-on-demand.recycle", true);

// Resume an animated image from the last displayed frame rather than
// advancing when out of view.
pref("image.animated.resume-from-last-displayed", true);

// Maximum number of surfaces for an image before entering "factor of 2" mode.
// This in addition to the number of "native" sizes of an image. A native size
// is a size for which we can decode a frame without up or downscaling. Most
// images only have 1, but some (i.e. ICOs) may have multiple frames for the
// same data at different sizes.
pref("image.cache.factor2.threshold-surfaces", 4);

// Maximum size of a surface in KB we are willing to produce when rasterizing
// an SVG.
pref("image.cache.max-rasterized-svg-threshold-kb", 204800);

// The maximum size, in bytes, of the decoded images we cache
pref("image.cache.size", 5242880);

// A weight, from 0-1000, to place on time when comparing to size.
// Size is given a weight of 1000 - timeweight.
pref("image.cache.timeweight", 500);

// Decode all images automatically on load, ignoring our normal heuristics.
pref("image.decode-immediately.enabled", false);

// Whether we attempt to downscale images during decoding.
pref("image.downscale-during-decode.enabled", true);

// The default Accept header sent for images loaded over HTTP(S)
pref("image.http.accept", "image/webp,*/*");

// The threshold for inferring that changes to an <img> element's |src|
// attribute by JavaScript represent an animation, in milliseconds. If the |src|
// attribute is changing more frequently than this value, then we enter a
// special "animation mode" which is designed to eliminate flicker. Set to 0 to
// disable.
pref("image.infer-src-animation.threshold-ms", 2000);

// Whether the network request priority should be adjusted according
// the layout and view frame position of each particular image.
pref("image.layout_network_priority", true);

//
// Image memory management prefs
//

// Discards inactive image frames and re-decodes them on demand from
// compressed data.
pref("image.mem.discardable", true);

// Discards inactive image frames of _animated_ images and re-decodes them on
// demand from compressed data. Has no effect if image.mem.discardable is false.
pref("image.mem.animated.discardable", true);

// Whether the heap should be used for frames from animated images. On Android,
// volatile memory keeps file handles open for each buffer.
#if defined(ANDROID)
pref("image.mem.animated.use_heap", true);
#else
pref("image.mem.animated.use_heap", false);
#endif

// Enable extra information for debugging in the image memory reports.
pref("image.mem.debug-reporting", false);

// Decodes images into shared memory to allow direct use in separate
// rendering processes. Only applicable with WebRender.
pref("image.mem.shared", true);

// Allows image locking of decoded image data in content processes.
pref("image.mem.allow_locking_in_content_processes", true);

// Chunk size for calls to the image decoders
pref("image.mem.decode_bytes_at_a_time", 16384);

// Minimum timeout for expiring unused images from the surface cache, in
// milliseconds. This controls how long we store cached temporary surfaces.
pref("image.mem.surfacecache.min_expiration_ms", 60000); // 60s

// Maximum size for the surface cache, in kilobytes.
pref("image.mem.surfacecache.max_size_kb", 1048576); // 1GB

// The surface cache's size, within the constraints of the maximum size set
// above, is determined as a fraction of main memory size. The size factor is
// interpreted as a reciprocal, so a size factor of 4 means to use no more than
// 1/4 of main memory.  The default should be a good balance for most systems.
pref("image.mem.surfacecache.size_factor", 4);

// How much of the data in the surface cache is discarded when we get a memory
// pressure notification, as a fraction. The discard factor is interpreted as a
// reciprocal, so a discard factor of 1 means to discard everything in the
// surface cache on memory pressure, a discard factor of 2 means to discard half
// of the data, and so forth. The default should be a good balance for desktop
// and laptop systems, where we never discard visible images.
pref("image.mem.surfacecache.discard_factor", 1);

// What is the minimum buffer size in KB before using volatile memory over the
// heap. On Android, volatile memory keeps file handles open for each buffer.
#if defined(ANDROID)
pref("image.mem.volatile.min_threshold_kb", 100);
#else
pref("image.mem.volatile.min_threshold_kb", -1);
#endif

// How many threads we'll use for multithreaded decoding. If < 0, will be
// automatically determined based on the system's number of cores.
pref("image.multithreaded_decoding.limit", -1);

// How long in ms before we should start shutting down idle decoder threads.
pref("image.multithreaded_decoding.idle_timeout", 600000);

// Whether we attempt to decode WebP images or not.
pref("image.webp.enabled", true);

// Limit for the canvas image cache. 0 means we don't limit the size of the
// cache.
pref("canvas.image.cache.limit", 0);

// WebGL prefs
#ifdef ANDROID
// Disable MSAA on mobile.
pref("gl.msaa-level", 0);
#else
pref("gl.msaa-level", 2);
#endif
pref("gl.require-hardware", false);
#ifdef XP_MACOSX
pref("gl.multithreaded", true);
#endif
pref("gl.ignore-dx-interop2-blacklist", false);
pref("gl.use-tls-is-current", 0);
pref("gl.allow-high-power", true);

#ifdef XP_MACOSX
pref("webgl.1.allow-core-profiles", true);
#else
pref("webgl.1.allow-core-profiles", false);
#endif
pref("webgl.force-enabled", false);
pref("webgl.disabled", false);
pref("webgl.disable-angle", false);
pref("webgl.disable-wgl", false);
pref("webgl.min_capability_mode", false);
pref("webgl.disable-extensions", false);
pref("webgl.msaa-force", false);
pref("webgl.prefer-16bpp", false);
pref("webgl.default-low-power", false);
pref("webgl.default-no-alpha", false);
pref("webgl.force-layers-readback", false);
pref("webgl.force-index-validation", 0);
pref("webgl.lose-context-on-memory-pressure", false);
pref("webgl.can-lose-context-in-foreground", true);
#ifdef ANDROID
pref("webgl.max-contexts", 16);
pref("webgl.max-contexts-per-principal", 8);
#else
pref("webgl.max-contexts", 32);
pref("webgl.max-contexts-per-principal", 16);
#endif
pref("webgl.max-warnings-per-context", 32);
pref("webgl.enable-draft-extensions", false);
pref("webgl.enable-privileged-extensions", false);
pref("webgl.disable-fail-if-major-performance-caveat", false);
pref("webgl.disable-DOM-blit-uploads", false);
pref("webgl.allow-fb-invalidation", false);

pref("webgl.perf.max-warnings", 0);
pref("webgl.perf.max-acceptable-fb-status-invals", 0);
pref("webgl.perf.spew-frame-allocs", true);

pref("webgl.enable-webgl2", true);

pref("webgl.enable-debug-renderer-info", true);
pref("webgl.renderer-string-override", "");
pref("webgl.vendor-string-override", "");

#ifdef XP_WIN
pref("webgl.angle.try-d3d11", true);
pref("webgl.angle.force-d3d11", false);
pref("webgl.angle.force-warp", false);
pref("webgl.dxgl.enabled", true);
pref("webgl.dxgl.needs-finish", false);
#endif

pref("dom.webgpu.enable", false);

// sendbuffer of 0 means use OS default, sendbuffer unset means use
// gecko default which varies depending on windows version and is OS
// default on non windows
// pref("network.tcp.sendbuffer", 0);

// TCP Keepalive
pref("network.tcp.keepalive.enabled", true);
// Default idle time before first TCP keepalive probe; same time for interval
// between successful probes. Can be overridden in socket transport API.
// Win, Linux and Mac.
pref("network.tcp.keepalive.idle_time", 600); // seconds; 10 mins
// Default timeout for retransmission of unack'd keepalive probes.
// Win and Linux only; not configurable on Mac.
#if defined(XP_UNIX) && !defined(XP_MACOSX) || defined(XP_WIN)
pref("network.tcp.keepalive.retry_interval", 1); // seconds
#endif
// Default maximum probe retransmissions.
// Linux only; not configurable on Win and Mac; fixed at 10 and 8 respectively.
#if defined(XP_UNIX) && !defined(XP_MACOSX)
pref("network.tcp.keepalive.probe_count", 4);
#endif

pref("network.tcp.tcp_fastopen_enable", false);

pref("network.tcp.tcp_fastopen_consecutive_failure_limit", 5);
// We are trying to detect stalled tcp connections that use TFO and TLS
// (bug 1395494).
// This is only happening if a connection is idle for more than 10s, but we
// will make this a pref. If tcp_fastopen_http_stalls_limit of stalls are
// detected the TCP fast open will be disabled.
// If tcp_fastopen_http_check_for_stalls_only_if_idle_for is set to 0 the
// check will not be performed.
pref("network.tcp.tcp_fastopen_http_check_for_stalls_only_if_idle_for", 10);
pref("network.tcp.tcp_fastopen_http_stalls_limit", 3);
pref("network.tcp.tcp_fastopen_http_stalls_timeout", 20);

// Whether to disable acceleration for all widgets.
pref("layers.acceleration.disabled", false);
// Preference that when switched at runtime will run a series of benchmarks
// and output the result to stderr.
pref("layers.bench.enabled", false);

#if defined(XP_WIN)
pref("layers.gpu-process.enabled", true);
pref("layers.gpu-process.allow-software", true);
#ifdef NIGHTLY_BUILD
pref("layers.gpu-process.max_restarts", 3);
#endif
#endif

// Whether to force acceleration on, ignoring blacklists.
#ifdef ANDROID
// bug 838603 -- on Android, accidentally blacklisting OpenGL layers
// means a startup crash for everyone.
// Temporarily force-enable GL compositing.  This is default-disabled
// deep within the bowels of the widgetry system.  Remove me when GL
// compositing isn't default disabled in widget/android.
pref("layers.acceleration.force-enabled", true);
#else
pref("layers.acceleration.force-enabled", false);
#endif

pref("layers.acceleration.draw-fps", false);

// Enable DEAA antialiasing for transformed layers in the compositor
#if !defined(MOZ_WIDGET_ANDROID)
// Desktop prefs
pref("layers.deaa.enabled", true);
#else
// Mobile prefs
pref("layers.deaa.enabled", false);
#endif

pref("layers.dump", false);
#ifdef MOZ_DUMP_PAINTING
// If we're dumping layers, also dump the texture data
pref("layers.dump-texture", false);
pref("layers.dump-decision", false);
pref("layers.dump-client-layers", false);
pref("layers.dump-host-layers", false);
#endif
pref("layers.draw-borders", false);
pref("layers.draw-tile-borders", false);
pref("layers.draw-bigimage-borders", false);
pref("layers.child-process-shutdown", true);
// Max number of layers per container. See Overwrite in mobile prefs.
pref("layers.max-active", -1);

// Compositor target frame rate. NOTE: If vsync is enabled the compositor
// frame rate will still be capped.
// -1 -> default (match layout.frame_rate or 60 FPS)
// 0  -> full-tilt mode: Recomposite even if not transaction occured.
pref("layers.offmainthreadcomposition.frame-rate", -1);

#if defined(XP_MACOSX) || defined (OS_OPENBSD)
pref("layers.enable-tiles", true);
#else
pref("layers.enable-tiles", false);
#endif
#if defined(XP_WIN)
pref("layers.enable-tiles-if-skia-pomtp", true);
#else
pref("layers.enable-tiles-if-skia-pomtp", false);
#endif
pref("layers.single-tile.enabled", true);
pref("layers.low-precision-buffer", false);
pref("layers.progressive-paint", false);
pref("layers.tiles.retain-back-buffer", true);
// If this is set the tile size will only be treated as a suggestion.
// On B2G we will round this to the stride of the underlying allocation.
// On any platform we may later use the screen size and ignore
// tile-width/tile-height entirely. Its recommended to turn this off
// if you change the tile size.
pref("layers.tiles.adjust", true);
pref("layers.tile-width", 512);
pref("layers.tile-height", 512);
#ifdef MOZ_WIDGET_ANDROID
pref("layers.tiles.edge-padding", true);
#else
pref("layers.tiles.edge-padding", false);
#endif

// Whether to animate simple opacity and transforms on the compositor
pref("layers.offmainthreadcomposition.async-animations", true);

// Whether to log information about off main thread animations to stderr
pref("layers.offmainthreadcomposition.log-animations", false);

pref("layers.bufferrotation.enabled", true);

pref("layers.componentalpha.enabled", true);
pref("layers.draw-mask-debug", false);

pref("gfx.content.always-paint", false);

#ifdef ANDROID
pref("gfx.apitrace.enabled",false);
#endif

#ifdef MOZ_X11
#ifdef MOZ_WIDGET_GTK
pref("gfx.xrender.enabled",false);
pref("widget.chrome.allow-gtk-dark-theme", false);
pref("widget.content.allow-gtk-dark-theme", false);
#endif
#endif

pref("widget.window-transforms.disabled", false);

#ifdef XP_WIN
// Whether to disable the automatic detection and use of direct2d.
pref("gfx.direct2d.disabled", false);

// Whether to attempt to enable Direct2D regardless of automatic detection or
// blacklisting
pref("gfx.direct2d.force-enabled", false);

// Whether to defer destruction of Direct2D DrawTargets to the paint thread
// when using OMTP.
pref("gfx.direct2d.destroy-dt-on-paintthread", true);

pref("gfx.direct3d11.enable-debug-layer", false);
pref("gfx.direct3d11.break-on-error", false);

// Prefer flipping between two buffers over copying from our back buffer
// to the OS.
pref("gfx.direct3d11.use-double-buffering", true);

pref("layers.prefer-opengl", false);
#endif

// Copy-on-write canvas
pref("layers.shared-buffer-provider.enabled", true);

// Force all possible layers to be always active layers
pref("layers.force-active", false);

// Enable/Disable the geolocation API for content
pref("geo.enabled", true);

// Timeout for outbound network geolocation provider XHR
pref("geo.wifi.xhr.timeout", 60000);

// Enable/Disable the various sensor APIs for content
pref("device.sensors.enabled", true);
pref("device.sensors.orientation.enabled", true);
pref("device.sensors.motion.enabled", true);
pref("device.sensors.proximity.enabled", false);
pref("device.sensors.ambientLight.enabled", false);

// Enable/Disable the device storage API for content
pref("device.storage.enabled", false);

// Push/Pop/Replace State prefs
pref("browser.history.maxStateObjectSize", 2097152);

pref("browser.meta_refresh_when_inactive.disabled", false);

// XPInstall prefs
pref("xpinstall.whitelist.required", true);
// Only Firefox requires add-on signatures
pref("xpinstall.signatures.required", false);
pref("extensions.langpacks.signatures.required", false);
pref("extensions.webExtensionsMinPlatformVersion", "42.0a1");
pref("extensions.legacy.enabled", true);

// Other webextensions prefs
pref("extensions.webextensions.keepStorageOnUninstall", false);
pref("extensions.webextensions.keepUuidOnUninstall", false);
// Redirect basedomain used by identity api
pref("extensions.webextensions.identity.redirectDomain", "extensions.allizom.org");
pref("extensions.webextensions.restrictedDomains", "accounts-static.cdn.mozilla.net,accounts.firefox.com,addons.cdn.mozilla.net,addons.mozilla.org,api.accounts.firefox.com,content.cdn.mozilla.net,discovery.addons.mozilla.org,install.mozilla.org,oauth.accounts.firefox.com,profile.accounts.firefox.com,support.mozilla.org,sync.services.mozilla.com");

pref("extensions.webextensions.remote", false);
// Whether or not the moz-extension resource loads are remoted. For debugging
// purposes only. Setting this to false will break moz-extension URI loading
// unless other process sandboxing and extension remoting prefs are changed.
pref("extensions.webextensions.protocol.remote", true);

// Enable tab hiding API by default.
pref("extensions.webextensions.tabhide.enabled", true);

#ifdef NIGHTLY_BUILD
// Enable userScripts API by default on Nightly.
pref("extensions.webextensions.userScripts.enabled", true);
#else
// Disable userScripts API by default on all other channels.
pref("extensions.webextensions.userScripts.enabled", false);
#endif

pref("extensions.webextensions.background-delayed-startup", false);

// Whether or not the installed extensions should be migrated to the storage.local IndexedDB backend.
pref("extensions.webextensions.ExtensionStorageIDB.enabled", true);

// if enabled, store execution times for API calls
pref("extensions.webextensions.enablePerformanceCounters", true);

// Maximum age in milliseconds of performance counters in children
// When reached, the counters are sent to the main process and
// reset, so we reduce memory footprint.
pref("extensions.webextensions.performanceCountersMaxAge", 5000);

// The HTML about:addons page.
pref("extensions.htmlaboutaddons.enabled", false);
// Whether to allow the inline options browser in HTML about:addons page.
pref("extensions.htmlaboutaddons.inline-options.enabled", false);

// Report Site Issue button
// Note that on enabling the button in other release channels, make sure to
// disable it in problematic tests, see disableNonReleaseActions() inside
// browser/modules/test/browser/head.js
pref("extensions.webcompat-reporter.newIssueEndpoint", "https://webcompat.com/issues/new");
#if MOZ_UPDATE_CHANNEL != release && MOZ_UPDATE_CHANNEL != esr
pref("extensions.webcompat-reporter.enabled", true);
#else
pref("extensions.webcompat-reporter.enabled", false);
#endif

pref("network.buffer.cache.count", 24);
pref("network.buffer.cache.size",  32768);

// Web Notification
pref("dom.webnotifications.requireinteraction.count", 3);

// Show favicons in web notifications.
pref("alerts.showFavicons", false);

// Whether to use platform-specific backends for showing desktop notifications.
// If no such backend is available, or if the pref is false, then XUL
// notifications are used.

// Linux and macOS turn on system level notification as default, but Windows is
// Nightly only due to unstable yet.
#if defined(XP_WIN)
#if defined(NIGHTLY_BUILD)
pref("alerts.useSystemBackend", true);
#else
pref("alerts.useSystemBackend", false);
#endif
#else
pref("alerts.useSystemBackend", true);
#endif

// DOM full-screen API.
// whether to prevent the top level widget from going fullscreen
pref("full-screen-api.ignore-widgets", false);
pref("full-screen-api.pointer-lock.enabled", true);
// transition duration of fade-to-black and fade-from-black, unit: ms
#ifndef MOZ_WIDGET_GTK
pref("full-screen-api.transition-duration.enter", "200 200");
pref("full-screen-api.transition-duration.leave", "200 200");
#else
pref("full-screen-api.transition-duration.enter", "0 0");
pref("full-screen-api.transition-duration.leave", "0 0");
#endif
// timeout for black screen in fullscreen transition, unit: ms
pref("full-screen-api.transition.timeout", 1000);
// time for the warning box stays on the screen before sliding out, unit: ms
pref("full-screen-api.warning.timeout", 3000);
// delay for the warning box to show when pointer stays on the top, unit: ms
pref("full-screen-api.warning.delay", 500);

// DOM pointerlock API
// time for the warning box stays on the screen before sliding out, unit: ms
pref("pointer-lock-api.warning.timeout", 3000);

// Whether we should layerize all animated images (if otherwise possible).
pref("layout.animated-image-layers.enabled", false);

pref("dom.vibrator.enabled", true);
pref("dom.vibrator.max_vibrate_ms", 10000);
pref("dom.vibrator.max_vibrate_list_len", 128);

// Battery API
pref("dom.battery.enabled", true);

// Push

pref("dom.push.loglevel", "Error");

pref("dom.push.serverURL", "wss://push.services.mozilla.com/");
pref("dom.push.userAgentID", "");

// The maximum number of push messages that a service worker can receive
// without user interaction.
pref("dom.push.maxQuotaPerSubscription", 16);

// The maximum number of recent message IDs to store for each push
// subscription, to avoid duplicates for unacknowledged messages.
pref("dom.push.maxRecentMessageIDsPerSubscription", 10);

// The delay between receiving a push message and updating the quota for a
// subscription.
pref("dom.push.quotaUpdateDelay", 3000); // 3 seconds

// Is the network connection allowed to be up?
// This preference should be used in UX to enable/disable push.
pref("dom.push.connection.enabled", true);

// Exponential back-off start is 5 seconds like in HTTP/1.1.
// Maximum back-off is pingInterval.
pref("dom.push.retryBaseInterval", 5000);

// Interval at which to ping PushServer to check connection status. In
// milliseconds. If no reply is received within requestTimeout, the connection
// is considered closed.
pref("dom.push.pingInterval", 1800000); // 30 minutes

// How long before we timeout
pref("dom.push.requestTimeout", 10000);

// WebPush prefs:
pref("dom.push.http2.reset_retry_count_after_ms", 60000);
pref("dom.push.http2.maxRetries", 2);
pref("dom.push.http2.retryInterval", 5000);

// W3C touch events
// 0 - disabled, 1 - enabled, 2 - autodetect
// Autodetection is currently only supported on Windows and GTK3
#if defined(XP_MACOSX)
pref("dom.w3c_touch_events.enabled", 0);
#else
pref("dom.w3c_touch_events.enabled", 2);
#endif

// W3C draft pointer events
#if !defined(ANDROID)
pref("dom.w3c_pointer_events.enabled", true);
#else
pref("dom.w3c_pointer_events.enabled", false);
#endif

// Control firing WidgetMouseEvent by handling Windows pointer messages or mouse
// messages.
#if defined(XP_WIN)
pref("dom.w3c_pointer_events.dispatch_by_pointer_messages", false);
#endif

// W3C pointer events draft
pref("dom.w3c_pointer_events.implicit_capture", false);

// W3C draft ImageCapture API
pref("dom.imagecapture.enabled", false);

// W3C MediaDevices devicechange event
pref("media.ondevicechange.enabled", true);

// W3C MediaDevices devicechange fake event
pref("media.ondevicechange.fakeDeviceChangeEvent.enabled", false);

// W3C touch-action css property (related to touch and pointer events)
// Note that we turn this on even on platforms/configurations where touch
// events are not supported (e.g. OS X, or Windows with e10s disabled). For
// those platforms we don't handle touch events anyway so it's conceptually
// a no-op.
pref("layout.css.touch_action.enabled", true);

// How long must we wait before declaring that a window is a "ghost" (i.e., a
// likely leak)?  This should be longer than it usually takes for an eligible
// window to be collected via the GC/CC.
pref("memory.ghost_window_timeout_seconds", 60);

// Don't dump memory reports on OOM, by default.
pref("memory.dump_reports_on_oom", false);

// Number of stack frames to capture in createObjectURL for about:memory.
pref("memory.blob_report.stack_frames", 0);

// Activates the activity monitor
pref("io.activity.enabled", false);

// If true, reuse the same global for (almost) everything loaded by the component
// loader (JS components, JSMs, etc). This saves memory, but makes it possible
// for the scripts to interfere with each other.  A restart is required for this
// to take effect.
pref("jsloader.shareGlobal", true);

// WebVR is enabled by default in beta and release for Windows and for all
// platforms in nightly and aurora.
#if defined(XP_WIN) || defined(XP_MACOSX) || !defined(RELEASE_OR_BETA)
pref("dom.vr.enabled", true);
#else
pref("dom.vr.enabled", false);
#endif
// It is often desirable to automatically start vr presentation when
// a user puts on the VR headset.  This is done by emitting the
// Window.vrdisplayactivate event when the headset's sensors detect it
// being worn.  This can result in WebVR content taking over the headset
// when the user is using it outside the browser or inadvertent start of
// presentation due to the high sensitivity of the proximity sensor in some
// headsets, so it is off by default.
pref("dom.vr.autoactivate.enabled", false);
// The threshold value of trigger inputs for VR controllers
pref("dom.vr.controller_trigger_threshold", "0.1");
// Enable external XR API integrations
#if defined(XP_WIN)
pref("dom.vr.external.enabled", true);
#else
pref("dom.vr.external.enabled", false);
#endif
// Minimum number of milliseconds the browser will wait before attempting
// to re-start the VR service after an enumeration returned no devices.
pref("dom.vr.external.notdetected.timeout", 60000);
// Minimum number of milliseconds the browser will wait before attempting
// to re-start the VR service after a VR API (eg, OpenVR or Oculus)
// requests that we shutdown and unload its libraries.
// To ensure that we don't interfere with VR runtime software auto-updates,
// we will not attempt to re-load the service until this timeout has elapsed.
pref("dom.vr.external.quit.timeout", 10000);
// Maximum number of milliseconds the browser will wait for content to call
// VRDisplay.requestPresent after emitting vrdisplayactivate during VR
// link traversal.  This prevents a long running event handler for
// vrdisplayactivate from later calling VRDisplay.requestPresent, which would
// result in a non-responsive browser in the VR headset.
pref("dom.vr.navigation.timeout", 5000);
// Oculus device
#if defined(HAVE_64BIT_BUILD) && !defined(ANDROID)
// We are only enabling WebVR by default on 64-bit builds (Bug 1384459)
pref("dom.vr.oculus.enabled", true);
#else
// On Android, this pref is irrelevant.
pref("dom.vr.oculus.enabled", false);
#endif
// Minimum number of milliseconds after content has stopped VR presentation
// before the Oculus session is re-initialized to an invisible / tracking
// only mode.  If this value is too high, users will need to wait longer
// after stopping WebVR presentation before automatically returning to the
// Oculus home interface.  (They can immediately return to the Oculus Home
// interface through the Oculus HUD without waiting this duration)
// If this value is too low, the Oculus Home interface may be visible
// momentarily during VR link navigation.
pref("dom.vr.oculus.present.timeout", 500);
// Minimum number of milliseconds that the browser will wait before
// reloading the Oculus OVR library after seeing a "ShouldQuit" flag set.
// Oculus requests that we shut down and unload the OVR library, by setting
// a "ShouldQuit" flag.  To ensure that we don't interfere with
// Oculus software auto-updates, we will not attempt to re-load the
// OVR library until this timeout has elapsed.
pref("dom.vr.oculus.quit.timeout", 10000);
// When enabled, Oculus sessions may be created with the ovrInit_Invisible
// flag if a page is using tracking but not presenting.  When a page
// begins presenting VR frames, the session will be re-initialized without
// the flag.  This eliminates the "Firefox not responding" warnings in
// the headset, but might not be compatible with all versions of the Oculus
// runtime.
pref("dom.vr.oculus.invisible.enabled", true);
// OSVR device
pref("dom.vr.osvr.enabled", false);
// OpenVR device
#if !defined(HAVE_64BIT_BUILD) && !defined(ANDROID)
// We are only enabling WebVR by default on 64-bit builds (Bug 1384459).
pref("dom.vr.openvr.enabled", false);
#elif defined(XP_WIN) || defined(XP_MACOSX)
// We enable OpenVR by default for Windows and macOS
pref("dom.vr.openvr.enabled", true);
#else
// See Bug 1310663 (Linux).  On Android, this pref is irrelevant.
pref("dom.vr.openvr.enabled", false);
#endif
pref("dom.vr.openvr.action_input", true);
// Minimum number of milliseconds that the browser will wait before
// attempting to poll again for connected VR controllers.  The browser
// will not attempt to poll for VR controllers until it needs to use them.
pref("dom.vr.controller.enumerate.interval", 1000);
// Minimum number of milliseconds that the browser will wait before
// attempting to poll again for connected VR displays.  The browser
// will not attempt to poll for VR displays until it needs to use
// them, such as when detecting a WebVR site.
pref("dom.vr.display.enumerate.interval", 5000);
// Minimum number of milliseconds that the VR session will be kept
// alive after the browser and content no longer are using the
// hardware.  If a VR multitasking environment, this should be set
// very low or set to 0.
pref("dom.vr.inactive.timeout", 5000);
// Pose prediction reduces latency effects by returning future predicted HMD
// poses to callers of the WebVR API.  This currently only has an effect for
// Oculus Rift on SDK 0.8 or greater.
pref("dom.vr.poseprediction.enabled", true);
// Starting VR presentation is only allowed within a user gesture or event such
// as VRDisplayActivate triggered by the system.  dom.vr.require-gesture allows
// this requirement to be disabled for special cases such as during automated
// tests or in a headless kiosk system.
pref("dom.vr.require-gesture", true);
// Enable a separate process for VR module.
#if defined(XP_WIN)
pref("dom.vr.process.enabled", true);
#else
pref("dom.vr.process.enabled", false);
#endif
// Puppet device, used for simulating VR hardware within tests and dev tools
pref("dom.vr.puppet.enabled", false);
// Allow displaying the result of vr submitframe (0: disable, 1: store the
// result as a base64 image, 2: show it on the screen).
pref("dom.vr.puppet.submitframe", 0);
// path to OSVR DLLs
pref("gfx.vr.osvr.utilLibPath", "");
pref("gfx.vr.osvr.commonLibPath", "");
pref("gfx.vr.osvr.clientLibPath", "");
pref("gfx.vr.osvr.clientKitLibPath", "");
// The number of milliseconds since last frame start before triggering a new frame.
// When content is failing to submit frames on time or the lower level VR platform API's
// are rejecting frames, it determines the rate at which RAF callbacks will be called.
pref("dom.vr.display.rafMaxDuration", 50);
// VR test system.
pref("dom.vr.test.enabled", false);
// Enable the VR Service, which interfaces with VR hardware in a separate thread
pref("dom.vr.service.enabled", true);

// If the user puts a finger down on an element and we think the user
// might be executing a pan gesture, how long do we wait before
// tentatively deciding the gesture is actually a tap and activating
// the target element?
pref("ui.touch_activation.delay_ms", 100);

// If the user has clicked an element, how long do we keep the
// :active state before it is cleared by the mouse sequences
// fired after a touchstart/touchend.
pref("ui.touch_activation.duration_ms", 10);

// nsMemoryInfoDumper can watch a fifo in the temp directory and take various
// actions when the fifo is written to.  Disable this in general.
pref("memory_info_dumper.watch_fifo.enabled", false);

// If minInterval is 0, the check will only happen
// when the service has a strong suspicion we are in a captive portal
pref("network.captive-portal-service.minInterval", 60000); // 60 seconds
pref("network.captive-portal-service.maxInterval", 1500000); // 25 minutes
// Every 10 checks, the delay is increased by a factor of 5
pref("network.captive-portal-service.backoffFactor", "5.0");
pref("network.captive-portal-service.enabled", false);

pref("network.connectivity-service.enabled", true);
pref("network.connectivity-service.DNSv4.domain", "mozilla.org");
pref("network.connectivity-service.DNSv6.domain", "mozilla.org");
pref("network.connectivity-service.IPv4.url", "http://detectportal.firefox.com/success.txt?ipv4");
pref("network.connectivity-service.IPv6.url", "http://detectportal.firefox.com/success.txt?ipv6");

// DNS Trusted Recursive Resolver
// 0 - default off, 1 - race, 2 TRR first, 3 TRR only, 4 shadow, 5 off by choice
pref("network.trr.mode", 0);
// DNS-over-HTTP service to use, must be HTTPS://
pref("network.trr.uri", "https://mozilla.cloudflare-dns.com/dns-query");
// DNS-over-HTTP service options, must be HTTPS://
pref("network.trr.resolvers", "[{ \"name\": \"Cloudflare\", \"url\": \"https://mozilla.cloudflare-dns.com/dns-query\" }]");
// credentials to pass to DOH end-point
pref("network.trr.credentials", "");
pref("network.trr.custom_uri", "");
// Wait for captive portal confirmation before enabling TRR
#if defined(ANDROID)
// On Android, the captive portal is handled by the OS itself
pref("network.trr.wait-for-portal", false);
#else
pref("network.trr.wait-for-portal", false);
#endif
// Allow RFC1918 address in responses?
pref("network.trr.allow-rfc1918", false);
// Use GET (rather than POST)
pref("network.trr.useGET", false);
// Before TRR is widely used the NS record for this host is fetched
// from the DOH end point to ensure proper configuration
pref("network.trr.confirmationNS", "example.com");
// hardcode the resolution of the hostname in network.trr.uri instead of
// relying on the system resolver to do it for you
pref("network.trr.bootstrapAddress", "");
// TRR blacklist entry expire time (in seconds). Default is one minute.
// Meant to survive basically a page load.
pref("network.trr.blacklist-duration", 60);
// Single TRR request timeout, in milliseconds
pref("network.trr.request-timeout", 1500);
// Allow AAAA entries to be used "early", before the A results are in
pref("network.trr.early-AAAA", false);
// Explicitly disable ECS (EDNS Client Subnet, RFC 7871)
pref("network.trr.disable-ECS", true);
// After this many failed TRR requests in a row, consider TRR borked
pref("network.trr.max-fails", 5);
// Comma separated list of domains that we should not use TRR for
pref("network.trr.excluded-domains", "localhost,local");

// enable HttpTrafficAnalyzer
pref("network.traffic_analyzer.enabled", true);

pref("captivedetect.canonicalURL", "http://detectportal.firefox.com/success.txt");
pref("captivedetect.canonicalContent", "success\n");
pref("captivedetect.maxWaitingTime", 5000);
pref("captivedetect.pollingTime", 3000);
pref("captivedetect.maxRetryCount", 5);

#ifdef RELEASE_OR_BETA
pref("dom.forms.inputmode", false);
#else
pref("dom.forms.inputmode", true);
#endif

// Enable mapped array buffer by default.
pref("dom.mapped_arraybuffer.enabled", true);

// The tables used for Safebrowsing phishing and malware checks
pref("urlclassifier.malwareTable", "goog-malware-proto,goog-unwanted-proto,test-harmful-simple,test-malware-simple,test-unwanted-simple");
#ifdef MOZILLA_OFFICIAL
// In official builds, we are allowed to use Google's private phishing
// list (see bug 1288840).
pref("urlclassifier.phishTable", "goog-phish-proto,test-phish-simple");
#else
pref("urlclassifier.phishTable", "googpub-phish-proto,test-phish-simple");
#endif

// Tables for application reputation
pref("urlclassifier.downloadAllowTable", "goog-downloadwhite-proto");
pref("urlclassifier.downloadBlockTable", "goog-badbinurl-proto");

// Tables for login reputation
pref("urlclassifier.passwordAllowTable", "goog-passwordwhite-proto");

// Tables for anti-tracking features
pref("urlclassifier.trackingAnnotationTable", "test-track-simple,ads-track-digest256,social-track-digest256,analytics-track-digest256,content-track-digest256");
pref("urlclassifier.trackingAnnotationWhitelistTable", "test-trackwhite-simple,mozstd-trackwhite-digest256");
pref("urlclassifier.trackingTable", "test-track-simple,base-track-digest256");
pref("urlclassifier.trackingWhitelistTable", "test-trackwhite-simple,mozstd-trackwhite-digest256");

pref("urlclassifier.features.fingerprinting.blacklistTables", "base-fingerprinting-track-digest256");
pref("urlclassifier.features.fingerprinting.whitelistTables", "mozstd-trackwhite-digest256");
pref("urlclassifier.features.cryptomining.blacklistTables", "base-cryptomining-track-digest256");
pref("urlclassifier.features.cryptomining.whitelistTables", "mozstd-trackwhite-digest256");

// These tables will never trigger a gethash call.
pref("urlclassifier.disallow_completions", "goog-downloadwhite-digest256,base-track-digest256,mozstd-trackwhite-digest256,content-track-digest256,mozplugin-block-digest256,mozplugin2-block-digest256,block-flash-digest256,except-flash-digest256,allow-flashallow-digest256,except-flashallow-digest256,block-flashsubdoc-digest256,except-flashsubdoc-digest256,goog-passwordwhite-proto,ads-track-digest256,social-track-digest256,analytics-track-digest256,base-fingerprinting-track-digest256,content-fingerprinting-track-digest256,base-cryptomining-track-digest256,content-cryptomining-track-digest256,fanboyannoyance-ads-digest256,fanboysocial-ads-digest256,easylist-ads-digest256,easyprivacy-ads-digest256,adguard-ads-digest256");

// Workaround for Google Recaptcha
pref("urlclassifier.trackingAnnotationSkipURLs", "google.com/recaptcha/,*.google.com/recaptcha/");

// Number of random entries to send with a gethash request
pref("urlclassifier.gethashnoise", 4);

// Gethash timeout for Safe Browsing
pref("urlclassifier.gethash.timeout_ms", 5000);
// Update server response timeout for Safe Browsing
pref("urlclassifier.update.response_timeout_ms", 30000);
// Download update timeout for Safe Browsing
pref("urlclassifier.update.timeout_ms", 90000);

// Name of the about: page to display Safe Browsing warnings (bug 399233)
pref("urlclassifier.alternate_error_page", "blocked");

// Enable safe-browsing debugging
pref("browser.safebrowsing.debug", false);

// Allow users to ignore Safe Browsing warnings.
pref("browser.safebrowsing.allowOverride", true);

// These names are approved by the Google Safe Browsing team.
// Any changes must be coordinated with them.
#ifdef MOZILLA_OFFICIAL
pref("browser.safebrowsing.id", "navclient-auto-ffox");
#else
pref("browser.safebrowsing.id", "Firefox");
#endif

// Download protection
pref("browser.safebrowsing.downloads.enabled", true);
pref("browser.safebrowsing.downloads.remote.enabled", true);
pref("browser.safebrowsing.downloads.remote.timeout_ms", 15000);
pref("browser.safebrowsing.downloads.remote.url", "https://sb-ssl.google.com/safebrowsing/clientreport/download?key=%GOOGLE_SAFEBROWSING_API_KEY%");
pref("browser.safebrowsing.downloads.remote.block_dangerous",            true);
pref("browser.safebrowsing.downloads.remote.block_dangerous_host",       true);
pref("browser.safebrowsing.downloads.remote.block_potentially_unwanted", true);
pref("browser.safebrowsing.downloads.remote.block_uncommon",             true);

// Google Safe Browsing provider (legacy)
pref("browser.safebrowsing.provider.google.pver", "2.2");
pref("browser.safebrowsing.provider.google.lists", "goog-badbinurl-shavar,goog-downloadwhite-digest256,goog-phish-shavar,googpub-phish-shavar,goog-malware-shavar,goog-unwanted-shavar");
pref("browser.safebrowsing.provider.google.updateURL", "https://safebrowsing.google.com/safebrowsing/downloads?client=SAFEBROWSING_ID&appver=%MAJOR_VERSION%&pver=2.2&key=%GOOGLE_SAFEBROWSING_API_KEY%");
pref("browser.safebrowsing.provider.google.gethashURL", "https://safebrowsing.google.com/safebrowsing/gethash?client=SAFEBROWSING_ID&appver=%MAJOR_VERSION%&pver=2.2");
pref("browser.safebrowsing.provider.google.reportURL", "https://safebrowsing.google.com/safebrowsing/diagnostic?client=%NAME%&hl=%LOCALE%&site=");
pref("browser.safebrowsing.provider.google.reportPhishMistakeURL", "https://%LOCALE%.phish-error.mozilla.com/?hl=%LOCALE%&url=");
pref("browser.safebrowsing.provider.google.reportMalwareMistakeURL", "https://%LOCALE%.malware-error.mozilla.com/?hl=%LOCALE%&url=");
pref("browser.safebrowsing.provider.google.advisoryURL", "https://developers.google.com/safe-browsing/v4/advisory");
pref("browser.safebrowsing.provider.google.advisoryName", "Google Safe Browsing");

// Google Safe Browsing provider
pref("browser.safebrowsing.provider.google4.pver", "4");
pref("browser.safebrowsing.provider.google4.lists", "goog-badbinurl-proto,goog-downloadwhite-proto,goog-phish-proto,googpub-phish-proto,goog-malware-proto,goog-unwanted-proto,goog-harmful-proto,goog-passwordwhite-proto");
pref("browser.safebrowsing.provider.google4.updateURL", "https://safebrowsing.googleapis.com/v4/threatListUpdates:fetch?$ct=application/x-protobuf&key=%GOOGLE_SAFEBROWSING_API_KEY%&$httpMethod=POST");
pref("browser.safebrowsing.provider.google4.gethashURL", "https://safebrowsing.googleapis.com/v4/fullHashes:find?$ct=application/x-protobuf&key=%GOOGLE_SAFEBROWSING_API_KEY%&$httpMethod=POST");
pref("browser.safebrowsing.provider.google4.reportURL", "https://safebrowsing.google.com/safebrowsing/diagnostic?client=%NAME%&hl=%LOCALE%&site=");
pref("browser.safebrowsing.provider.google4.reportPhishMistakeURL", "https://%LOCALE%.phish-error.mozilla.com/?hl=%LOCALE%&url=");
pref("browser.safebrowsing.provider.google4.reportMalwareMistakeURL", "https://%LOCALE%.malware-error.mozilla.com/?hl=%LOCALE%&url=");
pref("browser.safebrowsing.provider.google4.advisoryURL", "https://developers.google.com/safe-browsing/v4/advisory");
pref("browser.safebrowsing.provider.google4.advisoryName", "Google Safe Browsing");
pref("browser.safebrowsing.provider.google4.dataSharingURL", "https://safebrowsing.googleapis.com/v4/threatHits?$ct=application/x-protobuf&key=%GOOGLE_SAFEBROWSING_API_KEY%&$httpMethod=POST");
pref("browser.safebrowsing.provider.google4.dataSharing.enabled", false);

pref("browser.safebrowsing.reportPhishURL", "https://%LOCALE%.phish-report.mozilla.com/?hl=%LOCALE%&url=");

// Mozilla Safe Browsing provider (for tracking protection and plugin blocking)
pref("browser.safebrowsing.provider.mozilla.pver", "2.2");
pref("browser.safebrowsing.provider.mozilla.lists", "base-track-digest256,mozstd-trackwhite-digest256,content-track-digest256,mozplugin-block-digest256,mozplugin2-block-digest256,block-flash-digest256,except-flash-digest256,allow-flashallow-digest256,except-flashallow-digest256,block-flashsubdoc-digest256,except-flashsubdoc-digest256,ads-track-digest256,social-track-digest256,analytics-track-digest256,base-fingerprinting-track-digest256,content-fingerprinting-track-digest256,base-cryptomining-track-digest256,content-cryptomining-track-digest256,fanboyannoyance-ads-digest256,fanboysocial-ads-digest256,easylist-ads-digest256,easyprivacy-ads-digest256,adguard-ads-digest256");
pref("browser.safebrowsing.provider.mozilla.updateURL", "https://shavar.services.mozilla.com/downloads?client=SAFEBROWSING_ID&appver=%MAJOR_VERSION%&pver=2.2");
pref("browser.safebrowsing.provider.mozilla.gethashURL", "https://shavar.services.mozilla.com/gethash?client=SAFEBROWSING_ID&appver=%MAJOR_VERSION%&pver=2.2");
// Set to a date in the past to force immediate download in new profiles.
pref("browser.safebrowsing.provider.mozilla.nextupdatetime", "1");
// Block lists for tracking protection. The name values will be used as the keys
// to lookup the localized name in preferences.properties.
pref("browser.safebrowsing.provider.mozilla.lists.base", "moz-std");
pref("browser.safebrowsing.provider.mozilla.lists.content", "moz-full");

// The table and global pref for blocking plugin content
pref("urlclassifier.blockedTable", "test-block-simple,mozplugin-block-digest256");

// Flash blocking tables
pref("urlclassifier.flashAllowTable", "allow-flashallow-digest256");
pref("urlclassifier.flashAllowExceptTable", "except-flashallow-digest256");
pref("urlclassifier.flashTable", "block-flash-digest256");
pref("urlclassifier.flashExceptTable", "except-flash-digest256");
pref("urlclassifier.flashSubDocTable", "block-flashsubdoc-digest256");
pref("urlclassifier.flashSubDocExceptTable", "except-flashsubdoc-digest256");

// Turn off Spatial navigation by default.
pref("snav.enabled", false);

// Wakelock is disabled by default.
pref("dom.wakelock.enabled", false);

// The URL of the Firefox Accounts auth server backend
pref("identity.fxaccounts.auth.uri", "https://api.accounts.firefox.com/v1");

pref("beacon.enabled", true);

// UDPSocket API
pref("dom.udpsocket.enabled", false);

// Presentation API
pref("dom.presentation.enabled", false);
pref("dom.presentation.controller.enabled", false);
pref("dom.presentation.receiver.enabled", false);

// Presentation Device
pref("dom.presentation.tcp_server.debug", false);
pref("dom.presentation.discovery.enabled", false);
pref("dom.presentation.discovery.timeout_ms", 10000);
pref("dom.presentation.discoverable", false);
pref("dom.presentation.discoverable.encrypted", true);
pref("dom.presentation.discoverable.retry_ms", 5000);
pref("dom.presentation.session_transport.data_channel.enable", false);

#ifdef XP_MACOSX
#if !defined(RELEASE_OR_BETA) || defined(DEBUG)
// In non-release builds we crash by default on insecure text input (when a
// password editor has focus but secure event input isn't enabled).  The
// following pref, when turned on, disables this behavior.  See bug 1188425.
pref("intl.allow-insecure-text-input", false);
#endif
#endif // XP_MACOSX

// Enable meta-viewport support in remote APZ-enabled frames.
pref("dom.meta-viewport.enabled", false);

// Disable Visual Viewport API
pref("dom.visualviewport.enabled", false);

// Search service settings
pref("browser.search.log", false);
pref("browser.search.update", true);
pref("browser.search.update.log", false);
pref("browser.search.update.interval", 21600);
pref("browser.search.suggest.enabled", true);
pref("browser.search.reset.enabled", false);
pref("browser.search.reset.whitelist", "");
pref("browser.search.geoSpecificDefaults", false);
pref("browser.search.geoip.url", "https://location.services.mozilla.com/v1/country?key=%MOZILLA_API_KEY%");
pref("browser.search.geoip.timeout", 3000);

#ifdef MOZ_OFFICIAL_BRANDING
// {moz:official} expands to "official"
pref("browser.search.official", true);
#endif

// GMPInstallManager prefs

// User-settable override to media.gmp-manager.url for testing purposes.
//pref("media.gmp-manager.url.override", "");

// Update service URL for GMP install/updates:
pref("media.gmp-manager.url", "https://aus5.mozilla.org/update/3/GMP/%VERSION%/%BUILD_ID%/%BUILD_TARGET%/%LOCALE%/%CHANNEL%/%OS_VERSION%/%DISTRIBUTION%/%DISTRIBUTION_VERSION%/update.xml");

// When |media.gmp-manager.cert.requireBuiltIn| is true or not specified the
// final certificate and all certificates the connection is redirected to before
// the final certificate for the url specified in the |media.gmp-manager.url|
// preference must be built-in.
pref("media.gmp-manager.cert.requireBuiltIn", true);

// The |media.gmp-manager.certs.| preference branch contains branches that are
// sequentially numbered starting at 1 that contain attribute name / value
// pairs for the certificate used by the server that hosts the update xml file
// as specified in the |media.gmp-manager.url| preference. When these preferences are
// present the following conditions apply for a successful update check:
// 1. the uri scheme must be https
// 2. the preference name must exist as an attribute name on the certificate and
//    the value for the name must be the same as the value for the attribute name
//    on the certificate.
// If these conditions aren't met it will be treated the same as when there is
// no update available. This validation will not be performed when the
// |media.gmp-manager.url.override| user preference has been set for testing updates or
// when the |media.gmp-manager.cert.checkAttributes| preference is set to false. Also,
// the |media.gmp-manager.url.override| preference should ONLY be used for testing.
// IMPORTANT! app.update.certs.* prefs should also be updated if these
// are updated.
pref("media.gmp-manager.cert.checkAttributes", true);
pref("media.gmp-manager.certs.1.issuerName", "CN=DigiCert SHA2 Secure Server CA,O=DigiCert Inc,C=US");
pref("media.gmp-manager.certs.1.commonName", "aus5.mozilla.org");
pref("media.gmp-manager.certs.2.issuerName", "CN=thawte SSL CA - G2,O=\"thawte, Inc.\",C=US");
pref("media.gmp-manager.certs.2.commonName", "aus5.mozilla.org");

// Whether or not to perform reader mode article parsing on page load.
// If this pref is disabled, we will never show a reader mode icon in the toolbar.
pref("reader.parse-on-load.enabled", true);

// After what size document we don't bother running Readability on it
// because it'd slow things down too much
pref("reader.parse-node-limit", 3000);

// Force-enables reader mode parsing, even on low-memory platforms, where it
// is disabled by default.
pref("reader.parse-on-load.force-enabled", false);

// Whether we include full URLs in browser console errors. This is disabled
// by default because some platforms will persist these, leading to privacy issues.
pref("reader.errors.includeURLs", false);

// The default relative font size in reader mode (1-9)
pref("reader.font_size", 5);

// The default relative content width in reader mode (1-9)
pref("reader.content_width", 3);

// The default relative line height in reader mode (1-9)
pref("reader.line_height", 4);

// The default color scheme in reader mode (light, dark, sepia, auto)
// auto = color automatically adjusts according to ambient light level
// (auto only works on platforms where the 'devicelight' event is enabled)
pref("reader.color_scheme", "light");

// Color scheme values available in reader mode UI.
pref("reader.color_scheme.values", "[\"light\",\"dark\",\"sepia\"]");

// The font type in reader (sans-serif, serif)
pref("reader.font_type", "sans-serif");

// Whether or not the user has interacted with the reader mode toolbar.
// This is used to show a first-launch tip in reader mode.
pref("reader.has_used_toolbar", false);

// Whether to use a vertical or horizontal toolbar.
pref("reader.toolbar.vertical", true);

#if !defined(ANDROID)
pref("narrate.enabled", true);
#else
pref("narrate.enabled", false);
#endif

pref("narrate.test", false);
pref("narrate.rate", 0);
pref("narrate.voice", " { \"default\": \"automatic\" }");
// Only make voices that match content language available.
pref("narrate.filter-voices", true);

// HTML <dialog> element
pref("dom.dialog_element.enabled", false);

// Allow control characters appear in composition string.
// When this is false, control characters except
// CHARACTER TABULATION (horizontal tab) are removed from
// both composition string and data attribute of compositionupdate
// and compositionend events.
pref("dom.compositionevent.allow_control_characters", false);

pref("memory.report_concurrency", 10);

// Add Mozilla AudioChannel APIs.
pref("media.useAudioChannelAPI", false);

pref("toolkit.pageThumbs.screenSizeDivisor", 7);
pref("toolkit.pageThumbs.minWidth", 0);
pref("toolkit.pageThumbs.minHeight", 0);

pref("webextensions.tests", false);

// 16MB default non-parseable upload limit for requestBody.raw.bytes
pref("webextensions.webRequest.requestBodyMaxRawBytes", 16777216);

pref("webextensions.storage.sync.enabled", true);
pref("webextensions.storage.sync.serverURL", "https://webextensions.settings.services.mozilla.com/v1");

// Allow customization of the fallback directory for file uploads
pref("dom.input.fallbackUploadDir", "");

// Turn rewriting of youtube embeds on/off
pref("plugins.rewrite_youtube_embeds", true);

// Disable browser frames by default
pref("dom.mozBrowserFramesEnabled", false);

pref("dom.audiochannel.audioCompeting", false);
pref("dom.audiochannel.audioCompeting.allAgents", false);

// Default media volume
pref("media.default_volume", "1.0");

pref("media.seekToNextFrame.enabled", true);

// return the maximum number of cores that navigator.hardwareCurrency returns
pref("dom.maxHardwareConcurrency", 16);

// Shutdown the osfile worker if its no longer needed.
#if !defined(RELEASE_OR_BETA)
pref("osfile.reset_worker_delay", 30000);
#endif

#if !defined(MOZ_WIDGET_ANDROID)
pref("dom.webkitBlink.filesystem.enabled", true);
#endif

pref("media.block-autoplay-until-in-foreground", true);

// TODO: Bug 1324406: Treat 'data:' documents as unique, opaque origins
// If true, data: URIs will be treated as unique opaque origins, hence will use
// a NullPrincipal as the security context.
// Otherwise it will inherit the origin from parent node, this is the legacy
// behavior of Firefox.
pref("security.data_uri.unique_opaque_origin", true);

// If true, all toplevel data: URI navigations will be blocked.
// Please note that manually entering a data: URI in the
// URL-Bar will not be blocked when flipping this pref.
pref("security.data_uri.block_toplevel_data_uri_navigations", true);

// If true, all FTP subresource loads will be blocked.
pref("security.block_ftp_subresources", true);

pref("dom.storageManager.prompt.testing", false);
pref("dom.storageManager.prompt.testing.allow", false);


pref("browser.storageManager.pressureNotification.minIntervalMS", 1200000);
pref("browser.storageManager.pressureNotification.usageThresholdGB", 5);

pref("browser.sanitizer.loglevel", "Warn");

// When a user cancels this number of authentication dialogs coming from
// a single web page in a row, all following authentication dialogs will
// be blocked (automatically canceled) for that page. The counter resets
// when the page is reloaded.
// To disable all auth prompting, set the limit to 0.
// To disable blocking of auth prompts, set the limit to -1.
pref("prompts.authentication_dialog_abuse_limit", 2);

pref("dom.IntersectionObserver.enabled", true);

// Whether module scripts (<script type="module">) are enabled for content.
pref("dom.moduleScripts.enabled", true);

// Maximum amount of time in milliseconds consecutive setTimeout()/setInterval()
// callback are allowed to run before yielding the event loop.
pref("dom.timeout.max_consecutive_callbacks_ms", 4);

// Payment Request API preferences
pref("dom.payments.loglevel", "Warn");
pref("dom.payments.defaults.saveCreditCard", false);
pref("dom.payments.defaults.saveAddress", true);
pref("dom.payments.request.supportedRegions", "US,CA");

#ifdef MOZ_ASAN_REPORTER
pref("asanreporter.apiurl", "https://anf1.fuzzing.mozilla.org/crashproxy/submit/");
pref("asanreporter.clientid", "unknown");
pref("toolkit.telemetry.overrideUpdateChannel", "nightly-asan");
#endif

#if defined(XP_WIN)
pref("layers.mlgpu.enabled", true);

// Both this and the master "enabled" pref must be on to use Advanced Layers
// on Windows 7.
pref("layers.mlgpu.enable-on-windows7", true);
#endif

// Enable lowercased response header name
pref("dom.xhr.lowercase_header.enabled", true);

// Control whether clients.openWindow() opens windows in the same process
// that called the API vs following our normal multi-process selection
// algorithm.  Restricting openWindow to same process improves service worker
// web compat in the short term.  Once the SW multi-e10s refactor is complete
// this can be removed.
pref("dom.clients.openwindow_favors_same_process", true);

#ifdef RELEASE_OR_BETA
pref("toolkit.aboutPerformance.showInternals", false);
#else
pref("toolkit.aboutPerformance.showInternals", true);
#endif

// When a crash happens, whether to include heap regions of the crash context
// in the minidump. Enabled by default on nightly and aurora.
#ifdef RELEASE_OR_BETA
pref("toolkit.crashreporter.include_context_heap", false);
#else
pref("toolkit.crashreporter.include_context_heap", true);
#endif

// Open noopener links in a new process
pref("dom.noopener.newprocess.enabled", true);

#if defined(XP_WIN) || defined(XP_MACOSX) || defined(MOZ_WIDGET_GTK)
pref("layers.omtp.enabled", true);
#else
pref("layers.omtp.enabled", false);
#endif
pref("layers.omtp.paint-workers", -1);
pref("layers.omtp.release-capture-on-main-thread", false);
pref("layers.omtp.dump-capture", false);

// Limits the depth of recursive conversion of data when opening
// a content to view.  This is mostly intended to prevent infinite
// loops with faulty converters involved.
pref("general.document_open_conversion_depth_limit", 20);

// If true, touchstart and touchmove listeners on window, document,
// documentElement and document.body are passive by default.
pref("dom.event.default_to_passive_touch_listeners", true);

// Enable clipboard readText() and writeText() by default
pref("dom.events.asyncClipboard", true);
// Disable clipboard read() and write() by default
pref("dom.events.asyncClipboard.dataTransfer", false);
// Should only be enabled in tests
pref("dom.events.testing.asyncClipboard", false);

#ifdef NIGHTLY_BUILD
// Disable moz* APIs in DataTransfer
pref("dom.datatransfer.mozAtAPIs", false);
#else
pref("dom.datatransfer.mozAtAPIs", true);
#endif

// External.AddSearchProvider is deprecated and it will be removed in the next
// cycles.
pref("dom.sidebar.enabled", true);

<<<<<<< HEAD
// Turn on fission frameloader swapping
pref("fission.rebuild_frameloaders_on_remoteness_change", true);

// Move session history to parent process (child processes access it over IPC).
pref("fission.sessionHistoryInParent", true);
=======
// Turn off fission frameloader swapping while regressions are being fixed.
// Should be turned back on to resolve bug 1551993.
pref("fission.rebuild_frameloaders_on_remoteness_change", false);

// If true, preserve browsing contexts between process swaps. Should be set to
// true in bug 1550571.
pref("fission.preserve_browsing_contexts", false);

// Support for legacy customizations that rely on checking the
// user profile directory for these stylesheets:
//  * userContent.css
//  * userChrome.css
pref("toolkit.legacyUserProfileCustomizations.stylesheets", false);
>>>>>>> 662de518
<|MERGE_RESOLUTION|>--- conflicted
+++ resolved
@@ -6047,13 +6047,6 @@
 // cycles.
 pref("dom.sidebar.enabled", true);
 
-<<<<<<< HEAD
-// Turn on fission frameloader swapping
-pref("fission.rebuild_frameloaders_on_remoteness_change", true);
-
-// Move session history to parent process (child processes access it over IPC).
-pref("fission.sessionHistoryInParent", true);
-=======
 // Turn off fission frameloader swapping while regressions are being fixed.
 // Should be turned back on to resolve bug 1551993.
 pref("fission.rebuild_frameloaders_on_remoteness_change", false);
@@ -6061,10 +6054,12 @@
 // If true, preserve browsing contexts between process swaps. Should be set to
 // true in bug 1550571.
 pref("fission.preserve_browsing_contexts", false);
+
+// Move session history to parent process (child processes access it over IPC).
+pref("fission.sessionHistoryInParent", true);
 
 // Support for legacy customizations that rely on checking the
 // user profile directory for these stylesheets:
 //  * userContent.css
 //  * userChrome.css
-pref("toolkit.legacyUserProfileCustomizations.stylesheets", false);
->>>>>>> 662de518
+pref("toolkit.legacyUserProfileCustomizations.stylesheets", false);