/* -*- indent-tabs-mode: nil; js-indent-level: 2 -*- */
/* This Source Code Form is subject to the terms of the Mozilla Public
 * License, v. 2.0. If a copy of the MPL was not distributed with this
 * file, You can obtain one at http://mozilla.org/MPL/2.0/. */

/* The prefs in this file are shipped with the GRE and should apply to all
 * embedding situations. Application-specific preferences belong somewhere else,
 * for example xpfe/bootstrap/browser-prefs.js
 *
 * Platform-specific #ifdefs at the end of this file override the generic
 * entries at the top.
 */

/*
 * SYNTAX HINTS:
 *
 *  - Dashes are delimiters; use underscores instead.
 *  - The first character after a period must be alphabetic.
 *  - Computed values (e.g. 50 * 1024) don't work.
 */

pref("preferences.allow.omt-write", true);

pref("keyword.enabled", false);
pref("general.useragent.locale", "chrome://global/locale/intl.properties");
pref("general.useragent.compatMode.firefox", false);

// This pref exists only for testing purposes. In order to disable all
// overrides by default, don't initialize UserAgentOverrides.jsm.
pref("general.useragent.site_specific_overrides", true);

pref("general.config.obscure_value", 13); // for MCD .cfg files

pref("general.warnOnAboutConfig", true);

// maximum number of dated backups to keep at any time
pref("browser.bookmarks.max_backups",       5);

pref("browser.cache.disk.enable",           true);
// Is this the first-time smartsizing has been introduced?
pref("browser.cache.disk.smart_size.first_run", true);
// Does the user want smart-sizing?
pref("browser.cache.disk.smart_size.enabled", true);
// Which max value should we use for smart-sizing?
pref("browser.cache.disk.smart_size.use_old_max", true);
// Size (in KB) explicitly set by the user. Used when smart_size.enabled == false
pref("browser.cache.disk.capacity",         256000);
// When smartsizing is disabled we could potentially fill all disk space by
// cache data when the disk capacity is not set correctly. To avoid that we
// check the free space every time we write some data to the cache. The free
// space is checked against two limits. Once the soft limit is reached we start
// evicting the least useful entries, when we reach the hard limit writing to
// the entry fails.
pref("browser.cache.disk.free_space_soft_limit", 5120); // 5MB
pref("browser.cache.disk.free_space_hard_limit", 1024); // 1MB
// Max-size (in KB) for entries in disk cache. Set to -1 for no limit.
// (Note: entries bigger than 1/8 of disk-cache are never cached)
pref("browser.cache.disk.max_entry_size",    51200);  // 50 MB
pref("browser.cache.memory.enable",         true);
// -1 = determine dynamically, 0 = none, n = memory capacity in kilobytes
//pref("browser.cache.memory.capacity",     -1);
// Max-size (in KB) for entries in memory cache. Set to -1 for no limit.
// (Note: entries bigger than than 90% of the mem-cache are never cached)
pref("browser.cache.memory.max_entry_size",  5120);
// Memory limit (in kB) for new cache data not yet written to disk. Writes to
// the cache are buffered and written to disk on background with low priority.
// With a slow persistent storage these buffers may grow when data is coming
// fast from the network. When the amount of unwritten data is exceeded, new
// writes will simply fail. We have two buckets, one for important data
// (priority) like html, css, fonts and js, and one for other data like images,
// video, etc.
// Note: 0 means no limit.
pref("browser.cache.disk.max_chunks_memory_usage", 10240);
pref("browser.cache.disk.max_priority_chunks_memory_usage", 10240);

pref("browser.cache.disk_cache_ssl",        true);
// 0 = once-per-session, 1 = each-time, 2 = never, 3 = when-appropriate/automatically
pref("browser.cache.check_doc_frequency",   3);
// Limit of recent metadata we keep in memory for faster access, in Kb
pref("browser.cache.disk.metadata_memory_limit", 250); // 0.25 MB
// The number of chunks we preload ahead of read.  One chunk has currently 256kB.
pref("browser.cache.disk.preload_chunk_count", 4); // 1 MB of read ahead
// The half life used to re-compute cache entries frecency in hours.
pref("browser.cache.frecency_half_life_hours", 6);

// Number of seconds the cache spends writting pending data and closing files
// after the shutdown has been signalled.  Past that time data are never written
// and files are left open given up to the OS to do the cleanup.
pref("browser.cache.max_shutdown_io_lag", 2);

pref("browser.cache.offline.enable",           true);
// enable offline apps by default, disable prompt
pref("offline-apps.allow_by_default",          true);

// offline cache capacity in kilobytes
pref("browser.cache.offline.capacity",         512000);

// the user should be warned if offline app disk usage exceeds this amount
// (in kilobytes)
pref("offline-apps.quota.warn",        51200);

// zlib compression level used for cache compression:
// 0 => disable compression
// 1 => best speed
// 9 => best compression
// cache compression turned off for now - see bug #715198
pref("browser.cache.compression_level", 0);

// Don't show "Open with" option on download dialog if true.
pref("browser.download.forbid_open_with", false);

// Whether or not testing features are enabled.
pref("dom.quotaManager.testing", false);

// Whether or not indexedDB is enabled.
pref("dom.indexedDB.enabled", true);
// Whether or not indexedDB experimental features are enabled.
pref("dom.indexedDB.experimental", false);
// Enable indexedDB logging.
pref("dom.indexedDB.logging.enabled", true);
// Detailed output in log messages.
pref("dom.indexedDB.logging.details", true);
// Enable profiler marks for indexedDB events.
pref("dom.indexedDB.logging.profiler-marks", false);

// Whether or not File Handle is enabled.
pref("dom.fileHandle.enabled", true);

// Whether window.onappinstalled from "W3C Web Manifest" is enabled
pref("dom.manifest.onappinstalled", false);

// Whether or not selection events are enabled
pref("dom.select_events.enabled", true);

// Whether or not selection events on text controls are enabled
#ifdef NIGHTLY_BUILD
pref("dom.select_events.textcontrols.enabled", true);
#else
pref("dom.select_events.textcontrols.enabled", false);
#endif

// Whether or not Web Workers are enabled.
pref("dom.workers.enabled", true);

// The number of workers per domain allowed to run concurrently.
// We're going for effectively infinite, while preventing abuse.
pref("dom.workers.maxPerDomain", 512);

pref("dom.serviceWorkers.enabled", false);

// The amount of time (milliseconds) service workers keep running after each event.
pref("dom.serviceWorkers.idle_timeout", 30000);

// The amount of time (milliseconds) service workers can be kept running using waitUntil promises.
pref("dom.serviceWorkers.idle_extended_timeout", 300000);

// Enable test for 24 hours update, service workers will always treat last update check time is over 24 hours
pref("dom.serviceWorkers.testUpdateOverOneDay", false);

// Whether nonzero values can be returned from performance.timing.*
pref("dom.enable_performance", true);

// Whether resource timing will be gathered and returned by performance.GetEntries*
pref("dom.enable_resource_timing", true);

// Whether performance.GetEntries* will contain an entry for the active document
pref("dom.enable_performance_navigation_timing", true);

// Enable printing performance marks/measures to log
pref("dom.performance.enable_user_timing_logging", false);

// Enable notification of performance timing
pref("dom.performance.enable_notify_performance_timing", false);

// Enable Permission API's .revoke() method
pref("dom.permissions.revoke.enable", false);

// Enable exposing timeToNonBlankPaint
pref("dom.performance.time_to_non_blank_paint.enabled", false);

// Enable Performance Observer API
pref("dom.enable_performance_observer", true);

// Enable requestIdleCallback API
pref("dom.requestIdleCallback.enabled", true);

// Whether the Gamepad API is enabled
pref("dom.gamepad.enabled", true);
pref("dom.gamepad.test.enabled", false);
#ifdef RELEASE_OR_BETA
pref("dom.gamepad.non_standard_events.enabled", false);
#else
pref("dom.gamepad.non_standard_events.enabled", true);
#endif
pref("dom.gamepad.extensions.enabled", true);
pref("dom.gamepad.haptic_feedback.enabled", true);

// If this is true, TextEventDispatcher dispatches keydown and keyup events
// even during composition (keypress events are never fired during composition
// even if this is true).
pref("dom.keyboardevent.dispatch_during_composition", false);

// Whether to run add-on code in different compartments from browser code. This
// causes a separate compartment for each (addon, global) combination, which may
// significantly increase the number of compartments in the system.
pref("dom.compartment_per_addon", true);

// Whether to enable the JavaScript start-up cache. This causes one of the first
// execution to record the bytecode of the JavaScript function used, and save it
// in the existing cache entry. On the following loads of the same script, the
// bytecode would be loaded from the cache instead of being generated once more.
pref("dom.script_loader.bytecode_cache.enabled", false);

// Ignore the heuristics of the bytecode cache, and always record on the first
// visit. (used for testing purposes).

// Choose one strategy to use to decide when the bytecode should be encoded and
// saved. The following strategies are available right now:
//   * -2 : (reader mode) The bytecode cache would be read, but it would never
//          be saved.
//   * -1 : (eager mode) The bytecode would be saved as soon as the script is
//          seen for the first time, independently of the size or last access
//          time.
//   *  0 : (default) The bytecode would be saved in order to minimize the
//          page-load time.
//
// Other values might lead to experimental strategies. For more details, have a
// look at: ScriptLoader::ShouldCacheBytecode function.
pref("dom.script_loader.bytecode_cache.strategy", 0);

// Fastback caching - if this pref is negative, then we calculate the number
// of content viewers to cache based on the amount of available memory.
pref("browser.sessionhistory.max_total_viewers", -1);

pref("ui.use_native_colors", true);
pref("ui.click_hold_context_menus", false);
// Duration of timeout of incremental search in menus (ms).  0 means infinite.
pref("ui.menu.incremental_search.timeout", 1000);
// If true, all popups won't hide automatically on blur
pref("ui.popup.disable_autohide", false);

pref("browser.display.use_document_fonts",  1);  // 0 = never, 1 = quick, 2 = always
// 0 = default: always, except in high contrast mode
// 1 = always
// 2 = never
pref("browser.display.document_color_use", 0);
pref("browser.display.use_system_colors",   false);
pref("browser.display.foreground_color",    "#000000");
pref("browser.display.background_color",    "#FFFFFF");
pref("browser.display.force_inline_alttext", false); // true = force ALT text for missing images to be layed out inline
// 0 = no external leading,
// 1 = use external leading only when font provides,
// 2 = add extra leading both internal leading and external leading are zero
pref("browser.display.normal_lineheight_calc_control", 2);
// enable showing image placeholders while image is loading or when image is broken
pref("browser.display.show_image_placeholders", true);
// if browser.display.show_image_placeholders is true then this controls whether the loading image placeholder and border is shown or not
pref("browser.display.show_loading_image_placeholder", false);
// min font device pixel size at which to turn on high quality
pref("browser.display.auto_quality_min_font_size", 20);
pref("browser.anchor_color",                "#0000EE");
pref("browser.active_color",                "#EE0000");
pref("browser.visited_color",               "#551A8B");
pref("browser.underline_anchors",           true);
pref("browser.enable_automatic_image_resizing", false);
pref("browser.enable_click_image_resizing", true);

// See http://dev.w3.org/html5/spec/forms.html#attr-fe-autofocus
pref("browser.autofocus", true);

// See http://whatwg.org/specs/web-apps/current-work/#ping
pref("browser.send_pings", false);
pref("browser.send_pings.max_per_link", 1);           // limit the number of pings that are sent per link click
pref("browser.send_pings.require_same_host", false);  // only send pings to the same host if this is true

pref("browser.display.use_focus_colors",    false);
pref("browser.display.focus_background_color", "#117722");
pref("browser.display.focus_text_color",     "#ffffff");
pref("browser.display.focus_ring_width",     1);
pref("browser.display.focus_ring_on_anything", false);
// focus ring border style.
// 0 = solid border, 1 = dotted border
pref("browser.display.focus_ring_style", 1);

pref("browser.helperApps.alwaysAsk.force",  false);
pref("browser.helperApps.neverAsk.saveToDisk", "");
pref("browser.helperApps.neverAsk.openFile", "");
pref("browser.helperApps.deleteTempFileOnExit", false);

// xxxbsmedberg: where should prefs for the toolkit go?
pref("browser.chrome.toolbar_tips",         true);
// 0 = Pictures Only, 1 = Text Only, 2 = Pictures and Text
pref("browser.chrome.toolbar_style",        2);
// max image size for which it is placed in the tab icon for tabbrowser.
// if 0, no images are used for tab icons for image documents.
pref("browser.chrome.image_icons.max_size", 1024);

pref("browser.triple_click_selects_paragraph", true);

// Print/Preview Shrink-To-Fit won't shrink below 20% for text-ish documents.
pref("print.shrink-to-fit.scale-limit-percent", 20);

// Whether we should display simplify page checkbox on print preview UI
pref("print.use_simplify_page", false);

// Disable support for MathML
pref("mathml.disabled",    false);

// Enable scale transform for stretchy MathML operators. See bug 414277.
pref("mathml.scale_stretchy_operators.enabled", true);

pref("media.dormant-on-pause-timeout-ms", 5000);

// Used by ChannelMediaResource to run data callbacks from HTTP channel
// off the main thread.
pref("media.omt_data_delivery.enabled", true);

// File-backed MediaCache size in kilobytes
pref("media.cache_size", 512000);
// When a network connection is suspended, don't resume it until the
// amount of buffered data falls below this threshold (in seconds).
pref("media.cache_resume_threshold", 30);
// Stop reading ahead when our buffered data is this many seconds ahead
// of the current playback position. This limit can stop us from using arbitrary
// amounts of network bandwidth prefetching huge videos.
pref("media.cache_readahead_limit", 60);
// If a resource is known to be smaller than this size (in kilobytes), a
// memory-backed MediaCache may be used; otherwise the (single shared
// global) file-backed MediaCache is used.
pref("media.memory_cache_max_size", 8192);
// Don't create more memory-backed MediaCaches if their combined size would go
// above the lowest limit (in kilobytes or in percent of physical memory size).
pref("media.memory_caches_combined_limit_kb", 524288);
pref("media.memory_caches_combined_limit_pc_sysmem", 5);

// Cache size hint (in bytes) for each MediaResourceIndex.
// 0 -> no cache. Will use next power of 2, clamped to 32B-128KB.
pref("media.cache.resource-index", 8192);

// We'll throttle the download if the download rate is throttle-factor times
// the estimated playback rate, AND we satisfy the cache readahead_limit
// above. The estimated playback rate is time_duration/length_in_bytes.
// This means we'll only throttle the download if there's no concern that
// throttling would cause us to stop and buffer.
pref("media.throttle-factor", 2);
// By default, we'll throttle media download once we've reached the the
// readahead_limit if the download is fast. This pref toggles the "and the
// download is fast" check off, so that we can always throttle the download
// once the readaheadd limit is reached even on a slow network.
pref("media.throttle-regardless-of-download-rate", false);

// Master HTML5 media volume scale.
pref("media.volume_scale", "1.0");

// Whether we should play videos opened in a "video document", i.e. videos
// opened as top-level documents, as opposed to inside a media element.
pref("media.play-stand-alone", true);

pref("media.hardware-video-decoding.enabled", true);
pref("media.hardware-video-decoding.force-enabled", false);

#ifdef MOZ_FMP4
pref("media.mp4.enabled", true);
// Specifies whether the PDMFactory can create a test decoder that
#endif
// just outputs blank frames/audio instead of actually decoding. The blank
// decoder works on all platforms.
pref("media.use-blank-decoder", false);
#ifdef MOZ_WMF
pref("media.wmf.enabled", true);
pref("media.wmf.decoder.thread-count", -1);
pref("media.wmf.dxva.enabled", true);
pref("media.wmf.dxva.d3d11.enabled", true);
pref("media.wmf.dxva.max-videos", 8);
pref("media.wmf.low-latency.enabled", false);
pref("media.wmf.skip-blacklist", false);
pref("media.wmf.vp9.enabled", true);
pref("media.wmf.amd.vp9.enabled", true);
pref("media.wmf.allow-unsupported-resolutions", false);
pref("media.wmf.use-nv12-format", true);
pref("media.wmf.disable-d3d11-for-dlls", "igd11dxva64.dll: 20.19.15.4463, 20.19.15.4454, 20.19.15.4444, 20.19.15.4416, 20.19.15.4404, 20.19.15.4390, 20.19.15.4380, 20.19.15.4377, 20.19.15.4364, 20.19.15.4360, 20.19.15.4352, 20.19.15.4331, 20.19.15.4326, 20.19.15.4300; igd10iumd32.dll: 20.19.15.4444, 20.19.15.4424, 20.19.15.4409, 20.19.15.4390, 20.19.15.4380, 20.19.15.4360, 10.18.10.4358, 20.19.15.4331, 20.19.15.4312, 20.19.15.4300, 10.18.15.4281, 10.18.15.4279, 10.18.10.4276, 10.18.15.4268, 10.18.15.4256, 10.18.10.4252, 10.18.15.4248, 10.18.14.4112, 10.18.10.3958, 10.18.10.3496, 10.18.10.3431, 10.18.10.3412, 10.18.10.3355, 9.18.10.3234, 9.18.10.3071, 9.18.10.3055, 9.18.10.3006; igd10umd32.dll: 9.17.10.4229, 9.17.10.3040, 9.17.10.2884, 9.17.10.2857, 8.15.10.2274, 8.15.10.2272, 8.15.10.2246, 8.15.10.1840, 8.15.10.1808; igd10umd64.dll: 9.17.10.4229, 9.17.10.2884, 9.17.10.2857, 10.18.10.3496; isonyvideoprocessor.dll: 4.1.2247.8090, 4.1.2153.6200; tosqep.dll: 1.2.15.526, 1.1.12.201, 1.0.11.318, 1.0.11.215, 1.0.10.1224; tosqep64.dll: 1.1.12.201, 1.0.11.215; nvwgf2um.dll: 22.21.13.8253, 22.21.13.8233, 22.21.13.8205, 22.21.13.8189, 22.21.13.8178, 22.21.13.8165, 21.21.13.7892, 21.21.13.7878, 21.21.13.7866, 21.21.13.7849, 21.21.13.7654, 21.21.13.7653, 21.21.13.7633, 21.21.13.7619, 21.21.13.7563, 21.21.13.7306, 21.21.13.7290, 21.21.13.7270, 21.21.13.7254, 21.21.13.6939, 21.21.13.6926, 21.21.13.6909, 21.21.13.4201, 21.21.13.4200, 10.18.13.6881, 10.18.13.6839, 10.18.13.6510, 10.18.13.6472, 10.18.13.6143, 10.18.13.5946, 10.18.13.5923, 10.18.13.5921, 10.18.13.5891, 10.18.13.5887, 10.18.13.5582, 10.18.13.5445, 10.18.13.5382, 10.18.13.5362, 9.18.13.4788, 9.18.13.4752, 9.18.13.4725, 9.18.13.4709, 9.18.13.4195, 9.18.13.4192, 9.18.13.4144, 9.18.13.4052, 9.18.13.3788, 9.18.13.3523, 9.18.13.3235, 9.18.13.3165, 9.18.13.2723, 9.18.13.2702, 9.18.13.1422, 9.18.13.1407, 9.18.13.1106, 9.18.13.546; atidxx32.dll: 21.19.151.3, 21.19.142.257, 21.19.137.514, 21.19.137.1, 21.19.134.1, 21.19.128.7, 21.19.128.4, 20.19.0.32837, 20.19.0.32832, 8.17.10.682, 8.17.10.671, 8.17.10.661, 8.17.10.648, 8.17.10.644, 8.17.10.625, 8.17.10.605, 8.17.10.581, 8.17.10.569, 8.17.10.560, 8.17.10.545, 8.17.10.539, 8.17.10.531, 8.17.10.525, 8.17.10.520, 8.17.10.519, 8.17.10.514, 8.17.10.511, 8.17.10.494, 8.17.10.489, 8.17.10.483, 8.17.10.453, 8.17.10.451, 8.17.10.441, 8.17.10.436, 8.17.10.432, 8.17.10.425, 8.17.10.418, 8.17.10.414, 8.17.10.401, 8.17.10.395, 8.17.10.385, 8.17.10.378, 8.17.10.362, 8.17.10.355, 8.17.10.342, 8.17.10.331, 8.17.10.318, 8.17.10.310, 8.17.10.286, 8.17.10.269, 8.17.10.261, 8.17.10.247, 8.17.10.240, 8.15.10.212; atidxx64.dll: 21.19.151.3, 21.19.142.257, 21.19.137.514, 21.19.137.1, 21.19.134.1, 21.19.128.7, 21.19.128.4, 20.19.0.32832, 8.17.10.682, 8.17.10.661, 8.17.10.644, 8.17.10.625; nvumdshim.dll: 10.18.13.6822");
pref("media.wmf.disable-d3d9-for-dlls", "igdumd64.dll: 8.15.10.2189, 8.15.10.2119, 8.15.10.2104, 8.15.10.2102, 8.771.1.0; atiumd64.dll: 7.14.10.833, 7.14.10.867, 7.14.10.885, 7.14.10.903, 7.14.10.911, 8.14.10.768, 9.14.10.1001, 9.14.10.1017, 9.14.10.1080, 9.14.10.1128, 9.14.10.1162, 9.14.10.1171, 9.14.10.1183, 9.14.10.1197, 9.14.10.945, 9.14.10.972, 9.14.10.984, 9.14.10.996");
pref("media.wmf.deblacklisting-for-telemetry-in-gpu-process", true);
pref("media.wmf.play-stand-alone", true);
pref("media.wmf.use-sync-texture", true);
#endif
#if defined(MOZ_FFMPEG)
#if defined(XP_MACOSX)
pref("media.ffmpeg.enabled", false);
#else
pref("media.ffmpeg.enabled", true);
#endif
pref("media.libavcodec.allow-obsolete", false);
#endif
#if defined(MOZ_FFVPX)
pref("media.ffvpx.enabled", true);
#endif
#if defined(MOZ_FFMPEG) || defined(MOZ_FFVPX)
pref("media.ffmpeg.low-latency.enabled", false);
#endif
pref("media.gmp.decoder.enabled", false);
pref("media.gmp.decoder.aac", 0);
pref("media.gmp.decoder.h264", 0);
#ifdef MOZ_RAW
pref("media.raw.enabled", true);
#endif
pref("media.ogg.enabled", true);
pref("media.opus.enabled", true);
pref("media.wave.enabled", true);
pref("media.webm.enabled", true);

pref("media.eme.chromium-api.video-shmems", 6);

#ifdef MOZ_APPLEMEDIA
#ifdef MOZ_WIDGET_UIKIT
pref("media.mp3.enabled", true);
#endif
pref("media.apple.mp3.enabled", true);
pref("media.apple.mp4.enabled", true);
#endif

// GMP storage version number. At startup we check the version against
// media.gmp.storage.version.observed, and if the versions don't match,
// we clear storage and set media.gmp.storage.version.observed=expected.
// This provides a mechanism to clear GMP storage when non-compatible
// changes are made.
pref("media.gmp.storage.version.expected", 1);

// Filter what triggers user notifications.
// See DecoderDoctorDocumentWatcher::ReportAnalysis for details.
#ifdef NIGHTLY_BUILD
pref("media.decoder-doctor.notifications-allowed", "MediaWMFNeeded,MediaWidevineNoWMF,MediaCannotInitializePulseAudio,MediaCannotPlayNoDecoders,MediaUnsupportedLibavcodec,MediaDecodeError");
#else
pref("media.decoder-doctor.notifications-allowed", "MediaWMFNeeded,MediaWidevineNoWMF,MediaCannotInitializePulseAudio,MediaCannotPlayNoDecoders,MediaUnsupportedLibavcodec");
#endif
pref("media.decoder-doctor.decode-errors-allowed", "");
pref("media.decoder-doctor.decode-warnings-allowed", "");
// Whether we report partial failures.
pref("media.decoder-doctor.verbose", false);
// Whether DD should consider WMF-disabled a WMF failure, useful for testing.
pref("media.decoder-doctor.wmf-disabled-is-failure", false);
// URL to report decode issues
pref("media.decoder-doctor.new-issue-endpoint", "https://webcompat.com/issues/new");

// Whether to suspend decoding of videos in background tabs.
pref("media.suspend-bkgnd-video.enabled", true);
// Delay, in ms, from time window goes to background to suspending
// video decoders. Defaults to 10 seconds.
pref("media.suspend-bkgnd-video.delay-ms", 10000);
// Resume video decoding when the cursor is hovering on a background tab to
// reduce the resume latency and improve the user experience.
pref("media.resume-bkgnd-video-on-tabhover", true);;

#ifdef MOZ_WEBRTC
pref("media.navigator.enabled", true);
pref("media.navigator.video.enabled", true);
pref("media.navigator.load_adapt", true);
pref("media.navigator.load_adapt.encoder_only", true);
pref("media.navigator.load_adapt.measure_interval",1000);
pref("media.navigator.load_adapt.avg_seconds",3);
pref("media.navigator.load_adapt.high_load","0.90");
pref("media.navigator.load_adapt.low_load","0.40");
pref("media.navigator.video.default_fps",30);
pref("media.navigator.video.default_minfps",10);
pref("media.navigator.video.use_remb", true);
pref("media.navigator.video.use_tmmbr", false);
pref("media.navigator.audio.use_fec", true);
pref("media.navigator.video.red_ulpfec_enabled", false);

pref("media.peerconnection.dtmf.enabled", true);

pref("media.webrtc.debug.trace_mask", 0);
pref("media.webrtc.debug.multi_log", false);
pref("media.webrtc.debug.log_file", "");
pref("media.webrtc.debug.aec_dump_max_size", 4194304); // 4MB

pref("media.navigator.video.default_width",0);  // adaptive default
pref("media.navigator.video.default_height",0); // adaptive default
pref("media.peerconnection.enabled", true);
pref("media.peerconnection.video.enabled", true);
pref("media.navigator.video.max_fs", 12288); // Enough for 2048x1536
pref("media.navigator.video.max_fr", 60);
pref("media.navigator.video.h264.level", 31); // 0x42E01f - level 3.1
pref("media.navigator.video.h264.max_br", 0);
pref("media.navigator.video.h264.max_mbps", 0);
pref("media.peerconnection.video.h264_enabled", false);
pref("media.peerconnection.video.vp9_enabled", true);
pref("media.getusermedia.aec", 1);
pref("media.getusermedia.browser.enabled", false);
pref("media.getusermedia.channels", 0);
// Desktop is typically VGA capture or more; and qm_select will not drop resolution
// below 1/2 in each dimension (or so), so QVGA (320x200) is the lowest here usually.
pref("media.peerconnection.video.min_bitrate", 0);
pref("media.peerconnection.video.start_bitrate", 0);
pref("media.peerconnection.video.max_bitrate", 0);
pref("media.peerconnection.video.min_bitrate_estimate", 0);
pref("media.peerconnection.video.denoising", false);
pref("media.navigator.audio.fake_frequency", 1000);
pref("media.navigator.permission.disabled", false);
pref("media.navigator.streams.fake", false);
pref("media.peerconnection.simulcast", true);
pref("media.peerconnection.default_iceservers", "[]");
pref("media.peerconnection.ice.loopback", false); // Set only for testing in offline environments.
pref("media.peerconnection.ice.tcp", true);
pref("media.peerconnection.ice.tcp_so_sock_count", 0); // Disable SO gathering
pref("media.peerconnection.ice.link_local", false); // Set only for testing IPV6 in networks that don't assign IPV6 addresses
pref("media.peerconnection.ice.force_interface", ""); // Limit to only a single interface
pref("media.peerconnection.ice.relay_only", false); // Limit candidates to TURN
pref("media.peerconnection.use_document_iceservers", true);
pref("media.peerconnection.identity.enabled", true);
pref("media.peerconnection.identity.timeout", 10000);
pref("media.peerconnection.ice.stun_client_maximum_transmits", 7);
pref("media.peerconnection.ice.trickle_grace_period", 5000);
pref("media.peerconnection.ice.no_host", false);
pref("media.peerconnection.ice.default_address_only", false);
pref("media.peerconnection.ice.proxy_only", false);

// These values (aec, agc, and noice) are from media/webrtc/trunk/webrtc/common_types.h
// kXxxUnchanged = 0, kXxxDefault = 1, and higher values are specific to each
// setting (for Xxx = Ec, Agc, or Ns).  Defaults are all set to kXxxDefault here.
pref("media.peerconnection.turn.disable", false);
#if defined(MOZ_WEBRTC_HARDWARE_AEC_NS)
pref("media.getusermedia.aec_enabled", false);
pref("media.getusermedia.noise_enabled", false);
#else
pref("media.getusermedia.aec_enabled", true);
pref("media.getusermedia.noise_enabled", true);
#endif
pref("media.getusermedia.aec_extended_filter", true);
pref("media.getusermedia.aec_delay_agnostic", true);
pref("media.getusermedia.noise", 1);
pref("media.getusermedia.agc_enabled", false);
pref("media.getusermedia.agc", 1);
// capture_delay: Adjustments for OS-specific input delay (lower bound)
// playout_delay: Adjustments for OS-specific AudioStream+cubeb+output delay (lower bound)
// full_duplex: enable cubeb full-duplex capture/playback
#if defined(XP_MACOSX)
pref("media.peerconnection.capture_delay", 50);
pref("media.getusermedia.playout_delay", 10);
pref("media.navigator.audio.full_duplex", true);
#elif defined(XP_WIN)
pref("media.peerconnection.capture_delay", 50);
pref("media.getusermedia.playout_delay", 40);
pref("media.navigator.audio.full_duplex", true);
#elif defined(ANDROID)
pref("media.peerconnection.capture_delay", 100);
pref("media.getusermedia.playout_delay", 100);
pref("media.navigator.audio.full_duplex", true);
pref("media.navigator.hardware.vp8_encode.acceleration_enabled", true);
pref("media.navigator.hardware.vp8_encode.acceleration_remote_enabled", true);
pref("media.navigator.hardware.vp8_decode.acceleration_enabled", false);
#elif defined(XP_LINUX)
pref("media.peerconnection.capture_delay", 70);
pref("media.getusermedia.playout_delay", 50);
pref("media.navigator.audio.full_duplex", true);
#else
// *BSD, others - merely a guess for now
pref("media.peerconnection.capture_delay", 50);
pref("media.getusermedia.playout_delay", 50);
pref("media.navigator.audio.full_duplex", false);
#endif
// Use MediaDataDecoder API for WebRTC, this includes hardware acceleration for
// decoding.
pref("media.navigator.mediadatadecoder_enabled", false);
#endif

pref("dom.webaudio.enabled", true);

#if !defined(ANDROID)
pref("media.getusermedia.screensharing.enabled", true);
#endif

#ifdef RELEASE_OR_BETA
pref("media.getusermedia.screensharing.allowed_domains", "webex.com,*.webex.com,ciscospark.com,*.ciscospark.com,projectsquared.com,*.projectsquared.com,*.room.co,room.co,beta.talky.io,talky.io,*.clearslide.com,appear.in,*.appear.in,tokbox.com,*.tokbox.com,*.sso.francetelecom.fr,*.si.francetelecom.fr,*.sso.infra.ftgroup,*.multimedia-conference.orange-business.com,*.espacecollaboration.orange-business.com,free.gotomeeting.com,g2m.me,*.g2m.me,*.mypurecloud.com,*.mypurecloud.com.au,spreed.me,*.spreed.me,*.spreed.com,air.mozilla.org,*.circuit.com,*.yourcircuit.com,circuit.siemens.com,yourcircuit.siemens.com,circuitsandbox.net,*.unify.com,tandi.circuitsandbox.net,*.ericsson.net,*.cct.ericsson.net,*.opentok.com,*.conf.meetecho.com,meet.jit.si,*.meet.jit.si,web.stage.speakeasyapp.net,web.speakeasyapp.net,*.hipchat.me,*.beta-wspbx.com,*.wspbx.com,*.unifiedcloudit.com,*.smartboxuc.com,*.smartbox-uc.com,*.panterranetworks.com,pexipdemo.com,*.pexipdemo.com,pex.me,*.pex.me,*.rd.pexip.com,1click.io,*.1click.io,*.fuze.com,*.fuzemeeting.com,*.thinkingphones.com,gotomeeting.com,*.gotomeeting.com,gotowebinar.com,*.gotowebinar.com,gototraining.com,*.gototraining.com,citrix.com,*.citrix.com,expertcity.com,*.expertcity.com,citrixonline.com,*.citrixonline.com,g2m.me,*.g2m.me,gotomeet.me,*.gotomeet.me,gotomeet.at,*.gotomeet.at,miriadaxdes.miriadax.net,certificacion.miriadax.net,miriadax.net,*.wire.com,sylaps.com,*.sylaps.com,bluejeans.com,*.bluejeans.com,*.a.bluejeans.com,*.bbcollab.com");
#else
 // includes Mozilla's test domain: mozilla.github.io (not intended for release)
pref("media.getusermedia.screensharing.allowed_domains", "mozilla.github.io,webex.com,*.webex.com,ciscospark.com,*.ciscospark.com,projectsquared.com,*.projectsquared.com,*.room.co,room.co,beta.talky.io,talky.io,*.clearslide.com,appear.in,*.appear.in,tokbox.com,*.tokbox.com,*.sso.francetelecom.fr,*.si.francetelecom.fr,*.sso.infra.ftgroup,*.multimedia-conference.orange-business.com,*.espacecollaboration.orange-business.com,free.gotomeeting.com,g2m.me,*.g2m.me,*.mypurecloud.com,*.mypurecloud.com.au,spreed.me,*.spreed.me,*.spreed.com,air.mozilla.org,*.circuit.com,*.yourcircuit.com,circuit.siemens.com,yourcircuit.siemens.com,circuitsandbox.net,*.unify.com,tandi.circuitsandbox.net,*.ericsson.net,*.cct.ericsson.net,*.opentok.com,*.conf.meetecho.com,meet.jit.si,*.meet.jit.si,web.stage.speakeasyapp.net,web.speakeasyapp.net,*.hipchat.me,*.beta-wspbx.com,*.wspbx.com,*.unifiedcloudit.com,*.smartboxuc.com,*.smartbox-uc.com,*.panterranetworks.com,pexipdemo.com,*.pexipdemo.com,pex.me,*.pex.me,*.rd.pexip.com,1click.io,*.1click.io,*.fuze.com,*.fuzemeeting.com,*.thinkingphones.com,gotomeeting.com,*.gotomeeting.com,gotowebinar.com,*.gotowebinar.com,gototraining.com,*.gototraining.com,citrix.com,*.citrix.com,expertcity.com,*.expertcity.com,citrixonline.com,*.citrixonline.com,g2m.me,*.g2m.me,gotomeet.me,*.gotomeet.me,gotomeet.at,*.gotomeet.at,miriadaxdes.miriadax.net,certificacion.miriadax.net,miriadax.net,*.wire.com,sylaps.com,*.sylaps.com,bluejeans.com,*.bluejeans.com,*.a.bluejeans.com,*.bbcollab.com");
#endif

pref("media.getusermedia.audiocapture.enabled", false);

// TextTrack WebVTT Region extension support.
pref("media.webvtt.regions.enabled", false);

// WebVTT pseudo element and class support.
pref("media.webvtt.pseudo.enabled", true);

// AudioTrack and VideoTrack support
pref("media.track.enabled", false);

// Whether to enable MediaSource support.
pref("media.mediasource.enabled", true);

pref("media.mediasource.mp4.enabled", true);

#if defined(XP_WIN) || defined(XP_MACOSX) || defined(MOZ_WIDGET_ANDROID)
pref("media.mediasource.webm.enabled", false);
#else
pref("media.mediasource.webm.enabled", true);
#endif
pref("media.mediasource.webm.audio.enabled", true);

// Use new MediaFormatReader architecture for plain ogg.
pref("media.flac.enabled", true);
pref("media.ogg.flac.enabled", true);

pref("media.benchmark.vp9.threshold", 150);
pref("media.benchmark.frames", 300);
pref("media.benchmark.timeout", 1000);

#ifdef MOZ_WEBSPEECH
pref("media.webspeech.recognition.enable", false);
pref("media.webspeech.synth.enabled", false);
#endif
#ifdef MOZ_WEBM_ENCODER
pref("media.encoder.webm.enabled", true);
#endif

// Whether to autostart a media element with an |autoplay| attribute
pref("media.autoplay.enabled", true);

// The default number of decoded video frames that are enqueued in
// MediaDecoderReader's mVideoQueue.
pref("media.video-queue.default-size", 10);

// The maximum number of queued frames to send to the compositor.
// By default, send all of them.
pref("media.video-queue.send-to-compositor-size", 9999);

// Whether to disable the video stats to prevent fingerprinting
pref("media.video_stats.enabled", true);

// Whether to check the decoder supports recycling.
pref("media.decoder.recycle.enabled", false);

//Weather MFR should try to skip to next key frame or not.
pref("media.decoder.skip-to-next-key-frame.enabled", true);

// Log level for cubeb, the audio input/output system. Valid values are
// "verbose", "normal" and "" (log disabled).
pref("media.cubeb.logging_level", "");

#ifdef NIGHTLY_BUILD
// Cubeb sandbox (remoting) control
pref("media.cubeb.sandbox", true);
#endif

// Set to true to force demux/decode warnings to be treated as errors.
pref("media.playback.warnings-as-errors", false);

// Weather we allow AMD switchable graphics
pref("layers.amd-switchable-gfx.enabled", true);

// Whether to use async panning and zooming
pref("layers.async-pan-zoom.enabled", true);

// Whether to enable event region building during painting
pref("layout.event-regions.enabled", false);

// Whether to enable arbitrary layer geometry for OpenGL compositor
pref("layers.geometry.opengl.enabled", true);

// Whether to enable arbitrary layer geometry for Basic compositor
pref("layers.geometry.basic.enabled", true);

// Whether to enable arbitrary layer geometry for DirectX compositor
pref("layers.geometry.d3d11.enabled", true);

// APZ preferences. For documentation/details on what these prefs do, check
// gfx/layers/apz/src/AsyncPanZoomController.cpp.
pref("apz.allow_checkerboarding", true);
pref("apz.allow_immediate_handoff", true);
pref("apz.allow_zooming", false);
pref("apz.autoscroll.enabled", true);

// Whether to lock touch scrolling to one axis at a time
// 0 = FREE (No locking at all)
// 1 = STANDARD (Once locked, remain locked until scrolling ends)
// 2 = STICKY (Allow lock to be broken, with hysteresis)
pref("apz.axis_lock.mode", 0);
pref("apz.axis_lock.lock_angle", "0.5235987");        // PI / 6 (30 degrees)
pref("apz.axis_lock.breakout_threshold", "0.03125");  // 1/32 inches
pref("apz.axis_lock.breakout_angle", "0.3926991");    // PI / 8 (22.5 degrees)
pref("apz.axis_lock.direct_pan_angle", "1.047197");   // PI / 3 (60 degrees)
pref("apz.content_response_timeout", 400);
pref("apz.drag.enabled", true);
pref("apz.drag.initial.enabled", true);
pref("apz.drag.touch.enabled", true);
pref("apz.danger_zone_x", 50);
pref("apz.danger_zone_y", 100);
pref("apz.disable_for_scroll_linked_effects", false);
pref("apz.displayport_expiry_ms", 15000);
pref("apz.enlarge_displayport_when_clipped", false);
pref("apz.fling_accel_base_mult", "1.0");
pref("apz.fling_accel_interval_ms", 500);
pref("apz.fling_accel_min_velocity", "1.5");
pref("apz.fling_accel_supplemental_mult", "1.0");
pref("apz.fling_curve_function_x1", "0.0");
pref("apz.fling_curve_function_y1", "0.0");
pref("apz.fling_curve_function_x2", "1.0");
pref("apz.fling_curve_function_y2", "1.0");
pref("apz.fling_curve_threshold_inches_per_ms", "-1.0");
pref("apz.fling_friction", "0.002");
pref("apz.fling_min_velocity_threshold", "0.5");
pref("apz.fling_stop_on_tap_threshold", "0.05");
pref("apz.fling_stopped_threshold", "0.01");
pref("apz.frame_delay.enabled", true);
#if !defined(MOZ_WIDGET_ANDROID)
pref("apz.keyboard.enabled", true);
pref("apz.keyboard.passive-listeners", true);
#else
pref("apz.keyboard.enabled", false);
pref("apz.keyboard.passive-listeners", false);
#endif
pref("apz.max_velocity_inches_per_ms", "-1.0");
pref("apz.max_velocity_queue_size", 5);
pref("apz.min_skate_speed", "1.0");
pref("apz.minimap.enabled", false);
pref("apz.minimap.visibility.enabled", false);
pref("apz.one_touch_pinch.enabled", true);
pref("apz.overscroll.enabled", false);
pref("apz.overscroll.min_pan_distance_ratio", "1.0");
pref("apz.overscroll.spring_friction", "0.015");
pref("apz.overscroll.spring_stiffness", "0.0018");
pref("apz.overscroll.stop_distance_threshold", "5.0");
pref("apz.overscroll.stop_velocity_threshold", "0.01");
pref("apz.overscroll.stretch_factor", "0.35");
pref("apz.paint_skipping.enabled", true);
// Fetch displayport updates early from the message queue
pref("apz.peek_messages.enabled", true);
pref("apz.popups.enabled", false);

// Whether to print the APZC tree for debugging
pref("apz.printtree", false);

#ifdef NIGHTLY_BUILD
pref("apz.record_checkerboarding", true);
#else
pref("apz.record_checkerboarding", false);
#endif
pref("apz.second_tap_tolerance", "0.5");
pref("apz.test.logging_enabled", false);
pref("apz.touch_start_tolerance", "0.1");
pref("apz.touch_move_tolerance", "0.1");
pref("apz.velocity_bias", "0.0");
pref("apz.velocity_relevance_time_ms", 150);
pref("apz.x_skate_highmem_adjust", "0.0");
pref("apz.y_skate_highmem_adjust", "0.0");
pref("apz.x_skate_size_multiplier", "1.25");
pref("apz.y_skate_size_multiplier", "3.5");
pref("apz.x_stationary_size_multiplier", "1.5");
pref("apz.y_stationary_size_multiplier", "3.5");
pref("apz.zoom_animation_duration_ms", 250);
pref("apz.scale_repaint_delay_ms", 500);

#if defined(MOZ_WIDGET_ANDROID)
// Mobile prefs
pref("apz.allow_zooming", true);
pref("apz.enlarge_displayport_when_clipped", true);
pref("apz.y_skate_size_multiplier", "1.5");
pref("apz.y_stationary_size_multiplier", "1.5");
#endif

#ifdef XP_MACOSX
// Whether to run in native HiDPI mode on machines with "Retina"/HiDPI display;
//   <= 0 : hidpi mode disabled, display will just use pixel-based upscaling
//   == 1 : hidpi supported if all screens share the same backingScaleFactor
//   >= 2 : hidpi supported even with mixed backingScaleFactors (somewhat broken)
pref("gfx.hidpi.enabled", 2);
#endif

#if !defined(MOZ_WIDGET_ANDROID)
// Use containerless scrolling for now on desktop.
pref("layout.scroll.root-frame-containers", false);
#endif

pref("layout.scrollbars.always-layerize-track", false);

// Whether to enable LayerScope tool and default listening port
pref("gfx.layerscope.enabled", false);
pref("gfx.layerscope.port", 23456);

// Log severe performance warnings to the error console and profiles.
// This should be use to quickly find which slow paths are used by test cases.
pref("gfx.perf-warnings.enabled", false);

// 0 = Off, 1 = Full, 2 = Tagged Images Only.
// See eCMSMode in gfx/thebes/gfxPlatform.h
pref("gfx.color_management.mode", 2);
pref("gfx.color_management.display_profile", "");
pref("gfx.color_management.rendering_intent", 0);
pref("gfx.color_management.enablev4", false);

pref("gfx.downloadable_fonts.enabled", true);
pref("gfx.downloadable_fonts.fallback_delay", 3000);
pref("gfx.downloadable_fonts.fallback_delay_short", 100);

// disable downloadable font cache so that behavior is consistently
// the uncached load behavior across pages (useful for testing reflow problems)
pref("gfx.downloadable_fonts.disable_cache", false);

pref("gfx.downloadable_fonts.woff2.enabled", true);

// Whether OTS validation should be applied to OpenType Layout (OTL) tables
#ifdef RELEASE_OR_BETA
pref("gfx.downloadable_fonts.otl_validation", false);
#else
pref("gfx.downloadable_fonts.otl_validation", true);
#endif

// Whether to preserve OpenType variation tables in fonts (bypassing OTS)
pref("gfx.downloadable_fonts.keep_variation_tables", false);

#ifdef ANDROID
pref("gfx.bundled_fonts.enabled", true);
pref("gfx.bundled_fonts.force-enabled", false);
#endif

// Do we fire a notification about missing fonts, so the front-end can decide
// whether to try and do something about it (e.g. download additional fonts)?
pref("gfx.missing_fonts.notify", false);

// prefs controlling the font (name/cmap) loader that runs shortly after startup
pref("gfx.font_loader.families_per_slice", 3); // read in info 3 families at a time
#ifdef XP_WIN
pref("gfx.font_loader.delay", 120000);         // 2 minutes after startup
pref("gfx.font_loader.interval", 1000);        // every 1 second until complete
#else
pref("gfx.font_loader.delay", 8000);           // 8 secs after startup
pref("gfx.font_loader.interval", 50);          // run every 50 ms
#endif

// whether to always search all font cmaps during system font fallback
pref("gfx.font_rendering.fallback.always_use_cmaps", false);

// cache shaped word results
pref("gfx.font_rendering.wordcache.charlimit", 32);

// cache shaped word results
pref("gfx.font_rendering.wordcache.maxentries", 10000);

pref("gfx.font_rendering.graphite.enabled", true);

#ifdef XP_WIN
pref("gfx.font_rendering.directwrite.force-enabled", false);
pref("gfx.font_rendering.directwrite.use_gdi_table_loading", true);
#endif

pref("gfx.font_rendering.opentype_svg.enabled", true);

#ifdef XP_WIN
// comma separated list of backends to use in order of preference
// e.g., pref("gfx.canvas.azure.backends", "direct2d,skia,cairo");
pref("gfx.canvas.azure.backends", "direct2d1.1,skia,cairo");
pref("gfx.content.azure.backends", "direct2d1.1,skia,cairo");
#else
#ifdef XP_MACOSX
pref("gfx.content.azure.backends", "skia");
pref("gfx.canvas.azure.backends", "skia");
// Accelerated cg canvas where available (10.7+)
pref("gfx.canvas.azure.accelerated", true);
#else
pref("gfx.canvas.azure.backends", "skia");
pref("gfx.content.azure.backends", "skia");
#endif
#endif

pref("gfx.canvas.skiagl.dynamic-cache", true);

pref("gfx.text.disable-aa", false);

pref("gfx.work-around-driver-bugs", true);

pref("gfx.draw-color-bars", false);

pref("gfx.logging.painted-pixel-count.enabled", false);
pref("gfx.logging.texture-usage.enabled", false);
pref("gfx.logging.peak-texture-usage.enabled", false);

pref("gfx.ycbcr.accurate-conversion", false);

#ifdef MOZ_ENABLE_WEBRENDER
pref("gfx.webrender.enabled", true);
#else
pref("gfx.webrender.enabled", false);
#endif
#ifdef XP_WIN
pref("gfx.webrender.force-angle", true);
#endif

pref("gfx.webrender.highlight-painted-layers", false);
pref("gfx.webrender.blob-images", false);

// WebRender debugging utilities.
pref("gfx.webrender.debug.texture-cache", false);
pref("gfx.webrender.debug.render-targets", false);
pref("gfx.webrender.debug.alpha-primitives", false);
pref("gfx.webrender.debug.profiler", false);

pref("accessibility.browsewithcaret", false);
pref("accessibility.warn_on_browsewithcaret", true);

pref("accessibility.browsewithcaret_shortcut.enabled", true);

#ifndef XP_MACOSX
// Tab focus model bit field:
// 1 focuses text controls, 2 focuses other form elements, 4 adds links.
// Most users will want 1, 3, or 7.
// On OS X, we use Full Keyboard Access system preference,
// unless accessibility.tabfocus is set by the user.
pref("accessibility.tabfocus", 7);
pref("accessibility.tabfocus_applies_to_xul", false);
#else
// Only on mac tabfocus is expected to handle UI widgets as well as web content
pref("accessibility.tabfocus_applies_to_xul", true);
#endif

// We follow the "Click in the scrollbar to:" system preference on OS X and
// "gtk-primary-button-warps-slider" property with GTK (since 2.24 / 3.6),
// unless this preference is explicitly set.
#if !defined(XP_MACOSX) && !defined(MOZ_WIDGET_GTK)
pref("ui.scrollToClick", 0);
#endif

// provide ability to turn on support for canvas focus rings
pref("canvas.focusring.enabled", true);
pref("canvas.customfocusring.enabled", false);
pref("canvas.hitregions.enabled", false);
pref("canvas.filters.enabled", true);
// Add support for canvas path objects
pref("canvas.path.enabled", true);
pref("canvas.capturestream.enabled", true);

// Disable the ImageBitmap-extensions for now.
pref("canvas.imagebitmap_extensions.enabled", false);

// We want the ability to forcibly disable platform a11y, because
// some non-a11y-related components attempt to bring it up.  See bug
// 538530 for details about Windows; we have a pref here that allows it
// to be disabled for performance and testing resons.
// See bug 761589 for the crossplatform aspect.
//
// This pref is checked only once, and the browser needs a restart to
// pick up any changes.
//
// Values are -1 always on. 1 always off, 0 is auto as some platform perform
// further checks.
pref("accessibility.force_disabled", 0);

pref("accessibility.AOM.enabled", false);

#ifdef XP_WIN
// Some accessibility tools poke at windows in the plugin process during setup
// which can cause hangs.  To hack around this set accessibility.delay_plugins
// to true, you can also try increasing accessibility.delay_plugin_time if your
// machine is slow and you still experience hangs.
// See bug 781791.
pref("accessibility.delay_plugins", false);
pref("accessibility.delay_plugin_time", 10000);

// The COM handler used for Windows e10s performance and live regions
pref("accessibility.handler.enabled", true);
#endif

pref("focusmanager.testmode", false);

pref("accessibility.usetexttospeech", "");
pref("accessibility.usebrailledisplay", "");
pref("accessibility.accesskeycausesactivation", true);
pref("accessibility.mouse_focuses_formcontrol", false);

// Type Ahead Find
pref("accessibility.typeaheadfind", true);
pref("accessibility.typeaheadfind.autostart", true);
// casesensitive: controls the find bar's case-sensitivity
//     0 - "never"  (case-insensitive)
//     1 - "always" (case-sensitive)
// other - "auto"   (case-sensitive for mixed-case input, insensitive otherwise)
pref("accessibility.typeaheadfind.casesensitive", 0);
pref("accessibility.typeaheadfind.linksonly", true);
pref("accessibility.typeaheadfind.startlinksonly", false);
pref("accessibility.typeaheadfind.timeout", 4000);
pref("accessibility.typeaheadfind.enabletimeout", true);
pref("accessibility.typeaheadfind.soundURL", "beep");
pref("accessibility.typeaheadfind.enablesound", true);
#ifdef XP_MACOSX
pref("accessibility.typeaheadfind.prefillwithselection", false);
#else
pref("accessibility.typeaheadfind.prefillwithselection", true);
#endif
pref("accessibility.typeaheadfind.matchesCountLimit", 1000);
pref("findbar.highlightAll", false);
pref("findbar.modalHighlight", false);
pref("findbar.entireword", false);
pref("findbar.iteratorTimeout", 100);

// use Mac OS X Appearance panel text smoothing setting when rendering text, disabled by default
pref("gfx.use_text_smoothing_setting", false);

// Number of characters to consider emphasizing for rich autocomplete results
pref("toolkit.autocomplete.richBoundaryCutoff", 200);

// Variable controlling logging for osfile.
pref("toolkit.osfile.log", false);

pref("toolkit.cosmeticAnimations.enabled", true);

pref("toolkit.scrollbox.smoothScroll", true);
pref("toolkit.scrollbox.scrollIncrement", 20);
pref("toolkit.scrollbox.verticalScrollDistance", 3);
pref("toolkit.scrollbox.horizontalScrollDistance", 5);
pref("toolkit.scrollbox.clickToScroll.scrollDelay", 150);

// Telemetry settings.
// Server to submit telemetry pings to.
pref("toolkit.telemetry.server", "https://incoming.telemetry.mozilla.org");
// Telemetry server owner. Please change if you set toolkit.telemetry.server to a different server
pref("toolkit.telemetry.server_owner", "Mozilla");
// Information page about telemetry (temporary ; will be about:telemetry in the end)
pref("toolkit.telemetry.infoURL", "https://www.mozilla.org/legal/privacy/firefox.html#telemetry");
// Determines whether full SQL strings are returned when they might contain sensitive info
// i.e. dynamically constructed SQL strings or SQL executed by addons against addon DBs
pref("toolkit.telemetry.debugSlowSql", false);
// Whether to use the unified telemetry behavior, requires a restart.
pref("toolkit.telemetry.unified", true);
// AsyncShutdown delay before crashing in case of shutdown freeze
pref("toolkit.asyncshutdown.crash_timeout", 60000);
// Extra logging for AsyncShutdown barriers and phases
pref("toolkit.asyncshutdown.log", false);

// Tells if DevTools have been explicitely enabled by the user.
// This pref allows to disable all features related to DevTools
// for users that never use them.
// Until bug 1361080 lands, we always consider them enabled.
pref("devtools.enabled", true);

// Enable deprecation warnings.
pref("devtools.errorconsole.deprecation_warnings", true);

#ifdef NIGHTLY_BUILD
// Don't show the Browser Toolbox prompt on local builds / nightly
sticky_pref("devtools.debugger.prompt-connection", false);
#else
sticky_pref("devtools.debugger.prompt-connection", true);
#endif

#ifdef MOZILLA_OFFICIAL
// Disable debugging chrome
sticky_pref("devtools.chrome.enabled", false);
// Disable remote debugging connections
sticky_pref("devtools.debugger.remote-enabled", false);
// enable JS dump() function.
sticky_pref("browser.dom.window.dump.enabled", false);
#else
// In local builds, enable the browser toolbox by default
sticky_pref("devtools.chrome.enabled", true);
sticky_pref("devtools.debugger.remote-enabled", true);
sticky_pref("browser.dom.window.dump.enabled", true);
#endif


// Disable remote debugging protocol logging
pref("devtools.debugger.log", false);
pref("devtools.debugger.log.verbose", false);

pref("devtools.debugger.remote-port", 6000);
pref("devtools.debugger.remote-websocket", false);
// Force debugger server binding on the loopback interface
pref("devtools.debugger.force-local", true);
// Block tools from seeing / interacting with certified apps
pref("devtools.debugger.forbid-certified-apps", true);

// DevTools default color unit
pref("devtools.defaultColorUnit", "authored");

// Used for devtools debugging
pref("devtools.dump.emit", false);

// Controls whether EventEmitter module throws dump message on each emit
pref("toolkit.dump.emit", false);

// Disable device discovery logging
pref("devtools.discovery.log", false);
// Whether to scan for DevTools devices via WiFi
pref("devtools.remote.wifi.scan", true);
// Whether UI options for controlling device visibility over WiFi are shown
// N.B.: This does not set whether the device can be discovered via WiFi, only
// whether the UI control to make such a choice is shown to the user
pref("devtools.remote.wifi.visible", true);
// Client must complete TLS handshake within this window (ms)
pref("devtools.remote.tls-handshake-timeout", 10000);

// URL of the remote JSON catalog used for device simulation
pref("devtools.devices.url", "https://code.cdn.mozilla.net/devices/devices.json");

// Display the introductory text
pref("devtools.gcli.hideIntro", false);

// How eager are we to show help: never=1, sometimes=2, always=3
pref("devtools.gcli.eagerHelper", 2);

// Alias to the script URLs for inject command.
pref("devtools.gcli.jquerySrc", "https://cdnjs.cloudflare.com/ajax/libs/jquery/2.2.1/jquery.min.js");
pref("devtools.gcli.lodashSrc", "https://cdnjs.cloudflare.com/ajax/libs/lodash.js/4.6.1/lodash.min.js");
pref("devtools.gcli.underscoreSrc", "https://cdnjs.cloudflare.com/ajax/libs/underscore.js/1.8.3/underscore-min.js");

// Set imgur upload client ID
pref("devtools.gcli.imgurClientID", '0df414e888d7240');
// Imgur's upload URL
pref("devtools.gcli.imgurUploadURL", "https://api.imgur.com/3/image");

// GCLI commands directory
pref("devtools.commands.dir", "");

// Allows setting the performance marks for which telemetry metrics will be recorded.
pref("devtools.telemetry.supported_performance_marks", "contentInteractive,navigationInteractive,navigationLoaded,visuallyLoaded,fullyLoaded,mediaEnumerated,scanEnd");

// Deprecation warnings after DevTools file migration.
pref("devtools.migration.warnings", true);

// view source
pref("view_source.syntax_highlight", true);
pref("view_source.wrap_long_lines", false);
pref("view_source.editor.external", false);
pref("view_source.editor.path", "");
// allows to add further arguments to the editor; use the %LINE% placeholder
// for jumping to a specific line (e.g. "/line:%LINE%" or "--goto %LINE%")
pref("view_source.editor.args", "");

// When true this will word-wrap plain text documents.
pref("plain_text.wrap_long_lines", false);

// whether or not to draw images while dragging
pref("nglayout.enable_drag_images", true);

// enable/disable paint flashing --- useful for debugging
// the first one applies to everything, the second one only to chrome
pref("nglayout.debug.paint_flashing", false);
pref("nglayout.debug.paint_flashing_chrome", false);

// enable/disable widget update area flashing --- only supported with
// BasicLayers (other layer managers always update the entire widget area)
pref("nglayout.debug.widget_update_flashing", false);

// Enable/disable display list invalidation logging --- useful for debugging.
pref("nglayout.debug.invalidation", false);

// Whether frame visibility tracking is enabled globally.
pref("layout.framevisibility.enabled", true);

pref("layout.framevisibility.numscrollportwidths", 0);
pref("layout.framevisibility.numscrollportheights", 1);

// scrollbar snapping region
// 0 - off
// 1 and higher - slider thickness multiple
pref("slider.snapMultiplier", 0);

// option to choose plug-in finder
pref("application.use_ns_plugin_finder", false);

// URI fixup prefs
pref("browser.fixup.alternate.enabled", true);
pref("browser.fixup.alternate.prefix", "www.");
pref("browser.fixup.alternate.suffix", ".com");
pref("browser.fixup.dns_first_for_single_words", false);
pref("browser.fixup.hide_user_pass", true);

// Location Bar AutoComplete
pref("browser.urlbar.autocomplete.enabled", true);
#ifdef NIGHTLY_BUILD
pref("browser.urlbar.usepreloadedtopurls.enabled", true);
#else
pref("browser.urlbar.usepreloadedtopurls.enabled", false);
#endif
pref("browser.urlbar.usepreloadedtopurls.expire_days", 14);

// Print header customization
// Use the following codes:
// &T - Title
// &U - Document URL
// &D - Date/Time
// &P - Page Number
// &PT - Page Number "of" Page total
// Set each header to a string containing zero or one of these codes
// and the code will be replaced in that string by the corresponding data
pref("print.print_headerleft", "&T");
pref("print.print_headercenter", "");
pref("print.print_headerright", "&U");
pref("print.print_footerleft", "&PT");
pref("print.print_footercenter", "");
pref("print.print_footerright", "&D");
pref("print.show_print_progress", true);

// xxxbsmedberg: more toolkit prefs

// When this is set to false each window has its own PrintSettings
// and a change in one window does not affect the others
pref("print.use_global_printsettings", true);

// Save the Printings after each print job
pref("print.save_print_settings", true);

// Cache old Presentation when going into Print Preview
pref("print.always_cache_old_pres", false);

// Enables you to specify the amount of the paper that is to be treated
// as unwriteable.  The print_edge_XXX and print_margin_XXX preferences
// are treated as offsets that are added to this pref.
// Default is "-1", which means "use the system default".  (If there is
// no system default, then the -1 is treated as if it were 0.)
// This is used by both Printing and Print Preview.
// Units are in 1/100ths of an inch.
pref("print.print_unwriteable_margin_top",    -1);
pref("print.print_unwriteable_margin_left",   -1);
pref("print.print_unwriteable_margin_right",  -1);
pref("print.print_unwriteable_margin_bottom", -1);

// Enables you to specify the gap from the edge of the paper's
// unwriteable area to the margin.
// This is used by both Printing and Print Preview
// Units are in 1/100ths of an inch.
pref("print.print_edge_top", 0);
pref("print.print_edge_left", 0);
pref("print.print_edge_right", 0);
pref("print.print_edge_bottom", 0);

// Print via the parent process. This is only used when e10s is enabled.
#if !defined(MOZ_WIDGET_ANDROID)
pref("print.print_via_parent", true);
#else
pref("print.print_via_parent", false);
#endif

// Pref used by the spellchecker extension to control the
// maximum number of misspelled words that will be underlined
// in a document.
pref("extensions.spellcheck.inline.max-misspellings", 500);

// Prefs used by libeditor. Prefs specific to seamonkey composer
// belong in comm-central/editor/ui/composer.js

pref("editor.use_custom_colors", false);
pref("editor.singleLine.pasteNewlines",      2);
pref("editor.use_css",                       false);
pref("editor.css.default_length_unit",       "px");
pref("editor.resizing.preserve_ratio",       true);
pref("editor.positioning.offset",            0);
#ifdef EARLY_BETA_OR_EARLIER
pref("editor.use_div_for_default_newlines",  true);
#else
pref("editor.use_div_for_default_newlines",  false);
#endif

// Scripts & Windows prefs
pref("dom.disable_beforeunload",            false);
pref("dom.disable_window_flip",             false);
pref("dom.disable_window_move_resize",      false);
pref("dom.disable_window_status_change",    false);

pref("dom.disable_window_open_feature.titlebar",    false);
pref("dom.disable_window_open_feature.close",       false);
pref("dom.disable_window_open_feature.toolbar",     false);
pref("dom.disable_window_open_feature.location",    false);
pref("dom.disable_window_open_feature.personalbar", false);
pref("dom.disable_window_open_feature.menubar",     false);
pref("dom.disable_window_open_feature.resizable",   true);
pref("dom.disable_window_open_feature.minimizable", false);
pref("dom.disable_window_open_feature.status",      true);
pref("dom.disable_window_showModalDialog",          true);

pref("dom.allow_scripts_to_close_windows",          false);

pref("dom.require_user_interaction_for_beforeunload", true);

pref("dom.disable_open_during_load",                false);
pref("dom.popup_maximum",                           20);
pref("dom.popup_allowed_events", "change click dblclick mouseup pointerup notificationclick reset submit touchend");

pref("dom.disable_open_click_delay", 1000);
pref("dom.serviceWorkers.disable_open_click_delay", 1000);

pref("dom.storage.enabled", true);
pref("dom.storage.default_quota",      5120);
pref("dom.storage.testing", false);

pref("dom.send_after_paint_to_content", false);

// Timeout clamp in ms for timeouts we clamp
pref("dom.min_timeout_value", 4);
// And for background windows
pref("dom.min_background_timeout_value", 1000);
// Timeout clamp in ms for tracking timeouts we clamp
// Note that this requires the privacy.trackingprotection.annotate_channels pref to be on in order to have any effect.
#ifdef NIGHTLY_BUILD
pref("dom.min_tracking_timeout_value", 10000);
#else
pref("dom.min_tracking_timeout_value", 4);
#endif
// And for background windows
// Note that this requires the privacy.trackingprotection.annotate_channels pref to be on in order to have any effect.
pref("dom.min_tracking_background_timeout_value", 10000);
// Delay in ms from document load until we start throttling background timeouts.
pref("dom.timeout.throttling_delay", 30000);

// Time (in ms) that it takes to regenerate 1ms.
pref("dom.timeout.background_budget_regeneration_rate", 100);
// Maximum value (in ms) for the background budget. Only valid for
// values greater than 0.
pref("dom.timeout.background_throttling_max_budget", 50);
// Time (in ms) that it takes to regenerate 1ms.
pref("dom.timeout.foreground_budget_regeneration_rate", 1);
// Maximum value (in ms) for the background budget. Only valid for
// values greater than 0.
pref("dom.timeout.foreground_throttling_max_budget", -1);
// The maximum amount a timeout can be delayed by budget throttling
pref("dom.timeout.budget_throttling_max_delay", 15000);
// Turn on budget throttling by default
pref("dom.timeout.enable_budget_timer_throttling", true);

// Don't use new input types
pref("dom.experimental_forms", false);

// Enable <input type=number>:
pref("dom.forms.number", true);

// Enable <input type=color> by default. It will be turned off for remaining
// platforms which don't have a color picker implemented yet.
pref("dom.forms.color", true);

// Support for input type=date and type=time.
pref("dom.forms.datetime", true);

// Support for input type=month, type=week and type=datetime-local. By default,
// disabled.
pref("dom.forms.datetime.others", false);

// Enable time picker UI. By default, disabled.
pref("dom.forms.datetime.timepicker", false);

// Support @autocomplete values for form autofill feature.
pref("dom.forms.autocomplete.formautofill", false);

// Enable search in <select> dropdowns (more than 40 options)
pref("dom.forms.selectSearch", false);
// Allow for webpages to provide custom styling for <select>
// popups. Disabled on Linux due to bug 1338283.
#ifdef XP_LINUX
pref("dom.forms.select.customstyling", false);
#else
pref("dom.forms.select.customstyling", true);
#endif
pref("dom.select_popup_in_parent.enabled", false);

// Enable Directory API. By default, disabled.
pref("dom.input.dirpicker", false);

// Enable not moving the cursor to end when a text input or textarea has .value
// set to the value it already has.  By default, enabled.
pref("dom.input.skip_cursor_move_for_same_value_set", true);

// Enables system messages and activities
pref("dom.sysmsg.enabled", false);

// Enable pre-installed applications.
pref("dom.webapps.useCurrentProfile", false);

pref("dom.cycle_collector.incremental", true);

// Parsing perf prefs. For now just mimic what the old code did.
#ifndef XP_WIN
pref("content.sink.pending_event_mode", 0);
#endif

// Disable popups from plugins by default
//   0 = openAllowed
//   1 = openControlled
//   2 = openBlocked
//   3 = openAbused
pref("privacy.popups.disable_from_plugins", 3);

// send "do not track" HTTP header, disabled by default
pref("privacy.donottrackheader.enabled",    false);
// If true, close button will be shown on permission prompts
// and for all PopupNotifications, the secondary action of
// the popup will be called when the popup is dismissed.
pref("privacy.permissionPrompts.showCloseButton", false);
// Enforce tracking protection in all modes
pref("privacy.trackingprotection.enabled",  false);
// Enforce tracking protection in Private Browsing mode
pref("privacy.trackingprotection.pbmode.enabled",  true);
// Annotate channels based on the tracking protection list in all modes
pref("privacy.trackingprotection.annotate_channels",  true);
// First Party Isolation (double keying), disabled by default
pref("privacy.firstparty.isolate",                        false);
// If false, two windows in the same domain with different first party domains
// (top level URLs) can access resources through window.opener.
// This pref is effective only when "privacy.firstparty.isolate" is true.
pref("privacy.firstparty.isolate.restrict_opener_access", true);
// Anti-fingerprinting, disabled by default
pref("privacy.resistFingerprinting", false);
// Lower the priority of network loads for resources on the tracking protection list.
// Note that this requires the privacy.trackingprotection.annotate_channels pref to be on in order to have any effect.
#ifdef NIGHTLY_BUILD
pref("privacy.trackingprotection.lower_network_priority", true);
#else
pref("privacy.trackingprotection.lower_network_priority", false);
#endif

pref("dom.event.contextmenu.enabled",       true);
pref("dom.event.clipboardevents.enabled",   true);
pref("dom.event.highrestimestamp.enabled",  true);
#ifdef NIGHTLY_BUILD
pref("dom.event.coalesce_mouse_move",       true);
#else
pref("dom.event.coalesce_mouse_move",       false);
#endif

pref("dom.webcomponents.enabled",           false);
pref("dom.webcomponents.customelements.enabled", false);

pref("javascript.enabled",                  true);
pref("javascript.options.strict",           false);
#ifdef DEBUG
pref("javascript.options.strict.debug",     false);
#endif
pref("javascript.options.baselinejit",      true);
pref("javascript.options.ion",              true);
pref("javascript.options.asmjs",            true);
pref("javascript.options.wasm",             true);
pref("javascript.options.wasm_ionjit",      true);
pref("javascript.options.wasm_baselinejit", true);
pref("javascript.options.native_regexp",    true);
pref("javascript.options.parallel_parsing", true);
#if !defined(RELEASE_OR_BETA) && !defined(ANDROID) && !defined(XP_IOS)
pref("javascript.options.asyncstack",       true);
#else
pref("javascript.options.asyncstack",       false);
#endif
pref("javascript.options.throw_on_asmjs_validation_failure", false);
pref("javascript.options.ion.offthread_compilation", true);
#ifdef DEBUG
pref("javascript.options.jit.full_debug_checks", false);
#endif
// This preference instructs the JS engine to discard the
// source of any privileged JS after compilation. This saves
// memory, but makes things like Function.prototype.toSource()
// fail.
pref("javascript.options.discardSystemSource", false);

// Many of the the following preferences tune the SpiderMonkey GC, if you
// change the defaults here please also consider changing them in
// js/src/jsgc.cpp.  They're documented in js/src/jsapi.h.

// JSGC_MAX_MALLOC_BYTES
// How much malloc memory can be allocated before triggering a GC, in MB.
pref("javascript.options.mem.high_water_mark", 128);

// JSGC_MAX_BYTES
// SpiderMonkey defaults to 2^32-1 bytes, but this is measured in MB so that
// cannot be represented directly in order to show it in about:config.
pref("javascript.options.mem.max", -1);

// JSGC_MAX_NURSERY_BYTES
#if defined(ANDROID) || defined(XP_IOS) || defined(MOZ_B2G)
pref("javascript.options.mem.nursery.max_kb", 4096);
#else
pref("javascript.options.mem.nursery.max_kb", 16384);
#endif

// JSGC_MODE
pref("javascript.options.mem.gc_per_zone", true);
pref("javascript.options.mem.gc_incremental", true);

// JSGC_SLICE_TIME_BUDGET
// Override the shell's default of unlimited slice time.
pref("javascript.options.mem.gc_incremental_slice_ms", 5);

// JSGC_COMPACTING_ENABLED
pref("javascript.options.mem.gc_compacting", true);

pref("javascript.options.mem.log", false);
pref("javascript.options.mem.notify", false);
pref("javascript.options.gc_on_memory_pressure", true);
pref("javascript.options.compact_on_user_inactive", true);
#ifdef NIGHTLY_BUILD
pref("javascript.options.compact_on_user_inactive_delay", 15000); // ms
#else
pref("javascript.options.compact_on_user_inactive_delay", 300000); // ms
#endif

// JSGC_HIGH_FREQUENCY_TIME_LIMIT
pref("javascript.options.mem.gc_high_frequency_time_limit_ms", 1000);

// JSGC_HIGH_FREQUENCY_LOW_LIMIT
pref("javascript.options.mem.gc_high_frequency_low_limit_mb", 100);

// JSGC_HIGH_FREQUENCY_HIGH_LIMIT
pref("javascript.options.mem.gc_high_frequency_high_limit_mb", 500);

// JSGC_HIGH_FREQUENCY_HEAP_GROWTH_MAX
pref("javascript.options.mem.gc_high_frequency_heap_growth_max", 300);

// JSGC_HIGH_FREQUENCY_HEAP_GROWTH_MIN
pref("javascript.options.mem.gc_high_frequency_heap_growth_min", 150);

// JSGC_LOW_FREQUENCY_HEAP_GROWTH
pref("javascript.options.mem.gc_low_frequency_heap_growth", 150);

// JSGC_DYNAMIC_HEAP_GROWTH
// Override SpiderMonkey default (false).
pref("javascript.options.mem.gc_dynamic_heap_growth", true);

// JSGC_DYNAMIC_MARK_SLICE
// Override SpiderMonkey default (false).
pref("javascript.options.mem.gc_dynamic_mark_slice", true);

// JSGC_REFRESH_FRAME_SLICES_ENABLED
pref("javascript.options.mem.gc_refresh_frame_slices_enabled", true);

// JSGC_ALLOCATION_THRESHOLD
pref("javascript.options.mem.gc_allocation_threshold_mb", 30);

// JSGC_ALLOCATION_THRESHOLD_FACTOR
pref("javascript.options.mem.gc_allocation_threshold_factor", 90);

// JSGC_ALLOCATION_THRESHOLD_FACTOR_AVOID_INTERRUPT
pref("javascript.options.mem.gc_allocation_threshold_factor_avoid_interrupt", 90);

// JSGC_MIN_EMPTY_CHUNK_COUNT
pref("javascript.options.mem.gc_min_empty_chunk_count", 1);

// JSGC_MAX_EMPTY_CHUNK_COUNT
pref("javascript.options.mem.gc_max_empty_chunk_count", 30);

pref("javascript.options.showInConsole", false);

pref("javascript.options.shared_memory", true);

pref("javascript.options.throw_on_debuggee_would_run", false);
pref("javascript.options.dump_stack_on_debuggee_would_run", false);

// Streams API
pref("javascript.options.streams", false);

// advanced prefs
pref("advanced.mailftp",                    false);
pref("image.animation_mode",                "normal");

// Same-origin policy for file URIs, "false" is traditional
pref("security.fileuri.strict_origin_policy", true);

// If this pref is true, prefs in the logging.config branch will be cleared on
// startup. This is done so that setting a log-file and log-modules at runtime
// doesn't persist across restarts leading to huge logfile and low disk space.
pref("logging.config.clear_on_startup", true);

// If there is ever a security firedrill that requires
// us to block certian ports global, this is the pref
// to use.  Is is a comma delimited list of port numbers
// for example:
//   pref("network.security.ports.banned", "1,2,3,4,5");
// prevents necko connecting to ports 1-5 unless the protocol
// overrides.

// Allow necko to do A/B testing. Will generally only happen if
// telemetry is also enabled as otherwise there is no way to report
// the results
pref("network.allow-experiments", true);

// Allow the network changed event to get sent when a network topology or
// setup change is noticed while running.
pref("network.notify.changed", true);

// Allow network detection of IPv6 related changes (bug 1245059)
#if defined(XP_WIN)
pref("network.notify.IPv6", false);
#else
pref("network.notify.IPv6", true);
#endif

// Transmit UDP busy-work to the LAN when anticipating low latency
// network reads and on wifi to mitigate 802.11 Power Save Polling delays
pref("network.tickle-wifi.enabled", false);
pref("network.tickle-wifi.duration", 400);
pref("network.tickle-wifi.delay", 16);

// Turn off interprocess security checks. Needed to run xpcshell tests.
pref("network.disable.ipc.security", false);

// Default action for unlisted external protocol handlers
pref("network.protocol-handler.external-default", true);      // OK to load
pref("network.protocol-handler.warn-external-default", true); // warn before load

// Prevent using external protocol handlers for these schemes
pref("network.protocol-handler.external.hcp", false);
pref("network.protocol-handler.external.vbscript", false);
pref("network.protocol-handler.external.javascript", false);
pref("network.protocol-handler.external.data", false);
pref("network.protocol-handler.external.ms-help", false);
pref("network.protocol-handler.external.shell", false);
pref("network.protocol-handler.external.vnd.ms.radio", false);
#ifdef XP_MACOSX
pref("network.protocol-handler.external.help", false);
#endif
pref("network.protocol-handler.external.disk", false);
pref("network.protocol-handler.external.disks", false);
pref("network.protocol-handler.external.afp", false);
pref("network.protocol-handler.external.moz-icon", false);

// Don't allow  external protocol handlers for common typos
pref("network.protocol-handler.external.ttp", false);  // http
pref("network.protocol-handler.external.ttps", false); // https
pref("network.protocol-handler.external.tps", false);  // https
pref("network.protocol-handler.external.ps", false);   // https
pref("network.protocol-handler.external.ile", false);  // file
pref("network.protocol-handler.external.le", false);   // file

// An exposed protocol handler is one that can be used in all contexts.  A
// non-exposed protocol handler is one that can only be used internally by the
// application.  For example, a non-exposed protocol would not be loaded by the
// application in response to a link click or a X-remote openURL command.
// Instead, it would be deferred to the system's external protocol handler.
// Only internal/built-in protocol handlers can be marked as exposed.

// This pref controls the default settings.  Per protocol settings can be used
// to override this value.
pref("network.protocol-handler.expose-all", true);

// Warning for about:networking page
pref("network.warnOnAboutNetworking", true);

// Example: make IMAP an exposed protocol
// pref("network.protocol-handler.expose.imap", true);

// Whether IOService.connectivity and NS_IsOffline depends on connectivity status
pref("network.manage-offline-status", true);
// If set to true, IOService.offline depends on IOService.connectivity
pref("network.offline-mirrors-connectivity", false);

// <http>
pref("network.http.version", "1.1");      // default
// pref("network.http.version", "1.0");   // uncomment this out in case of problems
// pref("network.http.version", "0.9");   // it'll work too if you're crazy
// keep-alive option is effectively obsolete. Nevertheless it'll work with
// some older 1.0 servers:

pref("network.http.proxy.version", "1.1");    // default
// pref("network.http.proxy.version", "1.0"); // uncomment this out in case of problems
                                              // (required if using junkbuster proxy)

// this preference can be set to override the socket type used for normal
// HTTP traffic.  an empty value indicates the normal TCP/IP socket type.
pref("network.http.default-socket-type", "");

// There is a problem with some IIS7 servers that don't close the connection
// properly after it times out (bug #491541). Default timeout on IIS7 is
// 120 seconds. We need to reuse or drop the connection within this time.
// We set the timeout a little shorter to keep a reserve for cases when
// the packet is lost or delayed on the route.
pref("network.http.keep-alive.timeout", 115);

// Timeout connections if an initial response is not received after 5 mins.
pref("network.http.response.timeout", 300);

// Limit the absolute number of http connections.
// Note: the socket transport service will clamp the number below this if the OS
// cannot allocate that many FDs
#ifdef ANDROID
pref("network.http.max-connections", 256);
#else
pref("network.http.max-connections", 900);
#endif

// If NOT connecting via a proxy, then
// a new connection will only be attempted if the number of active persistent
// connections to the server is less then max-persistent-connections-per-server.
pref("network.http.max-persistent-connections-per-server", 6);

// Number of connections that we can open beyond the standard parallelism limit defined
// by max-persistent-connections-per-server/-proxy to handle urgent-start marked requests
pref("network.http.max-urgent-start-excessive-connections-per-host", 3);

// If connecting via a proxy, then a
// new connection will only be attempted if the number of active persistent
// connections to the proxy is less then max-persistent-connections-per-proxy.
pref("network.http.max-persistent-connections-per-proxy", 32);

// amount of time (in seconds) to suspend pending requests, before spawning a
// new connection, once the limit on the number of persistent connections per
// host has been reached.  however, a new connection will not be created if
// max-connections or max-connections-per-server has also been reached.
pref("network.http.request.max-start-delay", 10);

// If a connection is reset, we will retry it max-attempts times.
pref("network.http.request.max-attempts", 10);

// Headers
pref("network.http.accept.default", "text/html,application/xhtml+xml,application/xml;q=0.9,*/*;q=0.8");

// Prefs allowing granular control of referers
// 0=don't send any, 1=send only on clicks, 2=send on image requests as well
pref("network.http.sendRefererHeader",      2);
// Set the default Referrer Policy to be used unless overriden by the site
// 0=no-referrer, 1=same-origin, 2=strict-origin-when-cross-origin,
// 3=no-referrer-when-downgrade
pref("network.http.referer.userControlPolicy", 3);
// false=real referer, true=spoof referer (use target URI as referer)
pref("network.http.referer.spoofSource", false);
// false=allow onion referer, true=hide onion referer (use empty referer)
pref("network.http.referer.hideOnionSource", false);
// 0=full URI, 1=scheme+host+port+path, 2=scheme+host+port
pref("network.http.referer.trimmingPolicy", 0);
// 0=full URI, 1=scheme+host+port+path, 2=scheme+host+port
pref("network.http.referer.XOriginTrimmingPolicy", 0);
// 0=always send, 1=send iff base domains match, 2=send iff hosts match
pref("network.http.referer.XOriginPolicy", 0);

// Maximum number of consecutive redirects before aborting.
pref("network.http.redirection-limit", 20);

// Enable http compression: comment this out in case of problems with 1.1
// NOTE: support for "compress" has been disabled per bug 196406.
// NOTE: separate values with comma+space (", "): see bug 576033
pref("network.http.accept-encoding", "gzip, deflate");
pref("network.http.accept-encoding.secure", "gzip, deflate, br");

// Prompt for redirects resulting in unsafe HTTP requests
pref("network.http.prompt-temp-redirect", false);

// If true generate CORRUPTED_CONTENT errors for entities that
// contain an invalid Assoc-Req response header
pref("network.http.assoc-req.enforce", false);

// On networks deploying QoS, it is recommended that these be lockpref()'d,
// since inappropriate marking can easily overwhelm bandwidth reservations
// for certain services (i.e. EF for VoIP, AF4x for interactive video,
// AF3x for broadcast/streaming video, etc)

// default value for HTTP
// in a DSCP environment this should be 40 (0x28, or AF11), per RFC-4594,
// Section 4.8 "High-Throughput Data Service Class"
pref("network.http.qos", 0);

// The number of milliseconds after sending a SYN for an HTTP connection,
// to wait before trying a different connection. 0 means do not use a second
// connection.
pref("network.http.connection-retry-timeout", 250);

// The number of seconds after sending initial SYN for an HTTP connection
// to give up if the OS does not give up first
pref("network.http.connection-timeout", 90);

// Close a connection if tls handshake does not finish in given number of
// seconds.
pref("network.http.tls-handshake-timeout", 30);

// The number of seconds to allow active connections to prove that they have
// traffic before considered stalled, after a network change has been detected
// and signalled.
pref("network.http.network-changed.timeout", 5);

// The maximum number of current global half open sockets allowable
// when starting a new speculative connection.
pref("network.http.speculative-parallel-limit", 6);

// Whether or not to block requests for non head js/css items (e.g. media)
// while those elements load.
pref("network.http.rendering-critical-requests-prioritization", true);

// Disable IPv6 for backup connections to workaround problems about broken
// IPv6 connectivity.
pref("network.http.fast-fallback-to-IPv4", true);

// Try and use SPDY when using SSL
pref("network.http.spdy.enabled", true);
pref("network.http.spdy.enabled.http2", true);
pref("network.http.spdy.enabled.deps", true);
pref("network.http.spdy.enforce-tls-profile", true);
pref("network.http.spdy.chunk-size", 16000);
pref("network.http.spdy.timeout", 170);
pref("network.http.spdy.coalesce-hostnames", true);
pref("network.http.spdy.persistent-settings", false);
pref("network.http.spdy.ping-threshold", 58);
pref("network.http.spdy.ping-timeout", 8);
pref("network.http.spdy.send-buffer-size", 131072);
pref("network.http.spdy.allow-push", true);
pref("network.http.spdy.push-allowance", 131072);   // 128KB
pref("network.http.spdy.pull-allowance", 12582912); // 12MB
pref("network.http.spdy.default-concurrent", 100);
pref("network.http.spdy.default-hpack-buffer", 65536); // 64k

// alt-svc allows separation of transport routing from
// the origin host without using a proxy.
pref("network.http.altsvc.enabled", true);
pref("network.http.altsvc.oe", true);

// Turn on 0RTT data for TLS 1.3
pref("security.tls.enable_0rtt_data", true);

// the origin extension impacts h2 coalescing
pref("network.http.originextension", true);

pref("network.http.diagnostics", false);

pref("network.http.pacing.requests.enabled", true);
pref("network.http.pacing.requests.min-parallelism", 6);
pref("network.http.pacing.requests.hz", 80);
pref("network.http.pacing.requests.burst", 10);

// TCP Keepalive config for HTTP connections.
pref("network.http.tcp_keepalive.short_lived_connections", true);
// Max time from initial request during which conns are considered short-lived.
pref("network.http.tcp_keepalive.short_lived_time", 60);
// Idle time of TCP connection until first keepalive probe sent.
pref("network.http.tcp_keepalive.short_lived_idle_time", 10);

pref("network.http.tcp_keepalive.long_lived_connections", true);
pref("network.http.tcp_keepalive.long_lived_idle_time", 600);

pref("network.http.enforce-framing.http1", false); // should be named "strict"
pref("network.http.enforce-framing.soft", true);

// Max size, in bytes, for received HTTP response header.
pref("network.http.max_response_header_size", 393216);

// If we should attempt to race the cache and network
pref("network.http.rcwn.enabled", false);
pref("network.http.rcwn.cache_queue_normal_threshold", 8);
pref("network.http.rcwn.cache_queue_priority_threshold", 2);
// We might attempt to race the cache with the network only if a resource
// is smaller than this size.
pref("network.http.rcwn.small_resource_size_kb", 256);

pref("network.http.rcwn.min_wait_before_racing_ms", 0);
pref("network.http.rcwn.max_wait_before_racing_ms", 500);

// The ratio of the transaction count for the focused window and the count of
// all available active connections.
pref("network.http.focused_window_transaction_ratio", "0.9");

// Whether or not we give more priority to active tab.
// Note that this requires restart for changes to take effect.
pref("network.http.active_tab_priority", true);

// default values for FTP
// in a DSCP environment this should be 40 (0x28, or AF11), per RFC-4594,
// Section 4.8 "High-Throughput Data Service Class", and 80 (0x50, or AF22)
// per Section 4.7 "Low-Latency Data Service Class".
pref("network.ftp.data.qos", 0);
pref("network.ftp.control.qos", 0);

// The max time to spend on xpcom events between two polls in ms.
pref("network.sts.max_time_for_events_between_two_polls", 100);

// During shutdown we limit PR_Close calls. If time exceeds this pref (in ms)
// let sockets just leak.
pref("network.sts.max_time_for_pr_close_during_shutdown", 5000);
// </http>

// 2147483647 == PR_INT32_MAX == ~2 GB
pref("network.websocket.max-message-size", 2147483647);

// Should we automatically follow http 3xx redirects during handshake
pref("network.websocket.auto-follow-http-redirects", false);

// the number of seconds to wait for websocket connection to be opened
pref("network.websocket.timeout.open", 20);

// the number of seconds to wait for a clean close after sending the client
// close message
pref("network.websocket.timeout.close", 20);

// the number of seconds of idle read activity to sustain before sending a
// ping probe. 0 to disable.
pref("network.websocket.timeout.ping.request", 0);

// the deadline, expressed in seconds, for some read activity to occur after
// generating a ping. If no activity happens then an error and unclean close
// event is sent to the javascript websockets application
pref("network.websocket.timeout.ping.response", 10);

// Defines whether or not to try to negotiate the permessage compression
// extension with the websocket server.
pref("network.websocket.extensions.permessage-deflate", true);

// the maximum number of concurrent websocket sessions. By specification there
// is never more than one handshake oustanding to an individual host at
// one time.
pref("network.websocket.max-connections", 200);

// by default scripts loaded from a https:// origin can only open secure
// (i.e. wss://) websockets.
pref("network.websocket.allowInsecureFromHTTPS", false);

// by default we delay websocket reconnects to same host/port if previous
// connection failed, per RFC 6455 section 7.2.3
pref("network.websocket.delay-failed-reconnects", true);

// </ws>

// Server-Sent Events
// Equal to the DEFAULT_RECONNECTION_TIME_VALUE value in nsEventSource.cpp
pref("dom.server-events.default-reconnection-time", 5000); // in milliseconds

// If false, remote JAR files that are served with a content type other than
// application/java-archive or application/x-jar will not be opened
// by the jar channel.
pref("network.jar.open-unsafe-types", false);
// If true, loading remote JAR files using the jar: protocol will be prevented.
pref("network.jar.block-remote-files", true);

// This preference, if true, causes all UTF-8 domain names to be normalized to
// punycode.  The intention is to allow UTF-8 domain names as input, but never
// generate them from punycode.
pref("network.IDN_show_punycode", false);

// If "network.IDN.use_whitelist" is set to true, TLDs with
// "network.IDN.whitelist.tld" explicitly set to true are treated as
// IDN-safe. Otherwise, they're treated as unsafe and punycode will be used
// for displaying them in the UI (e.g. URL bar), unless they conform to one of
// the profiles specified in
// https://www.unicode.org/reports/tr39/#Restriction_Level_Detection
// If "network.IDN.restriction_profile" is "high", the Highly Restrictive
// profile is used.
// If "network.IDN.restriction_profile" is "moderate", the Moderately
// Restrictive profile is used.
// In all other cases, the ASCII-Only profile is used.
// Note that these preferences are referred to ONLY when
// "network.IDN_show_punycode" is false. In other words, all IDNs will be shown
// in punycode if "network.IDN_show_punycode" is true.
pref("network.IDN.restriction_profile", "high");
pref("network.IDN.use_whitelist", false);

// ccTLDs
pref("network.IDN.whitelist.ac", true);
pref("network.IDN.whitelist.ar", true);
pref("network.IDN.whitelist.at", true);
pref("network.IDN.whitelist.br", true);
pref("network.IDN.whitelist.ca", true);
pref("network.IDN.whitelist.ch", true);
pref("network.IDN.whitelist.cl", true);
pref("network.IDN.whitelist.cn", true);
pref("network.IDN.whitelist.de", true);
pref("network.IDN.whitelist.dk", true);
pref("network.IDN.whitelist.ee", true);
pref("network.IDN.whitelist.es", true);
pref("network.IDN.whitelist.fi", true);
pref("network.IDN.whitelist.fr", true);
pref("network.IDN.whitelist.gr", true);
pref("network.IDN.whitelist.gt", true);
pref("network.IDN.whitelist.hu", true);
pref("network.IDN.whitelist.il", true);
pref("network.IDN.whitelist.io", true);
pref("network.IDN.whitelist.ir", true);
pref("network.IDN.whitelist.is", true);
pref("network.IDN.whitelist.jp", true);
pref("network.IDN.whitelist.kr", true);
pref("network.IDN.whitelist.li", true);
pref("network.IDN.whitelist.lt", true);
pref("network.IDN.whitelist.lu", true);
pref("network.IDN.whitelist.lv", true);
pref("network.IDN.whitelist.no", true);
pref("network.IDN.whitelist.nu", true);
pref("network.IDN.whitelist.nz", true);
pref("network.IDN.whitelist.pl", true);
pref("network.IDN.whitelist.pm", true);
pref("network.IDN.whitelist.pr", true);
pref("network.IDN.whitelist.re", true);
pref("network.IDN.whitelist.se", true);
pref("network.IDN.whitelist.sh", true);
pref("network.IDN.whitelist.si", true);
pref("network.IDN.whitelist.tf", true);
pref("network.IDN.whitelist.th", true);
pref("network.IDN.whitelist.tm", true);
pref("network.IDN.whitelist.tw", true);
pref("network.IDN.whitelist.ua", true);
pref("network.IDN.whitelist.vn", true);
pref("network.IDN.whitelist.wf", true);
pref("network.IDN.whitelist.yt", true);

// IDN ccTLDs
// ae, UAE, .<Emarat>
pref("network.IDN.whitelist.xn--mgbaam7a8h", true);
// cn, China, .<China> with variants
pref("network.IDN.whitelist.xn--fiqz9s", true); // Traditional
pref("network.IDN.whitelist.xn--fiqs8s", true); // Simplified
// eg, Egypt, .<Masr>
pref("network.IDN.whitelist.xn--wgbh1c", true);
// hk, Hong Kong, .<Hong Kong>
pref("network.IDN.whitelist.xn--j6w193g", true);
// ir, Iran, <.Iran> with variants
pref("network.IDN.whitelist.xn--mgba3a4f16a", true);
pref("network.IDN.whitelist.xn--mgba3a4fra", true);
// jo, Jordan, .<Al-Ordon>
pref("network.IDN.whitelist.xn--mgbayh7gpa", true);
// lk, Sri Lanka, .<Lanka> and .<Ilangai>
pref("network.IDN.whitelist.xn--fzc2c9e2c", true);
pref("network.IDN.whitelist.xn--xkc2al3hye2a", true);
// qa, Qatar, .<Qatar>
pref("network.IDN.whitelist.xn--wgbl6a", true);
// rs, Serbia, .<Srb>
pref("network.IDN.whitelist.xn--90a3ac", true);
// ru, Russian Federation, .<RF>
pref("network.IDN.whitelist.xn--p1ai", true);
// sa, Saudi Arabia, .<al-Saudiah> with variants
pref("network.IDN.whitelist.xn--mgberp4a5d4ar", true);
pref("network.IDN.whitelist.xn--mgberp4a5d4a87g", true);
pref("network.IDN.whitelist.xn--mgbqly7c0a67fbc", true);
pref("network.IDN.whitelist.xn--mgbqly7cvafr", true);
// sy, Syria, .<Souria>
pref("network.IDN.whitelist.xn--ogbpf8fl", true);
// th, Thailand, .<Thai>
pref("network.IDN.whitelist.xn--o3cw4h", true);
// tw, Taiwan, <.Taiwan> with variants
pref("network.IDN.whitelist.xn--kpry57d", true);  // Traditional
pref("network.IDN.whitelist.xn--kprw13d", true);  // Simplified

// gTLDs
pref("network.IDN.whitelist.asia", true);
pref("network.IDN.whitelist.biz", true);
pref("network.IDN.whitelist.cat", true);
pref("network.IDN.whitelist.info", true);
pref("network.IDN.whitelist.museum", true);
pref("network.IDN.whitelist.org", true);
pref("network.IDN.whitelist.tel", true);

// NOTE: Before these can be removed, one of bug 414812's tests must be updated
//       or it will likely fail!  Please CC jwalden+bmo on the bug associated
//       with removing these so he can provide a patch to make the necessary
//       changes to avoid bustage.
// ".test" localised TLDs for ICANN's top-level IDN trial
pref("network.IDN.whitelist.xn--0zwm56d", true);
pref("network.IDN.whitelist.xn--11b5bs3a9aj6g", true);
pref("network.IDN.whitelist.xn--80akhbyknj4f", true);
pref("network.IDN.whitelist.xn--9t4b11yi5a", true);
pref("network.IDN.whitelist.xn--deba0ad", true);
pref("network.IDN.whitelist.xn--g6w251d", true);
pref("network.IDN.whitelist.xn--hgbk6aj7f53bba", true);
pref("network.IDN.whitelist.xn--hlcj6aya9esc7a", true);
pref("network.IDN.whitelist.xn--jxalpdlp", true);
pref("network.IDN.whitelist.xn--kgbechtv", true);
pref("network.IDN.whitelist.xn--zckzah", true);

// If a domain includes any of the following characters, it may be a spoof
// attempt and so we always display the domain name as punycode. This would
// override the settings "network.IDN_show_punycode" and
// "network.IDN.whitelist.*".  (please keep this value in sync with the
// built-in fallback in intl/uconv/nsTextToSubURI.cpp)
pref("network.IDN.blacklist_chars", "\u0020\u00A0\u00BC\u00BD\u00BE\u01C3\u02D0\u0337\u0338\u0589\u058A\u05C3\u05F4\u0609\u060A\u066A\u06D4\u0701\u0702\u0703\u0704\u115F\u1160\u1735\u2000\u2001\u2002\u2003\u2004\u2005\u2006\u2007\u2008\u2009\u200A\u200B\u200E\u200F\u2010\u2019\u2024\u2027\u2028\u2029\u202A\u202B\u202C\u202D\u202E\u202F\u2039\u203A\u2041\u2044\u2052\u205F\u2153\u2154\u2155\u2156\u2157\u2158\u2159\u215A\u215B\u215C\u215D\u215E\u215F\u2215\u2236\u23AE\u2571\u29F6\u29F8\u2AFB\u2AFD\u2FF0\u2FF1\u2FF2\u2FF3\u2FF4\u2FF5\u2FF6\u2FF7\u2FF8\u2FF9\u2FFA\u2FFB\u3000\u3002\u3014\u3015\u3033\u30A0\u3164\u321D\u321E\u33AE\u33AF\u33C6\u33DF\uA789\uFE14\uFE15\uFE3F\uFE5D\uFE5E\uFEFF\uFF0E\uFF0F\uFF61\uFFA0\uFFF9\uFFFA\uFFFB\uFFFC\uFFFD");

// This preference specifies a list of domains for which DNS lookups will be
// IPv4 only. Works around broken DNS servers which can't handle IPv6 lookups
// and/or allows the user to disable IPv6 on a per-domain basis. See bug 68796.
pref("network.dns.ipv4OnlyDomains", "");

// This preference can be used to turn off IPv6 name lookups. See bug 68796.
pref("network.dns.disableIPv6", false);

// This is the number of dns cache entries allowed
pref("network.dnsCacheEntries", 400);

// In the absence of OS TTLs, the DNS cache TTL value
pref("network.dnsCacheExpiration", 60);

// Get TTL; not supported on all platforms; nop on the unsupported ones.
pref("network.dns.get-ttl", true);

// The grace period allows the DNS cache to use expired entries, while kicking off
// a revalidation in the background.
pref("network.dnsCacheExpirationGracePeriod", 60);

// This preference can be used to turn off DNS prefetch.
pref("network.dns.disablePrefetch", false);

// This preference controls whether .onion hostnames are
// rejected before being given to DNS. RFC 7686
pref("network.dns.blockDotOnion", true);

// These domains are treated as localhost equivalent
pref("network.dns.localDomains", "");

// When non empty all non-localhost DNS queries (including IP addresses)
// resolve to this value. The value can be a name or an IP address.
// domains mapped to localhost with localDomains stay localhost.
pref("network.dns.forceResolve", "");

// Contols whether or not "localhost" should resolve when offline
pref("network.dns.offline-localhost", true);

// The maximum allowed length for a URL - 1MB default
pref("network.standard-url.max-length", 1048576);

// The preference controls if the rust URL parser is run in parallel with the
// C++ implementation. Requires restart for changes to take effect.
pref("network.standard-url.enable-rust", false);

// Whether nsIURI.host/.hostname/.spec should return a punycode string
// If set to false we will revert to previous behaviour and return a unicode string.
pref("network.standard-url.punycode-host", true);

// Idle timeout for ftp control connections - 5 minute default
pref("network.ftp.idleConnectionTimeout", 300);

// directory listing format
// 2: HTML
// 3: XUL directory viewer
// all other values are treated like 2
pref("network.dir.format", 2);

// enables the prefetch service (i.e., prefetching of <link rel="next"> and
// <link rel="prefetch"> URLs).
pref("network.prefetch-next", true);
// enables the preloading (i.e., preloading of <link rel="preload"> URLs).
pref("network.preload", false);

// enables the predictive service
pref("network.predictor.enabled", true);
pref("network.predictor.enable-hover-on-ssl", false);
pref("network.predictor.enable-prefetch", false);
pref("network.predictor.page-degradation.day", 0);
pref("network.predictor.page-degradation.week", 5);
pref("network.predictor.page-degradation.month", 10);
pref("network.predictor.page-degradation.year", 25);
pref("network.predictor.page-degradation.max", 50);
pref("network.predictor.subresource-degradation.day", 1);
pref("network.predictor.subresource-degradation.week", 10);
pref("network.predictor.subresource-degradation.month", 25);
pref("network.predictor.subresource-degradation.year", 50);
pref("network.predictor.subresource-degradation.max", 100);
pref("network.predictor.prefetch-rolling-load-count", 10);
pref("network.predictor.prefetch-min-confidence", 100);
pref("network.predictor.preconnect-min-confidence", 90);
pref("network.predictor.preresolve-min-confidence", 60);
pref("network.predictor.redirect-likely-confidence", 75);
pref("network.predictor.prefetch-force-valid-for", 10);
pref("network.predictor.max-resources-per-entry", 100);
pref("network.predictor.max-uri-length", 500);
pref("network.predictor.cleaned-up", false);

// The following prefs pertain to the negotiate-auth extension (see bug 17578),
// which provides transparent Kerberos or NTLM authentication using the SPNEGO
// protocol.  Each pref is a comma-separated list of keys, where each key has
// the format:
//   [scheme "://"] [host [":" port]]
// For example, "foo.com" would match "http://www.foo.com/bar", etc.

// Force less-secure NTLMv1 when needed (NTLMv2 is the default).
pref("network.auth.force-generic-ntlm-v1", false);

// This list controls which URIs can use the negotiate-auth protocol.  This
// list should be limited to the servers you know you'll need to login to.
pref("network.negotiate-auth.trusted-uris", "");
// This list controls which URIs can support delegation.
pref("network.negotiate-auth.delegation-uris", "");

// Do not allow SPNEGO by default when challenged by a local server.
pref("network.negotiate-auth.allow-non-fqdn", false);

// Allow SPNEGO by default when challenged by a proxy server.
pref("network.negotiate-auth.allow-proxies", true);

// Path to a specific gssapi library
pref("network.negotiate-auth.gsslib", "");

// Specify if the gss lib comes standard with the OS
pref("network.negotiate-auth.using-native-gsslib", true);

#ifdef XP_WIN

// Default to using the SSPI intead of GSSAPI on windows
pref("network.auth.use-sspi", true);

#endif

// Controls which NTLM authentication implementation we default to. True forces
// the use of our generic (internal) NTLM authentication implementation vs. any
// native implementation provided by the os. This pref is for diagnosing issues
// with native NTLM. (See bug 520607 for details.) Using generic NTLM authentication
// can expose the user to reflection attack vulnerabilities. Do not change this
// unless you know what you're doing!
// This pref should be removed 6 months after the release of firefox 3.6.
pref("network.auth.force-generic-ntlm", false);

// The following prefs are used to enable automatic use of the operating
// system's NTLM implementation to silently authenticate the user with their
// Window's domain logon.  The trusted-uris pref follows the format of the
// trusted-uris pref for negotiate authentication.
pref("network.automatic-ntlm-auth.allow-proxies", true);
pref("network.automatic-ntlm-auth.allow-non-fqdn", false);
pref("network.automatic-ntlm-auth.trusted-uris", "");

// The string to return to the server as the 'workstation' that the
// user is using.  Bug 1046421 notes that the previous default, of the
// system hostname, could be used for user fingerprinting.
//
// However, in some network environments where allowedWorkstations is in use
// to provide a level of host-based access control, it must be set to a string
// that is listed in allowedWorkstations for the user's account in their
// AD Domain.
pref("network.generic-ntlm-auth.workstation", "WORKSTATION");

// Sub-resources HTTP-authentication:
//   0 - don't allow sub-resources to open HTTP authentication credentials
//       dialogs
//   1 - allow sub-resources to open HTTP authentication credentials dialogs,
//       but don't allow it for cross-origin sub-resources
//   2 - allow the cross-origin authentication as well.
pref("network.auth.subresource-http-auth-allow", 2);

// Sub-resources HTTP-authentication for cross-origin images:
// true - it is allowed to present http auth. dialog for cross-origin images.
// false - it is not allowed.
// If network.auth.subresource-http-auth-allow has values 0 or 1 this pref does not
// have any effect.
pref("network.auth.subresource-img-cross-origin-http-auth-allow", true);

// This preference controls whether to allow sending default credentials (SSO) to
// NTLM/Negotiate servers allowed in the "trusted uri" list when navigating them
// in a Private Browsing window.
// If set to false, Private Browsing windows will not use default credentials and ask
// for credentials from the user explicitly.
// If set to true, and a server URL conforms other conditions for sending default
// credentials, those will be sent automatically in Private Browsing windows.
//
// This preference has no effect when the browser is set to "Never Remember History",
// in that case default credentials will always be used.
pref("network.auth.private-browsing-sso", false);

// Control how throttling of http responses works - number of ms that each
// suspend and resume period lasts (prefs named appropriately)
pref("network.http.throttle.enable", true);
pref("network.http.throttle.suspend-for", 900);
pref("network.http.throttle.resume-for", 100);
// Delay we resume throttled background responses after the last unthrottled
// response has finished.  Prevents resuming too soon during an active page load
// at which sub-resource reqeusts quickly come and go.
pref("network.http.throttle.resume-background-in", 1000);
// After the last transaction activation or last data chunk response we only
// throttle for this period of time.  This prevents comet and unresponsive
// http requests to engage long-standing throttling.
pref("network.http.throttle.time-window", 3000);

// Give higher priority to requests resulting from a user interaction event
// like click-to-play, image fancy-box zoom, navigation.
pref("network.http.on_click_priority", true);

// Some requests during a page load are marked as "tail", mainly trackers, but not only.
// This pref controls whether such requests are put to the tail, behind other requests
// emerging during page loading process.
pref("network.http.tailing.enabled", true);
// When the page load has not yet reached DOMContentLoaded point, tail requestes are delayed
// by (non-tailed requests count + 1) * delay-quantum milliseconds.
pref("network.http.tailing.delay-quantum", 600);
// The same as above, but applied after the document load reached DOMContentLoaded event.
pref("network.http.tailing.delay-quantum-after-domcontentloaded", 100);
// Upper limit for the calculated delay, prevents long standing and comet-like requests
// tail forever.  This is in milliseconds as well.
pref("network.http.tailing.delay-max", 6000);

pref("permissions.default.image",           1); // 1-Accept, 2-Deny, 3-dontAcceptForeign

pref("network.proxy.type",                  5);
pref("network.proxy.ftp",                   "");
pref("network.proxy.ftp_port",              0);
pref("network.proxy.http",                  "");
pref("network.proxy.http_port",             0);
pref("network.proxy.ssl",                   "");
pref("network.proxy.ssl_port",              0);
pref("network.proxy.socks",                 "");
pref("network.proxy.socks_port",            0);
pref("network.proxy.socks_version",         5);
pref("network.proxy.socks_remote_dns",      false);
pref("network.proxy.proxy_over_tls",        true);
pref("network.proxy.no_proxies_on",         "localhost, 127.0.0.1");
pref("network.proxy.failover_timeout",      1800); // 30 minutes
pref("network.online",                      true); //online/offline
pref("network.cookie.cookieBehavior",       0); // 0-Accept, 1-dontAcceptForeign, 2-dontAcceptAny, 3-limitForeign
#ifdef ANDROID
pref("network.cookie.cookieBehavior",       0); // Keep the old default of accepting all cookies
#endif
pref("network.cookie.thirdparty.sessionOnly", false);
pref("network.cookie.thirdparty.nonsecureSessionOnly", false);
pref("network.cookie.leave-secure-alone",   true);
pref("network.cookie.ipc.sync",             false);
pref("network.cookie.lifetimePolicy",       0); // 0-accept, 1-dontUse 2-acceptForSession, 3-acceptForNDays
pref("network.cookie.prefsMigrated",        false);
pref("network.cookie.lifetime.days",        90); // Ignored unless network.cookie.lifetimePolicy is 3.

// The PAC file to load.  Ignored unless network.proxy.type is 2.
pref("network.proxy.autoconfig_url", "");
// Strip off paths when sending URLs to PAC scripts
pref("network.proxy.autoconfig_url.include_path", false);

// If we cannot load the PAC file, then try again (doubling from interval_min
// until we reach interval_max or the PAC file is successfully loaded).
pref("network.proxy.autoconfig_retry_interval_min", 5);    // 5 seconds
pref("network.proxy.autoconfig_retry_interval_max", 300);  // 5 minutes

// Use the HSTS preload list by default
pref("network.stricttransportsecurity.preloadlist", true);

// Use JS mDNS as a fallback
pref("network.mdns.use_js_fallback", false);

pref("converter.html2txt.structs",          true); // Output structured phrases (strong, em, code, sub, sup, b, i, u)
pref("converter.html2txt.header_strategy",  1); // 0 = no indention; 1 = indention, increased with header level; 2 = numbering and slight indention
// Whether we include ruby annotation in the text despite whether it
// is requested. This was true because we didn't explicitly strip out
// annotations. Set false by default to provide a better behavior, but
// we want to be able to pref-off it if user doesn't like it.
pref("converter.html2txt.always_include_ruby", false);

pref("intl.accept_languages",               "chrome://global/locale/intl.properties");
pref("intl.menuitems.alwaysappendaccesskeys","chrome://global/locale/intl.properties");
pref("intl.menuitems.insertseparatorbeforeaccesskeys","chrome://global/locale/intl.properties");
pref("intl.charset.detector",               "chrome://global/locale/intl.properties");
pref("intl.charset.fallback.override",      "");
pref("intl.charset.fallback.tld",           true);
pref("intl.ellipsis",                       "chrome://global-platform/locale/intl.properties");
pref("intl.locale.matchOS",                 false);
// this pref allows user to request that all internationalization formatters
// like date/time formatting, unit formatting, calendars etc. should use
// OS locale set instead of the app locale set.
pref("intl.regional_prefs.use_os_locales",  false);
// fallback charset list for Unicode conversion (converting from Unicode)
// currently used for mail send only to handle symbol characters (e.g Euro, trademark, smartquotes)
// for ISO-8859-1
pref("intl.fallbackCharsetList.ISO-8859-1", "windows-1252");
pref("font.language.group",                 "chrome://global/locale/intl.properties");

// Android-specific pref to use key-events-only mode for IME-unaware webapps.
#ifdef MOZ_WIDGET_ANDROID
pref("intl.ime.hack.on_ime_unaware_apps.fire_key_events_for_composition", true);
#else
pref("intl.ime.hack.on_ime_unaware_apps.fire_key_events_for_composition", false);
#endif

// If you use legacy Chinese IME which puts an ideographic space to composition
// string as placeholder, this pref might be useful.  If this is true and when
// web contents forcibly commits composition (e.g., moving focus), the
// ideographic space will be ignored (i.e., commits with empty string).
pref("intl.ime.remove_placeholder_character_at_commit", false);

#ifdef ENABLE_INTL_API
pref("intl.uidirection", -1); // -1 to set from locale; 0 for LTR; 1 for RTL
#else
// these locales have right-to-left UI
pref("intl.uidirection.ar", "rtl");
pref("intl.uidirection.he", "rtl");
pref("intl.uidirection.fa", "rtl");
pref("intl.uidirection.ug", "rtl");
pref("intl.uidirection.ur", "rtl");
#endif

// use en-US hyphenation by default for content tagged with plain lang="en"
pref("intl.hyphenation-alias.en", "en-us");
// and for other subtags of en-*, if no specific patterns are available
pref("intl.hyphenation-alias.en-*", "en-us");

pref("intl.hyphenation-alias.af-*", "af");
pref("intl.hyphenation-alias.bg-*", "bg");
pref("intl.hyphenation-alias.ca-*", "ca");
pref("intl.hyphenation-alias.cy-*", "cy");
pref("intl.hyphenation-alias.da-*", "da");
pref("intl.hyphenation-alias.eo-*", "eo");
pref("intl.hyphenation-alias.es-*", "es");
pref("intl.hyphenation-alias.et-*", "et");
pref("intl.hyphenation-alias.fi-*", "fi");
pref("intl.hyphenation-alias.fr-*", "fr");
pref("intl.hyphenation-alias.gl-*", "gl");
pref("intl.hyphenation-alias.hr-*", "hr");
pref("intl.hyphenation-alias.hsb-*", "hsb");
pref("intl.hyphenation-alias.hu-*", "hu");
pref("intl.hyphenation-alias.ia-*", "ia");
pref("intl.hyphenation-alias.is-*", "is");
pref("intl.hyphenation-alias.it-*", "it");
pref("intl.hyphenation-alias.kmr-*", "kmr");
pref("intl.hyphenation-alias.la-*", "la");
pref("intl.hyphenation-alias.lt-*", "lt");
pref("intl.hyphenation-alias.mn-*", "mn");
pref("intl.hyphenation-alias.nl-*", "nl");
pref("intl.hyphenation-alias.pl-*", "pl");
pref("intl.hyphenation-alias.pt-*", "pt");
pref("intl.hyphenation-alias.ru-*", "ru");
pref("intl.hyphenation-alias.sl-*", "sl");
pref("intl.hyphenation-alias.sv-*", "sv");
pref("intl.hyphenation-alias.tr-*", "tr");
pref("intl.hyphenation-alias.uk-*", "uk");

// use reformed (1996) German patterns by default unless specifically tagged as de-1901
// (these prefs may soon be obsoleted by better BCP47-based tag matching, but for now...)
pref("intl.hyphenation-alias.de", "de-1996");
pref("intl.hyphenation-alias.de-*", "de-1996");
pref("intl.hyphenation-alias.de-AT-1901", "de-1901");
pref("intl.hyphenation-alias.de-DE-1901", "de-1901");
pref("intl.hyphenation-alias.de-CH-*", "de-CH");

// patterns from TeX are tagged as "sh" (Serbo-Croatian) macrolanguage;
// alias "sr" (Serbian) and "bs" (Bosnian) to those patterns
// (Croatian has its own separate patterns).
pref("intl.hyphenation-alias.sr", "sh");
pref("intl.hyphenation-alias.bs", "sh");
pref("intl.hyphenation-alias.sh-*", "sh");
pref("intl.hyphenation-alias.sr-*", "sh");
pref("intl.hyphenation-alias.bs-*", "sh");

// Norwegian has two forms, Bokmål and Nynorsk, with "no" as a macrolanguage encompassing both.
// For "no", we'll alias to "nb" (Bokmål) as that is the more widely used written form.
pref("intl.hyphenation-alias.no", "nb");
pref("intl.hyphenation-alias.no-*", "nb");
pref("intl.hyphenation-alias.nb-*", "nb");
pref("intl.hyphenation-alias.nn-*", "nn");

// All prefs of default font should be "auto".
pref("font.name.serif.ar", "");;
pref("font.name.sans-serif.ar", "");
pref("font.name.monospace.ar", "");
pref("font.name.cursive.ar", "");

pref("font.name.serif.el", "");
pref("font.name.sans-serif.el", "");
pref("font.name.monospace.el", "");
pref("font.name.cursive.el", "");

pref("font.name.serif.he", "");
pref("font.name.sans-serif.he", "");
pref("font.name.monospace.he", "");
pref("font.name.cursive.he", "");

pref("font.name.serif.ja", "");
pref("font.name.sans-serif.ja", "");
pref("font.name.monospace.ja", "");
pref("font.name.cursive.ja", "");

pref("font.name.serif.ko", "");
pref("font.name.sans-serif.ko", "");
pref("font.name.monospace.ko", "");
pref("font.name.cursive.ko", "");

pref("font.name.serif.th", "");
pref("font.name.sans-serif.th", "");
pref("font.name.monospace.th", "");
pref("font.name.cursive.th", "");

pref("font.name.serif.x-cyrillic", "");
pref("font.name.sans-serif.x-cyrillic", "");
pref("font.name.monospace.x-cyrillic", "");
pref("font.name.cursive.x-cyrillic", "");

pref("font.name.serif.x-unicode", "");
pref("font.name.sans-serif.x-unicode", "");
pref("font.name.monospace.x-unicode", "");
pref("font.name.cursive.x-unicode", "");

pref("font.name.serif.x-western", "");
pref("font.name.sans-serif.x-western", "");
pref("font.name.monospace.x-western", "");
pref("font.name.cursive.x-western", "");

pref("font.name.serif.zh-CN", "");
pref("font.name.sans-serif.zh-CN", "");
pref("font.name.monospace.zh-CN", "");
pref("font.name.cursive.zh-CN", "");

pref("font.name.serif.zh-TW", "");
pref("font.name.sans-serif.zh-TW", "");
pref("font.name.monospace.zh-TW", "");
pref("font.name.cursive.zh-TW", "");

pref("font.name.serif.zh-HK", "");
pref("font.name.sans-serif.zh-HK", "");
pref("font.name.monospace.zh-HK", "");
pref("font.name.cursive.zh-HK", "");

pref("font.name.serif.x-devanagari", "");
pref("font.name.sans-serif.x-devanagari", "");
pref("font.name.monospace.x-devanagari", "");
pref("font.name.cursive.x-devanagari", "");

pref("font.name.serif.x-tamil", "");
pref("font.name.sans-serif.x-tamil", "");
pref("font.name.monospace.x-tamil", "");
pref("font.name.cursive.x-tamil", "");

pref("font.name.serif.x-armn", "");
pref("font.name.sans-serif.x-armn", "");
pref("font.name.monospace.x-armn", "");
pref("font.name.cursive.x-armn", "");

pref("font.name.serif.x-beng", "");
pref("font.name.sans-serif.x-beng", "");
pref("font.name.monospace.x-beng", "");
pref("font.name.cursive.x-beng", "");

pref("font.name.serif.x-cans", "");
pref("font.name.sans-serif.x-cans", "");
pref("font.name.monospace.x-cans", "");
pref("font.name.cursive.x-cans", "");

pref("font.name.serif.x-ethi", "");
pref("font.name.sans-serif.x-ethi", "");
pref("font.name.monospace.x-ethi", "");
pref("font.name.cursive.x-ethi", "");

pref("font.name.serif.x-geor", "");
pref("font.name.sans-serif.x-geor", "");
pref("font.name.monospace.x-geor", "");
pref("font.name.cursive.x-geor", "");

pref("font.name.serif.x-gujr", "");
pref("font.name.sans-serif.x-gujr", "");
pref("font.name.monospace.x-gujr", "");
pref("font.name.cursive.x-gujr", "");

pref("font.name.serif.x-guru", "");
pref("font.name.sans-serif.x-guru", "");
pref("font.name.monospace.x-guru", "");
pref("font.name.cursive.x-guru", "");

pref("font.name.serif.x-khmr", "");
pref("font.name.sans-serif.x-khmr", "");
pref("font.name.monospace.x-khmr", "");
pref("font.name.cursive.x-khmr", "");

pref("font.name.serif.x-mlym", "");
pref("font.name.sans-serif.x-mlym", "");
pref("font.name.monospace.x-mlym", "");
pref("font.name.cursive.x-mlym", "");

pref("font.name.serif.x-orya", "");
pref("font.name.sans-serif.x-orya", "");
pref("font.name.monospace.x-orya", "");
pref("font.name.cursive.x-orya", "");

pref("font.name.serif.x-telu", "");
pref("font.name.sans-serif.x-telu", "");
pref("font.name.monospace.x-telu", "");
pref("font.name.cursive.x-telu", "");

pref("font.name.serif.x-knda", "");
pref("font.name.sans-serif.x-knda", "");
pref("font.name.monospace.x-knda", "");
pref("font.name.cursive.x-knda", "");

pref("font.name.serif.x-sinh", "");
pref("font.name.sans-serif.x-sinh", "");
pref("font.name.monospace.x-sinh", "");
pref("font.name.cursive.x-sinh", "");

pref("font.name.serif.x-tibt", "");
pref("font.name.sans-serif.x-tibt", "");
pref("font.name.monospace.x-tibt", "");
pref("font.name.cursive.x-tibt", "");

pref("font.name.serif.x-math", "");
pref("font.name.sans-serif.x-math", "");
pref("font.name.monospace.x-math", "");
pref("font.name.cursive.x-math", "");

pref("font.name-list.serif.x-math", "Latin Modern Math, STIX Two Math, XITS Math, Cambria Math, Libertinus Math, DejaVu Math TeX Gyre, TeX Gyre Bonum Math, TeX Gyre Pagella Math, TeX Gyre Schola, TeX Gyre Termes Math, STIX Math, Asana Math, STIXGeneral, DejaVu Serif, DejaVu Sans, serif");
pref("font.name-list.sans-serif.x-math", "sans-serif");
pref("font.name-list.monospace.x-math", "monospace");

// Some CJK fonts have bad underline offset, their CJK character glyphs are overlapped (or adjoined)  to its underline.
// These fonts are ignored the underline offset, instead of it, the underline is lowered to bottom of its em descent.
pref("font.blacklist.underline_offset", "FangSong,Gulim,GulimChe,MingLiU,MingLiU-ExtB,MingLiU_HKSCS,MingLiU-HKSCS-ExtB,MS Gothic,MS Mincho,MS PGothic,MS PMincho,MS UI Gothic,PMingLiU,PMingLiU-ExtB,SimHei,SimSun,SimSun-ExtB,Hei,Kai,Apple LiGothic,Apple LiSung,Osaka");

pref("images.dither", "auto");
pref("security.directory",              "");

pref("signed.applets.codebase_principal_support", false);
pref("security.checkloaduri", true);
pref("security.xpconnect.plugin.unrestricted", true);
// security-sensitive dialogs should delay button enabling. In milliseconds.
pref("security.dialog_enable_delay", 1000);
pref("security.notification_enable_delay", 500);

pref("security.csp.enable", true);
pref("security.csp.experimentalEnabled", false);
pref("security.csp.enableStrictDynamic", true);

// Default Content Security Policy to apply to signed contents.
pref("security.signed_content.CSP.default", "script-src 'self'; style-src 'self'");

// Mixed content blocking
pref("security.mixed_content.block_active_content", false);
pref("security.mixed_content.block_display_content", false);

// Sub-resource integrity
pref("security.sri.enable", true);

// Block scripts with wrong MIME type such as image/ or video/.
pref("security.block_script_with_wrong_mime", true);

// Block images of wrong MIME for XCTO: nosniff.
pref("security.xcto_nosniff_block_images", false);

// OCSP must-staple
pref("security.ssl.enable_ocsp_must_staple", true);

// Insecure Form Field Warning
pref("security.insecure_field_warning.contextual.enabled", false);
pref("security.insecure_field_warning.ignore_local_ip_address", true);

// Disable pinning checks by default.
pref("security.cert_pinning.enforcement_level", 0);
// Do not process hpkp headers rooted by not built in roots by default.
// This is to prevent accidental pinning from MITM devices and is used
// for tests.
pref("security.cert_pinning.process_headers_from_non_builtin_roots", false);

// If set to true, allow view-source URIs to be opened from URIs that share
// their protocol with the inner URI of the view-source URI
pref("security.view-source.reachable-from-inner-protocol", false);

// If set to true, in some limited circumstances it may be possible to load
// privileged content in frames inside unprivileged content.
pref("security.allow_chrome_frames_inside_content", false);

// Services security settings
pref("services.settings.server", "https://firefox.settings.services.mozilla.com/v1");

// Blocklist preferences
pref("extensions.blocklist.enabled", true);
// OneCRL freshness checking depends on this value, so if you change it,
// please also update security.onecrl.maximum_staleness_in_seconds.
pref("extensions.blocklist.interval", 86400);
// Required blocklist freshness for OneCRL OCSP bypass
// (default is 1.25x extensions.blocklist.interval, or 30 hours)
pref("security.onecrl.maximum_staleness_in_seconds", 108000);
pref("extensions.blocklist.url", "https://blocklists.settings.services.mozilla.com/v1/blocklist/3/%APP_ID%/%APP_VERSION%/%PRODUCT%/%BUILD_ID%/%BUILD_TARGET%/%LOCALE%/%CHANNEL%/%OS_VERSION%/%DISTRIBUTION%/%DISTRIBUTION_VERSION%/%PING_COUNT%/%TOTAL_PING_COUNT%/%DAYS_SINCE_LAST_PING%/");
pref("extensions.blocklist.detailsURL", "https://blocked.cdn.mozilla.net/");
pref("extensions.blocklist.itemURL", "https://blocked.cdn.mozilla.net/%blockID%.html");
// Controls what level the blocklist switches from warning about items to forcibly
// blocking them.
pref("extensions.blocklist.level", 2);
// Blocklist via settings server (Kinto)
pref("services.blocklist.changes.path", "/buckets/monitor/collections/changes/records");
pref("services.blocklist.bucket", "blocklists");
pref("services.blocklist.onecrl.collection", "certificates");
pref("services.blocklist.onecrl.checked", 0);
pref("services.blocklist.addons.collection", "addons");
pref("services.blocklist.addons.checked", 0);
pref("services.blocklist.plugins.collection", "plugins");
pref("services.blocklist.plugins.checked", 0);
pref("services.blocklist.pinning.enabled", true);
pref("services.blocklist.pinning.bucket", "pinning");
pref("services.blocklist.pinning.collection", "pins");
pref("services.blocklist.pinning.checked", 0);
pref("services.blocklist.gfx.collection", "gfx");
pref("services.blocklist.gfx.checked", 0);

// Controls whether signing should be enforced on signature-capable blocklist
// collections.
pref("services.blocklist.signing.enforced", true);

// Enable blocklists via the services settings mechanism
pref("services.blocklist.update_enabled", true);


// Modifier key prefs: default to Windows settings,
// menu access key = alt, accelerator key = control.
// Use 17 for Ctrl, 18 for Alt, 224 for Meta, 91 for Win, 0 for none. Mac settings in macprefs.js
pref("ui.key.accelKey", 17);
pref("ui.key.menuAccessKey", 18);
pref("ui.key.generalAccessKey", -1);

// If generalAccessKey is -1, use the following two prefs instead.
// Use 0 for disabled, 1 for Shift, 2 for Ctrl, 4 for Alt, 8 for Meta, 16 for Win
// (values can be combined, e.g. 5 for Alt+Shift)
pref("ui.key.chromeAccess", 4);
pref("ui.key.contentAccess", 5);

pref("ui.key.menuAccessKeyFocuses", false); // overridden below
pref("ui.key.saveLink.shift", true); // true = shift, false = meta

// Disable page loading activity cursor by default.
pref("ui.use_activity_cursor", false);

// Middle-mouse handling
pref("middlemouse.paste", false);
pref("middlemouse.openNewWindow", true);
pref("middlemouse.contentLoadURL", false);
pref("middlemouse.scrollbarPosition", false);

// Clipboard behavior
pref("clipboard.autocopy", false);

// Clipboard only supports text/plain
pref("clipboard.plainTextOnly", false);

#ifdef XP_WIN
// Setting false you can disable 4th button and/or 5th button of your mouse.
// 4th button is typically mapped to "Back" and 5th button is typically mapped
// to "Forward" button.
pref("mousebutton.4th.enabled", true);
pref("mousebutton.5th.enabled", true);
#endif

// mouse wheel scroll transaction period of time (in milliseconds)
pref("mousewheel.transaction.timeout", 1500);
// mouse wheel scroll transaction is held even if the mouse cursor is moved.
pref("mousewheel.transaction.ignoremovedelay", 100);

// prefs for app level mouse wheel scrolling acceleration.
// number of mousewheel clicks when acceleration starts
// acceleration can be turned off if pref is set to -1
pref("mousewheel.acceleration.start", -1);
// factor to be multiplied for constant acceleration
pref("mousewheel.acceleration.factor", 10);

// Prefs for override the system mouse wheel scrolling speed on
// content of the web pages.  When
// "mousewheel.system_scroll_override_on_root_content.enabled" is true and the system
// scrolling speed isn't customized by the user, the content scrolling
// speed is multiplied by the following factors.  The value will be used as
// 1/100.  E.g., 200 means 2.00.
// NOTE: Even if "mousewheel.system_scroll_override_on_root_content.enabled" is
// true, when Gecko detects the user customized the system scrolling speed
// settings, the override isn't executed.
pref("mousewheel.system_scroll_override_on_root_content.vertical.factor", 200);
pref("mousewheel.system_scroll_override_on_root_content.horizontal.factor", 200);

// mousewheel.*.action can specify the action when you use mosue wheel.
// When no modifier keys are pressed or two or more modifires are pressed,
// .default is used.
// 0: Nothing happens
// 1: Scrolling contents
// 2: Go back or go forward, in your history
// 3: Zoom in or out.
// 4: Treat vertical wheel as horizontal scroll
//      This treats vertical wheel operation (i.e., deltaY) as horizontal
//      scroll.  deltaX and deltaZ are always ignored.  So, only
//      "delta_multiplier_y" pref affects the scroll speed.
pref("mousewheel.default.action", 1);
pref("mousewheel.with_alt.action", 2);
pref("mousewheel.with_control.action", 3);
pref("mousewheel.with_meta.action", 1);  // command key on Mac
pref("mousewheel.with_shift.action", 4);
pref("mousewheel.with_win.action", 1);

// mousewheel.*.action.override_x will override the action
// when the mouse wheel is rotated along the x direction.
// -1: Don't override the action.
// 0 to 3: Override the action with the specified value.
// Note that 4 isn't available because it doesn't make sense to apply the
// default action only for y direction to this pref.
pref("mousewheel.default.action.override_x", -1);
pref("mousewheel.with_alt.action.override_x", -1);
pref("mousewheel.with_control.action.override_x", -1);
pref("mousewheel.with_meta.action.override_x", -1);  // command key on Mac
pref("mousewheel.with_shift.action.override_x", -1);
pref("mousewheel.with_win.action.override_x", -1);

// mousewheel.*.delta_multiplier_* can specify the value muliplied by the delta
// value.  The values will be used after divided by 100.  I.e., 100 means 1.0,
// -100 means -1.0.  If the values were negative, the direction would be
// reverted.  The absolue value must be 100 or larger.
pref("mousewheel.default.delta_multiplier_x", 100);
pref("mousewheel.default.delta_multiplier_y", 100);
pref("mousewheel.default.delta_multiplier_z", 100);
pref("mousewheel.with_alt.delta_multiplier_x", 100);
pref("mousewheel.with_alt.delta_multiplier_y", 100);
pref("mousewheel.with_alt.delta_multiplier_z", 100);
pref("mousewheel.with_control.delta_multiplier_x", 100);
pref("mousewheel.with_control.delta_multiplier_y", 100);
pref("mousewheel.with_control.delta_multiplier_z", 100);
pref("mousewheel.with_meta.delta_multiplier_x", 100);  // command key on Mac
pref("mousewheel.with_meta.delta_multiplier_y", 100);  // command key on Mac
pref("mousewheel.with_meta.delta_multiplier_z", 100);  // command key on Mac
pref("mousewheel.with_shift.delta_multiplier_x", 100);
pref("mousewheel.with_shift.delta_multiplier_y", 100);
pref("mousewheel.with_shift.delta_multiplier_z", 100);
pref("mousewheel.with_win.delta_multiplier_x", 100);
pref("mousewheel.with_win.delta_multiplier_y", 100);
pref("mousewheel.with_win.delta_multiplier_z", 100);

// If line-height is lower than this value (in device pixels), 1 line scroll
// scrolls this height.
pref("mousewheel.min_line_scroll_amount", 5);

// These define the smooth scroll behavior (min ms, max ms) for different triggers
// Some triggers:
// mouseWheel: Discrete mouse wheel events, Synaptics touchpads on windows (generate wheel events)
// Lines:  Up/Down/Left/Right KB arrows
// Pages:  Page up/down, Space
// Scrollbars: Clicking scrollbars arrows, clicking scrollbars tracks
// Note: Currently OS X trackpad and magic mouse don't use our smooth scrolling
// Note: These are relevant only when "general.smoothScroll" is enabled
pref("general.smoothScroll.mouseWheel.durationMinMS", 200);
pref("general.smoothScroll.mouseWheel.durationMaxMS", 400);
pref("general.smoothScroll.pixels.durationMinMS", 150);
pref("general.smoothScroll.pixels.durationMaxMS", 150);
pref("general.smoothScroll.lines.durationMinMS", 150);
pref("general.smoothScroll.lines.durationMaxMS", 150);
pref("general.smoothScroll.pages.durationMinMS", 150);
pref("general.smoothScroll.pages.durationMaxMS", 150);
pref("general.smoothScroll.scrollbars.durationMinMS", 150);
pref("general.smoothScroll.scrollbars.durationMaxMS", 150);
pref("general.smoothScroll.other.durationMinMS", 150);
pref("general.smoothScroll.other.durationMaxMS", 150);
// Enable disable smooth scrolling for different triggers (when "general.smoothScroll" is enabled)
pref("general.smoothScroll.mouseWheel", true);
pref("general.smoothScroll.pixels", true);
pref("general.smoothScroll.lines", true);
pref("general.smoothScroll.pages", true);
pref("general.smoothScroll.scrollbars", true);
pref("general.smoothScroll.other", true);
// To connect consecutive scroll events into a continuous flow, the animation's duration
// should be longer than scroll events intervals (or else the scroll will stop
// before the next event arrives - we're guessing next interval by averaging recent
// intervals).
// This defines how longer is the duration compared to events interval (percentage)
pref("general.smoothScroll.durationToIntervalRatio", 200);
// These two prefs determine the timing function.
pref("general.smoothScroll.currentVelocityWeighting", "0.25");
pref("general.smoothScroll.stopDecelerationWeighting", "0.4");
// Alternative smooth scroll physics ("MSD" = Mass-Spring-Damper)
pref("general.smoothScroll.msdPhysics.enabled", false);
pref("general.smoothScroll.msdPhysics.continuousMotionMaxDeltaMS", 120);
pref("general.smoothScroll.msdPhysics.motionBeginSpringConstant", 1250);
pref("general.smoothScroll.msdPhysics.slowdownMinDeltaMS", 12);
pref("general.smoothScroll.msdPhysics.slowdownMinDeltaRatio", "1.3");
pref("general.smoothScroll.msdPhysics.slowdownSpringConstant", 2000);
pref("general.smoothScroll.msdPhysics.regularSpringConstant", 1000);

pref("profile.confirm_automigration",true);
// profile.migration_behavior determines how the profiles root is set
// 0 - use NS_APP_USER_PROFILES_ROOT_DIR
// 1 - create one based on the NS4.x profile root
// 2 - use, if not empty, profile.migration_directory otherwise same as 0
pref("profile.migration_behavior",0);
pref("profile.migration_directory", "");

// the amount of time (in seconds) that must elapse
// before we think your mozilla profile is defunct
// and you'd benefit from re-migrating from 4.x
// see bug #137886 for more details
//
// if -1, we never think your profile is defunct
// and users will never see the remigrate UI.
pref("profile.seconds_until_defunct", -1);
// We can show it anytime from menus
pref("profile.manage_only_at_launch", false);

pref("prefs.converted-to-utf8",false);

// ------------------
//  Text Direction
// ------------------
// 1 = directionLTRBidi *
// 2 = directionRTLBidi
pref("bidi.direction", 1);
// ------------------
//  Text Type
// ------------------
// 1 = charsettexttypeBidi *
// 2 = logicaltexttypeBidi
// 3 = visualtexttypeBidi
pref("bidi.texttype", 1);
// ------------------
//  Numeral Style
// ------------------
// 0 = nominalnumeralBidi *
// 1 = regularcontextnumeralBidi
// 2 = hindicontextnumeralBidi
// 3 = arabicnumeralBidi
// 4 = hindinumeralBidi
// 5 = persiancontextnumeralBidi
// 6 = persiannumeralBidi
pref("bidi.numeral", 0);
// Whether delete and backspace should immediately delete characters not
// visually adjacent to the caret, or adjust the visual position of the caret
// on the first keypress and delete the character on a second keypress
pref("bidi.edit.delete_immediately", true);

// Bidi caret movement style:
// 0 = logical
// 1 = visual
// 2 = visual, but logical during selection
pref("bidi.edit.caret_movement_style", 2);

// Setting this pref to |true| forces Bidi UI menu items and keyboard shortcuts
// to be exposed, and enables the directional caret hook. By default, only
// expose it for bidi-associated system locales.
pref("bidi.browser.ui", false);

// used for double-click word selection behavior. Win will override.
pref("layout.word_select.eat_space_to_next_word", false);
pref("layout.word_select.stop_at_punctuation", true);

// controls caret style and word-delete during text selection
// 0 = use platform default
// 1 = caret moves and blinks as when there is no selection; word
//     delete deselects the selection and then deletes word
// 2 = caret moves to selection edge and is not visible during selection;
//     word delete deletes the selection (Mac and Linux default)
// 3 = caret moves and blinks as when there is no selection; word delete
//     deletes the selection
// Windows default is 1 for word delete behavior, the rest as for 2.
pref("layout.selection.caret_style", 0);

// pref to report CSS errors to the error console
pref("layout.css.report_errors", true);

// Should the :visited selector ever match (otherwise :link matches instead)?
pref("layout.css.visited_links_enabled", true);

// Override DPI. A value of -1 means use the maximum of 96 and the system DPI.
// A value of 0 means use the system DPI. A positive value is used as the DPI.
// This sets the physical size of a device pixel and thus controls the
// interpretation of physical units such as "pt".
pref("layout.css.dpi", -1);

// Set the number of device pixels per CSS pixel. A value <= 0 means choose
// automatically based on user settings for the platform (e.g., "UI scale factor"
// on Mac). A positive value is used as-is. This effectively controls the size
// of a CSS "px". This is only used for windows on the screen, not for printing.
pref("layout.css.devPixelsPerPx", "-1.0");

// Is support for CSS initial-letter property enabled?
pref("layout.css.initial-letter.enabled", false);

// Is support for mix-blend-mode enabled?
pref("layout.css.mix-blend-mode.enabled", true);

// Is support for isolation enabled?
pref("layout.css.isolation.enabled", true);

// Is support for CSS Filters enabled?
pref("layout.css.filters.enabled", true);

// Set the threshold distance in CSS pixels below which scrolling will snap to
// an edge, when scroll snapping is set to "proximity".
pref("layout.css.scroll-snap.proximity-threshold", 200);

// When selecting the snap point for CSS scroll snapping, the velocity of the
// scroll frame is clamped to this speed, in CSS pixels / s.
pref("layout.css.scroll-snap.prediction-max-velocity", 2000);

// When selecting the snap point for CSS scroll snapping, the velocity of the
// scroll frame is integrated over this duration, in seconds.  The snap point
// best suited for this position is selected, enabling the user to perform fling
// gestures.
pref("layout.css.scroll-snap.prediction-sensitivity", "0.750");

// Is support for DOMPoint enabled?
pref("layout.css.DOMPoint.enabled", true);

// Is support for DOMQuad enabled?
pref("layout.css.DOMQuad.enabled", true);

// Is support for DOMMatrix enabled?
pref("layout.css.DOMMatrix.enabled", true);

// Is support for GeometryUtils.getBoxQuads enabled?
#ifdef RELEASE_OR_BETA
pref("layout.css.getBoxQuads.enabled", false);
#else
pref("layout.css.getBoxQuads.enabled", true);
#endif

// Is support for GeometryUtils.convert*FromNode enabled?
#ifdef RELEASE_OR_BETA
pref("layout.css.convertFromNode.enabled", false);
#else
pref("layout.css.convertFromNode.enabled", true);
#endif

// Is support for CSS "text-align: unsafe X" enabled?
pref("layout.css.text-align-unsafe-value.enabled", false);

// Is support for CSS text-justify property enabled?
pref("layout.css.text-justify.enabled", true);

// Is support for CSS "float: inline-{start,end}" and
// "clear: inline-{start,end}" enabled?
pref("layout.css.float-logical-values.enabled", true);

// Is support for the CSS4 image-orientation property enabled?
pref("layout.css.image-orientation.enabled", true);

// Is support for the font-display @font-face descriptor enabled?
pref("layout.css.font-display.enabled", true);

// Is support for variation fonts enabled?
pref("layout.css.font-variations.enabled", false);

// Is support for the frames() timing function enabled?
#ifdef RELEASE_OR_BETA
pref("layout.css.frames-timing.enabled", false);
#else
pref("layout.css.frames-timing.enabled", true);
#endif

// Are sets of prefixed properties supported?
pref("layout.css.prefixes.border-image", true);
pref("layout.css.prefixes.transforms", true);
pref("layout.css.prefixes.transitions", true);
pref("layout.css.prefixes.animations", true);
pref("layout.css.prefixes.box-sizing", true);
pref("layout.css.prefixes.font-features", true);

// Is -moz-prefixed gradient functions enabled?
pref("layout.css.prefixes.gradients", true);

// Are webkit-prefixed properties & property-values supported?
pref("layout.css.prefixes.webkit", true);

// Are "-webkit-{min|max}-device-pixel-ratio" media queries supported?
// (Note: this pref has no effect if the master 'layout.css.prefixes.webkit'
// pref is set to false.)
pref("layout.css.prefixes.device-pixel-ratio-webkit", false);

// Is support for <style scoped> enabled in content documents?
//
// If disabled, this will also disable the DOM API (HTMLStyleElement.scoped)
// in chrome documents.
pref("layout.css.scoped-style.enabled", false);

// Is support for the :scope selector enabled?
pref("layout.css.scope-pseudo.enabled", true);

// Is support for background-blend-mode enabled?
pref("layout.css.background-blend-mode.enabled", true);

// Is support for CSS text-combine-upright (tate-chu-yoko) enabled?
pref("layout.css.text-combine-upright.enabled", true);
// Is support for CSS text-combine-upright: digits 2-4 enabled?
pref("layout.css.text-combine-upright-digits.enabled", false);

// Is -moz-osx-font-smoothing enabled?
// Only supported in OSX builds
#ifdef XP_MACOSX
pref("layout.css.osx-font-smoothing.enabled", true);
#else
pref("layout.css.osx-font-smoothing.enabled", false);
#endif

// Is support for the CSS-wide "unset" value enabled?
pref("layout.css.unset-value.enabled", true);

// Is support for the "all" shorthand enabled?
pref("layout.css.all-shorthand.enabled", true);

// Is support for CSS overflow-clip-box enabled for non-UA sheets?
pref("layout.css.overflow-clip-box.enabled", false);

// Is support for CSS grid enabled?
pref("layout.css.grid.enabled", true);

// Is support for CSS "grid-template-{columns,rows}: subgrid X" enabled?
pref("layout.css.grid-template-subgrid-value.enabled", false);

// Is support for CSS contain enabled?
pref("layout.css.contain.enabled", false);

// Is support for CSS box-decoration-break enabled?
pref("layout.css.box-decoration-break.enabled", true);

// Is layout of CSS outline-style:auto enabled?
pref("layout.css.outline-style-auto.enabled", false);

// Is CSSOM-View scroll-behavior and its MSD smooth scrolling enabled?
pref("layout.css.scroll-behavior.enabled", true);

// Is the CSSOM-View scroll-behavior CSS property enabled?
pref("layout.css.scroll-behavior.property-enabled", true);

// Tuning of the smooth scroll motion used by CSSOM-View scroll-behavior.
// Spring-constant controls the strength of the simulated MSD
// (Mass-Spring-Damper)
pref("layout.css.scroll-behavior.spring-constant", "250.0");

// Tuning of the smooth scroll motion used by CSSOM-View scroll-behavior.
// Damping-ratio controls the dampening force of the simulated MSD
// (Mass-Spring-Damper).
// When below 1.0, the system is under-damped; it may overshoot the target and
// oscillate.
// When greater than 1.0, the system is over-damped; it will reach the target at
// reduced speed without overshooting.
// When equal to 1.0, the system is critically-damped; it will reach the target
// at the greatest speed without overshooting.
pref("layout.css.scroll-behavior.damping-ratio", "1.0");

// Is support for scroll-snap enabled?
pref("layout.css.scroll-snap.enabled", true);

// Is support for CSS shape-outside enabled?
pref("layout.css.shape-outside.enabled", false);

// Is support for document.fonts enabled?
pref("layout.css.font-loading-api.enabled", true);

// Should stray control characters be rendered visibly?
#ifdef RELEASE_OR_BETA
pref("layout.css.control-characters.visible", false);
#else
pref("layout.css.control-characters.visible", true);
#endif

// Is support for column-span enabled?
pref("layout.css.column-span.enabled", false);

// Are inter-character ruby annotations enabled?
pref("layout.css.ruby.intercharacter.enabled", false);

// pref for which side vertical scrollbars should be on
// 0 = end-side in UI direction
// 1 = end-side in document/content direction
// 2 = right
// 3 = left
pref("layout.scrollbar.side", 0);

// pref to stop overlay scrollbars from fading out, for testing purposes
pref("layout.testing.overlay-scrollbars.always-visible", false);

// Enable/disable interruptible reflow, which allows reflows to stop
// before completion (and display the partial results) when user events
// are pending.
pref("layout.interruptible-reflow.enabled", true);

// pref to control browser frame rate, in Hz. A value <= 0 means choose
// automatically based on knowledge of the platform (or 60Hz if no platform-
// specific information is available).
pref("layout.frame_rate", -1);

// pref to dump the display list to the log. Useful for debugging drawing.
pref("layout.display-list.dump", false);
pref("layout.display-list.dump-content", false);
pref("layout.display-list.dump-parent", false);

// Toggle retaining display lists between paints
#ifdef ANDROID
pref("layout.display-list.retain", false);
#else
// TODO: Disable this default before merging with m-c
pref("layout.display-list.retain", true);
#endif

<<<<<<< HEAD
// Toggle display list performance measurements
pref("layout.display-list.build-twice", false);

=======
>>>>>>> a6ee1271
// Set the maximum amount of modified frames allowed before doing a full
// display list rebuild.
pref("layout.display-list.rebuild-frame-limit", 500);

// pref to control whether layout warnings that are hit quite often are enabled
pref("layout.spammy_warnings.enabled", false);

// Should we fragment floats inside CSS column layout?
pref("layout.float-fragments-inside-column.enabled", true);

// The number of frames times the frame rate is the time required to
// pass without painting used to guess that we'll not paint again soon
pref("layout.idle_period.required_quiescent_frames", 2);

// The amount of time (milliseconds) needed between an idle period's
// end and the start of the next tick to avoid jank.
pref("layout.idle_period.time_limit", 1);

// Is support for the Web Animations API enabled?
// Before enabling this by default, make sure also CSSPseudoElement interface
// has been spec'ed properly, or we should add a separate pref for
// CSSPseudoElement interface. See Bug 1174575 for further details.
#ifdef RELEASE_OR_BETA
pref("dom.animations-api.core.enabled", false);
#else
pref("dom.animations-api.core.enabled", true);
#endif

// Is support for the Element.animate() function (a subset of the Web Animations
// API) enabled?
// Note that if dom.animations-api.core.enabled is true, this preference is
// ignored.
pref("dom.animations-api.element-animate.enabled", true);

// Pref to throttle offsreen animations
pref("dom.animations.offscreen-throttling", true);

// Prefs to control the maximum area to pre-render when animating a large
// element on the compositor.
pref("layout.animation.prerender.partial", false);
pref("layout.animation.prerender.viewport-ratio-limit-x", "1.125");
pref("layout.animation.prerender.viewport-ratio-limit-y", "1.125");
pref("layout.animation.prerender.absolute-limit-x", 4096);
pref("layout.animation.prerender.absolute-limit-y", 4096);

// pref to permit users to make verified SOAP calls by default
pref("capability.policy.default.SOAPCall.invokeVerifySourceHeader", "allAccess");

// if true, allow plug-ins to override internal imglib decoder mime types in full-page mode
pref("plugin.override_internal_types", false);

// See bug 136985.  Gives embedders a pref to hook into to show
// a popup blocker if they choose.
pref("browser.popups.showPopupBlocker", true);

// Pref to control whether the viewmanager code does double-buffering or not
// See http://bugzilla.mozilla.org/show_bug.cgi?id=169483 for further details...
pref("viewmanager.do_doublebuffering", true);

// enable single finger gesture input (win7+ tablets)
pref("gestures.enable_single_finger_input", true);

pref("editor.resizing.preserve_ratio",       true);
pref("editor.positioning.offset",            0);

pref("dom.use_watchdog", true);
pref("dom.max_chrome_script_run_time", 20);
pref("dom.max_script_run_time", 10);
pref("dom.max_ext_content_script_run_time", 5);

// Stop all scripts in a compartment when the "stop script" dialog is used.
pref("dom.global_stop_script", true);

// Time (milliseconds) between throttled idle callbacks.
pref("dom.idle_period.throttled_length", 10000);

// The amount of idle time (milliseconds) reserved for a long idle period
pref("idle_queue.long_period", 50);

// Support the input event queue on the main thread of content process
pref("input_event_queue.supported", true);

// The maximum and minimum time (milliseconds) we reserve for handling input
// events in each frame.
pref("input_event_queue.duration.max", 8);
pref("input_event_queue.duration.min", 1);

// The default amount of time (milliseconds) required for handling a input
// event.
pref("input_event_queue.default_duration_per_event", 1);

// The number of processed input events we use to predict the amount of time
// required to process the following input events.
pref("input_event_queue.count_for_prediction", 9);

// The minimum amount of time (milliseconds) required for an idle
// period to be scheduled on the main thread. N.B. that
// layout.idle_period.time_limit adds padding at the end of the idle
// period, which makes the point in time that we expect to become busy
// again be:
// now + idle_queue.min_period + layout.idle_period.time_limit
pref("idle_queue.min_period", 3);

// Hang monitor timeout after which we kill the browser, in seconds
// (0 is disabled)
// Disabled on all platforms per bug 705748 until the found issues are
// resolved.
pref("hangmonitor.timeout", 0);

pref("plugins.load_appdir_plugins", false);
// If true, plugins will be click to play
pref("plugins.click_to_play", false);

// This only supports one hidden ctp plugin, edit nsPluginArray.cpp if adding a second
pref("plugins.navigator.hidden_ctp_plugin", "");

// The default value for nsIPluginTag.enabledState (STATE_ENABLED = 2)
pref("plugin.default.state", 2);

// The MIME type that should bind to legacy java-specific invocations like
// <applet> and <object data="java:foo">. Setting this to a non-java MIME type
// is undefined behavior.
pref("plugin.java.mime", "application/x-java-vm");

// How long in minutes we will allow a plugin to work after the user has chosen
// to allow it "now"
pref("plugin.sessionPermissionNow.intervalInMinutes", 60);
// How long in days we will allow a plugin to work after the user has chosen
// to allow it persistently.
pref("plugin.persistentPermissionAlways.intervalInDays", 90);

// This pref can take 3 possible string values:
// "always"     - always use favor fallback mode
// "follow-ctp" - activate if ctp is active for the given
//                plugin object (could be due to a plugin-wide
//                setting or a site-specific setting)
// "never"      - never use favor fallback mode
pref("plugins.favorfallback.mode", "never");

// A comma-separated list of rules to follow when deciding
// whether an object has been provided with good fallback content.
// The valid values can be found at nsObjectLoadingContent::HasGoodFallback.
pref("plugins.favorfallback.rules", "");


// Set IPC timeouts for plugins and tabs, except in leak-checking and
// dynamic analysis builds.  (NS_FREE_PERMANENT_DATA is C++ only, so
// approximate its definition here.)
#if !defined(DEBUG) && !defined(MOZ_ASAN) && !defined(MOZ_VALGRIND) && !defined(MOZ_TSAN)
// How long a plugin is allowed to process a synchronous IPC message
// before we consider it "hung".
pref("dom.ipc.plugins.timeoutSecs", 45);
// How long a plugin process will wait for a response from the parent
// to a synchronous request before terminating itself. After this
// point the child assumes the parent is hung. Currently disabled.
pref("dom.ipc.plugins.parentTimeoutSecs", 0);
// How long a plugin in e10s is allowed to process a synchronous IPC
// message before we notify the chrome process of a hang.
pref("dom.ipc.plugins.contentTimeoutSecs", 10);
// How long a plugin launch is allowed to take before
// we consider it failed.
pref("dom.ipc.plugins.processLaunchTimeoutSecs", 45);
#ifdef XP_WIN
// How long a plugin is allowed to process a synchronous IPC message
// before we display the plugin hang UI
pref("dom.ipc.plugins.hangUITimeoutSecs", 11);
// Minimum time that the plugin hang UI will be displayed
pref("dom.ipc.plugins.hangUIMinDisplaySecs", 10);
#endif
// How long a content process can take before closing its IPC channel
// after shutdown is initiated.  If the process exceeds the timeout,
// we fear the worst and kill it.
pref("dom.ipc.tabs.shutdownTimeoutSecs", 5);
#else
// No timeout in leak-checking builds
pref("dom.ipc.plugins.timeoutSecs", 0);
pref("dom.ipc.plugins.contentTimeoutSecs", 0);
pref("dom.ipc.plugins.processLaunchTimeoutSecs", 0);
pref("dom.ipc.plugins.parentTimeoutSecs", 0);
#ifdef XP_WIN
pref("dom.ipc.plugins.hangUITimeoutSecs", 0);
pref("dom.ipc.plugins.hangUIMinDisplaySecs", 0);
#endif
pref("dom.ipc.tabs.shutdownTimeoutSecs", 0);
#endif

pref("dom.ipc.plugins.flash.disable-protected-mode", false);

pref("dom.ipc.plugins.flash.subprocess.crashreporter.enabled", true);
pref("dom.ipc.plugins.reportCrashURL", true);

// How long we wait before unloading an idle plugin process.
// Defaults to 30 seconds.
pref("dom.ipc.plugins.unloadTimeoutSecs", 30);

// Allow Flash async drawing mode in 64-bit release builds
pref("dom.ipc.plugins.asyncdrawing.enabled", true);
// Force the accelerated direct path for a subset of Flash wmode values
pref("dom.ipc.plugins.forcedirect.enabled", true);

// Enable multi by default.
pref("dom.ipc.processCount", 4);

// Default to allow only one file:// URL content process.
pref("dom.ipc.processCount.file", 1);

// WebExtensions only support a single extension process.
pref("dom.ipc.processCount.extension", 1);

// Don't use a native event loop in the content process.
pref("dom.ipc.useNativeEventProcessing.content", true);

// Quantum DOM scheduling:
pref("dom.ipc.scheduler", false);
pref("dom.ipc.scheduler.useMultipleQueues", true);
pref("dom.ipc.scheduler.preemption", false);
pref("dom.ipc.scheduler.threadCount", 2);
pref("dom.ipc.scheduler.chaoticScheduling", false);

// Disable support for SVG
pref("svg.disabled", false);

// Override default dom.ipc.processCount for some remote content process types.
pref("dom.ipc.processCount.webLargeAllocation", 10);

// Enable the Large-Allocation header
pref("dom.largeAllocationHeader.enabled", true);

// Disable e10s for Gecko by default. This is overridden in firefox.js.
pref("browser.tabs.remote.autostart", false);

// Pref to control whether we use separate content processes for top-level load
// of file:// URIs.
pref("browser.tabs.remote.separateFileUriProcess", true);

// Pref that enables top level web content pages that are opened from file://
// URI pages to run in the file content process.
// This has been added in case breaking any window references between these
// sorts of pages, which we have to do when we run them in the normal web
// content process, causes compatibility issues.
pref("browser.tabs.remote.allowLinkedWebInFileUriProcess", true);

// Enable caching of Moz2D Path objects for SVG geometry elements
pref("svg.path-caching.enabled", true);

// Enable the use of display-lists for SVG hit-testing and painting.
pref("svg.display-lists.hit-testing.enabled", true);
pref("svg.display-lists.painting.enabled", true);

// Is support for the SVG 2 paint-order property enabled?
pref("svg.paint-order.enabled", true);

// Is support for the <marker orient="auto-start-reverse"> feature enabled?
pref("svg.marker-improvements.enabled", true);

// Is support for the new getBBox method from SVG 2 enabled?
// See https://svgwg.org/svg2-draft/single-page.html#types-SVGBoundingBoxOptions
pref("svg.new-getBBox.enabled", false);

pref("svg.transform-box.enabled", true);

# This pref controls whether the 'context-fill' and 'context-stroke' keywords
# can be used in SVG-as-an-image in the content processes to use the fill/
# stroke specified on the element that embeds the image.  (These keywords are
# always enabled in the chrome process, regardless of this pref.)
# Also, these keywords are currently not part of any spec, which is partly why
# we disable them for web content.
pref("svg.context-properties.content.enabled", false);

// Default font types and sizes by locale
pref("font.default.ar", "sans-serif");
pref("font.minimum-size.ar", 0);
pref("font.size.variable.ar", 16);
pref("font.size.fixed.ar", 13);

pref("font.default.el", "serif");
pref("font.minimum-size.el", 0);
pref("font.size.variable.el", 16);
pref("font.size.fixed.el", 13);

pref("font.default.he", "sans-serif");
pref("font.minimum-size.he", 0);
pref("font.size.variable.he", 16);
pref("font.size.fixed.he", 13);

pref("font.default.ja", "sans-serif");
pref("font.minimum-size.ja", 0);
pref("font.size.variable.ja", 16);
pref("font.size.fixed.ja", 16);

pref("font.default.ko", "sans-serif");
pref("font.minimum-size.ko", 0);
pref("font.size.variable.ko", 16);
pref("font.size.fixed.ko", 16);

pref("font.default.th", "sans-serif");
pref("font.minimum-size.th", 0);
pref("font.size.variable.th", 16);
pref("font.size.fixed.th", 13);

pref("font.default.x-cyrillic", "serif");
pref("font.minimum-size.x-cyrillic", 0);
pref("font.size.variable.x-cyrillic", 16);
pref("font.size.fixed.x-cyrillic", 13);

pref("font.default.x-devanagari", "serif");
pref("font.minimum-size.x-devanagari", 0);
pref("font.size.variable.x-devanagari", 16);
pref("font.size.fixed.x-devanagari", 13);

pref("font.default.x-tamil", "serif");
pref("font.minimum-size.x-tamil", 0);
pref("font.size.variable.x-tamil", 16);
pref("font.size.fixed.x-tamil", 13);

pref("font.default.x-armn", "serif");
pref("font.minimum-size.x-armn", 0);
pref("font.size.variable.x-armn", 16);
pref("font.size.fixed.x-armn", 13);

pref("font.default.x-beng", "serif");
pref("font.minimum-size.x-beng", 0);
pref("font.size.variable.x-beng", 16);
pref("font.size.fixed.x-beng", 13);

pref("font.default.x-cans", "serif");
pref("font.minimum-size.x-cans", 0);
pref("font.size.variable.x-cans", 16);
pref("font.size.fixed.x-cans", 13);

pref("font.default.x-ethi", "serif");
pref("font.minimum-size.x-ethi", 0);
pref("font.size.variable.x-ethi", 16);
pref("font.size.fixed.x-ethi", 13);

pref("font.default.x-geor", "serif");
pref("font.minimum-size.x-geor", 0);
pref("font.size.variable.x-geor", 16);
pref("font.size.fixed.x-geor", 13);

pref("font.default.x-gujr", "serif");
pref("font.minimum-size.x-gujr", 0);
pref("font.size.variable.x-gujr", 16);
pref("font.size.fixed.x-gujr", 13);

pref("font.default.x-guru", "serif");
pref("font.minimum-size.x-guru", 0);
pref("font.size.variable.x-guru", 16);
pref("font.size.fixed.x-guru", 13);

pref("font.default.x-khmr", "serif");
pref("font.minimum-size.x-khmr", 0);
pref("font.size.variable.x-khmr", 16);
pref("font.size.fixed.x-khmr", 13);

pref("font.default.x-mlym", "serif");
pref("font.minimum-size.x-mlym", 0);
pref("font.size.variable.x-mlym", 16);
pref("font.size.fixed.x-mlym", 13);

pref("font.default.x-orya", "serif");
pref("font.minimum-size.x-orya", 0);
pref("font.size.variable.x-orya", 16);
pref("font.size.fixed.x-orya", 13);

pref("font.default.x-telu", "serif");
pref("font.minimum-size.x-telu", 0);
pref("font.size.variable.x-telu", 16);
pref("font.size.fixed.x-telu", 13);

pref("font.default.x-knda", "serif");
pref("font.minimum-size.x-knda", 0);
pref("font.size.variable.x-knda", 16);
pref("font.size.fixed.x-knda", 13);

pref("font.default.x-sinh", "serif");
pref("font.minimum-size.x-sinh", 0);
pref("font.size.variable.x-sinh", 16);
pref("font.size.fixed.x-sinh", 13);

pref("font.default.x-tibt", "serif");
pref("font.minimum-size.x-tibt", 0);
pref("font.size.variable.x-tibt", 16);
pref("font.size.fixed.x-tibt", 13);

pref("font.default.x-unicode", "serif");
pref("font.minimum-size.x-unicode", 0);
pref("font.size.variable.x-unicode", 16);
pref("font.size.fixed.x-unicode", 13);

pref("font.default.x-western", "serif");
pref("font.minimum-size.x-western", 0);
pref("font.size.variable.x-western", 16);
pref("font.size.fixed.x-western", 13);

pref("font.default.zh-CN", "sans-serif");
pref("font.minimum-size.zh-CN", 0);
pref("font.size.variable.zh-CN", 16);
pref("font.size.fixed.zh-CN", 16);

pref("font.default.zh-HK", "sans-serif");
pref("font.minimum-size.zh-HK", 0);
pref("font.size.variable.zh-HK", 16);
pref("font.size.fixed.zh-HK", 16);

pref("font.default.zh-TW", "sans-serif");
pref("font.minimum-size.zh-TW", 0);
pref("font.size.variable.zh-TW", 16);
pref("font.size.fixed.zh-TW", 16);

// mathml.css sets font-size to "inherit" and font-family to "serif" so only
// font.name.*.x-math and font.minimum-size.x-math are really relevant.
pref("font.default.x-math", "serif");
pref("font.minimum-size.x-math", 0);
pref("font.size.variable.x-math", 16);
pref("font.size.fixed.x-math", 13);

/*
 * A value greater than zero enables font size inflation for
 * pan-and-zoom UIs, so that the fonts in a block are at least the size
 * that, if a block's width is scaled to match the device's width, the
 * fonts in the block are big enough that at most the pref value ems of
 * text fit in *the width of the device*.
 *
 * When both this pref and the next are set, the larger inflation is
 * used.
 */
pref("font.size.inflation.emPerLine", 0);
/*
 * A value greater than zero enables font size inflation for
 * pan-and-zoom UIs, so that if a block's width is scaled to match the
 * device's width, the fonts in a block are at least the font size
 * given.  The value given is in twips, i.e., 1/20 of a point, or 1/1440
 * of an inch.
 *
 * When both this pref and the previous are set, the larger inflation is
 * used.
 */
pref("font.size.inflation.minTwips", 0);
/*
 * In products with multi-mode pan-and-zoom and non-pan-and-zoom UIs,
 * this pref forces font inflation to always be enabled in all modes.
 * That is, any heuristics used to detect pan-and-zoom
 * vs. non-pan-and-zoom modes are disabled and all content is treated
 * as pan-and-zoom mode wrt font inflation.
 *
 * This pref has no effect if font inflation is not enabled through
 * either of the prefs above.  It has no meaning in single-mode UIs.
 */
pref("font.size.inflation.forceEnabled", false);
/*
 * In products with multi-mode pan-and-zoom and non-pan-and-zoom UIs,
 * this pref disables font inflation in master-process contexts where
 * existing heuristics can't be used determine enabled-ness.
 *
 * This pref has no effect if font inflation is not enabled through
 * either of the prefs above.  The "forceEnabled" pref above overrides
 * this pref.
 */
pref("font.size.inflation.disabledInMasterProcess", false);
/*
 * Since the goal of font size inflation is to avoid having to
 * repeatedly scroll side to side to read a block of text, and there are
 * a number of page layouts where a relatively small chunk of text is
 * better of not being inflated according to the same algorithm we use
 * for larger chunks of text, we want a threshold for an amount of text
 * that triggers font size inflation.  This preference controls that
 * threshold.
 *
 * It controls the threshold used within an *approximation* of the
 * number of lines of text we use.  In particular, if we assume that
 * each character (collapsing collapsible whitespace) has a width the
 * same as the em-size of the font (when, normally, it's actually quite
 * a bit smaller on average), this preference gives the percentage of a
 * number of lines of text we'd need to trigger inflation.  This means
 * that a percentage of 100 means that we'd need a number of characters
 * (we know the font size and the width) equivalent to one line of
 * square text (which is actually a lot less than a real line of text).
 *
 * A value of 0 means there's no character length threshold.
 */
pref("font.size.inflation.lineThreshold", 400);

/*
 * Defines the font size inflation mapping intercept parameter.
 *
 * Font size inflation computes a minimum font size, m, based on
 * other preferences (see font.size.inflation.minTwips and
 * font.size.inflation.emPerLine, above) and the width of the
 * frame in which the text resides. Using this minimum, a specified
 * font size, s, is mapped to an inflated font size, i, using an
 * equation that varies depending on the value of the font size
 * inflation mapping intercept parameter, P:
 *
 * If the intercept parameter is negative, then the following mapping
 * function is used:
 *
 * i = m + s
 *
 * If the intercept parameter is non-negative, then the mapping function
 * is a function such that its graph meets the graph of i = s at the
 * point where both i and s are (1 + P/2) * m for values of s that are
 * large enough. This means that when s=0, i is always equal to m.
 */
pref("font.size.inflation.mappingIntercept", 1);

/*
 * This controls the percentage that fonts will be inflated, if font
 * size inflation is enabled. Essentially, if we have a specified font
 * size, s, and an inflated font size, i, this specifies that the ratio
 * i/s * 100 should never exceed the value of this preference.
 *
 * In order for this preference to have any effect, its value must be
 * greater than 100, since font inflation can never decrease the ratio
 * i/s.
 */
pref("font.size.inflation.maxRatio", 0);

/**
 * This setting corresponds to a global text zoom setting affecting
 * all content that is not already subject to font size inflation.
 * It is interpreted as a percentage value that is applied on top
 * of the document's current text zoom setting.
 *
 * The resulting total zoom factor (text zoom * system font scale)
 * will be limited by zoom.minPercent and maxPercent.
 */
pref("font.size.systemFontScale", 100);

/*
 * When enabled, the touch.radius and mouse.radius prefs allow events to be dispatched
 * to nearby elements that are sensitive to the event. See PositionedEventTargeting.cpp.
 * The 'mm' prefs define a rectangle around the nominal event target point within which
 * we will search for suitable elements. 'visitedWeight' is a percentage weight;
 * a value > 100 makes a visited link be treated as further away from the event target
 * than it really is, while a value < 100 makes a visited link be treated as closer
 * to the event target than it really is.
 */
pref("ui.touch.radius.enabled", false);
pref("ui.touch.radius.leftmm", 8);
pref("ui.touch.radius.topmm", 12);
pref("ui.touch.radius.rightmm", 8);
pref("ui.touch.radius.bottommm", 4);
pref("ui.touch.radius.visitedWeight", 120);

pref("ui.mouse.radius.enabled", false);
pref("ui.mouse.radius.leftmm", 8);
pref("ui.mouse.radius.topmm", 12);
pref("ui.mouse.radius.rightmm", 8);
pref("ui.mouse.radius.bottommm", 4);
pref("ui.mouse.radius.visitedWeight", 120);

// When true, the ui.mouse.radius.* prefs will only affect simulated mouse events generated by touch input.
// When false, the prefs will be used for all mouse events.
pref("ui.mouse.radius.inputSource.touchOnly", true);

#ifdef XP_WIN

pref("font.name-list.serif.ar", "Times New Roman");
pref("font.name-list.sans-serif.ar", "Segoe UI, Tahoma, Arial");
pref("font.name-list.monospace.ar", "Courier New");
pref("font.name-list.cursive.ar", "Comic Sans MS");

pref("font.name-list.serif.el", "Times New Roman");
pref("font.name-list.sans-serif.el", "Arial");
pref("font.name-list.monospace.el", "Courier New");
pref("font.name-list.cursive.el", "Comic Sans MS");

pref("font.name-list.serif.he", "Narkisim, David");
pref("font.name-list.sans-serif.he", "Arial");
pref("font.name-list.monospace.he", "Fixed Miriam Transparent, Miriam Fixed, Rod, Courier New");
pref("font.name-list.cursive.he", "Guttman Yad, Ktav, Arial");

pref("font.name-list.serif.ja", "Yu Mincho, MS PMincho, MS Mincho, Meiryo, Yu Gothic, MS PGothic, MS Gothic");
pref("font.name-list.sans-serif.ja", "Meiryo, Yu Gothic, MS PGothic, MS Gothic, Yu Mincho, MS PMincho, MS Mincho");
pref("font.name-list.monospace.ja", "MS Gothic, MS Mincho, Meiryo, Yu Gothic, Yu Mincho, MS PGothic, MS PMincho");

pref("font.name-list.serif.ko", "Batang, Gulim");
#ifdef EARLY_BETA_OR_EARLIER
pref("font.name-list.sans-serif.ko", "Malgun Gothic, Gulim");
#else
pref("font.name-list.sans-serif.ko", "Gulim, Malgun Gothic");
#endif
pref("font.name-list.monospace.ko", "GulimChe");
pref("font.name-list.cursive.ko", "Gungsuh");

pref("font.name-list.serif.th", "Tahoma");
pref("font.name-list.sans-serif.th", "Tahoma");
pref("font.name-list.monospace.th", "Tahoma");
pref("font.name-list.cursive.th", "Tahoma");

pref("font.name-list.serif.x-cyrillic", "Times New Roman");
pref("font.name-list.sans-serif.x-cyrillic", "Arial");
pref("font.name-list.monospace.x-cyrillic", "Courier New");
pref("font.name-list.cursive.x-cyrillic", "Comic Sans MS");

pref("font.name-list.serif.x-unicode", "Times New Roman");
pref("font.name-list.sans-serif.x-unicode", "Arial");
pref("font.name-list.monospace.x-unicode", "Courier New");
pref("font.name-list.cursive.x-unicode", "Comic Sans MS");

pref("font.name-list.serif.x-western", "Times New Roman");
pref("font.name-list.sans-serif.x-western", "Arial");
pref("font.name-list.monospace.x-western", "Courier New");
pref("font.name-list.cursive.x-western", "Comic Sans MS");

pref("font.name-list.serif.zh-CN", "SimSun, MS Song, SimSun-ExtB");
pref("font.name-list.sans-serif.zh-CN", "Microsoft YaHei, SimHei");
pref("font.name-list.monospace.zh-CN", "SimSun, MS Song, SimSun-ExtB");
pref("font.name-list.cursive.zh-CN", "KaiTi, KaiTi_GB2312");

// Per Taiwanese users' demand. They don't want to use TC fonts for
// rendering Latin letters. (bug 88579)
pref("font.name-list.serif.zh-TW", "Times New Roman, PMingLiu, MingLiU, MingLiU-ExtB");
pref("font.name-list.sans-serif.zh-TW", "Arial, PMingLiU, MingLiU, MingLiU-ExtB");
pref("font.name-list.monospace.zh-TW", "MingLiU, MingLiU-ExtB");
pref("font.name-list.cursive.zh-TW", "DFKai-SB");

// hkscsm3u.ttf (HKSCS-2001) :  http://www.microsoft.com/hk/hkscs
// Hong Kong users have the same demand about glyphs for Latin letters (bug 88579)
pref("font.name-list.serif.zh-HK", "Times New Roman, MingLiu_HKSCS, Ming(for ISO10646), MingLiU, MingLiU_HKSCS-ExtB");
pref("font.name-list.sans-serif.zh-HK", "Arial, MingLiU_HKSCS, Ming(for ISO10646), MingLiU, MingLiU_HKSCS-ExtB");
pref("font.name-list.monospace.zh-HK", "MingLiU_HKSCS, Ming(for ISO10646), MingLiU, MingLiU_HKSCS-ExtB");
pref("font.name-list.cursive.zh-HK", "DFKai-SB");

pref("font.name-list.serif.x-devanagari", "Kokila, Raghindi");
pref("font.name-list.sans-serif.x-devanagari", "Nirmala UI, Mangal");
pref("font.name-list.monospace.x-devanagari", "Mangal, Nirmala UI");

pref("font.name-list.serif.x-tamil", "Latha");
pref("font.name-list.monospace.x-tamil", "Latha");

# http://www.alanwood.net/unicode/fonts.html

pref("font.name-list.serif.x-armn", "Sylfaen");
pref("font.name-list.sans-serif.x-armn", "Arial AMU");
pref("font.name-list.monospace.x-armn", "Arial AMU");

pref("font.name-list.serif.x-beng", "Vrinda, Akaash, Likhan, Ekushey Punarbhaba");
pref("font.name-list.sans-serif.x-beng", "Vrinda, Akaash, Likhan, Ekushey Punarbhaba");
pref("font.name-list.monospace.x-beng", "Mitra Mono, Likhan, Mukti Narrow");

pref("font.name-list.serif.x-cans", "Aboriginal Serif, BJCree Uni");
pref("font.name-list.sans-serif.x-cans", "Aboriginal Sans");
pref("font.name-list.monospace.x-cans", "Aboriginal Sans, OskiDakelh, Pigiarniq, Uqammaq");

pref("font.name-list.serif.x-ethi", "Visual Geez Unicode, Visual Geez Unicode Agazian");
pref("font.name-list.sans-serif.x-ethi", "GF Zemen Unicode");
pref("font.name-list.monospace.x-ethi", "Ethiopia Jiret");
pref("font.name-list.cursive.x-ethi", "Visual Geez Unicode Title");

pref("font.name-list.serif.x-geor", "Sylfaen, BPG Paata Khutsuri U, TITUS Cyberbit Basic");
pref("font.name-list.sans-serif.x-geor", "BPG Classic 99U");
pref("font.name-list.monospace.x-geor", "BPG Classic 99U");

pref("font.name-list.serif.x-gujr", "Shruti");
pref("font.name-list.sans-serif.x-gujr", "Shruti");
pref("font.name-list.monospace.x-gujr", "Shruti");

pref("font.name-list.serif.x-guru", "Raavi, Saab");
pref("font.name-list.sans-serif.x-guru", "");
pref("font.name-list.monospace.x-guru", "Raavi, Saab");

pref("font.name-list.serif.x-khmr", "PhnomPenh OT,.Mondulkiri U GR 1.5, Khmer OS");
pref("font.name-list.sans-serif.x-khmr", "Khmer OS");
pref("font.name-list.monospace.x-khmr", "Khmer OS, Khmer OS System");

pref("font.name-list.serif.x-mlym", "Rachana_w01, AnjaliOldLipi, Kartika, ThoolikaUnicode");
pref("font.name-list.sans-serif.x-mlym", "Rachana_w01, AnjaliOldLipi, Kartika, ThoolikaUnicode");
pref("font.name-list.monospace.x-mlym", "Rachana_w01, AnjaliOldLipi, Kartika, ThoolikaUnicode");

pref("font.name-list.serif.x-orya", "ori1Uni, Kalinga");
pref("font.name-list.sans-serif.x-orya", "ori1Uni, Kalinga");
pref("font.name-list.monospace.x-orya", "ori1Uni, Kalinga");

pref("font.name-list.serif.x-telu", "Gautami, Akshar Unicode");
pref("font.name-list.sans-serif.x-telu", "Gautami, Akshar Unicode");
pref("font.name-list.monospace.x-telu", "Gautami, Akshar Unicode");

pref("font.name-list.serif.x-knda", "Tunga, AksharUnicode");
pref("font.name-list.sans-serif.x-knda", "Tunga, AksharUnicode");
pref("font.name-list.monospace.x-knda", "Tunga, AksharUnicode");

pref("font.name-list.serif.x-sinh", "Iskoola Pota, AksharUnicode");
pref("font.name-list.sans-serif.x-sinh", "Iskoola Pota, AksharUnicode");
pref("font.name-list.monospace.x-sinh", "Iskoola Pota, AksharUnicode");

pref("font.name-list.serif.x-tibt", "Tibetan Machine Uni, Jomolhari, Microsoft Himalaya");
pref("font.name-list.sans-serif.x-tibt", "Tibetan Machine Uni, Jomolhari, Microsoft Himalaya");
pref("font.name-list.monospace.x-tibt", "Tibetan Machine Uni, Jomolhari, Microsoft Himalaya");

pref("font.minimum-size.th", 10);

pref("font.default.x-devanagari", "sans-serif");

pref("font.name-list.serif.x-math", "Latin Modern Math, STIX Two Math, XITS Math, Cambria Math, Libertinus Math, DejaVu Math TeX Gyre, TeX Gyre Bonum Math, TeX Gyre Pagella Math, TeX Gyre Schola, TeX Gyre Termes Math, STIX Math, Asana Math, STIXGeneral, DejaVu Serif, DejaVu Sans, Times New Roman");
pref("font.name-list.sans-serif.x-math", "Arial");
pref("font.name-list.monospace.x-math", "Courier New");
pref("font.name-list.cursive.x-math", "Comic Sans MS");

// ClearType tuning parameters for directwrite/d2d.
//
// Allows overriding of underlying registry values in:
//   HKCU/Software/Microsoft/Avalon.Graphics/<display> (contrast and level)
//   HKLM/Software/Microsoft/Avalon.Graphics/<display> (gamma, pixel structure)
// and selection of the ClearType/antialiasing mode.
//
// A value of -1 implies use the default value, otherwise value ranges
// follow registry settings:
//   gamma [1000, 2200]  default: based on screen, typically 2200 (== 2.2)
//   enhanced contrast [0, 1000] default: 50
//   cleartype level [0, 100] default: 100
//   pixel structure [0, 2] default: 0 (flat/RGB/BGR)
//   rendering mode [0, 5] default: 0
//     0 = use default for font & size;
//     1 = aliased;
//     2 = GDI Classic;
//     3 = GDI Natural Widths;
//     4 = Natural;
//     5 = Natural Symmetric
//
// See:
//   http://msdn.microsoft.com/en-us/library/aa970267.aspx
//   http://msdn.microsoft.com/en-us/library/dd368190%28v=VS.85%29.aspx
// Note: DirectWrite uses the "Enhanced Contrast Level" value rather than the
// "Text Contrast Level" value

pref("gfx.font_rendering.cleartype_params.gamma", -1);
pref("gfx.font_rendering.cleartype_params.enhanced_contrast", -1);
pref("gfx.font_rendering.cleartype_params.cleartype_level", -1);
pref("gfx.font_rendering.cleartype_params.pixel_structure", -1);
pref("gfx.font_rendering.cleartype_params.rendering_mode", -1);

// A comma-separated list of font family names. Fonts in these families will
// be forced to use "GDI Classic" ClearType mode, provided the value
// of gfx.font_rendering.cleartype_params.rendering_mode is -1
// (i.e. a specific rendering_mode has not been explicitly set).
// Currently we apply this setting to the sans-serif Microsoft "core Web fonts".
pref("gfx.font_rendering.cleartype_params.force_gdi_classic_for_families",
     "Arial,Consolas,Courier New,Microsoft Sans Serif,Segoe UI,Tahoma,Trebuchet MS,Verdana");
// The maximum size at which we will force GDI classic mode using
// force_gdi_classic_for_families.
pref("gfx.font_rendering.cleartype_params.force_gdi_classic_max_size", 15);

pref("ui.key.menuAccessKeyFocuses", true);

// override double-click word selection behavior.
pref("layout.word_select.eat_space_to_next_word", true);

// scrollbar snapping region
pref("slider.snapMultiplier", 6);

// print_extra_margin enables platforms to specify an extra gap or margin
// around the content of the page for Print Preview only
pref("print.print_extra_margin", 90); // twips (90 twips is an eigth of an inch)

// Whether to extend the native dialog with information on printing frames.
pref("print.extend_native_print_dialog", true);

// Locate plugins by the directories specified in the Windows registry for PLIDs
// Which is currently HKLM\Software\MozillaPlugins\xxxPLIDxxx\Path
pref("plugin.scan.plid.all", true);

// Whether sending WM_MOUSEWHEEL and WM_MOUSEHWHEEL to plugins on Windows.
pref("plugin.mousewheel.enabled", true);

// Switch the keyboard layout per window
pref("intl.keyboard.per_window_layout", false);

#ifdef NS_ENABLE_TSF
// Enable/Disable TSF support on Vista or later.
pref("intl.tsf.enable", true);

// Support IMEs implemented with IMM in TSF mode.
pref("intl.tsf.support_imm", true);

// This is referred only when both "intl.tsf.enable" and "intl.tsf.support_imm"
// are true.  When this is true, default IMC is associated with focused window
// only when active keyboard layout is a legacy IMM-IME.
pref("intl.tsf.associate_imc_only_when_imm_ime_is_active", false);

// Enables/Disables hack for specific TIP.

// Whether creates native caret for ATOK or not.
pref("intl.tsf.hack.atok.create_native_caret", true);
// Whether use available composition string rect for result of
// ITfContextView::GetTextExt() even if the specified range is same as the
// range of composition string but some character rects of them are not
// available.  Note that this is ignored if active ATOK is or older than 2016
// and create_native_caret is true.
pref("intl.tsf.hack.atok.do_not_return_no_layout_error_of_composition_string", true);
// Whether use composition start position for the result of
// ITfContextView::GetTextExt() if the specified range is larger than
// composition start offset.
// For Free ChangJie 2010
pref("intl.tsf.hack.free_chang_jie.do_not_return_no_layout_error", true);
// For Microsoft Pinyin and Microsoft Wubi
pref("intl.tsf.hack.ms_simplified_chinese.do_not_return_no_layout_error", true);
// For Microsoft ChangJie and Microsoft Quick
pref("intl.tsf.hack.ms_traditional_chinese.do_not_return_no_layout_error", true);
// Whether use previous character rect for the result of
// ITfContextView::GetTextExt() if the specified range is the first character
// of selected clause of composition string.
pref("intl.tsf.hack.ms_japanese_ime.do_not_return_no_layout_error_at_first_char", true);
// Whether use previous character rect for the result of
// ITfContextView::GetTextExt() if the specified range is the caret of
// composition string.
pref("intl.tsf.hack.ms_japanese_ime.do_not_return_no_layout_error_at_caret", true);
// Whether hack ITextStoreACP::QueryInsert() or not.  The method should return
// new selection after specified length text is inserted at specified range.
// However, Microsoft's some Chinese TIPs expect that the result is same as
// specified range.  If following prefs are true, ITextStoreACP::QueryInsert()
// returns specified range only when one of the TIPs is active.
// For Microsoft Pinyin and Microsoft Wubi
pref("intl.tsf.hack.ms_simplified_chinese.query_insert_result", true);
// For Microsoft ChangJie and Microsoft Quick
pref("intl.tsf.hack.ms_traditional_chinese.query_insert_result", true);
#endif

// If composition_font is set, Gecko sets the font to IME.  IME may use
// the fonts on their window like candidate window.  If they are empty,
// Gecko uses the system default font which is set to the IM context.
// The font name must not start with '@'.  When the writing mode is vertical,
// Gecko inserts '@' to the start of the font name automatically.
// FYI: Changing these prefs requires to restart.
pref("intl.imm.composition_font", "");

// Japanist 2003's candidate window is broken if the font is "@System" which
// is default composition font for vertical writing mode.
// You can specify font to use on candidate window of Japanist 2003.
// This value must not start with '@'.
// FYI: Changing this pref requires to restart.
pref("intl.imm.composition_font.japanist_2003", "MS PGothic");

// Even if IME claims that they support vertical writing mode but it may not
// support vertical writing mode for its candidate window.  This pref allows
// to ignore the claim.
// FYI: Changing this pref requires to restart.
pref("intl.imm.vertical_writing.always_assume_not_supported", false);

// We cannot retrieve active IME name with IMM32 API if a TIP of TSF is active.
// This pref can specify active IME name when Japanese TIP is active.
// For example:
//   Google Japanese Input: "Google 日本語入力 IMM32 モジュール"
//   ATOK 2011: "ATOK 2011" (similarly, e.g., ATOK 2013 is "ATOK 2013")
pref("intl.imm.japanese.assume_active_tip_name_as", "");

// See bug 448927, on topmost panel, some IMEs are not usable on Windows.
pref("ui.panel.default_level_parent", false);

pref("mousewheel.system_scroll_override_on_root_content.enabled", true);

// Enable system settings cache for mouse wheel message handling.
// Note that even if this pref is set to true, Gecko may not cache the system
// settings if Gecko detects that the cache won't be refreshed properly when
// the settings are changed.
pref("mousewheel.system_settings_cache.enabled", true);

// This is a pref to test system settings cache for mouse wheel message
// handling.  If this is set to true, Gecko forcibly use the cache.
pref("mousewheel.system_settings_cache.force_enabled", false);

// High resolution scrolling with supported mouse drivers on Vista or later.
pref("mousewheel.enable_pixel_scrolling", true);

// If your mouse drive sends WM_*SCROLL messages when you turn your mouse wheel,
// set this to true.  Then, gecko processes them as mouse wheel messages.
pref("mousewheel.emulate_at_wm_scroll", false);

// Some odd touchpad utils give focus to window under cursor when user tries
// to scroll.  If this is true, Gecko tries to emulate such odd behavior.
// Don't make this true unless you want to debug.  Enabling this pref causes
// making damage to the performance.
pref("mousewheel.debug.make_window_under_cursor_foreground", false);

// Enables or disabled the TrackPoint hack, -1 is autodetect, 0 is off,
// and 1 is on.  Set this to 1 if TrackPoint scrolling is not working.
pref("ui.trackpoint_hack.enabled", -1);

// Setting this to a non-empty string overrides the Win32 "window class" used
// for "normal" windows. Setting this to MozillaUIWindowClass might make
// some trackpad drivers behave better.
pref("ui.window_class_override", "");

// Enables or disables the Elantech gesture hacks.  -1 is autodetect, 0 is off,
// and 1 is on.  Set this to 1 if three-finger swipe gestures do not cause
// page back/forward actions, or if pinch-to-zoom does not work.
pref("ui.elantech_gesture_hacks.enabled", -1);

// Show the Windows on-screen keyboard (osk.exe) when a text field is focused.
pref("ui.osk.enabled", true);
// Only show the on-screen keyboard if there are no physical keyboards attached
// to the device.
pref("ui.osk.detect_physical_keyboard", true);
// Path to TabTip.exe on local machine. Cached for performance reasons.
pref("ui.osk.on_screen_keyboard_path", "");
// Only try to show the on-screen keyboard on Windows 10 and later. Setting
// this pref to false will allow the OSK to show on Windows 8 and 8.1.
pref("ui.osk.require_win10", false);
// This pref stores the "reason" that the on-screen keyboard was either
// shown or not shown when focus is moved to an editable text field. It is
// used to help debug why the keyboard is either not appearing when expected
// or appearing when it is not expected.
pref("ui.osk.debug.keyboardDisplayReason", "");

# XP_WIN
#endif

#ifdef XP_MACOSX
// Mac specific preference defaults
pref("browser.drag_out_of_frame_style", 1);
pref("ui.key.saveLink.shift", false); // true = shift, false = meta

// default fonts (in UTF8 and using canonical names)
// to determine canonical font names, use a debug build and
// enable NSPR logging for module fontInfoLog:5
// canonical names immediately follow '(fontinit) family:' in the log

pref("font.name-list.serif.ar", "Al Bayan");
pref("font.name-list.sans-serif.ar", "Geeza Pro");
pref("font.name-list.monospace.ar", "Geeza Pro");
pref("font.name-list.cursive.ar", "DecoType Naskh");
pref("font.name-list.fantasy.ar", "KufiStandardGK");

pref("font.name-list.serif.el", "Times, Times New Roman");
pref("font.name-list.sans-serif.el", "Helvetica, Lucida Grande");
pref("font.name-list.monospace.el", "Courier New, Lucida Grande");
pref("font.name-list.cursive.el", "Lucida Grande, Times");
pref("font.name-list.fantasy.el", "Lucida Grande, Times");

pref("font.name-list.serif.he", "Times New Roman");
pref("font.name-list.sans-serif.he", "Arial");
pref("font.name-list.monospace.he", "Courier New");
pref("font.name-list.cursive.he", "Times New Roman");
pref("font.name-list.fantasy.he", "Times New Roman");

pref("font.name-list.serif.ja", "Hiragino Mincho ProN, Hiragino Mincho Pro");
pref("font.name-list.sans-serif.ja", "Hiragino Kaku Gothic ProN, Hiragino Kaku Gothic Pro");
pref("font.name-list.monospace.ja", "Osaka-Mono");

pref("font.name-list.serif.ko", "AppleMyungjo");
pref("font.name-list.sans-serif.ko", "Apple SD Gothic Neo, AppleGothic");
pref("font.name-list.monospace.ko", "Apple SD Gothic Neo, AppleGothic");

pref("font.name-list.serif.th", "Thonburi");
pref("font.name-list.sans-serif.th", "Thonburi");
pref("font.name-list.monospace.th", "Ayuthaya");

pref("font.name-list.serif.x-armn", "Mshtakan");
pref("font.name-list.sans-serif.x-armn", "Mshtakan");
pref("font.name-list.monospace.x-armn", "Mshtakan");

// SolaimanLipi, Rupali http://ekushey.org/?page/mac_download
pref("font.name-list.serif.x-beng", "Bangla MN");
pref("font.name-list.sans-serif.x-beng", "Bangla Sangam MN");
pref("font.name-list.monospace.x-beng", "Bangla Sangam MN");

pref("font.name-list.serif.x-cans", "Euphemia UCAS");
pref("font.name-list.sans-serif.x-cans", "Euphemia UCAS");
pref("font.name-list.monospace.x-cans", "Euphemia UCAS");

pref("font.name-list.serif.x-cyrillic", "Times, Times New Roman");
pref("font.name-list.sans-serif.x-cyrillic", "Helvetica, Arial");
pref("font.name-list.monospace.x-cyrillic", "Monaco, Courier New");
pref("font.name-list.cursive.x-cyrillic", "Geneva");
pref("font.name-list.fantasy.x-cyrillic", "Charcoal CY");

pref("font.name-list.serif.x-devanagari", "Devanagari MT");
pref("font.name-list.sans-serif.x-devanagari", "Devanagari Sangam MN, Devanagari MT");
pref("font.name-list.monospace.x-devanagari", "Devanagari Sangam MN, Devanagari MT");

// Abyssinica SIL http://scripts.sil.org/AbyssinicaSIL_Download
pref("font.name-list.serif.x-ethi", "Kefa, Abyssinica SIL");
pref("font.name-list.sans-serif.x-ethi", "Kefa, Abyssinica SIL");
pref("font.name-list.monospace.x-ethi", "Kefa, Abyssinica SIL");

// no suitable fonts for georgian ship with mac os x
// however some can be freely downloaded
// TITUS Cyberbit Basic http://titus.fkidg1.uni-frankfurt.de/unicode/tituut.asp
// Zuzumbo http://homepage.mac.com/rsiradze/FileSharing91.html
pref("font.name-list.serif.x-geor", "TITUS Cyberbit Basic");
pref("font.name-list.sans-serif.x-geor", "Zuzumbo");
pref("font.name-list.monospace.x-geor", "Zuzumbo");

pref("font.name-list.serif.x-gujr", "Gujarati MT");
pref("font.name-list.sans-serif.x-gujr", "Gujarati Sangam MN, Gujarati MT");
pref("font.name-list.monospace.x-gujr", "Gujarati Sangam MN, Gujarati MT");

pref("font.name-list.serif.x-guru", "Gurmukhi MT");
pref("font.name-list.sans-serif.x-guru", "Gurmukhi MT");
pref("font.name-list.monospace.x-guru", "Gurmukhi MT");

pref("font.name-list.serif.x-khmr", "Khmer MN");
pref("font.name-list.sans-serif.x-khmr", "Khmer Sangam MN");
pref("font.name-list.monospace.x-khmr", "Khmer Sangam MN");

pref("font.name-list.serif.x-mlym", "Malayalam MN");
pref("font.name-list.sans-serif.x-mlym", "Malayalam Sangam MN");
pref("font.name-list.monospace.x-mlym", "Malayalam Sangam MN");

pref("font.name-list.serif.x-orya", "Oriya MN");
pref("font.name-list.sans-serif.x-orya", "Oriya Sangam MN");
pref("font.name-list.monospace.x-orya", "Oriya Sangam MN");

// Pothana http://web.nickshanks.com/typography/telugu/
pref("font.name-list.serif.x-telu", "Telugu MN, Pothana");
pref("font.name-list.sans-serif.x-telu", "Telugu Sangam MN, Pothana");
pref("font.name-list.monospace.x-telu", "Telugu Sangam MN, Pothana");

// Kedage http://web.nickshanks.com/typography/kannada/
pref("font.name-list.serif.x-knda", "Kannada MN, Kedage");
pref("font.name-list.sans-serif.x-knda", "Kannada Sangam MN, Kedage");
pref("font.name-list.monospace.x-knda", "Kannada Sangam MN, Kedage");

pref("font.name-list.serif.x-sinh", "Sinhala MN");
pref("font.name-list.sans-serif.x-sinh", "Sinhala Sangam MN");
pref("font.name-list.monospace.x-sinh", "Sinhala Sangam MN");

pref("font.name-list.serif.x-tamil", "InaiMathi");
pref("font.name-list.sans-serif.x-tamil", "InaiMathi");
pref("font.name-list.monospace.x-tamil", "InaiMathi");

// Kailasa ships with mac os x >= 10.5
pref("font.name-list.serif.x-tibt", "Kailasa");
pref("font.name-list.sans-serif.x-tibt", "Kailasa");
pref("font.name-list.monospace.x-tibt", "Kailasa");

pref("font.name-list.serif.x-unicode", "Times");
pref("font.name-list.sans-serif.x-unicode", "Helvetica");
pref("font.name-list.monospace.x-unicode", "Courier");
pref("font.name-list.cursive.x-unicode", "Apple Chancery");
pref("font.name-list.fantasy.x-unicode", "Papyrus");

pref("font.name-list.serif.x-western", "Times, Times New Roman");
pref("font.name-list.sans-serif.x-western", "Helvetica, Arial");
pref("font.name-list.monospace.x-western", "Courier, Courier New");
pref("font.name-list.cursive.x-western", "Apple Chancery");
pref("font.name-list.fantasy.x-western", "Papyrus");

#ifdef EARLY_BETA_OR_EARLIER
pref("font.name-list.serif.zh-CN", "Times, Songti SC, STSong, Heiti SC");
#else
pref("font.name-list.serif.zh-CN", "Times, STSong, Heiti SC");
#endif
pref("font.name-list.sans-serif.zh-CN", "Helvetica, PingFang SC, STHeiti, Heiti SC");
pref("font.name-list.monospace.zh-CN", "Courier, PingFang SC, STHeiti, Heiti SC");
pref("font.name-list.cursive.zh-CN", "Kaiti SC");

#ifdef EARLY_BETA_OR_EARLIER
pref("font.name-list.serif.zh-TW", "Times, Songti TC, LiSong Pro, Heiti TC");
#else
pref("font.name-list.serif.zh-TW", "Times, LiSong Pro, Heiti TC");
#endif
pref("font.name-list.sans-serif.zh-TW", "Helvetica, PingFang TC, Heiti TC, LiHei Pro");
pref("font.name-list.monospace.zh-TW", "Courier, PingFang TC, Heiti TC, LiHei Pro");
pref("font.name-list.cursive.zh-TW", "Kaiti TC");

#ifdef EARLY_BETA_OR_EARLIER
pref("font.name-list.serif.zh-HK", "Times, Songti TC, LiSong Pro, Heiti TC");
#else
pref("font.name-list.serif.zh-HK", "Times, LiSong Pro, Heiti TC");
#endif
pref("font.name-list.sans-serif.zh-HK", "Helvetica, PingFang TC, Heiti TC, LiHei Pro");
pref("font.name-list.monospace.zh-HK", "Courier, PingFang TC, Heiti TC, LiHei Pro");
pref("font.name-list.cursive.zh-HK", "Kaiti TC");

// XP_MACOSX changes to default font sizes
pref("font.minimum-size.th", 10);

// Apple's Symbol is Unicode so use it
pref("font.name-list.serif.x-math", "Latin Modern Math, STIX Two Math, XITS Math, Cambria Math, Libertinus Math, DejaVu Math TeX Gyre, TeX Gyre Bonum Math, TeX Gyre Pagella Math, TeX Gyre Schola, TeX Gyre Termes Math, STIX Math, Asana Math, STIXGeneral, DejaVu Serif, DejaVu Sans, Symbol, Times");
pref("font.name-list.sans-serif.x-math", "Helvetica");
pref("font.name-list.monospace.x-math", "Courier");
pref("font.name-list.cursive.x-math", "Apple Chancery");
pref("font.name-list.fantasy.x-math", "Papyrus");

// Individual font faces to be treated as independent families,
// listed as <Postscript name of face:Owning family name>
pref("font.single-face-list", "Osaka-Mono:Osaka");

// optimization hint for fonts with localized names to be read in at startup, otherwise read in at lookup miss
// names are canonical family names (typically English names)
pref("font.preload-names-list", "Hiragino Kaku Gothic ProN,Hiragino Mincho ProN,STSong");

// Override font-weight values for some problematic families Apple ships
// (see bug 931426).
// The name here is the font's PostScript name, which can be checked in
// the Font Book utility or other tools.
pref("font.weight-override.AppleSDGothicNeo-Thin", 100); // Ensure Thin < UltraLight < Light
pref("font.weight-override.AppleSDGothicNeo-UltraLight", 200);
pref("font.weight-override.AppleSDGothicNeo-Light", 300);
pref("font.weight-override.AppleSDGothicNeo-Heavy", 900); // Ensure Heavy > ExtraBold (800)

pref("font.weight-override.Avenir-Book", 300); // Ensure Book < Roman (400)
pref("font.weight-override.Avenir-BookOblique", 300);
pref("font.weight-override.Avenir-MediumOblique", 500); // Harmonize MediumOblique with Medium
pref("font.weight-override.Avenir-Black", 900); // Ensure Black > Heavy (800)
pref("font.weight-override.Avenir-BlackOblique", 900);

pref("font.weight-override.AvenirNext-MediumItalic", 500); // Harmonize MediumItalic with Medium
pref("font.weight-override.AvenirNextCondensed-MediumItalic", 500);

pref("font.weight-override.HelveticaNeue-Light", 300); // Ensure Light > Thin (200)
pref("font.weight-override.HelveticaNeue-LightItalic", 300);
pref("font.weight-override.HelveticaNeue-MediumItalic", 500); // Harmonize MediumItalic with Medium

// Override the Windows settings: no menu key, meta accelerator key. ctrl for general access key in HTML/XUL
// Use 17 for Ctrl, 18 for Option, 224 for Cmd, 0 for none
pref("ui.key.menuAccessKey", 0);
pref("ui.key.accelKey", 224);
// (pinkerton, joki, saari) IE5 for mac uses Control for access keys. The HTML4 spec
// suggests to use command on mac, but this really sucks (imagine someone having a "q"
// as an access key and not letting you quit the app!). As a result, we've made a
// command decision 1 day before tree lockdown to change it to the control key.
pref("ui.key.generalAccessKey", -1);

// If generalAccessKey is -1, use the following two prefs instead.
// Use 0 for disabled, 1 for Shift, 2 for Ctrl, 4 for Alt, 8 for Meta (Cmd)
// (values can be combined, e.g. 3 for Ctrl+Shift)
pref("ui.key.chromeAccess", 2);
pref("ui.key.contentAccess", 6);

// print_extra_margin enables platforms to specify an extra gap or margin
// around the content of the page for Print Preview only
pref("print.print_extra_margin", 90); // twips (90 twips is an eigth of an inch)

// See bug 404131, topmost <panel> element wins to Dashboard on MacOSX.
pref("ui.panel.default_level_parent", false);

pref("ui.plugin.cancel_composition_at_input_source_changed", false);

pref("mousewheel.system_scroll_override_on_root_content.enabled", false);

// Macbook touchpad two finger pixel scrolling
pref("mousewheel.enable_pixel_scrolling", true);

# XP_MACOSX
#endif

#ifdef ANDROID
// Handled differently under Mac/Windows
pref("network.protocol-handler.warn-external.file", false);
pref("browser.drag_out_of_frame_style", 1);

// Middle-mouse handling
pref("middlemouse.paste", true);
pref("middlemouse.openNewWindow", true);
pref("middlemouse.scrollbarPosition", true);

pref("browser.urlbar.clickSelectsAll", false);

// Tab focus model bit field:
// 1 focuses text controls, 2 focuses other form elements, 4 adds links.
// Leave this at the default, 7, to match mozilla1.0-era user expectations.
// pref("accessibility.tabfocus", 1);

// autocomplete keyboard grab workaround
pref("autocomplete.grab_during_popup", true);
pref("autocomplete.ungrab_during_mode_switch", true);

// Default to using the system filepicker if possible, but allow
// toggling to use the XUL filepicker
pref("ui.allow_platform_file_picker", true);

pref("helpers.global_mime_types_file", "/etc/mime.types");
pref("helpers.global_mailcap_file", "/etc/mailcap");
pref("helpers.private_mime_types_file", "~/.mime.types");
pref("helpers.private_mailcap_file", "~/.mailcap");
pref("print.printer_list", ""); // list of printers, separated by spaces
pref("print.print_reversed", false);
pref("print.print_color", true);
pref("print.print_landscape", false);
pref("print.print_paper_size", 0);

// print_extra_margin enables platforms to specify an extra gap or margin
// around the content of the page for Print Preview only
pref("print.print_extra_margin", 0); // twips

/* PostScript print module prefs */
// pref("print.postscript.enabled",      true);

// Setting default_level_parent to true makes the default level for popup
// windows "top" instead of "parent".  On GTK2 platform, this is implemented
// with override-redirect windows which is the normal way to implement
// temporary popup windows.  Setting this to false would make the default
// level "parent" which is implemented with managed windows.
// A problem with using managed windows is that metacity sometimes deactivates
// the parent window when the managed popup is shown.
pref("ui.panel.default_level_parent", true);

pref("mousewheel.system_scroll_override_on_root_content.enabled", false);

// Forward downloads with known OMA MIME types to Android's download manager
// instead of downloading them in the browser.
pref("browser.download.forward_oma_android_download_manager", false);

# ANDROID
#endif

#ifndef ANDROID
#ifndef XP_MACOSX
#ifdef XP_UNIX
// Handled differently under Mac/Windows
pref("network.protocol-handler.warn-external.file", false);
pref("browser.drag_out_of_frame_style", 1);

// Middle-mouse handling
pref("middlemouse.paste", true);
pref("middlemouse.openNewWindow", true);
pref("middlemouse.scrollbarPosition", true);

// Clipboard behavior
pref("clipboard.autocopy", true);

pref("browser.urlbar.clickSelectsAll", false);

// Tab focus model bit field:
// 1 focuses text controls, 2 focuses other form elements, 4 adds links.
// Leave this at the default, 7, to match mozilla1.0-era user expectations.
// pref("accessibility.tabfocus", 1);

// autocomplete keyboard grab workaround
pref("autocomplete.grab_during_popup", true);
pref("autocomplete.ungrab_during_mode_switch", true);

// Default to using the system filepicker if possible, but allow
// toggling to use the XUL filepicker
pref("ui.allow_platform_file_picker", true);

pref("helpers.global_mime_types_file", "/etc/mime.types");
pref("helpers.global_mailcap_file", "/etc/mailcap");
pref("helpers.private_mime_types_file", "~/.mime.types");
pref("helpers.private_mailcap_file", "~/.mailcap");
pref("print.printer_list", ""); // list of printers, separated by spaces
pref("print.print_reversed", false);
pref("print.print_color", true);
pref("print.print_landscape", false);
pref("print.print_paper_size", 0);

// print_extra_margin enables platforms to specify an extra gap or margin
// around the content of the page for Print Preview only
pref("print.print_extra_margin", 0); // twips

// font names

pref("font.name-list.serif.ar", "serif");
pref("font.name-list.sans-serif.ar", "sans-serif");
pref("font.name-list.monospace.ar", "monospace");
pref("font.size.fixed.ar", 12);

pref("font.name-list.serif.el", "serif");
pref("font.name-list.sans-serif.el", "sans-serif");
pref("font.name-list.monospace.el", "monospace");
pref("font.size.fixed.el", 12);

pref("font.name-list.serif.he", "serif");
pref("font.name-list.sans-serif.he", "sans-serif");
pref("font.name-list.monospace.he", "monospace");
pref("font.size.fixed.he", 12);

pref("font.name-list.serif.ja", "serif");
pref("font.name-list.sans-serif.ja", "sans-serif");
pref("font.name-list.monospace.ja", "monospace");

pref("font.name-list.serif.ko", "serif");
pref("font.name-list.sans-serif.ko", "sans-serif");
pref("font.name-list.monospace.ko", "monospace");

pref("font.name-list.serif.th", "serif");
pref("font.name-list.sans-serif.th", "sans-serif");
pref("font.name-list.monospace.th", "monospace");
pref("font.minimum-size.th", 13);

pref("font.name-list.serif.x-armn", "serif");
pref("font.name-list.sans-serif.x-armn", "sans-serif");
pref("font.name-list.monospace.x-armn", "monospace");

pref("font.name-list.serif.x-beng", "serif");
pref("font.name-list.sans-serif.x-beng", "sans-serif");
pref("font.name-list.monospace.x-beng", "monospace");

pref("font.name-list.serif.x-cans", "serif");
pref("font.name-list.sans-serif.x-cans", "sans-serif");
pref("font.name-list.monospace.x-cans", "monospace");

pref("font.name-list.serif.x-cyrillic", "serif");
pref("font.name-list.sans-serif.x-cyrillic", "sans-serif");
pref("font.name-list.monospace.x-cyrillic", "monospace");
pref("font.size.fixed.x-cyrillic", 12);

pref("font.name-list.serif.x-devanagari", "serif");
pref("font.name-list.sans-serif.x-devanagari", "sans-serif");
pref("font.name-list.monospace.x-devanagari", "monospace");

pref("font.name-list.serif.x-ethi", "serif");
pref("font.name-list.sans-serif.x-ethi", "sans-serif");
pref("font.name-list.monospace.x-ethi", "monospace");

pref("font.name-list.serif.x-geor", "serif");
pref("font.name-list.sans-serif.x-geor", "sans-serif");
pref("font.name-list.monospace.x-geor", "monospace");

pref("font.name-list.serif.x-gujr", "serif");
pref("font.name-list.sans-serif.x-gujr", "sans-serif");
pref("font.name-list.monospace.x-gujr", "monospace");

pref("font.name-list.serif.x-guru", "serif");
pref("font.name-list.sans-serif.x-guru", "sans-serif");
pref("font.name-list.monospace.x-guru", "monospace");

pref("font.name-list.serif.x-khmr", "serif");
pref("font.name-list.sans-serif.x-khmr", "sans-serif");
pref("font.name-list.monospace.x-khmr", "monospace");

pref("font.name-list.serif.x-knda", "serif");
pref("font.name-list.sans-serif.x-knda", "sans-serif");
pref("font.name-list.monospace.x-knda", "monospace");

pref("font.name-list.serif.x-mlym", "serif");
pref("font.name-list.sans-serif.x-mlym", "sans-serif");
pref("font.name-list.monospace.x-mlym", "monospace");

pref("font.name-list.serif.x-orya", "serif");
pref("font.name-list.sans-serif.x-orya", "sans-serif");
pref("font.name-list.monospace.x-orya", "monospace");

pref("font.name-list.serif.x-sinh", "serif");
pref("font.name-list.sans-serif.x-sinh", "sans-serif");
pref("font.name-list.monospace.x-sinh", "monospace");

pref("font.name-list.serif.x-tamil", "serif");
pref("font.name-list.sans-serif.x-tamil", "sans-serif");
pref("font.name-list.monospace.x-tamil", "monospace");

pref("font.name-list.serif.x-telu", "serif");
pref("font.name-list.sans-serif.x-telu", "sans-serif");
pref("font.name-list.monospace.x-telu", "monospace");

pref("font.name-list.serif.x-tibt", "serif");
pref("font.name-list.sans-serif.x-tibt", "sans-serif");
pref("font.name-list.monospace.x-tibt", "monospace");

pref("font.name-list.serif.x-unicode", "serif");
pref("font.name-list.sans-serif.x-unicode", "sans-serif");
pref("font.name-list.monospace.x-unicode", "monospace");
pref("font.size.fixed.x-unicode", 12);

pref("font.name-list.serif.x-western", "serif");
pref("font.name-list.sans-serif.x-western", "sans-serif");
pref("font.name-list.monospace.x-western", "monospace");
pref("font.size.fixed.x-western", 12);

pref("font.name-list.serif.zh-CN", "serif");
pref("font.name-list.sans-serif.zh-CN", "sans-serif");
pref("font.name-list.monospace.zh-CN", "monospace");

pref("font.name-list.serif.zh-HK", "serif");
pref("font.name-list.sans-serif.zh-HK", "sans-serif");
pref("font.name-list.monospace.zh-HK", "monospace");

pref("font.name-list.serif.zh-TW", "serif");
pref("font.name-list.sans-serif.zh-TW", "sans-serif");
pref("font.name-list.monospace.zh-TW", "monospace");

/* PostScript print module prefs */
// pref("print.postscript.enabled",      true);

// On GTK2 platform, we should use topmost window level for the default window
// level of <panel> element of XUL. GTK2 has only two window types. One is
// normal top level window, other is popup window. The popup window is always
// topmost window level, therefore, we are using normal top level window for
// non-topmost panel, but it is pretty hacky. On some Window Managers, we have
// 2 problems:
// 1. The non-topmost panel steals focus from its parent window at showing.
// 2. The parent of non-topmost panel is not activated when the panel is hidden.
// So, we have no reasons we should use non-toplevel window for popup.
pref("ui.panel.default_level_parent", true);

pref("mousewheel.system_scroll_override_on_root_content.enabled", false);

#if MOZ_WIDGET_GTK == 2
pref("intl.ime.use_simple_context_on_password_field", true);
#else
pref("intl.ime.use_simple_context_on_password_field", false);
#endif

#ifdef MOZ_WIDGET_GTK
// maximum number of fonts to substitute for a generic
pref("gfx.font_rendering.fontconfig.max_generic_substitutions", 3);
#endif

# XP_UNIX
#endif
#endif
#endif

#if defined(ANDROID)

pref("font.size.fixed.ar", 12);

pref("font.default.el", "sans-serif");
pref("font.size.fixed.el", 12);

pref("font.size.fixed.he", 12);

pref("font.default.x-cyrillic", "sans-serif");
pref("font.size.fixed.x-cyrillic", 12);

pref("font.default.x-unicode", "sans-serif");
pref("font.size.fixed.x-unicode", 12);

pref("font.default.x-western", "sans-serif");
pref("font.size.fixed.x-western", 12);

# ANDROID
#endif

#if defined(ANDROID)
// We use the bundled fonts for Firefox for Android

pref("font.name-list.serif.ar", "Noto Naskh Arabic, Noto Serif, Droid Serif");
pref("font.name-list.sans-serif.ar", "Noto Naskh Arabic, Clear Sans, Roboto, Droid Sans");
pref("font.name-list.monospace.ar", "Noto Naskh Arabic");

pref("font.name-list.serif.el", "Droid Serif, Noto Serif"); // not Charis SIL Compact, only has a few Greek chars
pref("font.name-list.sans-serif.el", "Clear Sans, Roboto, Droid Sans");
pref("font.name-list.monospace.el", "Droid Sans Mono");

pref("font.name-list.serif.he", "Droid Serif, Noto Serif");
pref("font.name-list.sans-serif.he", "Clear Sans, Droid Sans Hebrew, Droid Sans, Arial");
pref("font.name-list.monospace.he", "Droid Sans Mono");

pref("font.name-list.serif.ja", "Charis SIL Compact, Noto Serif, Droid Serif");
pref("font.name-list.sans-serif.ja", "Clear Sans, Roboto, Droid Sans, MotoyaLMaru, MotoyaLCedar, Noto Sans JP, Noto Sans CJK JP, Droid Sans Japanese");
pref("font.name-list.monospace.ja", "MotoyaLMaru, MotoyaLCedar, Droid Sans Mono CJK JP, Droid Sans Mono");

pref("font.name-list.serif.ko", "Charis SIL Compact, Noto Serif, Droid Serif, HYSerif");
pref("font.name-list.sans-serif.ko", "Clear Sans, SmartGothic, NanumGothic, Noto Sans KR, Noto Sans CJK KR, DroidSansFallback, Droid Sans Fallback");
pref("font.name-list.monospace.ko", "Droid Sans Mono, Noto Sans Mono CJK KR");

pref("font.name-list.serif.th", "Charis SIL Compact, Noto Serif, Droid Serif");
pref("font.name-list.sans-serif.th", "Clear Sans, Droid Sans Thai, Droid Sans");
pref("font.name-list.monospace.th", "Droid Sans Mono");

pref("font.name-list.serif.x-cyrillic", "Charis SIL Compact, Noto Serif, Droid Serif");
pref("font.name-list.sans-serif.x-cyrillic", "Clear Sans, Roboto, Droid Sans");
pref("font.name-list.monospace.x-cyrillic", "Droid Sans Mono");

pref("font.name-list.serif.x-unicode", "Charis SIL Compact, Noto Serif, Droid Serif");
pref("font.name-list.sans-serif.x-unicode", "Clear Sans, Roboto, Droid Sans");
pref("font.name-list.monospace.x-unicode", "Droid Sans Mono");

pref("font.name-list.serif.x-western", "Charis SIL Compact, Noto Serif, Droid Serif");
pref("font.name-list.sans-serif.x-western", "Clear Sans, Roboto, Droid Sans");
pref("font.name-list.monospace.x-western", "Droid Sans Mono");

pref("font.name-list.serif.zh-CN", "Charis SIL Compact, Noto Serif, Droid Serif, Droid Sans Fallback");
pref("font.name-list.sans-serif.zh-CN", "Clear Sans, Roboto, Droid Sans, Noto Sans SC, Noto Sans CJK SC, Droid Sans Fallback");
pref("font.name-list.monospace.zh-CN", "Droid Sans Mono, Noto Sans Mono CJK SC, Droid Sans Fallback");

pref("font.name-list.serif.zh-HK", "Charis SIL Compact, Noto Serif, Droid Serif, Droid Sans Fallback");
pref("font.name-list.sans-serif.zh-HK", "Clear Sans, Roboto, Droid Sans, Noto Sans TC, Noto Sans SC, Noto Sans CJK TC, Droid Sans Fallback");
pref("font.name-list.monospace.zh-HK", "Droid Sans Mono, Noto Sans Mono CJK TC, Droid Sans Fallback");

pref("font.name-list.serif.zh-TW", "Charis SIL Compact, Noto Serif, Droid Serif, Droid Sans Fallback");
pref("font.name-list.sans-serif.zh-TW", "Clear Sans, Roboto, Droid Sans, Noto Sans TC, Noto Sans SC, Noto Sans CJK TC, Droid Sans Fallback");
pref("font.name-list.monospace.zh-TW", "Droid Sans Mono, Noto Sans Mono CJK TC, Droid Sans Fallback");

pref("font.name-list.serif.x-math", "Latin Modern Math, STIX Two Math, XITS Math, Cambria Math, Libertinus Math, DejaVu Math TeX Gyre, TeX Gyre Bonum Math, TeX Gyre Pagella Math, TeX Gyre Schola, TeX Gyre Termes Math, STIX Math, Asana Math, STIXGeneral, DejaVu Serif, DejaVu Sans, Charis SIL Compact");
pref("font.name-list.sans-serif.x-math", "Clear Sans");
pref("font.name-list.monospace.x-math", "Droid Sans Mono");

#endif

#if OS_ARCH==AIX

// Override default Japanese fonts
pref("font.name-list.serif.ja", "dt-interface system-jisx0208.1983-0");
pref("font.name-list.sans-serif.ja", "dt-interface system-jisx0208.1983-0");
pref("font.name-list.monospace.ja", "dt-interface user-jisx0208.1983-0");

// Override default Cyrillic fonts
pref("font.name-list.serif.x-cyrillic", "dt-interface system-iso8859-5");
pref("font.name-list.sans-serif.x-cyrillic", "dt-interface system-iso8859-5");
pref("font.name-list.monospace.x-cyrillic", "dt-interface user-iso8859-5");

// Override default Unicode fonts
pref("font.name-list.serif.x-unicode", "dt-interface system-ucs2.cjk_japan-0");
pref("font.name-list.sans-serif.x-unicode", "dt-interface system-ucs2.cjk_japan-0");
pref("font.name-list.monospace.x-unicode", "dt-interface user-ucs2.cjk_japan-0");

# AIX
#endif

// Login Manager prefs
pref("signon.rememberSignons",              true);
pref("signon.rememberSignons.visibilityToggle", true);
pref("signon.autofillForms",                true);
pref("signon.autofillForms.http",           false);
pref("signon.autologin.proxy",              false);
pref("signon.formlessCapture.enabled",      true);
pref("signon.storeWhenAutocompleteOff",     true);
pref("signon.debug",                        false);
pref("signon.recipes.path",                 "chrome://passwordmgr/content/recipes.json");
pref("signon.schemeUpgrades",               false);
// This temporarily prevents the master password to reprompt for autocomplete.
pref("signon.masterPasswordReprompt.timeout_ms", 900000); // 15 Minutes

// Satchel (Form Manager) prefs
pref("browser.formfill.debug",            false);
pref("browser.formfill.enable",           true);
pref("browser.formfill.expire_days",      180);
pref("browser.formfill.agedWeight",       2);
pref("browser.formfill.bucketSize",       1);
pref("browser.formfill.maxTimeGroupings", 25);
pref("browser.formfill.timeGroupingSize", 604800);
pref("browser.formfill.boundaryWeight",   25);
pref("browser.formfill.prefixWeight",     5);

// Zoom prefs
pref("browser.zoom.full", false);
pref("zoom.minPercent", 30);
pref("zoom.maxPercent", 300);
pref("toolkit.zoomManager.zoomValues", ".3,.5,.67,.8,.9,1,1.1,1.2,1.33,1.5,1.7,2,2.4,3");

//
// Image-related prefs
//

// Maximum number of surfaces for an image before entering "factor of 2" mode.
// This in addition to the number of "native" sizes of an image. A native size
// is a size for which we can decode a frame without up or downscaling. Most
// images only have 1, but some (i.e. ICOs) may have multiple frames for the
// same data at different sizes.
pref("image.cache.factor2.threshold-surfaces", 4);

// The maximum size, in bytes, of the decoded images we cache
pref("image.cache.size", 5242880);

// A weight, from 0-1000, to place on time when comparing to size.
// Size is given a weight of 1000 - timeweight.
pref("image.cache.timeweight", 500);

// Decode all images automatically on load, ignoring our normal heuristics.
pref("image.decode-immediately.enabled", false);

// Whether we attempt to downscale images during decoding.
pref("image.downscale-during-decode.enabled", true);

// The default Accept header sent for images loaded over HTTP(S)
pref("image.http.accept", "*/*");

// The threshold for inferring that changes to an <img> element's |src|
// attribute by JavaScript represent an animation, in milliseconds. If the |src|
// attribute is changing more frequently than this value, then we enter a
// special "animation mode" which is designed to eliminate flicker. Set to 0 to
// disable.
pref("image.infer-src-animation.threshold-ms", 2000);

// Whether the network request priority should be adjusted according
// the layout and view frame position of each particular image.
pref("image.layout_network_priority", true);

//
// Image memory management prefs
//

// Discards inactive image frames and re-decodes them on demand from
// compressed data.
pref("image.mem.discardable", true);

// Discards inactive image frames of _animated_ images and re-decodes them on
// demand from compressed data. Has no effect if image.mem.discardable is false.
pref("image.mem.animated.discardable", true);

// Decodes images into shared memory to allow direct use in separate
// rendering processes.
pref("image.mem.shared", false);

// Allows image locking of decoded image data in content processes.
pref("image.mem.allow_locking_in_content_processes", true);

// Chunk size for calls to the image decoders
pref("image.mem.decode_bytes_at_a_time", 16384);

// Minimum timeout for expiring unused images from the surface cache, in
// milliseconds. This controls how long we store cached temporary surfaces.
pref("image.mem.surfacecache.min_expiration_ms", 60000); // 60s

// Maximum size for the surface cache, in kilobytes.
pref("image.mem.surfacecache.max_size_kb", 1048576); // 1GB

// The surface cache's size, within the constraints of the maximum size set
// above, is determined as a fraction of main memory size. The size factor is
// interpreted as a reciprocal, so a size factor of 4 means to use no more than
// 1/4 of main memory.  The default should be a good balance for most systems.
pref("image.mem.surfacecache.size_factor", 4);

// How much of the data in the surface cache is discarded when we get a memory
// pressure notification, as a fraction. The discard factor is interpreted as a
// reciprocal, so a discard factor of 1 means to discard everything in the
// surface cache on memory pressure, a discard factor of 2 means to discard half
// of the data, and so forth. The default should be a good balance for desktop
// and laptop systems, where we never discard visible images.
pref("image.mem.surfacecache.discard_factor", 1);

// How many threads we'll use for multithreaded decoding. If < 0, will be
// automatically determined based on the system's number of cores.
pref("image.multithreaded_decoding.limit", -1);

// Limit for the canvas image cache. 0 means we don't limit the size of the
// cache.
pref("canvas.image.cache.limit", 0);

// WebGL prefs
#ifdef ANDROID
// Disable MSAA on mobile.
pref("gl.msaa-level", 0);
#else
pref("gl.msaa-level", 2);
#endif
pref("gl.require-hardware", false);
#ifdef XP_MACOSX
pref("gl.multithreaded", true);
#endif
pref("gl.ignore-dx-interop2-blacklist", false);
pref("gl.use-tls-is-current", 0);

#ifdef XP_MACOSX
pref("webgl.1.allow-core-profiles", true);
#else
pref("webgl.1.allow-core-profiles", false);
#endif
pref("webgl.force-enabled", false);
pref("webgl.disabled", false);
pref("webgl.disable-angle", false);
pref("webgl.disable-wgl", false);
pref("webgl.min_capability_mode", false);
pref("webgl.disable-extensions", false);
pref("webgl.msaa-force", false);
pref("webgl.prefer-16bpp", false);
pref("webgl.default-no-alpha", false);
pref("webgl.force-layers-readback", false);
pref("webgl.force-index-validation", false);
pref("webgl.lose-context-on-memory-pressure", false);
pref("webgl.can-lose-context-in-foreground", true);
pref("webgl.restore-context-when-visible", true);
pref("webgl.max-warnings-per-context", 32);
pref("webgl.enable-draft-extensions", false);
pref("webgl.enable-privileged-extensions", false);
pref("webgl.bypass-shader-validation", false);
pref("webgl.disable-fail-if-major-performance-caveat", false);
pref("webgl.disable-DOM-blit-uploads", false);
pref("webgl.allow-fb-invalidation", false);
pref("webgl.webgl2-compat-mode", false);

pref("webgl.perf.max-warnings", 0);
pref("webgl.perf.max-acceptable-fb-status-invals", 0);
pref("webgl.perf.spew-frame-allocs", true);

pref("webgl.enable-webgl2", true);

pref("webgl.enable-debug-renderer-info", true);
pref("webgl.renderer-string-override", "");
pref("webgl.vendor-string-override", "");

#ifdef XP_WIN
pref("webgl.angle.try-d3d11", true);
pref("webgl.angle.force-d3d11", false);
pref("webgl.angle.force-warp", false);
pref("webgl.dxgl.enabled", true);
pref("webgl.dxgl.needs-finish", false);
#endif

pref("gfx.offscreencanvas.enabled", false);

// Stagefright prefs
pref("stagefright.force-enabled", false);
pref("stagefright.disabled", false);

// sendbuffer of 0 means use OS default, sendbuffer unset means use
// gecko default which varies depending on windows version and is OS
// default on non windows
// pref("network.tcp.sendbuffer", 0);

// TCP Keepalive
pref("network.tcp.keepalive.enabled", true);
// Default idle time before first TCP keepalive probe; same time for interval
// between successful probes. Can be overridden in socket transport API.
// Win, Linux and Mac.
pref("network.tcp.keepalive.idle_time", 600); // seconds; 10 mins
// Default timeout for retransmission of unack'd keepalive probes.
// Win and Linux only; not configurable on Mac.
#if defined(XP_UNIX) && !defined(XP_MACOSX) || defined(XP_WIN)
pref("network.tcp.keepalive.retry_interval", 1); // seconds
#endif
// Default maximum probe retransmissions.
// Linux only; not configurable on Win and Mac; fixed at 10 and 8 respectively.
#if defined(XP_UNIX) && !defined(XP_MACOSX)
pref("network.tcp.keepalive.probe_count", 4);
#endif

pref("network.tcp.tcp_fastopen_enable", false);
pref("network.tcp.tcp_fastopen_consecutive_failure_limit", 5);

// Whether to disable acceleration for all widgets.
pref("layers.acceleration.disabled", false);
// Preference that when switched at runtime will run a series of benchmarks
// and output the result to stderr.
pref("layers.bench.enabled", false);

#if defined(XP_WIN)
pref("layers.gpu-process.enabled", true);
pref("media.gpu-process-decoder", true);
pref("layers.gpu-process.allow-software", true);
#ifdef NIGHTLY_BUILD
pref("layers.gpu-process.max_restarts", 3);
#endif
#endif

// Whether to force acceleration on, ignoring blacklists.
#ifdef ANDROID
// bug 838603 -- on Android, accidentally blacklisting OpenGL layers
// means a startup crash for everyone.
// Temporarily force-enable GL compositing.  This is default-disabled
// deep within the bowels of the widgetry system.  Remove me when GL
// compositing isn't default disabled in widget/android.
pref("layers.acceleration.force-enabled", true);
#else
pref("layers.acceleration.force-enabled", false);
#endif

pref("layers.acceleration.draw-fps", false);

// Enable DEAA antialiasing for transformed layers in the compositor
#if !defined(MOZ_WIDGET_ANDROID)
// Desktop prefs
pref("layers.deaa.enabled", true);
#else
// Mobile prefs
pref("layers.deaa.enabled", false);
#endif

pref("layers.dump", false);
#ifdef MOZ_DUMP_PAINTING
// If we're dumping layers, also dump the texture data
pref("layers.dump-texture", false);
pref("layers.dump-decision", false);
pref("layers.dump-client-layers", false);
pref("layers.dump-host-layers", false);
#endif
pref("layers.draw-borders", false);
pref("layers.draw-tile-borders", false);
pref("layers.draw-bigimage-borders", false);
pref("layers.enable-tiles", false);
pref("layers.single-tile.enabled", true);
pref("layers.low-precision-buffer", false);
pref("layers.progressive-paint", false);
pref("layers.tile-width", 256);
pref("layers.tile-height", 256);
pref("layers.child-process-shutdown", true);
// Max number of layers per container. See Overwrite in mobile prefs.
pref("layers.max-active", -1);
// If this is set the tile size will only be treated as a suggestion.
// On B2G we will round this to the stride of the underlying allocation.
// On any platform we may later use the screen size and ignore
// tile-width/tile-height entirely. Its recommended to turn this off
// if you change the tile size.
pref("layers.tiles.adjust", true);

// Compositor target frame rate. NOTE: If vsync is enabled the compositor
// frame rate will still be capped.
// -1 -> default (match layout.frame_rate or 60 FPS)
// 0  -> full-tilt mode: Recomposite even if not transaction occured.
pref("layers.offmainthreadcomposition.frame-rate", -1);

#if defined(XP_MACOSX) || defined (OS_OPENBSD)
pref("layers.enable-tiles", true);
pref("layers.tile-width", 512);
pref("layers.tile-height", 512);
pref("layers.tiles.edge-padding", false);
#endif

#ifdef MOZ_WIDGET_ANDROID
pref("layers.tiles.edge-padding", true);
#endif

// Whether to animate simple opacity and transforms on the compositor
pref("layers.offmainthreadcomposition.async-animations", true);

// Whether to log information about off main thread animations to stderr
pref("layers.offmainthreadcomposition.log-animations", false);

pref("layers.bufferrotation.enabled", true);

pref("layers.componentalpha.enabled", true);
pref("layers.draw-mask-debug", false);

pref("gfx.content.always-paint", false);

#ifdef ANDROID
pref("gfx.apitrace.enabled",false);
#endif

#ifdef MOZ_X11
#ifdef MOZ_WIDGET_GTK
pref("gfx.xrender.enabled",false);
pref("widget.chrome.allow-gtk-dark-theme", false);
pref("widget.content.allow-gtk-dark-theme", false);
#endif
#endif

pref("widget.window-transforms.disabled", false);

#ifdef XP_WIN
// Whether to disable the automatic detection and use of direct2d.
pref("gfx.direct2d.disabled", false);

// Whether to attempt to enable Direct2D regardless of automatic detection or
// blacklisting
pref("gfx.direct2d.force-enabled", false);

pref("gfx.direct3d11.enable-debug-layer", false);
pref("gfx.direct3d11.break-on-error", false);

pref("layers.prefer-opengl", false);
#endif

// Copy-on-write canvas
pref("layers.shared-buffer-provider.enabled", true);

#ifdef XP_WIN
pref("layers.shared-buffer-provider.enabled", false);
#endif

#ifdef XP_MACOSX
// cf. Bug 1324908
pref("layers.shared-buffer-provider.enabled", false);
#endif

// Force all possible layers to be always active layers
pref("layers.force-active", false);

// Never use gralloc surfaces, even when they're available on this
// platform and are the optimal surface type.
pref("layers.gralloc.disable", false);

// Enable/Disable the geolocation API for content
pref("geo.enabled", true);

// Timeout for outbound network geolocation provider XHR
pref("geo.wifi.xhr.timeout", 60000);

// Enable/Disable the orientation API for content
pref("device.sensors.enabled", true);

// Enable/Disable the device storage API for content
pref("device.storage.enabled", false);

// Toggle which thread the HTML5 parser uses for stream parsing
pref("html5.offmainthread", true);
// Time in milliseconds between the time a network buffer is seen and the
// timer firing when the timer hasn't fired previously in this parse in the
// off-the-main-thread HTML5 parser.
pref("html5.flushtimer.initialdelay", 120);
// Time in milliseconds between the time a network buffer is seen and the
// timer firing when the timer has already fired previously in this parse.
pref("html5.flushtimer.subsequentdelay", 120);

// Push/Pop/Replace State prefs
pref("browser.history.maxStateObjectSize", 655360);

pref("browser.meta_refresh_when_inactive.disabled", false);

// XPInstall prefs
pref("xpinstall.whitelist.required", true);
// Only Firefox requires add-on signatures
pref("xpinstall.signatures.required", false);
pref("extensions.alwaysUnpack", false);
pref("extensions.minCompatiblePlatformVersion", "2.0");
pref("extensions.webExtensionsMinPlatformVersion", "42.0a1");
pref("extensions.legacy.enabled", true);
pref("extensions.allow-non-mpc-extensions", true);

// Other webextensions prefs
pref("extensions.webextensions.keepStorageOnUninstall", false);
pref("extensions.webextensions.keepUuidOnUninstall", false);
// Redirect basedomain used by identity api
pref("extensions.webextensions.identity.redirectDomain", "extensions.allizom.org");
// Whether or not webextension themes are supported.
pref("extensions.webextensions.themes.enabled", false);
pref("extensions.webextensions.themes.icons.enabled", false);
pref("extensions.webextensions.remote", false);
// Whether or not the moz-extension resource loads are remoted. For debugging
// purposes only. Setting this to false will break moz-extension URI loading
// unless other process sandboxing and extension remoting prefs are changed.
pref("extensions.webextensions.protocol.remote", true);

// Report Site Issue button
pref("extensions.webcompat-reporter.newIssueEndpoint", "https://webcompat.com/issues/new");
#if defined(MOZ_DEV_EDITION) || defined(NIGHTLY_BUILD)
pref("extensions.webcompat-reporter.enabled", true);
#else
pref("extensions.webcompat-reporter.enabled", false);
#endif

pref("network.buffer.cache.count", 24);
pref("network.buffer.cache.size",  32768);

// Desktop Notification
pref("notification.feature.enabled", false);

// Web Notification
pref("dom.webnotifications.enabled", true);
pref("dom.webnotifications.serviceworker.enabled", true);
pref("dom.webnotifications.requireinteraction.count", 3);
#ifdef NIGHTLY_BUILD
pref("dom.webnotifications.requireinteraction.enabled", true);
#else
pref("dom.webnotifications.requireinteraction.enabled", false);
#endif

// Show favicons in web notifications.
pref("alerts.showFavicons", false);

// DOM full-screen API.
pref("full-screen-api.enabled", false);
#ifdef RELEASE_OR_BETA
pref("full-screen-api.unprefix.enabled", false);
#else
pref("full-screen-api.unprefix.enabled", true);
#endif
pref("full-screen-api.allow-trusted-requests-only", true);
pref("full-screen-api.pointer-lock.enabled", true);
// transition duration of fade-to-black and fade-from-black, unit: ms
#ifndef MOZ_WIDGET_GTK
pref("full-screen-api.transition-duration.enter", "200 200");
pref("full-screen-api.transition-duration.leave", "200 200");
#else
pref("full-screen-api.transition-duration.enter", "0 0");
pref("full-screen-api.transition-duration.leave", "0 0");
#endif
// timeout for black screen in fullscreen transition, unit: ms
pref("full-screen-api.transition.timeout", 1000);
// time for the warning box stays on the screen before sliding out, unit: ms
pref("full-screen-api.warning.timeout", 3000);
// delay for the warning box to show when pointer stays on the top, unit: ms
pref("full-screen-api.warning.delay", 500);

// DOM pointerlock API
// time for the warning box stays on the screen before sliding out, unit: ms
pref("pointer-lock-api.warning.timeout", 3000);

// DOM idle observers API
pref("dom.idle-observers-api.enabled", true);

// Time limit, in milliseconds, for EventStateManager::IsHandlingUserInput().
// Used to detect long running handlers of user-generated events.
pref("dom.event.handling-user-input-time-limit", 1000);

// Whether we should layerize all animated images (if otherwise possible).
pref("layout.animated-image-layers.enabled", false);

pref("dom.vibrator.enabled", true);
pref("dom.vibrator.max_vibrate_ms", 10000);
pref("dom.vibrator.max_vibrate_list_len", 128);

// Battery API
pref("dom.battery.enabled", true);

// Streams API
pref("dom.streams.enabled", false);

// Push

pref("dom.push.enabled", false);

pref("dom.push.loglevel", "error");

pref("dom.push.serverURL", "wss://push.services.mozilla.com/");
pref("dom.push.userAgentID", "");

// The maximum number of push messages that a service worker can receive
// without user interaction.
pref("dom.push.maxQuotaPerSubscription", 16);

// The maximum number of recent message IDs to store for each push
// subscription, to avoid duplicates for unacknowledged messages.
pref("dom.push.maxRecentMessageIDsPerSubscription", 10);

// The delay between receiving a push message and updating the quota for a
// subscription.
pref("dom.push.quotaUpdateDelay", 3000); // 3 seconds

// Is the network connection allowed to be up?
// This preference should be used in UX to enable/disable push.
pref("dom.push.connection.enabled", true);

// Exponential back-off start is 5 seconds like in HTTP/1.1.
// Maximum back-off is pingInterval.
pref("dom.push.retryBaseInterval", 5000);

// Interval at which to ping PushServer to check connection status. In
// milliseconds. If no reply is received within requestTimeout, the connection
// is considered closed.
pref("dom.push.pingInterval", 1800000); // 30 minutes

// How long before we timeout
pref("dom.push.requestTimeout", 10000);

// WebPush prefs:
pref("dom.push.http2.reset_retry_count_after_ms", 60000);
pref("dom.push.http2.maxRetries", 2);
pref("dom.push.http2.retryInterval", 5000);

// W3C touch events
// 0 - disabled, 1 - enabled, 2 - autodetect
// Autodetection is currently only supported on Windows and GTK3
#if defined(XP_MACOSX)
pref("dom.w3c_touch_events.enabled", 0);
#else
pref("dom.w3c_touch_events.enabled", 2);
#endif

// W3C draft pointer events
#if !defined(ANDROID) && defined(NIGHTLY_BUILD)
pref("dom.w3c_pointer_events.enabled", true);
#else
pref("dom.w3c_pointer_events.enabled", false);
#endif

// Control firing WidgetMouseEvent by handling Windows pointer messages or mouse
// messages.
#if defined(XP_WIN)
pref("dom.w3c_pointer_events.dispatch_by_pointer_messages", false);
#endif

// W3C pointer events draft
pref("dom.w3c_pointer_events.implicit_capture", false);

// WHATWG promise rejection events. See
// https://html.spec.whatwg.org/multipage/webappapis.html#promiserejectionevent
// TODO: Enable the event interface once actually firing it (bug 1362272).
pref("dom.promise_rejection_events.enabled", false);

// W3C draft ImageCapture API
pref("dom.imagecapture.enabled", false);

// W3C MediaDevices devicechange event
pref("media.ondevicechange.enabled", true);

// W3C MediaDevices devicechange fake event
pref("media.ondevicechange.fakeDeviceChangeEvent.enabled", false);

// W3C touch-action css property (related to touch and pointer events)
// Note that we turn this on even on platforms/configurations where touch
// events are not supported (e.g. OS X, or Windows with e10s disabled). For
// those platforms we don't handle touch events anyway so it's conceptually
// a no-op.
pref("layout.css.touch_action.enabled", true);

// Enables some assertions in nsStyleContext that are too expensive
// for general use, but might be useful to enable for specific tests.
// This only has an effect in DEBUG-builds.
pref("layout.css.expensive-style-struct-assertions.enabled", false);

#if defined(MOZ_WIDGET_ANDROID)
// Network Information API
pref("dom.netinfo.enabled", true);
#else
pref("dom.netinfo.enabled", false);
#endif

#ifdef XP_WIN
// On 32-bit Windows, fire a low-memory notification if we have less than this
// many mb of virtual address space available.
pref("memory.low_virtual_memory_threshold_mb", 128);

// On Windows 32-bit, fire a low-memory notification if we have less
// than this many mb of commit space (physical memory plus page file) left.
pref("memory.low_commit_space_threshold_mb", 128);

// On Windows 32-bit, fire a low-memory notification if we have less
// than this many mb of physical memory available on the whole machine.
pref("memory.low_physical_memory_threshold_mb", 0);

// On Windows 32-bit, don't fire a low-memory notification because of
// low available physical memory or low commit space more than once every
// low_memory_notification_interval_ms.
pref("memory.low_memory_notification_interval_ms", 10000);
#endif

// How long must we wait before declaring that a window is a "ghost" (i.e., a
// likely leak)?  This should be longer than it usually takes for an eligible
// window to be collected via the GC/CC.
pref("memory.ghost_window_timeout_seconds", 60);

// On memory pressure, release dirty but unused pages held by jemalloc
// back to the system.
pref("memory.free_dirty_pages", true);

// Disable the Linux-specific, system-wide memory reporter.
#ifdef XP_LINUX
pref("memory.system_memory_reporter", false);
#endif

// Don't dump memory reports on OOM, by default.
pref("memory.dump_reports_on_oom", false);

// Number of stack frames to capture in createObjectURL for about:memory.
pref("memory.blob_report.stack_frames", 0);

// Disable idle observer fuzz, because only privileged content can access idle
// observers (bug 780507).
pref("dom.idle-observers-api.fuzz_time.disabled", true);

// Minimum delay in milliseconds between network activity notifications (0 means
// no notifications). The delay is the same for both download and upload, though
// they are handled separately. This pref is only read once at startup:
// a restart is required to enable a new value.
pref("network.activity.blipIntervalMilliseconds", 0);

// If true, reuse the same global for (almost) everything loaded by the component
// loader (JS components, JSMs, etc). This saves memory, but makes it possible
// for the scripts to interfere with each other.  A restart is required for this
// to take effect.
pref("jsloader.shareGlobal", true);

// When we're asked to take a screenshot, don't wait more than 2000ms for the
// event loop to become idle before actually taking the screenshot.
pref("dom.browserElement.maxScreenshotDelayMS", 2000);

// Whether we should show the placeholder when the element is focused but empty.
pref("dom.placeholder.show_on_focus", true);

// WebVR is enabled by default in beta and release for Windows and for all
// platforms in nightly and aurora.
#if defined(XP_WIN) || defined(XP_MACOSX) || !defined(RELEASE_OR_BETA)
pref("dom.vr.enabled", true);
#else
pref("dom.vr.enabled", false);
#endif
// It is often desirable to automatically start vr presentation when
// a user puts on the VR headset.  This is done by emitting the
// Window.vrdisplayactivate event when the headset's sensors detect it
// being worn.  This can result in WebVR content taking over the headset
// when the user is using it outside the browser or inadvertent start of
// presentation due to the high sensitivity of the proximity sensor in some
// headsets, so it is off by default.
pref("dom.vr.autoactivate.enabled", false);
// The threshold value of trigger inputs for VR controllers
pref("dom.vr.controller_trigger_threshold", "0.1");
// Maximum number of milliseconds the browser will wait for content to call
// VRDisplay.requestPresent after emitting vrdisplayactivate during VR
// link traversal.  This prevents a long running event handler for
// vrdisplayactivate from later calling VRDisplay.requestPresent, which would
// result in a non-responsive browser in the VR headset.
pref("dom.vr.navigation.timeout", 5000);
// Oculus device
#if defined(HAVE_64BIT_BUILD)
// We are only enabling WebVR by default on 64-bit builds (Bug 1384459)
pref("dom.vr.oculus.enabled", true);
#else
pref("dom.vr.oculus.enabled", false);
#endif
// Minimum number of milliseconds after content has stopped VR presentation
// before the Oculus session is re-initialized to an invisible / tracking
// only mode.  If this value is too high, users will need to wait longer
// after stopping WebVR presentation before automatically returning to the
// Oculus home interface.  (They can immediately return to the Oculus Home
// interface through the Oculus HUD without waiting this duration)
// If this value is too low, the Oculus Home interface may be visible
// momentarily during VR link navigation.
pref("dom.vr.oculus.present.timeout", 10000);
// Minimum number of milliseconds that the browser will wait before
// reloading the Oculus OVR library after seeing a "ShouldQuit" flag set.
// Oculus requests that we shut down and unload the OVR library, by setting
// a "ShouldQuit" flag.  To ensure that we don't interfere with
// Oculus software auto-updates, we will not attempt to re-load the
// OVR library until this timeout has elapsed.
pref("dom.vr.oculus.quit.timeout", 30000);
// OSVR device
pref("dom.vr.osvr.enabled", false);
// OpenVR device
#if !defined(HAVE_64BIT_BUILD)
// We are only enabling WebVR by default on 64-bit builds (Bug 1384459)
pref("dom.vr.openvr.enabled", false);
#elif defined(XP_WIN) || defined(XP_MACOSX)
// We enable WebVR by default for Windows and macOS
pref("dom.vr.openvr.enabled", true);
#else
// See Bug 1310663 (Linux)
pref("dom.vr.openvr.enabled", false);
#endif
// Pose prediction reduces latency effects by returning future predicted HMD
// poses to callers of the WebVR API.  This currently only has an effect for
// Oculus Rift on SDK 0.8 or greater.
pref("dom.vr.poseprediction.enabled", true);
// Starting VR presentation is only allowed within a user gesture or event such
// as VRDisplayActivate triggered by the system.  dom.vr.require-gesture allows
// this requirement to be disabled for special cases such as during automated
// tests or in a headless kiosk system.
pref("dom.vr.require-gesture", true);
// path to OSVR DLLs
pref("gfx.vr.osvr.utilLibPath", "");
pref("gfx.vr.osvr.commonLibPath", "");
pref("gfx.vr.osvr.clientLibPath", "");
pref("gfx.vr.osvr.clientKitLibPath", "");
// Puppet device, used for simulating VR hardware within tests and dev tools
pref("dom.vr.puppet.enabled", false);
// Allow displaying the result of vr submitframe (0: disable, 1: store the
// result as a base64 image, 2: show it on the screen).
pref("dom.vr.puppet.submitframe", 0);
// The number of milliseconds since last frame start before triggering a new frame.
// When content is failing to submit frames on time or the lower level VR platform API's
// are rejecting frames, it determines the rate at which RAF callbacks will be called.
pref("dom.vr.display.rafMaxDuration", 50);
// VR test system.
pref("dom.vr.test.enabled", false);

// If the user puts a finger down on an element and we think the user
// might be executing a pan gesture, how long do we wait before
// tentatively deciding the gesture is actually a tap and activating
// the target element?
pref("ui.touch_activation.delay_ms", 100);

// If the user has clicked an element, how long do we keep the
// :active state before it is cleared by the mouse sequences
// fired after a touchstart/touchend.
pref("ui.touch_activation.duration_ms", 10);

// nsMemoryInfoDumper can watch a fifo in the temp directory and take various
// actions when the fifo is written to.  Disable this in general.
pref("memory_info_dumper.watch_fifo.enabled", false);

// If minInterval is 0, the check will only happen
// when the service has a strong suspicion we are in a captive portal
pref("network.captive-portal-service.minInterval", 60000); // 60 seconds
pref("network.captive-portal-service.maxInterval", 1500000); // 25 minutes
// Every 10 checks, the delay is increased by a factor of 5
pref("network.captive-portal-service.backoffFactor", "5.0");
pref("network.captive-portal-service.enabled", false);

pref("captivedetect.canonicalURL", "http://detectportal.firefox.com/success.txt");
pref("captivedetect.canonicalContent", "success\n");
pref("captivedetect.maxWaitingTime", 5000);
pref("captivedetect.pollingTime", 3000);
pref("captivedetect.maxRetryCount", 5);

#ifdef RELEASE_OR_BETA
pref("dom.forms.inputmode", false);
#else
pref("dom.forms.inputmode", true);
#endif

pref("dom.flyweb.enabled", false);

// Enable mapped array buffer by default.
pref("dom.mapped_arraybuffer.enabled", true);

// The tables used for Safebrowsing phishing and malware checks
pref("urlclassifier.malwareTable", "goog-malware-proto,goog-unwanted-proto,test-harmful-simple,test-malware-simple,test-unwanted-simple");
#ifdef MOZILLA_OFFICIAL
// In official builds, we are allowed to use Google's private phishing
// list (see bug 1288840).
pref("urlclassifier.phishTable", "goog-phish-proto,test-phish-simple");
#else
pref("urlclassifier.phishTable", "googpub-phish-proto,test-phish-simple");
#endif

// Tables for application reputation
pref("urlclassifier.downloadAllowTable", "goog-downloadwhite-proto");
pref("urlclassifier.downloadBlockTable", "goog-badbinurl-proto");

// Tables for login reputation
pref("urlclassifier.passwordAllowTable", "goog-passwordwhite-proto");

// Tables for tracking protection
pref("urlclassifier.trackingTable", "test-track-simple,base-track-digest256");
pref("urlclassifier.trackingWhitelistTable", "test-trackwhite-simple,mozstd-trackwhite-digest256");

// These tables will never trigger a gethash call.
pref("urlclassifier.disallow_completions", "test-malware-simple,test-harmful-simple,test-phish-simple,test-unwanted-simple,test-track-simple,test-trackwhite-simple,test-block-simple,goog-downloadwhite-digest256,base-track-digest256,mozstd-trackwhite-digest256,content-track-digest256,mozplugin-block-digest256,mozplugin2-block-digest256,block-flash-digest256,except-flash-digest256,allow-flashallow-digest256,except-flashallow-digest256,block-flashsubdoc-digest256,except-flashsubdoc-digest256,except-flashinfobar-digest256");

// Number of random entries to send with a gethash request
pref("urlclassifier.gethashnoise", 4);

// Gethash timeout for Safe Browsing
pref("urlclassifier.gethash.timeout_ms", 5000);
// Update server response timeout for Safe Browsing
pref("urlclassifier.update.response_timeout_ms", 30000);
// Download update timeout for Safe Browsing
pref("urlclassifier.update.timeout_ms", 90000);

// Name of the about: page to display Safe Browsing warnings (bug 399233)
pref("urlclassifier.alternate_error_page", "blocked");

// Enable phishing & malware protection.
pref("browser.safebrowsing.phishing.enabled", true);
pref("browser.safebrowsing.malware.enabled", true);
pref("browser.safebrowsing.debug", false);

// Allow users to ignore Safe Browsing warnings.
pref("browser.safebrowsing.allowOverride", true);

// These names are approved by the Google Safe Browsing team.
// Any changes must be coordinated with them.
#ifdef MOZILLA_OFFICIAL
pref("browser.safebrowsing.id", "navclient-auto-ffox");
#else
pref("browser.safebrowsing.id", "Firefox");
#endif

// Download protection
#ifdef MOZILLA_OFFICIAL
pref("browser.safebrowsing.downloads.enabled", true);
#else
pref("browser.safebrowsing.downloads.enabled", false);
#endif
pref("browser.safebrowsing.downloads.remote.enabled", true);
pref("browser.safebrowsing.downloads.remote.timeout_ms", 10000);
pref("browser.safebrowsing.downloads.remote.url", "https://sb-ssl.google.com/safebrowsing/clientreport/download?key=%GOOGLE_API_KEY%");
pref("browser.safebrowsing.downloads.remote.block_dangerous",            true);
pref("browser.safebrowsing.downloads.remote.block_dangerous_host",       true);
pref("browser.safebrowsing.downloads.remote.block_potentially_unwanted", true);
pref("browser.safebrowsing.downloads.remote.block_uncommon",             true);

// Password protection
pref("browser.safebrowsing.passwords.enabled", false);

// Google Safe Browsing provider (legacy)
pref("browser.safebrowsing.provider.google.pver", "2.2");
pref("browser.safebrowsing.provider.google.lists", "goog-badbinurl-shavar,goog-downloadwhite-digest256,goog-phish-shavar,googpub-phish-shavar,goog-malware-shavar,goog-unwanted-shavar");
pref("browser.safebrowsing.provider.google.updateURL", "https://safebrowsing.google.com/safebrowsing/downloads?client=SAFEBROWSING_ID&appver=%MAJOR_VERSION%&pver=2.2&key=%GOOGLE_API_KEY%");
pref("browser.safebrowsing.provider.google.gethashURL", "https://safebrowsing.google.com/safebrowsing/gethash?client=SAFEBROWSING_ID&appver=%MAJOR_VERSION%&pver=2.2");
pref("browser.safebrowsing.provider.google.reportURL", "https://safebrowsing.google.com/safebrowsing/diagnostic?client=%NAME%&hl=%LOCALE%&site=");
pref("browser.safebrowsing.provider.google.reportPhishMistakeURL", "https://%LOCALE%.phish-error.mozilla.com/?hl=%LOCALE%&url=");
pref("browser.safebrowsing.provider.google.reportMalwareMistakeURL", "https://%LOCALE%.malware-error.mozilla.com/?hl=%LOCALE%&url=");
pref("browser.safebrowsing.provider.google.advisoryURL", "https://developers.google.com/safe-browsing/v4/advisory");
pref("browser.safebrowsing.provider.google.advisoryName", "Google Safe Browsing");

// Google Safe Browsing provider
pref("browser.safebrowsing.provider.google4.pver", "4");
pref("browser.safebrowsing.provider.google4.lists", "goog-badbinurl-proto,goog-downloadwhite-proto,goog-phish-proto,googpub-phish-proto,goog-malware-proto,goog-unwanted-proto,goog-harmful-proto,goog-passwordwhite-proto");
pref("browser.safebrowsing.provider.google4.updateURL", "https://safebrowsing.googleapis.com/v4/threatListUpdates:fetch?$ct=application/x-protobuf&key=%GOOGLE_API_KEY%&$httpMethod=POST");
pref("browser.safebrowsing.provider.google4.gethashURL", "https://safebrowsing.googleapis.com/v4/fullHashes:find?$ct=application/x-protobuf&key=%GOOGLE_API_KEY%&$httpMethod=POST");
pref("browser.safebrowsing.provider.google4.reportURL", "https://safebrowsing.google.com/safebrowsing/diagnostic?client=%NAME%&hl=%LOCALE%&site=");
pref("browser.safebrowsing.provider.google4.reportPhishMistakeURL", "https://%LOCALE%.phish-error.mozilla.com/?hl=%LOCALE%&url=");
pref("browser.safebrowsing.provider.google4.reportMalwareMistakeURL", "https://%LOCALE%.malware-error.mozilla.com/?hl=%LOCALE%&url=");
pref("browser.safebrowsing.provider.google4.advisoryURL", "https://developers.google.com/safe-browsing/v4/advisory");
pref("browser.safebrowsing.provider.google4.advisoryName", "Google Safe Browsing");
pref("browser.safebrowsing.provider.google4.dataSharingURL", "https://safebrowsing.googleapis.com/v4/threatHits?$ct=application/x-protobuf&key=%GOOGLE_API_KEY%&$httpMethod=POST");
pref("browser.safebrowsing.provider.google4.dataSharing.enabled", false);

pref("browser.safebrowsing.reportPhishURL", "https://%LOCALE%.phish-report.mozilla.com/?hl=%LOCALE%&url=");

// Mozilla Safe Browsing provider (for tracking protection and plugin blocking)
pref("browser.safebrowsing.provider.mozilla.pver", "2.2");
pref("browser.safebrowsing.provider.mozilla.lists", "base-track-digest256,mozstd-trackwhite-digest256,content-track-digest256,mozplugin-block-digest256,mozplugin2-block-digest256,block-flash-digest256,except-flash-digest256,allow-flashallow-digest256,except-flashallow-digest256,block-flashsubdoc-digest256,except-flashsubdoc-digest256,except-flashinfobar-digest256");
pref("browser.safebrowsing.provider.mozilla.updateURL", "https://shavar.services.mozilla.com/downloads?client=SAFEBROWSING_ID&appver=%MAJOR_VERSION%&pver=2.2");
pref("browser.safebrowsing.provider.mozilla.gethashURL", "https://shavar.services.mozilla.com/gethash?client=SAFEBROWSING_ID&appver=%MAJOR_VERSION%&pver=2.2");
// Set to a date in the past to force immediate download in new profiles.
pref("browser.safebrowsing.provider.mozilla.nextupdatetime", "1");
// Block lists for tracking protection. The name values will be used as the keys
// to lookup the localized name in preferences.properties.
pref("browser.safebrowsing.provider.mozilla.lists.base.name", "mozstdName");
pref("browser.safebrowsing.provider.mozilla.lists.base.description", "mozstdDesc");
pref("browser.safebrowsing.provider.mozilla.lists.content.name", "mozfullName");
pref("browser.safebrowsing.provider.mozilla.lists.content.description", "mozfullDesc2");

// The table and global pref for blocking plugin content
pref("browser.safebrowsing.blockedURIs.enabled", true);
pref("urlclassifier.blockedTable", "test-block-simple,mozplugin-block-digest256");

// Flash blocking tables
pref("urlclassifier.flashAllowTable", "allow-flashallow-digest256");
pref("urlclassifier.flashAllowExceptTable", "except-flashallow-digest256");
pref("urlclassifier.flashTable", "block-flash-digest256");
pref("urlclassifier.flashExceptTable", "except-flash-digest256");
pref("urlclassifier.flashSubDocTable", "block-flashsubdoc-digest256");
pref("urlclassifier.flashSubDocExceptTable", "except-flashsubdoc-digest256");
pref("urlclassifier.flashInfobarTable", "except-flashinfobar-digest256");

pref("plugins.http_https_only", true);
pref("plugins.flashBlock.enabled", false);

// Turn off Spatial navigation by default.
pref("snav.enabled", false);

// Debug-only pref to force enable the AccessibleCaret. If you want to
// control AccessibleCaret by mouse, you'll need to set
// "layout.accessiblecaret.hide_carets_for_mouse_input" to false.
pref("layout.accessiblecaret.enabled", false);

// Enable the accessible caret on platforms/devices
// that we detect have touch support. Note that this pref is an
// additional way to enable the accessible carets, rather than
// overriding the layout.accessiblecaret.enabled pref.
pref("layout.accessiblecaret.enabled_on_touch", true);

// CSS attributes of the AccessibleCaret in CSS pixels.
pref("layout.accessiblecaret.width", "34.0");
pref("layout.accessiblecaret.height", "36.0");
pref("layout.accessiblecaret.margin-left", "-18.5");
pref("layout.accessiblecaret.bar.width", "2.0");

// Show no selection bars at the two ends of the selection highlight.
pref("layout.accessiblecaret.bar.enabled", false);

// Show the caret when long tapping on an empty content.
pref("layout.accessiblecaret.caret_shown_when_long_tapping_on_empty_content", false);

// Simulate long tap to select words on the platforms where APZ is not enabled
// or long tap events does not fired by APZ.
pref("layout.accessiblecaret.use_long_tap_injector", false);

// By default, carets become tilt only when they are overlapping.
pref("layout.accessiblecaret.always_tilt", false);

// By default, carets always show when scrolling (either panning for zooming)
// the page.
pref("layout.accessiblecaret.always_show_when_scrolling", true);

// Selection change notifications generated by Javascript hide
// AccessibleCarets and close UI interaction by default.
pref("layout.accessiblecaret.allow_script_change_updates", false);

// Allow one caret to be dragged across the other caret without any limitation.
// This matches the built-in convention for all desktop platforms.
pref("layout.accessiblecaret.allow_dragging_across_other_caret", true);

// Optionally provide haptic feedback on longPress selection events.
pref("layout.accessiblecaret.hapticfeedback", false);

// Smart phone-number selection on long-press is not enabled by default.
pref("layout.accessiblecaret.extend_selection_for_phone_number", false);

// Keep the accessible carets hidden when the user is using mouse input.
pref("layout.accessiblecaret.hide_carets_for_mouse_input", true);

// Wakelock is disabled by default.
pref("dom.wakelock.enabled", false);

// The URL of the Firefox Accounts auth server backend
pref("identity.fxaccounts.auth.uri", "https://api.accounts.firefox.com/v1");

pref("beacon.enabled", true);

// Camera prefs
pref("camera.control.face_detection.enabled", true);


// SW Cache API
pref("dom.caches.enabled", true);

// UDPSocket API
pref("dom.udpsocket.enabled", false);

// Presentation API
pref("dom.presentation.enabled", false);
pref("dom.presentation.controller.enabled", false);
pref("dom.presentation.receiver.enabled", false);

// Presentation Device
pref("dom.presentation.tcp_server.debug", false);
pref("dom.presentation.discovery.enabled", false);
pref("dom.presentation.discovery.timeout_ms", 10000);
pref("dom.presentation.discoverable", false);
pref("dom.presentation.discoverable.encrypted", true);
pref("dom.presentation.discoverable.retry_ms", 5000);
pref("dom.presentation.session_transport.data_channel.enable", false);

#ifdef XP_MACOSX
#if !defined(RELEASE_OR_BETA) || defined(DEBUG)
// In non-release builds we crash by default on insecure text input (when a
// password editor has focus but secure event input isn't enabled).  The
// following pref, when turned on, disables this behavior.  See bug 1188425.
pref("intl.allow-insecure-text-input", false);
#endif
#endif // XP_MACOSX

// Enable meta-viewport support in remote APZ-enabled frames.
pref("dom.meta-viewport.enabled", false);

// Search service settings
pref("browser.search.log", false);
pref("browser.search.update", true);
pref("browser.search.update.log", false);
pref("browser.search.update.interval", 21600);
pref("browser.search.suggest.enabled", true);
pref("browser.search.reset.enabled", false);
pref("browser.search.reset.whitelist", "");
pref("browser.search.geoSpecificDefaults", false);
pref("browser.search.geoip.url", "https://location.services.mozilla.com/v1/country?key=%MOZILLA_API_KEY%");
pref("browser.search.geoip.timeout", 3000);

#ifdef MOZ_OFFICIAL_BRANDING
// {moz:official} expands to "official"
pref("browser.search.official", true);
#endif

// GMPInstallManager prefs

// User-settable override to media.gmp-manager.url for testing purposes.
//pref("media.gmp-manager.url.override", "");

// Update service URL for GMP install/updates:
pref("media.gmp-manager.url", "https://aus5.mozilla.org/update/3/GMP/%VERSION%/%BUILD_ID%/%BUILD_TARGET%/%LOCALE%/%CHANNEL%/%OS_VERSION%/%DISTRIBUTION%/%DISTRIBUTION_VERSION%/update.xml");

// When |media.gmp-manager.cert.requireBuiltIn| is true or not specified the
// final certificate and all certificates the connection is redirected to before
// the final certificate for the url specified in the |media.gmp-manager.url|
// preference must be built-in.
pref("media.gmp-manager.cert.requireBuiltIn", true);

// The |media.gmp-manager.certs.| preference branch contains branches that are
// sequentially numbered starting at 1 that contain attribute name / value
// pairs for the certificate used by the server that hosts the update xml file
// as specified in the |media.gmp-manager.url| preference. When these preferences are
// present the following conditions apply for a successful update check:
// 1. the uri scheme must be https
// 2. the preference name must exist as an attribute name on the certificate and
//    the value for the name must be the same as the value for the attribute name
//    on the certificate.
// If these conditions aren't met it will be treated the same as when there is
// no update available. This validation will not be performed when the
// |media.gmp-manager.url.override| user preference has been set for testing updates or
// when the |media.gmp-manager.cert.checkAttributes| preference is set to false. Also,
// the |media.gmp-manager.url.override| preference should ONLY be used for testing.
// IMPORTANT! app.update.certs.* prefs should also be updated if these
// are updated.
pref("media.gmp-manager.cert.checkAttributes", true);
pref("media.gmp-manager.certs.1.issuerName", "CN=DigiCert SHA2 Secure Server CA,O=DigiCert Inc,C=US");
pref("media.gmp-manager.certs.1.commonName", "aus5.mozilla.org");
pref("media.gmp-manager.certs.2.issuerName", "CN=thawte SSL CA - G2,O=\"thawte, Inc.\",C=US");
pref("media.gmp-manager.certs.2.commonName", "aus5.mozilla.org");

// Whether or not to perform reader mode article parsing on page load.
// If this pref is disabled, we will never show a reader mode icon in the toolbar.
pref("reader.parse-on-load.enabled", true);

// After what size document we don't bother running Readability on it
// because it'd slow things down too much
pref("reader.parse-node-limit", 3000);

// Force-enables reader mode parsing, even on low-memory platforms, where it
// is disabled by default.
pref("reader.parse-on-load.force-enabled", false);

// Whether we include full URLs in browser console errors. This is disabled
// by default because some platforms will persist these, leading to privacy issues.
pref("reader.errors.includeURLs", false);

// The default relative font size in reader mode (1-9)
pref("reader.font_size", 5);

// The default relative content width in reader mode (1-9)
pref("reader.content_width", 3);

// The default relative line height in reader mode (1-9)
pref("reader.line_height", 4);

// The default color scheme in reader mode (light, dark, sepia, auto)
// auto = color automatically adjusts according to ambient light level
// (auto only works on platforms where the 'devicelight' event is enabled)
pref("reader.color_scheme", "light");

// Color scheme values available in reader mode UI.
pref("reader.color_scheme.values", "[\"light\",\"dark\",\"sepia\"]");

// The font type in reader (sans-serif, serif)
pref("reader.font_type", "sans-serif");

// Whether or not the user has interacted with the reader mode toolbar.
// This is used to show a first-launch tip in reader mode.
pref("reader.has_used_toolbar", false);

// Whether to use a vertical or horizontal toolbar.
pref("reader.toolbar.vertical", true);

#if !defined(ANDROID)
pref("narrate.enabled", true);
#else
pref("narrate.enabled", false);
#endif

pref("narrate.test", false);
pref("narrate.rate", 0);
pref("narrate.voice", " { \"default\": \"automatic\" }");
// Only make voices that match content language available.
pref("narrate.filter-voices", true);

#if defined(XP_LINUX) && defined(MOZ_GMP_SANDBOX)
// Whether to allow, on a Linux system that doesn't support the necessary sandboxing
// features, loading Gecko Media Plugins unsandboxed.  However, EME CDMs will not be
// loaded without sandboxing even if this pref is changed.
pref("media.gmp.insecure.allow", false);
#endif

// HTML <dialog> element
pref("dom.dialog_element.enabled", false);

// Secure Element API
#ifdef MOZ_SECUREELEMENT
pref("dom.secureelement.enabled", false);
#endif

// Allow control characters appear in composition string.
// When this is false, control characters except
// CHARACTER TABULATION (horizontal tab) are removed from
// both composition string and data attribute of compositionupdate
// and compositionend events.
pref("dom.compositionevent.allow_control_characters", false);

pref("memory.report_concurrency", 10);

// Add Mozilla AudioChannel APIs.
pref("media.useAudioChannelAPI", false);

// Expose Request.context. Currently disabled since the spec is in flux.
pref("dom.requestcontext.enabled", false);

pref("toolkit.pageThumbs.screenSizeDivisor", 7);
pref("toolkit.pageThumbs.minWidth", 0);
pref("toolkit.pageThumbs.minHeight", 0);

pref("webextensions.tests", false);

// 16MB default non-parseable upload limit for requestBody.raw.bytes
pref("webextensions.webRequest.requestBodyMaxRawBytes", 16777216);

pref("webextensions.storage.sync.enabled", true);
pref("webextensions.storage.sync.serverURL", "https://webextensions.settings.services.mozilla.com/v1");

// Allow customization of the fallback directory for file uploads
pref("dom.input.fallbackUploadDir", "");

// Turn rewriting of youtube embeds on/off
pref("plugins.rewrite_youtube_embeds", true);

// Disable browser frames by default
pref("dom.mozBrowserFramesEnabled", false);

// Is support for 'color-adjust' CSS property enabled?
pref("layout.css.color-adjust.enabled", true);

pref("dom.audiochannel.audioCompeting", false);
pref("dom.audiochannel.audioCompeting.allAgents", false);

// Default media volume
pref("media.default_volume", "1.0");

pref("media.seekToNextFrame.enabled", true);

// return the maximum number of cores that navigator.hardwareCurrency returns
pref("dom.maxHardwareConcurrency", 16);

// Shutdown the osfile worker if its no longer needed.
#if !defined(RELEASE_OR_BETA)
pref("osfile.reset_worker_delay", 30000);
#endif

#if !defined(MOZ_WIDGET_ANDROID)
pref("dom.webkitBlink.dirPicker.enabled", true);
pref("dom.webkitBlink.filesystem.enabled", true);
#endif

pref("media.block-autoplay-until-in-foreground", true);

// Is Stylo CSS support built and enabled?
// Only define these prefs if Stylo support is actually built in.
#ifdef MOZ_STYLO
// XXX: We should flip this pref to true once the blocked_domains is non-empty.
pref("layout.css.stylo-blocklist.enabled", false);
pref("layout.css.stylo-blocklist.blocked_domains", "");
#ifdef MOZ_STYLO_ENABLE
pref("layout.css.servo.enabled", true);
#else
pref("layout.css.servo.enabled", false);
#endif
// Whether Stylo is enabled for chrome document?
// If Stylo is not enabled, this pref doesn't take any effect.
// Note that this pref is only read once when requested. Changing it
// at runtime may have no effect.
pref("layout.css.servo.chrome.enabled", false);
#endif

// HSTS Priming
// If a request is mixed-content, send an HSTS priming request to attempt to
// see if it is available over HTTPS.
// Don't change the order of evaluation of mixed-content and HSTS upgrades in
// order to be most compatible with current standards in Release
pref("security.mixed_content.send_hsts_priming", false);
pref("security.mixed_content.use_hsts", false);
#ifdef EARLY_BETA_OR_EARLIER
// Change the order of evaluation so HSTS upgrades happen before
// mixed-content blocking
pref("security.mixed_content.send_hsts_priming", true);
pref("security.mixed_content.use_hsts", true);
#endif
// Approximately 1 week default cache for HSTS priming failures, in seconds
pref("security.mixed_content.hsts_priming_cache_timeout", 604800);
// Force the channel to timeout in 2 seconds if we have not received
// expects a time in milliseconds
pref("security.mixed_content.hsts_priming_request_timeout", 2000);

// TODO: Bug 1324406: Treat 'data:' documents as unique, opaque origins
// If true, data: URIs will be treated as unique opaque origins, hence will use
// a NullPrincipal as the security context.
// Otherwise it will inherit the origin from parent node, this is the legacy
// behavior of Firefox.
pref("security.data_uri.unique_opaque_origin", true);

#ifdef EARLY_BETA_OR_EARLIER
// If true, all toplevel data: URI navigations will be blocked.
// Please note that manually entering a data: URI in the
// URL-Bar will not be blocked when flipping this pref.
pref("security.data_uri.block_toplevel_data_uri_navigations", true);
#else
pref("security.data_uri.block_toplevel_data_uri_navigations", false);
#endif

// Enable Storage API for all platforms except Android.
#if !defined(MOZ_WIDGET_ANDROID)
pref("dom.storageManager.enabled", true);
#else
pref("dom.storageManager.enabled", false);
#endif
pref("dom.storageManager.prompt.testing", false);
pref("dom.storageManager.prompt.testing.allow", false);

// Enable the Storage management in about:preferences and persistent-storage permission request
// To enable the DOM implementation, turn on "dom.storageManager.enabled"
pref("browser.storageManager.enabled", true);
pref("browser.storageManager.pressureNotification.minIntervalMS", 1200000);
pref("browser.storageManager.pressureNotification.usageThresholdGB", 5);

// When a user cancels this number of authentication dialogs coming from
// a single web page in a row, all following authentication dialogs will
// be blocked (automatically canceled) for that page. The counter resets
// when the page is reloaded. To turn this feature off, just set the limit to 0.
pref("prompts.authentication_dialog_abuse_limit", 3);

pref("dom.IntersectionObserver.enabled", true);

// Whether module scripts (<script type="module">) are enabled for content.
pref("dom.moduleScripts.enabled", false);

// Maximum amount of time in milliseconds consecutive setTimeout()/setInterval()
// callback are allowed to run before yielding the event loop.
pref("dom.timeout.max_consecutive_callbacks_ms", 4);

// Use this preference to house "Payment Request API" during development
pref("dom.payments.request.enabled", false);
pref("dom.payments.loglevel", "Warn");

#ifdef FUZZING
pref("fuzzing.enabled", false);
#endif

#if defined(XP_WIN)
pref("layers.mlgpu.enabled", true);

// Both this and the master "enabled" pref must be on to use Advanced Layers
// on Windows 7.
pref("layers.mlgpu.enable-on-windows7", true);
#endif

// Set advanced layers preferences here to have them show up in about:config or
// to be overridable in reftest.list files. They should pretty much all be set
// to a value of 2, and the conditional-pref code in gfxPrefs.h will convert
// it to a boolean as appropriate. In particular, do NOT add ifdefs here to
// turn these on and off, instead use the conditional-pref code in gfxPrefs.h
// to do that.
pref("layers.advanced.background-color", false);
pref("layers.advanced.background-image", 2);
pref("layers.advanced.border-layers", 2);
pref("layers.advanced.boxshadow-inset-layers", false);
pref("layers.advanced.boxshadow-outer-layers", false);
pref("layers.advanced.bullet-layers", 2);
pref("layers.advanced.button-foreground-layers", 2);
pref("layers.advanced.canvas-background-color", 2);
pref("layers.advanced.caret-layers", false);
pref("layers.advanced.columnRule-layers", 2);
pref("layers.advanced.displaybuttonborder-layers", 2);
pref("layers.advanced.image-layers", 2);
pref("layers.advanced.outline-layers", 2);
pref("layers.advanced.solid-color", false);
pref("layers.advanced.table", false);
pref("layers.advanced.text-layers", 2);

// Enable lowercased response header name
pref("dom.xhr.lowercase_header.enabled", false);

// When a crash happens, whether to include heap regions of the crash context
// in the minidump. Enabled by default on nightly and aurora.
#ifdef RELEASE_OR_BETA
pref("toolkit.crashreporter.include_context_heap", false);
#else
pref("toolkit.crashreporter.include_context_heap", true);
#endif

// Open noopener links in a new process
pref("dom.noopener.newprocess.enabled", true);

#ifdef XP_WIN
pref("layers.omtp.enabled", true);
#else
pref("layers.omtp.enabled", false);
#endif
pref("layers.omtp.release-capture-on-main-thread", true);
pref("layers.omtp.force-sync", false);<|MERGE_RESOLUTION|>--- conflicted
+++ resolved
@@ -3139,12 +3139,9 @@
 pref("layout.display-list.retain", true);
 #endif
 
-<<<<<<< HEAD
 // Toggle display list performance measurements
 pref("layout.display-list.build-twice", false);
 
-=======
->>>>>>> a6ee1271
 // Set the maximum amount of modified frames allowed before doing a full
 // display list rebuild.
 pref("layout.display-list.rebuild-frame-limit", 500);
