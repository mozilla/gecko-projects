--- conflicted
+++ resolved
@@ -7493,7 +7493,6 @@
 )
 #undef PREF_VALUE
 
-<<<<<<< HEAD
 // Store the session history in the parent process, and access it over IPC from
 // the child processes.
 VARCACHE_PREF(
@@ -7502,8 +7501,6 @@
    fission_sessionHistoryInParent,
   bool, false
 )
-=======
->>>>>>> ea4843bd
 
 //---------------------------------------------------------------------------
 // End of prefs
