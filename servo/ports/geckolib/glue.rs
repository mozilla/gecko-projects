--- conflicted
+++ resolved
@@ -127,11 +127,7 @@
 use style::invalidation::element::restyle_hints;
 use style::media_queries::MediaList;
 use style::parser::{Parse, ParserContext, self};
-<<<<<<< HEAD
-use style::properties::{ComputedValues, DeclarationPushMode, Importance};
-=======
 use style::properties::{ComputedValues, Importance};
->>>>>>> 94e37e71
 use style::properties::{LonghandId, LonghandIdSet, PropertyDeclarationBlock, PropertyId};
 use style::properties::{PropertyDeclarationId, ShorthandId};
 use style::properties::{SourcePropertyDeclaration, StyleBuilder};
@@ -3317,10 +3313,6 @@
             block.extend(
                 declarations.drain(),
                 Importance::Normal,
-<<<<<<< HEAD
-                DeclarationPushMode::Append,
-=======
->>>>>>> 94e37e71
             );
             Arc::new(global_style_data.shared_lock.wrap(block)).into_strong()
         }
@@ -3629,33 +3621,6 @@
     }
 
     let importance = if is_important { Importance::Important } else { Importance::Normal };
-<<<<<<< HEAD
-    let append_only = unsafe {
-        structs::StaticPrefs_sVarCache_layout_css_property_append_only
-    };
-    let mode = if append_only {
-        DeclarationPushMode::Append
-    } else {
-        let will_change = read_locked_arc(declarations, |decls: &PropertyDeclarationBlock| {
-            decls.will_change_in_update_mode(&source_declarations, importance)
-        });
-        if !will_change {
-            return false;
-        }
-        DeclarationPushMode::Update
-    };
-
-    before_change_closure.invoke();
-
-    let result = write_locked_arc(declarations, |decls: &mut PropertyDeclarationBlock| {
-        decls.extend(
-            source_declarations.drain(),
-            importance,
-            mode,
-        )
-    });
-    debug_assert!(result);
-=======
     let mut updates = Default::default();
     let will_change = read_locked_arc(declarations, |decls: &PropertyDeclarationBlock| {
         decls.prepare_for_update(&source_declarations, importance, &mut updates)
@@ -3668,7 +3633,6 @@
     write_locked_arc(declarations, |decls: &mut PropertyDeclarationBlock| {
         decls.update(source_declarations.drain(), importance, &mut updates)
     });
->>>>>>> 94e37e71
     true
 }
 
@@ -3706,10 +3670,6 @@
         decls.push(
             AnimationValue::as_arc(&animation_value).uncompute(),
             Importance::Normal,
-<<<<<<< HEAD
-            DeclarationPushMode::Append,
-=======
->>>>>>> 94e37e71
         )
     })
 }
@@ -4003,11 +3963,7 @@
         XLang => Lang(Atom::from_raw(value)),
     };
     write_locked_arc(declarations, |decls: &mut PropertyDeclarationBlock| {
-<<<<<<< HEAD
-        decls.push(prop, Importance::Normal, DeclarationPushMode::Append);
-=======
         decls.push(prop, Importance::Normal);
->>>>>>> 94e37e71
     })
 }
 
@@ -4085,11 +4041,7 @@
         BorderLeftStyle => BorderStyle::from_gecko_keyword(value),
     };
     write_locked_arc(declarations, |decls: &mut PropertyDeclarationBlock| {
-<<<<<<< HEAD
-        decls.push(prop, Importance::Normal, DeclarationPushMode::Append);
-=======
         decls.push(prop, Importance::Normal);
->>>>>>> 94e37e71
     })
 }
 
@@ -4110,11 +4062,7 @@
         MozScriptLevel => MozScriptLevel::Relative(value),
     };
     write_locked_arc(declarations, |decls: &mut PropertyDeclarationBlock| {
-<<<<<<< HEAD
-        decls.push(prop, Importance::Normal, DeclarationPushMode::Append);
-=======
         decls.push(prop, Importance::Normal);
->>>>>>> 94e37e71
     })
 }
 
@@ -4169,11 +4117,7 @@
         },
     };
     write_locked_arc(declarations, |decls: &mut PropertyDeclarationBlock| {
-<<<<<<< HEAD
-        decls.push(prop, Importance::Normal, DeclarationPushMode::Append);
-=======
         decls.push(prop, Importance::Normal);
->>>>>>> 94e37e71
     })
 }
 
@@ -4211,11 +4155,7 @@
         MozScriptMinSize => MozScriptMinSize(nocalc),
     };
     write_locked_arc(declarations, |decls: &mut PropertyDeclarationBlock| {
-<<<<<<< HEAD
-        decls.push(prop, Importance::Normal, DeclarationPushMode::Append);
-=======
         decls.push(prop, Importance::Normal);
->>>>>>> 94e37e71
     })
 }
 
@@ -4237,11 +4177,7 @@
         MozScriptLevel => MozScriptLevel::MozAbsolute(value as i32),
     };
     write_locked_arc(declarations, |decls: &mut PropertyDeclarationBlock| {
-<<<<<<< HEAD
-        decls.push(prop, Importance::Normal, DeclarationPushMode::Append);
-=======
         decls.push(prop, Importance::Normal);
->>>>>>> 94e37e71
     })
 }
 
@@ -4269,11 +4205,7 @@
         FontSize => LengthOrPercentage::from(pc).into(),
     };
     write_locked_arc(declarations, |decls: &mut PropertyDeclarationBlock| {
-<<<<<<< HEAD
-        decls.push(prop, Importance::Normal, DeclarationPushMode::Append);
-=======
         decls.push(prop, Importance::Normal);
->>>>>>> 94e37e71
     })
 }
 
@@ -4297,11 +4229,7 @@
         MarginLeft => auto,
     };
     write_locked_arc(declarations, |decls: &mut PropertyDeclarationBlock| {
-<<<<<<< HEAD
-        decls.push(prop, Importance::Normal, DeclarationPushMode::Append);
-=======
         decls.push(prop, Importance::Normal);
->>>>>>> 94e37e71
     })
 }
 
@@ -4323,11 +4251,7 @@
         BorderLeftColor => cc,
     };
     write_locked_arc(declarations, |decls: &mut PropertyDeclarationBlock| {
-<<<<<<< HEAD
-        decls.push(prop, Importance::Normal, DeclarationPushMode::Append);
-=======
         decls.push(prop, Importance::Normal);
->>>>>>> 94e37e71
     })
 }
 
@@ -4355,11 +4279,7 @@
         BackgroundColor => color,
     };
     write_locked_arc(declarations, |decls: &mut PropertyDeclarationBlock| {
-<<<<<<< HEAD
-        decls.push(prop, Importance::Normal, DeclarationPushMode::Append);
-=======
         decls.push(prop, Importance::Normal);
->>>>>>> 94e37e71
     })
 }
 
@@ -4380,11 +4300,7 @@
         if parser.is_exhausted() {
             let decl = PropertyDeclaration::FontFamily(family);
             write_locked_arc(declarations, |decls: &mut PropertyDeclarationBlock| {
-<<<<<<< HEAD
-                decls.push(decl, Importance::Normal, DeclarationPushMode::Append);
-=======
                 decls.push(decl, Importance::Normal);
->>>>>>> 94e37e71
             })
         }
     }
@@ -4418,11 +4334,7 @@
         vec![Either::Second(Image::Url(url))]
     ));
     write_locked_arc(declarations, |decls: &mut PropertyDeclarationBlock| {
-<<<<<<< HEAD
-        decls.push(decl, Importance::Normal, DeclarationPushMode::Append);
-=======
         decls.push(decl, Importance::Normal);
->>>>>>> 94e37e71
     });
 }
 
@@ -4437,11 +4349,7 @@
     decoration |= TextDecorationLine::COLOR_OVERRIDE;
     let decl = PropertyDeclaration::TextDecorationLine(decoration);
     write_locked_arc(declarations, |decls: &mut PropertyDeclarationBlock| {
-<<<<<<< HEAD
-        decls.push(decl, Importance::Normal, DeclarationPushMode::Append);
-=======
         decls.push(decl, Importance::Normal);
->>>>>>> 94e37e71
     })
 }
 
@@ -5114,10 +5022,6 @@
                             custom_properties.push(
                                 declaration.clone(),
                                 Importance::Normal,
-<<<<<<< HEAD
-                                DeclarationPushMode::Append,
-=======
->>>>>>> 94e37e71
                             );
                             continue;
                         }
