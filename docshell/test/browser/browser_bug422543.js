/* Any copyright is dedicated to the Public Domain.
 * http://creativecommons.org/publicdomain/zero/1.0/ */

add_task(async function runTests() {
  await setup();
  let browser = gBrowser.selectedBrowser;
  // Now that we're set up, initialize our frame script.
  checkListeners("initial", "listeners initialized");

  // Check if all history listeners are always notified.
  info("# part 1");
<<<<<<< HEAD
  await whenPageShown(browser, () => BrowserTestUtils.loadURI(browser, "http://www.example.com/"));
  checkListeners("newentry", "shistory has a new entry");
=======
  await whenPageShown(browser, () =>
    BrowserTestUtils.loadURI(browser, "http://www.example.com/")
  );
  await checkListeners("newentry", "shistory has a new entry");
>>>>>>> f372470e
  ok(browser.canGoBack, "we can go back");

  await whenPageShown(browser, () => browser.goBack());
  checkListeners("gotoindex", "back to the first shentry");
  ok(browser.canGoForward, "we can go forward");

  await whenPageShown(browser, () => browser.goForward());
  checkListeners("gotoindex", "forward to the second shentry");

  await whenPageShown(browser, () => browser.reload());
  checkListeners("reload", "current shentry reloaded");

  await whenPageShown(browser, () => browser.gotoIndex(0));
  checkListeners("gotoindex", "back to the first index");

  // Check nsISHistory.notifyOnHistoryReload
  info("# part 2");
<<<<<<< HEAD
  ok(notifyReload(browser), "reloading has not been canceled");
  checkListeners("reload", "saw the reload notification");
=======
  ok(await notifyReload(), "reloading has not been canceled");
  await checkListeners("reload", "saw the reload notification");
>>>>>>> f372470e

  // Let the first listener cancel the reload action.
  info("# part 3");
  resetListeners();
  setListenerRetval(0, false);
  ok(!notifyReload(browser), "reloading has been canceled");
  checkListeners("reload", "saw the reload notification");

  // Let both listeners cancel the reload action.
  info("# part 4");
  resetListeners();
  setListenerRetval(1, false);
  ok(!notifyReload(browser), "reloading has been canceled");
  checkListeners("reload", "saw the reload notification");

  // Let the second listener cancel the reload action.
  info("# part 5");
  resetListeners();
  setListenerRetval(0, true);
  ok(!notifyReload(browser), "reloading has been canceled");
  checkListeners("reload", "saw the reload notification");
});

function SHistoryListener() {
}

SHistoryListener.prototype = {
  retval: true,
  last: "initial",

  OnHistoryNewEntry(aNewURI) {
    this.last = "newentry";
  },

  OnHistoryGotoIndex() {
    this.last = "gotoindex";
  },

  OnHistoryPurge() {
    this.last = "purge";
  },

  OnHistoryReload() {
    this.last = "reload";
    return this.retval;
  },

  OnHistoryReplaceEntry() {},

  QueryInterface: ChromeUtils.generateQI([Ci.nsISHistoryListener,
                                          Ci.nsISupportsWeakReference]),
};

let listeners = [ new SHistoryListener(), new SHistoryListener() ];

function checkListeners(aLast, aMessage) {
<<<<<<< HEAD
  is(listeners[0].last, aLast, aMessage);
  is(listeners[1].last, aLast, aMessage);
=======
  return listenOnce("bug422543:getListenerStatus").then(listenerStatuses => {
    is(listenerStatuses[0], aLast, aMessage);
    is(listenerStatuses[1], aLast, aMessage);
  });
>>>>>>> f372470e
}

function resetListeners() {
  for (let listener of listeners) {
    listener.last = "initial";
  }
}

function notifyReload(browser) {
  return browser.browsingContext.sessionHistory.notifyOnHistoryReload();
}

function setListenerRetval(num, val) {
  listeners[num].retval = val;
}

function setup() {
  return BrowserTestUtils.openNewForegroundTab(
    gBrowser,
    "http://mochi.test:8888"
  ).then(function(tab) {
    let browser = tab.linkedBrowser;
    registerCleanupFunction(async function() {
      for (let listener of listeners) {
        browser.browsingContext.sessionHistory.removeSHistoryListener(listener);
      }
      gBrowser.removeTab(tab);
    });
<<<<<<< HEAD
    for (let listener of listeners) {
      browser.browsingContext.sessionHistory.addSHistoryListener(listener);
    }
=======

    browser.messageManager.loadFrameScript(
      getRootDirectory(gTestPath) + "file_bug422543_script.js",
      false
    );
>>>>>>> f372470e
  });
}

function whenPageShown(aBrowser, aNavigation) {
  let listener = ContentTask.spawn(aBrowser, null, function() {
    return new Promise(resolve => {
      addEventListener(
        "pageshow",
        function onLoad() {
          removeEventListener("pageshow", onLoad, true);
          resolve();
        },
        true
      );
    });
  });

  aNavigation();
  return listener;
}<|MERGE_RESOLUTION|>--- conflicted
+++ resolved
@@ -9,15 +9,10 @@
 
   // Check if all history listeners are always notified.
   info("# part 1");
-<<<<<<< HEAD
-  await whenPageShown(browser, () => BrowserTestUtils.loadURI(browser, "http://www.example.com/"));
-  checkListeners("newentry", "shistory has a new entry");
-=======
   await whenPageShown(browser, () =>
     BrowserTestUtils.loadURI(browser, "http://www.example.com/")
   );
-  await checkListeners("newentry", "shistory has a new entry");
->>>>>>> f372470e
+  checkListeners("newentry", "shistory has a new entry");
   ok(browser.canGoBack, "we can go back");
 
   await whenPageShown(browser, () => browser.goBack());
@@ -35,13 +30,8 @@
 
   // Check nsISHistory.notifyOnHistoryReload
   info("# part 2");
-<<<<<<< HEAD
   ok(notifyReload(browser), "reloading has not been canceled");
   checkListeners("reload", "saw the reload notification");
-=======
-  ok(await notifyReload(), "reloading has not been canceled");
-  await checkListeners("reload", "saw the reload notification");
->>>>>>> f372470e
 
   // Let the first listener cancel the reload action.
   info("# part 3");
@@ -65,8 +55,7 @@
   checkListeners("reload", "saw the reload notification");
 });
 
-function SHistoryListener() {
-}
+function SHistoryListener() {}
 
 SHistoryListener.prototype = {
   retval: true,
@@ -91,22 +80,17 @@
 
   OnHistoryReplaceEntry() {},
 
-  QueryInterface: ChromeUtils.generateQI([Ci.nsISHistoryListener,
-                                          Ci.nsISupportsWeakReference]),
+  QueryInterface: ChromeUtils.generateQI([
+    Ci.nsISHistoryListener,
+    Ci.nsISupportsWeakReference,
+  ]),
 };
 
-let listeners = [ new SHistoryListener(), new SHistoryListener() ];
+let listeners = [new SHistoryListener(), new SHistoryListener()];
 
 function checkListeners(aLast, aMessage) {
-<<<<<<< HEAD
   is(listeners[0].last, aLast, aMessage);
   is(listeners[1].last, aLast, aMessage);
-=======
-  return listenOnce("bug422543:getListenerStatus").then(listenerStatuses => {
-    is(listenerStatuses[0], aLast, aMessage);
-    is(listenerStatuses[1], aLast, aMessage);
-  });
->>>>>>> f372470e
 }
 
 function resetListeners() {
@@ -135,17 +119,9 @@
       }
       gBrowser.removeTab(tab);
     });
-<<<<<<< HEAD
     for (let listener of listeners) {
       browser.browsingContext.sessionHistory.addSHistoryListener(listener);
     }
-=======
-
-    browser.messageManager.loadFrameScript(
-      getRootDirectory(gTestPath) + "file_bug422543_script.js",
-      false
-    );
->>>>>>> f372470e
   });
 }
 
