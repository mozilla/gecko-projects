/* Any copyright is dedicated to the Public Domain.
 * http://creativecommons.org/publicdomain/zero/1.0/ */

const ACTOR = "Bug422543";

let getActor = browser => {
  return browser.browsingContext.currentWindowGlobal.getActor(ACTOR);
};

add_task(async function runTests() {
<<<<<<< HEAD
  if (!SpecialPowers.getBoolPref("fission.sessionHistoryInParent")) {
=======
  if (!Services.prefs.getBoolPref("fission.sessionHistoryInParent")) {
>>>>>>> 19456171
    await setupAsync();
    let browser = gBrowser.selectedBrowser;
    // Now that we're set up, initialize our frame script.
    await checkListenersAsync("initial", "listeners initialized");

    // Check if all history listeners are always notified.
    info("# part 1");
    await whenPageShown(browser, () =>
      BrowserTestUtils.loadURI(browser, "http://www.example.com/")
    );
    await checkListenersAsync("newentry", "shistory has a new entry");
    ok(browser.canGoBack, "we can go back");

    await whenPageShown(browser, () => browser.goBack());
    await checkListenersAsync("gotoindex", "back to the first shentry");
    ok(browser.canGoForward, "we can go forward");

    await whenPageShown(browser, () => browser.goForward());
    await checkListenersAsync("gotoindex", "forward to the second shentry");

    await whenPageShown(browser, () => browser.reload());
    await checkListenersAsync("reload", "current shentry reloaded");

    await whenPageShown(browser, () => browser.gotoIndex(0));
    await checkListenersAsync("gotoindex", "back to the first index");

    // Check nsISHistory.notifyOnHistoryReload
    info("# part 2");
    ok(await notifyReloadAsync(), "reloading has not been canceled");
    await checkListenersAsync("reload", "saw the reload notification");

    // Let the first listener cancel the reload action.
    info("# part 3");
    await resetListenersAsync();
    await setListenerRetvalAsync(0, false);
    ok(!(await notifyReloadAsync()), "reloading has been canceled");
    await checkListenersAsync("reload", "saw the reload notification");

    // Let both listeners cancel the reload action.
    info("# part 4");
    await resetListenersAsync();
    await setListenerRetvalAsync(1, false);
    ok(!(await notifyReloadAsync()), "reloading has been canceled");
    await checkListenersAsync("reload", "saw the reload notification");

    // Let the second listener cancel the reload action.
    info("# part 5");
    await resetListenersAsync();
    await setListenerRetvalAsync(0, true);
    ok(!(await notifyReloadAsync()), "reloading has been canceled");
    await checkListenersAsync("reload", "saw the reload notification");

<<<<<<< HEAD
    function listenOnce(message, arg = {}) {
      return new Promise(resolve => {
        let mm = gBrowser.selectedBrowser.messageManager;
        mm.addMessageListener(message + ":return", function listener(msg) {
          mm.removeMessageListener(message + ":return", listener);
          resolve(msg.data);
        });

        mm.sendAsyncMessage(message, arg);
      });
    }

    function checkListenersAsync(aLast, aMessage) {
      return listenOnce("bug422543:getListenerStatus").then(
        listenerStatuses => {
          is(listenerStatuses[0], aLast, aMessage);
          is(listenerStatuses[1], aLast, aMessage);
        }
      );
    }

    function resetListenersAsync() {
      return listenOnce("bug422543:resetListeners");
    }

    function notifyReloadAsync() {
      return listenOnce("bug422543:notifyReload").then(({ rval }) => {
=======
    function sendQuery(message, arg = {}) {
      return getActor(gBrowser.selectedBrowser).sendQuery(message, arg);
    }

    function checkListenersAsync(aLast, aMessage) {
      return sendQuery("getListenerStatus").then(listenerStatuses => {
        is(listenerStatuses[0], aLast, aMessage);
        is(listenerStatuses[1], aLast, aMessage);
      });
    }

    function resetListenersAsync() {
      return sendQuery("resetListeners");
    }

    function notifyReloadAsync() {
      return sendQuery("notifyReload").then(({ rval }) => {
>>>>>>> 19456171
        return rval;
      });
    }

    function setListenerRetvalAsync(num, val) {
<<<<<<< HEAD
      return listenOnce("bug422543:setRetval", { num, val });
    }

    function setupAsync() {
      return BrowserTestUtils.openNewForegroundTab(
        gBrowser,
        "http://mochi.test:8888"
      ).then(function(tab) {
        let browser = tab.linkedBrowser;
        registerCleanupFunction(async function() {
          await listenOnce("bug422543:cleanup");
          gBrowser.removeTab(tab);
        });

        browser.messageManager.loadFrameScript(
          getRootDirectory(gTestPath) + "file_bug422543_script.js",
          false
        );
      });
=======
      return sendQuery("setRetval", { num, val });
    }

    async function setupAsync() {
      let tab = await BrowserTestUtils.openNewForegroundTab(
        gBrowser,
        "http://mochi.test:8888"
      );

      let base = getRootDirectory(gTestPath).slice(0, -1);
      ChromeUtils.registerWindowActor(ACTOR, {
        parent: {
          moduleURI: `${base}/Bug422543Parent.jsm`,
        },
        child: {
          moduleURI: `${base}/Bug422543Child.jsm`,
        },
      });

      registerCleanupFunction(async () => {
        await sendQuery("cleanup");
        gBrowser.removeTab(tab);

        ChromeUtils.unregisterWindowActor(ACTOR);
      });

      await sendQuery("init");
>>>>>>> 19456171
    }
    return;
  }

  await setup();
  let browser = gBrowser.selectedBrowser;
  // Now that we're set up, initialize our frame script.
  checkListeners("initial", "listeners initialized");

  // Check if all history listeners are always notified.
  info("# part 1");
  await whenPageShown(browser, () =>
    BrowserTestUtils.loadURI(browser, "http://www.example.com/")
  );
  checkListeners("newentry", "shistory has a new entry");
  ok(browser.canGoBack, "we can go back");

  await whenPageShown(browser, () => browser.goBack());
  checkListeners("gotoindex", "back to the first shentry");
  ok(browser.canGoForward, "we can go forward");

  await whenPageShown(browser, () => browser.goForward());
  checkListeners("gotoindex", "forward to the second shentry");

  await whenPageShown(browser, () => browser.reload());
  checkListeners("reload", "current shentry reloaded");

  await whenPageShown(browser, () => browser.gotoIndex(0));
  checkListeners("gotoindex", "back to the first index");

  // Check nsISHistory.notifyOnHistoryReload
  info("# part 2");
  ok(notifyReload(browser), "reloading has not been canceled");
  checkListeners("reload", "saw the reload notification");

  // Let the first listener cancel the reload action.
  info("# part 3");
  resetListeners();
  setListenerRetval(0, false);
  ok(!notifyReload(browser), "reloading has been canceled");
  checkListeners("reload", "saw the reload notification");

  // Let both listeners cancel the reload action.
  info("# part 4");
  resetListeners();
  setListenerRetval(1, false);
  ok(!notifyReload(browser), "reloading has been canceled");
  checkListeners("reload", "saw the reload notification");

  // Let the second listener cancel the reload action.
  info("# part 5");
  resetListeners();
  setListenerRetval(0, true);
  ok(!notifyReload(browser), "reloading has been canceled");
  checkListeners("reload", "saw the reload notification");
});

<<<<<<< HEAD
function SHistoryListener() {}

SHistoryListener.prototype = {
  retval: true,
  last: "initial",

  OnHistoryNewEntry(aNewURI) {
    this.last = "newentry";
  },

  OnHistoryGotoIndex() {
    this.last = "gotoindex";
  },

  OnHistoryPurge() {
    this.last = "purge";
  },
=======
class SHistoryListener {
  constructor() {
    this.retval = true;
    this.last = "initial";
  }

  OnHistoryNewEntry(aNewURI) {
    this.last = "newentry";
  }

  OnHistoryGotoIndex() {
    this.last = "gotoindex";
  }

  OnHistoryPurge() {
    this.last = "purge";
  }
>>>>>>> 19456171

  OnHistoryReload() {
    this.last = "reload";
    return this.retval;
<<<<<<< HEAD
  },

  OnHistoryReplaceEntry() {},

  QueryInterface: ChromeUtils.generateQI([
    Ci.nsISHistoryListener,
    Ci.nsISupportsWeakReference,
  ]),
};
=======
  }

  OnHistoryReplaceEntry() {}
}
SHistoryListener.prototype.QueryInterface = ChromeUtils.generateQI([
  Ci.nsISHistoryListener,
  Ci.nsISupportsWeakReference,
]);
>>>>>>> 19456171

let listeners = [new SHistoryListener(), new SHistoryListener()];

function checkListeners(aLast, aMessage) {
  is(listeners[0].last, aLast, aMessage);
  is(listeners[1].last, aLast, aMessage);
}

function resetListeners() {
  for (let listener of listeners) {
    listener.last = "initial";
  }
}

function notifyReload(browser) {
  return browser.browsingContext.sessionHistory.notifyOnHistoryReload();
}

function setListenerRetval(num, val) {
  listeners[num].retval = val;
}

async function setup() {
  let tab = await BrowserTestUtils.openNewForegroundTab(
    gBrowser,
    "http://mochi.test:8888"
<<<<<<< HEAD
  ).then(function(tab) {
    let browser = tab.linkedBrowser;
    registerCleanupFunction(async function() {
      for (let listener of listeners) {
        browser.browsingContext.sessionHistory.removeSHistoryListener(listener);
      }
      gBrowser.removeTab(tab);
    });
    for (let listener of listeners) {
      browser.browsingContext.sessionHistory.addSHistoryListener(listener);
    }
=======
  );

  let browser = tab.linkedBrowser;
  registerCleanupFunction(async function() {
    for (let listener of listeners) {
      browser.browsingContext.sessionHistory.removeSHistoryListener(listener);
    }
    gBrowser.removeTab(tab);
>>>>>>> 19456171
  });
  for (let listener of listeners) {
    browser.browsingContext.sessionHistory.addSHistoryListener(listener);
  }
}

function whenPageShown(aBrowser, aNavigation) {
  let promise = new Promise(resolve => {
    let unregister = BrowserTestUtils.addContentEventListener(
      aBrowser,
      "pageshow",
      () => {
        unregister();
        resolve();
      },
      { capture: true }
    );
  });

  aNavigation();
  return promise;
}<|MERGE_RESOLUTION|>--- conflicted
+++ resolved
@@ -8,11 +8,7 @@
 };
 
 add_task(async function runTests() {
-<<<<<<< HEAD
-  if (!SpecialPowers.getBoolPref("fission.sessionHistoryInParent")) {
-=======
   if (!Services.prefs.getBoolPref("fission.sessionHistoryInParent")) {
->>>>>>> 19456171
     await setupAsync();
     let browser = gBrowser.selectedBrowser;
     // Now that we're set up, initialize our frame script.
@@ -65,35 +61,6 @@
     ok(!(await notifyReloadAsync()), "reloading has been canceled");
     await checkListenersAsync("reload", "saw the reload notification");
 
-<<<<<<< HEAD
-    function listenOnce(message, arg = {}) {
-      return new Promise(resolve => {
-        let mm = gBrowser.selectedBrowser.messageManager;
-        mm.addMessageListener(message + ":return", function listener(msg) {
-          mm.removeMessageListener(message + ":return", listener);
-          resolve(msg.data);
-        });
-
-        mm.sendAsyncMessage(message, arg);
-      });
-    }
-
-    function checkListenersAsync(aLast, aMessage) {
-      return listenOnce("bug422543:getListenerStatus").then(
-        listenerStatuses => {
-          is(listenerStatuses[0], aLast, aMessage);
-          is(listenerStatuses[1], aLast, aMessage);
-        }
-      );
-    }
-
-    function resetListenersAsync() {
-      return listenOnce("bug422543:resetListeners");
-    }
-
-    function notifyReloadAsync() {
-      return listenOnce("bug422543:notifyReload").then(({ rval }) => {
-=======
     function sendQuery(message, arg = {}) {
       return getActor(gBrowser.selectedBrowser).sendQuery(message, arg);
     }
@@ -111,33 +78,11 @@
 
     function notifyReloadAsync() {
       return sendQuery("notifyReload").then(({ rval }) => {
->>>>>>> 19456171
         return rval;
       });
     }
 
     function setListenerRetvalAsync(num, val) {
-<<<<<<< HEAD
-      return listenOnce("bug422543:setRetval", { num, val });
-    }
-
-    function setupAsync() {
-      return BrowserTestUtils.openNewForegroundTab(
-        gBrowser,
-        "http://mochi.test:8888"
-      ).then(function(tab) {
-        let browser = tab.linkedBrowser;
-        registerCleanupFunction(async function() {
-          await listenOnce("bug422543:cleanup");
-          gBrowser.removeTab(tab);
-        });
-
-        browser.messageManager.loadFrameScript(
-          getRootDirectory(gTestPath) + "file_bug422543_script.js",
-          false
-        );
-      });
-=======
       return sendQuery("setRetval", { num, val });
     }
 
@@ -165,7 +110,6 @@
       });
 
       await sendQuery("init");
->>>>>>> 19456171
     }
     return;
   }
@@ -223,25 +167,6 @@
   checkListeners("reload", "saw the reload notification");
 });
 
-<<<<<<< HEAD
-function SHistoryListener() {}
-
-SHistoryListener.prototype = {
-  retval: true,
-  last: "initial",
-
-  OnHistoryNewEntry(aNewURI) {
-    this.last = "newentry";
-  },
-
-  OnHistoryGotoIndex() {
-    this.last = "gotoindex";
-  },
-
-  OnHistoryPurge() {
-    this.last = "purge";
-  },
-=======
 class SHistoryListener {
   constructor() {
     this.retval = true;
@@ -259,22 +184,10 @@
   OnHistoryPurge() {
     this.last = "purge";
   }
->>>>>>> 19456171
 
   OnHistoryReload() {
     this.last = "reload";
     return this.retval;
-<<<<<<< HEAD
-  },
-
-  OnHistoryReplaceEntry() {},
-
-  QueryInterface: ChromeUtils.generateQI([
-    Ci.nsISHistoryListener,
-    Ci.nsISupportsWeakReference,
-  ]),
-};
-=======
   }
 
   OnHistoryReplaceEntry() {}
@@ -283,7 +196,6 @@
   Ci.nsISHistoryListener,
   Ci.nsISupportsWeakReference,
 ]);
->>>>>>> 19456171
 
 let listeners = [new SHistoryListener(), new SHistoryListener()];
 
@@ -310,19 +222,6 @@
   let tab = await BrowserTestUtils.openNewForegroundTab(
     gBrowser,
     "http://mochi.test:8888"
-<<<<<<< HEAD
-  ).then(function(tab) {
-    let browser = tab.linkedBrowser;
-    registerCleanupFunction(async function() {
-      for (let listener of listeners) {
-        browser.browsingContext.sessionHistory.removeSHistoryListener(listener);
-      }
-      gBrowser.removeTab(tab);
-    });
-    for (let listener of listeners) {
-      browser.browsingContext.sessionHistory.addSHistoryListener(listener);
-    }
-=======
   );
 
   let browser = tab.linkedBrowser;
@@ -331,7 +230,6 @@
       browser.browsingContext.sessionHistory.removeSHistoryListener(listener);
     }
     gBrowser.removeTab(tab);
->>>>>>> 19456171
   });
   for (let listener of listeners) {
     browser.browsingContext.sessionHistory.addSHistoryListener(listener);
