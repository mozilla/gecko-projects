--- conflicted
+++ resolved
@@ -104,12 +104,8 @@
   };
 
   RefPtr<nsDocShell> mDocShell;
-<<<<<<< HEAD
   nsCOMPtr<nsISHistory> mHistory;
-=======
-  RefPtr<nsSHistory> mHistory;
   mozilla::LinkedList<PendingAsyncHistoryNavigation> mPendingNavigations;
->>>>>>> 08159096
 };
 
 already_AddRefed<nsISHEntry> CreateSHEntry();
