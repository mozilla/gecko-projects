/* -*- Mode: C++; tab-width: 8; indent-tabs-mode: nil; c-basic-offset: 2 -*- */
/* vim: set ts=8 sts=2 et sw=2 tw=80: */
/* This Source Code Form is subject to the terms of the Mozilla Public
 * License, v. 2.0. If a copy of the MPL was not distributed with this
 * file, You can obtain one at http://mozilla.org/MPL/2.0/. */

#include "nsDocShellLoadState.h"
#include "nsIDocShell.h"
#include "nsIDocShellTreeItem.h"
#include "nsIScriptSecurityManager.h"
#include "nsIWebNavigation.h"
#include "nsIChildChannel.h"
#include "ReferrerInfo.h"
#include "mozilla/dom/LoadURIOptionsBinding.h"

#include "mozilla/OriginAttributes.h"
#include "mozilla/NullPrincipal.h"

#include "mozilla/dom/PContent.h"

nsDocShellLoadState::nsDocShellLoadState(nsIURI* aURI)
    : mURI(aURI),
      mResultPrincipalURIIsSome(false),
      mKeepResultPrincipalURIIfSet(false),
      mLoadReplace(false),
      mInheritPrincipal(false),
      mPrincipalIsExplicit(false),
      mForceAllowDataURI(false),
      mOriginalFrameSrc(false),
      mIsFormSubmission(false),
      mLoadType(LOAD_NORMAL),
      mTarget(),
      mSrcdocData(VoidString()),
      mLoadFlags(0),
      mFirstParty(false),
      mTypeHint(VoidCString()),
      mFileName(VoidString()),
      mIsFromProcessingFrameAttributes(false) {
  MOZ_ASSERT(aURI, "Cannot create a LoadState with a null URI!");
}

nsDocShellLoadState::nsDocShellLoadState(
    const DocShellLoadStateInit& aLoadState) {
  MOZ_ASSERT(aLoadState.URI(), "Cannot create a LoadState with a null URI!");
  mResultPrincipalURI = aLoadState.ResultPrincipalURI();
  mResultPrincipalURIIsSome = aLoadState.ResultPrincipalURIIsSome();
  mKeepResultPrincipalURIIfSet = aLoadState.KeepResultPrincipalURIIfSet();
  mLoadReplace = aLoadState.LoadReplace();
  mInheritPrincipal = aLoadState.InheritPrincipal();
  mPrincipalIsExplicit = aLoadState.PrincipalIsExplicit();
  mForceAllowDataURI = aLoadState.ForceAllowDataURI();
  mOriginalFrameSrc = aLoadState.OriginalFrameSrc();
  mIsFormSubmission = aLoadState.IsFormSubmission();
  mLoadType = aLoadState.LoadType();
  mTarget = aLoadState.Target();
  mLoadFlags = aLoadState.LoadFlags();
  mFirstParty = aLoadState.FirstParty();
  mTypeHint = aLoadState.TypeHint();
  mFileName = aLoadState.FileName();
  mIsFromProcessingFrameAttributes =
      aLoadState.IsFromProcessingFrameAttributes();
  mReferrerInfo = aLoadState.ReferrerInfo();
  mURI = aLoadState.URI();
  mOriginalURI = aLoadState.OriginalURI();
  mBaseURI = aLoadState.BaseURI();
  mTriggeringPrincipal = aLoadState.TriggeringPrincipal();
  mPrincipalToInherit = aLoadState.PrincipalToInherit();
  mStoragePrincipalToInherit = aLoadState.StoragePrincipalToInherit();
  mCsp = aLoadState.Csp();
  mOriginalURIString = aLoadState.OriginalURIString();
  mCancelContentJSEpoch = aLoadState.CancelContentJSEpoch();
  mPostDataStream = aLoadState.PostDataStream();
  mHeadersStream = aLoadState.HeadersStream();
  mSrcdocData = aLoadState.SrcdocData();
  mResultPrincipalURI = aLoadState.ResultPrincipalURI();
}

nsDocShellLoadState::~nsDocShellLoadState() {}

nsresult nsDocShellLoadState::CreateFromPendingChannel(
    nsIChildChannel* aPendingChannel, nsDocShellLoadState** aResult) {
  nsCOMPtr<nsIChannel> channel = do_QueryInterface(aPendingChannel);
  if (NS_WARN_IF(!channel)) {
    return NS_ERROR_UNEXPECTED;
  }

  // Create the nsDocShellLoadState object with default state pulled from the
  // passed-in channel.
  nsCOMPtr<nsIURI> uri;
  nsresult rv = channel->GetURI(getter_AddRefs(uri));
  if (NS_WARN_IF(NS_FAILED(rv))) {
    return rv;
  }

  RefPtr<nsDocShellLoadState> loadState = new nsDocShellLoadState(uri);
  loadState->mPendingRedirectedChannel = aPendingChannel;

  // Pull relevant state from the channel, and store it on the
  // nsDocShellLoadState.
  nsCOMPtr<nsIURI> originalUri;
  rv = channel->GetOriginalURI(getter_AddRefs(originalUri));
  if (NS_WARN_IF(NS_FAILED(rv))) {
    return rv;
  }
  loadState->SetOriginalURI(originalUri);

  nsCOMPtr<nsILoadInfo> loadInfo = channel->LoadInfo();
  loadState->SetTriggeringPrincipal(loadInfo->TriggeringPrincipal());

  // Return the newly created loadState.
  loadState.forget(aResult);
  return NS_OK;
}

nsresult nsDocShellLoadState::CreateFromLoadURIOptions(
    nsISupports* aConsumer, nsIURIFixup* aURIFixup, const nsAString& aURI,
    const LoadURIOptions& aLoadURIOptions, nsDocShellLoadState** aResult) {
  uint32_t loadFlags = aLoadURIOptions.mLoadFlags;

  NS_ASSERTION(
      (loadFlags & nsDocShell::INTERNAL_LOAD_FLAGS_LOADURI_SETUP_FLAGS) == 0,
      "Unexpected flags");

  nsCOMPtr<nsIURI> uri;
  nsCOMPtr<nsIInputStream> postData(aLoadURIOptions.mPostData);
  nsresult rv = NS_OK;

  NS_ConvertUTF16toUTF8 uriString(aURI);
  // Cleanup the empty spaces that might be on each end.
  uriString.Trim(" ");
  // Eliminate embedded newlines, which single-line text fields now allow:
  uriString.StripCRLF();
  NS_ENSURE_TRUE(!uriString.IsEmpty(), NS_ERROR_FAILURE);

  nsCOMPtr<nsIURIFixupInfo> fixupInfo;
  if (aURIFixup) {
    uint32_t fixupFlags;
    rv = aURIFixup->WebNavigationFlagsToFixupFlags(uriString, loadFlags,
                                                   &fixupFlags);
    NS_ENSURE_SUCCESS(rv, NS_ERROR_FAILURE);

    // If we don't allow keyword lookups for this URL string, make sure to
    // update loadFlags to indicate this as well.
    if (!(fixupFlags & nsIURIFixup::FIXUP_FLAG_ALLOW_KEYWORD_LOOKUP)) {
      loadFlags &= ~nsIWebNavigation::LOAD_FLAGS_ALLOW_THIRD_PARTY_FIXUP;
    }
    // The consumer is either a DocShell or an Element.
    nsCOMPtr<nsILoadContext> loadContext = do_QueryInterface(aConsumer);
    if (!loadContext) {
      if (RefPtr<Element> element = do_QueryObject(aConsumer)) {
        loadContext = do_QueryInterface(element->OwnerDoc()->GetDocShell());
      }
    }
    // Ensure URIFixup will use the right search engine in Private Browsing.
    MOZ_ASSERT(loadContext, "We should always have a LoadContext here.");
    if (loadContext && loadContext->UsePrivateBrowsing()) {
      fixupFlags |= nsIURIFixup::FIXUP_FLAG_PRIVATE_CONTEXT;
    }
    nsCOMPtr<nsIInputStream> fixupStream;
    rv = aURIFixup->GetFixupURIInfo(uriString, fixupFlags,
                                    getter_AddRefs(fixupStream),
                                    getter_AddRefs(fixupInfo));

    if (NS_SUCCEEDED(rv)) {
      fixupInfo->GetPreferredURI(getter_AddRefs(uri));
      fixupInfo->SetConsumer(aConsumer);
    }

    if (fixupStream) {
      // GetFixupURIInfo only returns a post data stream if it succeeded
      // and changed the URI, in which case we should override the
      // passed-in post data.
      postData = fixupStream;
    }

    if (loadFlags & nsIWebNavigation::LOAD_FLAGS_ALLOW_THIRD_PARTY_FIXUP) {
      nsCOMPtr<nsIObserverService> serv = services::GetObserverService();
      if (serv) {
        serv->NotifyObservers(fixupInfo, "keyword-uri-fixup",
                              PromiseFlatString(aURI).get());
      }
    }
  } else {
    // No fixup service so just create a URI and see what happens...
    rv = NS_NewURI(getter_AddRefs(uri), uriString);
    loadFlags &= ~nsIWebNavigation::LOAD_FLAGS_ALLOW_THIRD_PARTY_FIXUP;
  }

  if (rv == NS_ERROR_MALFORMED_URI) {
    MOZ_ASSERT(!uri);
    return rv;
  }

  if (NS_FAILED(rv) || !uri) {
    return NS_ERROR_FAILURE;
  }

  uint64_t available;
  if (postData) {
    rv = postData->Available(&available);
    NS_ENSURE_SUCCESS(rv, rv);
    if (available == 0) {
      return NS_ERROR_INVALID_ARG;
    }
  }

  if (aLoadURIOptions.mHeaders) {
    rv = aLoadURIOptions.mHeaders->Available(&available);
    NS_ENSURE_SUCCESS(rv, rv);
    if (available == 0) {
      return NS_ERROR_INVALID_ARG;
    }
  }

  bool forceAllowDataURI =
      loadFlags & nsIWebNavigation::LOAD_FLAGS_FORCE_ALLOW_DATA_URI;

  // Don't pass certain flags that aren't needed and end up confusing
  // ConvertLoadTypeToDocShellInfoLoadType.  We do need to ensure that they are
  // passed to LoadURI though, since it uses them.
  uint32_t extraFlags = (loadFlags & EXTRA_LOAD_FLAGS);
  loadFlags &= ~EXTRA_LOAD_FLAGS;

  RefPtr<nsDocShellLoadState> loadState = new nsDocShellLoadState(uri);
  loadState->SetReferrerInfo(aLoadURIOptions.mReferrerInfo);

  /*
   * If the user "Disables Protection on This Page", we have to make sure to
   * remember the users decision when opening links in child tabs [Bug 906190]
   */
  if (loadFlags & nsIWebNavigation::LOAD_FLAGS_ALLOW_MIXED_CONTENT) {
    loadState->SetLoadType(
        MAKE_LOAD_TYPE(LOAD_NORMAL_ALLOW_MIXED_CONTENT, loadFlags));
  } else {
    loadState->SetLoadType(MAKE_LOAD_TYPE(LOAD_NORMAL, loadFlags));
  }

  loadState->SetLoadFlags(extraFlags);
  loadState->SetFirstParty(true);
  loadState->SetPostDataStream(postData);
  loadState->SetHeadersStream(aLoadURIOptions.mHeaders);
  loadState->SetBaseURI(aLoadURIOptions.mBaseURI);
  loadState->SetTriggeringPrincipal(aLoadURIOptions.mTriggeringPrincipal);
  loadState->SetCsp(aLoadURIOptions.mCsp);
  loadState->SetForceAllowDataURI(forceAllowDataURI);
  loadState->SetOriginalURIString(uriString);
  if (aLoadURIOptions.mCancelContentJSEpoch) {
    loadState->SetCancelContentJSEpoch(aLoadURIOptions.mCancelContentJSEpoch);
  }

  if (fixupInfo) {
    nsAutoString searchProvider, keyword;
    fixupInfo->GetKeywordProviderName(searchProvider);
    fixupInfo->GetKeywordAsSent(keyword);
    nsDocShell::MaybeNotifyKeywordSearchLoading(searchProvider, keyword);
  }

  loadState.forget(aResult);
  return NS_OK;
}

nsIReferrerInfo* nsDocShellLoadState::GetReferrerInfo() const {
  return mReferrerInfo;
}

void nsDocShellLoadState::SetReferrerInfo(nsIReferrerInfo* aReferrerInfo) {
  mReferrerInfo = aReferrerInfo;
}

nsIURI* nsDocShellLoadState::URI() const { return mURI; }

void nsDocShellLoadState::SetURI(nsIURI* aURI) { mURI = aURI; }

nsIURI* nsDocShellLoadState::OriginalURI() const { return mOriginalURI; }

void nsDocShellLoadState::SetOriginalURI(nsIURI* aOriginalURI) {
  mOriginalURI = aOriginalURI;
}

nsIURI* nsDocShellLoadState::ResultPrincipalURI() const {
  return mResultPrincipalURI;
}

void nsDocShellLoadState::SetResultPrincipalURI(nsIURI* aResultPrincipalURI) {
  mResultPrincipalURI = aResultPrincipalURI;
}

bool nsDocShellLoadState::ResultPrincipalURIIsSome() const {
  return mResultPrincipalURIIsSome;
}

void nsDocShellLoadState::SetResultPrincipalURIIsSome(bool aIsSome) {
  mResultPrincipalURIIsSome = aIsSome;
}

bool nsDocShellLoadState::KeepResultPrincipalURIIfSet() const {
  return mKeepResultPrincipalURIIfSet;
}

void nsDocShellLoadState::SetKeepResultPrincipalURIIfSet(bool aKeep) {
  mKeepResultPrincipalURIIfSet = aKeep;
}

bool nsDocShellLoadState::LoadReplace() const { return mLoadReplace; }

void nsDocShellLoadState::SetLoadReplace(bool aLoadReplace) {
  mLoadReplace = aLoadReplace;
}

nsIPrincipal* nsDocShellLoadState::TriggeringPrincipal() const {
  return mTriggeringPrincipal;
}

void nsDocShellLoadState::SetTriggeringPrincipal(
    nsIPrincipal* aTriggeringPrincipal) {
  mTriggeringPrincipal = aTriggeringPrincipal;
}

nsIPrincipal* nsDocShellLoadState::PrincipalToInherit() const {
  return mPrincipalToInherit;
}

void nsDocShellLoadState::SetPrincipalToInherit(
    nsIPrincipal* aPrincipalToInherit) {
  mPrincipalToInherit = aPrincipalToInherit;
}

nsIPrincipal* nsDocShellLoadState::StoragePrincipalToInherit() const {
  return mStoragePrincipalToInherit;
}

void nsDocShellLoadState::SetStoragePrincipalToInherit(
    nsIPrincipal* aStoragePrincipalToInherit) {
  mStoragePrincipalToInherit = aStoragePrincipalToInherit;
}

void nsDocShellLoadState::SetCsp(nsIContentSecurityPolicy* aCsp) {
  mCsp = aCsp;
}

nsIContentSecurityPolicy* nsDocShellLoadState::Csp() const { return mCsp; }

bool nsDocShellLoadState::InheritPrincipal() const { return mInheritPrincipal; }

void nsDocShellLoadState::SetInheritPrincipal(bool aInheritPrincipal) {
  mInheritPrincipal = aInheritPrincipal;
}

bool nsDocShellLoadState::PrincipalIsExplicit() const {
  return mPrincipalIsExplicit;
}

void nsDocShellLoadState::SetPrincipalIsExplicit(bool aPrincipalIsExplicit) {
  mPrincipalIsExplicit = aPrincipalIsExplicit;
}

bool nsDocShellLoadState::ForceAllowDataURI() const {
  return mForceAllowDataURI;
}

void nsDocShellLoadState::SetForceAllowDataURI(bool aForceAllowDataURI) {
  mForceAllowDataURI = aForceAllowDataURI;
}

bool nsDocShellLoadState::OriginalFrameSrc() const { return mOriginalFrameSrc; }

void nsDocShellLoadState::SetOriginalFrameSrc(bool aOriginalFrameSrc) {
  mOriginalFrameSrc = aOriginalFrameSrc;
}

bool nsDocShellLoadState::IsFormSubmission() const { return mIsFormSubmission; }

void nsDocShellLoadState::SetIsFormSubmission(bool aIsFormSubmission) {
  mIsFormSubmission = aIsFormSubmission;
}

uint32_t nsDocShellLoadState::LoadType() const { return mLoadType; }

void nsDocShellLoadState::SetLoadType(uint32_t aLoadType) {
  mLoadType = aLoadType;
}

nsISHEntry* nsDocShellLoadState::SHEntry() const { return mSHEntry; }

void nsDocShellLoadState::SetSHEntry(nsISHEntry* aSHEntry) {
  mSHEntry = aSHEntry;
}

const nsString& nsDocShellLoadState::Target() const { return mTarget; }

void nsDocShellLoadState::SetTarget(const nsAString& aTarget) {
  mTarget = aTarget;
}

nsIInputStream* nsDocShellLoadState::PostDataStream() const {
  return mPostDataStream;
}

void nsDocShellLoadState::SetPostDataStream(nsIInputStream* aStream) {
  mPostDataStream = aStream;
}

nsIInputStream* nsDocShellLoadState::HeadersStream() const {
  return mHeadersStream;
}

void nsDocShellLoadState::SetHeadersStream(nsIInputStream* aHeadersStream) {
  mHeadersStream = aHeadersStream;
}

const nsString& nsDocShellLoadState::SrcdocData() const { return mSrcdocData; }

void nsDocShellLoadState::SetSrcdocData(const nsAString& aSrcdocData) {
  mSrcdocData = aSrcdocData;
}

nsIDocShell* nsDocShellLoadState::SourceDocShell() const {
  return mSourceDocShell;
}

void nsDocShellLoadState::SetSourceDocShell(nsIDocShell* aSourceDocShell) {
  mSourceDocShell = aSourceDocShell;
}

nsIURI* nsDocShellLoadState::BaseURI() const { return mBaseURI; }

void nsDocShellLoadState::SetBaseURI(nsIURI* aBaseURI) { mBaseURI = aBaseURI; }

void nsDocShellLoadState::GetMaybeResultPrincipalURI(
    mozilla::Maybe<nsCOMPtr<nsIURI>>& aRPURI) const {
  bool isSome = ResultPrincipalURIIsSome();
  aRPURI.reset();

  if (!isSome) {
    return;
  }

  nsCOMPtr<nsIURI> uri = ResultPrincipalURI();
  aRPURI.emplace(std::move(uri));
}

void nsDocShellLoadState::SetMaybeResultPrincipalURI(
    mozilla::Maybe<nsCOMPtr<nsIURI>> const& aRPURI) {
  SetResultPrincipalURI(aRPURI.refOr(nullptr));
  SetResultPrincipalURIIsSome(aRPURI.isSome());
}

uint32_t nsDocShellLoadState::LoadFlags() const { return mLoadFlags; }

void nsDocShellLoadState::SetLoadFlags(uint32_t aLoadFlags) {
  mLoadFlags = aLoadFlags;
}

void nsDocShellLoadState::SetLoadFlag(uint32_t aFlag) { mLoadFlags |= aFlag; }

void nsDocShellLoadState::UnsetLoadFlag(uint32_t aFlag) {
  mLoadFlags &= ~aFlag;
}

bool nsDocShellLoadState::HasLoadFlags(uint32_t aFlags) {
  return (mLoadFlags & aFlags) == aFlags;
}

bool nsDocShellLoadState::FirstParty() const { return mFirstParty; }

void nsDocShellLoadState::SetFirstParty(bool aFirstParty) {
  mFirstParty = aFirstParty;
}

const nsCString& nsDocShellLoadState::TypeHint() const { return mTypeHint; }

void nsDocShellLoadState::SetTypeHint(const nsCString& aTypeHint) {
  mTypeHint = aTypeHint;
}

const nsString& nsDocShellLoadState::FileName() const { return mFileName; }

void nsDocShellLoadState::SetFileName(const nsAString& aFileName) {
  mFileName = aFileName;
}

nsresult nsDocShellLoadState::SetupInheritingPrincipal(
    uint32_t aItemType, const mozilla::OriginAttributes& aOriginAttributes) {
  // We need a principalToInherit.
  //
  // If principalIsExplicit is not set there are 4 possibilities:
  // (1) If the system principal or an expanded principal was passed
  //     in and we're a typeContent docshell, inherit the principal
  //     from the current document instead.
  // (2) In all other cases when the principal passed in is not null,
  //     use that principal.
  // (3) If the caller has allowed inheriting from the current document,
  //     or if we're being called from system code (eg chrome JS or pure
  //     C++) then inheritPrincipal should be true and InternalLoad will get
  //     a principal from the current document. If none of these things are
  //     true, then
  // (4) we don't pass a principal into the channel, and a principal will be
  //     created later from the channel's internal data.
  //
  // If principalIsExplicit *is* set, there are 4 possibilities
  // (1) If the system principal or an expanded principal was passed in
  //     and we're a typeContent docshell, return an error.
  // (2) In all other cases when the principal passed in is not null,
  //     use that principal.
  // (3) If the caller has allowed inheriting from the current document,
  //     then inheritPrincipal should be true and InternalLoad will get
  //     a principal from the current document. If none of these things are
  //     true, then
  // (4) we dont' pass a principal into the channel, and a principal will be
  //     created later from the channel's internal data.
  mPrincipalToInherit = mTriggeringPrincipal;
  if (mPrincipalToInherit && aItemType != nsIDocShellTreeItem::typeChrome) {
    if (nsContentUtils::IsSystemPrincipal(mPrincipalToInherit)) {
      if (mPrincipalIsExplicit) {
        return NS_ERROR_DOM_SECURITY_ERR;
      }
      mPrincipalToInherit = nullptr;
      mInheritPrincipal = true;
    } else if (nsContentUtils::IsExpandedPrincipal(mPrincipalToInherit)) {
      if (mPrincipalIsExplicit) {
        return NS_ERROR_DOM_SECURITY_ERR;
      }
      // Don't inherit from the current page.  Just do the safe thing
      // and pretend that we were loaded by a nullprincipal.
      //
      // We didn't inherit OriginAttributes here as ExpandedPrincipal doesn't
      // have origin attributes.
      mPrincipalToInherit = NullPrincipal::CreateWithInheritedAttributes(
          aOriginAttributes, false);
      mInheritPrincipal = false;
    }
  }

  if (!mPrincipalToInherit && !mInheritPrincipal && !mPrincipalIsExplicit) {
    // See if there's system or chrome JS code running
    mInheritPrincipal = nsContentUtils::LegacyIsCallerChromeOrNativeCode();
  }

  if (mLoadFlags & nsIWebNavigation::LOAD_FLAGS_DISALLOW_INHERIT_PRINCIPAL) {
    mInheritPrincipal = false;
    // If mFirstParty is true and the pref 'privacy.firstparty.isolate' is
    // enabled, we will set firstPartyDomain on the origin attributes.
    mPrincipalToInherit = NullPrincipal::CreateWithInheritedAttributes(
        aOriginAttributes, mFirstParty);
  }

  return NS_OK;
}

nsresult nsDocShellLoadState::SetupTriggeringPrincipal(
    const mozilla::OriginAttributes& aOriginAttributes) {
  // If the triggeringPrincipal is not set, we first try to create a principal
  // from the referrer, since the referrer URI reflects the web origin that
  // triggered the load. If there is no referrer URI, we fall back to using the
  // SystemPrincipal. It's safe to assume that no provided triggeringPrincipal
  // and no referrer simulate a load that was triggered by the system. It's
  // important to note that this block of code needs to appear *after* the block
  // where we munge the principalToInherit, because otherwise we would never
  // enter code blocks checking if the principalToInherit is null and we will
  // end up with a wrong inheritPrincipal flag.
  if (!mTriggeringPrincipal) {
    if (mReferrerInfo) {
      nsCOMPtr<nsIURI> referrer = mReferrerInfo->GetOriginalReferrer();
      mTriggeringPrincipal =
          BasePrincipal::CreateContentPrincipal(referrer, aOriginAttributes);

      if (!mTriggeringPrincipal) {
        return NS_ERROR_FAILURE;
      }
    } else {
      mTriggeringPrincipal = nsContentUtils::GetSystemPrincipal();
    }
  }
  return NS_OK;
}

void nsDocShellLoadState::CalculateLoadURIFlags() {
  uint32_t oldLoadFlags = mLoadFlags;
  mLoadFlags = 0;

  if (mInheritPrincipal) {
    MOZ_ASSERT(!nsContentUtils::IsSystemPrincipal(mPrincipalToInherit),
               "Should not inherit SystemPrincipal");
    mLoadFlags |= nsDocShell::INTERNAL_LOAD_FLAGS_INHERIT_PRINCIPAL;
  }

  if (mReferrerInfo && !mReferrerInfo->GetSendReferrer()) {
    mLoadFlags |= nsDocShell::INTERNAL_LOAD_FLAGS_DONT_SEND_REFERRER;
  }
  if (oldLoadFlags & nsIWebNavigation::LOAD_FLAGS_ALLOW_THIRD_PARTY_FIXUP) {
    mLoadFlags |= nsDocShell::INTERNAL_LOAD_FLAGS_ALLOW_THIRD_PARTY_FIXUP;
  }

  if (oldLoadFlags & nsIWebNavigation::LOAD_FLAGS_FIRST_LOAD) {
    mLoadFlags |= nsDocShell::INTERNAL_LOAD_FLAGS_FIRST_LOAD;
  }

  if (oldLoadFlags & nsIWebNavigation::LOAD_FLAGS_BYPASS_CLASSIFIER) {
    mLoadFlags |= nsDocShell::INTERNAL_LOAD_FLAGS_BYPASS_CLASSIFIER;
  }

  if (oldLoadFlags & nsIWebNavigation::LOAD_FLAGS_FORCE_ALLOW_COOKIES) {
    mLoadFlags |= nsDocShell::INTERNAL_LOAD_FLAGS_FORCE_ALLOW_COOKIES;
  }

  if (!mSrcdocData.IsVoid()) {
    mLoadFlags |= nsDocShell::INTERNAL_LOAD_FLAGS_IS_SRCDOC;
  }

  if (mForceAllowDataURI) {
    mLoadFlags |= nsDocShell::INTERNAL_LOAD_FLAGS_FORCE_ALLOW_DATA_URI;
  }

  if (mOriginalFrameSrc) {
    mLoadFlags |= nsDocShell::INTERNAL_LOAD_FLAGS_ORIGINAL_FRAME_SRC;
  }
}

DocShellLoadStateInit nsDocShellLoadState::Serialize() {
  DocShellLoadStateInit loadState;
  loadState.ResultPrincipalURI() = mResultPrincipalURI;
  loadState.ResultPrincipalURIIsSome() = mResultPrincipalURIIsSome;
  loadState.KeepResultPrincipalURIIfSet() = mKeepResultPrincipalURIIfSet;
  loadState.LoadReplace() = mLoadReplace;
  loadState.InheritPrincipal() = mInheritPrincipal;
  loadState.PrincipalIsExplicit() = mPrincipalIsExplicit;
  loadState.ForceAllowDataURI() = mForceAllowDataURI;
  loadState.OriginalFrameSrc() = mOriginalFrameSrc;
  loadState.IsFormSubmission() = mIsFormSubmission;
  loadState.LoadType() = mLoadType;
  loadState.Target() = mTarget;
  loadState.LoadFlags() = mLoadFlags;
  loadState.FirstParty() = mFirstParty;
  loadState.TypeHint() = mTypeHint;
  loadState.FileName() = mFileName;
  loadState.IsFromProcessingFrameAttributes() =
      mIsFromProcessingFrameAttributes;
  loadState.URI() = mURI;
  loadState.OriginalURI() = mOriginalURI;
  loadState.BaseURI() = mBaseURI;
  loadState.TriggeringPrincipal() = mTriggeringPrincipal;
  loadState.PrincipalToInherit() = mPrincipalToInherit;
  loadState.StoragePrincipalToInherit() = mStoragePrincipalToInherit;
  loadState.Csp() = mCsp;
  loadState.OriginalURIString() = mOriginalURIString;
  loadState.CancelContentJSEpoch() = mCancelContentJSEpoch;
  loadState.ReferrerInfo() = mReferrerInfo;
  loadState.PostDataStream() = mPostDataStream;
  loadState.HeadersStream() = mHeadersStream;
  loadState.SrcdocData() = mSrcdocData;
  loadState.ResultPrincipalURI() = mResultPrincipalURI;
<<<<<<< HEAD
=======

>>>>>>> 19456171
  return loadState;
}<|MERGE_RESOLUTION|>--- conflicted
+++ resolved
@@ -649,9 +649,6 @@
   loadState.HeadersStream() = mHeadersStream;
   loadState.SrcdocData() = mSrcdocData;
   loadState.ResultPrincipalURI() = mResultPrincipalURI;
-<<<<<<< HEAD
-=======
-
->>>>>>> 19456171
+
   return loadState;
 }