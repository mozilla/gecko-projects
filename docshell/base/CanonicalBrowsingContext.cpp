/* -*- Mode: C++; tab-width: 8; indent-tabs-mode: nil; c-basic-offset: 2 -*- */
/* vim: set ts=8 sts=2 et sw=2 tw=80: */
/* This Source Code Form is subject to the terms of the Mozilla Public
 * License, v. 2.0. If a copy of the MPL was not distributed with this
 * file, You can obtain one at http://mozilla.org/MPL/2.0/. */

#include "mozilla/dom/CanonicalBrowsingContext.h"

#include "mozilla/dom/BrowsingContextGroup.h"
#include "mozilla/dom/WindowGlobalParent.h"
#include "mozilla/dom/ContentProcessManager.h"

extern mozilla::LazyLogModule gAutoplayPermissionLog;

#define AUTOPLAY_LOG(msg, ...) \
  MOZ_LOG(gAutoplayPermissionLog, LogLevel::Debug, (msg, ##__VA_ARGS__))

namespace mozilla {
namespace dom {

extern mozilla::LazyLogModule gUserInteractionPRLog;

#define USER_ACTIVATION_LOG(msg, ...) \
  MOZ_LOG(gUserInteractionPRLog, LogLevel::Debug, (msg, ##__VA_ARGS__))

CanonicalBrowsingContext::CanonicalBrowsingContext(BrowsingContext* aParent,
                                                   BrowsingContextGroup* aGroup,
                                                   uint64_t aBrowsingContextId,
                                                   uint64_t aProcessId,
                                                   BrowsingContext::Type aType)
    : BrowsingContext(aParent, aGroup, aBrowsingContextId, aType),
      mProcessId(aProcessId) {
  // You are only ever allowed to create CanonicalBrowsingContexts in the
  // parent process.
  MOZ_RELEASE_ASSERT(XRE_IsParentProcess());
}

/* static */
already_AddRefed<CanonicalBrowsingContext> CanonicalBrowsingContext::Get(
    uint64_t aId) {
  MOZ_RELEASE_ASSERT(XRE_IsParentProcess());
  return BrowsingContext::Get(aId).downcast<CanonicalBrowsingContext>();
}

/* static */
CanonicalBrowsingContext* CanonicalBrowsingContext::Cast(
    BrowsingContext* aContext) {
  MOZ_RELEASE_ASSERT(XRE_IsParentProcess());
  return static_cast<CanonicalBrowsingContext*>(aContext);
}

/* static */
const CanonicalBrowsingContext* CanonicalBrowsingContext::Cast(
    const BrowsingContext* aContext) {
  MOZ_RELEASE_ASSERT(XRE_IsParentProcess());
  return static_cast<const CanonicalBrowsingContext*>(aContext);
}

ContentParent* CanonicalBrowsingContext::GetContentParent() const {
  if (mProcessId == 0) {
    return nullptr;
  }

  ContentProcessManager* cpm = ContentProcessManager::GetSingleton();
  return cpm->GetContentProcessById(ContentParentId(mProcessId));
}

void CanonicalBrowsingContext::GetCurrentRemoteType(nsAString& aRemoteType,
                                                    ErrorResult& aRv) const {
  // If we're in the parent process, dump out the void string.
  if (mProcessId == 0) {
    aRemoteType.Assign(VoidString());
    return;
  }

  ContentParent* cp = GetContentParent();
  if (!cp) {
    aRv.Throw(NS_ERROR_UNEXPECTED);
    return;
  }

  aRemoteType.Assign(cp->GetRemoteType());
}

void CanonicalBrowsingContext::SetOwnerProcessId(uint64_t aProcessId) {
  MOZ_LOG(GetLog(), LogLevel::Debug,
          ("SetOwnerProcessId for 0x%08" PRIx64 " (0x%08" PRIx64
           " -> 0x%08" PRIx64 ")",
           Id(), mProcessId, aProcessId));

  mProcessId = aProcessId;
}

void CanonicalBrowsingContext::SetInFlightProcessId(uint64_t aProcessId) {
  // We can't handle more than one in-flight process change at a time.
  MOZ_ASSERT_IF(aProcessId, mInFlightProcessId == 0);

  mInFlightProcessId = aProcessId;
}

void CanonicalBrowsingContext::GetWindowGlobals(
    nsTArray<RefPtr<WindowGlobalParent>>& aWindows) {
  aWindows.SetCapacity(mWindowGlobals.Count());
  for (auto iter = mWindowGlobals.Iter(); !iter.Done(); iter.Next()) {
    aWindows.AppendElement(iter.Get()->GetKey());
  }
}

void CanonicalBrowsingContext::RegisterWindowGlobal(
    WindowGlobalParent* aGlobal) {
  MOZ_ASSERT(!mWindowGlobals.Contains(aGlobal), "Global already registered!");
  mWindowGlobals.PutEntry(aGlobal);
}

void CanonicalBrowsingContext::UnregisterWindowGlobal(
    WindowGlobalParent* aGlobal) {
  MOZ_ASSERT(mWindowGlobals.Contains(aGlobal), "Global not registered!");
  mWindowGlobals.RemoveEntry(aGlobal);

  // Our current window global should be in our mWindowGlobals set. If it's not
  // anymore, clear that reference.
  if (aGlobal == mCurrentWindowGlobal) {
    mCurrentWindowGlobal = nullptr;
  }
}

void CanonicalBrowsingContext::SetCurrentWindowGlobal(
    WindowGlobalParent* aGlobal) {
  MOZ_ASSERT(mWindowGlobals.Contains(aGlobal), "Global not registered!");

  // TODO: This should probably assert that the processes match.
  mCurrentWindowGlobal = aGlobal;
}

already_AddRefed<WindowGlobalParent>
CanonicalBrowsingContext::GetEmbedderWindowGlobal() const {
  uint64_t windowId = GetEmbedderInnerWindowId();
  if (windowId == 0) {
    return nullptr;
  }

  return WindowGlobalParent::GetByInnerWindowId(windowId);
}

JSObject* CanonicalBrowsingContext::WrapObject(
    JSContext* aCx, JS::Handle<JSObject*> aGivenProto) {
  return CanonicalBrowsingContext_Binding::Wrap(aCx, this, aGivenProto);
}

void CanonicalBrowsingContext::Traverse(
    nsCycleCollectionTraversalCallback& cb) {
  CanonicalBrowsingContext* tmp = this;
<<<<<<< HEAD
  NS_IMPL_CYCLE_COLLECTION_TRAVERSE(mWindowGlobals, mCurrentWindowGlobal,
                                    mEmbedderWindowGlobal, mSessionHistory);
=======
  NS_IMPL_CYCLE_COLLECTION_TRAVERSE(mWindowGlobals, mCurrentWindowGlobal);
>>>>>>> 23f836a7
}

void CanonicalBrowsingContext::Unlink() {
  CanonicalBrowsingContext* tmp = this;
<<<<<<< HEAD
  NS_IMPL_CYCLE_COLLECTION_UNLINK(mWindowGlobals, mCurrentWindowGlobal,
                                  mEmbedderWindowGlobal, mSessionHistory);
=======
  NS_IMPL_CYCLE_COLLECTION_UNLINK(mWindowGlobals, mCurrentWindowGlobal);
>>>>>>> 23f836a7
}

void CanonicalBrowsingContext::NotifyStartDelayedAutoplayMedia() {
  if (!mCurrentWindowGlobal) {
    return;
  }

  // As this function would only be called when user click the play icon on the
  // tab bar. That's clear user intent to play, so gesture activate the browsing
  // context so that the block-autoplay logic allows the media to autoplay.
  NotifyUserGestureActivation();
  AUTOPLAY_LOG("NotifyStartDelayedAutoplayMedia for chrome bc 0x%08" PRIx64,
               Id());
  StartDelayedAutoplayMediaComponents();
  // Notfiy all content browsing contexts which are related with the canonical
  // browsing content tree to start delayed autoplay media.

  Group()->EachParent([&](ContentParent* aParent) {
    Unused << aParent->SendStartDelayedAutoplayMediaComponents(this);
  });
}

void CanonicalBrowsingContext::NotifyMediaMutedChanged(bool aMuted) {
  MOZ_ASSERT(!GetParent(),
             "Notify media mute change on non top-level context!");
  SetMuted(aMuted);
}

void CanonicalBrowsingContext::UpdateMediaAction(MediaControlActions aAction) {
  nsPIDOMWindowOuter* window = GetDOMWindow();
  if (window) {
    window->UpdateMediaAction(aAction);
  }
  Group()->EachParent([&](ContentParent* aParent) {
    Unused << aParent->SendUpdateMediaAction(this, aAction);
  });
}

}  // namespace dom
}  // namespace mozilla<|MERGE_RESOLUTION|>--- conflicted
+++ resolved
@@ -150,22 +150,14 @@
 void CanonicalBrowsingContext::Traverse(
     nsCycleCollectionTraversalCallback& cb) {
   CanonicalBrowsingContext* tmp = this;
-<<<<<<< HEAD
   NS_IMPL_CYCLE_COLLECTION_TRAVERSE(mWindowGlobals, mCurrentWindowGlobal,
-                                    mEmbedderWindowGlobal, mSessionHistory);
-=======
-  NS_IMPL_CYCLE_COLLECTION_TRAVERSE(mWindowGlobals, mCurrentWindowGlobal);
->>>>>>> 23f836a7
+                                    mSessionHistory);
 }
 
 void CanonicalBrowsingContext::Unlink() {
   CanonicalBrowsingContext* tmp = this;
-<<<<<<< HEAD
   NS_IMPL_CYCLE_COLLECTION_UNLINK(mWindowGlobals, mCurrentWindowGlobal,
-                                  mEmbedderWindowGlobal, mSessionHistory);
-=======
-  NS_IMPL_CYCLE_COLLECTION_UNLINK(mWindowGlobals, mCurrentWindowGlobal);
->>>>>>> 23f836a7
+                                  mSessionHistory);
 }
 
 void CanonicalBrowsingContext::NotifyStartDelayedAutoplayMedia() {
