--- conflicted
+++ resolved
@@ -25,12 +25,10 @@
 // context is currently considered to be activated by a gesture.
 MOZ_BC_FIELD(IsActivatedByUserGesture, bool)
 
-<<<<<<< HEAD
-MOZ_BC_FIELD(HistoryID, nsID)
-=======
 // Hold the audio muted state and should be used
 // on top level browsing contexts only.
 MOZ_BC_FIELD(Muted, bool)
->>>>>>> 4cb4d652
+
+MOZ_BC_FIELD(HistoryID, nsID)
 
 #undef MOZ_BC_FIELD