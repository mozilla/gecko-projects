--- conflicted
+++ resolved
@@ -25,11 +25,6 @@
 // context is currently considered to be activated by a gesture.
 MOZ_BC_FIELD(IsActivatedByUserGesture, bool)
 
-<<<<<<< HEAD
 MOZ_BC_FIELD(HistoryID, nsID)
 
-#undef MOZ_BC_FIELD
-#undef MOZ_BC_FIELD_RACY
-=======
-#undef MOZ_BC_FIELD
->>>>>>> 08159096
+#undef MOZ_BC_FIELD