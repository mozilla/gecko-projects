--- conflicted
+++ resolved
@@ -105,12 +105,8 @@
   // All live window globals within this browsing context.
   nsTHashtable<nsRefPtrHashKey<WindowGlobalParent>> mWindowGlobals;
   RefPtr<WindowGlobalParent> mCurrentWindowGlobal;
-<<<<<<< HEAD
-  RefPtr<WindowGlobalParent> mEmbedderWindowGlobal;
 
   nsCOMPtr<nsISHistory> mSessionHistory;
-=======
->>>>>>> 23f836a7
 };
 
 }  // namespace dom
