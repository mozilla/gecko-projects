/* -*- Mode: C++; tab-width: 8; indent-tabs-mode: nil; c-basic-offset: 2 -*- */
/* vim: set ts=8 sts=2 et sw=2 tw=80: */
/* This Source Code Form is subject to the terms of the Mozilla Public
 * License, v. 2.0. If a copy of the MPL was not distributed with this
 * file, You can obtain one at http://mozilla.org/MPL/2.0/. */

#include "nsDocShell.h"

#include <algorithm>

#ifdef XP_WIN
#  include <process.h>
#  define getpid _getpid
#else
#  include <unistd.h>  // for getpid()
#endif

#include "mozilla/ArrayUtils.h"
#include "mozilla/Attributes.h"
#include "mozilla/AutoRestore.h"
#include "mozilla/BasePrincipal.h"
#include "mozilla/Casting.h"
#include "mozilla/Components.h"
#include "mozilla/Encoding.h"
#include "mozilla/EventStateManager.h"
#include "mozilla/HTMLEditor.h"
#include "mozilla/LoadInfo.h"
#include "mozilla/Logging.h"
#include "mozilla/MediaFeatureChange.h"
#include "mozilla/Preferences.h"
#include "mozilla/PresShell.h"
#include "mozilla/ResultExtensions.h"
#include "mozilla/ScrollTypes.h"
#include "mozilla/Services.h"
#include "mozilla/StaticPrefs.h"
#include "mozilla/StartupTimeline.h"
#include "mozilla/Telemetry.h"
#include "mozilla/Unused.h"
#include "mozilla/WidgetUtils.h"

#include "mozilla/dom/ClientChannelHelper.h"
#include "mozilla/dom/ClientHandle.h"
#include "mozilla/dom/ClientInfo.h"
#include "mozilla/dom/ClientManager.h"
#include "mozilla/dom/ClientSource.h"
#include "mozilla/dom/ContentChild.h"
#include "mozilla/dom/ContentFrameMessageManager.h"
#include "mozilla/dom/DocGroup.h"
#include "mozilla/dom/Element.h"
#include "mozilla/dom/HTMLAnchorElement.h"
#include "mozilla/dom/PerformanceNavigation.h"
#include "mozilla/dom/PermissionMessageUtils.h"
#include "mozilla/dom/PopupBlocker.h"
#include "mozilla/dom/ProfileTimelineMarkerBinding.h"
#include "mozilla/dom/ScreenOrientation.h"
#include "mozilla/dom/ScriptSettings.h"
#include "mozilla/dom/ServiceWorkerInterceptController.h"
#include "mozilla/dom/ServiceWorkerUtils.h"
#include "mozilla/dom/SessionStorageManager.h"
#include "mozilla/dom/BrowserChild.h"
#include "mozilla/dom/TabGroup.h"
#include "mozilla/dom/ToJSValue.h"
#include "mozilla/dom/ChildSHistory.h"
#include "mozilla/dom/nsCSPContext.h"
#include "mozilla/dom/LoadURIOptionsBinding.h"

#include "mozilla/net/ReferrerPolicy.h"
#include "mozilla/net/UrlClassifierFeatureFactory.h"
#include "ReferrerInfo.h"

#include "nsIApplicationCacheChannel.h"
#include "nsIApplicationCacheContainer.h"
#include "nsIAppShell.h"
#include "nsIAsyncVerifyRedirectCallback.h"
#include "nsIAuthPrompt.h"
#include "nsIAuthPrompt2.h"
#include "nsICachingChannel.h"
#include "nsICaptivePortalService.h"
#include "nsIChannel.h"
#include "nsIChannelEventSink.h"
#include "nsIClassOfService.h"
#include "nsIConsoleReportCollector.h"
#include "nsIContent.h"
#include "nsIContentInlines.h"
#include "nsIContentSecurityPolicy.h"
#include "nsIContentViewer.h"
#include "nsIController.h"
#include "nsICookieService.h"
#include "nsIDocShellTreeItem.h"
#include "nsIDocShellTreeOwner.h"
#include "mozilla/dom/Document.h"
#include "nsIDocumentLoaderFactory.h"
#include "nsIDOMWindow.h"
#include "nsIEditingSession.h"
#include "nsIExternalProtocolService.h"
#include "nsIFormPOSTActionChannel.h"
#include "nsIFrame.h"
#include "nsIGlobalObject.h"
#include "nsIHttpChannel.h"
#include "nsIHttpChannelInternal.h"
#include "nsIIDNService.h"
#include "nsIInputStreamChannel.h"
#include "nsIInterfaceRequestorUtils.h"
#include "nsIJARChannel.h"
#include "nsILayoutHistoryState.h"
#include "nsILoadInfo.h"
#include "nsIMultiPartChannel.h"
#include "nsINestedURI.h"
#include "nsINetworkPredictor.h"
#include "nsINode.h"
#include "nsINSSErrorsService.h"
#include "nsIObserverService.h"
#include "nsIOService.h"
#include "nsIPrincipal.h"
#include "nsIPrivacyTransitionObserver.h"
#include "nsIPrompt.h"
#include "nsIPromptFactory.h"
#include "nsIReflowObserver.h"
#include "nsIScriptChannel.h"
#include "nsIScriptObjectPrincipal.h"
#include "nsIScriptSecurityManager.h"
#include "nsIScrollableFrame.h"
#include "nsIScrollObserver.h"
#include "nsISecureBrowserUI.h"
#include "nsISecurityUITelemetry.h"
#include "nsISeekableStream.h"
#include "nsISelectionDisplay.h"
#include "nsISHEntry.h"
#include "nsISHistory.h"
#include "nsISiteSecurityService.h"
#include "nsISocketProvider.h"
#include "nsIStringBundle.h"
#include "nsIStructuredCloneContainer.h"
#include "nsISupportsPrimitives.h"
#include "nsIBrowserChild.h"
#include "nsITextToSubURI.h"
#include "nsITimedChannel.h"
#include "nsITimer.h"
#include "nsITransportSecurityInfo.h"
#include "nsIUploadChannel.h"
#include "nsIURIFixup.h"
#include "nsIURILoader.h"
#include "nsIURIMutator.h"
#include "nsIURL.h"
#include "nsIViewSourceChannel.h"
#include "nsIWebBrowserChrome.h"
#include "nsIWebBrowserChrome3.h"
#include "nsIWebBrowserChromeFocus.h"
#include "nsIWebBrowserFind.h"
#include "nsIWebProgress.h"
#include "nsIWidget.h"
#include "nsIWindowWatcher.h"
#include "nsIWritablePropertyBag2.h"

#include "nsCommandManager.h"
#include "nsPIDOMWindow.h"
#include "nsPIWindowRoot.h"

#include "IHistory.h"
#include "IUrlClassifierUITelemetry.h"

#include "mozIThirdPartyUtil.h"

#include "nsArray.h"
#include "nsArrayUtils.h"
#include "nsAutoPtr.h"
#include "nsCExternalHandlerService.h"
#include "nsContentDLF.h"
#include "nsContentPolicyUtils.h"  // NS_CheckContentLoadPolicy(...)
#include "nsContentSecurityManager.h"
#include "nsContentUtils.h"
#include "nsCURILoader.h"
#include "nsDocShellCID.h"
#include "nsDocShellEditorData.h"
#include "nsDocShellEnumerator.h"
#include "nsDocShellLoadState.h"
#include "nsDocShellLoadTypes.h"
#include "nsDOMCID.h"
#include "nsDOMNavigationTiming.h"
#include "nsDSURIContentListener.h"
#include "nsEditingSession.h"
#include "nsError.h"
#include "nsEscape.h"
#include "nsFocusManager.h"
#include "nsGlobalWindow.h"
#include "nsISearchService.h"
#include "nsJSEnvironment.h"
#include "nsNetCID.h"
#include "nsNetUtil.h"
#include "nsObjectLoadingContent.h"
#include "nsPingListener.h"
#include "nsPoint.h"
#include "nsQueryObject.h"
#include "nsRect.h"
#include "nsRefreshTimer.h"
#include "nsSandboxFlags.h"
#include "nsSHistory.h"
#include "nsStructuredCloneContainer.h"
#include "nsSubDocumentFrame.h"
#include "nsView.h"
#include "nsViewManager.h"
#include "nsViewSourceHandler.h"
#include "nsWebBrowserFind.h"
#include "nsWhitespaceTokenizer.h"
#include "nsWidgetsCID.h"
#include "nsXULAppAPI.h"

#include "GeckoProfiler.h"
#include "mozilla/NullPrincipal.h"
#include "Navigator.h"
#include "prenv.h"
#include "URIUtils.h"

#include "timeline/JavascriptTimelineMarker.h"

#ifdef MOZ_PLACES
#  include "nsIFaviconService.h"
#  include "mozIPlacesPendingOperation.h"
#endif

#if NS_PRINT_PREVIEW
#  include "nsIDocumentViewerPrint.h"
#  include "nsIWebBrowserPrint.h"
#endif

using namespace mozilla;
using namespace mozilla::dom;
using namespace mozilla::net;

// Threshold value in ms for META refresh based redirects
#define REFRESH_REDIRECT_TIMER 15000

// Hint for native dispatch of events on how long to delay after
// all documents have loaded in milliseconds before favoring normal
// native event dispatch priorites over performance
// Can be overridden with docshell.event_starvation_delay_hint pref.
#define NS_EVENT_STARVATION_DELAY_HINT 2000

static NS_DEFINE_CID(kAppShellCID, NS_APPSHELL_CID);

// True means sUseErrorPages has been added to
// preferences var cache.
static bool gAddedPreferencesVarCache = false;

// Number of documents currently loading
static int32_t gNumberOfDocumentsLoading = 0;

// Global count of existing docshells.
static int32_t gDocShellCount = 0;

// Global count of docshells with the private attribute set
static uint32_t gNumberOfPrivateDocShells = 0;

// True means we validate window targets to prevent frameset
// spoofing. Initialize this to a non-bolean value so we know to check
// the pref on the creation of the first docshell.
static uint32_t gValidateOrigin = 0xffffffff;

#ifdef DEBUG
static mozilla::LazyLogModule gDocShellLog("nsDocShell");
#endif
static mozilla::LazyLogModule gDocShellLeakLog("nsDocShellLeak");
extern mozilla::LazyLogModule gPageCacheLog;

const char kBrandBundleURL[] = "chrome://branding/locale/brand.properties";
const char kAppstringsBundleURL[] =
    "chrome://global/locale/appstrings.properties";

bool nsDocShell::sUseErrorPages = false;

// Global reference to the URI fixup service.
nsIURIFixup* nsDocShell::sURIFixup = nullptr;

static void FavorPerformanceHint(bool aPerfOverStarvation) {
  nsCOMPtr<nsIAppShell> appShell = do_GetService(kAppShellCID);
  if (appShell) {
    appShell->FavorPerformanceHint(
        aPerfOverStarvation,
        Preferences::GetUint("docshell.event_starvation_delay_hint",
                             NS_EVENT_STARVATION_DELAY_HINT));
  }
}

static void IncreasePrivateDocShellCount() {
  gNumberOfPrivateDocShells++;
  if (gNumberOfPrivateDocShells > 1 || !XRE_IsContentProcess()) {
    return;
  }

  mozilla::dom::ContentChild* cc = mozilla::dom::ContentChild::GetSingleton();
  cc->SendPrivateDocShellsExist(true);
}

static void DecreasePrivateDocShellCount() {
  MOZ_ASSERT(gNumberOfPrivateDocShells > 0);
  gNumberOfPrivateDocShells--;
  if (!gNumberOfPrivateDocShells) {
    if (XRE_IsContentProcess()) {
      dom::ContentChild* cc = dom::ContentChild::GetSingleton();
      cc->SendPrivateDocShellsExist(false);
      return;
    }

    nsCOMPtr<nsIObserverService> obsvc = services::GetObserverService();
    if (obsvc) {
      obsvc->NotifyObservers(nullptr, "last-pb-context-exited", nullptr);
    }
  }
}

nsDocShell::nsDocShell(BrowsingContext* aBrowsingContext)
    : nsDocLoader(),
      mHistoryID(aBrowsingContext->GetHistoryID()),
      mContentWindowID(NextWindowID()),
      mBrowsingContext(aBrowsingContext),
      mForcedCharset(nullptr),
      mParentCharset(nullptr),
      mTreeOwner(nullptr),
      mDefaultScrollbarPref(Scrollbar_Auto, Scrollbar_Auto),
      mCharsetReloadState(eCharsetReloadInit),
      mOrientationLock(hal::eScreenOrientation_None),
      mParentCharsetSource(0),
      mMarginWidth(-1),
      mMarginHeight(-1),
      mItemType(aBrowsingContext->IsContent() ? typeContent : typeChrome),
      mPreviousEntryIndex(-1),
      mLoadedEntryIndex(-1),
      mChildOffset(0),
      mSandboxFlags(0),
      mBusyFlags(BUSY_FLAGS_NONE),
      mAppType(nsIDocShell::APP_TYPE_UNKNOWN),
      mLoadType(0),
      mDefaultLoadFlags(nsIRequest::LOAD_NORMAL),
      mFailedLoadType(0),
      mFrameType(FRAME_TYPE_REGULAR),
      mPrivateBrowsingId(0),
      mDisplayMode(nsIDocShell::DISPLAY_MODE_BROWSER),
      mJSRunToCompletionDepth(0),
      mTouchEventsOverride(nsIDocShell::TOUCHEVENTS_OVERRIDE_NONE),
      mMetaViewportOverride(nsIDocShell::META_VIEWPORT_OVERRIDE_NONE),
      mFullscreenAllowed(CHECK_ATTRIBUTES),
      mCreatingDocument(false),
#ifdef DEBUG
      mInEnsureScriptEnv(false),
#endif
      mCreated(false),
      mAllowSubframes(true),
      mAllowPlugins(true),
      mAllowJavascript(true),
      mAllowMetaRedirects(true),
      mAllowImages(true),
      mAllowMedia(true),
      mAllowDNSPrefetch(true),
      mAllowWindowControl(true),
      mAllowContentRetargeting(true),
      mAllowContentRetargetingOnChildren(true),
      mUseErrorPages(false),
      mUseStrictSecurityChecks(false),
      mObserveErrorPages(true),
      mCSSErrorReportingEnabled(false),
      mAllowAuth(mItemType == typeContent),
      mAllowKeywordFixup(false),
      mIsOffScreenBrowser(false),
      mIsActive(true),
      mDisableMetaRefreshWhenInactive(false),
      mIsAppTab(false),
      mUseGlobalHistory(false),
      mUseRemoteTabs(false),
      mUseRemoteSubframes(false),
      mUseTrackingProtection(false),
      mDeviceSizeIsPageSize(false),
      mWindowDraggingAllowed(false),
      mInFrameSwap(false),
      mInheritPrivateBrowsingId(true),
      mCanExecuteScripts(false),
      mFiredUnloadEvent(false),
      mEODForCurrentDocument(false),
      mURIResultedInDocument(false),
      mIsBeingDestroyed(false),
      mIsExecutingOnLoadHandler(false),
      mIsPrintingOrPP(false),
      mSavingOldViewer(false),
      mDynamicallyCreated(false),
      mAffectPrivateSessionLifetime(true),
      mInvisible(false),
      mHasLoadedNonBlankURI(false),
      mBlankTiming(false),
      mTitleValidForCurrentURI(false),
<<<<<<< HEAD
      mIsFrame(false) {
=======
      mIsFrame(false),
      mSkipBrowsingContextDetachOnDestroy(false),
      mWatchedByDevtools(false) {
  mHistoryID.m0 = 0;
  mHistoryID.m1 = 0;
  mHistoryID.m2 = 0;
>>>>>>> 662de518
  AssertOriginAttributesMatchPrivateBrowsing();

  if (gDocShellCount++ == 0) {
    NS_ASSERTION(sURIFixup == nullptr,
                 "Huh, sURIFixup not null in first nsDocShell ctor!");

    nsCOMPtr<nsIURIFixup> uriFixup = components::URIFixup::Service();
    uriFixup.forget(&sURIFixup);
  }

  MOZ_LOG(gDocShellLeakLog, LogLevel::Debug, ("DOCSHELL %p created\n", this));

#ifdef DEBUG
  // We're counting the number of |nsDocShells| to help find leaks
  ++gNumberOfDocShells;
  if (!PR_GetEnv("MOZ_QUIET")) {
    printf_stderr("++DOCSHELL %p == %ld [pid = %d] [id = %s]\n", (void*)this,
                  gNumberOfDocShells, getpid(),
                  nsIDToCString(mHistoryID).get());
  }
#endif
}

nsDocShell::~nsDocShell() {
  MOZ_ASSERT(!mObserved);

  // Avoid notifying observers while we're in the dtor.
  mIsBeingDestroyed = true;

#ifdef MOZ_GECKO_PROFILER
  profiler_unregister_pages(mHistoryID);
#endif

  Destroy();

  if (mSessionHistory) {
    mSessionHistory->LegacySHistory()->ClearRootBrowsingContext();
  }

  if (--gDocShellCount == 0) {
    NS_IF_RELEASE(sURIFixup);
  }

  MOZ_LOG(gDocShellLeakLog, LogLevel::Debug, ("DOCSHELL %p destroyed\n", this));

#ifdef DEBUG
  nsAutoCString url;
  if (mLastOpenedURI) {
    url = mLastOpenedURI->GetSpecOrDefault();

    // Data URLs can be very long, so truncate to avoid flooding the log.
    const uint32_t maxURLLength = 1000;
    if (url.Length() > maxURLLength) {
      url.Truncate(maxURLLength);
    }
  }
  // We're counting the number of |nsDocShells| to help find leaks
  --gNumberOfDocShells;
  if (!PR_GetEnv("MOZ_QUIET")) {
    printf_stderr("--DOCSHELL %p == %ld [pid = %d] [id = %s] [url = %s]\n",
                  (void*)this, gNumberOfDocShells, getpid(),
                  nsIDToCString(mHistoryID).get(), url.get());
  }
#endif
}

/* static */
already_AddRefed<nsDocShell> nsDocShell::Create(
    BrowsingContext* aBrowsingContext) {
  MOZ_ASSERT(aBrowsingContext, "DocShell without a BrowsingContext!");

  nsresult rv;
  RefPtr<nsDocShell> ds = new nsDocShell(aBrowsingContext);

  // Initialize the underlying nsDocLoader.
  rv = ds->nsDocLoader::Init();
  if (NS_WARN_IF(NS_FAILED(rv))) {
    return nullptr;
  }

  // Create our ContentListener
  ds->mContentListener = new nsDSURIContentListener(ds);
  rv = ds->mContentListener->Init();
  if (NS_WARN_IF(NS_FAILED(rv))) {
    return nullptr;
  }

  // If parent intercept is not enabled then we must forward to
  // the network controller from docshell.  We also enable if we're
  // in the parent process in order to support non-e10s configurations.
  // Note: This check is duplicated in SharedWorkerInterfaceRequestor's
  // constructor.
  if (!ServiceWorkerParentInterceptEnabled() || XRE_IsParentProcess()) {
    ds->mInterceptController = new ServiceWorkerInterceptController();
  }

  // We want to hold a strong ref to the loadgroup, so it better hold a weak
  // ref to us...  use an InterfaceRequestorProxy to do this.
  nsCOMPtr<nsIInterfaceRequestor> proxy = new InterfaceRequestorProxy(ds);
  ds->mLoadGroup->SetNotificationCallbacks(proxy);

  // XXX(nika): We have our BrowsingContext, so we might be able to skip this.
  // It could be nice to directly set up our DocLoader tree?
  rv = nsDocLoader::AddDocLoaderAsChildOfRoot(ds);
  if (NS_WARN_IF(NS_FAILED(rv))) {
    return nullptr;
  }

  // Add |ds| as a progress listener to itself.  A little weird, but simpler
  // than reproducing all the listener-notification logic in overrides of the
  // various methods via which nsDocLoader can be notified.   Note that this
  // holds an nsWeakPtr to |ds|, so it's ok.
  rv = ds->AddProgressListener(ds, nsIWebProgress::NOTIFY_STATE_DOCUMENT |
                                       nsIWebProgress::NOTIFY_STATE_NETWORK);
  if (NS_WARN_IF(NS_FAILED(rv))) {
    return nullptr;
  }

  // If our parent is present in this process, set up our parent now.
  RefPtr<BrowsingContext> parent = aBrowsingContext->GetParent();
  if (parent && parent->GetDocShell()) {
    parent->GetDocShell()->AddChild(ds);
  }

  // Make |ds| the primary DocShell for the given context.
  aBrowsingContext->SetDocShell(ds);
  return ds.forget();
}

void nsDocShell::DestroyChildren() {
  nsCOMPtr<nsIDocShellTreeItem> shell;
  nsTObserverArray<nsDocLoader*>::ForwardIterator iter(mChildList);
  while (iter.HasMore()) {
    shell = do_QueryObject(iter.GetNext());
    NS_ASSERTION(shell, "docshell has null child");

    if (shell) {
      shell->SetTreeOwner(nullptr);
    }
  }

  nsDocLoader::DestroyChildren();
}

NS_IMPL_CYCLE_COLLECTION_INHERITED(nsDocShell, nsDocLoader,
                                   mSessionStorageManager, mScriptGlobal,
                                   mInitialClientSource, mSessionHistory,
                                   mBrowsingContext, mChromeEventHandler)

NS_IMPL_ADDREF_INHERITED(nsDocShell, nsDocLoader)
NS_IMPL_RELEASE_INHERITED(nsDocShell, nsDocLoader)

NS_INTERFACE_MAP_BEGIN_CYCLE_COLLECTION(nsDocShell)
  NS_INTERFACE_MAP_ENTRY(nsIDocShell)
  NS_INTERFACE_MAP_ENTRY(nsIDocShellTreeItem)
  NS_INTERFACE_MAP_ENTRY(nsIWebNavigation)
  NS_INTERFACE_MAP_ENTRY(nsIBaseWindow)
  NS_INTERFACE_MAP_ENTRY(nsIScrollable)
  NS_INTERFACE_MAP_ENTRY(nsIRefreshURI)
  NS_INTERFACE_MAP_ENTRY(nsIWebProgressListener)
  NS_INTERFACE_MAP_ENTRY(nsISupportsWeakReference)
  NS_INTERFACE_MAP_ENTRY(nsIWebPageDescriptor)
  NS_INTERFACE_MAP_ENTRY(nsIAuthPromptProvider)
  NS_INTERFACE_MAP_ENTRY(nsILoadContext)
  NS_INTERFACE_MAP_ENTRY(nsILinkHandler)
  NS_INTERFACE_MAP_ENTRY(nsIDOMStorageManager)
  NS_INTERFACE_MAP_ENTRY_CONDITIONAL(nsINetworkInterceptController,
                                     mInterceptController)
  NS_INTERFACE_MAP_ENTRY(nsIDeprecationWarner)
NS_INTERFACE_MAP_END_INHERITING(nsDocLoader)

NS_IMETHODIMP
nsDocShell::GetInterface(const nsIID& aIID, void** aSink) {
  MOZ_ASSERT(aSink, "null out param");

  *aSink = nullptr;

  if (aIID.Equals(NS_GET_IID(nsICommandManager))) {
    NS_ENSURE_SUCCESS(EnsureCommandHandler(), NS_ERROR_FAILURE);
    *aSink = static_cast<nsICommandManager*>(mCommandManager.get());
  } else if (aIID.Equals(NS_GET_IID(nsIURIContentListener))) {
    *aSink = mContentListener;
  } else if ((aIID.Equals(NS_GET_IID(nsIScriptGlobalObject)) ||
              aIID.Equals(NS_GET_IID(nsIGlobalObject)) ||
              aIID.Equals(NS_GET_IID(nsPIDOMWindowOuter)) ||
              aIID.Equals(NS_GET_IID(mozIDOMWindowProxy)) ||
              aIID.Equals(NS_GET_IID(nsIDOMWindow))) &&
             NS_SUCCEEDED(EnsureScriptEnvironment())) {
    return mScriptGlobal->QueryInterface(aIID, aSink);
  } else if (aIID.Equals(NS_GET_IID(Document)) &&
             NS_SUCCEEDED(EnsureContentViewer())) {
    RefPtr<Document> doc = mContentViewer->GetDocument();
    doc.forget(aSink);
    return *aSink ? NS_OK : NS_NOINTERFACE;
  } else if (aIID.Equals(NS_GET_IID(nsIApplicationCacheContainer))) {
    *aSink = nullptr;

    // Return application cache associated with this docshell, if any

    nsCOMPtr<nsIContentViewer> contentViewer;
    GetContentViewer(getter_AddRefs(contentViewer));
    if (!contentViewer) {
      return NS_ERROR_NO_INTERFACE;
    }

    RefPtr<Document> doc = contentViewer->GetDocument();
    NS_ASSERTION(doc, "Should have a document.");
    if (!doc) {
      return NS_ERROR_NO_INTERFACE;
    }

#if defined(DEBUG)
    MOZ_LOG(
        gDocShellLog, LogLevel::Debug,
        ("nsDocShell[%p]: returning app cache container %p", this, doc.get()));
#endif
    return doc->QueryInterface(aIID, aSink);
  } else if (aIID.Equals(NS_GET_IID(nsIPrompt)) &&
             NS_SUCCEEDED(EnsureScriptEnvironment())) {
    nsresult rv;
    nsCOMPtr<nsIWindowWatcher> wwatch =
        do_GetService(NS_WINDOWWATCHER_CONTRACTID, &rv);
    NS_ENSURE_SUCCESS(rv, rv);

    // Get the an auth prompter for our window so that the parenting
    // of the dialogs works as it should when using tabs.
    nsIPrompt* prompt;
    rv = wwatch->GetNewPrompter(mScriptGlobal, &prompt);
    NS_ENSURE_SUCCESS(rv, rv);

    *aSink = prompt;
    return NS_OK;
  } else if (aIID.Equals(NS_GET_IID(nsIAuthPrompt)) ||
             aIID.Equals(NS_GET_IID(nsIAuthPrompt2))) {
    return NS_SUCCEEDED(GetAuthPrompt(PROMPT_NORMAL, aIID, aSink))
               ? NS_OK
               : NS_NOINTERFACE;
  } else if (aIID.Equals(NS_GET_IID(nsISHistory))) {
    RefPtr<ChildSHistory> shistory = GetSessionHistory();
    if (shistory) {
      // XXX(nika): Stop exposing nsISHistory through GetInterface.
      nsCOMPtr<nsISHistory> legacy = shistory->LegacySHistory();
      legacy.forget(aSink);
      return NS_OK;
    }
    return NS_NOINTERFACE;
  } else if (aIID.Equals(NS_GET_IID(nsIWebBrowserFind))) {
    nsresult rv = EnsureFind();
    if (NS_FAILED(rv)) {
      return rv;
    }

    *aSink = mFind;
    NS_ADDREF((nsISupports*)*aSink);
    return NS_OK;
  } else if (aIID.Equals(NS_GET_IID(nsISelectionDisplay))) {
    if (PresShell* presShell = GetPresShell()) {
      return presShell->QueryInterface(aIID, aSink);
    }
  } else if (aIID.Equals(NS_GET_IID(nsIDocShellTreeOwner))) {
    nsCOMPtr<nsIDocShellTreeOwner> treeOwner;
    nsresult rv = GetTreeOwner(getter_AddRefs(treeOwner));
    if (NS_SUCCEEDED(rv) && treeOwner) {
      return treeOwner->QueryInterface(aIID, aSink);
    }
  } else if (aIID.Equals(NS_GET_IID(nsIBrowserChild))) {
    *aSink = GetBrowserChild().take();
    return *aSink ? NS_OK : NS_ERROR_FAILURE;
  } else {
    return nsDocLoader::GetInterface(aIID, aSink);
  }

  NS_IF_ADDREF(((nsISupports*)*aSink));
  return *aSink ? NS_OK : NS_NOINTERFACE;
}

NS_IMETHODIMP
nsDocShell::SetCancelContentJSEpoch(int32_t aEpoch) {
  // Note: this gets called fairly early (before a pageload actually starts).
  // We could probably defer this even longer.
  nsCOMPtr<nsIBrowserChild> browserChild = GetBrowserChild();
  static_cast<BrowserChild*>(browserChild.get())
      ->SetCancelContentJSEpoch(aEpoch);
  return NS_OK;
}

NS_IMETHODIMP
nsDocShell::LoadURI(nsDocShellLoadState* aLoadState) {
  MOZ_ASSERT(aLoadState, "Must have a valid load state!");
  MOZ_ASSERT(
      (aLoadState->LoadFlags() & INTERNAL_LOAD_FLAGS_LOADURI_SETUP_FLAGS) == 0,
      "Should not have these flags set");

  if (!aLoadState->TriggeringPrincipal()) {
#ifndef ANDROID
    MOZ_ASSERT(false, "LoadURI must have a triggering principal");
#endif
    if (mUseStrictSecurityChecks) {
      return NS_ERROR_FAILURE;
    }
  }

  // Note: we allow loads to get through here even if mFiredUnloadEvent is
  // true; that case will get handled in LoadInternal or LoadHistoryEntry,
  // so we pass false as the second parameter to IsNavigationAllowed.
  // However, we don't allow the page to change location *in the middle of*
  // firing beforeunload, so we do need to check if *beforeunload* is currently
  // firing, so we call IsNavigationAllowed rather than just IsPrintingOrPP.
  if (!IsNavigationAllowed(true, false)) {
    return NS_OK;  // JS may not handle returning of an error code
  }

  if (!StartupTimeline::HasRecord(StartupTimeline::FIRST_LOAD_URI) &&
      mItemType == typeContent && !NS_IsAboutBlank(aLoadState->URI())) {
    StartupTimeline::RecordOnce(StartupTimeline::FIRST_LOAD_URI);
  }

  // LoadType used to be set to a default value here, if no LoadInfo/LoadState
  // object was passed in. That functionality has been removed as of bug
  // 1492648. LoadType should now be set up by the caller at the time they
  // create their nsDocShellLoadState object to pass into LoadURI.

  MOZ_LOG(
      gDocShellLeakLog, LogLevel::Debug,
      ("nsDocShell[%p]: loading %s with flags 0x%08x", this,
       aLoadState->URI()->GetSpecOrDefault().get(), aLoadState->LoadFlags()));

  if (!aLoadState->SHEntry() &&
      !LOAD_TYPE_HAS_FLAGS(aLoadState->LoadType(),
                           LOAD_FLAGS_REPLACE_HISTORY)) {
    // This is possibly a subframe, so handle it accordingly.
    //
    // If history exists, it will be loaded into the aLoadState object, and the
    // LoadType will be changed.
    MaybeHandleSubframeHistory(aLoadState);
  }

  if (aLoadState->SHEntry()) {
#ifdef DEBUG
    MOZ_LOG(gDocShellLog, LogLevel::Debug,
            ("nsDocShell[%p]: loading from session history", this));
#endif

    return LoadHistoryEntry(aLoadState->SHEntry(), aLoadState->LoadType());
  }

  // On history navigation via Back/Forward buttons, don't execute
  // automatic JavaScript redirection such as |location.href = ...| or
  // |window.open()|
  //
  // LOAD_NORMAL:        window.open(...) etc.
  // LOAD_STOP_CONTENT:  location.href = ..., location.assign(...)
  if ((aLoadState->LoadType() == LOAD_NORMAL ||
       aLoadState->LoadType() == LOAD_STOP_CONTENT) &&
      ShouldBlockLoadingForBackButton()) {
    return NS_OK;
  }

  // Set up the inheriting principal in LoadState.
  nsresult rv =
      aLoadState->SetupInheritingPrincipal(mItemType, mOriginAttributes);
  NS_ENSURE_SUCCESS(rv, rv);

  rv = aLoadState->SetupTriggeringPrincipal(mOriginAttributes);
  NS_ENSURE_SUCCESS(rv, rv);

  aLoadState->CalculateLoadURIFlags();

  MOZ_ASSERT(aLoadState->TypeHint().IsVoid(),
             "Typehint should be null when calling InternalLoad from LoadURI");
  MOZ_ASSERT(aLoadState->FileName().IsVoid(),
             "FileName should be null when calling InternalLoad from LoadURI");
  MOZ_ASSERT(aLoadState->SHEntry() == nullptr,
             "SHEntry should be null when calling InternalLoad from LoadURI");

  return InternalLoad(aLoadState,
                      nullptr,   // no nsIDocShell
                      nullptr);  // no nsIRequest
}

void nsDocShell::MaybeHandleSubframeHistory(nsDocShellLoadState* aLoadState) {
  // First, verify if this is a subframe.
  nsCOMPtr<nsIDocShellTreeItem> parentAsItem;
  GetSameTypeParent(getter_AddRefs(parentAsItem));
  nsCOMPtr<nsIDocShell> parentDS(do_QueryInterface(parentAsItem));

  if (!parentDS || parentDS == static_cast<nsIDocShell*>(this)) {
    // This is the root docshell. If we got here while
    // executing an onLoad Handler,this load will not go
    // into session history.
    bool inOnLoadHandler = false;
    GetIsExecutingOnLoadHandler(&inOnLoadHandler);
    if (inOnLoadHandler) {
      aLoadState->SetLoadType(LOAD_NORMAL_REPLACE);
    }
    return;
  }

  /* OK. It is a subframe. Checkout the parent's loadtype. If the parent was
   * loaded through a history mechanism, then get the SH entry for the child
   * from the parent. This is done to restore frameset navigation while going
   * back/forward. If the parent was loaded through any other loadType, set the
   * child's loadType too accordingly, so that session history does not get
   * confused.
   */

  // Get the parent's load type
  uint32_t parentLoadType;
  parentDS->GetLoadType(&parentLoadType);

  // Get the ShEntry for the child from the parent
  nsCOMPtr<nsISHEntry> currentSH;
  bool oshe = false;
  parentDS->GetCurrentSHEntry(getter_AddRefs(currentSH), &oshe);
  bool dynamicallyAddedChild = mDynamicallyCreated;

  if (!dynamicallyAddedChild && !oshe && currentSH) {
    currentSH->HasDynamicallyAddedChild(&dynamicallyAddedChild);
  }

  if (!dynamicallyAddedChild) {
    // Only use the old SHEntry, if we're sure enough that
    // it wasn't originally for some other frame.
    nsCOMPtr<nsISHEntry> shEntry;
    parentDS->GetChildSHEntry(mChildOffset, getter_AddRefs(shEntry));
    aLoadState->SetSHEntry(shEntry);
  }

  // Make some decisions on the child frame's loadType based on the
  // parent's loadType, if the subframe hasn't loaded anything into it.
  //
  // In some cases privileged scripts may try to get the DOMWindow
  // reference of this docshell before the loading starts, causing the
  // initial about:blank content viewer being created and mCurrentURI being
  // set. To handle this case we check if mCurrentURI is about:blank and
  // currentSHEntry is null.
  nsCOMPtr<nsISHEntry> currentChildEntry;
  GetCurrentSHEntry(getter_AddRefs(currentChildEntry), &oshe);

  if (mCurrentURI && (!NS_IsAboutBlank(mCurrentURI) || currentChildEntry)) {
    // This is a pre-existing subframe. If
    // 1. The load of this frame was not originally initiated by session
    //    history directly (i.e. (!shEntry) condition succeeded, but it can
    //    still be a history load on parent which causes this frame being
    //    loaded), which we checked with the above assert, and
    // 2. mCurrentURI is not null, nor the initial about:blank,
    // it is possible that a parent's onLoadHandler or even self's
    // onLoadHandler is loading a new page in this child. Check parent's and
    // self's busy flag and if it is set, we don't want this onLoadHandler
    // load to get in to session history.
    BusyFlags parentBusy = parentDS->GetBusyFlags();
    BusyFlags selfBusy = GetBusyFlags();

    if (parentBusy & BUSY_FLAGS_BUSY || selfBusy & BUSY_FLAGS_BUSY) {
      aLoadState->SetLoadType(LOAD_NORMAL_REPLACE);
      aLoadState->SetSHEntry(nullptr);
    }
    return;
  }

  // This is a newly created frame. Check for exception cases first.
  // By default the subframe will inherit the parent's loadType.
  if (aLoadState->SHEntry() &&
      (parentLoadType == LOAD_NORMAL || parentLoadType == LOAD_LINK ||
       parentLoadType == LOAD_NORMAL_EXTERNAL)) {
    // The parent was loaded normally. In this case, this *brand new*
    // child really shouldn't have a SHEntry. If it does, it could be
    // because the parent is replacing an existing frame with a new frame,
    // in the onLoadHandler. We don't want this url to get into session
    // history. Clear off shEntry, and set load type to
    // LOAD_BYPASS_HISTORY.
    bool inOnLoadHandler = false;
    parentDS->GetIsExecutingOnLoadHandler(&inOnLoadHandler);
    if (inOnLoadHandler) {
      aLoadState->SetLoadType(LOAD_NORMAL_REPLACE);
      aLoadState->SetSHEntry(nullptr);
    }
  } else if (parentLoadType == LOAD_REFRESH) {
    // Clear shEntry. For refresh loads, we have to load
    // what comes through the pipe, not what's in history.
    aLoadState->SetSHEntry(nullptr);
  } else if ((parentLoadType == LOAD_BYPASS_HISTORY) ||
             (aLoadState->SHEntry() &&
              ((parentLoadType & LOAD_CMD_HISTORY) ||
               (parentLoadType == LOAD_RELOAD_NORMAL) ||
               (parentLoadType == LOAD_RELOAD_CHARSET_CHANGE) ||
               (parentLoadType == LOAD_RELOAD_CHARSET_CHANGE_BYPASS_CACHE) ||
               (parentLoadType ==
                LOAD_RELOAD_CHARSET_CHANGE_BYPASS_PROXY_AND_CACHE)))) {
    // If the parent url, bypassed history or was loaded from
    // history, pass on the parent's loadType to the new child
    // frame too, so that the child frame will also
    // avoid getting into history.
    aLoadState->SetLoadType(parentLoadType);
  } else if (parentLoadType == LOAD_ERROR_PAGE) {
    // If the parent document is an error page, we don't
    // want to update global/session history. However,
    // this child frame is not an error page.
    aLoadState->SetLoadType(LOAD_BYPASS_HISTORY);
  } else if ((parentLoadType == LOAD_RELOAD_BYPASS_CACHE) ||
             (parentLoadType == LOAD_RELOAD_BYPASS_PROXY) ||
             (parentLoadType == LOAD_RELOAD_BYPASS_PROXY_AND_CACHE)) {
    // the new frame should inherit the parent's load type so that it also
    // bypasses the cache and/or proxy
    aLoadState->SetLoadType(parentLoadType);
  }
}

/*
 * Reset state to a new content model within the current document and the
 * document viewer. Called by the document before initiating an out of band
 * document.write().
 */
NS_IMETHODIMP
nsDocShell::PrepareForNewContentModel() {
  mEODForCurrentDocument = false;
  return NS_OK;
}

NS_IMETHODIMP
nsDocShell::FirePageHideNotification(bool aIsUnload) {
  FirePageHideNotificationInternal(aIsUnload, false);
  return NS_OK;
}

void nsDocShell::FirePageHideNotificationInternal(
    bool aIsUnload, bool aSkipCheckingDynEntries) {
  if (mContentViewer && !mFiredUnloadEvent) {
    // Keep an explicit reference since calling PageHide could release
    // mContentViewer
    nsCOMPtr<nsIContentViewer> contentViewer(mContentViewer);
    mFiredUnloadEvent = true;

    if (mTiming) {
      mTiming->NotifyUnloadEventStart();
    }

    contentViewer->PageHide(aIsUnload);

    if (mTiming) {
      mTiming->NotifyUnloadEventEnd();
    }

    AutoTArray<nsCOMPtr<nsIDocShell>, 8> kids;
    uint32_t n = mChildList.Length();
    kids.SetCapacity(n);
    for (uint32_t i = 0; i < n; i++) {
      kids.AppendElement(do_QueryInterface(ChildAt(i)));
    }

    n = kids.Length();
    for (uint32_t i = 0; i < n; ++i) {
      RefPtr<nsDocShell> child = static_cast<nsDocShell*>(kids[i].get());
      if (child) {
        // Skip checking dynamic subframe entries in our children.
        child->FirePageHideNotificationInternal(aIsUnload, true);
      }
    }

    // If the document is unloading, remove all dynamic subframe entries.
    if (aIsUnload && !aSkipCheckingDynEntries) {
      RefPtr<ChildSHistory> rootSH = GetRootSessionHistory();
      if (rootSH && mOSHE) {
        int32_t index = rootSH->Index();
        rootSH->LegacySHistory()->RemoveDynEntries(index, mOSHE);
      }
    }

    // Now make sure our editor, if any, is detached before we go
    // any farther.
    DetachEditorFromWindow();
  }
}

nsresult nsDocShell::DispatchToTabGroup(
    TaskCategory aCategory, already_AddRefed<nsIRunnable>&& aRunnable) {
  // Hold the ref so we won't forget to release it.
  nsCOMPtr<nsIRunnable> runnable(aRunnable);
  nsCOMPtr<nsPIDOMWindowOuter> win = GetWindow();
  if (!win) {
    // Window should only be unavailable after destroyed.
    MOZ_ASSERT(mIsBeingDestroyed);
    return NS_ERROR_FAILURE;
  }

  if (win->GetDocGroup()) {
    return win->GetDocGroup()->Dispatch(aCategory, runnable.forget());
  }
  RefPtr<mozilla::dom::TabGroup> tabGroup = win->TabGroup();
  return tabGroup->Dispatch(aCategory, runnable.forget());
}

NS_IMETHODIMP
nsDocShell::DispatchLocationChangeEvent() {
  return DispatchToTabGroup(
      TaskCategory::Other,
      NewRunnableMethod("nsDocShell::FireDummyOnLocationChange", this,
                        &nsDocShell::FireDummyOnLocationChange));
}

NS_IMETHODIMP
nsDocShell::StartDelayedAutoplayMediaComponents() {
  RefPtr<nsPIDOMWindowOuter> outerWindow = GetWindow();
  if (outerWindow) {
    outerWindow->SetMediaSuspend(nsISuspendedTypes::NONE_SUSPENDED);
  }
  return NS_OK;
}

bool nsDocShell::MaybeInitTiming() {
  if (mTiming && !mBlankTiming) {
    return false;
  }

  bool canBeReset = false;

  if (mScriptGlobal && mBlankTiming) {
    nsPIDOMWindowInner* innerWin = mScriptGlobal->GetCurrentInnerWindow();
    if (innerWin && innerWin->GetPerformance()) {
      mTiming = innerWin->GetPerformance()->GetDOMTiming();
      mBlankTiming = false;
    }
  }

  if (!mTiming) {
    mTiming = new nsDOMNavigationTiming(this);
    canBeReset = true;
  }

  mTiming->NotifyNavigationStart(
      mIsActive ? nsDOMNavigationTiming::DocShellState::eActive
                : nsDOMNavigationTiming::DocShellState::eInactive);

  return canBeReset;
}

void nsDocShell::MaybeResetInitTiming(bool aReset) {
  if (aReset) {
    mTiming = nullptr;
  }
}

nsDOMNavigationTiming* nsDocShell::GetNavigationTiming() const {
  return mTiming;
}

//
// Bug 13871: Prevent frameset spoofing
//
// This routine answers: 'Is origin's document from same domain as
// target's document?'
//
// file: uris are considered the same domain for the purpose of
// frame navigation regardless of script accessibility (bug 420425)
//
/* static */
bool nsDocShell::ValidateOrigin(nsIDocShellTreeItem* aOriginTreeItem,
                                nsIDocShellTreeItem* aTargetTreeItem) {
  // We want to bypass this check for chrome callers, but only if there's
  // JS on the stack. System callers still need to do it.
  if (nsContentUtils::GetCurrentJSContext() &&
      nsContentUtils::IsCallerChrome()) {
    return true;
  }

  MOZ_ASSERT(aOriginTreeItem && aTargetTreeItem, "need two docshells");

  // Get origin document principal
  RefPtr<Document> originDocument = aOriginTreeItem->GetDocument();
  NS_ENSURE_TRUE(originDocument, false);

  // Get target principal
  RefPtr<Document> targetDocument = aTargetTreeItem->GetDocument();
  NS_ENSURE_TRUE(targetDocument, false);

  bool equal;
  nsresult rv = originDocument->NodePrincipal()->Equals(
      targetDocument->NodePrincipal(), &equal);
  if (NS_SUCCEEDED(rv) && equal) {
    return true;
  }

  // Not strictly equal, special case if both are file: uris
  nsCOMPtr<nsIURI> originURI;
  nsCOMPtr<nsIURI> targetURI;
  nsCOMPtr<nsIURI> innerOriginURI;
  nsCOMPtr<nsIURI> innerTargetURI;

  rv = originDocument->NodePrincipal()->GetURI(getter_AddRefs(originURI));
  if (NS_SUCCEEDED(rv) && originURI) {
    innerOriginURI = NS_GetInnermostURI(originURI);
  }

  rv = targetDocument->NodePrincipal()->GetURI(getter_AddRefs(targetURI));
  if (NS_SUCCEEDED(rv) && targetURI) {
    innerTargetURI = NS_GetInnermostURI(targetURI);
  }

  return innerOriginURI && innerTargetURI && SchemeIsFile(innerOriginURI) &&
         SchemeIsFile(innerTargetURI);
}

nsPresContext* nsDocShell::GetEldestPresContext() {
  nsIContentViewer* viewer = mContentViewer;
  while (viewer) {
    nsIContentViewer* prevViewer = viewer->GetPreviousViewer();
    if (!prevViewer) {
      return viewer->GetPresContext();
    }
    viewer = prevViewer;
  }

  return nullptr;
}

nsPresContext* nsDocShell::GetPresContext() {
  if (!mContentViewer) {
    return nullptr;
  }

  return mContentViewer->GetPresContext();
}

PresShell* nsDocShell::GetPresShell() {
  nsPresContext* presContext = GetPresContext();
  return presContext ? presContext->GetPresShell() : nullptr;
}

PresShell* nsDocShell::GetEldestPresShell() {
  nsPresContext* presContext = GetEldestPresContext();

  if (presContext) {
    return presContext->GetPresShell();
  }

  return nullptr;
}

NS_IMETHODIMP
nsDocShell::GetContentViewer(nsIContentViewer** aContentViewer) {
  NS_ENSURE_ARG_POINTER(aContentViewer);

  *aContentViewer = mContentViewer;
  NS_IF_ADDREF(*aContentViewer);
  return NS_OK;
}

NS_IMETHODIMP
nsDocShell::GetOuterWindowID(uint64_t* aWindowID) {
  *aWindowID = mContentWindowID;
  return NS_OK;
}

NS_IMETHODIMP
nsDocShell::SetChromeEventHandler(EventTarget* aChromeEventHandler) {
  mChromeEventHandler = aChromeEventHandler;

  if (mScriptGlobal) {
    mScriptGlobal->SetChromeEventHandler(mChromeEventHandler);
  }

  return NS_OK;
}

NS_IMETHODIMP
nsDocShell::GetChromeEventHandler(EventTarget** aChromeEventHandler) {
  NS_ENSURE_ARG_POINTER(aChromeEventHandler);
  RefPtr<EventTarget> handler = mChromeEventHandler;
  handler.forget(aChromeEventHandler);
  return NS_OK;
}

NS_IMETHODIMP
nsDocShell::SetCurrentURI(nsIURI* aURI) {
  // Note that securityUI will set STATE_IS_INSECURE, even if
  // the scheme of |aURI| is "https".
  SetCurrentURI(aURI, nullptr, true, 0);
  return NS_OK;
}

bool nsDocShell::SetCurrentURI(nsIURI* aURI, nsIRequest* aRequest,
                               bool aFireOnLocationChange,
                               uint32_t aLocationFlags) {
  MOZ_ASSERT(!mIsBeingDestroyed);

  MOZ_LOG(gDocShellLeakLog, LogLevel::Debug,
          ("DOCSHELL %p SetCurrentURI %s\n", this,
           aURI ? aURI->GetSpecOrDefault().get() : ""));

  // We don't want to send a location change when we're displaying an error
  // page, and we don't want to change our idea of "current URI" either
  if (mLoadType == LOAD_ERROR_PAGE) {
    return false;
  }

  bool uriIsEqual = false;
  if (!mCurrentURI || !aURI ||
      NS_FAILED(mCurrentURI->Equals(aURI, &uriIsEqual)) || !uriIsEqual) {
    mTitleValidForCurrentURI = false;
  }

  mCurrentURI = aURI;

#ifdef DEBUG
  mLastOpenedURI = aURI;
#endif

  if (!NS_IsAboutBlank(mCurrentURI)) {
    mHasLoadedNonBlankURI = true;
  }

  bool isRoot = false;      // Is this the root docshell
  bool isSubFrame = false;  // Is this a subframe navigation?

  nsCOMPtr<nsIDocShellTreeItem> root;

  GetSameTypeRootTreeItem(getter_AddRefs(root));
  if (root.get() == static_cast<nsIDocShellTreeItem*>(this)) {
    // This is the root docshell
    isRoot = true;
  }
  if (mLSHE) {
    isSubFrame = mLSHE->GetIsSubFrame();
  }

  if (!isSubFrame && !isRoot) {
    /*
     * We don't want to send OnLocationChange notifications when
     * a subframe is being loaded for the first time, while
     * visiting a frameset page
     */
    return false;
  }

  if (aFireOnLocationChange) {
    FireOnLocationChange(this, aRequest, aURI, aLocationFlags);
  }
  return !aFireOnLocationChange;
}

NS_IMETHODIMP
nsDocShell::GetCharset(nsACString& aCharset) {
  aCharset.Truncate();

  PresShell* presShell = GetPresShell();
  NS_ENSURE_TRUE(presShell, NS_ERROR_FAILURE);
  Document* doc = presShell->GetDocument();
  NS_ENSURE_TRUE(doc, NS_ERROR_FAILURE);
  doc->GetDocumentCharacterSet()->Name(aCharset);
  return NS_OK;
}

NS_IMETHODIMP
nsDocShell::GatherCharsetMenuTelemetry() {
  nsCOMPtr<nsIContentViewer> viewer;
  GetContentViewer(getter_AddRefs(viewer));
  if (!viewer) {
    return NS_OK;
  }

  Document* doc = viewer->GetDocument();
  if (!doc || doc->WillIgnoreCharsetOverride()) {
    return NS_OK;
  }

  Telemetry::ScalarSet(Telemetry::ScalarID::ENCODING_OVERRIDE_USED, true);

  nsIURI* url = doc->GetOriginalURI();
  bool isFileURL = url && SchemeIsFile(url);

  int32_t charsetSource = doc->GetDocumentCharacterSetSource();
  switch (charsetSource) {
    case kCharsetFromTopLevelDomain:
      // Unlabeled doc on a domain that we map to a fallback encoding
      Telemetry::AccumulateCategorical(
          Telemetry::LABELS_ENCODING_OVERRIDE_SITUATION::RemoteTld);
      break;
    case kCharsetFromFallback:
    case kCharsetFromDocTypeDefault:
    case kCharsetFromCache:
    case kCharsetFromParentFrame:
    case kCharsetFromHintPrevDoc:
      // Changing charset on an unlabeled doc.
      if (isFileURL) {
        Telemetry::AccumulateCategorical(
            Telemetry::LABELS_ENCODING_OVERRIDE_SITUATION::Local);
      } else {
        Telemetry::AccumulateCategorical(
            Telemetry::LABELS_ENCODING_OVERRIDE_SITUATION::RemoteNonTld);
      }
      break;
    case kCharsetFromAutoDetection:
      // Changing charset on unlabeled doc where chardet fired
      if (isFileURL) {
        Telemetry::AccumulateCategorical(
            Telemetry::LABELS_ENCODING_OVERRIDE_SITUATION::LocalChardet);
      } else {
        Telemetry::AccumulateCategorical(
            Telemetry::LABELS_ENCODING_OVERRIDE_SITUATION::RemoteChardet);
      }
      break;
    case kCharsetFromMetaPrescan:
    case kCharsetFromMetaTag:
    case kCharsetFromChannel:
      // Changing charset on a doc that had a charset label.
      Telemetry::AccumulateCategorical(
          Telemetry::LABELS_ENCODING_OVERRIDE_SITUATION::Labeled);
      break;
    case kCharsetFromParentForced:
    case kCharsetFromUserForced:
      // Changing charset on a document that already had an override.
      Telemetry::AccumulateCategorical(
          Telemetry::LABELS_ENCODING_OVERRIDE_SITUATION::AlreadyOverridden);
      break;
    case kCharsetFromIrreversibleAutoDetection:
    case kCharsetFromOtherComponent:
    case kCharsetFromByteOrderMark:
    case kCharsetUninitialized:
    default:
      // Bug. This isn't supposed to happen.
      Telemetry::AccumulateCategorical(
          Telemetry::LABELS_ENCODING_OVERRIDE_SITUATION::Bug);
      break;
  }
  return NS_OK;
}

NS_IMETHODIMP
nsDocShell::SetCharset(const nsACString& aCharset) {
  // set the charset override
  return SetForcedCharset(aCharset);
}

NS_IMETHODIMP
nsDocShell::SetForcedCharset(const nsACString& aCharset) {
  if (aCharset.IsEmpty()) {
    mForcedCharset = nullptr;
    return NS_OK;
  }
  const Encoding* encoding = Encoding::ForLabel(aCharset);
  if (!encoding) {
    // Reject unknown labels
    return NS_ERROR_INVALID_ARG;
  }
  if (!encoding->IsAsciiCompatible() && encoding != ISO_2022_JP_ENCODING) {
    // Reject XSS hazards
    return NS_ERROR_INVALID_ARG;
  }
  mForcedCharset = encoding;
  return NS_OK;
}

NS_IMETHODIMP
nsDocShell::GetForcedCharset(nsACString& aResult) {
  if (mForcedCharset) {
    mForcedCharset->Name(aResult);
  } else {
    aResult.Truncate();
  }
  return NS_OK;
}

void nsDocShell::SetParentCharset(const Encoding*& aCharset,
                                  int32_t aCharsetSource,
                                  nsIPrincipal* aPrincipal) {
  mParentCharset = aCharset;
  mParentCharsetSource = aCharsetSource;
  mParentCharsetPrincipal = aPrincipal;
}

void nsDocShell::GetParentCharset(const Encoding*& aCharset,
                                  int32_t* aCharsetSource,
                                  nsIPrincipal** aPrincipal) {
  aCharset = mParentCharset;
  *aCharsetSource = mParentCharsetSource;
  NS_IF_ADDREF(*aPrincipal = mParentCharsetPrincipal);
}

NS_IMETHODIMP
nsDocShell::GetHasMixedActiveContentLoaded(bool* aHasMixedActiveContentLoaded) {
  RefPtr<Document> doc(GetDocument());
  *aHasMixedActiveContentLoaded = doc && doc->GetHasMixedActiveContentLoaded();
  return NS_OK;
}

NS_IMETHODIMP
nsDocShell::GetHasMixedActiveContentBlocked(
    bool* aHasMixedActiveContentBlocked) {
  RefPtr<Document> doc(GetDocument());
  *aHasMixedActiveContentBlocked =
      doc && doc->GetHasMixedActiveContentBlocked();
  return NS_OK;
}

NS_IMETHODIMP
nsDocShell::GetHasMixedDisplayContentLoaded(
    bool* aHasMixedDisplayContentLoaded) {
  RefPtr<Document> doc(GetDocument());
  *aHasMixedDisplayContentLoaded =
      doc && doc->GetHasMixedDisplayContentLoaded();
  return NS_OK;
}

NS_IMETHODIMP
nsDocShell::GetHasMixedDisplayContentBlocked(
    bool* aHasMixedDisplayContentBlocked) {
  RefPtr<Document> doc(GetDocument());
  *aHasMixedDisplayContentBlocked =
      doc && doc->GetHasMixedDisplayContentBlocked();
  return NS_OK;
}

NS_IMETHODIMP
nsDocShell::GetAllowPlugins(bool* aAllowPlugins) {
  NS_ENSURE_ARG_POINTER(aAllowPlugins);

  *aAllowPlugins = mAllowPlugins;
  return NS_OK;
}

NS_IMETHODIMP
nsDocShell::SetAllowPlugins(bool aAllowPlugins) {
  mAllowPlugins = aAllowPlugins;
  // XXX should enable or disable a plugin host
  return NS_OK;
}

NS_IMETHODIMP
nsDocShell::GetAllowJavascript(bool* aAllowJavascript) {
  NS_ENSURE_ARG_POINTER(aAllowJavascript);

  *aAllowJavascript = mAllowJavascript;
  return NS_OK;
}

NS_IMETHODIMP
nsDocShell::GetCssErrorReportingEnabled(bool* aEnabled) {
  MOZ_ASSERT(aEnabled);
  *aEnabled = mCSSErrorReportingEnabled;
  return NS_OK;
}

NS_IMETHODIMP
nsDocShell::SetCssErrorReportingEnabled(bool aEnabled) {
  mCSSErrorReportingEnabled = aEnabled;
  return NS_OK;
}

NS_IMETHODIMP
nsDocShell::SetAllowJavascript(bool aAllowJavascript) {
  mAllowJavascript = aAllowJavascript;
  RecomputeCanExecuteScripts();
  return NS_OK;
}

NS_IMETHODIMP
nsDocShell::GetUsePrivateBrowsing(bool* aUsePrivateBrowsing) {
  NS_ENSURE_ARG_POINTER(aUsePrivateBrowsing);
  AssertOriginAttributesMatchPrivateBrowsing();
  *aUsePrivateBrowsing = mPrivateBrowsingId > 0;
  return NS_OK;
}

NS_IMETHODIMP
nsDocShell::SetUsePrivateBrowsing(bool aUsePrivateBrowsing) {
  if (!CanSetOriginAttributes()) {
    bool changed = aUsePrivateBrowsing != (mPrivateBrowsingId > 0);

    return changed ? NS_ERROR_FAILURE : NS_OK;
  }

  return SetPrivateBrowsing(aUsePrivateBrowsing);
}

NS_IMETHODIMP
nsDocShell::SetPrivateBrowsing(bool aUsePrivateBrowsing) {
  MOZ_ASSERT(!mIsBeingDestroyed);

  bool changed = aUsePrivateBrowsing != (mPrivateBrowsingId > 0);
  if (changed) {
    mPrivateBrowsingId = aUsePrivateBrowsing ? 1 : 0;

    if (mItemType != typeChrome) {
      mOriginAttributes.SyncAttributesWithPrivateBrowsing(aUsePrivateBrowsing);
    }

    if (mAffectPrivateSessionLifetime) {
      if (aUsePrivateBrowsing) {
        IncreasePrivateDocShellCount();
      } else {
        DecreasePrivateDocShellCount();
      }
    }
  }

  nsTObserverArray<nsDocLoader*>::ForwardIterator iter(mChildList);
  while (iter.HasMore()) {
    nsCOMPtr<nsILoadContext> shell = do_QueryObject(iter.GetNext());
    if (shell) {
      shell->SetPrivateBrowsing(aUsePrivateBrowsing);
    }
  }

  if (changed) {
    nsTObserverArray<nsWeakPtr>::ForwardIterator iter(mPrivacyObservers);
    while (iter.HasMore()) {
      nsWeakPtr ref = iter.GetNext();
      nsCOMPtr<nsIPrivacyTransitionObserver> obs = do_QueryReferent(ref);
      if (!obs) {
        mPrivacyObservers.RemoveElement(ref);
      } else {
        obs->PrivateModeChanged(aUsePrivateBrowsing);
      }
    }
  }

  AssertOriginAttributesMatchPrivateBrowsing();
  return NS_OK;
}

NS_IMETHODIMP
nsDocShell::GetHasLoadedNonBlankURI(bool* aResult) {
  NS_ENSURE_ARG_POINTER(aResult);

  *aResult = mHasLoadedNonBlankURI;
  return NS_OK;
}

NS_IMETHODIMP
nsDocShell::GetUseRemoteTabs(bool* aUseRemoteTabs) {
  NS_ENSURE_ARG_POINTER(aUseRemoteTabs);

  *aUseRemoteTabs = mUseRemoteTabs;
  return NS_OK;
}

NS_IMETHODIMP
nsDocShell::SetRemoteTabs(bool aUseRemoteTabs) {
  if (aUseRemoteTabs) {
    CrashReporter::AnnotateCrashReport(CrashReporter::Annotation::DOMIPCEnabled,
                                       true);
  }

  // Don't allow non-remote tabs with remote subframes.
  if (NS_WARN_IF(!aUseRemoteTabs && mUseRemoteSubframes)) {
    return NS_ERROR_UNEXPECTED;
  }

  mUseRemoteTabs = aUseRemoteTabs;
  return NS_OK;
}

NS_IMETHODIMP
nsDocShell::GetUseRemoteSubframes(bool* aUseRemoteSubframes) {
  NS_ENSURE_ARG_POINTER(aUseRemoteSubframes);

  *aUseRemoteSubframes = mUseRemoteSubframes;
  return NS_OK;
}

NS_IMETHODIMP
nsDocShell::SetRemoteSubframes(bool aUseRemoteSubframes) {
  // Should we annotate crash reports like in aUseRemoteTabs?

  // Don't allow non-remote tabs with remote subframes.
  if (NS_WARN_IF(aUseRemoteSubframes && !mUseRemoteTabs)) {
    return NS_ERROR_UNEXPECTED;
  }

  mUseRemoteSubframes = aUseRemoteSubframes;
  return NS_OK;
}

NS_IMETHODIMP
nsDocShell::SetAffectPrivateSessionLifetime(bool aAffectLifetime) {
  MOZ_ASSERT(!mIsBeingDestroyed);

  bool change = aAffectLifetime != mAffectPrivateSessionLifetime;
  if (change && UsePrivateBrowsing()) {
    AssertOriginAttributesMatchPrivateBrowsing();
    if (aAffectLifetime) {
      IncreasePrivateDocShellCount();
    } else {
      DecreasePrivateDocShellCount();
    }
  }
  mAffectPrivateSessionLifetime = aAffectLifetime;

  nsTObserverArray<nsDocLoader*>::ForwardIterator iter(mChildList);
  while (iter.HasMore()) {
    nsCOMPtr<nsIDocShell> shell = do_QueryObject(iter.GetNext());
    if (shell) {
      shell->SetAffectPrivateSessionLifetime(aAffectLifetime);
    }
  }
  return NS_OK;
}

NS_IMETHODIMP
nsDocShell::GetAffectPrivateSessionLifetime(bool* aAffectLifetime) {
  *aAffectLifetime = mAffectPrivateSessionLifetime;
  return NS_OK;
}

NS_IMETHODIMP
nsDocShell::AddWeakPrivacyTransitionObserver(
    nsIPrivacyTransitionObserver* aObserver) {
  nsWeakPtr weakObs = do_GetWeakReference(aObserver);
  if (!weakObs) {
    return NS_ERROR_NOT_AVAILABLE;
  }
  mPrivacyObservers.AppendElement(weakObs);
  return NS_OK;
}

NS_IMETHODIMP
nsDocShell::AddWeakReflowObserver(nsIReflowObserver* aObserver) {
  nsWeakPtr weakObs = do_GetWeakReference(aObserver);
  if (!weakObs) {
    return NS_ERROR_FAILURE;
  }
  mReflowObservers.AppendElement(weakObs);
  return NS_OK;
}

NS_IMETHODIMP
nsDocShell::RemoveWeakReflowObserver(nsIReflowObserver* aObserver) {
  nsWeakPtr obs = do_GetWeakReference(aObserver);
  return mReflowObservers.RemoveElement(obs) ? NS_OK : NS_ERROR_FAILURE;
}

NS_IMETHODIMP
nsDocShell::NotifyReflowObservers(bool aInterruptible,
                                  DOMHighResTimeStamp aStart,
                                  DOMHighResTimeStamp aEnd) {
  nsTObserverArray<nsWeakPtr>::ForwardIterator iter(mReflowObservers);
  while (iter.HasMore()) {
    nsWeakPtr ref = iter.GetNext();
    nsCOMPtr<nsIReflowObserver> obs = do_QueryReferent(ref);
    if (!obs) {
      mReflowObservers.RemoveElement(ref);
    } else if (aInterruptible) {
      obs->ReflowInterruptible(aStart, aEnd);
    } else {
      obs->Reflow(aStart, aEnd);
    }
  }
  return NS_OK;
}

NS_IMETHODIMP
nsDocShell::GetAllowMetaRedirects(bool* aReturn) {
  NS_ENSURE_ARG_POINTER(aReturn);

  *aReturn = mAllowMetaRedirects;
  return NS_OK;
}

NS_IMETHODIMP
nsDocShell::SetAllowMetaRedirects(bool aValue) {
  mAllowMetaRedirects = aValue;
  return NS_OK;
}

NS_IMETHODIMP
nsDocShell::GetAllowSubframes(bool* aAllowSubframes) {
  NS_ENSURE_ARG_POINTER(aAllowSubframes);

  *aAllowSubframes = mAllowSubframes;
  return NS_OK;
}

NS_IMETHODIMP
nsDocShell::SetAllowSubframes(bool aAllowSubframes) {
  mAllowSubframes = aAllowSubframes;
  return NS_OK;
}

NS_IMETHODIMP
nsDocShell::GetAllowImages(bool* aAllowImages) {
  NS_ENSURE_ARG_POINTER(aAllowImages);

  *aAllowImages = mAllowImages;
  return NS_OK;
}

NS_IMETHODIMP
nsDocShell::SetAllowImages(bool aAllowImages) {
  mAllowImages = aAllowImages;
  return NS_OK;
}

NS_IMETHODIMP
nsDocShell::GetAllowMedia(bool* aAllowMedia) {
  *aAllowMedia = mAllowMedia;
  return NS_OK;
}

NS_IMETHODIMP
nsDocShell::SetAllowMedia(bool aAllowMedia) {
  mAllowMedia = aAllowMedia;

  // Mute or unmute audio contexts attached to the inner window.
  if (mScriptGlobal) {
    if (nsPIDOMWindowInner* innerWin = mScriptGlobal->GetCurrentInnerWindow()) {
      if (aAllowMedia) {
        innerWin->UnmuteAudioContexts();
      } else {
        innerWin->MuteAudioContexts();
      }
    }
  }

  return NS_OK;
}

NS_IMETHODIMP
nsDocShell::GetAllowDNSPrefetch(bool* aAllowDNSPrefetch) {
  *aAllowDNSPrefetch = mAllowDNSPrefetch;
  return NS_OK;
}

NS_IMETHODIMP
nsDocShell::SetAllowDNSPrefetch(bool aAllowDNSPrefetch) {
  mAllowDNSPrefetch = aAllowDNSPrefetch;
  return NS_OK;
}

NS_IMETHODIMP
nsDocShell::GetAllowWindowControl(bool* aAllowWindowControl) {
  *aAllowWindowControl = mAllowWindowControl;
  return NS_OK;
}

NS_IMETHODIMP
nsDocShell::SetAllowWindowControl(bool aAllowWindowControl) {
  mAllowWindowControl = aAllowWindowControl;
  return NS_OK;
}

NS_IMETHODIMP
nsDocShell::GetAllowContentRetargeting(bool* aAllowContentRetargeting) {
  *aAllowContentRetargeting = mAllowContentRetargeting;
  return NS_OK;
}

NS_IMETHODIMP
nsDocShell::SetAllowContentRetargeting(bool aAllowContentRetargeting) {
  mAllowContentRetargetingOnChildren = aAllowContentRetargeting;
  mAllowContentRetargeting = aAllowContentRetargeting;
  return NS_OK;
}

NS_IMETHODIMP
nsDocShell::GetAllowContentRetargetingOnChildren(
    bool* aAllowContentRetargetingOnChildren) {
  *aAllowContentRetargetingOnChildren = mAllowContentRetargetingOnChildren;
  return NS_OK;
}

NS_IMETHODIMP
nsDocShell::SetAllowContentRetargetingOnChildren(
    bool aAllowContentRetargetingOnChildren) {
  mAllowContentRetargetingOnChildren = aAllowContentRetargetingOnChildren;
  return NS_OK;
}

NS_IMETHODIMP
nsDocShell::GetInheritPrivateBrowsingId(bool* aInheritPrivateBrowsingId) {
  *aInheritPrivateBrowsingId = mInheritPrivateBrowsingId;
  return NS_OK;
}

NS_IMETHODIMP
nsDocShell::SetInheritPrivateBrowsingId(bool aInheritPrivateBrowsingId) {
  mInheritPrivateBrowsingId = aInheritPrivateBrowsingId;
  return NS_OK;
}

NS_IMETHODIMP
nsDocShell::GetFullscreenAllowed(bool* aFullscreenAllowed) {
  NS_ENSURE_ARG_POINTER(aFullscreenAllowed);

  // Browsers and apps have their mFullscreenAllowed retrieved from their
  // corresponding iframe in their parent upon creation.
  if (mFullscreenAllowed != CHECK_ATTRIBUTES) {
    *aFullscreenAllowed = (mFullscreenAllowed == PARENT_ALLOWS);
    return NS_OK;
  }

  // Assume false until we determine otherwise...
  *aFullscreenAllowed = false;

  nsCOMPtr<nsPIDOMWindowOuter> win = GetWindow();
  if (!win) {
    return NS_OK;
  }
  if (nsCOMPtr<Element> frameElement = win->GetFrameElementInternal()) {
    if (frameElement->IsXULElement()) {
      if (frameElement->HasAttr(kNameSpaceID_None,
                                nsGkAtoms::disablefullscreen)) {
        // Document inside this frame is explicitly disabled.
        return NS_OK;
      }
    } else {
      // We do not allow document inside any containing element other
      // than iframe to enter fullscreen.
      if (frameElement->IsHTMLElement(nsGkAtoms::iframe)) {
        // If any ancestor iframe does not have allowfullscreen attribute
        // set, then fullscreen is not allowed.
        if (!frameElement->HasAttr(kNameSpaceID_None,
                                   nsGkAtoms::allowfullscreen) &&
            !frameElement->HasAttr(kNameSpaceID_None,
                                   nsGkAtoms::mozallowfullscreen)) {
          return NS_OK;
        }
      } else if (frameElement->IsHTMLElement(nsGkAtoms::embed)) {
        // Respect allowfullscreen only if this is a rewritten YouTube embed.
        nsCOMPtr<nsIObjectLoadingContent> objectLoadingContent =
            do_QueryInterface(frameElement);
        if (!objectLoadingContent) {
          return NS_OK;
        }
        nsObjectLoadingContent* olc =
            static_cast<nsObjectLoadingContent*>(objectLoadingContent.get());
        if (!olc->IsRewrittenYoutubeEmbed()) {
          return NS_OK;
        }
        // We don't have to check prefixed attributes because Flash does not
        // support them.
        if (!frameElement->HasAttr(kNameSpaceID_None,
                                   nsGkAtoms::allowfullscreen)) {
          return NS_OK;
        }
      } else {
        // neither iframe nor embed
        return NS_OK;
      }
    }
  }

  // If we have no parent then we're the root docshell; no ancestor of the
  // original docshell doesn't have a allowfullscreen attribute, so
  // report fullscreen as allowed.
  RefPtr<nsDocShell> parent = GetParentDocshell();
  if (!parent) {
    *aFullscreenAllowed = true;
    return NS_OK;
  }

  // Otherwise, we have a parent, continue the checking for
  // mozFullscreenAllowed in the parent docshell's ancestors.
  return parent->GetFullscreenAllowed(aFullscreenAllowed);
}

NS_IMETHODIMP
nsDocShell::SetFullscreenAllowed(bool aFullscreenAllowed) {
  if (!nsIDocShell::GetIsMozBrowser()) {
    // Only allow setting of fullscreenAllowed on content/process boundaries.
    // At non-boundaries the fullscreenAllowed attribute is calculated based on
    // whether all enclosing frames have the "mozFullscreenAllowed" attribute
    // set to "true". fullscreenAllowed is set at the process boundaries to
    // propagate the value of the parent's "mozFullscreenAllowed" attribute
    // across process boundaries.
    return NS_ERROR_UNEXPECTED;
  }
  mFullscreenAllowed = (aFullscreenAllowed ? PARENT_ALLOWS : PARENT_PROHIBITS);
  return NS_OK;
}

hal::ScreenOrientation nsDocShell::OrientationLock() {
  return mOrientationLock;
}

void nsDocShell::SetOrientationLock(hal::ScreenOrientation aOrientationLock) {
  mOrientationLock = aOrientationLock;
}

NS_IMETHODIMP
nsDocShell::GetMayEnableCharacterEncodingMenu(
    bool* aMayEnableCharacterEncodingMenu) {
  *aMayEnableCharacterEncodingMenu = false;
  if (!mContentViewer) {
    return NS_OK;
  }
  Document* doc = mContentViewer->GetDocument();
  if (!doc) {
    return NS_OK;
  }
  if (doc->WillIgnoreCharsetOverride()) {
    return NS_OK;
  }

  *aMayEnableCharacterEncodingMenu = true;
  return NS_OK;
}

NS_IMETHODIMP
nsDocShell::GetDocShellEnumerator(int32_t aItemType,
                                  DocShellEnumeratorDirection aDirection,
                                  nsISimpleEnumerator** aResult) {
  NS_ENSURE_ARG_POINTER(aResult);
  *aResult = nullptr;

  RefPtr<nsDocShellEnumerator> docShellEnum;
  if (aDirection == ENUMERATE_FORWARDS) {
    docShellEnum = new nsDocShellForwardsEnumerator;
  } else {
    docShellEnum = new nsDocShellBackwardsEnumerator;
  }

  nsresult rv = docShellEnum->SetEnumDocShellType(aItemType);
  if (NS_FAILED(rv)) {
    return rv;
  }

  rv = docShellEnum->SetEnumerationRootItem((nsIDocShellTreeItem*)this);
  if (NS_FAILED(rv)) {
    return rv;
  }

  rv = docShellEnum->First();
  if (NS_FAILED(rv)) {
    return rv;
  }

  rv = docShellEnum->QueryInterface(NS_GET_IID(nsISimpleEnumerator),
                                    (void**)aResult);

  return rv;
}

NS_IMETHODIMP
nsDocShell::GetAppType(AppType* aAppType) {
  *aAppType = mAppType;
  return NS_OK;
}

NS_IMETHODIMP
nsDocShell::SetAppType(AppType aAppType) {
  mAppType = aAppType;
  return NS_OK;
}

NS_IMETHODIMP
nsDocShell::GetAllowAuth(bool* aAllowAuth) {
  *aAllowAuth = mAllowAuth;
  return NS_OK;
}

NS_IMETHODIMP
nsDocShell::SetAllowAuth(bool aAllowAuth) {
  mAllowAuth = aAllowAuth;
  return NS_OK;
}

NS_IMETHODIMP
nsDocShell::GetZoom(float* aZoom) {
  NS_ENSURE_ARG_POINTER(aZoom);
  *aZoom = 1.0f;
  return NS_OK;
}

NS_IMETHODIMP
nsDocShell::SetZoom(float aZoom) { return NS_ERROR_NOT_IMPLEMENTED; }

NS_IMETHODIMP
nsDocShell::GetMarginWidth(int32_t* aWidth) {
  NS_ENSURE_ARG_POINTER(aWidth);

  *aWidth = mMarginWidth;
  return NS_OK;
}

NS_IMETHODIMP
nsDocShell::SetMarginWidth(int32_t aWidth) {
  mMarginWidth = aWidth;
  return NS_OK;
}

NS_IMETHODIMP
nsDocShell::GetMarginHeight(int32_t* aHeight) {
  NS_ENSURE_ARG_POINTER(aHeight);

  *aHeight = mMarginHeight;
  return NS_OK;
}

NS_IMETHODIMP
nsDocShell::SetMarginHeight(int32_t aHeight) {
  mMarginHeight = aHeight;
  return NS_OK;
}

NS_IMETHODIMP
nsDocShell::GetBusyFlags(BusyFlags* aBusyFlags) {
  NS_ENSURE_ARG_POINTER(aBusyFlags);

  *aBusyFlags = mBusyFlags;
  return NS_OK;
}

NS_IMETHODIMP
nsDocShell::TabToTreeOwner(bool aForward, bool aForDocumentNavigation,
                           bool* aTookFocus) {
  NS_ENSURE_ARG_POINTER(aTookFocus);

  nsCOMPtr<nsIWebBrowserChromeFocus> chromeFocus = do_GetInterface(mTreeOwner);
  if (chromeFocus) {
    if (aForward) {
      *aTookFocus =
          NS_SUCCEEDED(chromeFocus->FocusNextElement(aForDocumentNavigation));
    } else {
      *aTookFocus =
          NS_SUCCEEDED(chromeFocus->FocusPrevElement(aForDocumentNavigation));
    }
  } else {
    *aTookFocus = false;
  }

  return NS_OK;
}

NS_IMETHODIMP
nsDocShell::GetSecurityUI(nsISecureBrowserUI** aSecurityUI) {
  NS_IF_ADDREF(*aSecurityUI = mSecurityUI);
  return NS_OK;
}

NS_IMETHODIMP
nsDocShell::SetSecurityUI(nsISecureBrowserUI* aSecurityUI) {
  MOZ_ASSERT(!mIsBeingDestroyed);

  mSecurityUI = aSecurityUI;
  return NS_OK;
}

NS_IMETHODIMP
nsDocShell::GetLoadURIDelegate(nsILoadURIDelegate** aLoadURIDelegate) {
  NS_IF_ADDREF(*aLoadURIDelegate = mLoadURIDelegate);
  return NS_OK;
}

NS_IMETHODIMP
nsDocShell::SetLoadURIDelegate(nsILoadURIDelegate* aLoadURIDelegate) {
  mLoadURIDelegate = aLoadURIDelegate;
  return NS_OK;
}

NS_IMETHODIMP
nsDocShell::GetUseErrorPages(bool* aUseErrorPages) {
  *aUseErrorPages = UseErrorPages();
  return NS_OK;
}

NS_IMETHODIMP
nsDocShell::SetUseErrorPages(bool aUseErrorPages) {
  // If mUseErrorPages is set explicitly, stop using sUseErrorPages.
  if (mObserveErrorPages) {
    mObserveErrorPages = false;
  }
  mUseErrorPages = aUseErrorPages;
  return NS_OK;
}

NS_IMETHODIMP
nsDocShell::GetPreviousEntryIndex(int32_t* aPreviousEntryIndex) {
  *aPreviousEntryIndex = mPreviousEntryIndex;
  return NS_OK;
}

NS_IMETHODIMP
nsDocShell::GetLoadedEntryIndex(int32_t* aLoadedEntryIndex) {
  *aLoadedEntryIndex = mLoadedEntryIndex;
  return NS_OK;
}

NS_IMETHODIMP
nsDocShell::HistoryPurged(int32_t aNumEntries) {
  // These indices are used for fastback cache eviction, to determine
  // which session history entries are candidates for content viewer
  // eviction.  We need to adjust by the number of entries that we
  // just purged from history, so that we look at the right session history
  // entries during eviction.
  mPreviousEntryIndex = std::max(-1, mPreviousEntryIndex - aNumEntries);
  mLoadedEntryIndex = std::max(0, mLoadedEntryIndex - aNumEntries);

  nsTObserverArray<nsDocLoader*>::ForwardIterator iter(mChildList);
  while (iter.HasMore()) {
    nsCOMPtr<nsIDocShell> shell = do_QueryObject(iter.GetNext());
    if (shell) {
      shell->HistoryPurged(aNumEntries);
    }
  }

  return NS_OK;
}

nsresult nsDocShell::HistoryEntryRemoved(int32_t aIndex) {
  // These indices are used for fastback cache eviction, to determine
  // which session history entries are candidates for content viewer
  // eviction.  We need to adjust by the number of entries that we
  // just purged from history, so that we look at the right session history
  // entries during eviction.
  if (aIndex == mPreviousEntryIndex) {
    mPreviousEntryIndex = -1;
  } else if (aIndex < mPreviousEntryIndex) {
    --mPreviousEntryIndex;
  }
  if (mLoadedEntryIndex == aIndex) {
    mLoadedEntryIndex = 0;
  } else if (aIndex < mLoadedEntryIndex) {
    --mLoadedEntryIndex;
  }

  nsTObserverArray<nsDocLoader*>::ForwardIterator iter(mChildList);
  while (iter.HasMore()) {
    nsCOMPtr<nsIDocShell> shell = do_QueryObject(iter.GetNext());
    if (shell) {
      static_cast<nsDocShell*>(shell.get())->HistoryEntryRemoved(aIndex);
    }
  }

  return NS_OK;
}

NS_IMETHODIMP
nsDocShell::SetRecordProfileTimelineMarkers(bool aValue) {
  bool currentValue = nsIDocShell::GetRecordProfileTimelineMarkers();
  if (currentValue == aValue) {
    return NS_OK;
  }

  RefPtr<TimelineConsumers> timelines = TimelineConsumers::Get();
  if (!timelines) {
    return NS_OK;
  }

  if (aValue) {
    MOZ_ASSERT(!timelines->HasConsumer(this));
    timelines->AddConsumer(this);
    MOZ_ASSERT(timelines->HasConsumer(this));
    UseEntryScriptProfiling();
  } else {
    MOZ_ASSERT(timelines->HasConsumer(this));
    timelines->RemoveConsumer(this);
    MOZ_ASSERT(!timelines->HasConsumer(this));
    UnuseEntryScriptProfiling();
  }

  return NS_OK;
}

NS_IMETHODIMP
nsDocShell::GetRecordProfileTimelineMarkers(bool* aValue) {
  *aValue = !!mObserved;
  return NS_OK;
}

nsresult nsDocShell::PopProfileTimelineMarkers(
    JSContext* aCx, JS::MutableHandle<JS::Value> aOut) {
  RefPtr<TimelineConsumers> timelines = TimelineConsumers::Get();
  if (!timelines) {
    return NS_OK;
  }

  nsTArray<dom::ProfileTimelineMarker> store;
  SequenceRooter<dom::ProfileTimelineMarker> rooter(aCx, &store);

  timelines->PopMarkers(this, aCx, store);

  if (!ToJSValue(aCx, store, aOut)) {
    JS_ClearPendingException(aCx);
    return NS_ERROR_UNEXPECTED;
  }

  return NS_OK;
}

nsresult nsDocShell::Now(DOMHighResTimeStamp* aWhen) {
  *aWhen = (TimeStamp::Now() - TimeStamp::ProcessCreation()).ToMilliseconds();
  return NS_OK;
}

NS_IMETHODIMP
nsDocShell::SetWindowDraggingAllowed(bool aValue) {
  RefPtr<nsDocShell> parent = GetParentDocshell();
  if (!aValue && mItemType == typeChrome && !parent) {
    // Window dragging is always allowed for top level
    // chrome docshells.
    return NS_ERROR_FAILURE;
  }
  mWindowDraggingAllowed = aValue;
  return NS_OK;
}

NS_IMETHODIMP
nsDocShell::GetWindowDraggingAllowed(bool* aValue) {
  // window dragging regions in CSS (-moz-window-drag:drag)
  // can be slow. Default behavior is to only allow it for
  // chrome top level windows.
  RefPtr<nsDocShell> parent = GetParentDocshell();
  if (mItemType == typeChrome && !parent) {
    // Top level chrome window
    *aValue = true;
  } else {
    *aValue = mWindowDraggingAllowed;
  }
  return NS_OK;
}

nsIDOMStorageManager* nsDocShell::TopSessionStorageManager() {
  nsresult rv;

  nsCOMPtr<nsIDocShellTreeItem> topItem;
  rv = GetSameTypeRootTreeItem(getter_AddRefs(topItem));
  if (NS_FAILED(rv)) {
    return nullptr;
  }

  if (!topItem) {
    return nullptr;
  }

  nsDocShell* topDocShell = static_cast<nsDocShell*>(topItem.get());
  if (topDocShell != this) {
    return topDocShell->TopSessionStorageManager();
  }

  if (!mSessionStorageManager) {
    mSessionStorageManager = new SessionStorageManager();
  }

  return mSessionStorageManager;
}

NS_IMETHODIMP
nsDocShell::GetCurrentDocumentChannel(nsIChannel** aResult) {
  NS_IF_ADDREF(*aResult = GetCurrentDocChannel());
  return NS_OK;
}

nsIChannel* nsDocShell::GetCurrentDocChannel() {
  if (mContentViewer) {
    Document* doc = mContentViewer->GetDocument();
    if (doc) {
      return doc->GetChannel();
    }
  }
  return nullptr;
}

NS_IMETHODIMP
nsDocShell::AddWeakScrollObserver(nsIScrollObserver* aObserver) {
  nsWeakPtr weakObs = do_GetWeakReference(aObserver);
  if (!weakObs) {
    return NS_ERROR_FAILURE;
  }
  mScrollObservers.AppendElement(weakObs);
  return NS_OK;
}

NS_IMETHODIMP
nsDocShell::RemoveWeakScrollObserver(nsIScrollObserver* aObserver) {
  nsWeakPtr obs = do_GetWeakReference(aObserver);
  return mScrollObservers.RemoveElement(obs) ? NS_OK : NS_ERROR_FAILURE;
}

void nsDocShell::NotifyAsyncPanZoomStarted() {
  nsTObserverArray<nsWeakPtr>::ForwardIterator iter(mScrollObservers);
  while (iter.HasMore()) {
    nsWeakPtr ref = iter.GetNext();
    nsCOMPtr<nsIScrollObserver> obs = do_QueryReferent(ref);
    if (obs) {
      obs->AsyncPanZoomStarted();
    } else {
      mScrollObservers.RemoveElement(ref);
    }
  }
}

void nsDocShell::NotifyAsyncPanZoomStopped() {
  nsTObserverArray<nsWeakPtr>::ForwardIterator iter(mScrollObservers);
  while (iter.HasMore()) {
    nsWeakPtr ref = iter.GetNext();
    nsCOMPtr<nsIScrollObserver> obs = do_QueryReferent(ref);
    if (obs) {
      obs->AsyncPanZoomStopped();
    } else {
      mScrollObservers.RemoveElement(ref);
    }
  }
}

NS_IMETHODIMP
nsDocShell::NotifyScrollObservers() {
  nsTObserverArray<nsWeakPtr>::ForwardIterator iter(mScrollObservers);
  while (iter.HasMore()) {
    nsWeakPtr ref = iter.GetNext();
    nsCOMPtr<nsIScrollObserver> obs = do_QueryReferent(ref);
    if (obs) {
      obs->ScrollPositionChanged();
    } else {
      mScrollObservers.RemoveElement(ref);
    }
  }
  return NS_OK;
}

//*****************************************************************************
// nsDocShell::nsIDocShellTreeItem
//*****************************************************************************

NS_IMETHODIMP
nsDocShell::GetName(nsAString& aName) {
  aName = mBrowsingContext->Name();
  return NS_OK;
}

NS_IMETHODIMP
nsDocShell::SetName(const nsAString& aName) {
  mBrowsingContext->SetName(aName);
  return NS_OK;
}

NS_IMETHODIMP
nsDocShell::NameEquals(const nsAString& aName, bool* aResult) {
  NS_ENSURE_ARG_POINTER(aResult);
  *aResult = mBrowsingContext->NameEquals(aName);
  return NS_OK;
}

NS_IMETHODIMP
nsDocShell::GetCustomUserAgent(nsAString& aCustomUserAgent) {
  aCustomUserAgent = mCustomUserAgent;
  return NS_OK;
}

NS_IMETHODIMP
nsDocShell::SetCustomUserAgent(const nsAString& aCustomUserAgent) {
  mCustomUserAgent = aCustomUserAgent;
  RefPtr<nsGlobalWindowInner> win =
      mScriptGlobal ? mScriptGlobal->GetCurrentInnerWindowInternal() : nullptr;
  if (win) {
    Navigator* navigator = win->Navigator();
    if (navigator) {
      navigator->ClearUserAgentCache();
    }
  }

  uint32_t childCount = mChildList.Length();
  for (uint32_t i = 0; i < childCount; ++i) {
    nsCOMPtr<nsIDocShell> childShell = do_QueryInterface(ChildAt(i));
    if (childShell) {
      childShell->SetCustomUserAgent(aCustomUserAgent);
    }
  }
  return NS_OK;
}

NS_IMETHODIMP
nsDocShell::GetTouchEventsOverride(TouchEventsOverride* aTouchEventsOverride) {
  *aTouchEventsOverride = mTouchEventsOverride;
  return NS_OK;
}

NS_IMETHODIMP
nsDocShell::SetTouchEventsOverride(TouchEventsOverride aTouchEventsOverride) {
  // We don't have a way to verify this coming from Javascript, so this check is
  // still needed.
  if (!(aTouchEventsOverride == TOUCHEVENTS_OVERRIDE_NONE ||
        aTouchEventsOverride == TOUCHEVENTS_OVERRIDE_ENABLED ||
        aTouchEventsOverride == TOUCHEVENTS_OVERRIDE_DISABLED)) {
    return NS_ERROR_INVALID_ARG;
  }

  mTouchEventsOverride = aTouchEventsOverride;

  uint32_t childCount = mChildList.Length();
  for (uint32_t i = 0; i < childCount; ++i) {
    nsCOMPtr<nsIDocShell> childShell = do_QueryInterface(ChildAt(i));
    if (childShell) {
      childShell->SetTouchEventsOverride(aTouchEventsOverride);
    }
  }
  return NS_OK;
}

NS_IMETHODIMP
nsDocShell::GetMetaViewportOverride(
    MetaViewportOverride* aMetaViewportOverride) {
  NS_ENSURE_ARG_POINTER(aMetaViewportOverride);

  *aMetaViewportOverride = mMetaViewportOverride;
  return NS_OK;
}

NS_IMETHODIMP
nsDocShell::SetMetaViewportOverride(
    MetaViewportOverride aMetaViewportOverride) {
  // We don't have a way to verify this coming from Javascript, so this check is
  // still needed.
  if (!(aMetaViewportOverride == META_VIEWPORT_OVERRIDE_NONE ||
        aMetaViewportOverride == META_VIEWPORT_OVERRIDE_ENABLED ||
        aMetaViewportOverride == META_VIEWPORT_OVERRIDE_DISABLED)) {
    return NS_ERROR_INVALID_ARG;
  }

  mMetaViewportOverride = aMetaViewportOverride;

  // Inform our presShell that it needs to re-check its need for a viewport
  // override.
  if (RefPtr<PresShell> presShell = GetPresShell()) {
    presShell->UpdateViewportOverridden(true);
  }

  return NS_OK;
}

/* virtual */
int32_t nsDocShell::ItemType() { return mItemType; }

NS_IMETHODIMP
nsDocShell::GetItemType(int32_t* aItemType) {
  NS_ENSURE_ARG_POINTER(aItemType);

  MOZ_DIAGNOSTIC_ASSERT(
      (mBrowsingContext->IsContent() ? typeContent : typeChrome) == mItemType);
  *aItemType = mItemType;
  return NS_OK;
}

NS_IMETHODIMP
nsDocShell::GetParent(nsIDocShellTreeItem** aParent) {
  if (!mParent) {
    *aParent = nullptr;
  } else {
    CallQueryInterface(mParent, aParent);
  }
  // Note that in the case when the parent is not an nsIDocShellTreeItem we
  // don't want to throw; we just want to return null.
  return NS_OK;
}

already_AddRefed<nsDocShell> nsDocShell::GetParentDocshell() {
  nsCOMPtr<nsIDocShell> docshell = do_QueryInterface(GetAsSupports(mParent));
  return docshell.forget().downcast<nsDocShell>();
}

void nsDocShell::MaybeCreateInitialClientSource(nsIPrincipal* aPrincipal) {
  MOZ_ASSERT(!mIsBeingDestroyed);

  // If there is an existing document then there is no need to create
  // a client for a future initial about:blank document.
  if (mScriptGlobal && mScriptGlobal->GetCurrentInnerWindowInternal() &&
      mScriptGlobal->GetCurrentInnerWindowInternal()->GetExtantDoc()) {
    MOZ_DIAGNOSTIC_ASSERT(mScriptGlobal->GetCurrentInnerWindowInternal()
                              ->GetClientInfo()
                              .isSome());
    MOZ_DIAGNOSTIC_ASSERT(!mInitialClientSource);
    return;
  }

  // Don't recreate the initial client source.  We call this multiple times
  // when DoChannelLoad() is called before CreateAboutBlankContentViewer.
  if (mInitialClientSource) {
    return;
  }

  // Don't pre-allocate the client when we are sandboxed.  The inherited
  // principal does not take sandboxing into account.
  // TODO: Refactor sandboxing principal code out so we can use it here.
  if (!aPrincipal && mSandboxFlags) {
    return;
  }

  nsIPrincipal* principal =
      aPrincipal ? aPrincipal : GetInheritedPrincipal(false);

  // Sometimes there is no principal available when we are called from
  // CreateAboutBlankContentViewer.  For example, sometimes the principal
  // is only extracted from the load context after the document is created
  // in Document::ResetToURI().  Ideally we would do something similar
  // here, but for now lets just avoid the issue by not preallocating the
  // client.
  if (!principal) {
    return;
  }

  nsCOMPtr<nsPIDOMWindowOuter> win = GetWindow();
  if (!win) {
    return;
  }

  mInitialClientSource = ClientManager::CreateSource(
      ClientType::Window, win->EventTargetFor(TaskCategory::Other), principal);
  MOZ_DIAGNOSTIC_ASSERT(mInitialClientSource);

  // Mark the initial client as execution ready, but owned by the docshell.
  // If the client is actually used this will cause ClientSource to force
  // the creation of the initial about:blank by calling
  // nsDocShell::GetDocument().
  mInitialClientSource->DocShellExecutionReady(this);

  // Next, check to see if the parent is controlled.
  nsCOMPtr<nsIDocShell> parent = GetParentDocshell();
  nsPIDOMWindowOuter* parentOuter = parent ? parent->GetWindow() : nullptr;
  nsPIDOMWindowInner* parentInner =
      parentOuter ? parentOuter->GetCurrentInnerWindow() : nullptr;
  if (!parentInner) {
    return;
  }

  nsCOMPtr<nsIURI> uri;
  MOZ_ALWAYS_SUCCEEDS(
      NS_NewURI(getter_AddRefs(uri), NS_LITERAL_CSTRING("about:blank")));

  // We're done if there is no parent controller or if this docshell
  // is not permitted to control for some reason.
  Maybe<ServiceWorkerDescriptor> controller(parentInner->GetController());
  if (controller.isNothing() ||
      !ServiceWorkerAllowedToControlWindow(principal, uri)) {
    return;
  }

  mInitialClientSource->InheritController(controller.ref());
}

Maybe<ClientInfo> nsDocShell::GetInitialClientInfo() const {
  if (mInitialClientSource) {
    Maybe<ClientInfo> result;
    result.emplace(mInitialClientSource->Info());
    return result;
  }

  nsGlobalWindowInner* innerWindow =
      mScriptGlobal ? mScriptGlobal->GetCurrentInnerWindowInternal() : nullptr;
  Document* doc = innerWindow ? innerWindow->GetExtantDoc() : nullptr;

  if (!doc || !doc->IsInitialDocument()) {
    return Maybe<ClientInfo>();
  }

  return innerWindow->GetClientInfo();
}

void nsDocShell::RecomputeCanExecuteScripts() {
  bool old = mCanExecuteScripts;
  RefPtr<nsDocShell> parent = GetParentDocshell();

  // If we have no tree owner, that means that we've been detached from the
  // docshell tree (this is distinct from having no parent docshell, which
  // is the case for root docshells). It would be nice to simply disallow
  // script in detached docshells, but bug 986542 demonstrates that this
  // behavior breaks at least one website.
  //
  // So instead, we use our previous value, unless mAllowJavascript has been
  // explicitly set to false.
  if (!mTreeOwner) {
    mCanExecuteScripts = mCanExecuteScripts && mAllowJavascript;
    // If scripting has been explicitly disabled on our docshell, we're done.
  } else if (!mAllowJavascript) {
    mCanExecuteScripts = false;
    // If we have a parent, inherit.
  } else if (parent) {
    mCanExecuteScripts = parent->mCanExecuteScripts;
    // Otherwise, we're the root of the tree, and we haven't explicitly disabled
    // script. Allow.
  } else {
    mCanExecuteScripts = true;
  }

  // Inform our active DOM window.
  //
  // This will pass the outer, which will be in the scope of the active inner.
  if (mScriptGlobal && mScriptGlobal->GetGlobalJSObject()) {
    xpc::Scriptability& scriptability =
        xpc::Scriptability::Get(mScriptGlobal->GetGlobalJSObject());
    scriptability.SetDocShellAllowsScript(mCanExecuteScripts);
  }

  // If our value has changed, our children might be affected. Recompute their
  // value as well.
  if (old != mCanExecuteScripts) {
    nsTObserverArray<nsDocLoader*>::ForwardIterator iter(mChildList);
    while (iter.HasMore()) {
      static_cast<nsDocShell*>(iter.GetNext())->RecomputeCanExecuteScripts();
    }
  }
}

nsresult nsDocShell::SetDocLoaderParent(nsDocLoader* aParent) {
  bool wasFrame = IsFrame();
#ifdef DEBUG
  bool wasPrivate = UsePrivateBrowsing();
#endif

  nsresult rv = nsDocLoader::SetDocLoaderParent(aParent);
  NS_ENSURE_SUCCESS(rv, rv);

  nsCOMPtr<nsISupportsPriority> priorityGroup = do_QueryInterface(mLoadGroup);
  if (wasFrame != IsFrame() && priorityGroup) {
    priorityGroup->AdjustPriority(wasFrame ? -1 : 1);
  }

  // Curse ambiguous nsISupports inheritance!
  nsISupports* parent = GetAsSupports(aParent);

  // If parent is another docshell, we inherit all their flags for
  // allowing plugins, scripting etc.
  bool value;
  nsString customUserAgent;
  nsCOMPtr<nsIDocShell> parentAsDocShell(do_QueryInterface(parent));

  if (parentAsDocShell) {
    if (mAllowPlugins &&
        NS_SUCCEEDED(parentAsDocShell->GetAllowPlugins(&value))) {
      SetAllowPlugins(value);
    }
    if (mAllowJavascript &&
        NS_SUCCEEDED(parentAsDocShell->GetAllowJavascript(&value))) {
      SetAllowJavascript(value);
    }
    if (mAllowMetaRedirects &&
        NS_SUCCEEDED(parentAsDocShell->GetAllowMetaRedirects(&value))) {
      SetAllowMetaRedirects(value);
    }
    if (mAllowSubframes &&
        NS_SUCCEEDED(parentAsDocShell->GetAllowSubframes(&value))) {
      SetAllowSubframes(value);
    }
    if (mAllowImages &&
        NS_SUCCEEDED(parentAsDocShell->GetAllowImages(&value))) {
      SetAllowImages(value);
    }
    SetAllowMedia(parentAsDocShell->GetAllowMedia() && mAllowMedia);
    if (mAllowWindowControl &&
        NS_SUCCEEDED(parentAsDocShell->GetAllowWindowControl(&value))) {
      SetAllowWindowControl(value);
    }
    SetAllowContentRetargeting(
        mAllowContentRetargeting &&
        parentAsDocShell->GetAllowContentRetargetingOnChildren());
    if (NS_SUCCEEDED(parentAsDocShell->GetIsActive(&value))) {
      SetIsActive(value);
    }
    if (NS_SUCCEEDED(parentAsDocShell->GetCustomUserAgent(customUserAgent)) &&
        !customUserAgent.IsEmpty()) {
      SetCustomUserAgent(customUserAgent);
    }
    if (NS_FAILED(parentAsDocShell->GetAllowDNSPrefetch(&value))) {
      value = false;
    }
    SetAllowDNSPrefetch(mAllowDNSPrefetch && value);
    if (mInheritPrivateBrowsingId) {
      value = parentAsDocShell->GetAffectPrivateSessionLifetime();
      SetAffectPrivateSessionLifetime(value);
    }
    uint32_t flags;
    if (NS_SUCCEEDED(parentAsDocShell->GetDefaultLoadFlags(&flags))) {
      SetDefaultLoadFlags(flags);
    }

    SetTouchEventsOverride(parentAsDocShell->GetTouchEventsOverride());

    // We don't need to inherit metaViewportOverride, because the viewport
    // is only relevant for the outermost nsDocShell, not for any iframes
    // like this that might be embedded within it.
  }

  nsCOMPtr<nsILoadContext> parentAsLoadContext(do_QueryInterface(parent));
  if (parentAsLoadContext && mInheritPrivateBrowsingId &&
      NS_SUCCEEDED(parentAsLoadContext->GetUsePrivateBrowsing(&value))) {
    SetPrivateBrowsing(value);
  }

  nsCOMPtr<nsIURIContentListener> parentURIListener(do_GetInterface(parent));
  if (parentURIListener) {
    mContentListener->SetParentContentListener(parentURIListener);
  }

  // Our parent has changed. Recompute scriptability.
  RecomputeCanExecuteScripts();

  // Inform windows when they're being removed from their parent.
  if (!aParent) {
    MaybeClearStorageAccessFlag();
  }

  NS_ASSERTION(mInheritPrivateBrowsingId || wasPrivate == UsePrivateBrowsing(),
               "Private browsing state changed while inheritance was disabled");

  return NS_OK;
}

void nsDocShell::MaybeClearStorageAccessFlag() {
  if (mScriptGlobal) {
    // Tell our window that the parent has now changed.
    mScriptGlobal->ParentWindowChanged();

    // Tell all of our children about the change recursively as well.
    nsTObserverArray<nsDocLoader*>::ForwardIterator iter(mChildList);
    while (iter.HasMore()) {
      nsCOMPtr<nsIDocShell> child = do_QueryObject(iter.GetNext());
      if (child) {
        static_cast<nsDocShell*>(child.get())->MaybeClearStorageAccessFlag();
      }
    }
  }
}

NS_IMETHODIMP
nsDocShell::GetSameTypeParent(nsIDocShellTreeItem** aParent) {
  NS_ENSURE_ARG_POINTER(aParent);
  *aParent = nullptr;

  if (nsIDocShell::GetIsMozBrowser()) {
    return NS_OK;
  }

  nsCOMPtr<nsIDocShellTreeItem> parent =
      do_QueryInterface(GetAsSupports(mParent));
  if (!parent) {
    return NS_OK;
  }

  if (parent->ItemType() == mItemType) {
    parent.swap(*aParent);
  }
  return NS_OK;
}

NS_IMETHODIMP
nsDocShell::GetSameTypeParentIgnoreBrowserBoundaries(nsIDocShell** aParent) {
  NS_ENSURE_ARG_POINTER(aParent);
  *aParent = nullptr;

  nsCOMPtr<nsIDocShellTreeItem> parent =
      do_QueryInterface(GetAsSupports(mParent));
  if (!parent) {
    return NS_OK;
  }

  if (parent->ItemType() == mItemType) {
    nsCOMPtr<nsIDocShell> parentDS = do_QueryInterface(parent);
    parentDS.forget(aParent);
  }
  return NS_OK;
}

NS_IMETHODIMP
nsDocShell::GetRootTreeItem(nsIDocShellTreeItem** aRootTreeItem) {
  NS_ENSURE_ARG_POINTER(aRootTreeItem);

  RefPtr<nsDocShell> root = this;
  RefPtr<nsDocShell> parent = root->GetParentDocshell();
  while (parent) {
    root = parent;
    parent = root->GetParentDocshell();
  }

  root.forget(aRootTreeItem);
  return NS_OK;
}

NS_IMETHODIMP
nsDocShell::GetSameTypeRootTreeItem(nsIDocShellTreeItem** aRootTreeItem) {
  NS_ENSURE_ARG_POINTER(aRootTreeItem);
  *aRootTreeItem = static_cast<nsIDocShellTreeItem*>(this);

  nsCOMPtr<nsIDocShellTreeItem> parent;
  NS_ENSURE_SUCCESS(GetSameTypeParent(getter_AddRefs(parent)),
                    NS_ERROR_FAILURE);
  while (parent) {
    *aRootTreeItem = parent;
    NS_ENSURE_SUCCESS(
        (*aRootTreeItem)->GetSameTypeParent(getter_AddRefs(parent)),
        NS_ERROR_FAILURE);
  }
  NS_ADDREF(*aRootTreeItem);
  return NS_OK;
}

NS_IMETHODIMP
nsDocShell::GetSameTypeRootTreeItemIgnoreBrowserBoundaries(
    nsIDocShell** aRootTreeItem) {
  NS_ENSURE_ARG_POINTER(aRootTreeItem);
  *aRootTreeItem = static_cast<nsIDocShell*>(this);

  nsCOMPtr<nsIDocShell> parent;
  NS_ENSURE_SUCCESS(
      GetSameTypeParentIgnoreBrowserBoundaries(getter_AddRefs(parent)),
      NS_ERROR_FAILURE);
  while (parent) {
    *aRootTreeItem = parent;
    NS_ENSURE_SUCCESS(
        (*aRootTreeItem)
            ->GetSameTypeParentIgnoreBrowserBoundaries(getter_AddRefs(parent)),
        NS_ERROR_FAILURE);
  }
  NS_ADDREF(*aRootTreeItem);
  return NS_OK;
}

/* static */
bool nsDocShell::CanAccessItem(nsIDocShellTreeItem* aTargetItem,
                               nsIDocShellTreeItem* aAccessingItem,
                               bool aConsiderOpener) {
  MOZ_ASSERT(aTargetItem, "Must have target item!");

  if (!gValidateOrigin || !aAccessingItem) {
    // Good to go
    return true;
  }

  // XXXbz should we care if aAccessingItem or the document therein is
  // chrome?  Should those get extra privileges?

  // For historical context, see:
  //
  // Bug 13871:  Prevent frameset spoofing
  // Bug 103638: Targets with same name in different windows open in wrong
  //             window with javascript
  // Bug 408052: Adopt "ancestor" frame navigation policy

  // Now do a security check.
  //
  // Disallow navigation if the two frames are not part of the same app, or if
  // they have different is-in-browser-element states.
  //
  // Allow navigation if
  //  1) aAccessingItem can script aTargetItem or one of its ancestors in
  //     the frame hierarchy or
  //  2) aTargetItem is a top-level frame and aAccessingItem is its descendant
  //  3) aTargetItem is a top-level frame and aAccessingItem can target
  //     its opener per rule (1) or (2).

  if (aTargetItem == aAccessingItem) {
    // A frame is allowed to navigate itself.
    return true;
  }

  nsCOMPtr<nsIDocShell> targetDS = do_QueryInterface(aTargetItem);
  nsCOMPtr<nsIDocShell> accessingDS = do_QueryInterface(aAccessingItem);
  if (!targetDS || !accessingDS) {
    // We must be able to convert both to nsIDocShell.
    return false;
  }

  if (targetDS->GetIsInIsolatedMozBrowserElement() !=
      accessingDS->GetIsInIsolatedMozBrowserElement()) {
    return false;
  }

  nsCOMPtr<nsIDocShellTreeItem> accessingRoot;
  aAccessingItem->GetSameTypeRootTreeItem(getter_AddRefs(accessingRoot));
  nsCOMPtr<nsIDocShell> accessingRootDS = do_QueryInterface(accessingRoot);

  nsCOMPtr<nsIDocShellTreeItem> targetRoot;
  aTargetItem->GetSameTypeRootTreeItem(getter_AddRefs(targetRoot));
  nsCOMPtr<nsIDocShell> targetRootDS = do_QueryInterface(targetRoot);

  OriginAttributes targetOA =
      static_cast<nsDocShell*>(targetDS.get())->GetOriginAttributes();
  OriginAttributes accessingOA =
      static_cast<nsDocShell*>(accessingDS.get())->GetOriginAttributes();

  // When the first party isolation is on, the top-level docShell may not have
  // the firstPartyDomain in its originAttributes, but its document will have
  // it. So we get the firstPartyDomain from the nodePrincipal of the document
  // before we compare the originAttributes.
  if (OriginAttributes::IsFirstPartyEnabled()) {
    if (aAccessingItem->ItemType() == nsIDocShellTreeItem::typeContent &&
        (accessingDS == accessingRootDS || accessingDS->GetIsMozBrowser())) {
      RefPtr<Document> accessingDoc = aAccessingItem->GetDocument();

      if (accessingDoc) {
        nsCOMPtr<nsIPrincipal> accessingPrincipal =
            accessingDoc->NodePrincipal();

        accessingOA.mFirstPartyDomain =
            accessingPrincipal->OriginAttributesRef().mFirstPartyDomain;
      }
    }

    if (aTargetItem->ItemType() == nsIDocShellTreeItem::typeContent &&
        (targetDS == targetRootDS || targetDS->GetIsMozBrowser())) {
      RefPtr<Document> targetDoc = aAccessingItem->GetDocument();

      if (targetDoc) {
        nsCOMPtr<nsIPrincipal> targetPrincipal = targetDoc->NodePrincipal();

        targetOA.mFirstPartyDomain =
            targetPrincipal->OriginAttributesRef().mFirstPartyDomain;
      }
    }
  }

  if (targetOA != accessingOA) {
    return false;
  }

  // A private document can't access a non-private one, and vice versa.
  if (static_cast<nsDocShell*>(targetDS.get())->UsePrivateBrowsing() !=
      static_cast<nsDocShell*>(accessingDS.get())->UsePrivateBrowsing()) {
    return false;
  }

  if (aTargetItem == accessingRoot) {
    // A frame can navigate its root.
    return true;
  }

  // Check if aAccessingItem can navigate one of aTargetItem's ancestors.
  nsCOMPtr<nsIDocShellTreeItem> target = aTargetItem;
  do {
    if (ValidateOrigin(aAccessingItem, target)) {
      return true;
    }

    nsCOMPtr<nsIDocShellTreeItem> parent;
    target->GetSameTypeParent(getter_AddRefs(parent));
    parent.swap(target);
  } while (target);

  if (aTargetItem != targetRoot) {
    // target is a subframe, not in accessor's frame hierarchy, and all its
    // ancestors have origins different from that of the accessor. Don't
    // allow access.
    return false;
  }

  if (!aConsiderOpener) {
    // All done here
    return false;
  }

  nsCOMPtr<nsPIDOMWindowOuter> targetWindow = aTargetItem->GetWindow();
  if (!targetWindow) {
    NS_ERROR("This should not happen, really");
    return false;
  }

  nsCOMPtr<mozIDOMWindowProxy> targetOpener = targetWindow->GetOpener();
  nsCOMPtr<nsIWebNavigation> openerWebNav(do_GetInterface(targetOpener));
  nsCOMPtr<nsIDocShellTreeItem> openerItem(do_QueryInterface(openerWebNav));

  if (!openerItem) {
    return false;
  }

  return CanAccessItem(openerItem, aAccessingItem, false);
}

static bool ItemIsActive(nsIDocShellTreeItem* aItem) {
  if (nsCOMPtr<nsPIDOMWindowOuter> window = aItem->GetWindow()) {
    auto* win = nsGlobalWindowOuter::Cast(window);
    if (!win->GetClosedOuter()) {
      return true;
    }
  }

  return false;
}

NS_IMETHODIMP
nsDocShell::FindItemWithName(const nsAString& aName,
                             nsIDocShellTreeItem* aRequestor,
                             nsIDocShellTreeItem* aOriginalRequestor,
                             bool aSkipTabGroup,
                             nsIDocShellTreeItem** aResult) {
  NS_ENSURE_ARG_POINTER(aResult);

  // If we don't find one, we return NS_OK and a null result
  *aResult = nullptr;

  if (aName.IsEmpty()) {
    return NS_OK;
  }

  if (aRequestor) {
    // If aRequestor is not null we don't need to check special names, so
    // just hand straight off to the search by actual name function.
    return DoFindItemWithName(aName, aRequestor, aOriginalRequestor,
                              aSkipTabGroup, aResult);
  } else {
    // This is the entry point into the target-finding algorithm.  Check
    // for special names.  This should only be done once, hence the check
    // for a null aRequestor.

    nsCOMPtr<nsIDocShellTreeItem> foundItem;
    if (aName.LowerCaseEqualsLiteral("_self")) {
      foundItem = this;
    } else if (aName.LowerCaseEqualsLiteral("_blank")) {
      // Just return null.  Caller must handle creating a new window with
      // a blank name himself.
      return NS_OK;
    } else if (aName.LowerCaseEqualsLiteral("_parent")) {
      GetSameTypeParent(getter_AddRefs(foundItem));
      if (!foundItem) {
        foundItem = this;
      }
    } else if (aName.LowerCaseEqualsLiteral("_top")) {
      GetSameTypeRootTreeItem(getter_AddRefs(foundItem));
      NS_ASSERTION(foundItem, "Must have this; worst case it's us!");
    } else {
      // Do the search for item by an actual name.
      DoFindItemWithName(aName, aRequestor, aOriginalRequestor, aSkipTabGroup,
                         getter_AddRefs(foundItem));
    }

    if (foundItem && !CanAccessItem(foundItem, aOriginalRequestor)) {
      foundItem = nullptr;
    }

    // DoFindItemWithName only returns active items and we don't check if
    // the item is active for the special cases.
    if (foundItem) {
      foundItem.swap(*aResult);
    }
    return NS_OK;
  }
}

void nsDocShell::AssertOriginAttributesMatchPrivateBrowsing() {
  // Chrome docshells must not have a private browsing OriginAttribute
  // Content docshells must maintain the equality:
  // mOriginAttributes.mPrivateBrowsingId == mPrivateBrowsingId
  if (mItemType == typeChrome) {
    MOZ_DIAGNOSTIC_ASSERT(mOriginAttributes.mPrivateBrowsingId == 0);
  } else {
    MOZ_DIAGNOSTIC_ASSERT(mOriginAttributes.mPrivateBrowsingId ==
                          mPrivateBrowsingId);
  }
}

nsresult nsDocShell::DoFindItemWithName(const nsAString& aName,
                                        nsIDocShellTreeItem* aRequestor,
                                        nsIDocShellTreeItem* aOriginalRequestor,
                                        bool aSkipTabGroup,
                                        nsIDocShellTreeItem** aResult) {
  // First we check our name.
  if (mBrowsingContext->NameEquals(aName) && ItemIsActive(this) &&
      CanAccessItem(this, aOriginalRequestor)) {
    NS_ADDREF(*aResult = this);
    return NS_OK;
  }

  // Second we check our children making sure not to ask a child if
  // it is the aRequestor.
#ifdef DEBUG
  nsresult rv =
#endif
      FindChildWithName(aName, true, true, aRequestor, aOriginalRequestor,
                        aResult);
  NS_ASSERTION(NS_SUCCEEDED(rv),
               "FindChildWithName should not be failing here.");
  if (*aResult) {
    return NS_OK;
  }

  // Third if we have a parent and it isn't the requestor then we
  // should ask it to do the search.  If it is the requestor we
  // should just stop here and let the parent do the rest.  If we
  // don't have a parent, then we should ask the
  // docShellTreeOwner to do the search.
  nsCOMPtr<nsIDocShellTreeItem> parentAsTreeItem =
      do_QueryInterface(GetAsSupports(mParent));
  if (parentAsTreeItem) {
    if (parentAsTreeItem == aRequestor) {
      return NS_OK;
    }

    // If we have a same-type parent, respecting browser and app boundaries.
    // NOTE: Could use GetSameTypeParent if the issues described in bug 1310344
    // are fixed.
    if (!GetIsMozBrowser() && parentAsTreeItem->ItemType() == mItemType) {
      return parentAsTreeItem->FindItemWithName(
          aName, static_cast<nsIDocShellTreeItem*>(this), aOriginalRequestor,
          /* aSkipTabGroup = */ false, aResult);
    }
  }

  // If we have a null parent or the parent is not of the same type, we need to
  // give up on finding it in our tree, and start looking in our TabGroup.
  nsCOMPtr<nsPIDOMWindowOuter> window = GetWindow();
  if (window && !aSkipTabGroup) {
    RefPtr<mozilla::dom::TabGroup> tabGroup = window->TabGroup();
    tabGroup->FindItemWithName(aName, aRequestor, aOriginalRequestor, aResult);
  }

  return NS_OK;
}

bool nsDocShell::IsSandboxedFrom(nsIDocShell* aTargetDocShell) {
  // If no target then not sandboxed.
  if (!aTargetDocShell) {
    return false;
  }

  // We cannot be sandboxed from ourselves.
  if (aTargetDocShell == this) {
    return false;
  }

  // Default the sandbox flags to our flags, so that if we can't retrieve the
  // active document, we will still enforce our own.
  uint32_t sandboxFlags = mSandboxFlags;
  if (mContentViewer) {
    RefPtr<Document> doc = mContentViewer->GetDocument();
    if (doc) {
      sandboxFlags = doc->GetSandboxFlags();
    }
  }

  // If no flags, we are not sandboxed at all.
  if (!sandboxFlags) {
    return false;
  }

  // If aTargetDocShell has an ancestor, it is not top level.
  nsCOMPtr<nsIDocShellTreeItem> ancestorOfTarget;
  aTargetDocShell->GetSameTypeParent(getter_AddRefs(ancestorOfTarget));
  if (ancestorOfTarget) {
    do {
      // We are not sandboxed if we are an ancestor of target.
      if (ancestorOfTarget == this) {
        return false;
      }
      nsCOMPtr<nsIDocShellTreeItem> tempTreeItem;
      ancestorOfTarget->GetSameTypeParent(getter_AddRefs(tempTreeItem));
      tempTreeItem.swap(ancestorOfTarget);
    } while (ancestorOfTarget);

    // Otherwise, we are sandboxed from aTargetDocShell.
    return true;
  }

  // aTargetDocShell is top level, are we the "one permitted sandboxed
  // navigator", i.e. did we open aTargetDocShell?
  nsCOMPtr<nsIDocShell> permittedNavigator;
  aTargetDocShell->GetOnePermittedSandboxedNavigator(
      getter_AddRefs(permittedNavigator));
  if (permittedNavigator == this) {
    return false;
  }

  // If SANDBOXED_TOPLEVEL_NAVIGATION flag is not on, we are not sandboxed
  // from our top.
  if (!(sandboxFlags & SANDBOXED_TOPLEVEL_NAVIGATION)) {
    nsCOMPtr<nsIDocShellTreeItem> rootTreeItem;
    GetSameTypeRootTreeItem(getter_AddRefs(rootTreeItem));
    if (SameCOMIdentity(aTargetDocShell, rootTreeItem)) {
      return false;
    }
  }

  // Otherwise, we are sandboxed from aTargetDocShell.
  return true;
}

NS_IMETHODIMP
nsDocShell::GetTreeOwner(nsIDocShellTreeOwner** aTreeOwner) {
  NS_ENSURE_ARG_POINTER(aTreeOwner);

  *aTreeOwner = mTreeOwner;
  NS_IF_ADDREF(*aTreeOwner);
  return NS_OK;
}

NS_IMETHODIMP
nsDocShell::SetTreeOwner(nsIDocShellTreeOwner* aTreeOwner) {
  if (mIsBeingDestroyed && aTreeOwner) {
    return NS_ERROR_FAILURE;
  }

  // Don't automatically set the progress based on the tree owner for frames
  if (!IsFrame()) {
    nsCOMPtr<nsIWebProgress> webProgress =
        do_QueryInterface(GetAsSupports(this));

    if (webProgress) {
      nsCOMPtr<nsIWebProgressListener> oldListener =
          do_QueryInterface(mTreeOwner);
      nsCOMPtr<nsIWebProgressListener> newListener =
          do_QueryInterface(aTreeOwner);

      if (oldListener) {
        webProgress->RemoveProgressListener(oldListener);
      }

      if (newListener) {
        webProgress->AddProgressListener(newListener,
                                         nsIWebProgress::NOTIFY_ALL);
      }
    }
  }

  mTreeOwner = aTreeOwner;  // Weak reference per API

  nsTObserverArray<nsDocLoader*>::ForwardIterator iter(mChildList);
  while (iter.HasMore()) {
    nsCOMPtr<nsIDocShellTreeItem> child = do_QueryObject(iter.GetNext());
    NS_ENSURE_TRUE(child, NS_ERROR_FAILURE);

    if (child->ItemType() == mItemType) {
      child->SetTreeOwner(aTreeOwner);
    }
  }

  // If we're in the content process and have had a TreeOwner set on us, extract
  // our BrowserChild actor. If we've already had our BrowserChild set, assert
  // that it hasn't changed.
  if (mTreeOwner && XRE_IsContentProcess()) {
    nsCOMPtr<nsIBrowserChild> newBrowserChild = do_GetInterface(mTreeOwner);
    MOZ_ASSERT(newBrowserChild,
               "No BrowserChild actor for tree owner in Content!");

    if (mBrowserChild) {
      nsCOMPtr<nsIBrowserChild> oldBrowserChild =
          do_QueryReferent(mBrowserChild);
      MOZ_RELEASE_ASSERT(
          oldBrowserChild == newBrowserChild,
          "Cannot cahnge BrowserChild during nsDocShell lifetime!");
    } else {
      mBrowserChild = do_GetWeakReference(newBrowserChild);
    }
  }

  // Our tree owner has changed. Recompute scriptability.
  //
  // Note that this is near-redundant with the recomputation in
  // SetDocLoaderParent(), but not so for the root DocShell, where the call to
  // SetTreeOwner() happens after the initial AddDocLoaderAsChildOfRoot(),
  // and we never set another parent. Given that this is neither expensive nor
  // performance-critical, let's be safe and unconditionally recompute this
  // state whenever dependent state changes.
  RecomputeCanExecuteScripts();

  return NS_OK;
}

void nsDocShell::SetChildOffset(int32_t aChildOffset) {
  mChildOffset = aChildOffset;
}

int32_t nsDocShell::GetChildOffset() { return mChildOffset; }

NS_IMETHODIMP
nsDocShell::GetHistoryID(nsID** aID) {
  *aID = mHistoryID.Clone();
  return NS_OK;
}

const nsID nsDocShell::HistoryID() { return mHistoryID; }

NS_IMETHODIMP
nsDocShell::GetIsInUnload(bool* aIsInUnload) {
  *aIsInUnload = mFiredUnloadEvent;
  return NS_OK;
}

NS_IMETHODIMP
nsDocShell::GetChildCount(int32_t* aChildCount) {
  NS_ENSURE_ARG_POINTER(aChildCount);
  *aChildCount = mChildList.Length();
  return NS_OK;
}

NS_IMETHODIMP
nsDocShell::AddChild(nsIDocShellTreeItem* aChild) {
  NS_ENSURE_ARG_POINTER(aChild);

  RefPtr<nsDocLoader> childAsDocLoader = GetAsDocLoader(aChild);
  NS_ENSURE_TRUE(childAsDocLoader, NS_ERROR_UNEXPECTED);

  // Make sure we're not creating a loop in the docshell tree
  nsDocLoader* ancestor = this;
  do {
    if (childAsDocLoader == ancestor) {
      return NS_ERROR_ILLEGAL_VALUE;
    }
    ancestor = ancestor->GetParent();
  } while (ancestor);

  // Make sure to remove the child from its current parent.
  nsDocLoader* childsParent = childAsDocLoader->GetParent();
  if (childsParent) {
    nsresult rv = childsParent->RemoveChildLoader(childAsDocLoader);
    NS_ENSURE_SUCCESS(rv, rv);
  }

  // Make sure to clear the treeowner in case this child is a different type
  // from us.
  aChild->SetTreeOwner(nullptr);

  nsresult res = AddChildLoader(childAsDocLoader);
  NS_ENSURE_SUCCESS(res, res);
  NS_ASSERTION(!mChildList.IsEmpty(),
               "child list must not be empty after a successful add");

  nsCOMPtr<nsIDocShell> childDocShell = do_QueryInterface(aChild);
  bool dynamic = false;
  childDocShell->GetCreatedDynamically(&dynamic);
  if (!dynamic) {
    nsCOMPtr<nsISHEntry> currentSH;
    bool oshe = false;
    GetCurrentSHEntry(getter_AddRefs(currentSH), &oshe);
    if (currentSH) {
      currentSH->HasDynamicallyAddedChild(&dynamic);
    }
  }
  childDocShell->SetChildOffset(dynamic ? -1 : mChildList.Length() - 1);

  /* Set the child's global history if the parent has one */
  if (mUseGlobalHistory) {
    childDocShell->SetUseGlobalHistory(true);
  }

  if (aChild->ItemType() != mItemType) {
    return NS_OK;
  }

  aChild->SetTreeOwner(mTreeOwner);

  nsCOMPtr<nsIDocShell> childAsDocShell(do_QueryInterface(aChild));
  if (!childAsDocShell) {
    return NS_OK;
  }

  // charset, style-disabling, and zoom will be inherited in SetupNewViewer()

  // Now take this document's charset and set the child's parentCharset field
  // to it. We'll later use that field, in the loading process, for the
  // charset choosing algorithm.
  // If we fail, at any point, we just return NS_OK.
  // This code has some performance impact. But this will be reduced when
  // the current charset will finally be stored as an Atom, avoiding the
  // alias resolution extra look-up.

  // we are NOT going to propagate the charset is this Chrome's docshell
  if (mItemType == nsIDocShellTreeItem::typeChrome) {
    return NS_OK;
  }

  // get the parent's current charset
  if (!mContentViewer) {
    return NS_OK;
  }
  Document* doc = mContentViewer->GetDocument();
  if (!doc) {
    return NS_OK;
  }

  const Encoding* parentCS = doc->GetDocumentCharacterSet();
  int32_t charsetSource = doc->GetDocumentCharacterSetSource();
  // set the child's parentCharset
  childAsDocShell->SetParentCharset(parentCS, charsetSource,
                                    doc->NodePrincipal());

  // printf("### 1 >>> Adding child. Parent CS = %s. ItemType = %d.\n",
  //        NS_LossyConvertUTF16toASCII(parentCS).get(), mItemType);

  return NS_OK;
}

NS_IMETHODIMP
nsDocShell::RemoveChild(nsIDocShellTreeItem* aChild) {
  NS_ENSURE_ARG_POINTER(aChild);

  RefPtr<nsDocLoader> childAsDocLoader = GetAsDocLoader(aChild);
  NS_ENSURE_TRUE(childAsDocLoader, NS_ERROR_UNEXPECTED);

  nsresult rv = RemoveChildLoader(childAsDocLoader);
  NS_ENSURE_SUCCESS(rv, rv);

  aChild->SetTreeOwner(nullptr);

  return nsDocLoader::AddDocLoaderAsChildOfRoot(childAsDocLoader);
}

NS_IMETHODIMP
nsDocShell::GetChildAt(int32_t aIndex, nsIDocShellTreeItem** aChild) {
  NS_ENSURE_ARG_POINTER(aChild);

#ifdef DEBUG
  if (aIndex < 0) {
    NS_WARNING("Negative index passed to GetChildAt");
  } else if (static_cast<uint32_t>(aIndex) >= mChildList.Length()) {
    NS_WARNING("Too large an index passed to GetChildAt");
  }
#endif

  nsIDocumentLoader* child = ChildAt(aIndex);
  NS_ENSURE_TRUE(child, NS_ERROR_UNEXPECTED);

  return CallQueryInterface(child, aChild);
}

NS_IMETHODIMP
nsDocShell::FindChildWithName(const nsAString& aName, bool aRecurse,
                              bool aSameType, nsIDocShellTreeItem* aRequestor,
                              nsIDocShellTreeItem* aOriginalRequestor,
                              nsIDocShellTreeItem** aResult) {
  NS_ENSURE_ARG_POINTER(aResult);

  // if we don't find one, we return NS_OK and a null result
  *aResult = nullptr;

  if (aName.IsEmpty()) {
    return NS_OK;
  }

  nsTObserverArray<nsDocLoader*>::ForwardIterator iter(mChildList);
  while (iter.HasMore()) {
    nsCOMPtr<nsIDocShellTreeItem> child = do_QueryObject(iter.GetNext());
    NS_ENSURE_TRUE(child, NS_ERROR_FAILURE);
    int32_t childType = child->ItemType();

    if (aSameType && (childType != mItemType)) {
      continue;
    }

    bool childNameEquals = false;
    child->NameEquals(aName, &childNameEquals);
    if (childNameEquals && ItemIsActive(child) &&
        CanAccessItem(child, aOriginalRequestor)) {
      child.swap(*aResult);
      break;
    }

    // Only ask it to check children if it is same type
    if (childType != mItemType) {
      continue;
    }

    // Only ask the child if it isn't the requestor
    if (aRecurse && (aRequestor != child)) {
      // See if child contains the shell with the given name
#ifdef DEBUG
      nsresult rv =
#endif
          child->FindChildWithName(aName, true, aSameType,
                                   static_cast<nsIDocShellTreeItem*>(this),
                                   aOriginalRequestor, aResult);
      NS_ASSERTION(NS_SUCCEEDED(rv), "FindChildWithName should not fail here");
      if (*aResult) {
        // found it
        return NS_OK;
      }
    }
  }
  return NS_OK;
}

NS_IMETHODIMP
nsDocShell::GetChildSHEntry(int32_t aChildOffset, nsISHEntry** aResult) {
  nsresult rv = NS_OK;

  NS_ENSURE_ARG_POINTER(aResult);
  *aResult = nullptr;

  // A nsISHEntry for a child is *only* available when the parent is in
  // the progress of loading a document too...

  if (mLSHE) {
    /* Before looking for the subframe's url, check
     * the expiration status of the parent. If the parent
     * has expired from cache, then subframes will not be
     * loaded from history in certain situations.
     */
    bool parentExpired = mLSHE->GetExpirationStatus();

    /* Get the parent's Load Type so that it can be set on the child too.
     * By default give a loadHistory value
     */
    uint32_t loadType = mLSHE->GetLoadType();
    // If the user did a shift-reload on this frameset page,
    // we don't want to load the subframes from history.
    if (IsForceReloadType(loadType) || loadType == LOAD_REFRESH) {
      return rv;
    }

    /* If the user pressed reload and the parent frame has expired
     *  from cache, we do not want to load the child frame from history.
     */
    if (parentExpired && (loadType == LOAD_RELOAD_NORMAL)) {
      // The parent has expired. Return null.
      *aResult = nullptr;
      return rv;
    }

    // Get the child subframe from session history.
    rv = mLSHE->GetChildAt(aChildOffset, aResult);
    if (*aResult) {
      (*aResult)->SetLoadType(loadType);
    }
  }
  return rv;
}

NS_IMETHODIMP
nsDocShell::AddChildSHEntry(nsISHEntry* aCloneRef, nsISHEntry* aNewEntry,
                            int32_t aChildOffset, uint32_t aLoadType,
                            bool aCloneChildren) {
  nsresult rv = NS_OK;

  if (mLSHE && aLoadType != LOAD_PUSHSTATE) {
    /* You get here if you are currently building a
     * hierarchy ie.,you just visited a frameset page
     */
    if (NS_FAILED(mLSHE->ReplaceChild(aNewEntry))) {
      rv = mLSHE->AddChild(aNewEntry, aChildOffset);
    }
  } else if (!aCloneRef) {
    /* This is an initial load in some subframe.  Just append it if we can */
    if (mOSHE) {
      rv = mOSHE->AddChild(aNewEntry, aChildOffset);
    }
  } else {
    rv = AddChildSHEntryInternal(aCloneRef, aNewEntry, aChildOffset, aLoadType,
                                 aCloneChildren);
  }
  return rv;
}

nsresult nsDocShell::AddChildSHEntryInternal(nsISHEntry* aCloneRef,
                                             nsISHEntry* aNewEntry,
                                             int32_t aChildOffset,
                                             uint32_t aLoadType,
                                             bool aCloneChildren) {
  nsresult rv = NS_OK;
  if (mSessionHistory) {
    /* You are currently in the rootDocShell.
     * You will get here when a subframe has a new url
     * to load and you have walked up the tree all the
     * way to the top to clone the current SHEntry hierarchy
     * and replace the subframe where a new url was loaded with
     * a new entry.
     */
    nsCOMPtr<nsISHEntry> currentHE;
    int32_t index = mSessionHistory->Index();
    if (index < 0) {
      return NS_ERROR_FAILURE;
    }

    rv = mSessionHistory->LegacySHistory()->GetEntryAtIndex(
        index, getter_AddRefs(currentHE));
    NS_ENSURE_TRUE(currentHE, NS_ERROR_FAILURE);

    nsCOMPtr<nsISHEntry> currentEntry(currentHE);
    if (currentEntry) {
      nsCOMPtr<nsISHEntry> nextEntry;
      uint32_t cloneID = aCloneRef->GetID();
      rv = nsSHistory::CloneAndReplace(currentEntry, this, cloneID, aNewEntry,
                                       aCloneChildren,
                                       getter_AddRefs(nextEntry));

      if (NS_SUCCEEDED(rv)) {
        rv = mSessionHistory->LegacySHistory()->AddEntry(nextEntry, true);
      }
    }
  } else {
    /* Just pass this along */
    nsCOMPtr<nsIDocShell> parent =
        do_QueryInterface(GetAsSupports(mParent), &rv);
    if (parent) {
      rv = static_cast<nsDocShell*>(parent.get())
               ->AddChildSHEntryInternal(aCloneRef, aNewEntry, aChildOffset,
                                         aLoadType, aCloneChildren);
    }
  }
  return rv;
}

nsresult nsDocShell::AddChildSHEntryToParent(nsISHEntry* aNewEntry,
                                             int32_t aChildOffset,
                                             bool aCloneChildren) {
  /* You will get here when you are in a subframe and
   * a new url has been loaded on you.
   * The mOSHE in this subframe will be the previous url's
   * mOSHE. This mOSHE will be used as the identification
   * for this subframe in the  CloneAndReplace function.
   */

  // In this case, we will end up calling AddEntry, which increases the
  // current index by 1
  RefPtr<ChildSHistory> rootSH = GetRootSessionHistory();
  if (rootSH) {
    mPreviousEntryIndex = rootSH->Index();
  }

  nsresult rv;
  nsCOMPtr<nsIDocShell> parent = do_QueryInterface(GetAsSupports(mParent), &rv);
  if (parent) {
    rv = parent->AddChildSHEntry(mOSHE, aNewEntry, aChildOffset, mLoadType,
                                 aCloneChildren);
  }

  if (rootSH) {
    mLoadedEntryIndex = rootSH->Index();

    if (MOZ_UNLIKELY(MOZ_LOG_TEST(gPageCacheLog, LogLevel::Verbose))) {
      MOZ_LOG(gPageCacheLog, LogLevel::Verbose,
              ("Previous index: %d, Loaded index: %d", mPreviousEntryIndex,
               mLoadedEntryIndex));
    }
  }

  return rv;
}

NS_IMETHODIMP
nsDocShell::SetUseGlobalHistory(bool aUseGlobalHistory) {
  mUseGlobalHistory = aUseGlobalHistory;
  if (!aUseGlobalHistory) {
    return NS_OK;
  }

  nsCOMPtr<IHistory> history = services::GetHistoryService();
  return history ? NS_OK : NS_ERROR_FAILURE;
}

NS_IMETHODIMP
nsDocShell::GetUseGlobalHistory(bool* aUseGlobalHistory) {
  *aUseGlobalHistory = mUseGlobalHistory;
  return NS_OK;
}

NS_IMETHODIMP
nsDocShell::RemoveFromSessionHistory() {
  nsCOMPtr<nsIDocShellTreeItem> root;
  GetSameTypeRootTreeItem(getter_AddRefs(root));
  nsCOMPtr<nsIWebNavigation> rootAsWebnav = do_QueryInterface(root);
  if (!rootAsWebnav) {
    return NS_OK;
  }
  RefPtr<ChildSHistory> sessionHistory = rootAsWebnav->GetSessionHistory();
  if (!sessionHistory) {
    return NS_OK;
  }
  int32_t index = sessionHistory->Index();
  AutoTArray<nsID, 16> ids({mHistoryID});
  sessionHistory->LegacySHistory()->RemoveEntries(ids, index);
  return NS_OK;
}

NS_IMETHODIMP
nsDocShell::SetCreatedDynamically(bool aDynamic) {
  mDynamicallyCreated = aDynamic;
  return NS_OK;
}

NS_IMETHODIMP
nsDocShell::GetCreatedDynamically(bool* aDynamic) {
  *aDynamic = mDynamicallyCreated;
  return NS_OK;
}

NS_IMETHODIMP
nsDocShell::GetCurrentSHEntry(nsISHEntry** aEntry, bool* aOSHE) {
  *aOSHE = false;
  *aEntry = nullptr;
  if (mLSHE) {
    NS_ADDREF(*aEntry = mLSHE);
  } else if (mOSHE) {
    NS_ADDREF(*aEntry = mOSHE);
    *aOSHE = true;
  }
  return NS_OK;
}

nsIScriptGlobalObject* nsDocShell::GetScriptGlobalObject() {
  NS_ENSURE_SUCCESS(EnsureScriptEnvironment(), nullptr);
  return mScriptGlobal;
}

Document* nsDocShell::GetDocument() {
  NS_ENSURE_SUCCESS(EnsureContentViewer(), nullptr);
  return mContentViewer->GetDocument();
}

nsPIDOMWindowOuter* nsDocShell::GetWindow() {
  if (NS_FAILED(EnsureScriptEnvironment())) {
    return nullptr;
  }
  return mScriptGlobal;
}

NS_IMETHODIMP
nsDocShell::GetDomWindow(mozIDOMWindowProxy** aWindow) {
  NS_ENSURE_ARG_POINTER(aWindow);

  nsresult rv = EnsureScriptEnvironment();
  NS_ENSURE_SUCCESS(rv, rv);

  RefPtr<nsGlobalWindowOuter> window = mScriptGlobal;
  window.forget(aWindow);
  return NS_OK;
}

NS_IMETHODIMP
nsDocShell::GetMessageManager(ContentFrameMessageManager** aMessageManager) {
  RefPtr<ContentFrameMessageManager> mm;
  if (RefPtr<BrowserChild> browserChild = BrowserChild::GetFrom(this)) {
    mm = browserChild->GetMessageManager();
  } else if (nsPIDOMWindowOuter* win = GetWindow()) {
    mm = win->GetMessageManager();
  }
  mm.forget(aMessageManager);
  return NS_OK;
}

NS_IMETHODIMP
nsDocShell::GetContentBlockingLog(Promise** aPromise) {
  NS_ENSURE_ARG_POINTER(aPromise);

  if (!mContentViewer) {
    *aPromise = nullptr;
    return NS_ERROR_FAILURE;
  }

  Document* doc = mContentViewer->GetDocument();
  ErrorResult rv;
  RefPtr<Promise> promise = Promise::Create(doc->GetOwnerGlobal(), rv);
  if (NS_WARN_IF(rv.Failed())) {
    return rv.StealNSResult();
  }
  promise->MaybeResolve(
      NS_ConvertUTF8toUTF16(doc->GetContentBlockingLog()->Stringify()));
  promise.forget(aPromise);
  return NS_OK;
}

NS_IMETHODIMP
nsDocShell::SetDeviceSizeIsPageSize(bool aValue) {
  if (mDeviceSizeIsPageSize != aValue) {
    mDeviceSizeIsPageSize = aValue;
    RefPtr<nsPresContext> presContext = GetPresContext();
    if (presContext) {
      presContext->MediaFeatureValuesChanged(
          {MediaFeatureChangeReason::DeviceSizeIsPageSizeChange});
    }
  }
  return NS_OK;
}

NS_IMETHODIMP
nsDocShell::GetDeviceSizeIsPageSize(bool* aValue) {
  *aValue = mDeviceSizeIsPageSize;
  return NS_OK;
}

void nsDocShell::ClearFrameHistory(nsISHEntry* aEntry) {
  RefPtr<ChildSHistory> rootSH = GetRootSessionHistory();
  if (!rootSH || !aEntry) {
    return;
  }

  rootSH->LegacySHistory()->RemoveFrameEntries(aEntry);
}

//-------------------------------------
//-- Helper Method for Print discovery
//-------------------------------------
bool nsDocShell::IsPrintingOrPP(bool aDisplayErrorDialog) {
  if (mIsPrintingOrPP && aDisplayErrorDialog) {
    DisplayLoadError(NS_ERROR_DOCUMENT_IS_PRINTMODE, nullptr, nullptr, nullptr);
  }

  return mIsPrintingOrPP;
}

bool nsDocShell::IsNavigationAllowed(bool aDisplayPrintErrorDialog,
                                     bool aCheckIfUnloadFired) {
  bool isAllowed = !IsPrintingOrPP(aDisplayPrintErrorDialog) &&
                   (!aCheckIfUnloadFired || !mFiredUnloadEvent);
  if (!isAllowed) {
    return false;
  }
  if (!mContentViewer) {
    return true;
  }
  bool firingBeforeUnload;
  mContentViewer->GetBeforeUnloadFiring(&firingBeforeUnload);
  return !firingBeforeUnload;
}

//*****************************************************************************
// nsDocShell::nsIWebNavigation
//*****************************************************************************

NS_IMETHODIMP
nsDocShell::GetCanGoBack(bool* aCanGoBack) {
  *aCanGoBack = false;
  if (!IsNavigationAllowed(false)) {
    return NS_OK;  // JS may not handle returning of an error code
  }
  RefPtr<ChildSHistory> rootSH = GetRootSessionHistory();
  if (rootSH) {
    *aCanGoBack = rootSH->CanGo(-1);
    return NS_OK;
  }
  return NS_ERROR_FAILURE;
}

NS_IMETHODIMP
nsDocShell::GetCanGoForward(bool* aCanGoForward) {
  *aCanGoForward = false;
  if (!IsNavigationAllowed(false)) {
    return NS_OK;  // JS may not handle returning of an error code
  }
  RefPtr<ChildSHistory> rootSH = GetRootSessionHistory();
  if (rootSH) {
    *aCanGoForward = rootSH->CanGo(1);
    return NS_OK;
  }
  return NS_ERROR_FAILURE;
}

NS_IMETHODIMP
nsDocShell::GoBack() {
  if (!IsNavigationAllowed()) {
    return NS_OK;  // JS may not handle returning of an error code
  }
  RefPtr<ChildSHistory> rootSH = GetRootSessionHistory();
  NS_ENSURE_TRUE(rootSH, NS_ERROR_FAILURE);
  ErrorResult rv;
  rootSH->Go(-1, rv);
  return rv.StealNSResult();
}

NS_IMETHODIMP
nsDocShell::GoForward() {
  if (!IsNavigationAllowed()) {
    return NS_OK;  // JS may not handle returning of an error code
  }
  RefPtr<ChildSHistory> rootSH = GetRootSessionHistory();
  NS_ENSURE_TRUE(rootSH, NS_ERROR_FAILURE);
  ErrorResult rv;
  rootSH->Go(1, rv);
  return rv.StealNSResult();
}

// XXX(nika): We may want to stop exposing this API in the child process? Going
// to a specific index from multiple different processes could definitely race.
NS_IMETHODIMP
nsDocShell::GotoIndex(int32_t aIndex) {
  if (!IsNavigationAllowed()) {
    return NS_OK;  // JS may not handle returning of an error code
  }
  RefPtr<ChildSHistory> rootSH = GetRootSessionHistory();
  NS_ENSURE_TRUE(rootSH, NS_ERROR_FAILURE);
  return rootSH->LegacySHistory()->GotoIndex(aIndex);
}

nsresult nsDocShell::LoadURI(const nsAString& aURI,
                             const LoadURIOptions& aLoadURIOptions) {
  uint32_t loadFlags = aLoadURIOptions.mLoadFlags;

  NS_ASSERTION((loadFlags & INTERNAL_LOAD_FLAGS_LOADURI_SETUP_FLAGS) == 0,
               "Unexpected flags");

  if (!IsNavigationAllowed()) {
    return NS_OK;  // JS may not handle returning of an error code
  }
  nsCOMPtr<nsIURI> uri;
  nsCOMPtr<nsIInputStream> postData(aLoadURIOptions.mPostData);
  nsresult rv = NS_OK;

  // Create a URI from our string; if that succeeds, we want to
  // change loadFlags to not include the ALLOW_THIRD_PARTY_FIXUP
  // flag.

  NS_ConvertUTF16toUTF8 uriString(aURI);
  // Cleanup the empty spaces that might be on each end.
  uriString.Trim(" ");
  // Eliminate embedded newlines, which single-line text fields now allow:
  uriString.StripCRLF();
  NS_ENSURE_TRUE(!uriString.IsEmpty(), NS_ERROR_FAILURE);

  if (mUseStrictSecurityChecks && !aLoadURIOptions.mTriggeringPrincipal) {
    return NS_ERROR_FAILURE;
  }

  rv = NS_NewURI(getter_AddRefs(uri), uriString);
  if (uri) {
    loadFlags &= ~LOAD_FLAGS_ALLOW_THIRD_PARTY_FIXUP;
  }

  nsCOMPtr<nsIURIFixupInfo> fixupInfo;
  if (sURIFixup) {
    // Call the fixup object.  This will clobber the rv from NS_NewURI
    // above, but that's fine with us.  Note that we need to do this even
    // if NS_NewURI returned a URI, because fixup handles nested URIs, etc
    // (things like view-source:mozilla.org for example).
    uint32_t fixupFlags = 0;
    if (loadFlags & LOAD_FLAGS_ALLOW_THIRD_PARTY_FIXUP) {
      fixupFlags |= nsIURIFixup::FIXUP_FLAG_ALLOW_KEYWORD_LOOKUP;
    }
    if (loadFlags & LOAD_FLAGS_FIXUP_SCHEME_TYPOS) {
      fixupFlags |= nsIURIFixup::FIXUP_FLAG_FIX_SCHEME_TYPOS;
    }
    nsCOMPtr<nsIInputStream> fixupStream;
    rv = sURIFixup->GetFixupURIInfo(uriString, fixupFlags,
                                    getter_AddRefs(fixupStream),
                                    getter_AddRefs(fixupInfo));

    if (NS_SUCCEEDED(rv)) {
      fixupInfo->GetPreferredURI(getter_AddRefs(uri));
      fixupInfo->SetConsumer(GetAsSupports(this));
    }

    if (fixupStream) {
      // GetFixupURIInfo only returns a post data stream if it succeeded
      // and changed the URI, in which case we should override the
      // passed-in post data.
      postData = fixupStream;
    }

    if (loadFlags & LOAD_FLAGS_ALLOW_THIRD_PARTY_FIXUP) {
      nsCOMPtr<nsIObserverService> serv = services::GetObserverService();
      if (serv) {
        serv->NotifyObservers(fixupInfo, "keyword-uri-fixup",
                              PromiseFlatString(aURI).get());
      }
    }
  }
  // else no fixup service so just use the URI we created and see
  // what happens

  if (NS_ERROR_MALFORMED_URI == rv) {
    if (DisplayLoadError(rv, uri, PromiseFlatString(aURI).get(), nullptr) &&
        (loadFlags & LOAD_FLAGS_ERROR_LOAD_CHANGES_RV) != 0) {
      return NS_ERROR_LOAD_SHOWED_ERRORPAGE;
    }
  }

  if (NS_FAILED(rv) || !uri) {
    return NS_ERROR_FAILURE;
  }

  PopupBlocker::PopupControlState popupState;
  if (loadFlags & LOAD_FLAGS_ALLOW_POPUPS) {
    popupState = PopupBlocker::openAllowed;
    loadFlags &= ~LOAD_FLAGS_ALLOW_POPUPS;
  } else {
    popupState = PopupBlocker::openOverridden;
  }
  nsAutoPopupStatePusher statePusher(popupState);

  bool forceAllowDataURI = loadFlags & LOAD_FLAGS_FORCE_ALLOW_DATA_URI;

  // Don't pass certain flags that aren't needed and end up confusing
  // ConvertLoadTypeToDocShellInfoLoadType.  We do need to ensure that they are
  // passed to LoadURI though, since it uses them.
  uint32_t extraFlags = (loadFlags & EXTRA_LOAD_FLAGS);
  loadFlags &= ~EXTRA_LOAD_FLAGS;

  RefPtr<nsDocShellLoadState> loadState = new nsDocShellLoadState(uri);
  loadState->SetReferrerInfo(aLoadURIOptions.mReferrerInfo);

  /*
   * If the user "Disables Protection on This Page", we have to make sure to
   * remember the users decision when opening links in child tabs [Bug 906190]
   */
  if (loadFlags & LOAD_FLAGS_ALLOW_MIXED_CONTENT) {
    loadState->SetLoadType(
        MAKE_LOAD_TYPE(LOAD_NORMAL_ALLOW_MIXED_CONTENT, loadFlags));
  } else {
    loadState->SetLoadType(MAKE_LOAD_TYPE(LOAD_NORMAL, loadFlags));
  }

  loadState->SetLoadFlags(extraFlags);
  loadState->SetFirstParty(true);
  loadState->SetPostDataStream(postData);
  loadState->SetHeadersStream(aLoadURIOptions.mHeaders);
  loadState->SetBaseURI(aLoadURIOptions.mBaseURI);
  loadState->SetTriggeringPrincipal(aLoadURIOptions.mTriggeringPrincipal);
  loadState->SetCsp(aLoadURIOptions.mCsp);
  loadState->SetForceAllowDataURI(forceAllowDataURI);

  if (fixupInfo) {
    nsAutoString searchProvider, keyword;
    fixupInfo->GetKeywordProviderName(searchProvider);
    fixupInfo->GetKeywordAsSent(keyword);
    MaybeNotifyKeywordSearchLoading(searchProvider, keyword);
  }

  rv = LoadURI(loadState);

  // Save URI string in case it's needed later when
  // sending to search engine service in EndPageLoad()
  mOriginalUriString = uriString;

  return rv;
}

NS_IMETHODIMP
nsDocShell::LoadURIFromScript(const nsAString& aURI,
                              JS::Handle<JS::Value> aLoadURIOptions,
                              JSContext* aCx) {
  // generate dictionary for aLoadURIOptions and forward call
  LoadURIOptions loadURIOptions;
  if (!loadURIOptions.Init(aCx, aLoadURIOptions)) {
    return NS_ERROR_INVALID_ARG;
  }
  return LoadURI(aURI, loadURIOptions);
}

NS_IMETHODIMP
nsDocShell::DisplayLoadError(nsresult aError, nsIURI* aURI,
                             const char16_t* aURL, nsIChannel* aFailedChannel,
                             bool* aDisplayedErrorPage) {
  *aDisplayedErrorPage = false;
  // Get prompt and string bundle services
  nsCOMPtr<nsIPrompt> prompter;
  nsCOMPtr<nsIStringBundle> stringBundle;
  GetPromptAndStringBundle(getter_AddRefs(prompter),
                           getter_AddRefs(stringBundle));

  NS_ENSURE_TRUE(stringBundle, NS_ERROR_FAILURE);
  NS_ENSURE_TRUE(prompter, NS_ERROR_FAILURE);

  const char* error = nullptr;
  // The key used to select the appropriate error message from the properties
  // file.
  const char* errorDescriptionID = nullptr;
  const uint32_t kMaxFormatStrArgs = 3;
  nsAutoString formatStrs[kMaxFormatStrArgs];
  uint32_t formatStrCount = 0;
  bool addHostPort = false;
  nsresult rv = NS_OK;
  nsAutoString messageStr;
  nsAutoCString cssClass;
  nsAutoCString errorPage;

  errorPage.AssignLiteral("neterror");

  // Turn the error code into a human readable error message.
  if (NS_ERROR_UNKNOWN_PROTOCOL == aError) {
    NS_ENSURE_ARG_POINTER(aURI);

    // Extract the schemes into a comma delimited list.
    nsAutoCString scheme;
    aURI->GetScheme(scheme);
    CopyASCIItoUTF16(scheme, formatStrs[0]);
    nsCOMPtr<nsINestedURI> nestedURI = do_QueryInterface(aURI);
    while (nestedURI) {
      nsCOMPtr<nsIURI> tempURI;
      nsresult rv2;
      rv2 = nestedURI->GetInnerURI(getter_AddRefs(tempURI));
      if (NS_SUCCEEDED(rv2) && tempURI) {
        tempURI->GetScheme(scheme);
        formatStrs[0].AppendLiteral(", ");
        AppendASCIItoUTF16(scheme, formatStrs[0]);
      }
      nestedURI = do_QueryInterface(tempURI);
    }
    formatStrCount = 1;
    error = "unknownProtocolFound";
  } else if (NS_ERROR_FILE_NOT_FOUND == aError) {
    NS_ENSURE_ARG_POINTER(aURI);
    error = "fileNotFound";
  } else if (NS_ERROR_FILE_ACCESS_DENIED == aError) {
    NS_ENSURE_ARG_POINTER(aURI);
    error = "fileAccessDenied";
  } else if (NS_ERROR_UNKNOWN_HOST == aError) {
    NS_ENSURE_ARG_POINTER(aURI);
    // Get the host
    nsAutoCString host;
    nsCOMPtr<nsIURI> innermostURI = NS_GetInnermostURI(aURI);
    innermostURI->GetHost(host);
    CopyUTF8toUTF16(host, formatStrs[0]);
    formatStrCount = 1;
    errorDescriptionID = "dnsNotFound2";
    error = "dnsNotFound";
  } else if (NS_ERROR_CONNECTION_REFUSED == aError) {
    NS_ENSURE_ARG_POINTER(aURI);
    addHostPort = true;
    error = "connectionFailure";
  } else if (NS_ERROR_NET_INTERRUPT == aError) {
    NS_ENSURE_ARG_POINTER(aURI);
    addHostPort = true;
    error = "netInterrupt";
  } else if (NS_ERROR_NET_TIMEOUT == aError) {
    NS_ENSURE_ARG_POINTER(aURI);
    // Get the host
    nsAutoCString host;
    aURI->GetHost(host);
    CopyUTF8toUTF16(host, formatStrs[0]);
    formatStrCount = 1;
    error = "netTimeout";
  } else if (NS_ERROR_CSP_FRAME_ANCESTOR_VIOLATION == aError ||
             NS_ERROR_CSP_FORM_ACTION_VIOLATION == aError) {
    // CSP error
    cssClass.AssignLiteral("neterror");
    error = "cspBlocked";
  } else if (NS_ERROR_GET_MODULE(aError) == NS_ERROR_MODULE_SECURITY) {
    nsCOMPtr<nsINSSErrorsService> nsserr =
        do_GetService(NS_NSS_ERRORS_SERVICE_CONTRACTID);

    uint32_t errorClass;
    if (!nsserr || NS_FAILED(nsserr->GetErrorClass(aError, &errorClass))) {
      errorClass = nsINSSErrorsService::ERROR_CLASS_SSL_PROTOCOL;
    }

    nsCOMPtr<nsISupports> securityInfo;
    nsCOMPtr<nsITransportSecurityInfo> tsi;
    if (aFailedChannel) {
      aFailedChannel->GetSecurityInfo(getter_AddRefs(securityInfo));
    }
    tsi = do_QueryInterface(securityInfo);
    if (tsi) {
      uint32_t securityState;
      tsi->GetSecurityState(&securityState);
      if (securityState & nsIWebProgressListener::STATE_USES_SSL_3) {
        error = "sslv3Used";
        addHostPort = true;
      } else if (securityState &
                 nsIWebProgressListener::STATE_USES_WEAK_CRYPTO) {
        error = "weakCryptoUsed";
        addHostPort = true;
      }
    } else {
      // No channel, let's obtain the generic error message
      if (nsserr) {
        nsserr->GetErrorMessage(aError, messageStr);
      }
    }
    // We don't have a message string here anymore but DisplayLoadError
    // requires a non-empty messageStr.
    messageStr.Truncate();
    messageStr.AssignLiteral(u" ");
    if (errorClass == nsINSSErrorsService::ERROR_CLASS_BAD_CERT) {
      error = "nssBadCert";

      // If this is an HTTP Strict Transport Security host or a pinned host
      // and the certificate is bad, don't allow overrides (RFC 6797 section
      // 12.1, HPKP draft spec section 2.6).
      uint32_t flags =
          UsePrivateBrowsing() ? nsISocketProvider::NO_PERMANENT_STORAGE : 0;
      bool isStsHost = false;
      bool isPinnedHost = false;
      if (XRE_IsParentProcess()) {
        nsCOMPtr<nsISiteSecurityService> sss =
            do_GetService(NS_SSSERVICE_CONTRACTID, &rv);
        NS_ENSURE_SUCCESS(rv, rv);
        rv = sss->IsSecureURI(nsISiteSecurityService::HEADER_HSTS, aURI, flags,
                              mOriginAttributes, nullptr, nullptr, &isStsHost);
        NS_ENSURE_SUCCESS(rv, rv);
        rv = sss->IsSecureURI(nsISiteSecurityService::HEADER_HPKP, aURI, flags,
                              mOriginAttributes, nullptr, nullptr,
                              &isPinnedHost);
        NS_ENSURE_SUCCESS(rv, rv);
      } else {
        mozilla::dom::ContentChild* cc =
            mozilla::dom::ContentChild::GetSingleton();
        mozilla::ipc::URIParams uri;
        SerializeURI(aURI, uri);
        cc->SendIsSecureURI(nsISiteSecurityService::HEADER_HSTS, uri, flags,
                            mOriginAttributes, &isStsHost);
        cc->SendIsSecureURI(nsISiteSecurityService::HEADER_HPKP, uri, flags,
                            mOriginAttributes, &isPinnedHost);
      }

      if (Preferences::GetBool("browser.xul.error_pages.expert_bad_cert",
                               false)) {
        cssClass.AssignLiteral("expertBadCert");
      }

      // HSTS/pinning takes precedence over the expert bad cert pref. We
      // never want to show the "Add Exception" button for these sites.
      // In the future we should differentiate between an HSTS host and a
      // pinned host and display a more informative message to the user.
      if (isStsHost || isPinnedHost) {
        cssClass.AssignLiteral("badStsCert");
      }

      // See if an alternate cert error page is registered
      nsAutoCString alternateErrorPage;
      nsresult rv = Preferences::GetCString(
          "security.alternate_certificate_error_page", alternateErrorPage);
      if (NS_SUCCEEDED(rv)) {
        errorPage.Assign(alternateErrorPage);
      }
    } else {
      error = "nssFailure2";
    }
  } else if (NS_ERROR_PHISHING_URI == aError ||
             NS_ERROR_MALWARE_URI == aError ||
             NS_ERROR_UNWANTED_URI == aError ||
             NS_ERROR_HARMFUL_URI == aError) {
    nsAutoCString host;
    aURI->GetHost(host);
    CopyUTF8toUTF16(host, formatStrs[0]);
    formatStrCount = 1;

    // Malware and phishing detectors may want to use an alternate error
    // page, but if the pref's not set, we'll fall back on the standard page
    nsAutoCString alternateErrorPage;
    nsresult rv = Preferences::GetCString("urlclassifier.alternate_error_page",
                                          alternateErrorPage);
    if (NS_SUCCEEDED(rv)) {
      errorPage.Assign(alternateErrorPage);
    }

    uint32_t bucketId;
    bool sendTelemetry = false;
    if (NS_ERROR_PHISHING_URI == aError) {
      sendTelemetry = true;
      error = "deceptiveBlocked";
      bucketId = IsFrame()
                     ? IUrlClassifierUITelemetry::WARNING_PHISHING_PAGE_FRAME
                     : IUrlClassifierUITelemetry::WARNING_PHISHING_PAGE_TOP;
    } else if (NS_ERROR_MALWARE_URI == aError) {
      sendTelemetry = true;
      error = "malwareBlocked";
      bucketId = IsFrame()
                     ? IUrlClassifierUITelemetry::WARNING_MALWARE_PAGE_FRAME
                     : IUrlClassifierUITelemetry::WARNING_MALWARE_PAGE_TOP;
    } else if (NS_ERROR_UNWANTED_URI == aError) {
      sendTelemetry = true;
      error = "unwantedBlocked";
      bucketId = IsFrame()
                     ? IUrlClassifierUITelemetry::WARNING_UNWANTED_PAGE_FRAME
                     : IUrlClassifierUITelemetry::WARNING_UNWANTED_PAGE_TOP;
    } else if (NS_ERROR_HARMFUL_URI == aError) {
      sendTelemetry = true;
      error = "harmfulBlocked";
      bucketId = IsFrame()
                     ? IUrlClassifierUITelemetry::WARNING_HARMFUL_PAGE_FRAME
                     : IUrlClassifierUITelemetry::WARNING_HARMFUL_PAGE_TOP;
    }

    if (sendTelemetry && errorPage.EqualsIgnoreCase("blocked")) {
      Telemetry::Accumulate(Telemetry::URLCLASSIFIER_UI_EVENTS, bucketId);
    }

    cssClass.AssignLiteral("blacklist");
  } else if (NS_ERROR_CONTENT_CRASHED == aError) {
    errorPage.AssignLiteral("tabcrashed");
    error = "tabcrashed";

    RefPtr<EventTarget> handler = mChromeEventHandler;
    if (handler) {
      nsCOMPtr<Element> element = do_QueryInterface(handler);
      element->GetAttribute(NS_LITERAL_STRING("crashedPageTitle"), messageStr);
    }

    // DisplayLoadError requires a non-empty messageStr to proceed and call
    // LoadErrorPage. If the page doesn't have a title, we will use a blank
    // space which will be trimmed and thus treated as empty by the front-end.
    if (messageStr.IsEmpty()) {
      messageStr.AssignLiteral(u" ");
    }
  } else if (NS_ERROR_FRAME_CRASHED == aError) {
    errorPage.AssignLiteral("framecrashed");
    error = "framecrashed";
    messageStr.AssignLiteral(u" ");
  } else if (NS_ERROR_BUILDID_MISMATCH == aError) {
    errorPage.AssignLiteral("restartrequired");
    error = "restartrequired";

    // DisplayLoadError requires a non-empty messageStr to proceed and call
    // LoadErrorPage. If the page doesn't have a title, we will use a blank
    // space which will be trimmed and thus treated as empty by the front-end.
    if (messageStr.IsEmpty()) {
      messageStr.AssignLiteral(u" ");
    }
  } else {
    // Errors requiring simple formatting
    switch (aError) {
      case NS_ERROR_MALFORMED_URI:
        // URI is malformed
        error = "malformedURI";
        errorDescriptionID = "malformedURI2";
        break;
      case NS_ERROR_REDIRECT_LOOP:
        // Doc failed to load because the server generated too many redirects
        error = "redirectLoop";
        break;
      case NS_ERROR_UNKNOWN_SOCKET_TYPE:
        // Doc failed to load because PSM is not installed
        error = "unknownSocketType";
        break;
      case NS_ERROR_NET_RESET:
        // Doc failed to load because the server kept reseting the connection
        // before we could read any data from it
        error = "netReset";
        break;
      case NS_ERROR_DOCUMENT_NOT_CACHED:
        // Doc failed to load because the cache does not contain a copy of
        // the document.
        error = "notCached";
        break;
      case NS_ERROR_OFFLINE:
        // Doc failed to load because we are offline.
        error = "netOffline";
        break;
      case NS_ERROR_DOCUMENT_IS_PRINTMODE:
        // Doc navigation attempted while Printing or Print Preview
        error = "isprinting";
        break;
      case NS_ERROR_PORT_ACCESS_NOT_ALLOWED:
        // Port blocked for security reasons
        addHostPort = true;
        error = "deniedPortAccess";
        break;
      case NS_ERROR_UNKNOWN_PROXY_HOST:
        // Proxy hostname could not be resolved.
        error = "proxyResolveFailure";
        break;
      case NS_ERROR_PROXY_CONNECTION_REFUSED:
        // Proxy connection was refused.
        error = "proxyConnectFailure";
        break;
      case NS_ERROR_INVALID_CONTENT_ENCODING:
        // Bad Content Encoding.
        error = "contentEncodingError";
        break;
      case NS_ERROR_REMOTE_XUL:
        error = "remoteXUL";
        break;
      case NS_ERROR_UNSAFE_CONTENT_TYPE:
        // Channel refused to load from an unrecognized content type.
        error = "unsafeContentType";
        break;
      case NS_ERROR_CORRUPTED_CONTENT:
        // Broken Content Detected. e.g. Content-MD5 check failure.
        error = "corruptedContentErrorv2";
        break;
      case NS_ERROR_INTERCEPTION_FAILED:
        // ServiceWorker intercepted request, but something went wrong.
        error = "corruptedContentErrorv2";
        break;
      case NS_ERROR_NET_INADEQUATE_SECURITY:
        // Server negotiated bad TLS for HTTP/2.
        error = "inadequateSecurityError";
        addHostPort = true;
        break;
      case NS_ERROR_BLOCKED_BY_POLICY:
        // Page blocked by policy
        error = "blockedByPolicy";
        break;
      case NS_ERROR_NET_HTTP2_SENT_GOAWAY:
        // HTTP/2 stack detected a protocol error
        error = "networkProtocolError";
        break;
      default:
        break;
    }
  }

  // Test if the error should be displayed
  if (!error) {
    return NS_OK;
  }

  if (mLoadURIDelegate) {
    nsCOMPtr<nsIURI> errorPageURI;
    rv = mLoadURIDelegate->HandleLoadError(aURI, aError,
                                           NS_ERROR_GET_MODULE(aError),
                                           getter_AddRefs(errorPageURI));
    if (NS_FAILED(rv)) {
      *aDisplayedErrorPage = false;
      return NS_OK;
    }

    if (errorPageURI) {
      *aDisplayedErrorPage =
          NS_SUCCEEDED(LoadErrorPage(errorPageURI, aURI, aFailedChannel));
      return NS_OK;
    }
  }

  if (!errorDescriptionID) {
    errorDescriptionID = error;
  }

  // Test if the error needs to be formatted
  if (!messageStr.IsEmpty()) {
    // already obtained message
  } else {
    if (addHostPort) {
      // Build up the host:port string.
      nsAutoCString hostport;
      if (aURI) {
        aURI->GetHostPort(hostport);
      } else {
        hostport.Assign('?');
      }
      CopyUTF8toUTF16(hostport, formatStrs[formatStrCount++]);
    }

    nsAutoCString spec;
    rv = NS_ERROR_NOT_AVAILABLE;
    if (aURI) {
      // displaying "file://" is aesthetically unpleasing and could even be
      // confusing to the user
      if (SchemeIsFile(aURI)) {
        aURI->GetPathQueryRef(spec);
      } else {
        aURI->GetSpec(spec);
      }

      nsCOMPtr<nsITextToSubURI> textToSubURI(
          do_GetService(NS_ITEXTTOSUBURI_CONTRACTID, &rv));
      if (NS_SUCCEEDED(rv)) {
        rv = textToSubURI->UnEscapeURIForUI(NS_LITERAL_CSTRING("UTF-8"), spec,
                                            formatStrs[formatStrCount]);
      }
    } else {
      spec.Assign('?');
    }
    if (NS_FAILED(rv)) {
      CopyUTF8toUTF16(spec, formatStrs[formatStrCount]);
    }
    rv = NS_OK;
    ++formatStrCount;

    const char16_t* strs[kMaxFormatStrArgs];
    for (uint32_t i = 0; i < formatStrCount; i++) {
      strs[i] = formatStrs[i].get();
    }
    nsAutoString str;
    rv = stringBundle->FormatStringFromName(errorDescriptionID, strs,
                                            formatStrCount, str);
    NS_ENSURE_SUCCESS(rv, rv);
    messageStr.Assign(str.get());
  }

  // Display the error as a page or an alert prompt
  NS_ENSURE_FALSE(messageStr.IsEmpty(), NS_ERROR_FAILURE);

  if ((NS_ERROR_NET_INTERRUPT == aError || NS_ERROR_NET_RESET == aError) &&
      SchemeIsHTTPS(aURI)) {
    // Maybe TLS intolerant. Treat this as an SSL error.
    error = "nssFailure2";
  }

  if (UseErrorPages()) {
    // Display an error page
    nsresult loadedPage =
        LoadErrorPage(aURI, aURL, errorPage.get(), error, messageStr.get(),
                      cssClass.get(), aFailedChannel);
    *aDisplayedErrorPage = NS_SUCCEEDED(loadedPage);
  } else {
    // The prompter reqires that our private window has a document (or it
    // asserts). Satisfy that assertion now since GetDoc will force
    // creation of one if it hasn't already been created.
    if (mScriptGlobal) {
      Unused << mScriptGlobal->GetDoc();
    }

    // Display a message box
    prompter->Alert(nullptr, messageStr.get());
  }

  return NS_OK;
}

#define PREF_SAFEBROWSING_ALLOWOVERRIDE "browser.safebrowsing.allowOverride"

nsresult nsDocShell::LoadErrorPage(nsIURI* aURI, const char16_t* aURL,
                                   const char* aErrorPage,
                                   const char* aErrorType,
                                   const char16_t* aDescription,
                                   const char* aCSSClass,
                                   nsIChannel* aFailedChannel) {
  MOZ_ASSERT(!mIsBeingDestroyed);

#if defined(DEBUG)
  if (MOZ_LOG_TEST(gDocShellLog, LogLevel::Debug)) {
    nsAutoCString chanName;
    if (aFailedChannel) {
      aFailedChannel->GetName(chanName);
    } else {
      chanName.AssignLiteral("<no channel>");
    }

    MOZ_LOG(gDocShellLog, LogLevel::Debug,
            ("nsDocShell[%p]::LoadErrorPage(\"%s\", \"%s\", {...}, [%s])\n",
             this, aURI ? aURI->GetSpecOrDefault().get() : "",
             NS_ConvertUTF16toUTF8(aURL).get(), chanName.get()));
  }
#endif

  nsAutoCString url;
  if (aURI) {
    nsresult rv = aURI->GetSpec(url);
    NS_ENSURE_SUCCESS(rv, rv);
  } else if (aURL) {
    CopyUTF16toUTF8(MakeStringSpan(aURL), url);
  } else {
    return NS_ERROR_INVALID_POINTER;
  }

  // Create a URL to pass all the error information through to the page.

#undef SAFE_ESCAPE
#define SAFE_ESCAPE(output, input, params)             \
  if (NS_WARN_IF(!NS_Escape(input, output, params))) { \
    return NS_ERROR_OUT_OF_MEMORY;                     \
  }

  nsCString escapedUrl, escapedError, escapedDescription, escapedCSSClass;
  SAFE_ESCAPE(escapedUrl, url, url_Path);
  SAFE_ESCAPE(escapedError, nsDependentCString(aErrorType), url_Path);
  SAFE_ESCAPE(escapedDescription, NS_ConvertUTF16toUTF8(aDescription),
              url_Path);
  if (aCSSClass) {
    nsCString cssClass(aCSSClass);
    SAFE_ESCAPE(escapedCSSClass, cssClass, url_Path);
  }
  nsCString errorPageUrl("about:");
  errorPageUrl.AppendASCII(aErrorPage);
  errorPageUrl.AppendLiteral("?e=");

  errorPageUrl.AppendASCII(escapedError.get());
  errorPageUrl.AppendLiteral("&u=");
  errorPageUrl.AppendASCII(escapedUrl.get());
  if ((strcmp(aErrorPage, "blocked") == 0) &&
      Preferences::GetBool(PREF_SAFEBROWSING_ALLOWOVERRIDE, true)) {
    errorPageUrl.AppendLiteral("&o=1");
  }
  if (!escapedCSSClass.IsEmpty()) {
    errorPageUrl.AppendLiteral("&s=");
    errorPageUrl.AppendASCII(escapedCSSClass.get());
  }
  errorPageUrl.AppendLiteral("&c=UTF-8");

  nsAutoCString frameType(FrameTypeToString(mFrameType));
  errorPageUrl.AppendLiteral("&f=");
  errorPageUrl.AppendASCII(frameType.get());

  nsCOMPtr<nsICaptivePortalService> cps = do_GetService(NS_CAPTIVEPORTAL_CID);
  int32_t cpsState;
  if (cps && NS_SUCCEEDED(cps->GetState(&cpsState)) &&
      cpsState == nsICaptivePortalService::LOCKED_PORTAL) {
    errorPageUrl.AppendLiteral("&captive=true");
  }

  // netError.xhtml's getDescription only handles the "d" parameter at the
  // end of the URL, so append it last.
  errorPageUrl.AppendLiteral("&d=");
  errorPageUrl.AppendASCII(escapedDescription.get());

  nsCOMPtr<nsIURI> errorPageURI;
  nsresult rv = NS_NewURI(getter_AddRefs(errorPageURI), errorPageUrl);
  NS_ENSURE_SUCCESS(rv, rv);

  return LoadErrorPage(errorPageURI, aURI, aFailedChannel);
}

nsresult nsDocShell::LoadErrorPage(nsIURI* aErrorURI, nsIURI* aFailedURI,
                                   nsIChannel* aFailedChannel) {
  mFailedChannel = aFailedChannel;
  mFailedURI = aFailedURI;
  mFailedLoadType = mLoadType;

  if (mLSHE) {
    // Abandon mLSHE's BFCache entry and create a new one.  This way, if
    // we go back or forward to another SHEntry with the same doc
    // identifier, the error page won't persist.
    mLSHE->AbandonBFCacheEntry();
  }

  RefPtr<nsDocShellLoadState> loadState = new nsDocShellLoadState(aErrorURI);
  loadState->SetTriggeringPrincipal(nsContentUtils::GetSystemPrincipal());
  loadState->SetLoadType(LOAD_ERROR_PAGE);
  loadState->SetFirstParty(true);
  loadState->SetSourceDocShell(this);

  return InternalLoad(loadState, nullptr, nullptr);
}

NS_IMETHODIMP
nsDocShell::Reload(uint32_t aReloadFlags) {
  if (!IsNavigationAllowed()) {
    return NS_OK;  // JS may not handle returning of an error code
  }
  nsresult rv;
  NS_ASSERTION(((aReloadFlags & INTERNAL_LOAD_FLAGS_LOADURI_SETUP_FLAGS) == 0),
               "Reload command not updated to use load flags!");
  NS_ASSERTION((aReloadFlags & EXTRA_LOAD_FLAGS) == 0,
               "Don't pass these flags to Reload");

  uint32_t loadType = MAKE_LOAD_TYPE(LOAD_RELOAD_NORMAL, aReloadFlags);
  NS_ENSURE_TRUE(IsValidLoadType(loadType), NS_ERROR_INVALID_ARG);

  // Send notifications to the HistoryListener if any, about the impending
  // reload
  RefPtr<ChildSHistory> rootSH = GetRootSessionHistory();
  bool canReload = true;
  if (rootSH) {
    rootSH->LegacySHistory()->NotifyOnHistoryReload(&canReload);
  }

  if (!canReload) {
    return NS_OK;
  }

  /* If you change this part of code, make sure bug 45297 does not re-occur */
  if (mOSHE) {
    rv = LoadHistoryEntry(mOSHE, loadType);
  } else if (mLSHE) {  // In case a reload happened before the current load is
                       // done
    rv = LoadHistoryEntry(mLSHE, loadType);
  } else {
    RefPtr<Document> doc(GetDocument());

    if (!doc) {
      return NS_OK;
    }

    // Do not inherit owner from document
    uint32_t flags = INTERNAL_LOAD_FLAGS_NONE;
    nsAutoString srcdoc;
    nsCOMPtr<nsIURI> baseURI;
    nsCOMPtr<nsIURI> originalURI;
    nsCOMPtr<nsIURI> resultPrincipalURI;
    bool loadReplace = false;

    nsIPrincipal* triggeringPrincipal = doc->NodePrincipal();
    nsCOMPtr<nsIContentSecurityPolicy> csp = doc->GetCsp();

    nsAutoString contentTypeHint;
    doc->GetContentType(contentTypeHint);

    if (doc->IsSrcdocDocument()) {
      doc->GetSrcdocData(srcdoc);
      flags |= INTERNAL_LOAD_FLAGS_IS_SRCDOC;
      baseURI = doc->GetBaseURI();
    }
    nsCOMPtr<nsIChannel> chan = doc->GetChannel();
    if (chan) {
      uint32_t loadFlags;
      chan->GetLoadFlags(&loadFlags);
      loadReplace = loadFlags & nsIChannel::LOAD_REPLACE;
      nsCOMPtr<nsIHttpChannel> httpChan(do_QueryInterface(chan));
      if (httpChan) {
        httpChan->GetOriginalURI(getter_AddRefs(originalURI));
      }

      nsCOMPtr<nsILoadInfo> loadInfo = chan->LoadInfo();
      loadInfo->GetResultPrincipalURI(getter_AddRefs(resultPrincipalURI));
    }

    MOZ_ASSERT(triggeringPrincipal, "Need a valid triggeringPrincipal");
    if (mUseStrictSecurityChecks && !triggeringPrincipal) {
      return NS_ERROR_FAILURE;
    }

    // Stack variables to ensure changes to the member variables don't affect to
    // the call.
    nsCOMPtr<nsIURI> currentURI = mCurrentURI;

    // Reload always rewrites result principal URI.
    Maybe<nsCOMPtr<nsIURI>> emplacedResultPrincipalURI;
    emplacedResultPrincipalURI.emplace(std::move(resultPrincipalURI));

    RefPtr<nsDocShellLoadState> loadState = new nsDocShellLoadState(currentURI);
    loadState->SetReferrerInfo(mReferrerInfo);
    loadState->SetOriginalURI(originalURI);
    loadState->SetMaybeResultPrincipalURI(emplacedResultPrincipalURI);
    loadState->SetLoadReplace(loadReplace);
    loadState->SetTriggeringPrincipal(triggeringPrincipal);
    loadState->SetPrincipalToInherit(triggeringPrincipal);
    loadState->SetCsp(csp);
    loadState->SetLoadFlags(flags);
    loadState->SetTypeHint(NS_ConvertUTF16toUTF8(contentTypeHint));
    loadState->SetLoadType(loadType);
    loadState->SetFirstParty(true);
    loadState->SetSrcdocData(srcdoc);
    loadState->SetSourceDocShell(this);
    loadState->SetBaseURI(baseURI);
    rv = InternalLoad(loadState, nullptr, nullptr);
  }

  return rv;
}

NS_IMETHODIMP
nsDocShell::Stop(uint32_t aStopFlags) {
  // Revoke any pending event related to content viewer restoration
  mRestorePresentationEvent.Revoke();

  if (mLoadType == LOAD_ERROR_PAGE) {
    if (mLSHE) {
      // Since error page loads never unset mLSHE, do so now
      SetHistoryEntry(&mOSHE, mLSHE);
      SetHistoryEntry(&mLSHE, nullptr);
    }

    mFailedChannel = nullptr;
    mFailedURI = nullptr;
  }

  if (nsIWebNavigation::STOP_CONTENT & aStopFlags) {
    // Stop the document loading
    if (mContentViewer) {
      nsCOMPtr<nsIContentViewer> cv = mContentViewer;
      cv->Stop();
    }
  }

  if (nsIWebNavigation::STOP_NETWORK & aStopFlags) {
    // Suspend any timers that were set for this loader.  We'll clear
    // them out for good in CreateContentViewer.
    if (mRefreshURIList) {
      SuspendRefreshURIs();
      mSavedRefreshURIList.swap(mRefreshURIList);
      mRefreshURIList = nullptr;
    }

    // XXXbz We could also pass |this| to nsIURILoader::Stop.  That will
    // just call Stop() on us as an nsIDocumentLoader... We need fewer
    // redundant apis!
    Stop();
  }

  nsTObserverArray<nsDocLoader*>::ForwardIterator iter(mChildList);
  while (iter.HasMore()) {
    nsCOMPtr<nsIWebNavigation> shellAsNav(do_QueryObject(iter.GetNext()));
    if (shellAsNav) {
      shellAsNav->Stop(aStopFlags);
    }
  }

  return NS_OK;
}

NS_IMETHODIMP
nsDocShell::GetDocument(Document** aDocument) {
  NS_ENSURE_ARG_POINTER(aDocument);
  NS_ENSURE_SUCCESS(EnsureContentViewer(), NS_ERROR_FAILURE);

  RefPtr<Document> doc = mContentViewer->GetDocument();
  if (!doc) {
    return NS_ERROR_NOT_AVAILABLE;
  }

  doc.forget(aDocument);
  return NS_OK;
}

NS_IMETHODIMP
nsDocShell::GetCurrentURI(nsIURI** aURI) {
  NS_ENSURE_ARG_POINTER(aURI);

  nsCOMPtr<nsIURI> uri = mCurrentURI;
  uri.forget(aURI);
  return NS_OK;
}

NS_IMETHODIMP
nsDocShell::InitSessionHistory() {
  MOZ_ASSERT(!mIsBeingDestroyed);

  // Make sure that we are the root DocShell, and set a handle to root docshell
  // in the session history.
  nsCOMPtr<nsIDocShellTreeItem> root;
  GetSameTypeRootTreeItem(getter_AddRefs(root));
  if (root != this) {
    return NS_ERROR_FAILURE;
  }

  mSessionHistory = new ChildSHistory(this);
  return NS_OK;
}

NS_IMETHODIMP
nsDocShell::GetSessionHistoryXPCOM(nsISupports** aSessionHistory) {
  NS_ENSURE_ARG_POINTER(aSessionHistory);
  RefPtr<ChildSHistory> shistory = mSessionHistory;
  shistory.forget(aSessionHistory);
  return NS_OK;
}

//*****************************************************************************
// nsDocShell::nsIWebPageDescriptor
//*****************************************************************************

NS_IMETHODIMP
nsDocShell::LoadPage(nsISupports* aPageDescriptor, uint32_t aDisplayType) {
  nsCOMPtr<nsISHEntry> shEntryIn(do_QueryInterface(aPageDescriptor));

  // Currently, the opaque 'page descriptor' is an nsISHEntry...
  if (!shEntryIn) {
    return NS_ERROR_INVALID_POINTER;
  }

  // Now clone shEntryIn, since we might end up modifying it later on, and we
  // want a page descriptor to be reusable.
  nsCOMPtr<nsISHEntry> shEntry;
  nsresult rv = shEntryIn->Clone(getter_AddRefs(shEntry));
  NS_ENSURE_SUCCESS(rv, rv);

  // Give our cloned shEntry a new bfcache entry so this load is independent
  // of all other loads.  (This is important, in particular, for bugs 582795
  // and 585298.)
  rv = shEntry->AbandonBFCacheEntry();
  NS_ENSURE_SUCCESS(rv, rv);

  //
  // load the page as view-source
  //
  if (nsIWebPageDescriptor::DISPLAY_AS_SOURCE == aDisplayType) {
    nsCString spec, newSpec;

    // Create a new view-source URI and replace the original.
    nsCOMPtr<nsIURI> oldUri = shEntry->GetURI();

    oldUri->GetSpec(spec);
    newSpec.AppendLiteral("view-source:");
    newSpec.Append(spec);

    nsCOMPtr<nsIURI> newUri;
    rv = NS_NewURI(getter_AddRefs(newUri), newSpec);
    if (NS_FAILED(rv)) {
      return rv;
    }
    shEntry->SetURI(newUri);
    shEntry->SetOriginalURI(nullptr);
    shEntry->SetResultPrincipalURI(nullptr);
    // shEntry's current triggering principal is whoever loaded that page
    // initially. But now we're doing another load of the page, via an API that
    // is only exposed to system code.  The triggering principal for this load
    // should be the system principal.
    shEntry->SetTriggeringPrincipal(nsContentUtils::GetSystemPrincipal());
  }

  rv = LoadHistoryEntry(shEntry, LOAD_HISTORY);
  return rv;
}

NS_IMETHODIMP
nsDocShell::GetCurrentDescriptor(nsISupports** aPageDescriptor) {
  MOZ_ASSERT(aPageDescriptor, "Null out param?");

  *aPageDescriptor = nullptr;

  nsISHEntry* src = mOSHE ? mOSHE : mLSHE;
  if (src) {
    nsCOMPtr<nsISHEntry> dest;

    nsresult rv = src->Clone(getter_AddRefs(dest));
    if (NS_FAILED(rv)) {
      return rv;
    }

    // null out inappropriate cloned attributes...
    dest->SetParent(nullptr);
    dest->SetIsSubFrame(false);

    return CallQueryInterface(dest, aPageDescriptor);
  }

  return NS_ERROR_NOT_AVAILABLE;
}

//*****************************************************************************
// nsDocShell::nsIBaseWindow
//*****************************************************************************

NS_IMETHODIMP
nsDocShell::InitWindow(nativeWindow aParentNativeWindow,
                       nsIWidget* aParentWidget, int32_t aX, int32_t aY,
                       int32_t aWidth, int32_t aHeight) {
  SetParentWidget(aParentWidget);
  SetPositionAndSize(aX, aY, aWidth, aHeight, 0);

  return NS_OK;
}

NS_IMETHODIMP
nsDocShell::Create() {
  if (mCreated) {
    // We've already been created
    return NS_OK;
  }

  NS_ASSERTION(mItemType == typeContent || mItemType == typeChrome,
               "Unexpected item type in docshell");

  NS_ENSURE_TRUE(Preferences::GetRootBranch(), NS_ERROR_FAILURE);
  mCreated = true;

  if (gValidateOrigin == 0xffffffff) {
    // Check pref to see if we should prevent frameset spoofing
    gValidateOrigin =
        Preferences::GetBool("browser.frame.validate_origin", true);
  }

  mUseStrictSecurityChecks = Preferences::GetBool(
      "security.strict_security_checks.enabled", mUseStrictSecurityChecks);

  // Should we use XUL error pages instead of alerts if possible?
  mUseErrorPages =
      Preferences::GetBool("browser.xul.error_pages.enabled", mUseErrorPages);

  if (!gAddedPreferencesVarCache) {
    Preferences::AddBoolVarCache(
        &sUseErrorPages, "browser.xul.error_pages.enabled", mUseErrorPages);
    gAddedPreferencesVarCache = true;
  }

  mDisableMetaRefreshWhenInactive =
      Preferences::GetBool("browser.meta_refresh_when_inactive.disabled",
                           mDisableMetaRefreshWhenInactive);

  mDeviceSizeIsPageSize = Preferences::GetBool(
      "docshell.device_size_is_page_size", mDeviceSizeIsPageSize);

  nsCOMPtr<nsIObserverService> serv = services::GetObserverService();
  if (serv) {
    const char* msg = mItemType == typeContent ? NS_WEBNAVIGATION_CREATE
                                               : NS_CHROME_WEBNAVIGATION_CREATE;
    serv->NotifyObservers(GetAsSupports(this), msg, nullptr);
  }

  return NS_OK;
}

NS_IMETHODIMP
nsDocShell::Destroy() {
  // XXX: We allow this function to be called just once.  If you are going to
  // reset new variables in this function, please make sure the variables will
  // never be re-initialized.  Adding assertions to check |mIsBeingDestroyed|
  // in the setter functions for the variables would be enough.
  if (mIsBeingDestroyed) {
    return NS_ERROR_DOCSHELL_DYING;
  }

  NS_ASSERTION(mItemType == typeContent || mItemType == typeChrome,
               "Unexpected item type in docshell");

  AssertOriginAttributesMatchPrivateBrowsing();

  nsCOMPtr<nsIObserverService> serv = services::GetObserverService();
  if (serv) {
    const char* msg = mItemType == typeContent
                          ? NS_WEBNAVIGATION_DESTROY
                          : NS_CHROME_WEBNAVIGATION_DESTROY;
    serv->NotifyObservers(GetAsSupports(this), msg, nullptr);
  }

  mIsBeingDestroyed = true;

  // Brak the cycle with the initial client, if present.
  mInitialClientSource.reset();

  // Make sure we don't record profile timeline markers anymore
  SetRecordProfileTimelineMarkers(false);

  // Remove our pref observers
  if (mObserveErrorPages) {
    mObserveErrorPages = false;
  }

  // Make sure to blow away our mLoadingURI just in case.  No loads
  // from inside this pagehide.
  mLoadingURI = nullptr;

  // Fire unload event before we blow anything away.
  (void)FirePageHideNotification(true);

  // Clear pointers to any detached nsEditorData that's lying
  // around in shistory entries. Breaks cycle. See bug 430921.
  if (mOSHE) {
    mOSHE->SetEditorData(nullptr);
  }
  if (mLSHE) {
    mLSHE->SetEditorData(nullptr);
  }

  // Note: mContentListener can be null if Init() failed and we're being
  // called from the destructor.
  if (mContentListener) {
    mContentListener->DropDocShellReference();
    mContentListener->SetParentContentListener(nullptr);
    // Note that we do NOT set mContentListener to null here; that
    // way if someone tries to do a load in us after this point
    // the nsDSURIContentListener will block it.  All of which
    // means that we should do this before calling Stop(), of
    // course.
  }

  // Stop any URLs that are currently being loaded...
  Stop(nsIWebNavigation::STOP_ALL);

  mEditorData = nullptr;

  // Save the state of the current document, before destroying the window.
  // This is needed to capture the state of a frameset when the new document
  // causes the frameset to be destroyed...
  PersistLayoutHistoryState();

  // Remove this docshell from its parent's child list
  nsCOMPtr<nsIDocShellTreeItem> docShellParentAsItem =
      do_QueryInterface(GetAsSupports(mParent));
  if (docShellParentAsItem) {
    docShellParentAsItem->RemoveChild(this);
  }

  if (mContentViewer) {
    mContentViewer->Close(nullptr);
    mContentViewer->Destroy();
    mContentViewer = nullptr;
  }

  nsDocLoader::Destroy();

  mParentWidget = nullptr;
  mCurrentURI = nullptr;

  if (mScriptGlobal) {
    mScriptGlobal->DetachFromDocShell();
    mScriptGlobal = nullptr;
  }

  if (mSessionHistory) {
    // We want to destroy these content viewers now rather than
    // letting their destruction wait for the session history
    // entries to get garbage collected.  (Bug 488394)
    mSessionHistory->EvictLocalContentViewers();
    mSessionHistory = nullptr;
  }

  // This will be skipped in cases where we want to preserve the browsing
  // context between loads.
  if (!mSkipBrowsingContextDetachOnDestroy) {
    mBrowsingContext->Detach();
  }

  SetTreeOwner(nullptr);

  mBrowserChild = nullptr;

  mChromeEventHandler = nullptr;

  mOnePermittedSandboxedNavigator = nullptr;

  // required to break ref cycle
  mSecurityUI = nullptr;

  // Cancel any timers that were set for this docshell; this is needed
  // to break the cycle between us and the timers.
  CancelRefreshURITimers();

  if (UsePrivateBrowsing()) {
    mPrivateBrowsingId = 0;
    mOriginAttributes.SyncAttributesWithPrivateBrowsing(false);
    if (mAffectPrivateSessionLifetime) {
      DecreasePrivateDocShellCount();
    }
  }

  return NS_OK;
}

NS_IMETHODIMP
nsDocShell::GetUnscaledDevicePixelsPerCSSPixel(double* aScale) {
  if (mParentWidget) {
    *aScale = mParentWidget->GetDefaultScale().scale;
    return NS_OK;
  }

  nsCOMPtr<nsIBaseWindow> ownerWindow(do_QueryInterface(mTreeOwner));
  if (ownerWindow) {
    return ownerWindow->GetUnscaledDevicePixelsPerCSSPixel(aScale);
  }

  *aScale = 1.0;
  return NS_OK;
}

NS_IMETHODIMP
nsDocShell::GetDevicePixelsPerDesktopPixel(double* aScale) {
  if (mParentWidget) {
    *aScale = mParentWidget->GetDesktopToDeviceScale().scale;
    return NS_OK;
  }

  nsCOMPtr<nsIBaseWindow> ownerWindow(do_QueryInterface(mTreeOwner));
  if (ownerWindow) {
    return ownerWindow->GetDevicePixelsPerDesktopPixel(aScale);
  }

  *aScale = 1.0;
  return NS_OK;
}

NS_IMETHODIMP
nsDocShell::SetPosition(int32_t aX, int32_t aY) {
  mBounds.MoveTo(aX, aY);

  if (mContentViewer) {
    NS_ENSURE_SUCCESS(mContentViewer->Move(aX, aY), NS_ERROR_FAILURE);
  }

  return NS_OK;
}

NS_IMETHODIMP
nsDocShell::SetPositionDesktopPix(int32_t aX, int32_t aY) {
  nsCOMPtr<nsIBaseWindow> ownerWindow(do_QueryInterface(mTreeOwner));
  if (ownerWindow) {
    return ownerWindow->SetPositionDesktopPix(aX, aY);
  }

  double scale = 1.0;
  GetDevicePixelsPerDesktopPixel(&scale);
  return SetPosition(NSToIntRound(aX * scale), NSToIntRound(aY * scale));
}

NS_IMETHODIMP
nsDocShell::GetPosition(int32_t* aX, int32_t* aY) {
  return GetPositionAndSize(aX, aY, nullptr, nullptr);
}

NS_IMETHODIMP
nsDocShell::SetSize(int32_t aWidth, int32_t aHeight, bool aRepaint) {
  int32_t x = 0, y = 0;
  GetPosition(&x, &y);
  return SetPositionAndSize(x, y, aWidth, aHeight,
                            aRepaint ? nsIBaseWindow::eRepaint : 0);
}

NS_IMETHODIMP
nsDocShell::GetSize(int32_t* aWidth, int32_t* aHeight) {
  return GetPositionAndSize(nullptr, nullptr, aWidth, aHeight);
}

NS_IMETHODIMP
nsDocShell::SetPositionAndSize(int32_t aX, int32_t aY, int32_t aWidth,
                               int32_t aHeight, uint32_t aFlags) {
  mBounds.SetRect(aX, aY, aWidth, aHeight);

  // Hold strong ref, since SetBounds can make us null out mContentViewer
  nsCOMPtr<nsIContentViewer> viewer = mContentViewer;
  if (viewer) {
    uint32_t cvflags = (aFlags & nsIBaseWindow::eDelayResize)
                           ? nsIContentViewer::eDelayResize
                           : 0;
    // XXX Border figured in here or is that handled elsewhere?
    nsresult rv = viewer->SetBoundsWithFlags(mBounds, cvflags);
    NS_ENSURE_SUCCESS(rv, NS_ERROR_FAILURE);
  }

  return NS_OK;
}

NS_IMETHODIMP
nsDocShell::GetPositionAndSize(int32_t* aX, int32_t* aY, int32_t* aWidth,
                               int32_t* aHeight) {
  if (mParentWidget) {
    // ensure size is up-to-date if window has changed resolution
    LayoutDeviceIntRect r = mParentWidget->GetClientBounds();
    SetPositionAndSize(mBounds.X(), mBounds.Y(), r.Width(), r.Height(), 0);
  }

  // We should really consider just getting this information from
  // our window instead of duplicating the storage and code...
  if (aWidth || aHeight) {
    // Caller wants to know our size; make sure to give them up to
    // date information.
    RefPtr<Document> doc(do_GetInterface(GetAsSupports(mParent)));
    if (doc) {
      doc->FlushPendingNotifications(FlushType::Layout);
    }
  }

  DoGetPositionAndSize(aX, aY, aWidth, aHeight);
  return NS_OK;
}

void nsDocShell::DoGetPositionAndSize(int32_t* aX, int32_t* aY, int32_t* aWidth,
                                      int32_t* aHeight) {
  if (aX) {
    *aX = mBounds.X();
  }
  if (aY) {
    *aY = mBounds.Y();
  }
  if (aWidth) {
    *aWidth = mBounds.Width();
  }
  if (aHeight) {
    *aHeight = mBounds.Height();
  }
}

NS_IMETHODIMP
nsDocShell::Repaint(bool aForce) {
  PresShell* presShell = GetPresShell();
  NS_ENSURE_TRUE(presShell, NS_ERROR_FAILURE);

  RefPtr<nsViewManager> viewManager = presShell->GetViewManager();
  NS_ENSURE_TRUE(viewManager, NS_ERROR_FAILURE);

  viewManager->InvalidateAllViews();
  return NS_OK;
}

NS_IMETHODIMP
nsDocShell::GetParentWidget(nsIWidget** aParentWidget) {
  NS_ENSURE_ARG_POINTER(aParentWidget);

  *aParentWidget = mParentWidget;
  NS_IF_ADDREF(*aParentWidget);

  return NS_OK;
}

NS_IMETHODIMP
nsDocShell::SetParentWidget(nsIWidget* aParentWidget) {
  MOZ_ASSERT(!mIsBeingDestroyed);
  mParentWidget = aParentWidget;

  return NS_OK;
}

NS_IMETHODIMP
nsDocShell::GetParentNativeWindow(nativeWindow* aParentNativeWindow) {
  NS_ENSURE_ARG_POINTER(aParentNativeWindow);

  if (mParentWidget) {
    *aParentNativeWindow = mParentWidget->GetNativeData(NS_NATIVE_WIDGET);
  } else {
    *aParentNativeWindow = nullptr;
  }

  return NS_OK;
}

NS_IMETHODIMP
nsDocShell::SetParentNativeWindow(nativeWindow aParentNativeWindow) {
  return NS_ERROR_NOT_IMPLEMENTED;
}

NS_IMETHODIMP
nsDocShell::GetNativeHandle(nsAString& aNativeHandle) {
  // the nativeHandle should be accessed from nsIXULWindow
  return NS_ERROR_NOT_IMPLEMENTED;
}

NS_IMETHODIMP
nsDocShell::GetVisibility(bool* aVisibility) {
  NS_ENSURE_ARG_POINTER(aVisibility);

  *aVisibility = false;

  if (!mContentViewer) {
    return NS_OK;
  }

  PresShell* presShell = GetPresShell();
  if (!presShell) {
    return NS_OK;
  }

  // get the view manager
  nsViewManager* vm = presShell->GetViewManager();
  NS_ENSURE_TRUE(vm, NS_ERROR_FAILURE);

  // get the root view
  nsView* view = vm->GetRootView();  // views are not ref counted
  NS_ENSURE_TRUE(view, NS_ERROR_FAILURE);

  // if our root view is hidden, we are not visible
  if (view->GetVisibility() == nsViewVisibility_kHide) {
    return NS_OK;
  }

  // otherwise, we must walk up the document and view trees checking
  // for a hidden view, unless we're an off screen browser, which
  // would make this test meaningless.

  RefPtr<nsDocShell> docShell = this;
  RefPtr<nsDocShell> parentItem = docShell->GetParentDocshell();
  while (parentItem) {
    // Null-check for crash in bug 267804
    if (!parentItem->GetPresShell()) {
      MOZ_ASSERT_UNREACHABLE("parent docshell has null pres shell");
      return NS_OK;
    }

    vm = docShell->GetPresShell()->GetViewManager();
    if (vm) {
      view = vm->GetRootView();
    }

    if (view) {
      view = view->GetParent();  // anonymous inner view
      if (view) {
        view = view->GetParent();  // subdocumentframe's view
      }
    }

    nsIFrame* frame = view ? view->GetFrame() : nullptr;
    bool isDocShellOffScreen = false;
    docShell->GetIsOffScreenBrowser(&isDocShellOffScreen);
    if (frame &&
        !frame->IsVisibleConsideringAncestors(
            nsIFrame::VISIBILITY_CROSS_CHROME_CONTENT_BOUNDARY) &&
        !isDocShellOffScreen) {
      return NS_OK;
    }

    docShell = parentItem;
    parentItem = docShell->GetParentDocshell();
  }

  nsCOMPtr<nsIBaseWindow> treeOwnerAsWin(do_QueryInterface(mTreeOwner));
  if (!treeOwnerAsWin) {
    *aVisibility = true;
    return NS_OK;
  }

  // Check with the tree owner as well to give embedders a chance to
  // expose visibility as well.
  return treeOwnerAsWin->GetVisibility(aVisibility);
}

NS_IMETHODIMP
nsDocShell::SetIsOffScreenBrowser(bool aIsOffScreen) {
  mIsOffScreenBrowser = aIsOffScreen;
  return NS_OK;
}

NS_IMETHODIMP
nsDocShell::GetIsOffScreenBrowser(bool* aIsOffScreen) {
  *aIsOffScreen = mIsOffScreenBrowser;
  return NS_OK;
}

NS_IMETHODIMP
nsDocShell::SetIsActive(bool aIsActive) {
  // We disallow setting active on chrome docshells.
  if (mItemType == nsIDocShellTreeItem::typeChrome) {
    return NS_ERROR_INVALID_ARG;
  }

  // Keep track ourselves.
  mIsActive = aIsActive;

  // Tell the PresShell about it.
  if (RefPtr<PresShell> presShell = GetPresShell()) {
    presShell->SetIsActive(aIsActive);
  }

  // Tell the window about it
  if (mScriptGlobal) {
    mScriptGlobal->SetIsBackground(!aIsActive);
    if (RefPtr<Document> doc = mScriptGlobal->GetExtantDoc()) {
      // Update orientation when the top-level browsing context becomes active.
      if (aIsActive) {
        nsCOMPtr<nsIDocShellTreeItem> parent;
        GetSameTypeParent(getter_AddRefs(parent));
        if (!parent) {
          // We only care about the top-level browsing context.
          uint16_t orientation = OrientationLock();
          ScreenOrientation::UpdateActiveOrientationLock(orientation);
        }
      }

      doc->PostVisibilityUpdateEvent();
    }
  }

  // Tell the nsDOMNavigationTiming about it
  RefPtr<nsDOMNavigationTiming> timing = mTiming;
  if (!timing && mContentViewer) {
    Document* doc = mContentViewer->GetDocument();
    if (doc) {
      timing = doc->GetNavigationTiming();
    }
  }
  if (timing) {
    timing->NotifyDocShellStateChanged(
        aIsActive ? nsDOMNavigationTiming::DocShellState::eActive
                  : nsDOMNavigationTiming::DocShellState::eInactive);
  }

  // Recursively tell all of our children, but don't tell <iframe mozbrowser>
  // children; they handle their state separately.
  nsTObserverArray<nsDocLoader*>::ForwardIterator iter(mChildList);
  while (iter.HasMore()) {
    nsCOMPtr<nsIDocShell> docshell = do_QueryObject(iter.GetNext());
    if (!docshell) {
      continue;
    }

    if (!docshell->GetIsMozBrowser()) {
      docshell->SetIsActive(aIsActive);
    }
  }

  // Restart or stop meta refresh timers if necessary
  if (mDisableMetaRefreshWhenInactive) {
    if (mIsActive) {
      ResumeRefreshURIs();
    } else {
      SuspendRefreshURIs();
    }
  }

  return NS_OK;
}

NS_IMETHODIMP
nsDocShell::GetIsActive(bool* aIsActive) {
  *aIsActive = mIsActive;
  return NS_OK;
}

NS_IMETHODIMP
nsDocShell::SetIsAppTab(bool aIsAppTab) {
  mIsAppTab = aIsAppTab;
  return NS_OK;
}

NS_IMETHODIMP
nsDocShell::GetIsAppTab(bool* aIsAppTab) {
  *aIsAppTab = mIsAppTab;
  return NS_OK;
}

NS_IMETHODIMP
nsDocShell::SetSandboxFlags(uint32_t aSandboxFlags) {
  mSandboxFlags = aSandboxFlags;
  return NS_OK;
}

NS_IMETHODIMP
nsDocShell::GetSandboxFlags(uint32_t* aSandboxFlags) {
  *aSandboxFlags = mSandboxFlags;
  return NS_OK;
}

NS_IMETHODIMP
nsDocShell::SetOnePermittedSandboxedNavigator(
    nsIDocShell* aSandboxedNavigator) {
  if (mOnePermittedSandboxedNavigator) {
    NS_ERROR("One Permitted Sandboxed Navigator should only be set once.");
    return NS_OK;
  }

  MOZ_ASSERT(!mIsBeingDestroyed);

  mOnePermittedSandboxedNavigator = do_GetWeakReference(aSandboxedNavigator);
  NS_ASSERTION(
      mOnePermittedSandboxedNavigator,
      "One Permitted Sandboxed Navigator must support weak references.");

  return NS_OK;
}

NS_IMETHODIMP
nsDocShell::GetOnePermittedSandboxedNavigator(
    nsIDocShell** aSandboxedNavigator) {
  NS_ENSURE_ARG_POINTER(aSandboxedNavigator);
  nsCOMPtr<nsIDocShell> permittedNavigator =
      do_QueryReferent(mOnePermittedSandboxedNavigator);
  permittedNavigator.forget(aSandboxedNavigator);
  return NS_OK;
}

NS_IMETHODIMP
nsDocShell::SetDefaultLoadFlags(uint32_t aDefaultLoadFlags) {
  mDefaultLoadFlags = aDefaultLoadFlags;

  // Tell the load group to set these flags all requests in the group
  if (mLoadGroup) {
    mLoadGroup->SetDefaultLoadFlags(aDefaultLoadFlags);
  } else {
    NS_WARNING(
        "nsDocShell::SetDefaultLoadFlags has no loadGroup to propagate the "
        "flags to");
  }

  // Recursively tell all of our children.  We *do not* skip
  // <iframe mozbrowser> children - if someone sticks custom flags in this
  // docShell then they too get the same flags.
  nsTObserverArray<nsDocLoader*>::ForwardIterator iter(mChildList);
  while (iter.HasMore()) {
    nsCOMPtr<nsIDocShell> docshell = do_QueryObject(iter.GetNext());
    if (!docshell) {
      continue;
    }
    docshell->SetDefaultLoadFlags(aDefaultLoadFlags);
  }
  return NS_OK;
}

NS_IMETHODIMP
nsDocShell::GetDefaultLoadFlags(uint32_t* aDefaultLoadFlags) {
  *aDefaultLoadFlags = mDefaultLoadFlags;
  return NS_OK;
}

NS_IMETHODIMP
nsDocShell::SetMixedContentChannel(nsIChannel* aMixedContentChannel) {
#ifdef DEBUG
  // if the channel is non-null
  if (aMixedContentChannel) {
    // Get the root docshell.
    nsCOMPtr<nsIDocShellTreeItem> root;
    GetSameTypeRootTreeItem(getter_AddRefs(root));
    NS_WARNING_ASSERTION(root.get() == static_cast<nsIDocShellTreeItem*>(this),
                         "Setting mMixedContentChannel on a docshell that is "
                         "not the root docshell");
  }
#endif
  mMixedContentChannel = aMixedContentChannel;
  return NS_OK;
}

NS_IMETHODIMP
nsDocShell::GetFailedChannel(nsIChannel** aFailedChannel) {
  NS_ENSURE_ARG_POINTER(aFailedChannel);
  Document* doc = GetDocument();
  if (!doc) {
    *aFailedChannel = nullptr;
    return NS_OK;
  }
  NS_IF_ADDREF(*aFailedChannel = doc->GetFailedChannel());
  return NS_OK;
}

NS_IMETHODIMP
nsDocShell::GetMixedContentChannel(nsIChannel** aMixedContentChannel) {
  NS_ENSURE_ARG_POINTER(aMixedContentChannel);
  NS_IF_ADDREF(*aMixedContentChannel = mMixedContentChannel);
  return NS_OK;
}

NS_IMETHODIMP
nsDocShell::GetAllowMixedContentAndConnectionData(
    bool* aRootHasSecureConnection, bool* aAllowMixedContent,
    bool* aIsRootDocShell) {
  *aRootHasSecureConnection = true;
  *aAllowMixedContent = false;
  *aIsRootDocShell = false;

  nsCOMPtr<nsIDocShellTreeItem> sameTypeRoot;
  GetSameTypeRootTreeItem(getter_AddRefs(sameTypeRoot));
  NS_ASSERTION(
      sameTypeRoot,
      "No document shell root tree item from document shell tree item!");
  *aIsRootDocShell =
      sameTypeRoot.get() == static_cast<nsIDocShellTreeItem*>(this);

  // now get the document from sameTypeRoot
  RefPtr<Document> rootDoc = sameTypeRoot->GetDocument();
  if (rootDoc) {
    nsCOMPtr<nsIPrincipal> rootPrincipal = rootDoc->NodePrincipal();

    // For things with system principal (e.g. scratchpad) there is no uri
    // aRootHasSecureConnection should be false.
    nsCOMPtr<nsIURI> rootUri = rootPrincipal->GetURI();
    if (nsContentUtils::IsSystemPrincipal(rootPrincipal) || !rootUri ||
        !SchemeIsHTTPS(rootUri)) {
      *aRootHasSecureConnection = false;
    }

    // Check the root doc's channel against the root docShell's
    // mMixedContentChannel to see if they are the same. If they are the same,
    // the user has overriden the block.
    nsCOMPtr<nsIDocShell> rootDocShell = do_QueryInterface(sameTypeRoot);
    nsCOMPtr<nsIChannel> mixedChannel;
    rootDocShell->GetMixedContentChannel(getter_AddRefs(mixedChannel));
    *aAllowMixedContent =
        mixedChannel && (mixedChannel == rootDoc->GetChannel());
  }

  return NS_OK;
}

NS_IMETHODIMP
nsDocShell::SetVisibility(bool aVisibility) {
  // Show()/Hide() may change mContentViewer.
  nsCOMPtr<nsIContentViewer> cv = mContentViewer;
  if (!cv) {
    return NS_OK;
  }
  if (aVisibility) {
    cv->Show();
  } else {
    cv->Hide();
  }

  return NS_OK;
}

NS_IMETHODIMP
nsDocShell::GetEnabled(bool* aEnabled) {
  NS_ENSURE_ARG_POINTER(aEnabled);
  *aEnabled = true;
  return NS_ERROR_NOT_IMPLEMENTED;
}

NS_IMETHODIMP
nsDocShell::SetEnabled(bool aEnabled) { return NS_ERROR_NOT_IMPLEMENTED; }

NS_IMETHODIMP
nsDocShell::SetFocus() { return NS_OK; }

NS_IMETHODIMP
nsDocShell::GetMainWidget(nsIWidget** aMainWidget) {
  // We don't create our own widget, so simply return the parent one.
  return GetParentWidget(aMainWidget);
}

NS_IMETHODIMP
nsDocShell::GetTitle(nsAString& aTitle) {
  aTitle = mTitle;
  return NS_OK;
}

NS_IMETHODIMP
nsDocShell::SetTitle(const nsAString& aTitle) {
  // Avoid unnecessary updates of the title if the URI and the title haven't
  // changed.
  if (mTitleValidForCurrentURI && mTitle == aTitle) {
    return NS_OK;
  }

  // Store local title
  mTitle = aTitle;
  mTitleValidForCurrentURI = true;

  nsCOMPtr<nsIDocShellTreeItem> parent;
  GetSameTypeParent(getter_AddRefs(parent));

  // When title is set on the top object it should then be passed to the
  // tree owner.
  if (!parent) {
    nsCOMPtr<nsIBaseWindow> treeOwnerAsWin(do_QueryInterface(mTreeOwner));
    if (treeOwnerAsWin) {
      treeOwnerAsWin->SetTitle(aTitle);
    }
  }

  AssertOriginAttributesMatchPrivateBrowsing();
  if (mCurrentURI && mLoadType != LOAD_ERROR_PAGE) {
    UpdateGlobalHistoryTitle(mCurrentURI);
  }

  // Update SessionHistory with the document's title.
  if (mOSHE && mLoadType != LOAD_BYPASS_HISTORY &&
      mLoadType != LOAD_ERROR_PAGE) {
    mOSHE->SetTitle(mTitle);
  }

  return NS_OK;
}

nsPoint nsDocShell::GetCurScrollPos() {
  nsPoint scrollPos;
  if (nsIScrollableFrame* sf = GetRootScrollFrame()) {
    scrollPos = sf->GetVisualViewportOffset();
  }
  return scrollPos;
}

nsresult nsDocShell::SetCurScrollPosEx(int32_t aCurHorizontalPos,
                                       int32_t aCurVerticalPos) {
  nsIScrollableFrame* sf = GetRootScrollFrame();
  NS_ENSURE_TRUE(sf, NS_ERROR_FAILURE);

  ScrollMode scrollMode = ScrollMode::Instant;
  if (sf->GetScrollStyles().mScrollBehavior ==
      NS_STYLE_SCROLL_BEHAVIOR_SMOOTH) {
    scrollMode = ScrollMode::SmoothMsd;
  }

  nsPoint targetPos(aCurHorizontalPos, aCurVerticalPos);
  sf->ScrollTo(targetPos, scrollMode);

  // Set the visual viewport offset as well.

  RefPtr<PresShell> presShell = GetPresShell();
  NS_ENSURE_TRUE(presShell, NS_ERROR_FAILURE);

  nsPresContext* presContext = presShell->GetPresContext();
  NS_ENSURE_TRUE(presContext, NS_ERROR_FAILURE);

  // Only the root content document can have a distinct visual viewport offset.
  if (!presContext->IsRootContentDocument()) {
    return NS_OK;
  }

  // Not on a platform with a distinct visual viewport - don't bother setting
  // the visual viewport offset.
  if (!presShell->IsVisualViewportSizeSet()) {
    return NS_OK;
  }

  presShell->ScrollToVisual(targetPos, layers::FrameMetrics::eMainThread,
                            scrollMode);

  return NS_OK;
}

//*****************************************************************************
// nsDocShell::nsIScrollable
//*****************************************************************************

NS_IMETHODIMP
nsDocShell::GetDefaultScrollbarPreferences(int32_t aScrollOrientation,
                                           int32_t* aScrollbarPref) {
  NS_ENSURE_ARG_POINTER(aScrollbarPref);
  switch (aScrollOrientation) {
    case ScrollOrientation_X:
      *aScrollbarPref = mDefaultScrollbarPref.x;
      return NS_OK;

    case ScrollOrientation_Y:
      *aScrollbarPref = mDefaultScrollbarPref.y;
      return NS_OK;

    default:
      NS_ENSURE_TRUE(false, NS_ERROR_INVALID_ARG);
  }
  return NS_ERROR_FAILURE;
}

NS_IMETHODIMP
nsDocShell::SetDefaultScrollbarPreferences(int32_t aScrollOrientation,
                                           int32_t aScrollbarPref) {
  switch (aScrollOrientation) {
    case ScrollOrientation_X:
      mDefaultScrollbarPref.x = aScrollbarPref;
      return NS_OK;

    case ScrollOrientation_Y:
      mDefaultScrollbarPref.y = aScrollbarPref;
      return NS_OK;

    default:
      NS_ENSURE_TRUE(false, NS_ERROR_INVALID_ARG);
  }
  return NS_ERROR_FAILURE;
}

NS_IMETHODIMP
nsDocShell::GetScrollbarVisibility(bool* aVerticalVisible,
                                   bool* aHorizontalVisible) {
  nsIScrollableFrame* sf = GetRootScrollFrame();
  NS_ENSURE_TRUE(sf, NS_ERROR_FAILURE);

  uint32_t scrollbarVisibility = sf->GetScrollbarVisibility();
  if (aVerticalVisible) {
    *aVerticalVisible =
        (scrollbarVisibility & nsIScrollableFrame::VERTICAL) != 0;
  }
  if (aHorizontalVisible) {
    *aHorizontalVisible =
        (scrollbarVisibility & nsIScrollableFrame::HORIZONTAL) != 0;
  }

  return NS_OK;
}

//*****************************************************************************
// nsDocShell::nsIRefreshURI
//*****************************************************************************

NS_IMETHODIMP
nsDocShell::RefreshURI(nsIURI* aURI, nsIPrincipal* aPrincipal, int32_t aDelay,
                       bool aRepeat, bool aMetaRefresh) {
  MOZ_ASSERT(!mIsBeingDestroyed);

  NS_ENSURE_ARG(aURI);

  /* Check if Meta refresh/redirects are permitted. Some
   * embedded applications may not want to do this.
   * Must do this before sending out NOTIFY_REFRESH events
   * because listeners may have side effects (e.g. displaying a
   * button to manually trigger the refresh later).
   */
  bool allowRedirects = true;
  GetAllowMetaRedirects(&allowRedirects);
  if (!allowRedirects) {
    return NS_OK;
  }

  // If any web progress listeners are listening for NOTIFY_REFRESH events,
  // give them a chance to block this refresh.
  bool sameURI;
  nsresult rv = aURI->Equals(mCurrentURI, &sameURI);
  if (NS_FAILED(rv)) {
    sameURI = false;
  }
  if (!RefreshAttempted(this, aURI, aDelay, sameURI)) {
    return NS_OK;
  }

  nsCOMPtr<nsITimerCallback> refreshTimer =
      new nsRefreshTimer(this, aURI, aPrincipal, aDelay, aRepeat, aMetaRefresh);

  BusyFlags busyFlags = GetBusyFlags();

  if (!mRefreshURIList) {
    mRefreshURIList = nsArray::Create();
  }

  if (busyFlags & BUSY_FLAGS_BUSY ||
      (!mIsActive && mDisableMetaRefreshWhenInactive)) {
    // We don't  want to create the timer right now. Instead queue up the
    // request and trigger the timer in EndPageLoad() or whenever we become
    // active.
    mRefreshURIList->AppendElement(refreshTimer);
  } else {
    // There is no page loading going on right now.  Create the
    // timer and fire it right away.
    nsCOMPtr<nsPIDOMWindowOuter> win = GetWindow();
    NS_ENSURE_TRUE(win, NS_ERROR_FAILURE);

    nsCOMPtr<nsITimer> timer;
    MOZ_TRY_VAR(timer,
                NS_NewTimerWithCallback(
                    refreshTimer, aDelay, nsITimer::TYPE_ONE_SHOT,
                    win->TabGroup()->EventTargetFor(TaskCategory::Network)));

    mRefreshURIList->AppendElement(timer);  // owning timer ref
  }
  return NS_OK;
}

nsresult nsDocShell::ForceRefreshURIFromTimer(nsIURI* aURI,
                                              nsIPrincipal* aPrincipal,
                                              int32_t aDelay, bool aMetaRefresh,
                                              nsITimer* aTimer) {
  MOZ_ASSERT(aTimer, "Must have a timer here");

  // Remove aTimer from mRefreshURIList if needed
  if (mRefreshURIList) {
    uint32_t n = 0;
    mRefreshURIList->GetLength(&n);

    for (uint32_t i = 0; i < n; ++i) {
      nsCOMPtr<nsITimer> timer = do_QueryElementAt(mRefreshURIList, i);
      if (timer == aTimer) {
        mRefreshURIList->RemoveElementAt(i);
        break;
      }
    }
  }

  return ForceRefreshURI(aURI, aPrincipal, aDelay, aMetaRefresh);
}

NS_IMETHODIMP
nsDocShell::ForceRefreshURI(nsIURI* aURI, nsIPrincipal* aPrincipal,
                            int32_t aDelay, bool aMetaRefresh) {
  NS_ENSURE_ARG(aURI);

  RefPtr<nsDocShellLoadState> loadState = new nsDocShellLoadState(aURI);
  /* We do need to pass in a referrer, but we don't want it to
   * be sent to the server.
   * For most refreshes the current URI is an appropriate
   * internal referrer
   */
  nsCOMPtr<nsIReferrerInfo> referrerInfo =
      new ReferrerInfo(mCurrentURI, mozilla::net::RP_Unset, false);
  loadState->SetOriginalURI(mCurrentURI);
  loadState->SetResultPrincipalURI(aURI);
  loadState->SetResultPrincipalURIIsSome(true);
  loadState->SetKeepResultPrincipalURIIfSet(true);

  // Set the triggering pricipal to aPrincipal if available, or current
  // document's principal otherwise.
  nsCOMPtr<nsIPrincipal> principal = aPrincipal;
  RefPtr<Document> doc = GetDocument();
  if (!principal) {
    if (!doc) {
      return NS_ERROR_FAILURE;
    }
    principal = doc->NodePrincipal();
  }
  loadState->SetTriggeringPrincipal(principal);
  if (doc) {
    loadState->SetCsp(doc->GetCsp());
  }

  loadState->SetPrincipalIsExplicit(true);

  /* Check if this META refresh causes a redirection
   * to another site.
   */
  bool equalUri = false;
  nsresult rv = aURI->Equals(mCurrentURI, &equalUri);
  if (NS_SUCCEEDED(rv) && (!equalUri) && aMetaRefresh &&
      aDelay <= REFRESH_REDIRECT_TIMER) {
    /* It is a META refresh based redirection within the threshold time
     * we have in mind (15000 ms as defined by REFRESH_REDIRECT_TIMER).
     * Pass a REPLACE flag to LoadURI().
     */
    loadState->SetLoadType(LOAD_NORMAL_REPLACE);

    /* for redirects we mimic HTTP, which passes the
     *  original referrer
     */
    referrerInfo = mReferrerInfo;
  } else {
    loadState->SetLoadType(LOAD_REFRESH);
  }

  loadState->SetReferrerInfo(referrerInfo);
  loadState->SetLoadFlags(
      nsIWebNavigation::LOAD_FLAGS_DISALLOW_INHERIT_PRINCIPAL);
  loadState->SetFirstParty(true);

  /*
   * LoadURI(...) will cancel all refresh timers... This causes the
   * Timer and its refreshData instance to be released...
   */
  LoadURI(loadState);

  return NS_OK;
}

nsresult nsDocShell::SetupRefreshURIFromHeader(nsIURI* aBaseURI,
                                               nsIPrincipal* aPrincipal,
                                               const nsACString& aHeader) {
  // Refresh headers are parsed with the following format in mind
  // <META HTTP-EQUIV=REFRESH CONTENT="5; URL=http://uri">
  // By the time we are here, the following is true:
  // header = "REFRESH"
  // content = "5; URL=http://uri" // note the URL attribute is
  // optional, if it is absent, the currently loaded url is used.
  // Also note that the seconds and URL separator can be either
  // a ';' or a ','. The ',' separator should be illegal but CNN
  // is using it.
  //
  // We need to handle the following strings, where
  //  - X is a set of digits
  //  - URI is either a relative or absolute URI
  //
  // Note that URI should start with "url=" but we allow omission
  //
  // "" || ";" || ","
  //  empty string. use the currently loaded URI
  //  and refresh immediately.
  // "X" || "X;" || "X,"
  //  Refresh the currently loaded URI in X seconds.
  // "X; URI" || "X, URI"
  //  Refresh using URI as the destination in X seconds.
  // "URI" || "; URI" || ", URI"
  //  Refresh immediately using URI as the destination.
  //
  // Currently, anything immediately following the URI, if
  // separated by any char in the set "'\"\t\r\n " will be
  // ignored. So "10; url=go.html ; foo=bar" will work,
  // and so will "10; url='go.html'; foo=bar". However,
  // "10; url=go.html; foo=bar" will result in the uri
  // "go.html;" since ';' and ',' are valid uri characters.
  //
  // Note that we need to remove any tokens wrapping the URI.
  // These tokens currently include spaces, double and single
  // quotes.

  // when done, seconds is 0 or the given number of seconds
  //            uriAttrib is empty or the URI specified
  MOZ_ASSERT(aPrincipal);

  nsAutoCString uriAttrib;
  int32_t seconds = 0;
  bool specifiesSeconds = false;

  nsACString::const_iterator iter, tokenStart, doneIterating;

  aHeader.BeginReading(iter);
  aHeader.EndReading(doneIterating);

  // skip leading whitespace
  while (iter != doneIterating && nsCRT::IsAsciiSpace(*iter)) {
    ++iter;
  }

  tokenStart = iter;

  // skip leading + and -
  if (iter != doneIterating && (*iter == '-' || *iter == '+')) {
    ++iter;
  }

  // parse number
  while (iter != doneIterating && (*iter >= '0' && *iter <= '9')) {
    seconds = seconds * 10 + (*iter - '0');
    specifiesSeconds = true;
    ++iter;
  }

  if (iter != doneIterating) {
    // if we started with a '-', number is negative
    if (*tokenStart == '-') {
      seconds = -seconds;
    }

    // skip to next ';' or ','
    nsACString::const_iterator iterAfterDigit = iter;
    while (iter != doneIterating && !(*iter == ';' || *iter == ',')) {
      if (specifiesSeconds) {
        // Non-whitespace characters here mean that the string is
        // malformed but tolerate sites that specify a decimal point,
        // even though meta refresh only works on whole seconds.
        if (iter == iterAfterDigit && !nsCRT::IsAsciiSpace(*iter) &&
            *iter != '.') {
          // The characters between the seconds and the next
          // section are just garbage!
          //   e.g. content="2a0z+,URL=http://www.mozilla.org/"
          // Just ignore this redirect.
          return NS_ERROR_FAILURE;
        } else if (nsCRT::IsAsciiSpace(*iter)) {
          // We've had at least one whitespace so tolerate the mistake
          // and drop through.
          // e.g. content="10 foo"
          ++iter;
          break;
        }
      }
      ++iter;
    }

    // skip any remaining whitespace
    while (iter != doneIterating && nsCRT::IsAsciiSpace(*iter)) {
      ++iter;
    }

    // skip ';' or ','
    if (iter != doneIterating && (*iter == ';' || *iter == ',')) {
      ++iter;
    }

    // skip whitespace
    while (iter != doneIterating && nsCRT::IsAsciiSpace(*iter)) {
      ++iter;
    }
  }

  // possible start of URI
  tokenStart = iter;

  // skip "url = " to real start of URI
  if (iter != doneIterating && (*iter == 'u' || *iter == 'U')) {
    ++iter;
    if (iter != doneIterating && (*iter == 'r' || *iter == 'R')) {
      ++iter;
      if (iter != doneIterating && (*iter == 'l' || *iter == 'L')) {
        ++iter;

        // skip whitespace
        while (iter != doneIterating && nsCRT::IsAsciiSpace(*iter)) {
          ++iter;
        }

        if (iter != doneIterating && *iter == '=') {
          ++iter;

          // skip whitespace
          while (iter != doneIterating && nsCRT::IsAsciiSpace(*iter)) {
            ++iter;
          }

          // found real start of URI
          tokenStart = iter;
        }
      }
    }
  }

  // skip a leading '"' or '\''.

  bool isQuotedURI = false;
  if (tokenStart != doneIterating &&
      (*tokenStart == '"' || *tokenStart == '\'')) {
    isQuotedURI = true;
    ++tokenStart;
  }

  // set iter to start of URI
  iter = tokenStart;

  // tokenStart here points to the beginning of URI

  // grab the rest of the URI
  while (iter != doneIterating) {
    if (isQuotedURI && (*iter == '"' || *iter == '\'')) {
      break;
    }
    ++iter;
  }

  // move iter one back if the last character is a '"' or '\''
  if (iter != tokenStart && isQuotedURI) {
    --iter;
    if (!(*iter == '"' || *iter == '\'')) {
      ++iter;
    }
  }

  // URI is whatever's contained from tokenStart to iter.
  // note: if tokenStart == doneIterating, so is iter.

  nsresult rv = NS_OK;

  nsCOMPtr<nsIURI> uri;
  bool specifiesURI = false;
  if (tokenStart == iter) {
    uri = aBaseURI;
  } else {
    uriAttrib = Substring(tokenStart, iter);
    // NS_NewURI takes care of any whitespace surrounding the URL
    rv = NS_NewURI(getter_AddRefs(uri), uriAttrib, nullptr, aBaseURI);
    specifiesURI = true;
  }

  // No URI or seconds were specified
  if (!specifiesSeconds && !specifiesURI) {
    // Do nothing because the alternative is to spin around in a refresh
    // loop forever!
    return NS_ERROR_FAILURE;
  }

  if (NS_SUCCEEDED(rv)) {
    nsCOMPtr<nsIScriptSecurityManager> securityManager(
        do_GetService(NS_SCRIPTSECURITYMANAGER_CONTRACTID, &rv));
    if (NS_SUCCEEDED(rv)) {
      rv = securityManager->CheckLoadURIWithPrincipal(
          aPrincipal, uri,
          nsIScriptSecurityManager::LOAD_IS_AUTOMATIC_DOCUMENT_REPLACEMENT);

      if (NS_SUCCEEDED(rv)) {
        bool isjs = true;
        rv = NS_URIChainHasFlags(
            uri, nsIProtocolHandler::URI_OPENING_EXECUTES_SCRIPT, &isjs);
        NS_ENSURE_SUCCESS(rv, rv);

        if (isjs) {
          return NS_ERROR_FAILURE;
        }
      }

      if (NS_SUCCEEDED(rv)) {
        // Since we can't travel back in time yet, just pretend
        // negative numbers do nothing at all.
        if (seconds < 0) {
          return NS_ERROR_FAILURE;
        }

        rv = RefreshURI(uri, aPrincipal, seconds * 1000, false, true);
      }
    }
  }
  return rv;
}

NS_IMETHODIMP
nsDocShell::SetupRefreshURI(nsIChannel* aChannel) {
  nsresult rv;
  nsCOMPtr<nsIHttpChannel> httpChannel(do_QueryInterface(aChannel, &rv));
  if (NS_SUCCEEDED(rv)) {
    nsAutoCString refreshHeader;
    rv = httpChannel->GetResponseHeader(NS_LITERAL_CSTRING("refresh"),
                                        refreshHeader);

    if (!refreshHeader.IsEmpty()) {
      nsCOMPtr<nsIScriptSecurityManager> secMan =
          do_GetService(NS_SCRIPTSECURITYMANAGER_CONTRACTID, &rv);
      NS_ENSURE_SUCCESS(rv, rv);

      nsCOMPtr<nsIPrincipal> principal;
      rv = secMan->GetChannelResultPrincipal(aChannel,
                                             getter_AddRefs(principal));
      NS_ENSURE_SUCCESS(rv, rv);

      SetupReferrerInfoFromChannel(aChannel);
      rv = SetupRefreshURIFromHeader(mCurrentURI, principal, refreshHeader);
      if (NS_SUCCEEDED(rv)) {
        return NS_REFRESHURI_HEADER_FOUND;
      }
    }
  }
  return rv;
}

static void DoCancelRefreshURITimers(nsIMutableArray* aTimerList) {
  if (!aTimerList) {
    return;
  }

  uint32_t n = 0;
  aTimerList->GetLength(&n);

  while (n) {
    nsCOMPtr<nsITimer> timer(do_QueryElementAt(aTimerList, --n));

    aTimerList->RemoveElementAt(n);  // bye bye owning timer ref

    if (timer) {
      timer->Cancel();
    }
  }
}

NS_IMETHODIMP
nsDocShell::CancelRefreshURITimers() {
  DoCancelRefreshURITimers(mRefreshURIList);
  DoCancelRefreshURITimers(mSavedRefreshURIList);
  mRefreshURIList = nullptr;
  mSavedRefreshURIList = nullptr;

  return NS_OK;
}

NS_IMETHODIMP
nsDocShell::GetRefreshPending(bool* aResult) {
  if (!mRefreshURIList) {
    *aResult = false;
    return NS_OK;
  }

  uint32_t count;
  nsresult rv = mRefreshURIList->GetLength(&count);
  if (NS_SUCCEEDED(rv)) {
    *aResult = (count != 0);
  }
  return rv;
}

NS_IMETHODIMP
nsDocShell::SuspendRefreshURIs() {
  if (mRefreshURIList) {
    uint32_t n = 0;
    mRefreshURIList->GetLength(&n);

    for (uint32_t i = 0; i < n; ++i) {
      nsCOMPtr<nsITimer> timer = do_QueryElementAt(mRefreshURIList, i);
      if (!timer) {
        continue;  // this must be a nsRefreshURI already
      }

      // Replace this timer object with a nsRefreshTimer object.
      nsCOMPtr<nsITimerCallback> callback;
      timer->GetCallback(getter_AddRefs(callback));

      timer->Cancel();

      mRefreshURIList->ReplaceElementAt(callback, i);
    }
  }

  // Suspend refresh URIs for our child shells as well.
  nsTObserverArray<nsDocLoader*>::ForwardIterator iter(mChildList);
  while (iter.HasMore()) {
    nsCOMPtr<nsIDocShell> shell = do_QueryObject(iter.GetNext());
    if (shell) {
      shell->SuspendRefreshURIs();
    }
  }

  return NS_OK;
}

NS_IMETHODIMP
nsDocShell::ResumeRefreshURIs() {
  RefreshURIFromQueue();

  // Resume refresh URIs for our child shells as well.
  nsTObserverArray<nsDocLoader*>::ForwardIterator iter(mChildList);
  while (iter.HasMore()) {
    nsCOMPtr<nsIDocShell> shell = do_QueryObject(iter.GetNext());
    if (shell) {
      shell->ResumeRefreshURIs();
    }
  }

  return NS_OK;
}

nsresult nsDocShell::RefreshURIFromQueue() {
  if (!mRefreshURIList) {
    return NS_OK;
  }
  uint32_t n = 0;
  mRefreshURIList->GetLength(&n);

  while (n) {
    nsCOMPtr<nsITimerCallback> refreshInfo =
        do_QueryElementAt(mRefreshURIList, --n);

    if (refreshInfo) {
      // This is the nsRefreshTimer object, waiting to be
      // setup in a timer object and fired.
      // Create the timer and  trigger it.
      uint32_t delay = static_cast<nsRefreshTimer*>(
                           static_cast<nsITimerCallback*>(refreshInfo))
                           ->GetDelay();
      nsCOMPtr<nsPIDOMWindowOuter> win = GetWindow();
      if (win) {
        nsCOMPtr<nsITimer> timer;
        NS_NewTimerWithCallback(
            getter_AddRefs(timer), refreshInfo, delay, nsITimer::TYPE_ONE_SHOT,
            win->TabGroup()->EventTargetFor(TaskCategory::Network));

        if (timer) {
          // Replace the nsRefreshTimer element in the queue with
          // its corresponding timer object, so that in case another
          // load comes through before the timer can go off, the timer will
          // get cancelled in CancelRefreshURITimer()
          mRefreshURIList->ReplaceElementAt(timer, n);
        }
      }
    }
  }

  return NS_OK;
}

nsresult nsDocShell::Embed(nsIContentViewer* aContentViewer,
                           const char* aCommand, nsISupports* aExtraInfo) {
  // Save the LayoutHistoryState of the previous document, before
  // setting up new document
  PersistLayoutHistoryState();

  nsresult rv = SetupNewViewer(aContentViewer);
  NS_ENSURE_SUCCESS(rv, rv);

  // XXX What if SetupNewViewer fails?
  if (mLSHE) {
    // Restore the editing state, if it's stored in session history.
    if (mLSHE->HasDetachedEditor()) {
      ReattachEditorToWindow(mLSHE);
    }
    // Set history.state
    SetDocCurrentStateObj(mLSHE);

    SetHistoryEntry(&mOSHE, mLSHE);
  }

  bool updateHistory = true;

  // Determine if this type of load should update history
  switch (mLoadType) {
    case LOAD_NORMAL_REPLACE:
    case LOAD_STOP_CONTENT_AND_REPLACE:
    case LOAD_RELOAD_BYPASS_CACHE:
    case LOAD_RELOAD_BYPASS_PROXY:
    case LOAD_RELOAD_BYPASS_PROXY_AND_CACHE:
    case LOAD_REPLACE_BYPASS_CACHE:
      updateHistory = false;
      break;
    default:
      break;
  }

  if (!updateHistory) {
    SetLayoutHistoryState(nullptr);
  }

  return NS_OK;
}

//*****************************************************************************
// nsDocShell::nsIWebProgressListener
//*****************************************************************************

NS_IMETHODIMP
nsDocShell::OnProgressChange(nsIWebProgress* aProgress, nsIRequest* aRequest,
                             int32_t aCurSelfProgress, int32_t aMaxSelfProgress,
                             int32_t aCurTotalProgress,
                             int32_t aMaxTotalProgress) {
  return NS_OK;
}

NS_IMETHODIMP
nsDocShell::OnStateChange(nsIWebProgress* aProgress, nsIRequest* aRequest,
                          uint32_t aStateFlags, nsresult aStatus) {
  if ((~aStateFlags & (STATE_START | STATE_IS_NETWORK)) == 0) {
    // Save timing statistics.
    nsCOMPtr<nsIChannel> channel(do_QueryInterface(aRequest));
    nsCOMPtr<nsIURI> uri;
    channel->GetURI(getter_AddRefs(uri));
    nsAutoCString aURI;
    uri->GetAsciiSpec(aURI);

    if (this == aProgress) {
      mozilla::Unused << MaybeInitTiming();
      mTiming->NotifyFetchStart(uri,
                                ConvertLoadTypeToNavigationType(mLoadType));
    }

    // Page has begun to load
    mBusyFlags = (BusyFlags)(BUSY_FLAGS_BUSY | BUSY_FLAGS_BEFORE_PAGE_LOAD);

    if ((aStateFlags & STATE_RESTORING) == 0) {
      // Show the progress cursor if the pref is set
      if (StaticPrefs::ui_use_activity_cursor()) {
        nsCOMPtr<nsIWidget> mainWidget;
        GetMainWidget(getter_AddRefs(mainWidget));
        if (mainWidget) {
          mainWidget->SetCursor(eCursor_spinning, nullptr, 0, 0);
        }
      }
    }
  } else if ((~aStateFlags & (STATE_TRANSFERRING | STATE_IS_DOCUMENT)) == 0) {
    // Page is loading
    mBusyFlags = (BusyFlags)(BUSY_FLAGS_BUSY | BUSY_FLAGS_PAGE_LOADING);
  } else if ((aStateFlags & STATE_STOP) && (aStateFlags & STATE_IS_NETWORK)) {
    // Page has finished loading
    mBusyFlags = BUSY_FLAGS_NONE;

    // Hide the progress cursor if the pref is set
    if (StaticPrefs::ui_use_activity_cursor()) {
      nsCOMPtr<nsIWidget> mainWidget;
      GetMainWidget(getter_AddRefs(mainWidget));
      if (mainWidget) {
        mainWidget->SetCursor(eCursor_standard, nullptr, 0, 0);
      }
    }
  }
  if ((~aStateFlags & (STATE_IS_DOCUMENT | STATE_STOP)) == 0) {
    nsCOMPtr<nsIWebProgress> webProgress =
        do_QueryInterface(GetAsSupports(this));
    // Is the document stop notification for this document?
    if (aProgress == webProgress.get()) {
      nsCOMPtr<nsIChannel> channel(do_QueryInterface(aRequest));
      EndPageLoad(aProgress, channel, aStatus);
    }
  }
  // note that redirect state changes will go through here as well, but it
  // is better to handle those in OnRedirectStateChange where more
  // information is available.
  return NS_OK;
}

NS_IMETHODIMP
nsDocShell::OnLocationChange(nsIWebProgress* aProgress, nsIRequest* aRequest,
                             nsIURI* aURI, uint32_t aFlags) {
  MOZ_ASSERT_UNREACHABLE("notification excluded in AddProgressListener(...)");
  return NS_OK;
}

void nsDocShell::OnRedirectStateChange(nsIChannel* aOldChannel,
                                       nsIChannel* aNewChannel,
                                       uint32_t aRedirectFlags,
                                       uint32_t aStateFlags) {
  NS_ASSERTION(aStateFlags & STATE_REDIRECTING,
               "Calling OnRedirectStateChange when there is no redirect");

  // If mixed content is allowed for the old channel, we forward
  // the permission to the new channel if it has the same origin
  // as the old one.
  if (mMixedContentChannel && mMixedContentChannel == aOldChannel) {
    nsresult rv =
        nsContentUtils::CheckSameOrigin(mMixedContentChannel, aNewChannel);
    if (NS_SUCCEEDED(rv)) {
      SetMixedContentChannel(aNewChannel);  // Same origin: forward permission.
    } else {
      SetMixedContentChannel(
          nullptr);  // Different origin: clear mMixedContentChannel.
    }
  }

  if (!(aStateFlags & STATE_IS_DOCUMENT)) {
    return;  // not a toplevel document
  }

  nsCOMPtr<nsIURI> oldURI, newURI;
  aOldChannel->GetURI(getter_AddRefs(oldURI));
  aNewChannel->GetURI(getter_AddRefs(newURI));
  if (!oldURI || !newURI) {
    return;
  }

  // Below a URI visit is saved (see AddURIVisit method doc).
  // The visit chain looks something like:
  //   ...
  //   Site N - 1
  //                =>  Site N
  //   (redirect to =>) Site N + 1 (we are here!)

  // Get N - 1 and transition type
  nsCOMPtr<nsIURI> previousURI;
  uint32_t previousFlags = 0;
  ExtractLastVisit(aOldChannel, getter_AddRefs(previousURI), &previousFlags);

  if (aRedirectFlags & nsIChannelEventSink::REDIRECT_INTERNAL ||
      ChannelIsPost(aOldChannel)) {
    // 1. Internal redirects are ignored because they are specific to the
    //    channel implementation.
    // 2. POSTs are not saved by global history.
    //
    // Regardless, we need to propagate the previous visit to the new
    // channel.
    SaveLastVisit(aNewChannel, previousURI, previousFlags);
  } else {
    // Get the HTTP response code, if available.
    uint32_t responseStatus = 0;
    nsCOMPtr<nsIHttpChannel> httpChannel = do_QueryInterface(aOldChannel);
    if (httpChannel) {
      Unused << httpChannel->GetResponseStatus(&responseStatus);
    }

    // Add visit N -1 => N
    AddURIVisit(oldURI, previousURI, previousFlags, responseStatus);

    // Since N + 1 could be the final destination, we will not save N => N + 1
    // here.  OnNewURI will do that, so we will cache it.
    SaveLastVisit(aNewChannel, oldURI, aRedirectFlags);
  }

  // check if the new load should go through the application cache.
  nsCOMPtr<nsIApplicationCacheChannel> appCacheChannel =
      do_QueryInterface(aNewChannel);
  if (appCacheChannel) {
    if (GeckoProcessType_Default != XRE_GetProcessType()) {
      // Permission will be checked in the parent process.
      appCacheChannel->SetChooseApplicationCache(true);
    } else {
      nsCOMPtr<nsIScriptSecurityManager> secMan =
          do_GetService(NS_SCRIPTSECURITYMANAGER_CONTRACTID);

      if (secMan) {
        nsCOMPtr<nsIPrincipal> principal;
        secMan->GetDocShellCodebasePrincipal(newURI, this,
                                             getter_AddRefs(principal));
        appCacheChannel->SetChooseApplicationCache(
            NS_ShouldCheckAppCache(principal));
      }
    }
  }

  if (!(aRedirectFlags & nsIChannelEventSink::REDIRECT_INTERNAL) &&
      mLoadType & (LOAD_CMD_RELOAD | LOAD_CMD_HISTORY)) {
    mLoadType = LOAD_NORMAL_REPLACE;
    SetHistoryEntry(&mLSHE, nullptr);
  }
}

NS_IMETHODIMP
nsDocShell::OnStatusChange(nsIWebProgress* aWebProgress, nsIRequest* aRequest,
                           nsresult aStatus, const char16_t* aMessage) {
  MOZ_ASSERT_UNREACHABLE("notification excluded in AddProgressListener(...)");
  return NS_OK;
}

NS_IMETHODIMP
nsDocShell::OnSecurityChange(nsIWebProgress* aWebProgress, nsIRequest* aRequest,
                             uint32_t aState) {
  MOZ_ASSERT_UNREACHABLE("notification excluded in AddProgressListener(...)");
  return NS_OK;
}

NS_IMETHODIMP
nsDocShell::OnContentBlockingEvent(nsIWebProgress* aWebProgress,
                                   nsIRequest* aRequest, uint32_t aEvent) {
  MOZ_ASSERT_UNREACHABLE("notification excluded in AddProgressListener(...)");
  return NS_OK;
}

nsresult nsDocShell::EndPageLoad(nsIWebProgress* aProgress,
                                 nsIChannel* aChannel, nsresult aStatus) {
  if (!aChannel) {
    return NS_ERROR_NULL_POINTER;
  }

  // Make sure to discard the initial client if we never created the initial
  // about:blank document.  Do this before possibly returning from the method
  // due to an error.
  mInitialClientSource.reset();

  nsCOMPtr<nsIConsoleReportCollector> reporter = do_QueryInterface(aChannel);
  if (reporter) {
    nsCOMPtr<nsILoadGroup> loadGroup;
    aChannel->GetLoadGroup(getter_AddRefs(loadGroup));
    if (loadGroup) {
      reporter->FlushConsoleReports(loadGroup);
    } else {
      reporter->FlushConsoleReports(GetDocument());
    }
  }

  nsCOMPtr<nsIURI> url;
  nsresult rv = aChannel->GetURI(getter_AddRefs(url));
  if (NS_FAILED(rv)) {
    return rv;
  }

  nsCOMPtr<nsITimedChannel> timingChannel = do_QueryInterface(aChannel);
  if (timingChannel) {
    TimeStamp channelCreationTime;
    rv = timingChannel->GetChannelCreation(&channelCreationTime);
    if (NS_SUCCEEDED(rv) && !channelCreationTime.IsNull()) {
      Telemetry::AccumulateTimeDelta(Telemetry::TOTAL_CONTENT_PAGE_LOAD_TIME,
                                     channelCreationTime);
    }
  }

  // Timing is picked up by the window, we don't need it anymore
  mTiming = nullptr;

  // clean up reload state for meta charset
  if (eCharsetReloadRequested == mCharsetReloadState) {
    mCharsetReloadState = eCharsetReloadStopOrigional;
  } else {
    mCharsetReloadState = eCharsetReloadInit;
  }

  // Save a pointer to the currently-loading history entry.
  // nsDocShell::EndPageLoad will clear mLSHE, but we may need this history
  // entry further down in this method.
  nsCOMPtr<nsISHEntry> loadingSHE = mLSHE;
  mozilla::Unused << loadingSHE;  // XXX: Not sure if we need this anymore

  //
  // one of many safeguards that prevent death and destruction if
  // someone is so very very rude as to bring this window down
  // during this load handler.
  //
  nsCOMPtr<nsIDocShell> kungFuDeathGrip(this);

  // Notify the ContentViewer that the Document has finished loading.  This
  // will cause any OnLoad(...) and PopState(...) handlers to fire.
  if (!mEODForCurrentDocument && mContentViewer) {
    mIsExecutingOnLoadHandler = true;
    nsCOMPtr<nsIContentViewer> contentViewer = mContentViewer;
    contentViewer->LoadComplete(aStatus);
    mIsExecutingOnLoadHandler = false;

    mEODForCurrentDocument = true;

    // If all documents have completed their loading
    // favor native event dispatch priorities
    // over performance
    if (--gNumberOfDocumentsLoading == 0) {
      // Hint to use normal native event dispatch priorities
      FavorPerformanceHint(false);
    }
  }
  /* Check if the httpChannel has any cache-control related response headers,
   * like no-store, no-cache. If so, update SHEntry so that
   * when a user goes back/forward to this page, we appropriately do
   * form value restoration or load from server.
   */
  nsCOMPtr<nsIHttpChannel> httpChannel(do_QueryInterface(aChannel));
  if (!httpChannel) {
    // HttpChannel could be hiding underneath a Multipart channel.
    GetHttpChannel(aChannel, getter_AddRefs(httpChannel));
  }

  if (httpChannel) {
    // figure out if SH should be saving layout state.
    bool discardLayoutState = ShouldDiscardLayoutState(httpChannel);
    if (mLSHE && discardLayoutState && (mLoadType & LOAD_CMD_NORMAL) &&
        (mLoadType != LOAD_BYPASS_HISTORY) && (mLoadType != LOAD_ERROR_PAGE)) {
      mLSHE->SetSaveLayoutStateFlag(false);
    }
  }

  // Clear mLSHE after calling the onLoadHandlers. This way, if the
  // onLoadHandler tries to load something different in
  // itself or one of its children, we can deal with it appropriately.
  if (mLSHE) {
    mLSHE->SetLoadType(LOAD_HISTORY);

    // Clear the mLSHE reference to indicate document loading is done one
    // way or another.
    SetHistoryEntry(&mLSHE, nullptr);
  }
  // if there's a refresh header in the channel, this method
  // will set it up for us.
  if (mIsActive || !mDisableMetaRefreshWhenInactive) RefreshURIFromQueue();

  // Test whether this is the top frame or a subframe
  bool isTopFrame = true;
  nsCOMPtr<nsIDocShellTreeItem> targetParentTreeItem;
  rv = GetSameTypeParent(getter_AddRefs(targetParentTreeItem));
  if (NS_SUCCEEDED(rv) && targetParentTreeItem) {
    isTopFrame = false;
  }

  //
  // If the page load failed, then deal with the error condition...
  // Errors are handled as follows:
  //   1. Check to see if it's a file not found error or bad content
  //      encoding error.
  //   2. Send the URI to a keyword server (if enabled)
  //   3. If the error was DNS failure, then add www and .com to the URI
  //      (if appropriate).
  //   4. Throw an error dialog box...
  //
  if (url && NS_FAILED(aStatus)) {
    if (aStatus == NS_ERROR_FILE_NOT_FOUND ||
        aStatus == NS_ERROR_FILE_ACCESS_DENIED ||
        aStatus == NS_ERROR_CORRUPTED_CONTENT ||
        aStatus == NS_ERROR_INVALID_CONTENT_ENCODING) {
      DisplayLoadError(aStatus, url, nullptr, aChannel);
      return NS_OK;
    }

    // Handle iframe document not loading error because source was
    // a tracking URL. We make a note of this iframe node by including
    // it in a dedicated array of blocked tracking nodes under its parent
    // document. (document of parent window of blocked document)
    if (!isTopFrame &&
        UrlClassifierFeatureFactory::IsClassifierBlockingErrorCode(aStatus)) {
      // frameElement is our nsIContent to be annotated
      RefPtr<Element> frameElement;
      nsPIDOMWindowOuter* thisWindow = GetWindow();
      if (!thisWindow) {
        return NS_OK;
      }

      frameElement = thisWindow->GetFrameElement();
      if (!frameElement) {
        return NS_OK;
      }

      // Parent window
      nsCOMPtr<nsIDocShellTreeItem> parentItem;
      GetSameTypeParent(getter_AddRefs(parentItem));
      if (!parentItem) {
        return NS_OK;
      }

      RefPtr<Document> parentDoc;
      parentDoc = parentItem->GetDocument();
      if (!parentDoc) {
        return NS_OK;
      }

      parentDoc->AddBlockedNodeByClassifier(frameElement);

      return NS_OK;
    }

    if (sURIFixup) {
      //
      // Try and make an alternative URI from the old one
      //
      nsCOMPtr<nsIURI> newURI;
      nsCOMPtr<nsIInputStream> newPostData;

      nsAutoCString oldSpec;
      url->GetSpec(oldSpec);

      //
      // First try keyword fixup
      //
      nsAutoString keywordProviderName, keywordAsSent;
      if (aStatus == NS_ERROR_UNKNOWN_HOST && mAllowKeywordFixup) {
        bool keywordsEnabled = Preferences::GetBool("keyword.enabled", false);

        nsAutoCString host;
        url->GetHost(host);

        nsAutoCString scheme;
        url->GetScheme(scheme);

        int32_t dotLoc = host.FindChar('.');

        // we should only perform a keyword search under the following
        // conditions:
        // (0) Pref keyword.enabled is true
        // (1) the url scheme is http (or https)
        // (2) the url does not have a protocol scheme
        // If we don't enforce such a policy, then we end up doing
        // keyword searchs on urls we don't intend like imap, file,
        // mailbox, etc. This could lead to a security problem where we
        // send data to the keyword server that we shouldn't be.
        // Someone needs to clean up keywords in general so we can
        // determine on a per url basis if we want keywords
        // enabled...this is just a bandaid...
        if (keywordsEnabled && !scheme.IsEmpty() &&
            (scheme.Find("http") != 0)) {
          keywordsEnabled = false;
        }

        if (keywordsEnabled && (kNotFound == dotLoc)) {
          nsCOMPtr<nsIURIFixupInfo> info;
          // only send non-qualified hosts to the keyword server
          if (!mOriginalUriString.IsEmpty()) {
            sURIFixup->KeywordToURI(mOriginalUriString,
                                    getter_AddRefs(newPostData),
                                    getter_AddRefs(info));
          } else {
            //
            // If this string was passed through nsStandardURL by
            // chance, then it may have been converted from UTF-8 to
            // ACE, which would result in a completely bogus keyword
            // query.  Here we try to recover the original Unicode
            // value, but this is not 100% correct since the value may
            // have been normalized per the IDN normalization rules.
            //
            // Since we don't have access to the exact original string
            // that was entered by the user, this will just have to do.
            bool isACE;
            nsAutoCString utf8Host;
            nsCOMPtr<nsIIDNService> idnSrv =
                do_GetService(NS_IDNSERVICE_CONTRACTID);
            if (idnSrv && NS_SUCCEEDED(idnSrv->IsACE(host, &isACE)) && isACE &&
                NS_SUCCEEDED(idnSrv->ConvertACEtoUTF8(host, utf8Host))) {
              sURIFixup->KeywordToURI(utf8Host, getter_AddRefs(newPostData),
                                      getter_AddRefs(info));
            } else {
              sURIFixup->KeywordToURI(host, getter_AddRefs(newPostData),
                                      getter_AddRefs(info));
            }
          }

          info->GetPreferredURI(getter_AddRefs(newURI));
          if (newURI) {
            info->GetKeywordAsSent(keywordAsSent);
            info->GetKeywordProviderName(keywordProviderName);
          }
        }  // end keywordsEnabled
      }

      //
      // Now try change the address, e.g. turn http://foo into
      // http://www.foo.com
      //
      if (aStatus == NS_ERROR_UNKNOWN_HOST || aStatus == NS_ERROR_NET_RESET) {
        bool doCreateAlternate = true;

        // Skip fixup for anything except a normal document load
        // operation on the topframe.

        if (mLoadType != LOAD_NORMAL || !isTopFrame) {
          doCreateAlternate = false;
        } else {
          // Test if keyword lookup produced a new URI or not
          if (newURI) {
            bool sameURI = false;
            url->Equals(newURI, &sameURI);
            if (!sameURI) {
              // Keyword lookup made a new URI so no need to try
              // an alternate one.
              doCreateAlternate = false;
            }
          }

          if (doCreateAlternate) {
            // Skip doing this if our channel was redirected, because we
            // shouldn't be guessing things about the post-redirect URI.
            nsLoadFlags loadFlags = 0;
            if (NS_FAILED(aChannel->GetLoadFlags(&loadFlags)) ||
                (loadFlags & nsIChannel::LOAD_REPLACE)) {
              doCreateAlternate = false;
            }
          }
        }
        if (doCreateAlternate) {
          newURI = nullptr;
          newPostData = nullptr;
          keywordProviderName.Truncate();
          keywordAsSent.Truncate();
          sURIFixup->CreateFixupURI(
              oldSpec, nsIURIFixup::FIXUP_FLAGS_MAKE_ALTERNATE_URI,
              getter_AddRefs(newPostData), getter_AddRefs(newURI));
        }
      }

      // Did we make a new URI that is different to the old one? If so
      // load it.
      //
      if (newURI) {
        // Make sure the new URI is different from the old one,
        // otherwise there's little point trying to load it again.
        bool sameURI = false;
        url->Equals(newURI, &sameURI);
        if (!sameURI) {
          nsAutoCString newSpec;
          newURI->GetSpec(newSpec);
          NS_ConvertUTF8toUTF16 newSpecW(newSpec);

          // This notification is meant for Firefox Health Report so it
          // can increment counts from the search engine
          MaybeNotifyKeywordSearchLoading(keywordProviderName, keywordAsSent);

          nsCOMPtr<nsILoadInfo> loadInfo = aChannel->LoadInfo();
          MOZ_ASSERT(loadInfo, "loadInfo is required on all channels");
          nsCOMPtr<nsIPrincipal> triggeringPrincipal =
              loadInfo->TriggeringPrincipal();

          LoadURIOptions loadURIOptions;
          loadURIOptions.mTriggeringPrincipal = triggeringPrincipal;
          loadURIOptions.mCsp = loadInfo->GetCsp();
          loadURIOptions.mPostData = newPostData;
          return LoadURI(newSpecW, loadURIOptions);
        }
      }
    }

    // Well, fixup didn't work :-(
    // It is time to throw an error dialog box, and be done with it...

    // Errors to be shown only on top-level frames
    if ((aStatus == NS_ERROR_UNKNOWN_HOST ||
         aStatus == NS_ERROR_CONNECTION_REFUSED ||
         aStatus == NS_ERROR_UNKNOWN_PROXY_HOST ||
         aStatus == NS_ERROR_PROXY_CONNECTION_REFUSED ||
         aStatus == NS_ERROR_BLOCKED_BY_POLICY) &&
        (isTopFrame || UseErrorPages())) {
      DisplayLoadError(aStatus, url, nullptr, aChannel);
    } else if (aStatus == NS_ERROR_NET_TIMEOUT ||
               aStatus == NS_ERROR_REDIRECT_LOOP ||
               aStatus == NS_ERROR_UNKNOWN_SOCKET_TYPE ||
               aStatus == NS_ERROR_NET_INTERRUPT ||
               aStatus == NS_ERROR_NET_RESET || aStatus == NS_ERROR_OFFLINE ||
               aStatus == NS_ERROR_MALWARE_URI ||
               aStatus == NS_ERROR_PHISHING_URI ||
               aStatus == NS_ERROR_UNWANTED_URI ||
               aStatus == NS_ERROR_HARMFUL_URI ||
               aStatus == NS_ERROR_UNSAFE_CONTENT_TYPE ||
               aStatus == NS_ERROR_REMOTE_XUL ||
               aStatus == NS_ERROR_INTERCEPTION_FAILED ||
               aStatus == NS_ERROR_NET_INADEQUATE_SECURITY ||
               aStatus == NS_ERROR_NET_HTTP2_SENT_GOAWAY ||
               NS_ERROR_GET_MODULE(aStatus) == NS_ERROR_MODULE_SECURITY) {
      // Errors to be shown for any frame
      DisplayLoadError(aStatus, url, nullptr, aChannel);
    } else if (aStatus == NS_ERROR_DOCUMENT_NOT_CACHED) {
      // Non-caching channels will simply return NS_ERROR_OFFLINE.
      // Caching channels would have to look at their flags to work
      // out which error to return. Or we can fix up the error here.
      if (!(mLoadType & LOAD_CMD_HISTORY)) {
        aStatus = NS_ERROR_OFFLINE;
      }
      DisplayLoadError(aStatus, url, nullptr, aChannel);
    }
  } else if (url && NS_SUCCEEDED(aStatus)) {
    // If we have a host
    nsCOMPtr<nsILoadInfo> loadInfo = aChannel->LoadInfo();
    PredictorLearnRedirect(url, aChannel, loadInfo->GetOriginAttributes());
  }

  return NS_OK;
}

//*****************************************************************************
// nsDocShell: Content Viewer Management
//*****************************************************************************

nsresult nsDocShell::EnsureContentViewer() {
  if (mContentViewer) {
    return NS_OK;
  }
  if (mIsBeingDestroyed) {
    return NS_ERROR_FAILURE;
  }

  nsCOMPtr<nsIContentSecurityPolicy> cspToInheritForAboutBlank;
  nsCOMPtr<nsIURI> baseURI;
  nsIPrincipal* principal = GetInheritedPrincipal(false);
  nsCOMPtr<nsIDocShellTreeItem> parentItem;
  GetSameTypeParent(getter_AddRefs(parentItem));
  if (parentItem) {
    if (nsCOMPtr<nsPIDOMWindowOuter> domWin = GetWindow()) {
      nsCOMPtr<Element> parentElement = domWin->GetFrameElementInternal();
      if (parentElement) {
        baseURI = parentElement->GetBaseURI();
        cspToInheritForAboutBlank = parentElement->GetCsp();
      }
    }
  }

  nsresult rv = CreateAboutBlankContentViewer(
      principal, cspToInheritForAboutBlank, baseURI);

  NS_ENSURE_STATE(mContentViewer);

  if (NS_SUCCEEDED(rv)) {
    RefPtr<Document> doc(GetDocument());
    NS_ASSERTION(doc,
                 "Should have doc if CreateAboutBlankContentViewer "
                 "succeeded!");

    doc->SetIsInitialDocument(true);

    // Documents created using EnsureContentViewer may be transient
    // placeholders created by framescripts before content has a chance to
    // load. In some cases, window.open(..., "noopener") will create such a
    // document (in a new TabGroup) and then synchronously tear it down, firing
    // a "pagehide" event. Doing so violates our assertions about
    // DocGroups. It's easier to silence the assertion here than to avoid
    // creating the extra document.
    doc->IgnoreDocGroupMismatches();
  }

  return rv;
}

nsresult nsDocShell::CreateAboutBlankContentViewer(
    nsIPrincipal* aPrincipal, nsIContentSecurityPolicy* aCSP, nsIURI* aBaseURI,
    bool aTryToSaveOldPresentation, bool aCheckPermitUnload) {
  RefPtr<Document> blankDoc;
  nsCOMPtr<nsIContentViewer> viewer;
  nsresult rv = NS_ERROR_FAILURE;

  /* mCreatingDocument should never be true at this point. However, it's
     a theoretical possibility. We want to know about it and make it stop,
     and this sounds like a job for an assertion. */
  NS_ASSERTION(!mCreatingDocument,
               "infinite(?) loop creating document averted");
  if (mCreatingDocument) {
    return NS_ERROR_FAILURE;
  }

  // mContentViewer->PermitUnload may release |this| docshell.
  nsCOMPtr<nsIDocShell> kungFuDeathGrip(this);

  AutoRestore<bool> creatingDocument(mCreatingDocument);
  mCreatingDocument = true;

  if (aPrincipal && !nsContentUtils::IsSystemPrincipal(aPrincipal) &&
      mItemType != typeChrome) {
    MOZ_ASSERT(aPrincipal->OriginAttributesRef() == mOriginAttributes);
  }

  // Make sure timing is created.  But first record whether we had it
  // already, so we don't clobber the timing for an in-progress load.
  bool hadTiming = mTiming;
  bool toBeReset = MaybeInitTiming();
  if (mContentViewer) {
    if (aCheckPermitUnload) {
      // We've got a content viewer already. Make sure the user
      // permits us to discard the current document and replace it
      // with about:blank. And also ensure we fire the unload events
      // in the current document.

      // Unload gets fired first for
      // document loaded from the session history.
      mTiming->NotifyBeforeUnload();

      bool okToUnload;
      rv = mContentViewer->PermitUnload(&okToUnload);

      if (NS_SUCCEEDED(rv) && !okToUnload) {
        // The user chose not to unload the page, interrupt the load.
        MaybeResetInitTiming(toBeReset);
        return NS_ERROR_FAILURE;
      }
      if (mTiming) {
        mTiming->NotifyUnloadAccepted(mCurrentURI);
      }
    }

    mSavingOldViewer = aTryToSaveOldPresentation &&
                       CanSavePresentation(LOAD_NORMAL, nullptr, nullptr);

    // Make sure to blow away our mLoadingURI just in case.  No loads
    // from inside this pagehide.
    mLoadingURI = nullptr;

    // Stop any in-progress loading, so that we don't accidentally trigger any
    // PageShow notifications from Embed() interrupting our loading below.
    Stop();

    // Notify the current document that it is about to be unloaded!!
    //
    // It is important to fire the unload() notification *before* any state
    // is changed within the DocShell - otherwise, javascript will get the
    // wrong information :-(
    //
    (void)FirePageHideNotification(!mSavingOldViewer);
    // pagehide notification might destroy this docshell.
    if (mIsBeingDestroyed) {
      return NS_ERROR_DOCSHELL_DYING;
    }
  }

  // Now make sure we don't think we're in the middle of firing unload after
  // this point.  This will make us fire unload when the about:blank document
  // unloads... but that's ok, more or less.  Would be nice if it fired load
  // too, of course.
  mFiredUnloadEvent = false;

  nsCOMPtr<nsIDocumentLoaderFactory> docFactory =
      nsContentUtils::FindInternalContentViewer(
          NS_LITERAL_CSTRING("text/html"));

  if (docFactory) {
    nsCOMPtr<nsIPrincipal> principal;
    if (mSandboxFlags & SANDBOXED_ORIGIN) {
      if (aPrincipal) {
        principal = NullPrincipal::CreateWithInheritedAttributes(aPrincipal);
      } else {
        principal = NullPrincipal::CreateWithInheritedAttributes(this);
      }
    } else {
      principal = aPrincipal;
    }

    MaybeCreateInitialClientSource(principal);

    // generate (about:blank) document to load
    blankDoc = nsContentDLF::CreateBlankDocument(mLoadGroup, principal, this);
    if (blankDoc) {
      // Hack: manually set the CSP for the new document
      // Please create an actual copy of the CSP (do not share the same
      // reference) otherwise appending a new policy within the new
      // document will be incorrectly propagated to the opening doc.
      if (aCSP) {
        RefPtr<nsCSPContext> cspToInherit = new nsCSPContext();
        cspToInherit->InitFromOther(static_cast<nsCSPContext*>(aCSP));
        blankDoc->SetCsp(cspToInherit);
      }

      // Hack: set the base URI manually, since this document never
      // got Reset() with a channel.
      blankDoc->SetBaseURI(aBaseURI);

      // Copy our sandbox flags to the document. These are immutable
      // after being set here.
      blankDoc->SetSandboxFlags(mSandboxFlags);

      // create a content viewer for us and the new document
      docFactory->CreateInstanceForDocument(
          NS_ISUPPORTS_CAST(nsIDocShell*, this), blankDoc, "view",
          getter_AddRefs(viewer));

      // hook 'em up
      if (viewer) {
        viewer->SetContainer(this);
        rv = Embed(viewer, "", 0);
        NS_ENSURE_SUCCESS(rv, rv);

        SetCurrentURI(blankDoc->GetDocumentURI(), nullptr, true, 0);
        rv = mIsBeingDestroyed ? NS_ERROR_NOT_AVAILABLE : NS_OK;
      }
    }
  }

  // The transient about:blank viewer doesn't have a session history entry.
  SetHistoryEntry(&mOSHE, nullptr);

  // Clear out our mTiming like we would in EndPageLoad, if we didn't
  // have one before entering this function.
  if (!hadTiming) {
    mTiming = nullptr;
    mBlankTiming = true;
  }

  return rv;
}

NS_IMETHODIMP
nsDocShell::CreateAboutBlankContentViewer(nsIPrincipal* aPrincipal,
                                          nsIContentSecurityPolicy* aCSP) {
  return CreateAboutBlankContentViewer(aPrincipal, aCSP, nullptr);
}

bool nsDocShell::CanSavePresentation(uint32_t aLoadType,
                                     nsIRequest* aNewRequest,
                                     Document* aNewDocument) {
  if (!mOSHE) {
    return false;  // no entry to save into
  }

  nsCOMPtr<nsIContentViewer> viewer = mOSHE->GetContentViewer();
  if (viewer) {
    NS_WARNING("mOSHE already has a content viewer!");
    return false;
  }

  // Only save presentation for "normal" loads and link loads.  Anything else
  // probably wants to refetch the page, so caching the old presentation
  // would be incorrect.
  if (aLoadType != LOAD_NORMAL && aLoadType != LOAD_HISTORY &&
      aLoadType != LOAD_LINK && aLoadType != LOAD_STOP_CONTENT &&
      aLoadType != LOAD_STOP_CONTENT_AND_REPLACE &&
      aLoadType != LOAD_ERROR_PAGE) {
    return false;
  }

  // If the session history entry has the saveLayoutState flag set to false,
  // then we should not cache the presentation.
  if (!mOSHE->GetSaveLayoutStateFlag()) {
    return false;
  }

  // If the document is not done loading, don't cache it.
  if (!mScriptGlobal || mScriptGlobal->IsLoading()) {
    MOZ_LOG(gPageCacheLog, mozilla::LogLevel::Verbose,
            ("Blocked due to document still loading"));
    return false;
  }

  if (mScriptGlobal->WouldReuseInnerWindow(aNewDocument)) {
    return false;
  }

  // Avoid doing the work of saving the presentation state in the case where
  // the content viewer cache is disabled.
  if (nsSHistory::GetMaxTotalViewers() == 0) {
    return false;
  }

  // Don't cache the content viewer if we're in a subframe.
  nsCOMPtr<nsIDocShellTreeItem> root;
  GetSameTypeParent(getter_AddRefs(root));
  if (root && root != this) {
    return false;  // this is a subframe load
  }

  // If the document does not want its presentation cached, then don't.
  RefPtr<Document> doc = mScriptGlobal->GetExtantDoc();

  uint16_t bfCacheCombo = 0;
  bool canSavePresentation =
      doc->CanSavePresentation(aNewRequest, bfCacheCombo);
  ReportBFCacheComboTelemetry(bfCacheCombo);

  return doc && canSavePresentation;
}

void nsDocShell::ReportBFCacheComboTelemetry(uint16_t aCombo) {
  switch (aCombo) {
    case BFCACHE_SUCCESS:
      Telemetry::AccumulateCategorical(
          Telemetry::LABELS_BFCACHE_COMBO::BFCache_Success);
      break;
    case UNLOAD:
      Telemetry::AccumulateCategorical(Telemetry::LABELS_BFCACHE_COMBO::Unload);
      break;
    case UNLOAD_REQUEST:
      Telemetry::AccumulateCategorical(
          Telemetry::LABELS_BFCACHE_COMBO::Unload_Req);
      break;
    case REQUEST:
      Telemetry::AccumulateCategorical(Telemetry::LABELS_BFCACHE_COMBO::Req);
      break;
    case UNLOAD_REQUEST_PEER:
      Telemetry::AccumulateCategorical(
          Telemetry::LABELS_BFCACHE_COMBO::Unload_Req_Peer);
      break;
    case UNLOAD_REQUEST_PEER_MSE:
      Telemetry::AccumulateCategorical(
          Telemetry::LABELS_BFCACHE_COMBO::Unload_Req_Peer_MSE);
      break;
    case UNLOAD_REQUEST_MSE:
      Telemetry::AccumulateCategorical(
          Telemetry::LABELS_BFCACHE_COMBO::Unload_Req_MSE);
      break;
    case SUSPENDED_UNLOAD_REQUEST_PEER:
      Telemetry::AccumulateCategorical(
          Telemetry::LABELS_BFCACHE_COMBO::SPD_Unload_Req_Peer);
      break;
    default:
      Telemetry::AccumulateCategorical(Telemetry::LABELS_BFCACHE_COMBO::Other);
      break;
  }
};

void nsDocShell::ReattachEditorToWindow(nsISHEntry* aSHEntry) {
  MOZ_ASSERT(!mIsBeingDestroyed);

  NS_ASSERTION(!mEditorData,
               "Why reattach an editor when we already have one?");
  NS_ASSERTION(aSHEntry && aSHEntry->HasDetachedEditor(),
               "Reattaching when there's not a detached editor.");

  if (mEditorData || !aSHEntry) {
    return;
  }

  mEditorData = aSHEntry->ForgetEditorData();
  if (mEditorData) {
#ifdef DEBUG
    nsresult rv =
#endif
        mEditorData->ReattachToWindow(this);
    NS_ASSERTION(NS_SUCCEEDED(rv), "Failed to reattach editing session");
  }
}

void nsDocShell::DetachEditorFromWindow() {
  if (!mEditorData || mEditorData->WaitingForLoad()) {
    // If there's nothing to detach, or if the editor data is actually set
    // up for the _new_ page that's coming in, don't detach.
    return;
  }

  NS_ASSERTION(!mOSHE || !mOSHE->HasDetachedEditor(),
               "Detaching editor when it's already detached.");

  nsresult res = mEditorData->DetachFromWindow();
  NS_ASSERTION(NS_SUCCEEDED(res), "Failed to detach editor");

  if (NS_SUCCEEDED(res)) {
    // Make mOSHE hold the owning ref to the editor data.
    if (mOSHE) {
      MOZ_ASSERT(!mIsBeingDestroyed || !mOSHE->HasDetachedEditor(),
                 "We should not set the editor data again once after we "
                 "detached the editor data during destroying this docshell");
      mOSHE->SetEditorData(mEditorData.forget());
    } else {
      mEditorData = nullptr;
    }
  }

#ifdef DEBUG
  {
    bool isEditable;
    GetEditable(&isEditable);
    NS_ASSERTION(!isEditable,
                 "Window is still editable after detaching editor.");
  }
#endif  // DEBUG
}

nsresult nsDocShell::CaptureState() {
  if (!mOSHE || mOSHE == mLSHE) {
    // No entry to save into, or we're replacing the existing entry.
    return NS_ERROR_FAILURE;
  }

  if (!mScriptGlobal) {
    return NS_ERROR_FAILURE;
  }

  nsCOMPtr<nsISupports> windowState = mScriptGlobal->SaveWindowState();
  NS_ENSURE_TRUE(windowState, NS_ERROR_FAILURE);

  if (MOZ_UNLIKELY(MOZ_LOG_TEST(gPageCacheLog, LogLevel::Debug))) {
    nsCOMPtr<nsIURI> uri = mOSHE->GetURI();
    nsAutoCString spec;
    if (uri) {
      uri->GetSpec(spec);
    }
    MOZ_LOG(gPageCacheLog, LogLevel::Debug,
            ("Saving presentation into session history, URI: %s", spec.get()));
  }

  mOSHE->SetWindowState(windowState);

  // Suspend refresh URIs and save off the timer queue
  mOSHE->SetRefreshURIList(mSavedRefreshURIList);

  // Capture the current content viewer bounds.
  if (mContentViewer) {
    nsIntRect bounds;
    mContentViewer->GetBounds(bounds);
    mOSHE->SetViewerBounds(bounds);
  }

  // Capture the docshell hierarchy.
  mOSHE->ClearChildShells();

  uint32_t childCount = mChildList.Length();
  for (uint32_t i = 0; i < childCount; ++i) {
    nsCOMPtr<nsIDocShellTreeItem> childShell = do_QueryInterface(ChildAt(i));
    NS_ASSERTION(childShell, "null child shell");

    mOSHE->AddChildShell(childShell);
  }

  mBrowsingContext->CacheChildren();

  return NS_OK;
}

NS_IMETHODIMP
nsDocShell::RestorePresentationEvent::Run() {
  if (mDocShell && NS_FAILED(mDocShell->RestoreFromHistory())) {
    NS_WARNING("RestoreFromHistory failed");
  }
  return NS_OK;
}

NS_IMETHODIMP
nsDocShell::BeginRestore(nsIContentViewer* aContentViewer, bool aTop) {
  nsresult rv;
  if (!aContentViewer) {
    rv = EnsureContentViewer();
    NS_ENSURE_SUCCESS(rv, rv);

    aContentViewer = mContentViewer;
  }

  // Dispatch events for restoring the presentation.  We try to simulate
  // the progress notifications loading the document would cause, so we add
  // the document's channel to the loadgroup to initiate stateChange
  // notifications.

  RefPtr<Document> doc = aContentViewer->GetDocument();
  if (doc) {
    nsIChannel* channel = doc->GetChannel();
    if (channel) {
      mEODForCurrentDocument = false;
      mIsRestoringDocument = true;
      mLoadGroup->AddRequest(channel, nullptr);
      mIsRestoringDocument = false;
    }
  }

  if (!aTop) {
    // This point corresponds to us having gotten OnStartRequest or
    // STATE_START, so do the same thing that CreateContentViewer does at
    // this point to ensure that unload/pagehide events for this document
    // will fire when it's unloaded again.
    mFiredUnloadEvent = false;

    // For non-top frames, there is no notion of making sure that the
    // previous document is in the domwindow when STATE_START notifications
    // happen.  We can just call BeginRestore for all of the child shells
    // now.
    rv = BeginRestoreChildren();
    NS_ENSURE_SUCCESS(rv, rv);
  }

  return NS_OK;
}

nsresult nsDocShell::BeginRestoreChildren() {
  nsTObserverArray<nsDocLoader*>::ForwardIterator iter(mChildList);
  while (iter.HasMore()) {
    nsCOMPtr<nsIDocShell> child = do_QueryObject(iter.GetNext());
    if (child) {
      nsresult rv = child->BeginRestore(nullptr, false);
      NS_ENSURE_SUCCESS(rv, rv);
    }
  }
  return NS_OK;
}

NS_IMETHODIMP
nsDocShell::FinishRestore() {
  // First we call finishRestore() on our children.  In the simulated load,
  // all of the child frames finish loading before the main document.

  nsTObserverArray<nsDocLoader*>::ForwardIterator iter(mChildList);
  while (iter.HasMore()) {
    nsCOMPtr<nsIDocShell> child = do_QueryObject(iter.GetNext());
    if (child) {
      child->FinishRestore();
    }
  }

  if (mOSHE && mOSHE->HasDetachedEditor()) {
    ReattachEditorToWindow(mOSHE);
  }

  RefPtr<Document> doc = GetDocument();
  if (doc) {
    // Finally, we remove the request from the loadgroup.  This will
    // cause onStateChange(STATE_STOP) to fire, which will fire the
    // pageshow event to the chrome.

    nsIChannel* channel = doc->GetChannel();
    if (channel) {
      mIsRestoringDocument = true;
      mLoadGroup->RemoveRequest(channel, nullptr, NS_OK);
      mIsRestoringDocument = false;
    }
  }

  return NS_OK;
}

NS_IMETHODIMP
nsDocShell::GetRestoringDocument(bool* aRestoring) {
  *aRestoring = mIsRestoringDocument;
  return NS_OK;
}

nsresult nsDocShell::RestorePresentation(nsISHEntry* aSHEntry,
                                         bool* aRestoring) {
  MOZ_ASSERT(!mIsBeingDestroyed);

  NS_ASSERTION(mLoadType & LOAD_CMD_HISTORY,
               "RestorePresentation should only be called for history loads");

  nsCOMPtr<nsIContentViewer> viewer = aSHEntry->GetContentViewer();

  nsAutoCString spec;
  if (MOZ_UNLIKELY(MOZ_LOG_TEST(gPageCacheLog, LogLevel::Debug))) {
    nsCOMPtr<nsIURI> uri = aSHEntry->GetURI();
    if (uri) {
      uri->GetSpec(spec);
    }
  }

  *aRestoring = false;

  if (!viewer) {
    MOZ_LOG(gPageCacheLog, LogLevel::Debug,
            ("no saved presentation for uri: %s", spec.get()));
    return NS_OK;
  }

  // We need to make sure the content viewer's container is this docshell.
  // In subframe navigation, it's possible for the docshell that the
  // content viewer was originally loaded into to be replaced with a
  // different one.  We don't currently support restoring the presentation
  // in that case.

  nsCOMPtr<nsIDocShell> container;
  viewer->GetContainer(getter_AddRefs(container));
  if (!::SameCOMIdentity(container, GetAsSupports(this))) {
    MOZ_LOG(gPageCacheLog, LogLevel::Debug,
            ("No valid container, clearing presentation"));
    aSHEntry->SetContentViewer(nullptr);
    return NS_ERROR_FAILURE;
  }

  NS_ASSERTION(mContentViewer != viewer, "Restoring existing presentation");

  MOZ_LOG(gPageCacheLog, LogLevel::Debug,
          ("restoring presentation from session history: %s", spec.get()));

  SetHistoryEntry(&mLSHE, aSHEntry);

  // Post an event that will remove the request after we've returned
  // to the event loop.  This mimics the way it is called by nsIChannel
  // implementations.

  // Revoke any pending restore (just in case)
  NS_ASSERTION(!mRestorePresentationEvent.IsPending(),
               "should only have one RestorePresentationEvent");
  mRestorePresentationEvent.Revoke();

  RefPtr<RestorePresentationEvent> evt = new RestorePresentationEvent(this);
  nsresult rv = DispatchToTabGroup(
      TaskCategory::Other, RefPtr<RestorePresentationEvent>(evt).forget());
  if (NS_SUCCEEDED(rv)) {
    mRestorePresentationEvent = evt.get();
    // The rest of the restore processing will happen on our event
    // callback.
    *aRestoring = true;
  }

  return rv;
}

namespace {
class MOZ_STACK_CLASS PresentationEventForgetter {
 public:
  explicit PresentationEventForgetter(
      nsRevocableEventPtr<nsDocShell::RestorePresentationEvent>&
          aRestorePresentationEvent)
      : mRestorePresentationEvent(aRestorePresentationEvent),
        mEvent(aRestorePresentationEvent.get()) {}

  ~PresentationEventForgetter() { Forget(); }

  void Forget() {
    if (mRestorePresentationEvent.get() == mEvent) {
      mRestorePresentationEvent.Forget();
      mEvent = nullptr;
    }
  }

 private:
  nsRevocableEventPtr<nsDocShell::RestorePresentationEvent>&
      mRestorePresentationEvent;
  RefPtr<nsDocShell::RestorePresentationEvent> mEvent;
};

}  // namespace

bool nsDocShell::SandboxFlagsImplyCookies(const uint32_t& aSandboxFlags) {
  return (aSandboxFlags & (SANDBOXED_ORIGIN | SANDBOXED_SCRIPTS)) == 0;
}

nsresult nsDocShell::RestoreFromHistory() {
  MOZ_ASSERT(mRestorePresentationEvent.IsPending());
  PresentationEventForgetter forgetter(mRestorePresentationEvent);

  // This section of code follows the same ordering as CreateContentViewer.
  if (!mLSHE) {
    return NS_ERROR_FAILURE;
  }

  nsCOMPtr<nsIContentViewer> viewer = mLSHE->GetContentViewer();
  if (!viewer) {
    return NS_ERROR_FAILURE;
  }

  if (mSavingOldViewer) {
    // We determined that it was safe to cache the document presentation
    // at the time we initiated the new load.  We need to check whether
    // it's still safe to do so, since there may have been DOM mutations
    // or new requests initiated.
    RefPtr<Document> doc = viewer->GetDocument();
    nsIRequest* request = nullptr;
    if (doc) {
      request = doc->GetChannel();
    }
    mSavingOldViewer = CanSavePresentation(mLoadType, request, doc);
  }

  nsCOMPtr<nsIContentViewer> oldCv(mContentViewer);
  nsCOMPtr<nsIContentViewer> newCv(viewer);
  float textZoom = 1.0f;
  float pageZoom = 1.0f;
  float overrideDPPX = 0.0f;

  bool styleDisabled = false;
  if (oldCv && newCv) {
    oldCv->GetTextZoom(&textZoom);
    oldCv->GetFullZoom(&pageZoom);
    oldCv->GetOverrideDPPX(&overrideDPPX);
    oldCv->GetAuthorStyleDisabled(&styleDisabled);
  }

  // Protect against mLSHE going away via a load triggered from
  // pagehide or unload.
  nsCOMPtr<nsISHEntry> origLSHE = mLSHE;

  // Make sure to blow away our mLoadingURI just in case.  No loads
  // from inside this pagehide.
  mLoadingURI = nullptr;

  // Notify the old content viewer that it's being hidden.
  FirePageHideNotification(!mSavingOldViewer);
  // pagehide notification might destroy this docshell.
  if (mIsBeingDestroyed) {
    return NS_ERROR_DOCSHELL_DYING;
  }

  // If mLSHE was changed as a result of the pagehide event, then
  // something else was loaded.  Don't finish restoring.
  if (mLSHE != origLSHE) {
    return NS_OK;
  }

  // Add the request to our load group.  We do this before swapping out
  // the content viewers so that consumers of STATE_START can access
  // the old document.  We only deal with the toplevel load at this time --
  // to be consistent with normal document loading, subframes cannot start
  // loading until after data arrives, which is after STATE_START completes.

  RefPtr<RestorePresentationEvent> currentPresentationRestoration =
      mRestorePresentationEvent.get();
  Stop();
  // Make sure we're still restoring the same presentation.
  // If we aren't, docshell is in process doing another load already.
  NS_ENSURE_STATE(currentPresentationRestoration ==
                  mRestorePresentationEvent.get());
  BeginRestore(viewer, true);
  NS_ENSURE_STATE(currentPresentationRestoration ==
                  mRestorePresentationEvent.get());
  forgetter.Forget();

  // Set mFiredUnloadEvent = false so that the unload handler for the
  // *new* document will fire.
  mFiredUnloadEvent = false;

  mURIResultedInDocument = true;
  RefPtr<ChildSHistory> rootSH = GetRootSessionHistory();
  if (rootSH) {
    mPreviousEntryIndex = rootSH->Index();
    rootSH->LegacySHistory()->UpdateIndex();
    mLoadedEntryIndex = rootSH->Index();
    MOZ_LOG(gPageCacheLog, LogLevel::Verbose,
            ("Previous index: %d, Loaded index: %d", mPreviousEntryIndex,
             mLoadedEntryIndex));
  }

  // Rather than call Embed(), we will retrieve the viewer from the session
  // history entry and swap it in.
  // XXX can we refactor this so that we can just call Embed()?
  PersistLayoutHistoryState();
  nsresult rv;
  if (mContentViewer) {
    if (mSavingOldViewer && NS_FAILED(CaptureState())) {
      if (mOSHE) {
        mOSHE->SyncPresentationState();
      }
      mSavingOldViewer = false;
    }
  }

  mSavedRefreshURIList = nullptr;

  // In cases where we use a transient about:blank viewer between loads,
  // we never show the transient viewer, so _its_ previous viewer is never
  // unhooked from the view hierarchy.  Destroy any such previous viewer now,
  // before we grab the root view sibling, so that we don't grab a view
  // that's about to go away.

  if (mContentViewer) {
    // Make sure to hold a strong ref to previousViewer here while we
    // drop the reference to it from mContentViewer.
    nsCOMPtr<nsIContentViewer> previousViewer =
        mContentViewer->GetPreviousViewer();
    if (previousViewer) {
      mContentViewer->SetPreviousViewer(nullptr);
      previousViewer->Destroy();
    }
  }

  // Save off the root view's parent and sibling so that we can insert the
  // new content viewer's root view at the same position.  Also save the
  // bounds of the root view's widget.

  nsView* rootViewSibling = nullptr;
  nsView* rootViewParent = nullptr;
  nsIntRect newBounds(0, 0, 0, 0);

  PresShell* oldPresShell = GetPresShell();
  if (oldPresShell) {
    nsViewManager* vm = oldPresShell->GetViewManager();
    if (vm) {
      nsView* oldRootView = vm->GetRootView();

      if (oldRootView) {
        rootViewSibling = oldRootView->GetNextSibling();
        rootViewParent = oldRootView->GetParent();

        mContentViewer->GetBounds(newBounds);
      }
    }
  }

  nsCOMPtr<nsIContent> container;
  RefPtr<Document> sibling;
  if (rootViewParent && rootViewParent->GetParent()) {
    nsIFrame* frame = rootViewParent->GetParent()->GetFrame();
    container = frame ? frame->GetContent() : nullptr;
  }
  if (rootViewSibling) {
    nsIFrame* frame = rootViewSibling->GetFrame();
    sibling = frame ? frame->PresShell()->GetDocument() : nullptr;
  }

  // Transfer ownership to mContentViewer.  By ensuring that either the
  // docshell or the session history, but not both, have references to the
  // content viewer, we prevent the viewer from being torn down after
  // Destroy() is called.

  if (mContentViewer) {
    mContentViewer->Close(mSavingOldViewer ? mOSHE.get() : nullptr);
    viewer->SetPreviousViewer(mContentViewer);
  }
  if (mOSHE && (!mContentViewer || !mSavingOldViewer)) {
    // We don't plan to save a viewer in mOSHE; tell it to drop
    // any other state it's holding.
    mOSHE->SyncPresentationState();
  }

  // Order the mContentViewer setup just like Embed does.
  mContentViewer = nullptr;

  // Now that we're about to switch documents, forget all of our children.
  // Note that we cached them as needed up in CaptureState above.
  DestroyChildren();

  mContentViewer.swap(viewer);

  // Grab all of the related presentation from the SHEntry now.
  // Clearing the viewer from the SHEntry will clear all of this state.
  nsCOMPtr<nsISupports> windowState = mLSHE->GetWindowState();
  mLSHE->SetWindowState(nullptr);

  bool sticky = mLSHE->GetSticky();

  RefPtr<Document> document = mContentViewer->GetDocument();

  nsCOMArray<nsIDocShellTreeItem> childShells;
  int32_t i = 0;
  nsCOMPtr<nsIDocShellTreeItem> child;
  while (NS_SUCCEEDED(mLSHE->ChildShellAt(i++, getter_AddRefs(child))) &&
         child) {
    childShells.AppendObject(child);
  }

  // get the previous content viewer size
  nsIntRect oldBounds(0, 0, 0, 0);
  mLSHE->GetViewerBounds(oldBounds);

  // Restore the refresh URI list.  The refresh timers will be restarted
  // when EndPageLoad() is called.
  nsCOMPtr<nsIMutableArray> refreshURIList = mLSHE->GetRefreshURIList();

  // Reattach to the window object.
  mIsRestoringDocument = true;  // for MediaDocument::BecomeInteractive
  rv = mContentViewer->Open(windowState, mLSHE);
  mIsRestoringDocument = false;

  // Hack to keep nsDocShellEditorData alive across the
  // SetContentViewer(nullptr) call below.
  nsAutoPtr<nsDocShellEditorData> data(mLSHE->ForgetEditorData());

  // Now remove it from the cached presentation.
  mLSHE->SetContentViewer(nullptr);
  mEODForCurrentDocument = false;

  mLSHE->SetEditorData(data.forget());

#ifdef DEBUG
  {
    nsCOMPtr<nsIMutableArray> refreshURIs = mLSHE->GetRefreshURIList();
    nsCOMPtr<nsIDocShellTreeItem> childShell;
    mLSHE->ChildShellAt(0, getter_AddRefs(childShell));
    NS_ASSERTION(!refreshURIs && !childShell,
                 "SHEntry should have cleared presentation state");
  }
#endif

  // Restore the sticky state of the viewer.  The viewer has set this state
  // on the history entry in Destroy() just before marking itself non-sticky,
  // to avoid teardown of the presentation.
  mContentViewer->SetSticky(sticky);

  NS_ENSURE_SUCCESS(rv, rv);

  // mLSHE is now our currently-loaded document.
  SetHistoryEntry(&mOSHE, mLSHE);

  // We aren't going to restore any items from the LayoutHistoryState,
  // but we don't want them to stay around in case the page is reloaded.
  SetLayoutHistoryState(nullptr);

  // This is the end of our Embed() replacement

  mSavingOldViewer = false;
  mEODForCurrentDocument = false;

  // Tell the event loop to favor plevents over user events, see comments
  // in CreateContentViewer.
  if (++gNumberOfDocumentsLoading == 1) {
    FavorPerformanceHint(true);
  }

  if (oldCv && newCv) {
    newCv->SetTextZoom(textZoom);
    newCv->SetFullZoom(pageZoom);
    newCv->SetOverrideDPPX(overrideDPPX);
    newCv->SetAuthorStyleDisabled(styleDisabled);
  }

  if (document) {
    RefPtr<nsDocShell> parent = GetParentDocshell();
    if (parent) {
      RefPtr<Document> d = parent->GetDocument();
      if (d) {
        if (d->EventHandlingSuppressed()) {
          document->SuppressEventHandling(d->EventHandlingSuppressed());
        }
      }
    }

    // Use the uri from the mLSHE we had when we entered this function
    // (which need not match the document's URI if anchors are involved),
    // since that's the history entry we're loading.  Note that if we use
    // origLSHE we don't have to worry about whether the entry in question
    // is still mLSHE or whether it's now mOSHE.
    nsCOMPtr<nsIURI> uri = origLSHE->GetURI();
    SetCurrentURI(uri, document->GetChannel(), true, 0);
  }

  // This is the end of our CreateContentViewer() replacement.
  // Now we simulate a load.  First, we restore the state of the javascript
  // window object.
  nsCOMPtr<nsPIDOMWindowOuter> privWin = GetWindow();
  NS_ASSERTION(privWin, "could not get nsPIDOMWindow interface");

  // Now, dispatch a title change event which would happen as the
  // <head> is parsed.
  document->NotifyPossibleTitleChange(false);

  BrowsingContext::Children contexts(childShells.Count());
  // Now we simulate appending child docshells for subframes.
  for (i = 0; i < childShells.Count(); ++i) {
    nsIDocShellTreeItem* childItem = childShells.ObjectAt(i);
    nsCOMPtr<nsIDocShell> childShell = do_QueryInterface(childItem);

    // Make sure to not clobber the state of the child.  Since AddChild
    // always clobbers it, save it off first.
    bool allowPlugins;
    childShell->GetAllowPlugins(&allowPlugins);

    bool allowJavascript;
    childShell->GetAllowJavascript(&allowJavascript);

    bool allowRedirects;
    childShell->GetAllowMetaRedirects(&allowRedirects);

    bool allowSubframes;
    childShell->GetAllowSubframes(&allowSubframes);

    bool allowImages;
    childShell->GetAllowImages(&allowImages);

    bool allowMedia = childShell->GetAllowMedia();

    bool allowDNSPrefetch;
    childShell->GetAllowDNSPrefetch(&allowDNSPrefetch);

    bool allowContentRetargeting = childShell->GetAllowContentRetargeting();
    bool allowContentRetargetingOnChildren =
        childShell->GetAllowContentRetargetingOnChildren();

    uint32_t defaultLoadFlags;
    childShell->GetDefaultLoadFlags(&defaultLoadFlags);

    // this.AddChild(child) calls child.SetDocLoaderParent(this), meaning that
    // the child inherits our state. Among other things, this means that the
    // child inherits our mIsActive mPrivateBrowsingId, which is what we want.
    AddChild(childItem);

    contexts.AppendElement(nsDocShell::Cast(childShell)->GetBrowsingContext());

    childShell->SetAllowPlugins(allowPlugins);
    childShell->SetAllowJavascript(allowJavascript);
    childShell->SetAllowMetaRedirects(allowRedirects);
    childShell->SetAllowSubframes(allowSubframes);
    childShell->SetAllowImages(allowImages);
    childShell->SetAllowMedia(allowMedia);
    childShell->SetAllowDNSPrefetch(allowDNSPrefetch);
    childShell->SetAllowContentRetargeting(allowContentRetargeting);
    childShell->SetAllowContentRetargetingOnChildren(
        allowContentRetargetingOnChildren);
    childShell->SetDefaultLoadFlags(defaultLoadFlags);

    rv = childShell->BeginRestore(nullptr, false);
    NS_ENSURE_SUCCESS(rv, rv);
  }

  if (!contexts.IsEmpty()) {
    GetBrowsingContext()->RestoreChildren(std::move(contexts));
  }

  // Make sure to restore the window state after adding the child shells back
  // to the tree.  This is necessary for Thaw() and Resume() to propagate
  // properly.
  rv = privWin->RestoreWindowState(windowState);
  NS_ENSURE_SUCCESS(rv, rv);

  RefPtr<PresShell> presShell = GetPresShell();

  // We may be displayed on a different monitor (or in a different
  // HiDPI mode) than when we got into the history list.  So we need
  // to check if this has happened. See bug 838239.

  // Because the prescontext normally handles resolution changes via
  // a runnable (see nsPresContext::UIResolutionChanged), its device
  // context won't be -immediately- updated as a result of calling
  // presShell->BackingScaleFactorChanged().

  // But we depend on that device context when adjusting the view size
  // via mContentViewer->SetBounds(newBounds) below. So we need to
  // explicitly tell it to check for changed resolution here.
  if (presShell &&
      presShell->GetPresContext()->DeviceContext()->CheckDPIChange()) {
    presShell->BackingScaleFactorChanged();
  }

  nsViewManager* newVM = presShell ? presShell->GetViewManager() : nullptr;
  nsView* newRootView = newVM ? newVM->GetRootView() : nullptr;

  // Insert the new root view at the correct location in the view tree.
  if (container) {
    nsSubDocumentFrame* subDocFrame =
        do_QueryFrame(container->GetPrimaryFrame());
    rootViewParent = subDocFrame ? subDocFrame->EnsureInnerView() : nullptr;
  } else {
    rootViewParent = nullptr;
  }
  if (sibling && sibling->GetPresShell() &&
      sibling->GetPresShell()->GetViewManager()) {
    rootViewSibling = sibling->GetPresShell()->GetViewManager()->GetRootView();
  } else {
    rootViewSibling = nullptr;
  }
  if (rootViewParent && newRootView &&
      newRootView->GetParent() != rootViewParent) {
    nsViewManager* parentVM = rootViewParent->GetViewManager();
    if (parentVM) {
      // InsertChild(parent, child, sib, true) inserts the child after
      // sib in content order, which is before sib in view order. BUT
      // when sib is null it inserts at the end of the the document
      // order, i.e., first in view order.  But when oldRootSibling is
      // null, the old root as at the end of the view list --- last in
      // content order --- and we want to call InsertChild(parent, child,
      // nullptr, false) in that case.
      parentVM->InsertChild(rootViewParent, newRootView, rootViewSibling,
                            rootViewSibling ? true : false);

      NS_ASSERTION(newRootView->GetNextSibling() == rootViewSibling,
                   "error in InsertChild");
    }
  }

  nsCOMPtr<nsPIDOMWindowInner> privWinInner = privWin->GetCurrentInnerWindow();

  // If parent is suspended, increase suspension count.
  // This can't be done as early as event suppression since this
  // depends on docshell tree.
  privWinInner->SyncStateFromParentWindow();

  // Now that all of the child docshells have been put into place, we can
  // restart the timers for the window and all of the child frames.
  privWinInner->Resume();

  // Restore the refresh URI list.  The refresh timers will be restarted
  // when EndPageLoad() is called.
  mRefreshURIList = refreshURIList;

  // Meta-refresh timers have been restarted for this shell, but not
  // for our children.  Walk the child shells and restart their timers.
  nsTObserverArray<nsDocLoader*>::ForwardIterator iter(mChildList);
  while (iter.HasMore()) {
    nsCOMPtr<nsIDocShell> child = do_QueryObject(iter.GetNext());
    if (child) {
      child->ResumeRefreshURIs();
    }
  }

  // Make sure this presentation is the same size as the previous
  // presentation.  If this is not the same size we showed it at last time,
  // then we need to resize the widget.

  // XXXbryner   This interacts poorly with Firefox's infobar.  If the old
  // presentation had the infobar visible, then we will resize the new
  // presentation to that smaller size.  However, firing the locationchanged
  // event will hide the infobar, which will immediately resize the window
  // back to the larger size.  A future optimization might be to restore
  // the presentation at the "wrong" size, then fire the locationchanged
  // event and check whether the docshell's new size is the same as the
  // cached viewer size (skipping the resize if they are equal).

  if (newRootView) {
    if (!newBounds.IsEmpty() && !newBounds.IsEqualEdges(oldBounds)) {
      MOZ_LOG(gPageCacheLog, LogLevel::Debug,
              ("resize widget(%d, %d, %d, %d)", newBounds.x, newBounds.y,
               newBounds.width, newBounds.height));
      mContentViewer->SetBounds(newBounds);
    } else {
      nsIScrollableFrame* rootScrollFrame =
          presShell->GetRootScrollFrameAsScrollable();
      if (rootScrollFrame) {
        rootScrollFrame->PostScrolledAreaEventForCurrentArea();
      }
    }
  }

  // The FinishRestore call below can kill these, null them out so we don't
  // have invalid pointer lying around.
  newRootView = rootViewSibling = rootViewParent = nullptr;
  newVM = nullptr;

  // If the IsUnderHiddenEmbedderElement() state has been changed, we need to
  // update it.
  if (oldPresShell && presShell &&
      presShell->IsUnderHiddenEmbedderElement() !=
          oldPresShell->IsUnderHiddenEmbedderElement()) {
    presShell->SetIsUnderHiddenEmbedderElement(
        oldPresShell->IsUnderHiddenEmbedderElement());
  }

  // Simulate the completion of the load.
  nsDocShell::FinishRestore();

  // Restart plugins, and paint the content.
  if (presShell) {
    presShell->Thaw();
  }

  return privWin->FireDelayedDOMEvents();
}

nsresult nsDocShell::CreateContentViewer(const nsACString& aContentType,
                                         nsIRequest* aRequest,
                                         nsIStreamListener** aContentHandler) {
  *aContentHandler = nullptr;

  if (!mTreeOwner || mIsBeingDestroyed) {
    // If we don't have a tree owner, then we're in the process of being
    // destroyed. Rather than continue trying to load something, just give up.
    return NS_ERROR_DOCSHELL_DYING;
  }

  // Can we check the content type of the current content viewer
  // and reuse it without destroying it and re-creating it?

  NS_ASSERTION(mLoadGroup, "Someone ignored return from Init()?");

  // Instantiate the content viewer object
  nsCOMPtr<nsIContentViewer> viewer;
  nsresult rv = NewContentViewerObj(aContentType, aRequest, mLoadGroup,
                                    aContentHandler, getter_AddRefs(viewer));

  if (NS_FAILED(rv)) {
    return rv;
  }

  // Notify the current document that it is about to be unloaded!!
  //
  // It is important to fire the unload() notification *before* any state
  // is changed within the DocShell - otherwise, javascript will get the
  // wrong information :-(
  //

  if (mSavingOldViewer) {
    // We determined that it was safe to cache the document presentation
    // at the time we initiated the new load.  We need to check whether
    // it's still safe to do so, since there may have been DOM mutations
    // or new requests initiated.
    RefPtr<Document> doc = viewer->GetDocument();
    mSavingOldViewer = CanSavePresentation(mLoadType, aRequest, doc);
  }

  NS_ASSERTION(!mLoadingURI, "Re-entering unload?");

  nsCOMPtr<nsIChannel> aOpenedChannel = do_QueryInterface(aRequest);
  if (aOpenedChannel) {
    aOpenedChannel->GetURI(getter_AddRefs(mLoadingURI));
  }
  FirePageHideNotification(!mSavingOldViewer);
  if (mIsBeingDestroyed) {
    // Force to stop the newly created orphaned viewer.
    viewer->Stop();
    return NS_ERROR_DOCSHELL_DYING;
  }
  mLoadingURI = nullptr;

  // Set mFiredUnloadEvent = false so that the unload handler for the
  // *new* document will fire.
  mFiredUnloadEvent = false;

  // we've created a new document so go ahead and call
  // OnLoadingSite(), but don't fire OnLocationChange()
  // notifications before we've called Embed(). See bug 284993.
  mURIResultedInDocument = true;
  bool errorOnLocationChangeNeeded = false;
  nsCOMPtr<nsIChannel> failedChannel = mFailedChannel;
  nsCOMPtr<nsIURI> failedURI;

  if (mLoadType == LOAD_ERROR_PAGE) {
    // We need to set the SH entry and our current URI here and not
    // at the moment we load the page. We want the same behavior
    // of Stop() as for a normal page load. See bug 514232 for details.

    // Revert mLoadType to load type to state the page load failed,
    // following function calls need it.
    mLoadType = mFailedLoadType;

    Document* doc = viewer->GetDocument();
    if (doc) {
      doc->SetFailedChannel(failedChannel);
    }

    nsCOMPtr<nsIPrincipal> triggeringPrincipal;
    if (failedChannel) {
      // Make sure we have a URI to set currentURI.
      NS_GetFinalChannelURI(failedChannel, getter_AddRefs(failedURI));
    } else {
      // if there is no failed channel we have to explicitly provide
      // a triggeringPrincipal for the history entry.
      triggeringPrincipal = nsContentUtils::GetSystemPrincipal();
    }

    if (!failedURI) {
      failedURI = mFailedURI;
    }
    if (!failedURI) {
      // We need a URI object to store a session history entry, so make up a URI
      NS_NewURI(getter_AddRefs(failedURI), "about:blank");
    }

    // When we don't have failedURI, something wrong will happen. See
    // bug 291876.
    MOZ_ASSERT(failedURI, "We don't have a URI for history APIs.");

    mFailedChannel = nullptr;
    mFailedURI = nullptr;

    // Create an shistory entry for the old load.
    if (failedURI) {
      errorOnLocationChangeNeeded =
          OnNewURI(failedURI, failedChannel, triggeringPrincipal, nullptr,
                   mLoadType, nullptr, false, false, false);
    }

    // Be sure to have a correct mLSHE, it may have been cleared by
    // EndPageLoad. See bug 302115.
    if (mSessionHistory && !mLSHE) {
      int32_t idx = mSessionHistory->LegacySHistory()->GetRequestedIndex();
      if (idx == -1) {
        idx = mSessionHistory->Index();
      }
      mSessionHistory->LegacySHistory()->GetEntryAtIndex(idx,
                                                         getter_AddRefs(mLSHE));
    }

    mLoadType = LOAD_ERROR_PAGE;
  }

  bool onLocationChangeNeeded = OnLoadingSite(aOpenedChannel, false);

  // let's try resetting the load group if we need to...
  nsCOMPtr<nsILoadGroup> currentLoadGroup;
  NS_ENSURE_SUCCESS(
      aOpenedChannel->GetLoadGroup(getter_AddRefs(currentLoadGroup)),
      NS_ERROR_FAILURE);

  if (currentLoadGroup != mLoadGroup) {
    nsLoadFlags loadFlags = 0;

    // Cancel any URIs that are currently loading...
    // XXX: Need to do this eventually      Stop();
    //
    // Retarget the document to this loadgroup...
    //
    /* First attach the channel to the right loadgroup
     * and then remove from the old loadgroup. This
     * puts the notifications in the right order and
     * we don't null-out mLSHE in OnStateChange() for
     * all redirected urls
     */
    aOpenedChannel->SetLoadGroup(mLoadGroup);

    // Mark the channel as being a document URI...
    aOpenedChannel->GetLoadFlags(&loadFlags);
    loadFlags |= nsIChannel::LOAD_DOCUMENT_URI;
    if (SandboxFlagsImplyCookies(mSandboxFlags)) {
      loadFlags |= nsIRequest::LOAD_DOCUMENT_NEEDS_COOKIE;
    }

    aOpenedChannel->SetLoadFlags(loadFlags);

    mLoadGroup->AddRequest(aRequest, nullptr);
    if (currentLoadGroup) {
      currentLoadGroup->RemoveRequest(aRequest, nullptr, NS_BINDING_RETARGETED);
    }

    // Update the notification callbacks, so that progress and
    // status information are sent to the right docshell...
    aOpenedChannel->SetNotificationCallbacks(this);
  }

  NS_ENSURE_SUCCESS(Embed(viewer, "", nullptr), NS_ERROR_FAILURE);

  mSavedRefreshURIList = nullptr;
  mSavingOldViewer = false;
  mEODForCurrentDocument = false;

  // if this document is part of a multipart document,
  // the ID can be used to distinguish it from the other parts.
  nsCOMPtr<nsIMultiPartChannel> multiPartChannel(do_QueryInterface(aRequest));
  if (multiPartChannel) {
    if (PresShell* presShell = GetPresShell()) {
      if (Document* doc = presShell->GetDocument()) {
        uint32_t partID;
        multiPartChannel->GetPartID(&partID);
        doc->SetPartID(partID);
      }
    }
  }

  // Give hint to native plevent dispatch mechanism. If a document
  // is loading the native plevent dispatch mechanism should favor
  // performance over normal native event dispatch priorities.
  if (++gNumberOfDocumentsLoading == 1) {
    // Hint to favor performance for the plevent notification mechanism.
    // We want the pages to load as fast as possible even if its means
    // native messages might be starved.
    FavorPerformanceHint(true);
  }

  if (errorOnLocationChangeNeeded) {
    FireOnLocationChange(this, failedChannel, failedURI,
                         LOCATION_CHANGE_ERROR_PAGE);
  } else if (onLocationChangeNeeded) {
    uint32_t locationFlags =
        (mLoadType & LOAD_CMD_RELOAD) ? uint32_t(LOCATION_CHANGE_RELOAD) : 0;
    FireOnLocationChange(this, aRequest, mCurrentURI, locationFlags);
  }

  return NS_OK;
}

nsresult nsDocShell::NewContentViewerObj(const nsACString& aContentType,
                                         nsIRequest* aRequest,
                                         nsILoadGroup* aLoadGroup,
                                         nsIStreamListener** aContentHandler,
                                         nsIContentViewer** aViewer) {
  nsCOMPtr<nsIChannel> aOpenedChannel = do_QueryInterface(aRequest);

  nsCOMPtr<nsIDocumentLoaderFactory> docLoaderFactory =
      nsContentUtils::FindInternalContentViewer(aContentType);
  if (!docLoaderFactory) {
    return NS_ERROR_FAILURE;
  }

  // Now create an instance of the content viewer nsLayoutDLF makes the
  // determination if it should be a "view-source" instead of "view"
  nsresult rv = docLoaderFactory->CreateInstance(
      "view", aOpenedChannel, aLoadGroup, aContentType, this, nullptr,
      aContentHandler, aViewer);
  NS_ENSURE_SUCCESS(rv, rv);

  (*aViewer)->SetContainer(this);
  return NS_OK;
}

nsresult nsDocShell::SetupNewViewer(nsIContentViewer* aNewViewer) {
  MOZ_ASSERT(!mIsBeingDestroyed);

  //
  // Copy content viewer state from previous or parent content viewer.
  //
  // The following logic is mirrored in nsHTMLDocument::StartDocumentLoad!
  //
  // Do NOT to maintain a reference to the old content viewer outside
  // of this "copying" block, or it will not be destroyed until the end of
  // this routine and all <SCRIPT>s and event handlers fail! (bug 20315)
  //
  // In this block of code, if we get an error result, we return it
  // but if we get a null pointer, that's perfectly legal for parent
  // and parentContentViewer.
  //

  int32_t x = 0;
  int32_t y = 0;
  int32_t cx = 0;
  int32_t cy = 0;

  // This will get the size from the current content viewer or from the
  // Init settings
  DoGetPositionAndSize(&x, &y, &cx, &cy);

  nsCOMPtr<nsIDocShellTreeItem> parentAsItem;
  NS_ENSURE_SUCCESS(GetSameTypeParent(getter_AddRefs(parentAsItem)),
                    NS_ERROR_FAILURE);
  nsCOMPtr<nsIDocShell> parent(do_QueryInterface(parentAsItem));

  const Encoding* forceCharset = nullptr;
  const Encoding* hintCharset = nullptr;
  int32_t hintCharsetSource;
  float textZoom;
  float pageZoom;
  float overrideDPPX;
  bool styleDisabled;
  // |newMUDV| also serves as a flag to set the data from the above vars
  nsCOMPtr<nsIContentViewer> newCv;

  if (mContentViewer || parent) {
    nsCOMPtr<nsIContentViewer> oldCv;
    if (mContentViewer) {
      // Get any interesting state from old content viewer
      // XXX: it would be far better to just reuse the document viewer ,
      //      since we know we're just displaying the same document as before
      oldCv = mContentViewer;

      // Tell the old content viewer to hibernate in session history when
      // it is destroyed.

      if (mSavingOldViewer && NS_FAILED(CaptureState())) {
        if (mOSHE) {
          mOSHE->SyncPresentationState();
        }
        mSavingOldViewer = false;
      }
    } else {
      // No old content viewer, so get state from parent's content viewer
      parent->GetContentViewer(getter_AddRefs(oldCv));
    }

    if (oldCv) {
      newCv = aNewViewer;
      if (newCv) {
        forceCharset = oldCv->GetForceCharset();
        hintCharset = oldCv->GetHintCharset();
        NS_ENSURE_SUCCESS(oldCv->GetHintCharacterSetSource(&hintCharsetSource),
                          NS_ERROR_FAILURE);
        NS_ENSURE_SUCCESS(oldCv->GetTextZoom(&textZoom), NS_ERROR_FAILURE);
        NS_ENSURE_SUCCESS(oldCv->GetFullZoom(&pageZoom), NS_ERROR_FAILURE);
        NS_ENSURE_SUCCESS(oldCv->GetOverrideDPPX(&overrideDPPX),
                          NS_ERROR_FAILURE);
        NS_ENSURE_SUCCESS(oldCv->GetAuthorStyleDisabled(&styleDisabled),
                          NS_ERROR_FAILURE);
      }
    }
  }

  nscolor bgcolor = NS_RGBA(0, 0, 0, 0);
  bool isActive = false;
  // Ensure that the content viewer is destroyed *after* the GC - bug 71515
  nsCOMPtr<nsIContentViewer> contentViewer = mContentViewer;
  if (contentViewer) {
    // Stop any activity that may be happening in the old document before
    // releasing it...
    contentViewer->Stop();

    // Try to extract the canvas background color from the old
    // presentation shell, so we can use it for the next document.
    if (PresShell* presShell = contentViewer->GetPresShell()) {
      bgcolor = presShell->GetCanvasBackground();
      isActive = presShell->IsActive();
    }

    contentViewer->Close(mSavingOldViewer ? mOSHE.get() : nullptr);
    aNewViewer->SetPreviousViewer(contentViewer);
  }
  if (mOSHE && (!mContentViewer || !mSavingOldViewer)) {
    // We don't plan to save a viewer in mOSHE; tell it to drop
    // any other state it's holding.
    mOSHE->SyncPresentationState();
  }

  mContentViewer = nullptr;

  // Now that we're about to switch documents, forget all of our children.
  // Note that we cached them as needed up in CaptureState above.
  DestroyChildren();

  mContentViewer = aNewViewer;

  nsCOMPtr<nsIWidget> widget;
  NS_ENSURE_SUCCESS(GetMainWidget(getter_AddRefs(widget)), NS_ERROR_FAILURE);

  nsIntRect bounds(x, y, cx, cy);

  mContentViewer->SetNavigationTiming(mTiming);

  if (NS_FAILED(mContentViewer->Init(widget, bounds))) {
    mContentViewer = nullptr;
    NS_WARNING("ContentViewer Initialization failed");
    return NS_ERROR_FAILURE;
  }

  // If we have old state to copy, set the old state onto the new content
  // viewer
  if (newCv) {
    newCv->SetForceCharset(forceCharset);
    newCv->SetHintCharset(hintCharset);
    NS_ENSURE_SUCCESS(newCv->SetHintCharacterSetSource(hintCharsetSource),
                      NS_ERROR_FAILURE);
    NS_ENSURE_SUCCESS(newCv->SetTextZoom(textZoom), NS_ERROR_FAILURE);
    NS_ENSURE_SUCCESS(newCv->SetFullZoom(pageZoom), NS_ERROR_FAILURE);
    NS_ENSURE_SUCCESS(newCv->SetOverrideDPPX(overrideDPPX), NS_ERROR_FAILURE);
    NS_ENSURE_SUCCESS(newCv->SetAuthorStyleDisabled(styleDisabled),
                      NS_ERROR_FAILURE);
  }

  // Stuff the bgcolor from the old pres shell into the new
  // pres shell. This improves page load continuity.
  if (RefPtr<PresShell> presShell = mContentViewer->GetPresShell()) {
    presShell->SetCanvasBackground(bgcolor);
    if (isActive) {
      presShell->SetIsActive(isActive);
    }
  }

  // XXX: It looks like the LayoutState gets restored again in Embed()
  //      right after the call to SetupNewViewer(...)

  // We don't show the mContentViewer yet, since we want to draw the old page
  // until we have enough of the new page to show.  Just return with the new
  // viewer still set to hidden.

  return NS_OK;
}

nsresult nsDocShell::SetDocCurrentStateObj(nsISHEntry* aShEntry) {
  NS_ENSURE_STATE(mContentViewer);
  RefPtr<Document> document = GetDocument();
  NS_ENSURE_TRUE(document, NS_ERROR_FAILURE);

  nsCOMPtr<nsIStructuredCloneContainer> scContainer;
  if (aShEntry) {
    scContainer = aShEntry->GetStateData();

    // If aShEntry is null, just set the document's state object to null.
  }

  // It's OK for scContainer too be null here; that just means there's no
  // state data associated with this history entry.
  document->SetStateObject(scContainer);

  return NS_OK;
}

nsresult nsDocShell::CheckLoadingPermissions() {
  // This method checks whether the caller may load content into
  // this docshell. Even though we've done our best to hide windows
  // from code that doesn't have the right to access them, it's
  // still possible for an evil site to open a window and access
  // frames in the new window through window.frames[] (which is
  // allAccess for historic reasons), so we still need to do this
  // check on load.
  nsresult rv = NS_OK;

  if (!gValidateOrigin || !IsFrame()) {
    // Origin validation was turned off, or we're not a frame.
    // Permit all loads.

    return rv;
  }

  // Note - The check for a current JSContext here isn't necessarily sensical.
  // It's just designed to preserve the old semantics during a mass-conversion
  // patch.
  if (!nsContentUtils::GetCurrentJSContext()) {
    return NS_OK;
  }

  // Check if the caller is from the same origin as this docshell,
  // or any of its ancestors.
  nsCOMPtr<nsIDocShellTreeItem> item(this);
  do {
    nsCOMPtr<nsIScriptGlobalObject> sgo = do_GetInterface(item);
    nsCOMPtr<nsIScriptObjectPrincipal> sop(do_QueryInterface(sgo));

    nsIPrincipal* p;
    if (!sop || !(p = sop->GetPrincipal())) {
      return NS_ERROR_UNEXPECTED;
    }

    if (nsContentUtils::SubjectPrincipal()->Subsumes(p)) {
      // Same origin, permit load
      return NS_OK;
    }

    nsCOMPtr<nsIDocShellTreeItem> tmp;
    item->GetSameTypeParent(getter_AddRefs(tmp));
    item.swap(tmp);
  } while (item);

  return NS_ERROR_DOM_PROP_ACCESS_DENIED;
}

//*****************************************************************************
// nsDocShell: Site Loading
//*****************************************************************************

void nsDocShell::CopyFavicon(nsIURI* aOldURI, nsIURI* aNewURI,
                             nsIPrincipal* aLoadingPrincipal,
                             bool aInPrivateBrowsing) {
  if (XRE_IsContentProcess()) {
    dom::ContentChild* contentChild = dom::ContentChild::GetSingleton();
    if (contentChild) {
      mozilla::ipc::URIParams oldURI, newURI;
      SerializeURI(aOldURI, oldURI);
      SerializeURI(aNewURI, newURI);
      contentChild->SendCopyFavicon(oldURI, newURI,
                                    IPC::Principal(aLoadingPrincipal),
                                    aInPrivateBrowsing);
    }
    return;
  }

#ifdef MOZ_PLACES
  nsCOMPtr<nsIFaviconService> favSvc =
      do_GetService("@mozilla.org/browser/favicon-service;1");
  if (favSvc) {
    favSvc->CopyFavicons(aOldURI, aNewURI,
                         aInPrivateBrowsing
                             ? nsIFaviconService::FAVICON_LOAD_PRIVATE
                             : nsIFaviconService::FAVICON_LOAD_NON_PRIVATE,
                         nullptr);
  }
#endif
}

class InternalLoadEvent : public Runnable {
 public:
  InternalLoadEvent(nsDocShell* aDocShell, nsDocShellLoadState* aLoadState)
      : mozilla::Runnable("InternalLoadEvent"),
        mDocShell(aDocShell),
        mLoadState(aLoadState) {
    // For events, both target and filename should be the version of "null" they
    // expect. By the time the event is fired, both window targeting and file
    // downloading have been handled, so we should never have an internal load
    // event that retargets or had a download.
    mLoadState->SetTarget(EmptyString());
    mLoadState->SetFileName(VoidString());
  }

  NS_IMETHOD
  Run() override {
#ifndef ANDROID
    MOZ_ASSERT(mLoadState->TriggeringPrincipal(),
               "InternalLoadEvent: Should always have a principal here");
#endif
    return mDocShell->InternalLoad(mLoadState, nullptr, nullptr);
  }

 private:
  RefPtr<nsDocShell> mDocShell;
  RefPtr<nsDocShellLoadState> mLoadState;
};

/**
 * Returns true if we started an asynchronous load (i.e., from the network), but
 * the document we're loading there hasn't yet become this docshell's active
 * document.
 *
 * When JustStartedNetworkLoad is true, you should be careful about modifying
 * mLoadType and mLSHE.  These are both set when the asynchronous load first
 * starts, and the load expects that, when it eventually runs InternalLoad,
 * mLoadType and mLSHE will have their original values.
 */
bool nsDocShell::JustStartedNetworkLoad() {
  return mDocumentRequest && mDocumentRequest != GetCurrentDocChannel();
}

nsresult nsDocShell::MaybeHandleLoadDelegate(nsDocShellLoadState* aLoadState,
                                             uint32_t aWindowType,
                                             bool* aDidHandleLoad) {
  MOZ_ASSERT(aLoadState);
  MOZ_ASSERT(aDidHandleLoad);
  MOZ_ASSERT(aWindowType == nsIBrowserDOMWindow::OPEN_NEWWINDOW ||
             aWindowType == nsIBrowserDOMWindow::OPEN_CURRENTWINDOW);

  *aDidHandleLoad = false;
  // If we don't have a delegate or we're trying to load the error page, we
  // shouldn't be trying to do sandbox loads.
  if (!mLoadURIDelegate || aLoadState->LoadType() == LOAD_ERROR_PAGE) {
    return NS_OK;
  }

  // Dispatch only load requests for the current or a new window to the
  // delegate, e.g., to allow for GeckoView apps to handle the load event
  // outside of Gecko.
  Document* doc = mContentViewer ? mContentViewer->GetDocument() : nullptr;
  const bool isDocumentAuxSandboxed =
      doc && (doc->GetSandboxFlags() & SANDBOXED_AUXILIARY_NAVIGATION);

  if (aWindowType == nsIBrowserDOMWindow::OPEN_NEWWINDOW &&
      isDocumentAuxSandboxed) {
    // At this point, the load is invalid, and we can consider "handled", so
    // we'll exit from InternalLoad.
    *aDidHandleLoad = true;
    return NS_ERROR_DOM_INVALID_ACCESS_ERR;
  }

  return mLoadURIDelegate->LoadURI(
      aLoadState->URI(), aWindowType, aLoadState->LoadFlags(),
      aLoadState->TriggeringPrincipal(), aDidHandleLoad);
}

// The contentType will be INTERNAL_(I)FRAME if this docshell is for a
// non-toplevel browsing context in spec terms. (frame, iframe, <object>,
// <embed>, etc)
//
// This return value will be used when we call NS_CheckContentLoadPolicy, and
// later when we call DoURILoad.
uint32_t nsDocShell::DetermineContentType() {
  if (!IsFrame()) {
    return nsIContentPolicy::TYPE_DOCUMENT;
  }

  nsCOMPtr<Element> requestingElement =
      mScriptGlobal->GetFrameElementInternal();
  if (requestingElement) {
    return requestingElement->IsHTMLElement(nsGkAtoms::iframe)
               ? nsIContentPolicy::TYPE_INTERNAL_IFRAME
               : nsIContentPolicy::TYPE_INTERNAL_FRAME;
  }
  // If we have lost our frame element by now, just assume we're
  // an iframe since that's more common.
  return nsIContentPolicy::TYPE_INTERNAL_IFRAME;
}

nsresult nsDocShell::PerformRetargeting(nsDocShellLoadState* aLoadState,
                                        nsIDocShell** aDocShell,
                                        nsIRequest** aRequest) {
  MOZ_ASSERT(aLoadState, "need a load state!");
  MOZ_ASSERT(!aLoadState->Target().IsEmpty(), "should have a target here!");

  nsresult rv;
  nsCOMPtr<nsIDocShell> targetDocShell;

  // Locate the target DocShell.
  nsCOMPtr<nsIDocShellTreeItem> targetItem;
  // Only _self, _parent, and _top are supported in noopener case.  But we
  // have to be careful to not apply that to the noreferrer case.  See bug
  // 1358469.
  bool allowNamedTarget =
      !aLoadState->HasLoadFlags(INTERNAL_LOAD_FLAGS_NO_OPENER) ||
      aLoadState->HasLoadFlags(INTERNAL_LOAD_FLAGS_DONT_SEND_REFERRER);
  if (allowNamedTarget ||
      aLoadState->Target().LowerCaseEqualsLiteral("_self") ||
      aLoadState->Target().LowerCaseEqualsLiteral("_parent") ||
      aLoadState->Target().LowerCaseEqualsLiteral("_top")) {
    rv = FindItemWithName(aLoadState->Target(), nullptr, this, false,
                          getter_AddRefs(targetItem));
    NS_ENSURE_SUCCESS(rv, rv);
  }

  targetDocShell = do_QueryInterface(targetItem);
  if (!targetDocShell) {
    // If the targetDocShell doesn't exist, then this is a new docShell
    // and we should consider this a TYPE_DOCUMENT load
    //
    // For example, when target="_blank"

    // If there's no targetDocShell, that means we are about to create a new
    // window. Perform a content policy check before creating the window. Please
    // note for all other docshell loads content policy checks are performed
    // within the contentSecurityManager when the channel is about to be
    // openend.
    nsISupports* requestingContext = nullptr;
    if (XRE_IsContentProcess()) {
      // In e10s the child process doesn't have access to the element that
      // contains the browsing context (because that element is in the chrome
      // process). So we just pass mScriptGlobal.
      requestingContext = ToSupports(mScriptGlobal);
    } else {
      // This is for loading non-e10s tabs and toplevel windows of various
      // sorts.
      // For the toplevel window cases, requestingElement will be null.
      nsCOMPtr<Element> requestingElement =
          mScriptGlobal->GetFrameElementInternal();
      requestingContext = requestingElement;
    }

    // Ideally we should use the same loadinfo as within DoURILoad which
    // should match this one when both are applicable.
    nsCOMPtr<nsILoadInfo> secCheckLoadInfo = new LoadInfo(
        mScriptGlobal, aLoadState->TriggeringPrincipal(), requestingContext,
        nsILoadInfo::SEC_ONLY_FOR_EXPLICIT_CONTENTSEC_CHECK);

    // Since Content Policy checks are performed within docShell as well as
    // the ContentSecurityManager we need a reliable way to let certain
    // nsIContentPolicy consumers ignore duplicate calls.
    secCheckLoadInfo->SetSkipContentPolicyCheckForWebRequest(true);

    int16_t shouldLoad = nsIContentPolicy::ACCEPT;
    rv = NS_CheckContentLoadPolicy(aLoadState->URI(), secCheckLoadInfo,
                                   EmptyCString(),  // mime guess
                                   &shouldLoad);

    if (NS_FAILED(rv) || NS_CP_REJECTED(shouldLoad)) {
      if (NS_SUCCEEDED(rv) && shouldLoad == nsIContentPolicy::REJECT_TYPE) {
        return NS_ERROR_CONTENT_BLOCKED_SHOW_ALT;
      }

      return NS_ERROR_CONTENT_BLOCKED;
    }
  }

  if ((!targetDocShell || targetDocShell == static_cast<nsIDocShell*>(this))) {
    bool handled;
    rv = MaybeHandleLoadDelegate(aLoadState,
                                 targetDocShell
                                     ? nsIBrowserDOMWindow::OPEN_CURRENTWINDOW
                                     : nsIBrowserDOMWindow::OPEN_NEWWINDOW,
                                 &handled);
    if (NS_FAILED(rv)) {
      return rv;
    }
    if (handled) {
      return NS_OK;
    }
  }

  //
  // Resolve the window target before going any further...
  // If the load has been targeted to another DocShell, then transfer the
  // load to it...
  //

  // We've already done our owner-inheriting.  Mask out that bit, so we
  // don't try inheriting an owner from the target window if we came up
  // with a null owner above.
  aLoadState->UnsetLoadFlag(INTERNAL_LOAD_FLAGS_INHERIT_PRINCIPAL);

  if (!targetDocShell) {
    // If the docshell's document is sandboxed, only open a new window
    // if the document's SANDBOXED_AUXILLARY_NAVIGATION flag is not set.
    // (i.e. if allow-popups is specified)
    NS_ENSURE_TRUE(mContentViewer, NS_ERROR_FAILURE);
    Document* doc = mContentViewer->GetDocument();

    const bool isDocumentAuxSandboxed =
        doc && (doc->GetSandboxFlags() & SANDBOXED_AUXILIARY_NAVIGATION);

    if (isDocumentAuxSandboxed) {
      return NS_ERROR_DOM_INVALID_ACCESS_ERR;
    }

    nsCOMPtr<nsPIDOMWindowOuter> win = GetWindow();
    NS_ENSURE_TRUE(win, NS_ERROR_NOT_AVAILABLE);

    nsCOMPtr<nsPIDOMWindowOuter> newWin;
    nsAutoCString spec;
    aLoadState->URI()->GetSpec(spec);

    // If we are a noopener load, we just hand the whole thing over to our
    // window.
    if (aLoadState->HasLoadFlags(INTERNAL_LOAD_FLAGS_NO_OPENER)) {
      // Various asserts that we know to hold because NO_OPENER loads can only
      // happen for links.
      MOZ_ASSERT(!aLoadState->LoadReplace());
      MOZ_ASSERT(aLoadState->PrincipalToInherit() ==
                 aLoadState->TriggeringPrincipal());
      MOZ_ASSERT(
          (aLoadState->LoadFlags() & ~INTERNAL_LOAD_FLAGS_IS_USER_TRIGGERED) ==
              INTERNAL_LOAD_FLAGS_NO_OPENER ||
          (aLoadState->LoadFlags() & ~INTERNAL_LOAD_FLAGS_IS_USER_TRIGGERED) ==
              (INTERNAL_LOAD_FLAGS_NO_OPENER |
               INTERNAL_LOAD_FLAGS_DONT_SEND_REFERRER));
      MOZ_ASSERT(!aLoadState->PostDataStream());
      MOZ_ASSERT(!aLoadState->HeadersStream());
      // If OnLinkClickSync was invoked inside the onload handler, the load
      // type would be set to LOAD_NORMAL_REPLACE; otherwise it should be
      // LOAD_LINK.
      MOZ_ASSERT(aLoadState->LoadType() == LOAD_LINK ||
                 aLoadState->LoadType() == LOAD_NORMAL_REPLACE);
      MOZ_ASSERT(!aLoadState->SHEntry());
      MOZ_ASSERT(aLoadState->FirstParty());  // Windowwatcher will assume this.

      RefPtr<nsDocShellLoadState> loadState =
          new nsDocShellLoadState(aLoadState->URI());

      // Set up our loadinfo so it will do the load as much like we would have
      // as possible.
      loadState->SetReferrerInfo(aLoadState->GetReferrerInfo());
      loadState->SetOriginalURI(aLoadState->OriginalURI());

      Maybe<nsCOMPtr<nsIURI>> resultPrincipalURI;
      aLoadState->GetMaybeResultPrincipalURI(resultPrincipalURI);

      loadState->SetMaybeResultPrincipalURI(resultPrincipalURI);
      loadState->SetKeepResultPrincipalURIIfSet(
          aLoadState->KeepResultPrincipalURIIfSet());
      // LoadReplace will always be false due to asserts above, skip setting
      // it.
      loadState->SetTriggeringPrincipal(aLoadState->TriggeringPrincipal());
      loadState->SetCsp(aLoadState->Csp());
      loadState->SetInheritPrincipal(
          aLoadState->HasLoadFlags(INTERNAL_LOAD_FLAGS_INHERIT_PRINCIPAL));
      // Explicit principal because we do not want any guesses as to what the
      // principal to inherit is: it should be aTriggeringPrincipal.
      loadState->SetPrincipalIsExplicit(true);
      loadState->SetLoadType(LOAD_LINK);
      loadState->SetForceAllowDataURI(
          aLoadState->HasLoadFlags(INTERNAL_LOAD_FLAGS_FORCE_ALLOW_DATA_URI));

      rv = win->Open(NS_ConvertUTF8toUTF16(spec),
                     aLoadState->Target(),  // window name
                     EmptyString(),         // Features
                     loadState,
                     true,  // aForceNoOpener
                     getter_AddRefs(newWin));
      MOZ_ASSERT(!newWin);
      return rv;
    }

    rv = win->OpenNoNavigate(NS_ConvertUTF8toUTF16(spec),
                             aLoadState->Target(),  // window name
                             EmptyString(),         // Features
                             getter_AddRefs(newWin));

    // In some cases the Open call doesn't actually result in a new
    // window being opened.  We can detect these cases by examining the
    // document in |newWin|, if any.
    nsCOMPtr<nsPIDOMWindowOuter> piNewWin = newWin;
    if (piNewWin) {
      RefPtr<Document> newDoc = piNewWin->GetExtantDoc();
      if (!newDoc || newDoc->IsInitialDocument()) {
        aLoadState->SetLoadFlag(INTERNAL_LOAD_FLAGS_FIRST_LOAD);
      }
    }

    nsCOMPtr<nsIWebNavigation> webNav = do_GetInterface(newWin);
    targetDocShell = do_QueryInterface(webNav);
  }

  //
  // Transfer the load to the target DocShell... Pass empty string as the
  // window target name from to prevent recursive retargeting!
  //
  if (NS_SUCCEEDED(rv) && targetDocShell) {
    nsDocShell* docShell = nsDocShell::Cast(targetDocShell);
    // No window target
    aLoadState->SetTarget(EmptyString());
    // No forced download
    aLoadState->SetFileName(VoidString());
    rv = docShell->InternalLoad(aLoadState, aDocShell, aRequest);

    if (NS_SUCCEEDED(rv)) {
      // Switch to target tab if we're currently focused window.
      // Take loadDivertedInBackground into account so the behavior would be
      // the same as how the tab first opened.
      bool isTargetActive = false;
      targetDocShell->GetIsActive(&isTargetActive);
      nsCOMPtr<nsPIDOMWindowOuter> domWin = targetDocShell->GetWindow();
      if (mIsActive && !isTargetActive && domWin &&
          !Preferences::GetBool("browser.tabs.loadDivertedInBackground",
                                false)) {
        if (NS_FAILED(nsContentUtils::DispatchFocusChromeEvent(domWin))) {
          return NS_ERROR_FAILURE;
        }
      }
    }
  }

  // Else we ran out of memory, or were a popup and got blocked,
  // or something.

  return rv;
}

nsresult nsDocShell::MaybeHandleSameDocumentNavigation(
    nsDocShellLoadState* aLoadState, bool* aWasSameDocument) {
  MOZ_ASSERT(aLoadState);
  MOZ_ASSERT(aWasSameDocument);
  *aWasSameDocument = false;
  if (!(aLoadState->LoadType() == LOAD_NORMAL ||
        aLoadState->LoadType() == LOAD_STOP_CONTENT ||
        LOAD_TYPE_HAS_FLAGS(aLoadState->LoadType(),
                            LOAD_FLAGS_REPLACE_HISTORY) ||
        aLoadState->LoadType() == LOAD_HISTORY ||
        aLoadState->LoadType() == LOAD_LINK)) {
    return NS_OK;
  }
  nsresult rv;
  nsCOMPtr<nsIURI> currentURI = mCurrentURI;

  nsAutoCString curHash, newHash;
  bool curURIHasRef = false, newURIHasRef = false;

  nsresult rvURINew = aLoadState->URI()->GetRef(newHash);
  if (NS_SUCCEEDED(rvURINew)) {
    rvURINew = aLoadState->URI()->GetHasRef(&newURIHasRef);
  }

  bool sameExceptHashes = false;
  if (currentURI && NS_SUCCEEDED(rvURINew)) {
    nsresult rvURIOld = currentURI->GetRef(curHash);
    if (NS_SUCCEEDED(rvURIOld)) {
      rvURIOld = currentURI->GetHasRef(&curURIHasRef);
    }
    if (NS_SUCCEEDED(rvURIOld)) {
      if (NS_FAILED(currentURI->EqualsExceptRef(aLoadState->URI(),
                                                &sameExceptHashes))) {
        sameExceptHashes = false;
      }
    }
  }

  if (!sameExceptHashes && sURIFixup && currentURI && NS_SUCCEEDED(rvURINew)) {
    // Maybe aLoadState->URI() came from the exposable form of currentURI?
    nsCOMPtr<nsIURI> currentExposableURI;
    rv = sURIFixup->CreateExposableURI(currentURI,
                                       getter_AddRefs(currentExposableURI));
    NS_ENSURE_SUCCESS(rv, rv);
    nsresult rvURIOld = currentExposableURI->GetRef(curHash);
    if (NS_SUCCEEDED(rvURIOld)) {
      rvURIOld = currentExposableURI->GetHasRef(&curURIHasRef);
    }
    if (NS_SUCCEEDED(rvURIOld)) {
      if (NS_FAILED(currentExposableURI->EqualsExceptRef(aLoadState->URI(),
                                                         &sameExceptHashes))) {
        sameExceptHashes = false;
      }
    }
  }

  bool historyNavBetweenSameDoc = false;
  if (mOSHE && aLoadState->SHEntry()) {
    // We're doing a history load.

    mOSHE->SharesDocumentWith(aLoadState->SHEntry(), &historyNavBetweenSameDoc);

#ifdef DEBUG
    if (historyNavBetweenSameDoc) {
      nsCOMPtr<nsIInputStream> currentPostData = mOSHE->GetPostData();
      NS_ASSERTION(currentPostData == aLoadState->PostDataStream(),
                   "Different POST data for entries for the same page?");
    }
#endif
  }

  // A same document navigation happens when we navigate between two SHEntries
  // for the same document. We do a same document navigation under two
  // circumstances. Either
  //
  //  a) we're navigating between two different SHEntries which share a
  //     document, or
  //
  //  b) we're navigating to a new shentry whose URI differs from the
  //     current URI only in its hash, the new hash is non-empty, and
  //     we're not doing a POST.
  //
  // The restriction that the SHEntries in (a) must be different ensures
  // that history.go(0) and the like trigger full refreshes, rather than
  // same document navigations.
  bool doSameDocumentNavigation =
      (historyNavBetweenSameDoc && mOSHE != aLoadState->SHEntry()) ||
      (!aLoadState->SHEntry() && !aLoadState->PostDataStream() &&
       sameExceptHashes && newURIHasRef);

  if (!doSameDocumentNavigation) {
    return NS_OK;
  }

  // Save the position of the scrollers.
  nsPoint scrollPos = GetCurScrollPos();

  // Reset mLoadType to its original value once we exit this block, because this
  // same document navigation might have started after a normal, network load,
  // and we don't want to clobber its load type. See bug 737307.
  AutoRestore<uint32_t> loadTypeResetter(mLoadType);

  // If a non-same-document-navigation (i.e., a network load) is pending, make
  // this a replacement load, so that we don't add a SHEntry here and the
  // network load goes into the SHEntry it expects to.
  if (JustStartedNetworkLoad() && (aLoadState->LoadType() & LOAD_CMD_NORMAL)) {
    mLoadType = LOAD_NORMAL_REPLACE;
  } else {
    mLoadType = aLoadState->LoadType();
  }

  mURIResultedInDocument = true;

  nsCOMPtr<nsISHEntry> oldLSHE = mLSHE;

  // we need to assign aLoadState->SHEntry() to mLSHE right here, so that on
  // History loads, SetCurrentURI() called from OnNewURI() will send proper
  // onLocationChange() notifications to the browser to update back/forward
  // buttons.
  SetHistoryEntry(&mLSHE, aLoadState->SHEntry());

  // Set the doc's URI according to the new history entry's URI.
  RefPtr<Document> doc = GetDocument();
  NS_ENSURE_TRUE(doc, NS_ERROR_FAILURE);
  doc->SetDocumentURI(aLoadState->URI());

  /* This is a anchor traversal within the same page.
   * call OnNewURI() so that, this traversal will be
   * recorded in session and global history.
   */
  nsCOMPtr<nsIPrincipal> newURITriggeringPrincipal, newURIPrincipalToInherit;
  nsCOMPtr<nsIContentSecurityPolicy> newCsp;
  if (mOSHE) {
    newURITriggeringPrincipal = mOSHE->GetTriggeringPrincipal();
    newURIPrincipalToInherit = mOSHE->GetPrincipalToInherit();
    newCsp = mOSHE->GetCsp();
  } else {
    newURITriggeringPrincipal = aLoadState->TriggeringPrincipal();
    newURIPrincipalToInherit = doc->NodePrincipal();
    newCsp = doc->GetCsp();
  }
  // Pass true for aCloneSHChildren, since we're not
  // changing documents here, so all of our subframes are
  // still relevant to the new session history entry.
  //
  // It also makes OnNewURI(...) set LOCATION_CHANGE_SAME_DOCUMENT
  // flag on firing onLocationChange(...).
  // Anyway, aCloneSHChildren param is simply reflecting
  // doSameDocumentNavigation in this scope.
  OnNewURI(aLoadState->URI(), nullptr, newURITriggeringPrincipal,
           newURIPrincipalToInherit, mLoadType, newCsp, true, true, true);

  nsCOMPtr<nsIInputStream> postData;
  uint32_t cacheKey = 0;

  bool scrollRestorationIsManual = false;
  if (mOSHE) {
    /* save current position of scroller(s) (bug 59774) */
    mOSHE->SetScrollPosition(scrollPos.x, scrollPos.y);
    DebugOnly<nsresult> rv =
        mOSHE->GetScrollRestorationIsManual(&scrollRestorationIsManual);
    MOZ_ASSERT(NS_SUCCEEDED(rv), "Didn't expect this to fail.");
    // Get the postdata and page ident from the current page, if
    // the new load is being done via normal means.  Note that
    // "normal means" can be checked for just by checking for
    // LOAD_CMD_NORMAL, given the loadType and allowScroll check
    // above -- it filters out some LOAD_CMD_NORMAL cases that we
    // wouldn't want here.
    if (aLoadState->LoadType() & LOAD_CMD_NORMAL) {
      postData = mOSHE->GetPostData();
      cacheKey = mOSHE->GetCacheKey();

      // Link our new SHEntry to the old SHEntry's back/forward
      // cache data, since the two SHEntries correspond to the
      // same document.
      if (mLSHE) {
        if (!aLoadState->SHEntry()) {
          // If we're not doing a history load, scroll restoration
          // should be inherited from the previous session history entry.
          mLSHE->SetScrollRestorationIsManual(scrollRestorationIsManual);
        }
        mLSHE->AdoptBFCacheEntry(mOSHE);
      }
    }
  }

  // If we're doing a history load, use its scroll restoration state.
  if (aLoadState->SHEntry()) {
    rv = aLoadState->SHEntry()->GetScrollRestorationIsManual(
        &scrollRestorationIsManual);
    MOZ_ASSERT(NS_SUCCEEDED(rv), "Didn't expect this to fail.");
  }

  /* Assign mLSHE to mOSHE. This will either be a new entry created
   * by OnNewURI() for normal loads or aLoadState->SHEntry() for history
   * loads.
   */
  if (mLSHE) {
    SetHistoryEntry(&mOSHE, mLSHE);
    // Save the postData obtained from the previous page
    // in to the session history entry created for the
    // anchor page, so that any history load of the anchor
    // page will restore the appropriate postData.
    if (postData) {
      mOSHE->SetPostData(postData);
    }

    // Make sure we won't just repost without hitting the
    // cache first
    if (cacheKey != 0) {
      mOSHE->SetCacheKey(cacheKey);
    }
  }

  /* Restore the original LSHE if we were loading something
   * while same document navigation was initiated.
   */
  SetHistoryEntry(&mLSHE, oldLSHE);
  /* Set the title for the SH entry for this target url. so that
   * SH menus in go/back/forward buttons won't be empty for this.
   */
  if (mSessionHistory) {
    int32_t index = mSessionHistory->Index();
    nsCOMPtr<nsISHEntry> shEntry;
    mSessionHistory->LegacySHistory()->GetEntryAtIndex(index,
                                                       getter_AddRefs(shEntry));
    NS_ENSURE_TRUE(shEntry, NS_ERROR_FAILURE);
    shEntry->SetTitle(mTitle);
  }

  /* Set the title for the Global History entry for this anchor url.
   */
  UpdateGlobalHistoryTitle(aLoadState->URI());

  SetDocCurrentStateObj(mOSHE);

  // Inform the favicon service that the favicon for oldURI also
  // applies to aLoadState->URI().
  CopyFavicon(currentURI, aLoadState->URI(), doc->NodePrincipal(),
              UsePrivateBrowsing());

  RefPtr<nsGlobalWindowOuter> scriptGlobal = mScriptGlobal;
  RefPtr<nsGlobalWindowInner> win =
      scriptGlobal ? scriptGlobal->GetCurrentInnerWindowInternal() : nullptr;

  // ScrollToAnchor doesn't necessarily cause us to scroll the window;
  // the function decides whether a scroll is appropriate based on the
  // arguments it receives.  But even if we don't end up scrolling,
  // ScrollToAnchor performs other important tasks, such as informing
  // the presShell that we have a new hash.  See bug 680257.
  rv = ScrollToAnchor(curURIHasRef, newURIHasRef, newHash,
                      aLoadState->LoadType());
  NS_ENSURE_SUCCESS(rv, rv);

  /* restore previous position of scroller(s), if we're moving
   * back in history (bug 59774)
   */
  nscoord bx = 0;
  nscoord by = 0;
  bool needsScrollPosUpdate = false;
  if (mOSHE &&
      (aLoadState->LoadType() == LOAD_HISTORY ||
       aLoadState->LoadType() == LOAD_RELOAD_NORMAL) &&
      !scrollRestorationIsManual) {
    needsScrollPosUpdate = true;
    mOSHE->GetScrollPosition(&bx, &by);
  }

  // Dispatch the popstate and hashchange events, as appropriate.
  //
  // The event dispatch below can cause us to re-enter script and
  // destroy the docshell, nulling out mScriptGlobal. Hold a stack
  // reference to avoid null derefs. See bug 914521.
  if (win) {
    // Fire a hashchange event URIs differ, and only in their hashes.
    bool doHashchange = sameExceptHashes && (curURIHasRef != newURIHasRef ||
                                             !curHash.Equals(newHash));

    if (historyNavBetweenSameDoc || doHashchange) {
      win->DispatchSyncPopState();
    }

    if (needsScrollPosUpdate && win->HasActiveDocument()) {
      SetCurScrollPosEx(bx, by);
    }

    if (doHashchange) {
      // Note that currentURI hasn't changed because it's on the
      // stack, so we can just use it directly as the old URI.
      win->DispatchAsyncHashchange(currentURI, aLoadState->URI());
    }
  }

  *aWasSameDocument = true;
  return NS_OK;
}

nsresult nsDocShell::InternalLoad(nsDocShellLoadState* aLoadState,
                                  nsIDocShell** aDocShell,
                                  nsIRequest** aRequest) {
  MOZ_ASSERT(aLoadState, "need a load state!");
  MOZ_ASSERT(aLoadState->TriggeringPrincipal(),
             "need a valid TriggeringPrincipal");

  if (mUseStrictSecurityChecks && !aLoadState->TriggeringPrincipal()) {
    return NS_ERROR_FAILURE;
  }

  mOriginalUriString.Truncate();

  MOZ_LOG(gDocShellLeakLog, LogLevel::Debug,
          ("DOCSHELL %p InternalLoad %s\n", this,
           aLoadState->URI()->GetSpecOrDefault().get()));

  // Initialize aDocShell/aRequest
  if (aDocShell) {
    *aDocShell = nullptr;
  }
  if (aRequest) {
    *aRequest = nullptr;
  }

  NS_ENSURE_TRUE(IsValidLoadType(aLoadState->LoadType()), NS_ERROR_INVALID_ARG);

  // Cancel loads coming from Docshells that are being destroyed.
  if (mIsBeingDestroyed) {
    return NS_ERROR_NOT_AVAILABLE;
  }

  nsresult rv = EnsureScriptEnvironment();
  if (NS_FAILED(rv)) {
    return rv;
  }

  // If we have a target to move to, do that now.
  if (!aLoadState->Target().IsEmpty()) {
    return PerformRetargeting(aLoadState, aDocShell, aRequest);
  }

  // If we don't have a target, we're loading into ourselves, and our load
  // delegate may want to intercept that load.
  bool handled;
  rv = MaybeHandleLoadDelegate(
      aLoadState, nsIBrowserDOMWindow::OPEN_CURRENTWINDOW, &handled);
  if (NS_FAILED(rv)) {
    return rv;
  }
  if (handled) {
    return NS_OK;
  }

  // If a source docshell has been passed, check to see if we are sandboxed
  // from it as the result of an iframe or CSP sandbox.
  if (aLoadState->SourceDocShell() &&
      aLoadState->SourceDocShell()->IsSandboxedFrom(this)) {
    return NS_ERROR_DOM_INVALID_ACCESS_ERR;
  }

  NS_ENSURE_STATE(!HasUnloadedParent());

  rv = CheckLoadingPermissions();
  if (NS_FAILED(rv)) {
    return rv;
  }

  if (mFiredUnloadEvent) {
    if (IsOKToLoadURI(aLoadState->URI())) {
      MOZ_ASSERT(aLoadState->Target().IsEmpty(),
                 "Shouldn't have a window target here!");

      // If this is a replace load, make whatever load triggered
      // the unload event also a replace load, so we don't
      // create extra history entries.
      if (LOAD_TYPE_HAS_FLAGS(aLoadState->LoadType(),
                              LOAD_FLAGS_REPLACE_HISTORY)) {
        mLoadType = LOAD_NORMAL_REPLACE;
      }

      // Do this asynchronously
      nsCOMPtr<nsIRunnable> ev = new InternalLoadEvent(this, aLoadState);
      return DispatchToTabGroup(TaskCategory::Other, ev.forget());
    }

    // Just ignore this load attempt
    return NS_OK;
  }

  // If we are loading a URI that should inherit a security context (basically
  // javascript: at this point), and the caller has said that principal
  // inheritance is allowed, there are a few possible cases:
  //
  // 1) We are provided with the principal to inherit. In that case, we just use
  //    it.
  //
  // 2) The load is coming from some other application. In this case we don't
  //    want to inherit from whatever document we have loaded now, since the
  //    load is unrelated to it.
  //
  // 3) It's a load from our application, but does not provide an explicit
  //    principal to inherit. In that case, we want to inherit the principal of
  //    our current document, or of our parent document (if any) if we don't
  //    have a current document.
  {
    bool inherits;

    if (aLoadState->LoadType() != LOAD_NORMAL_EXTERNAL &&
        !aLoadState->PrincipalToInherit() &&
        (aLoadState->HasLoadFlags(INTERNAL_LOAD_FLAGS_INHERIT_PRINCIPAL)) &&
        NS_SUCCEEDED(nsContentUtils::URIInheritsSecurityContext(
            aLoadState->URI(), &inherits)) &&
        inherits) {
      aLoadState->SetPrincipalToInherit(GetInheritedPrincipal(true));
    }
    // If principalToInherit is still null (e.g. if some of the conditions of
    // were not satisfied), then no inheritance of any sort will happen: the
    // load will just get a principal based on the URI being loaded.
  }

  // If this docshell is owned by a frameloader, make sure to cancel
  // possible frameloader initialization before loading a new page.
  nsCOMPtr<nsIDocShellTreeItem> parent = GetParentDocshell();
  if (parent) {
    RefPtr<Document> doc = parent->GetDocument();
    if (doc) {
      doc->TryCancelFrameLoaderInitialization(this);
    }
  }

  bool loadFromExternal = false;

  // Before going any further vet loads initiated by external programs.
  if (aLoadState->LoadType() == LOAD_NORMAL_EXTERNAL) {
    loadFromExternal = true;
    // Disallow external chrome: loads targetted at content windows
    if (SchemeIsChrome(aLoadState->URI())) {
      NS_WARNING("blocked external chrome: url -- use '--chrome' option");
      return NS_ERROR_FAILURE;
    }

    // clear the decks to prevent context bleed-through (bug 298255)
    rv = CreateAboutBlankContentViewer(nullptr, nullptr, nullptr);
    if (NS_FAILED(rv)) {
      return NS_ERROR_FAILURE;
    }

    // reset loadType so we don't have to add lots of tests for
    // LOAD_NORMAL_EXTERNAL after this point
    aLoadState->SetLoadType(LOAD_NORMAL);
  }

  mAllowKeywordFixup =
      aLoadState->HasLoadFlags(INTERNAL_LOAD_FLAGS_ALLOW_THIRD_PARTY_FIXUP);
  mURIResultedInDocument = false;  // reset the clock...

  // See if this is actually a load between two history entries for the same
  // document. If the process fails, or if we successfully navigate within the
  // same document, return.
  bool wasSameDocument;
  rv = MaybeHandleSameDocumentNavigation(aLoadState, &wasSameDocument);
  if (NS_FAILED(rv) || wasSameDocument) {
    return rv;
  }

  // mContentViewer->PermitUnload can destroy |this| docShell, which
  // causes the next call of CanSavePresentation to crash.
  // Hold onto |this| until we return, to prevent a crash from happening.
  // (bug#331040)
  nsCOMPtr<nsIDocShell> kungFuDeathGrip(this);

  // Don't init timing for javascript:, since it generally doesn't
  // actually start a load or anything.  If it does, we'll init
  // timing then, from OnStateChange.

  // XXXbz mTiming should know what channel it's for, so we don't
  // need this hackery.
  bool toBeReset = false;
  bool isJavaScript = SchemeIsJavascript(aLoadState->URI());

  if (!isJavaScript) {
    toBeReset = MaybeInitTiming();
  }
  bool isNotDownload = aLoadState->FileName().IsVoid();
  if (mTiming && isNotDownload) {
    mTiming->NotifyBeforeUnload();
  }
  // Check if the page doesn't want to be unloaded. The javascript:
  // protocol handler deals with this for javascript: URLs.
  if (!isJavaScript && isNotDownload && mContentViewer) {
    bool okToUnload;
    rv = mContentViewer->PermitUnload(&okToUnload);

    if (NS_SUCCEEDED(rv) && !okToUnload) {
      // The user chose not to unload the page, interrupt the
      // load.
      MaybeResetInitTiming(toBeReset);
      return NS_OK;
    }
  }

  if (mTiming && isNotDownload) {
    mTiming->NotifyUnloadAccepted(mCurrentURI);
  }

  // Check if the webbrowser chrome wants the load to proceed; this can be
  // used to cancel attempts to load URIs in the wrong process.
  nsCOMPtr<nsIWebBrowserChrome3> browserChrome3 = do_GetInterface(mTreeOwner);
  if (browserChrome3) {
    bool shouldLoad;
    nsCOMPtr<nsIURI> referrer;
    nsIReferrerInfo* referrerInfo = aLoadState->GetReferrerInfo();
    if (referrerInfo) {
      referrerInfo->GetOriginalReferrer(getter_AddRefs(referrer));
    }
    rv = browserChrome3->ShouldLoadURI(
        this, aLoadState->URI(), referrer, !!aLoadState->PostDataStream(),
        aLoadState->TriggeringPrincipal(), aLoadState->Csp(), &shouldLoad);
    if (NS_SUCCEEDED(rv) && !shouldLoad) {
      return NS_OK;
    }
  }

  // Whenever a top-level browsing context is navigated, the user agent MUST
  // lock the orientation of the document to the document's default
  // orientation. We don't explicitly check for a top-level browsing context
  // here because orientation is only set on top-level browsing contexts.
  if (OrientationLock() != hal::eScreenOrientation_None) {
#ifdef DEBUG
    nsCOMPtr<nsIDocShellTreeItem> parent;
    GetSameTypeParent(getter_AddRefs(parent));
    MOZ_ASSERT(!parent);
#endif
    SetOrientationLock(hal::eScreenOrientation_None);
    if (mIsActive) {
      ScreenOrientation::UpdateActiveOrientationLock(
          hal::eScreenOrientation_None);
    }
  }

  // Check for saving the presentation here, before calling Stop().
  // This is necessary so that we can catch any pending requests.
  // Since the new request has not been created yet, we pass null for the
  // new request parameter.
  // Also pass nullptr for the document, since it doesn't affect the return
  // value for our purposes here.
  bool savePresentation =
      CanSavePresentation(aLoadState->LoadType(), nullptr, nullptr);

  // Don't stop current network activity for javascript: URL's since
  // they might not result in any data, and thus nothing should be
  // stopped in those cases. In the case where they do result in
  // data, the javascript: URL channel takes care of stopping
  // current network activity.
  if (!isJavaScript && isNotDownload) {
    // Stop any current network activity.
    // Also stop content if this is a zombie doc. otherwise
    // the onload will be delayed by other loads initiated in the
    // background by the first document that
    // didn't fully load before the next load was initiated.
    // If not a zombie, don't stop content until data
    // starts arriving from the new URI...

    if ((mContentViewer && mContentViewer->GetPreviousViewer()) ||
        LOAD_TYPE_HAS_FLAGS(aLoadState->LoadType(), LOAD_FLAGS_STOP_CONTENT)) {
      rv = Stop(nsIWebNavigation::STOP_ALL);
    } else {
      rv = Stop(nsIWebNavigation::STOP_NETWORK);
    }

    if (NS_FAILED(rv)) {
      return rv;
    }
  }

  mLoadType = aLoadState->LoadType();

  // aLoadState->SHEntry() should be assigned to mLSHE, only after Stop() has
  // been called. But when loading an error page, do not clear the
  // mLSHE for the real page.
  if (mLoadType != LOAD_ERROR_PAGE) {
    SetHistoryEntry(&mLSHE, aLoadState->SHEntry());
    if (aLoadState->SHEntry()) {
      // We're making history navigation or a reload. Make sure our history ID
      // points to the same ID as SHEntry's docshell ID.
      aLoadState->SHEntry()->GetDocshellID(mHistoryID);
      mBrowsingContext->SetHistoryID(mHistoryID);
    }
  }

  mSavingOldViewer = savePresentation;

  // If we have a saved content viewer in history, restore and show it now.
  if (aLoadState->SHEntry() && (mLoadType & LOAD_CMD_HISTORY)) {
    // It's possible that the previous viewer of mContentViewer is the
    // viewer that will end up in aLoadState->SHEntry() when it gets closed.  If
    // that's the case, we need to go ahead and force it into its shentry so we
    // can restore it.
    if (mContentViewer) {
      nsCOMPtr<nsIContentViewer> prevViewer =
          mContentViewer->GetPreviousViewer();
      if (prevViewer) {
#ifdef DEBUG
        nsCOMPtr<nsIContentViewer> prevPrevViewer =
            prevViewer->GetPreviousViewer();
        NS_ASSERTION(!prevPrevViewer, "Should never have viewer chain here");
#endif
        nsCOMPtr<nsISHEntry> viewerEntry;
        prevViewer->GetHistoryEntry(getter_AddRefs(viewerEntry));
        if (viewerEntry == aLoadState->SHEntry()) {
          // Make sure this viewer ends up in the right place
          mContentViewer->SetPreviousViewer(nullptr);
          prevViewer->Destroy();
        }
      }
    }
    nsCOMPtr<nsISHEntry> oldEntry = mOSHE;
    bool restoring;
    rv = RestorePresentation(aLoadState->SHEntry(), &restoring);
    if (restoring) {
      Telemetry::Accumulate(Telemetry::BFCACHE_PAGE_RESTORED, true);
      return rv;
    }
    Telemetry::Accumulate(Telemetry::BFCACHE_PAGE_RESTORED, false);

    // We failed to restore the presentation, so clean up.
    // Both the old and new history entries could potentially be in
    // an inconsistent state.
    if (NS_FAILED(rv)) {
      if (oldEntry) {
        oldEntry->SyncPresentationState();
      }

      aLoadState->SHEntry()->SyncPresentationState();
    }
  }

  bool isTopLevelDoc =
      mItemType == typeContent && (!IsFrame() || GetIsMozBrowser());

  OriginAttributes attrs = GetOriginAttributes();
  attrs.SetFirstPartyDomain(isTopLevelDoc, aLoadState->URI());

  PredictorLearn(aLoadState->URI(), nullptr,
                 nsINetworkPredictor::LEARN_LOAD_TOPLEVEL, attrs);
  PredictorPredict(aLoadState->URI(), nullptr,
                   nsINetworkPredictor::PREDICT_LOAD, attrs, nullptr);

  nsCOMPtr<nsIRequest> req;
  rv = DoURILoad(aLoadState, loadFromExternal, aDocShell, getter_AddRefs(req));
  if (req && aRequest) {
    NS_ADDREF(*aRequest = req);
  }

  if (NS_FAILED(rv)) {
    nsCOMPtr<nsIChannel> chan(do_QueryInterface(req));
    if (DisplayLoadError(rv, aLoadState->URI(), nullptr, chan) &&
        aLoadState->HasLoadFlags(LOAD_FLAGS_ERROR_LOAD_CHANGES_RV)) {
      return NS_ERROR_LOAD_SHOWED_ERRORPAGE;
    }

    // We won't report any error if this is an unknown protocol error. The
    // reason behind this is that it will allow enumeration of external
    // protocols if we report an error for each unknown protocol.
    if (NS_ERROR_UNKNOWN_PROTOCOL == rv) {
      return NS_OK;
    }
  }

  return rv;
}

nsIPrincipal* nsDocShell::GetInheritedPrincipal(bool aConsiderCurrentDocument) {
  RefPtr<Document> document;
  bool inheritedFromCurrent = false;

  if (aConsiderCurrentDocument && mContentViewer) {
    document = mContentViewer->GetDocument();
    inheritedFromCurrent = true;
  }

  if (!document) {
    nsCOMPtr<nsIDocShellTreeItem> parentItem;
    GetSameTypeParent(getter_AddRefs(parentItem));
    if (parentItem) {
      document = parentItem->GetDocument();
    }
  }

  if (!document) {
    if (!aConsiderCurrentDocument) {
      return nullptr;
    }

    // Make sure we end up with _something_ as the principal no matter
    // what.If this fails, we'll just get a null docViewer and bail.
    EnsureContentViewer();
    if (!mContentViewer) {
      return nullptr;
    }
    document = mContentViewer->GetDocument();
  }

  //-- Get the document's principal
  if (document) {
    nsIPrincipal* docPrincipal = document->NodePrincipal();

    // Don't allow loads in typeContent docShells to inherit the system
    // principal from existing documents.
    if (inheritedFromCurrent && mItemType == typeContent &&
        nsContentUtils::IsSystemPrincipal(docPrincipal)) {
      return nullptr;
    }

    return docPrincipal;
  }

  return nullptr;
}

// CSPs upgrade-insecure-requests directive applies to same origin top level
// navigations. Using the SOP would return false for the case when an https
// page triggers and http page to load, even though that http page would be
// upgraded to https later. Hence we have to use that custom function instead
// of simply calling aTriggeringPrincipal->Equals(aResultPrincipal).
static bool IsConsideredSameOriginForUIR(nsIPrincipal* aTriggeringPrincipal,
                                         nsIPrincipal* aResultPrincipal) {
  MOZ_ASSERT(aTriggeringPrincipal);
  MOZ_ASSERT(aResultPrincipal);

  // we only have to make sure that the following truth table holds:
  // aTriggeringPrincipal         | aResultPrincipal             | Result
  // ----------------------------------------------------------------
  // http://example.com/foo.html  | http://example.com/bar.html  | true
  // https://example.com/foo.html | https://example.com/bar.html | true
  // https://example.com/foo.html | http://example.com/bar.html  | true
  if (aTriggeringPrincipal->Equals(aResultPrincipal)) {
    return true;
  }

  if (!aResultPrincipal->GetIsCodebasePrincipal()) {
    return false;
  }

  nsCOMPtr<nsIURI> resultURI = aResultPrincipal->GetURI();

  // We know this is a codebase principal, and codebase principals require valid
  // URIs, so we shouldn't need to check non-null here.
  if (!SchemeIsHTTP(resultURI)) {
    return false;
  }

  nsresult rv;
  nsAutoCString tmpResultSpec;
  rv = resultURI->GetSpec(tmpResultSpec);
  NS_ENSURE_SUCCESS(rv, false);
  // replace http with https
  tmpResultSpec.ReplaceLiteral(0, 4, "https");

  nsCOMPtr<nsIURI> tmpResultURI;
  rv = NS_NewURI(getter_AddRefs(tmpResultURI), tmpResultSpec);
  NS_ENSURE_SUCCESS(rv, false);

  mozilla::OriginAttributes tmpOA =
      BasePrincipal::Cast(aResultPrincipal)->OriginAttributesRef();

  nsCOMPtr<nsIPrincipal> tmpResultPrincipal =
      BasePrincipal::CreateCodebasePrincipal(tmpResultURI, tmpOA);

  return aTriggeringPrincipal->Equals(tmpResultPrincipal);
}

nsresult nsDocShell::DoURILoad(nsDocShellLoadState* aLoadState,
                               bool aLoadFromExternal, nsIDocShell** aDocShell,
                               nsIRequest** aRequest) {
  // Double-check that we're still around to load this URI.
  if (mIsBeingDestroyed) {
    // Return NS_OK despite not doing anything to avoid throwing exceptions
    // from nsLocation::SetHref if the unload handler of the existing page
    // tears us down.
    return NS_OK;
  }

  nsCOMPtr<nsIURILoader> uriLoader = components::URILoader::Service();
  if (NS_WARN_IF(!uriLoader)) {
    return NS_ERROR_UNEXPECTED;
  }

  nsresult rv;
  uint32_t contentPolicyType = DetermineContentType();

  if (IsFrame()) {
    MOZ_ASSERT(contentPolicyType == nsIContentPolicy::TYPE_INTERNAL_IFRAME ||
                   contentPolicyType == nsIContentPolicy::TYPE_INTERNAL_FRAME,
               "DoURILoad thinks this is a frame and InternalLoad does not");

    if (StaticPrefs::dom_block_external_protocol_in_iframes()) {
      // Only allow URLs able to return data in iframes.
      bool doesNotReturnData = false;
      NS_URIChainHasFlags(aLoadState->URI(),
                          nsIProtocolHandler::URI_DOES_NOT_RETURN_DATA,
                          &doesNotReturnData);
      if (doesNotReturnData) {
        bool popupBlocked = true;

        // Let's consider external protocols as popups and let's check if the
        // page is allowed to open them without abuse regardless of allowed
        // events
        if (PopupBlocker::GetPopupControlState() <= PopupBlocker::openBlocked) {
          nsCOMPtr<nsINode> loadingNode =
              mScriptGlobal->GetFrameElementInternal();
          popupBlocked = !PopupBlocker::TryUsePopupOpeningToken(
              loadingNode ? loadingNode->NodePrincipal() : nullptr);
        } else if (mIsActive &&
                   PopupBlocker::ConsumeTimerTokenForExternalProtocolIframe()) {
          popupBlocked = false;
        } else {
          nsCOMPtr<nsINode> loadingNode =
              mScriptGlobal->GetFrameElementInternal();
          if (loadingNode) {
            popupBlocked = !PopupBlocker::CanShowPopupByPermission(
                loadingNode->NodePrincipal());
          }
        }

        // No error must be returned when iframes are blocked.
        if (popupBlocked) {
          return NS_OK;
        }
      }
    }

    // Only allow view-source scheme in top-level docshells. view-source is
    // the only scheme to which this applies at the moment due to potential
    // timing attacks to read data from cross-origin iframes. If this widens
    // we should add a protocol flag for whether the scheme is allowed in
    // frames and use something like nsNetUtil::NS_URIChainHasFlags.
    nsCOMPtr<nsIURI> tempURI = aLoadState->URI();
    nsCOMPtr<nsINestedURI> nestedURI = do_QueryInterface(tempURI);
    while (nestedURI) {
      // view-source should always be an nsINestedURI, loop and check the
      // scheme on this and all inner URIs that are also nested URIs.
      if (SchemeIsViewSource(tempURI)) {
        return NS_ERROR_UNKNOWN_PROTOCOL;
      }
      nestedURI->GetInnerURI(getter_AddRefs(tempURI));
      nestedURI = do_QueryInterface(tempURI);
    }
  } else {
    MOZ_ASSERT(contentPolicyType == nsIContentPolicy::TYPE_DOCUMENT,
               "DoURILoad thinks this is a document and InternalLoad does not");
  }

  // open a channel for the url
  nsCOMPtr<nsIChannel> channel;

  nsAutoString srcdoc;
  bool isSrcdoc = aLoadState->HasLoadFlags(INTERNAL_LOAD_FLAGS_IS_SRCDOC);
  if (isSrcdoc) {
    srcdoc = aLoadState->SrcdocData();
  } else {
    srcdoc = VoidString();
  }

  // If we have a pending channel, use the channel we've already created here.
  // We don't need to set up load flags for our channel, as it has already been
  // created.
  nsCOMPtr<nsIChildChannel> pendingChannel =
      aLoadState->GetPendingRedirectedChannel();
  if (pendingChannel) {
    MOZ_ASSERT(!isSrcdoc, "pending channel for srcdoc load?");

    channel = do_QueryInterface(pendingChannel);
    MOZ_ASSERT(channel, "nsIChildChannel isn't a nsIChannel?");

    // If we have a request outparameter, shove our channel into it.
    if (aRequest) {
      nsCOMPtr<nsIRequest> outRequest = channel;
      outRequest.forget(aRequest);
    }

    rv = OpenInitializedChannel(channel, uriLoader,
                                nsIURILoader::REDIRECTED_CHANNEL);

    // If the channel load failed, we failed and nsIWebProgress just ain't
    // gonna happen.
    if (NS_SUCCEEDED(rv) && aDocShell) {
      nsCOMPtr<nsIDocShell> self = this;
      self.forget(aDocShell);
    }
    return rv;
  }

  // There are two cases we care about:
  // * Top-level load: In this case, loadingNode is null, but loadingWindow
  //   is our mScriptGlobal. We pass null for loadingPrincipal in this case.
  // * Subframe load: loadingWindow is null, but loadingNode is the frame
  //   element for the load. loadingPrincipal is the NodePrincipal of the
  //   frame element.
  nsCOMPtr<nsINode> loadingNode;
  nsCOMPtr<nsPIDOMWindowOuter> loadingWindow;
  nsCOMPtr<nsIPrincipal> loadingPrincipal;
  nsCOMPtr<nsISupports> topLevelLoadingContext;

  if (contentPolicyType == nsIContentPolicy::TYPE_DOCUMENT) {
    loadingNode = nullptr;
    loadingPrincipal = nullptr;
    loadingWindow = mScriptGlobal;
    if (XRE_IsContentProcess()) {
      // In e10s the child process doesn't have access to the element that
      // contains the browsing context (because that element is in the chrome
      // process).
      nsCOMPtr<nsIBrowserChild> browserChild = GetBrowserChild();
      topLevelLoadingContext = ToSupports(browserChild);
    } else {
      // This is for loading non-e10s tabs and toplevel windows of various
      // sorts.
      // For the toplevel window cases, requestingElement will be null.
      nsCOMPtr<Element> requestingElement =
          loadingWindow->GetFrameElementInternal();
      topLevelLoadingContext = requestingElement;
    }
  } else {
    loadingWindow = nullptr;
    loadingNode = mScriptGlobal->GetFrameElementInternal();
    if (loadingNode) {
      // If we have a loading node, then use that as our loadingPrincipal.
      loadingPrincipal = loadingNode->NodePrincipal();
#ifdef DEBUG
      // Get the docshell type for requestingElement.
      RefPtr<Document> requestingDoc = loadingNode->OwnerDoc();
      nsCOMPtr<nsIDocShell> elementDocShell = requestingDoc->GetDocShell();
      // requestingElement docshell type = current docshell type.
      MOZ_ASSERT(
          mItemType == elementDocShell->ItemType(),
          "subframes should have the same docshell type as their parent");
#endif
    } else {
      // If this isn't a top-level load and mScriptGlobal's frame element is
      // null, then the element got removed from the DOM while we were trying
      // to load this resource. This docshell is scheduled for destruction
      // already, so bail out here.
      return NS_OK;
    }
  }

  // Getting the right triggeringPrincipal needs to be updated and is only
  // ready for use once bug 1182569 landed. Until then, we cannot rely on
  // the triggeringPrincipal for TYPE_DOCUMENT loads.
  MOZ_ASSERT(aLoadState->TriggeringPrincipal(),
             "Need a valid triggeringPrincipal");

  if (mUseStrictSecurityChecks && !aLoadState->TriggeringPrincipal()) {
    return NS_ERROR_FAILURE;
  }

  bool isSandBoxed = mSandboxFlags & SANDBOXED_ORIGIN;

  // We want to inherit aLoadState->PrincipalToInherit() when:
  // 1. ChannelShouldInheritPrincipal returns true.
  // 2. aLoadState->URI() is not data: URI, or data: URI is not
  //    configured as unique opaque origin.
  bool inheritAttrs = false, inheritPrincipal = false;

  if (aLoadState->PrincipalToInherit()) {
    inheritAttrs = nsContentUtils::ChannelShouldInheritPrincipal(
        aLoadState->PrincipalToInherit(), aLoadState->URI(),
        true,  // aInheritForAboutBlank
        isSrcdoc);

    bool isURIUniqueOrigin = nsIOService::IsDataURIUniqueOpaqueOrigin() &&
                             SchemeIsData(aLoadState->URI());
    inheritPrincipal = inheritAttrs && !isURIUniqueOrigin;
  }

  nsLoadFlags loadFlags = mDefaultLoadFlags;
  nsSecurityFlags securityFlags =
      nsILoadInfo::SEC_ALLOW_CROSS_ORIGIN_DATA_IS_NULL;

  if (aLoadState->FirstParty()) {
    // tag first party URL loads
    loadFlags |= nsIChannel::LOAD_INITIAL_DOCUMENT_URI;
  }

  if (mLoadType == LOAD_ERROR_PAGE) {
    // Error pages are LOAD_BACKGROUND
    loadFlags |= nsIChannel::LOAD_BACKGROUND;
    securityFlags |= nsILoadInfo::SEC_LOAD_ERROR_PAGE;
  }

  if (inheritPrincipal) {
    securityFlags |= nsILoadInfo::SEC_FORCE_INHERIT_PRINCIPAL;
  }
  if (isSandBoxed) {
    securityFlags |= nsILoadInfo::SEC_SANDBOXED;
  }

  RefPtr<LoadInfo> loadInfo =
      (contentPolicyType == nsIContentPolicy::TYPE_DOCUMENT)
          ? new LoadInfo(loadingWindow, aLoadState->TriggeringPrincipal(),
                         topLevelLoadingContext, securityFlags)
          : new LoadInfo(loadingPrincipal, aLoadState->TriggeringPrincipal(),
                         loadingNode, securityFlags, contentPolicyType);

  if (aLoadState->PrincipalToInherit()) {
    loadInfo->SetPrincipalToInherit(aLoadState->PrincipalToInherit());
  }
  loadInfo->SetLoadTriggeredFromExternal(aLoadFromExternal);
  loadInfo->SetForceAllowDataURI(
      aLoadState->HasLoadFlags(INTERNAL_LOAD_FLAGS_FORCE_ALLOW_DATA_URI));
  loadInfo->SetOriginalFrameSrcLoad(
      aLoadState->HasLoadFlags(INTERNAL_LOAD_FLAGS_ORIGINAL_FRAME_SRC));

  // We have to do this in case our OriginAttributes are different from the
  // OriginAttributes of the parent document. Or in case there isn't a
  // parent document.
  bool isTopLevelDoc = mItemType == typeContent &&
                       (contentPolicyType == nsIContentPolicy::TYPE_DOCUMENT ||
                        GetIsMozBrowser());

  OriginAttributes attrs;

  // Inherit origin attributes from PrincipalToInherit if inheritAttrs is
  // true. Otherwise we just use the origin attributes from docshell.
  if (inheritAttrs) {
    MOZ_ASSERT(aLoadState->PrincipalToInherit(),
               "We should have PrincipalToInherit here.");
    attrs = aLoadState->PrincipalToInherit()->OriginAttributesRef();
    // If firstPartyIsolation is not enabled, then PrincipalToInherit should
    // have the same origin attributes with docshell.
    MOZ_ASSERT_IF(!OriginAttributes::IsFirstPartyEnabled(),
                  attrs == GetOriginAttributes());
  } else {
    attrs = GetOriginAttributes();
    attrs.SetFirstPartyDomain(isTopLevelDoc, aLoadState->URI());
  }

  rv = loadInfo->SetOriginAttributes(attrs);
  if (NS_WARN_IF(NS_FAILED(rv))) {
    return rv;
  }

  // Document loads should set the reload flag on the channel so that it
  // can be exposed on the service worker FetchEvent.
  rv = loadInfo->SetIsDocshellReload(mLoadType & LOAD_CMD_RELOAD);
  NS_ENSURE_SUCCESS(rv, rv);

  if (aLoadState->GetIsFromProcessingFrameAttributes()) {
    loadInfo->SetIsFromProcessingFrameAttributes();
  }

  nsIURI* baseURI = aLoadState->BaseURI();
  if (!isSrcdoc) {
    rv = NS_NewChannelInternal(
        getter_AddRefs(channel), aLoadState->URI(), loadInfo,
        nullptr,  // PerformanceStorage
        nullptr,  // loadGroup
        static_cast<nsIInterfaceRequestor*>(this), loadFlags);

    if (NS_FAILED(rv)) {
      if (rv == NS_ERROR_UNKNOWN_PROTOCOL) {
        // This is a uri with a protocol scheme we don't know how
        // to handle.  Embedders might still be interested in
        // handling the load, though, so we fire a notification
        // before throwing the load away.
        bool abort = false;
        nsresult rv2 =
            mContentListener->OnStartURIOpen(aLoadState->URI(), &abort);
        if (NS_SUCCEEDED(rv2) && abort) {
          // Hey, they're handling the load for us!  How convenient!
          return NS_OK;
        }
      }
      return rv;
    }

    if (baseURI) {
      nsCOMPtr<nsIViewSourceChannel> vsc = do_QueryInterface(channel);
      if (vsc) {
        rv = vsc->SetBaseURI(baseURI);
        MOZ_ASSERT(NS_SUCCEEDED(rv));
      }
    }
  } else if (SchemeIsViewSource(aLoadState->URI())) {
    nsViewSourceHandler* vsh = nsViewSourceHandler::GetInstance();
    NS_ENSURE_TRUE(vsh, NS_ERROR_FAILURE);

    rv = vsh->NewSrcdocChannel(aLoadState->URI(), baseURI, srcdoc, loadInfo,
                               getter_AddRefs(channel));
  } else {
    rv = NS_NewInputStreamChannelInternal(
        getter_AddRefs(channel), aLoadState->URI(), srcdoc,
        NS_LITERAL_CSTRING("text/html"), loadInfo, true);
    NS_ENSURE_SUCCESS(rv, rv);
    nsCOMPtr<nsIInputStreamChannel> isc = do_QueryInterface(channel);
    MOZ_ASSERT(isc);
    isc->SetBaseURI(baseURI);
  }

  nsCOMPtr<nsIContentSecurityPolicy> csp = aLoadState->Csp();
  if (csp) {
    // Navigational requests that are same origin need to be upgraded in case
    // upgrade-insecure-requests is present.
    bool upgradeInsecureRequests = false;
    csp->GetUpgradeInsecureRequests(&upgradeInsecureRequests);
    if (upgradeInsecureRequests) {
      // only upgrade if the navigation is same origin
      nsCOMPtr<nsIPrincipal> resultPrincipal;
      rv = nsContentUtils::GetSecurityManager()->GetChannelResultPrincipal(
          channel, getter_AddRefs(resultPrincipal));
      NS_ENSURE_SUCCESS(rv, rv);
      if (IsConsideredSameOriginForUIR(aLoadState->TriggeringPrincipal(),
                                       resultPrincipal)) {
        loadInfo->SetUpgradeInsecureRequests();
      }
    }

    if (CSP_ShouldResponseInheritCSP(channel)) {
      // If the new load needs to inherit the CSP, temporarily store the CSP
      // on the loadinfo, and transfer it to the new Document within
      // Document::InitCSP(). Please create an actual copy of the CSP (do not
      // share the same reference) otherwise a Meta CSP of an opaque origin
      // will incorrectly be propagated to the embedding document.
      RefPtr<nsCSPContext> cspToInherit = new nsCSPContext();
      cspToInherit->InitFromOther(static_cast<nsCSPContext*>(csp.get()));
      loadInfo->SetCSPToInherit(cspToInherit);
    }
  }

  nsCOMPtr<nsIApplicationCacheChannel> appCacheChannel =
      do_QueryInterface(channel);
  if (appCacheChannel) {
    // Any document load should not inherit application cache.
    appCacheChannel->SetInheritApplicationCache(false);

    // Loads with the correct permissions should check for a matching
    // application cache.
    if (GeckoProcessType_Default != XRE_GetProcessType()) {
      // Permission will be checked in the parent process
      appCacheChannel->SetChooseApplicationCache(true);
    } else {
      nsCOMPtr<nsIScriptSecurityManager> secMan =
          do_GetService(NS_SCRIPTSECURITYMANAGER_CONTRACTID);

      if (secMan) {
        nsCOMPtr<nsIPrincipal> principal;
        secMan->GetDocShellCodebasePrincipal(aLoadState->URI(), this,
                                             getter_AddRefs(principal));
        appCacheChannel->SetChooseApplicationCache(
            NS_ShouldCheckAppCache(principal));
      }
    }
  }

  // Make sure to give the caller a channel if we managed to create one
  // This is important for correct error page/session history interaction
  if (aRequest) {
    NS_ADDREF(*aRequest = channel);
  }

  if (aLoadState->OriginalURI()) {
    channel->SetOriginalURI(aLoadState->OriginalURI());
    // The LOAD_REPLACE flag and its handling here will be removed as part
    // of bug 1319110.  For now preserve its restoration here to not break
    // any code expecting it being set specially on redirected channels.
    // If the flag has originally been set to change result of
    // NS_GetFinalChannelURI it won't have any effect and also won't cause
    // any harm.
    if (aLoadState->LoadReplace()) {
      uint32_t loadFlags;
      channel->GetLoadFlags(&loadFlags);
      NS_ENSURE_SUCCESS(rv, rv);
      channel->SetLoadFlags(loadFlags | nsIChannel::LOAD_REPLACE);
    }
  } else {
    channel->SetOriginalURI(aLoadState->URI());
  }

  nsCOMPtr<nsIURI> rpURI;
  loadInfo->GetResultPrincipalURI(getter_AddRefs(rpURI));
  Maybe<nsCOMPtr<nsIURI>> originalResultPrincipalURI;
  aLoadState->GetMaybeResultPrincipalURI(originalResultPrincipalURI);
  if (originalResultPrincipalURI &&
      (!aLoadState->KeepResultPrincipalURIIfSet() || !rpURI)) {
    // Unconditionally override, we want the replay to be equal to what has
    // been captured.
    loadInfo->SetResultPrincipalURI(originalResultPrincipalURI.ref());
  }

  const nsACString& typeHint = aLoadState->TypeHint();
  if (!typeHint.IsVoid()) {
    channel->SetContentType(typeHint);
    mContentTypeHint = typeHint;
  } else {
    mContentTypeHint.Truncate();
  }

  const nsAString& fileName = aLoadState->FileName();
  if (!fileName.IsVoid()) {
    rv = channel->SetContentDisposition(nsIChannel::DISPOSITION_ATTACHMENT);
    NS_ENSURE_SUCCESS(rv, rv);
    if (!fileName.IsEmpty()) {
      rv = channel->SetContentDispositionFilename(fileName);
      NS_ENSURE_SUCCESS(rv, rv);
    }
  }

  if (mLoadType == LOAD_NORMAL_ALLOW_MIXED_CONTENT ||
      mLoadType == LOAD_RELOAD_ALLOW_MIXED_CONTENT) {
    rv = SetMixedContentChannel(channel);
    NS_ENSURE_SUCCESS(rv, rv);
  } else if (mMixedContentChannel) {
    /*
     * If the user "Disables Protection on This Page", we call
     * SetMixedContentChannel for the first time, otherwise
     * mMixedContentChannel is still null.
     * Later, if the new channel passes a same orign check, we remember the
     * users decision by calling SetMixedContentChannel using the new channel.
     * This way, the user does not have to click the disable protection button
     * over and over for browsing the same site.
     */
    rv = nsContentUtils::CheckSameOrigin(mMixedContentChannel, channel);
    if (NS_FAILED(rv) || NS_FAILED(SetMixedContentChannel(channel))) {
      SetMixedContentChannel(nullptr);
    }
  }

  // hack
  nsCOMPtr<nsIHttpChannel> httpChannel(do_QueryInterface(channel));
  nsCOMPtr<nsIHttpChannelInternal> httpChannelInternal(
      do_QueryInterface(channel));
  nsCOMPtr<nsIURI> referrer;
  nsIReferrerInfo* referrerInfo = aLoadState->GetReferrerInfo();
  if (referrerInfo) {
    referrerInfo->GetOriginalReferrer(getter_AddRefs(referrer));
  }
  if (httpChannelInternal) {
    if (aLoadState->HasLoadFlags(INTERNAL_LOAD_FLAGS_FORCE_ALLOW_COOKIES)) {
      rv = httpChannelInternal->SetThirdPartyFlags(
          nsIHttpChannelInternal::THIRD_PARTY_FORCE_ALLOW);
      MOZ_ASSERT(NS_SUCCEEDED(rv));
    }
    if (aLoadState->FirstParty()) {
      rv = httpChannelInternal->SetDocumentURI(aLoadState->URI());
      MOZ_ASSERT(NS_SUCCEEDED(rv));
    } else {
      rv = httpChannelInternal->SetDocumentURI(referrer);
      MOZ_ASSERT(NS_SUCCEEDED(rv));
    }
    rv = httpChannelInternal->SetRedirectMode(
        nsIHttpChannelInternal::REDIRECT_MODE_MANUAL);
    MOZ_ASSERT(NS_SUCCEEDED(rv));
  }

  nsCOMPtr<nsIWritablePropertyBag2> props(do_QueryInterface(channel));
  if (props) {
    // save true referrer for those who need it (e.g. xpinstall whitelisting)
    // Currently only http and ftp channels support this.
    props->SetPropertyAsInterface(
        NS_LITERAL_STRING("docshell.internalReferrer"), referrer);
  }

  nsCOMPtr<nsICacheInfoChannel> cacheChannel(do_QueryInterface(channel));
  /* Get the cache Key from SH */
  uint32_t cacheKey = 0;
  if (cacheChannel) {
    if (mLSHE) {
      cacheKey = mLSHE->GetCacheKey();
    } else if (mOSHE) {  // for reload cases
      cacheKey = mOSHE->GetCacheKey();
    }
  }

  // figure out if we need to set the post data stream on the channel...
  if (aLoadState->PostDataStream()) {
    nsCOMPtr<nsIFormPOSTActionChannel> postChannel(do_QueryInterface(channel));
    if (postChannel) {
      // XXX it's a bit of a hack to rewind the postdata stream here but
      // it has to be done in case the post data is being reused multiple
      // times.
      nsCOMPtr<nsISeekableStream> postDataSeekable =
          do_QueryInterface(aLoadState->PostDataStream());
      if (postDataSeekable) {
        rv = postDataSeekable->Seek(nsISeekableStream::NS_SEEK_SET, 0);
        NS_ENSURE_SUCCESS(rv, rv);
      }

      // we really need to have a content type associated with this stream!!
      postChannel->SetUploadStream(aLoadState->PostDataStream(), EmptyCString(),
                                   -1);
    }

    /* If there is a valid postdata *and* it is a History Load,
     * set up the cache key on the channel, to retrieve the
     * data *only* from the cache. If it is a normal reload, the
     * cache is free to go to the server for updated postdata.
     */
    if (cacheChannel && cacheKey != 0) {
      if (mLoadType == LOAD_HISTORY ||
          mLoadType == LOAD_RELOAD_CHARSET_CHANGE) {
        cacheChannel->SetCacheKey(cacheKey);
        uint32_t loadFlags;
        if (NS_SUCCEEDED(channel->GetLoadFlags(&loadFlags))) {
          channel->SetLoadFlags(loadFlags |
                                nsICachingChannel::LOAD_ONLY_FROM_CACHE);
        }
      } else if (mLoadType == LOAD_RELOAD_NORMAL) {
        cacheChannel->SetCacheKey(cacheKey);
      }
    }
  } else {
    /* If there is no postdata, set the cache key on the channel, and
     * do not set the LOAD_ONLY_FROM_CACHE flag, so that the channel
     * will be free to get it from net if it is not found in cache.
     * New cache may use it creatively on CGI pages with GET
     * method and even on those that say "no-cache"
     */
    if (mLoadType == LOAD_HISTORY || mLoadType == LOAD_RELOAD_NORMAL ||
        mLoadType == LOAD_RELOAD_CHARSET_CHANGE ||
        mLoadType == LOAD_RELOAD_CHARSET_CHANGE_BYPASS_CACHE ||
        mLoadType == LOAD_RELOAD_CHARSET_CHANGE_BYPASS_PROXY_AND_CACHE) {
      if (cacheChannel && cacheKey != 0) {
        cacheChannel->SetCacheKey(cacheKey);
      }
    }
  }

  if (httpChannel) {
    if (aLoadState->HeadersStream()) {
      rv = AddHeadersToChannel(aLoadState->HeadersStream(), httpChannel);
    }
    // Set the referrer explicitly
    // Referrer is currenly only set for link clicks here.
    if (referrerInfo) {
      rv = httpChannel->SetReferrerInfo(referrerInfo);
      MOZ_ASSERT(NS_SUCCEEDED(rv));
    }
  }

  nsCOMPtr<nsIScriptChannel> scriptChannel = do_QueryInterface(channel);
  if (scriptChannel) {
    // Allow execution against our context if the principals match
    scriptChannel->SetExecutionPolicy(nsIScriptChannel::EXECUTE_NORMAL);
  }

  if (aLoadState->HasLoadFlags(INTERNAL_LOAD_FLAGS_FIRST_LOAD)) {
    nsCOMPtr<nsIWritablePropertyBag2> props = do_QueryInterface(channel);
    if (props) {
      props->SetPropertyAsBool(NS_LITERAL_STRING("docshell.newWindowTarget"),
                               true);
    }
  }

  nsCOMPtr<nsITimedChannel> timedChannel(do_QueryInterface(channel));
  if (timedChannel) {
    timedChannel->SetTimingEnabled(true);

    nsCOMPtr<nsPIDOMWindowOuter> win = GetWindow();
    if (IsFrame() && win) {
      nsCOMPtr<Element> frameElement = win->GetFrameElementInternal();
      if (frameElement) {
        timedChannel->SetInitiatorType(frameElement->LocalName());
      }
    }
  }

  // Mark the http channel as UrgentStart for top level document loading
  // in active tab.
  if (mIsActive || (mLoadType & (LOAD_CMD_NORMAL | LOAD_CMD_HISTORY))) {
    if (httpChannel && isTopLevelDoc) {
      nsCOMPtr<nsIClassOfService> cos(do_QueryInterface(channel));
      if (cos) {
        cos->AddClassFlags(nsIClassOfService::UrgentStart);
      }
    }
  }

  rv = DoChannelLoad(
      channel, uriLoader,
      aLoadState->HasLoadFlags(INTERNAL_LOAD_FLAGS_BYPASS_CLASSIFIER));

  //
  // If the channel load failed, we failed and nsIWebProgress just ain't
  // gonna happen.
  //
  if (NS_SUCCEEDED(rv)) {
    if (aDocShell) {
      *aDocShell = this;
      NS_ADDREF(*aDocShell);
    }
  }

  return rv;
}

static nsresult AppendSegmentToString(nsIInputStream* aIn, void* aClosure,
                                      const char* aFromRawSegment,
                                      uint32_t aToOffset, uint32_t aCount,
                                      uint32_t* aWriteCount) {
  // aFromSegment now contains aCount bytes of data.

  nsAutoCString* buf = static_cast<nsAutoCString*>(aClosure);
  buf->Append(aFromRawSegment, aCount);

  // Indicate that we have consumed all of aFromSegment
  *aWriteCount = aCount;
  return NS_OK;
}

nsresult nsDocShell::AddHeadersToChannel(nsIInputStream* aHeadersData,
                                         nsIChannel* aGenericChannel) {
  nsCOMPtr<nsIHttpChannel> httpChannel = do_QueryInterface(aGenericChannel);
  NS_ENSURE_STATE(httpChannel);

  uint32_t numRead;
  nsAutoCString headersString;
  nsresult rv = aHeadersData->ReadSegments(
      AppendSegmentToString, &headersString, UINT32_MAX, &numRead);
  NS_ENSURE_SUCCESS(rv, rv);

  // used during the manipulation of the String from the InputStream
  nsAutoCString headerName;
  nsAutoCString headerValue;
  int32_t crlf;
  int32_t colon;

  //
  // Iterate over the headersString: for each "\r\n" delimited chunk,
  // add the value as a header to the nsIHttpChannel
  //

  static const char kWhitespace[] = "\b\t\r\n ";
  while (true) {
    crlf = headersString.Find("\r\n");
    if (crlf == kNotFound) {
      return NS_OK;
    }

    const nsACString& oneHeader = StringHead(headersString, crlf);

    colon = oneHeader.FindChar(':');
    if (colon == kNotFound) {
      return NS_ERROR_UNEXPECTED;
    }

    headerName = StringHead(oneHeader, colon);
    headerValue = Substring(oneHeader, colon + 1);

    headerName.Trim(kWhitespace);
    headerValue.Trim(kWhitespace);

    headersString.Cut(0, crlf + 2);

    //
    // FINALLY: we can set the header!
    //

    rv = httpChannel->SetRequestHeader(headerName, headerValue, true);
    NS_ENSURE_SUCCESS(rv, rv);
  }

  MOZ_ASSERT_UNREACHABLE("oops");
  return NS_ERROR_UNEXPECTED;
}

nsresult nsDocShell::DoChannelLoad(nsIChannel* aChannel,
                                   nsIURILoader* aURILoader,
                                   bool aBypassClassifier) {
  // Mark the channel as being a document URI and allow content sniffing...
  nsLoadFlags loadFlags = 0;
  (void)aChannel->GetLoadFlags(&loadFlags);
  loadFlags |=
      nsIChannel::LOAD_DOCUMENT_URI | nsIChannel::LOAD_CALL_CONTENT_SNIFFERS;

  if (SandboxFlagsImplyCookies(mSandboxFlags)) {
    loadFlags |= nsIRequest::LOAD_DOCUMENT_NEEDS_COOKIE;
  }
  // Load attributes depend on load type...
  switch (mLoadType) {
    case LOAD_HISTORY: {
      // Only send VALIDATE_NEVER if mLSHE's URI was never changed via
      // push/replaceState (bug 669671).
      bool uriModified = false;
      if (mLSHE) {
        uriModified = mLSHE->GetURIWasModified();
      }

      if (!uriModified) {
        loadFlags |= nsIRequest::VALIDATE_NEVER;
      }
      break;
    }

    case LOAD_RELOAD_CHARSET_CHANGE_BYPASS_PROXY_AND_CACHE:
    case LOAD_RELOAD_CHARSET_CHANGE_BYPASS_CACHE:
      loadFlags |=
          nsIRequest::LOAD_BYPASS_CACHE | nsIRequest::LOAD_FRESH_CONNECTION;
      MOZ_FALLTHROUGH;

    case LOAD_RELOAD_CHARSET_CHANGE: {
      // Use SetAllowStaleCacheContent (not LOAD_FROM_CACHE flag) since we
      // only want to force cache load for this channel, not the whole
      // loadGroup.
      nsCOMPtr<nsICacheInfoChannel> cachingChannel =
          do_QueryInterface(aChannel);
      if (cachingChannel) {
        cachingChannel->SetAllowStaleCacheContent(true);
      }
      break;
    }

    case LOAD_RELOAD_NORMAL:
    case LOAD_REFRESH:
      loadFlags |= nsIRequest::VALIDATE_ALWAYS;
      break;

    case LOAD_NORMAL_BYPASS_CACHE:
    case LOAD_NORMAL_BYPASS_PROXY:
    case LOAD_NORMAL_BYPASS_PROXY_AND_CACHE:
    case LOAD_NORMAL_ALLOW_MIXED_CONTENT:
    case LOAD_RELOAD_BYPASS_CACHE:
    case LOAD_RELOAD_BYPASS_PROXY:
    case LOAD_RELOAD_BYPASS_PROXY_AND_CACHE:
    case LOAD_RELOAD_ALLOW_MIXED_CONTENT:
    case LOAD_REPLACE_BYPASS_CACHE:
      loadFlags |=
          nsIRequest::LOAD_BYPASS_CACHE | nsIRequest::LOAD_FRESH_CONNECTION;
      break;

    case LOAD_NORMAL:
    case LOAD_LINK:
      // Set cache checking flags
      switch (Preferences::GetInt("browser.cache.check_doc_frequency", -1)) {
        case 0:
          loadFlags |= nsIRequest::VALIDATE_ONCE_PER_SESSION;
          break;
        case 1:
          loadFlags |= nsIRequest::VALIDATE_ALWAYS;
          break;
        case 2:
          loadFlags |= nsIRequest::VALIDATE_NEVER;
          break;
      }
      break;
  }

  if (aBypassClassifier) {
    loadFlags |= nsIChannel::LOAD_BYPASS_URL_CLASSIFIER;
  }

  // If the user pressed shift-reload, then do not allow ServiceWorker
  // interception to occur. See step 12.1 of the SW HandleFetch algorithm.
  if (IsForceReloading()) {
    loadFlags |= nsIChannel::LOAD_BYPASS_SERVICE_WORKER;
  }

  (void)aChannel->SetLoadFlags(loadFlags);

  uint32_t openFlags = 0;
  if (mLoadType == LOAD_LINK) {
    openFlags |= nsIURILoader::IS_CONTENT_PREFERRED;
  }
  if (!mAllowContentRetargeting) {
    openFlags |= nsIURILoader::DONT_RETARGET;
  }

  return OpenInitializedChannel(aChannel, aURILoader, openFlags);
}

nsresult nsDocShell::OpenInitializedChannel(nsIChannel* aChannel,
                                            nsIURILoader* aURILoader,
                                            uint32_t aOpenFlags) {
  nsresult rv;

  // If anything fails here, make sure to clear our initial ClientSource.
  auto cleanupInitialClient =
      MakeScopeExit([&] { mInitialClientSource.reset(); });

  nsCOMPtr<nsPIDOMWindowOuter> win = GetWindow();
  NS_ENSURE_TRUE(win, NS_ERROR_FAILURE);

  MaybeCreateInitialClientSource();

  // Since we are loading a document we need to make sure the proper reserved
  // and initial client data is stored on the nsILoadInfo.  The
  // ClientChannelHelper does this and ensures that it is propagated properly
  // on redirects.  We pass no reserved client here so that the helper will
  // create the reserved ClientSource if necessary.
  Maybe<ClientInfo> noReservedClient;
  rv = AddClientChannelHelper(aChannel, std::move(noReservedClient),
                              GetInitialClientInfo(),
                              win->EventTargetFor(TaskCategory::Other));
  NS_ENSURE_SUCCESS(rv, rv);

  rv = aURILoader->OpenURI(aChannel, aOpenFlags, this);
  NS_ENSURE_SUCCESS(rv, rv);

  // We're about to load a new page and it may take time before necko
  // gives back any data, so main thread might have a chance to process a
  // collector slice
  nsJSContext::MaybeRunNextCollectorSlice(this, JS::GCReason::DOCSHELL);

  // Success.  Keep the initial ClientSource if it exists.
  cleanupInitialClient.release();

  return NS_OK;
}

nsresult nsDocShell::ScrollToAnchor(bool aCurHasRef, bool aNewHasRef,
                                    nsACString& aNewHash, uint32_t aLoadType) {
  if (!mCurrentURI) {
    return NS_OK;
  }

  RefPtr<PresShell> presShell = GetPresShell();
  if (!presShell) {
    // If we failed to get the shell, or if there is no shell,
    // nothing left to do here.
    return NS_OK;
  }

  nsIScrollableFrame* rootScroll = presShell->GetRootScrollFrameAsScrollable();
  if (rootScroll) {
    rootScroll->ClearDidHistoryRestore();
  }

  // If we have no new anchor, we do not want to scroll, unless there is a
  // current anchor and we are doing a history load.  So return if we have no
  // new anchor, and there is no current anchor or the load is not a history
  // load.
  if ((!aCurHasRef || aLoadType != LOAD_HISTORY) && !aNewHasRef) {
    return NS_OK;
  }

  // Both the new and current URIs refer to the same page. We can now
  // browse to the hash stored in the new URI.

  if (!aNewHash.IsEmpty()) {
    // anchor is there, but if it's a load from history,
    // we don't have any anchor jumping to do
    bool scroll = aLoadType != LOAD_HISTORY && aLoadType != LOAD_RELOAD_NORMAL;

    // We assume that the bytes are in UTF-8, as it says in the
    // spec:
    // http://www.w3.org/TR/html4/appendix/notes.html#h-B.2.1

    // We try the UTF-8 string first, and then try the document's
    // charset (see below).  If the string is not UTF-8,
    // conversion will fail and give us an empty Unicode string.
    // In that case, we should just fall through to using the
    // page's charset.
    nsresult rv = NS_ERROR_FAILURE;
    NS_ConvertUTF8toUTF16 uStr(aNewHash);
    if (!uStr.IsEmpty()) {
      rv = presShell->GoToAnchor(uStr, scroll, ScrollFlags::ScrollSmoothAuto);
    }

    if (NS_FAILED(rv)) {
      char* str = ToNewCString(aNewHash);
      if (!str) {
        return NS_ERROR_OUT_OF_MEMORY;
      }
      nsUnescape(str);
      NS_ConvertUTF8toUTF16 utf16Str(str);
      if (!utf16Str.IsEmpty()) {
        rv = presShell->GoToAnchor(utf16Str, scroll,
                                   ScrollFlags::ScrollSmoothAuto);
      }
      free(str);
    }

    // Above will fail if the anchor name is not UTF-8.  Need to
    // convert from document charset to unicode.
    if (NS_FAILED(rv)) {
      // Get a document charset
      NS_ENSURE_TRUE(mContentViewer, NS_ERROR_FAILURE);
      Document* doc = mContentViewer->GetDocument();
      NS_ENSURE_TRUE(doc, NS_ERROR_FAILURE);
      nsAutoCString charset;
      doc->GetDocumentCharacterSet()->Name(charset);

      nsCOMPtr<nsITextToSubURI> textToSubURI =
          do_GetService(NS_ITEXTTOSUBURI_CONTRACTID, &rv);
      NS_ENSURE_SUCCESS(rv, rv);

      // Unescape and convert to unicode
      nsAutoString uStr;

      rv = textToSubURI->UnEscapeAndConvert(charset, aNewHash, uStr);
      NS_ENSURE_SUCCESS(rv, rv);

      // Ignore return value of GoToAnchor, since it will return an error
      // if there is no such anchor in the document, which is actually a
      // success condition for us (we want to update the session history
      // with the new URI no matter whether we actually scrolled
      // somewhere).
      //
      // When aNewHash contains "%00", unescaped string may be empty.
      // And GoToAnchor asserts if we ask it to scroll to an empty ref.
      presShell->GoToAnchor(uStr, scroll && !uStr.IsEmpty(),
                            ScrollFlags::ScrollSmoothAuto);
    }
  } else {
    // Tell the shell it's at an anchor, without scrolling.
    presShell->GoToAnchor(EmptyString(), false);

    // An empty anchor was found, but if it's a load from history,
    // we don't have to jump to the top of the page. Scrollbar
    // position will be restored by the caller, based on positions
    // stored in session history.
    if (aLoadType == LOAD_HISTORY || aLoadType == LOAD_RELOAD_NORMAL) {
      return NS_OK;
    }
    // An empty anchor. Scroll to the top of the page.  Ignore the
    // return value; failure to scroll here (e.g. if there is no
    // root scrollframe) is not grounds for canceling the load!
    SetCurScrollPosEx(0, 0);
  }

  return NS_OK;
}

void nsDocShell::SetupReferrerInfoFromChannel(nsIChannel* aChannel) {
  nsCOMPtr<nsIHttpChannel> httpChannel(do_QueryInterface(aChannel));
  if (httpChannel) {
    nsCOMPtr<nsIReferrerInfo> referrerInfo = httpChannel->GetReferrerInfo();
    SetReferrerInfo(referrerInfo);
  }
}

bool nsDocShell::OnNewURI(nsIURI* aURI, nsIChannel* aChannel,
                          nsIPrincipal* aTriggeringPrincipal,
                          nsIPrincipal* aPrincipalToInherit, uint32_t aLoadType,
                          nsIContentSecurityPolicy* aCsp,
                          bool aFireOnLocationChange, bool aAddToGlobalHistory,
                          bool aCloneSHChildren) {
  MOZ_ASSERT(aURI, "uri is null");
  MOZ_ASSERT(!aChannel || !aTriggeringPrincipal, "Shouldn't have both set");

  MOZ_ASSERT(!aPrincipalToInherit ||
             (aPrincipalToInherit && aTriggeringPrincipal));

#if defined(DEBUG)
  if (MOZ_LOG_TEST(gDocShellLog, LogLevel::Debug)) {
    nsAutoCString chanName;
    if (aChannel) {
      aChannel->GetName(chanName);
    } else {
      chanName.AssignLiteral("<no channel>");
    }

    MOZ_LOG(gDocShellLog, LogLevel::Debug,
            ("nsDocShell[%p]::OnNewURI(\"%s\", [%s], 0x%x)\n", this,
             aURI->GetSpecOrDefault().get(), chanName.get(), aLoadType));
  }
#endif

  bool equalUri = false;

  // Get the post data and the HTTP response code from the channel.
  uint32_t responseStatus = 0;
  nsCOMPtr<nsIInputStream> inputStream;
  if (aChannel) {
    nsCOMPtr<nsIHttpChannel> httpChannel(do_QueryInterface(aChannel));

    // Check if the HTTPChannel is hiding under a multiPartChannel
    if (!httpChannel) {
      GetHttpChannel(aChannel, getter_AddRefs(httpChannel));
    }

    if (httpChannel) {
      nsCOMPtr<nsIUploadChannel> uploadChannel(do_QueryInterface(httpChannel));
      if (uploadChannel) {
        uploadChannel->GetUploadStream(getter_AddRefs(inputStream));
      }

      // If the response status indicates an error, unlink this session
      // history entry from any entries sharing its document.
      nsresult rv = httpChannel->GetResponseStatus(&responseStatus);
      if (mLSHE && NS_SUCCEEDED(rv) && responseStatus >= 400) {
        mLSHE->AbandonBFCacheEntry();
      }
    }
  }

  // Determine if this type of load should update history.
  bool updateGHistory =
      !(aLoadType == LOAD_BYPASS_HISTORY || aLoadType == LOAD_ERROR_PAGE ||
        aLoadType & LOAD_CMD_HISTORY);

  // We don't update session history on reload unless we're loading
  // an iframe in shift-reload case.
  bool updateSHistory =
      updateGHistory && (!(aLoadType & LOAD_CMD_RELOAD) ||
                         (IsForceReloadType(aLoadType) && IsFrame()));

  // Create SH Entry (mLSHE) only if there is a SessionHistory object in the
  // current frame or in the root docshell.
  RefPtr<ChildSHistory> rootSH = mSessionHistory;
  if (!rootSH) {
    // Get the handle to SH from the root docshell
    rootSH = GetRootSessionHistory();
  }
  if (!rootSH) {
    updateSHistory = false;
    updateGHistory = false;  // XXX Why global history too?
  }

  // Check if the url to be loaded is the same as the one already loaded.
  if (mCurrentURI) {
    aURI->Equals(mCurrentURI, &equalUri);
  }

#ifdef DEBUG
  bool shAvailable = (rootSH != nullptr);

  // XXX This log message is almost useless because |updateSHistory|
  //     and |updateGHistory| are not correct at this point.

  MOZ_LOG(gDocShellLog, LogLevel::Debug,
          ("  shAvailable=%i updateSHistory=%i updateGHistory=%i"
           " equalURI=%i\n",
           shAvailable, updateSHistory, updateGHistory, equalUri));

  if (shAvailable && mCurrentURI && !mOSHE && aLoadType != LOAD_ERROR_PAGE) {
    // XXX mCurrentURI can be changed from any caller regardless what actual
    // loaded document is, so testing mCurrentURI isn't really a reliable way.
    // Session restore is one example which changes current URI in order to
    // show address before loading. See bug 1301399.
    NS_ASSERTION(NS_IsAboutBlank(mCurrentURI),
                 "no SHEntry for a non-transient viewer?");
  }
#endif

  /* If the url to be loaded is the same as the one already there,
   * and the original loadType is LOAD_NORMAL, LOAD_LINK, or
   * LOAD_STOP_CONTENT, set loadType to LOAD_NORMAL_REPLACE so that
   * AddToSessionHistory() won't mess with the current SHEntry and
   * if this page has any frame children, it also will be handled
   * properly. see bug 83684
   *
   * NB: If mOSHE is null but we have a current URI, then it means
   * that we must be at the transient about:blank content viewer
   * (asserted above) and we should let the normal load continue,
   * since there's nothing to replace.
   *
   * XXX Hopefully changing the loadType at this time will not hurt
   *  anywhere. The other way to take care of sequentially repeating
   *  frameset pages is to add new methods to nsIDocShellTreeItem.
   * Hopefully I don't have to do that.
   */
  if (equalUri && mOSHE &&
      (mLoadType == LOAD_NORMAL || mLoadType == LOAD_LINK ||
       mLoadType == LOAD_STOP_CONTENT) &&
      !inputStream) {
    mLoadType = LOAD_NORMAL_REPLACE;
  }

  // If this is a refresh to the currently loaded url, we don't
  // have to update session or global history.
  if (mLoadType == LOAD_REFRESH && !inputStream && equalUri) {
    SetHistoryEntry(&mLSHE, mOSHE);
  }

  /* If the user pressed shift-reload, cache will create a new cache key
   * for the page. Save the new cacheKey in Session History.
   * see bug 90098
   */
  if (aChannel && IsForceReloadType(aLoadType)) {
    MOZ_ASSERT(!updateSHistory || IsFrame(),
               "We shouldn't be updating session history for forced"
               " reloads unless we're in a newly created iframe!");

    nsCOMPtr<nsICacheInfoChannel> cacheChannel(do_QueryInterface(aChannel));
    uint32_t cacheKey = 0;
    // Get the Cache Key and store it in SH.
    if (cacheChannel) {
      cacheChannel->GetCacheKey(&cacheKey);
    }
    // If we already have a loading history entry, store the new cache key
    // in it.  Otherwise, since we're doing a reload and won't be updating
    // our history entry, store the cache key in our current history entry.
    if (mLSHE) {
      mLSHE->SetCacheKey(cacheKey);
    } else if (mOSHE) {
      mOSHE->SetCacheKey(cacheKey);
    }

    // Since we're force-reloading, clear all the sub frame history.
    ClearFrameHistory(mLSHE);
    ClearFrameHistory(mOSHE);
  }

  // Clear subframe history on refresh.
  // XXX: history.go(0) won't go this path as aLoadType is LOAD_HISTORY in
  // this case. One should re-validate after bug 1331865 fixed.
  if (aLoadType == LOAD_REFRESH) {
    ClearFrameHistory(mLSHE);
    ClearFrameHistory(mOSHE);
  }

  if (updateSHistory) {
    // Update session history if necessary...
    if (!mLSHE && (mItemType == typeContent) && mURIResultedInDocument) {
      /* This is  a fresh page getting loaded for the first time
       *.Create a Entry for it and add it to SH, if this is the
       * rootDocShell
       */
      (void)AddToSessionHistory(aURI, aChannel, aTriggeringPrincipal,
                                aPrincipalToInherit, aCsp, aCloneSHChildren,
                                getter_AddRefs(mLSHE));
    }
  } else if (mSessionHistory && mLSHE && mURIResultedInDocument) {
    // Even if we don't add anything to SHistory, ensure the current index
    // points to the same SHEntry as our mLSHE.
    int32_t index = mSessionHistory->LegacySHistory()->GetRequestedIndex();
    if (index == -1) {
      index = mSessionHistory->Index();
    }
    nsCOMPtr<nsISHEntry> currentSH;
    mSessionHistory->LegacySHistory()->GetEntryAtIndex(
        index, getter_AddRefs(currentSH));
    if (currentSH != mLSHE) {
      mSessionHistory->LegacySHistory()->ReplaceEntry(index, mLSHE);
    }
  }

#ifdef MOZ_GECKO_PROFILER
  // We register the page load only if the load updates the history and it's
  // not a refresh. This also registers the iframes in shift-reload case, but
  // it's reasonable to register since we are updating the historyId in that
  // case.
  if (updateSHistory) {
    uint32_t id = 0;
    nsAutoCString spec;
    if (mLSHE) {
      mLSHE->GetID(&id);
    }
    aURI->GetSpec(spec);
    profiler_register_page(mHistoryID, id, spec, IsFrame());
  }
#endif

  // If this is a POST request, we do not want to include this in global
  // history.
  if (updateGHistory && aAddToGlobalHistory && !ChannelIsPost(aChannel)) {
    nsCOMPtr<nsIURI> previousURI;
    uint32_t previousFlags = 0;

    if (aLoadType & LOAD_CMD_RELOAD) {
      // On a reload request, we don't set redirecting flags.
      previousURI = aURI;
    } else {
      ExtractLastVisit(aChannel, getter_AddRefs(previousURI), &previousFlags);
    }

    AddURIVisit(aURI, previousURI, previousFlags, responseStatus);
  }

  // If this was a history load or a refresh, or it was a history load but
  // later changed to LOAD_NORMAL_REPLACE due to redirection, update the index
  // in session history.
  if (rootSH && ((mLoadType & (LOAD_CMD_HISTORY | LOAD_CMD_RELOAD)) ||
                 mLoadType == LOAD_NORMAL_REPLACE)) {
    mPreviousEntryIndex = rootSH->Index();
    rootSH->LegacySHistory()->UpdateIndex();
    mLoadedEntryIndex = rootSH->Index();
    MOZ_LOG(gPageCacheLog, LogLevel::Verbose,
            ("Previous index: %d, Loaded index: %d", mPreviousEntryIndex,
             mLoadedEntryIndex));
  }

  // aCloneSHChildren exactly means "we are not loading a new document".
  uint32_t locationFlags =
      aCloneSHChildren ? uint32_t(LOCATION_CHANGE_SAME_DOCUMENT) : 0;

  bool onLocationChangeNeeded =
      SetCurrentURI(aURI, aChannel, aFireOnLocationChange, locationFlags);
  // Make sure to store the referrer from the channel, if any
  SetupReferrerInfoFromChannel(aChannel);
  return onLocationChangeNeeded;
}

bool nsDocShell::OnLoadingSite(nsIChannel* aChannel, bool aFireOnLocationChange,
                               bool aAddToGlobalHistory) {
  nsCOMPtr<nsIURI> uri;
  // If this a redirect, use the final url (uri)
  // else use the original url
  //
  // Note that this should match what documents do (see Document::Reset).
  NS_GetFinalChannelURI(aChannel, getter_AddRefs(uri));
  NS_ENSURE_TRUE(uri, false);

  // Pass false for aCloneSHChildren, since we're loading a new page here.
  return OnNewURI(uri, aChannel, nullptr, nullptr, mLoadType, nullptr,
                  aFireOnLocationChange, aAddToGlobalHistory, false);
}

void nsDocShell::SetReferrerInfo(nsIReferrerInfo* aReferrerInfo) {
  mReferrerInfo = aReferrerInfo;  // This assigment addrefs
}

//*****************************************************************************
// nsDocShell: Session History
//*****************************************************************************

NS_IMETHODIMP
nsDocShell::AddState(JS::Handle<JS::Value> aData, const nsAString& aTitle,
                     const nsAString& aURL, bool aReplace, JSContext* aCx) {
  // Implements History.pushState and History.replaceState

  // Here's what we do, roughly in the order specified by HTML5.  The specific
  // steps we are executing are at
  // <https://html.spec.whatwg.org/multipage/history.html#dom-history-pushstate>
  // and
  // <https://html.spec.whatwg.org/multipage/history.html#url-and-history-update-steps>.
  // This function basically implements #dom-history-pushstate and
  // UpdateURLAndHistory implements #url-and-history-update-steps.
  //
  // A. Serialize aData using structured clone.  This is #dom-history-pushstate
  //    step 5.
  // B. If the third argument is present, #dom-history-pushstate step 7.
  //     7.1. Resolve the url, relative to our document.
  //     7.2. If (a) fails, raise a SECURITY_ERR
  //     7.4. Compare the resulting absolute URL to the document's address.  If
  //          any part of the URLs difer other than the <path>, <query>, and
  //          <fragment> components, raise a SECURITY_ERR and abort.
  // C. If !aReplace, #url-and-history-update-steps steps 2.1-2.3:
  //     Remove from the session history all entries after the current entry,
  //     as we would after a regular navigation, and save the current
  //     entry's scroll position (bug 590573).
  // D. #url-and-history-update-steps step 2.4 or step 3.  As apropriate,
  //    either add a state object entry to the session history after the
  //    current entry with the following properties, or modify the current
  //    session history entry to set
  //      a. cloned data as the state object,
  //      b. if the third argument was present, the absolute URL found in
  //         step 2
  //    Also clear the new history entry's POST data (see bug 580069).
  // E. If aReplace is false (i.e. we're doing a pushState instead of a
  //    replaceState), notify bfcache that we've navigated to a new page.
  // F. If the third argument is present, set the document's current address
  //    to the absolute URL found in step B.  This is
  //    #url-and-history-update-steps step 4.
  //
  // It's important that this function not run arbitrary scripts after step A
  // and before completing step E.  For example, if a script called
  // history.back() before we completed step E, bfcache might destroy an
  // active content viewer.  Since EvictOutOfRangeContentViewers at the end of
  // step E might run script, we can't just put a script blocker around the
  // critical section.
  //
  // Note that we completely ignore the aTitle parameter.

  nsresult rv;

  // Don't clobber the load type of an existing network load.
  AutoRestore<uint32_t> loadTypeResetter(mLoadType);

  // pushState effectively becomes replaceState when we've started a network
  // load but haven't adopted its document yet.  This mirrors what we do with
  // changes to the hash at this stage of the game.
  if (JustStartedNetworkLoad()) {
    aReplace = true;
  }

  RefPtr<Document> document = GetDocument();
  NS_ENSURE_TRUE(document, NS_ERROR_FAILURE);

  // Step A: Serialize aData using structured clone.
  // https://html.spec.whatwg.org/multipage/history.html#dom-history-pushstate
  // step 5.
  nsCOMPtr<nsIStructuredCloneContainer> scContainer;

  // scContainer->Init might cause arbitrary JS to run, and this code might
  // navigate the page we're on, potentially to a different origin! (bug
  // 634834)  To protect against this, we abort if our principal changes due
  // to the InitFromJSVal() call.
  {
    RefPtr<Document> origDocument = GetDocument();
    if (!origDocument) {
      return NS_ERROR_DOM_SECURITY_ERR;
    }
    nsCOMPtr<nsIPrincipal> origPrincipal = origDocument->NodePrincipal();

    scContainer = new nsStructuredCloneContainer();
    rv = scContainer->InitFromJSVal(aData, aCx);
    NS_ENSURE_SUCCESS(rv, rv);

    RefPtr<Document> newDocument = GetDocument();
    if (!newDocument) {
      return NS_ERROR_DOM_SECURITY_ERR;
    }
    nsCOMPtr<nsIPrincipal> newPrincipal = newDocument->NodePrincipal();

    bool principalsEqual = false;
    origPrincipal->Equals(newPrincipal, &principalsEqual);
    NS_ENSURE_TRUE(principalsEqual, NS_ERROR_DOM_SECURITY_ERR);
  }

  // Check that the state object isn't too long.
  // Default max length: 2097152 (0x200000) bytes.
  int32_t maxStateObjSize =
      Preferences::GetInt("browser.history.maxStateObjectSize", 2097152);
  if (maxStateObjSize < 0) {
    maxStateObjSize = 0;
  }

  uint64_t scSize;
  rv = scContainer->GetSerializedNBytes(&scSize);
  NS_ENSURE_SUCCESS(rv, rv);

  NS_ENSURE_TRUE(scSize <= (uint32_t)maxStateObjSize, NS_ERROR_ILLEGAL_VALUE);

  // Step B: Resolve aURL.
  // https://html.spec.whatwg.org/multipage/history.html#dom-history-pushstate
  // step 7.
  bool equalURIs = true;
  nsCOMPtr<nsIURI> currentURI;
  if (sURIFixup && mCurrentURI) {
    rv = sURIFixup->CreateExposableURI(mCurrentURI, getter_AddRefs(currentURI));
    NS_ENSURE_SUCCESS(rv, rv);
  } else {
    currentURI = mCurrentURI;
  }
  nsCOMPtr<nsIURI> newURI;
  if (aURL.Length() == 0) {
    newURI = currentURI;
  } else {
    // 7.1: Resolve aURL relative to mURI

    nsIURI* docBaseURI = document->GetDocBaseURI();
    if (!docBaseURI) {
      return NS_ERROR_FAILURE;
    }

    nsAutoCString spec;
    docBaseURI->GetSpec(spec);

    rv = NS_NewURI(getter_AddRefs(newURI), aURL,
                   document->GetDocumentCharacterSet(), docBaseURI);

    // 7.2: If 2a fails, raise a SECURITY_ERR
    if (NS_FAILED(rv)) {
      return NS_ERROR_DOM_SECURITY_ERR;
    }

    // 7.4 and 7.5: Same-origin check.
    if (!nsContentUtils::URIIsLocalFile(newURI)) {
      // In addition to checking that the security manager says that
      // the new URI has the same origin as our current URI, we also
      // check that the two URIs have the same userpass. (The
      // security manager says that |http://foo.com| and
      // |http://me@foo.com| have the same origin.)  currentURI
      // won't contain the password part of the userpass, so this
      // means that it's never valid to specify a password in a
      // pushState or replaceState URI.

      nsCOMPtr<nsIScriptSecurityManager> secMan =
          do_GetService(NS_SCRIPTSECURITYMANAGER_CONTRACTID);
      NS_ENSURE_TRUE(secMan, NS_ERROR_FAILURE);

      // It's very important that we check that newURI is of the same
      // origin as currentURI, not docBaseURI, because a page can
      // set docBaseURI arbitrarily to any domain.
      nsAutoCString currentUserPass, newUserPass;
      NS_ENSURE_SUCCESS(currentURI->GetUserPass(currentUserPass),
                        NS_ERROR_FAILURE);
      NS_ENSURE_SUCCESS(newURI->GetUserPass(newUserPass), NS_ERROR_FAILURE);
      bool isPrivateWin =
          document->NodePrincipal()->OriginAttributesRef().mPrivateBrowsingId >
          0;
      if (NS_FAILED(secMan->CheckSameOriginURI(currentURI, newURI, true,
                                               isPrivateWin)) ||
          !currentUserPass.Equals(newUserPass)) {
        return NS_ERROR_DOM_SECURITY_ERR;
      }
    } else {
      // It's a file:// URI
      nsCOMPtr<nsIPrincipal> principal = document->GetPrincipal();

      if (!principal ||
          NS_FAILED(principal->CheckMayLoad(newURI, true, false))) {
        return NS_ERROR_DOM_SECURITY_ERR;
      }
    }

    if (currentURI) {
      currentURI->Equals(newURI, &equalURIs);
    } else {
      equalURIs = false;
    }

  }  // end of same-origin check

  // Step 8: call "URL and history update steps"
  rv = UpdateURLAndHistory(document, newURI, scContainer, aTitle, aReplace,
                           currentURI, equalURIs);
  NS_ENSURE_SUCCESS(rv, rv);

  return NS_OK;
}

nsresult nsDocShell::UpdateURLAndHistory(Document* aDocument, nsIURI* aNewURI,
                                         nsIStructuredCloneContainer* aData,
                                         const nsAString& aTitle, bool aReplace,
                                         nsIURI* aCurrentURI, bool aEqualURIs) {
  // Implements
  // https://html.spec.whatwg.org/multipage/history.html#url-and-history-update-steps

  // Step 2, if aReplace is false: Create a new entry in the session
  // history. This will erase all SHEntries after the new entry and make this
  // entry the current one.  This operation may modify mOSHE, which we need
  // later, so we keep a reference here.
  NS_ENSURE_TRUE(mOSHE || aReplace, NS_ERROR_FAILURE);
  nsCOMPtr<nsISHEntry> oldOSHE = mOSHE;

  mLoadType = LOAD_PUSHSTATE;

  nsCOMPtr<nsISHEntry> newSHEntry;
  if (!aReplace) {
    // Step 2.
    // Save the current scroll position (bug 590573).  Step 2.3.
    nsPoint scrollPos = GetCurScrollPos();
    mOSHE->SetScrollPosition(scrollPos.x, scrollPos.y);

<<<<<<< HEAD
    bool scrollRestorationIsManual;
    nsresult rv =
        mOSHE->GetScrollRestorationIsManual(&scrollRestorationIsManual);
    MOZ_ASSERT(NS_SUCCEEDED(rv), "Didn't expect this to fail.");

    // Currently the NodePrincipal holds the CSP for that document,
    // after Bug 965637 we can query the CSP directly from
    // the doc instead of the NodePrincipal.
    nsCOMPtr<nsIContentSecurityPolicy> csp;
    aDocument->NodePrincipal()->GetCsp(getter_AddRefs(csp));
=======
    bool scrollRestorationIsManual = mOSHE->GetScrollRestorationIsManual();
    nsCOMPtr<nsIContentSecurityPolicy> csp = aDocument->GetCsp();
>>>>>>> 662de518

    // Since we're not changing which page we have loaded, pass
    // true for aCloneChildren.
    rv = AddToSessionHistory(aNewURI, nullptr,
                             aDocument->NodePrincipal(),  // triggeringPrincipal
                             nullptr, csp, true, getter_AddRefs(newSHEntry));
    NS_ENSURE_SUCCESS(rv, rv);

    NS_ENSURE_TRUE(newSHEntry, NS_ERROR_FAILURE);

    // Session history entries created by pushState inherit scroll restoration
    // mode from the current entry.
    newSHEntry->SetScrollRestorationIsManual(scrollRestorationIsManual);

    // Link the new SHEntry to the old SHEntry's BFCache entry, since the
    // two entries correspond to the same document.
    NS_ENSURE_SUCCESS(newSHEntry->AdoptBFCacheEntry(oldOSHE), NS_ERROR_FAILURE);

    // Set the new SHEntry's title (bug 655273).
    nsString title;
    mOSHE->GetTitle(title);
    newSHEntry->SetTitle(title);

    // AddToSessionHistory may not modify mOSHE.  In case it doesn't,
    // we'll just set mOSHE here.
    mOSHE = newSHEntry;

#ifdef MOZ_GECKO_PROFILER
    uint32_t id = 0;
    GetOSHEId(&id);
    profiler_register_page(mHistoryID, id, aNewURI->GetSpecOrDefault(),
                           IsFrame());
#endif

  } else {
    // Step 3.
    newSHEntry = mOSHE;

    // Since we're not changing which page we have loaded, pass
    if (!newSHEntry) {
      nsresult rv = AddToSessionHistory(
          aNewURI, nullptr,
          aDocument->NodePrincipal(),  // triggeringPrincipal
          nullptr, aDocument->GetCsp(), true, getter_AddRefs(newSHEntry));
      NS_ENSURE_SUCCESS(rv, rv);
      mOSHE = newSHEntry;
    }
    newSHEntry->SetURI(aNewURI);
    newSHEntry->SetOriginalURI(aNewURI);
    newSHEntry->SetLoadReplace(false);
  }

  // Step 2.4 and 3: Modify new/original session history entry and clear its
  // POST data, if there is any.
  newSHEntry->SetStateData(aData);
  newSHEntry->SetPostData(nullptr);

  // If this push/replaceState changed the document's current URI and the new
  // URI differs from the old URI in more than the hash, or if the old
  // SHEntry's URI was modified in this way by a push/replaceState call
  // set URIWasModified to true for the current SHEntry (bug 669671).
  bool sameExceptHashes = true;
  aNewURI->EqualsExceptRef(aCurrentURI, &sameExceptHashes);
  bool oldURIWasModified = oldOSHE && oldOSHE->GetURIWasModified();
  newSHEntry->SetURIWasModified(!sameExceptHashes || oldURIWasModified);

  // Step E as described at the top of AddState: If aReplace is false,
  // indicating that we're doing a pushState rather than a replaceState, notify
  // bfcache that we've added a page to the history so it can evict content
  // viewers if appropriate. Otherwise call ReplaceEntry so that we notify
  // nsIHistoryListeners that an entry was replaced.  We may not have a root
  // session history if this call is coming from a document.open() in a docshell
  // subtree that disables session history.
  RefPtr<ChildSHistory> rootSH = GetRootSessionHistory();
  if (rootSH) {
    if (!aReplace) {
      int32_t curIndex = rootSH->Index();
      if (curIndex > -1) {
        rootSH->LegacySHistory()->EvictOutOfRangeContentViewers(curIndex);
      }
    } else {
      nsCOMPtr<nsISHEntry> rootSHEntry = nsSHistory::GetRootSHEntry(newSHEntry);

      int32_t index = rootSH->LegacySHistory()->GetIndexOfEntry(rootSHEntry);
      if (index > -1) {
        rootSH->LegacySHistory()->ReplaceEntry(index, rootSHEntry);
      }
    }
  }

  // Step 4: If the document's URI changed, update document's URI and update
  // global history.
  //
  // We need to call FireOnLocationChange so that the browser's address bar
  // gets updated and the back button is enabled, but we only need to
  // explicitly call FireOnLocationChange if we're not calling SetCurrentURI,
  // since SetCurrentURI will call FireOnLocationChange for us.
  //
  // Both SetCurrentURI(...) and FireDummyOnLocationChange() pass
  // nullptr for aRequest param to FireOnLocationChange(...). Such an update
  // notification is allowed only when we know docshell is not loading a new
  // document and it requires LOCATION_CHANGE_SAME_DOCUMENT flag. Otherwise,
  // FireOnLocationChange(...) breaks security UI.
  //
  // If the docshell is shutting down, don't update the document URI, as we
  // can't load into a docshell that is being destroyed.
  if (!aEqualURIs && !mIsBeingDestroyed) {
    aDocument->SetDocumentURI(aNewURI);
    // We can't trust SetCurrentURI to do always fire locationchange events
    // when we expect it to, so we hack around that by doing it ourselves...
    SetCurrentURI(aNewURI, nullptr, false, LOCATION_CHANGE_SAME_DOCUMENT);
    if (mLoadType != LOAD_ERROR_PAGE) {
      FireDummyOnLocationChange();
    }

    AddURIVisit(aNewURI, aCurrentURI, 0);

    // AddURIVisit doesn't set the title for the new URI in global history,
    // so do that here.
    UpdateGlobalHistoryTitle(aNewURI);

    // Inform the favicon service that our old favicon applies to this new
    // URI.
    CopyFavicon(aCurrentURI, aNewURI, aDocument->NodePrincipal(),
                UsePrivateBrowsing());
  } else {
    FireDummyOnLocationChange();
  }
  aDocument->SetStateObject(aData);

  return NS_OK;
}

NS_IMETHODIMP
nsDocShell::GetCurrentScrollRestorationIsManual(bool* aIsManual) {
  *aIsManual = false;
  if (mOSHE) {
    return mOSHE->GetScrollRestorationIsManual(aIsManual);
  }

  return NS_OK;
}

NS_IMETHODIMP
nsDocShell::SetCurrentScrollRestorationIsManual(bool aIsManual) {
  if (mOSHE) {
    mOSHE->SetScrollRestorationIsManual(aIsManual);
  }

  return NS_OK;
}

bool nsDocShell::ShouldAddToSessionHistory(nsIURI* aURI, nsIChannel* aChannel) {
  // I believe none of the about: urls should go in the history. But then
  // that could just be me... If the intent is only deny about:blank then we
  // should just do a spec compare, rather than two gets of the scheme and
  // then the path.  -Gagan
  nsresult rv;
  nsAutoCString buf;

  rv = aURI->GetScheme(buf);
  if (NS_FAILED(rv)) {
    return false;
  }

  if (buf.EqualsLiteral("about")) {
    rv = aURI->GetPathQueryRef(buf);
    if (NS_FAILED(rv)) {
      return false;
    }

    if (buf.EqualsLiteral("blank")) {
      return false;
    }
    // We only want to add about:newtab if it's not privileged:
    if (buf.EqualsLiteral("newtab")) {
      NS_ENSURE_TRUE(aChannel, false);
      nsCOMPtr<nsIPrincipal> resultPrincipal;
      rv = nsContentUtils::GetSecurityManager()->GetChannelResultPrincipal(
          aChannel, getter_AddRefs(resultPrincipal));
      NS_ENSURE_SUCCESS(rv, false);
      return !nsContentUtils::IsSystemPrincipal(resultPrincipal);
    }
  }

  return true;
}

nsresult nsDocShell::AddToSessionHistory(nsIURI* aURI, nsIChannel* aChannel,
                                         nsIPrincipal* aTriggeringPrincipal,
                                         nsIPrincipal* aPrincipalToInherit,
                                         nsIContentSecurityPolicy* aCsp,
                                         bool aCloneChildren,
                                         nsISHEntry** aNewEntry) {
  MOZ_ASSERT(aURI, "uri is null");
  MOZ_ASSERT(!aChannel || !aTriggeringPrincipal, "Shouldn't have both set");

#if defined(DEBUG)
  if (MOZ_LOG_TEST(gDocShellLog, LogLevel::Debug)) {
    nsAutoCString chanName;
    if (aChannel) {
      aChannel->GetName(chanName);
    } else {
      chanName.AssignLiteral("<no channel>");
    }

    MOZ_LOG(gDocShellLog, LogLevel::Debug,
            ("nsDocShell[%p]::AddToSessionHistory(\"%s\", [%s])\n", this,
             aURI->GetSpecOrDefault().get(), chanName.get()));
  }
#endif

  nsresult rv = NS_OK;
  nsCOMPtr<nsISHEntry> entry;

  // Get a handle to the root docshell
  nsCOMPtr<nsIDocShellTreeItem> root;
  GetSameTypeRootTreeItem(getter_AddRefs(root));
  /*
   * If this is a LOAD_FLAGS_REPLACE_HISTORY in a subframe, we use
   * the existing SH entry in the page and replace the url and
   * other vitalities.
   */
  if (LOAD_TYPE_HAS_FLAGS(mLoadType, LOAD_FLAGS_REPLACE_HISTORY) &&
      root != static_cast<nsIDocShellTreeItem*>(this)) {
    // This is a subframe
    entry = mOSHE;
    if (entry) {
      entry->ClearEntry();
    }
  }

  // Create a new entry if necessary.
  if (!entry) {
    entry = components::SHEntry::Create();

    if (!entry) {
      return NS_ERROR_OUT_OF_MEMORY;
    }
  }

  // Get the post data & referrer
  nsCOMPtr<nsIInputStream> inputStream;
  nsCOMPtr<nsIURI> originalURI;
  nsCOMPtr<nsIURI> resultPrincipalURI;
  bool loadReplace = false;
  nsCOMPtr<nsIReferrerInfo> referrerInfo;
  uint32_t cacheKey = 0;
  nsCOMPtr<nsIPrincipal> triggeringPrincipal = aTriggeringPrincipal;
  nsCOMPtr<nsIPrincipal> principalToInherit = aPrincipalToInherit;
  nsCOMPtr<nsIContentSecurityPolicy> csp = aCsp;
  bool expired = false;  // by default the page is not expired
  bool discardLayoutState = false;
  nsCOMPtr<nsICacheInfoChannel> cacheChannel;
  if (aChannel) {
    cacheChannel = do_QueryInterface(aChannel);

    /* If there is a caching channel, get the Cache Key and store it
     * in SH.
     */
    if (cacheChannel) {
      cacheChannel->GetCacheKey(&cacheKey);
    }
    nsCOMPtr<nsIHttpChannel> httpChannel(do_QueryInterface(aChannel));

    // Check if the httpChannel is hiding under a multipartChannel
    if (!httpChannel) {
      GetHttpChannel(aChannel, getter_AddRefs(httpChannel));
    }
    if (httpChannel) {
      nsCOMPtr<nsIUploadChannel> uploadChannel(do_QueryInterface(httpChannel));
      if (uploadChannel) {
        uploadChannel->GetUploadStream(getter_AddRefs(inputStream));
      }
      httpChannel->GetOriginalURI(getter_AddRefs(originalURI));
      uint32_t loadFlags;
      aChannel->GetLoadFlags(&loadFlags);
      loadReplace = loadFlags & nsIChannel::LOAD_REPLACE;
      rv = httpChannel->GetReferrerInfo(getter_AddRefs(referrerInfo));
      MOZ_ASSERT(NS_SUCCEEDED(rv));

      discardLayoutState = ShouldDiscardLayoutState(httpChannel);
    }

    nsCOMPtr<nsILoadInfo> loadInfo = aChannel->LoadInfo();
    if (!triggeringPrincipal) {
      triggeringPrincipal = loadInfo->TriggeringPrincipal();
    }
    if (!csp) {
      csp = static_cast<net::LoadInfo*>(loadInfo.get())->GetCSPToInherit();
    }

    loadInfo->GetResultPrincipalURI(getter_AddRefs(resultPrincipalURI));

    // For now keep storing just the principal in the SHEntry.
    if (!principalToInherit) {
      if (loadInfo->GetLoadingSandboxed()) {
        if (loadInfo->LoadingPrincipal()) {
          principalToInherit = NullPrincipal::CreateWithInheritedAttributes(
              loadInfo->LoadingPrincipal());
        } else {
          // get the OriginAttributes
          OriginAttributes attrs;
          loadInfo->GetOriginAttributes(&attrs);
          principalToInherit = NullPrincipal::Create(attrs);
        }
      } else {
        principalToInherit = loadInfo->PrincipalToInherit();
      }
    }
  }

  nsAutoString srcdoc;
  bool srcdocEntry = false;
  nsCOMPtr<nsIURI> baseURI;

<<<<<<< HEAD
=======
  entry->SetOriginalURI(originalURI);
  entry->SetResultPrincipalURI(resultPrincipalURI);
  entry->SetLoadReplace(loadReplace);
  entry->SetReferrerInfo(referrerInfo);
>>>>>>> 662de518
  nsCOMPtr<nsIInputStreamChannel> inStrmChan = do_QueryInterface(aChannel);
  if (inStrmChan) {
    bool isSrcdocChannel;
    inStrmChan->GetIsSrcdocChannel(&isSrcdocChannel);
    if (isSrcdocChannel) {
      inStrmChan->GetSrcdocData(srcdoc);
      srcdocEntry = true;
      inStrmChan->GetBaseURI(getter_AddRefs(baseURI));
    } else {
      srcdoc.SetIsVoid(true);
    }
  }
  /* If cache got a 'no-store', ask SH not to store
   * HistoryLayoutState. By default, SH will set this
   * flag to true and save HistoryLayoutState.
   */
  bool saveLayoutState = !discardLayoutState;

  if (cacheChannel) {
    // Check if the page has expired from cache
    uint32_t expTime = 0;
    cacheChannel->GetCacheTokenExpirationTime(&expTime);
    uint32_t now = PRTimeToSeconds(PR_Now());
    if (expTime <= now) {
      expired = true;
    }
  }

  // Title is set in nsDocShell::SetTitle()
  entry->Create(aURI,                 // uri
                EmptyString(),        // Title
                inputStream,          // Post data stream
                cacheKey,             // CacheKey
                mContentTypeHint,     // Content-type
                triggeringPrincipal,  // Channel or provided principal
                principalToInherit, csp, HistoryID(), mDynamicallyCreated,
                originalURI, resultPrincipalURI, loadReplace,
                new ReferrerInfo(referrerURI, referrerPolicy), srcdoc,
                srcdocEntry, baseURI, saveLayoutState, expired);

  if (root == static_cast<nsIDocShellTreeItem*>(this) && mSessionHistory) {
    // If we need to clone our children onto the new session
    // history entry, do so now.
    if (aCloneChildren && mOSHE) {
      uint32_t cloneID = mOSHE->GetID();
      nsCOMPtr<nsISHEntry> newEntry;
      nsSHistory::CloneAndReplace(mOSHE, this, cloneID, entry, true,
                                  getter_AddRefs(newEntry));
      NS_ASSERTION(entry == newEntry,
                   "The new session history should be in the new entry");
    }

    // This is the root docshell
    bool addToSHistory =
        !LOAD_TYPE_HAS_FLAGS(mLoadType, LOAD_FLAGS_REPLACE_HISTORY);
    if (!addToSHistory) {
      // Replace current entry in session history; If the requested index is
      // valid, it indicates the loading was triggered by a history load, and
      // we should replace the entry at requested index instead.
      int32_t index = mSessionHistory->LegacySHistory()->GetRequestedIndex();
      if (index == -1) {
        index = mSessionHistory->Index();
      }

      // Replace the current entry with the new entry
      if (index >= 0) {
        rv = mSessionHistory->LegacySHistory()->ReplaceEntry(index, entry);
      } else {
        // If we're trying to replace an inexistant shistory entry, append.
        addToSHistory = true;
      }
    }

    if (addToSHistory) {
      // Add to session history
      mPreviousEntryIndex = mSessionHistory->Index();

      bool shouldPersist = ShouldAddToSessionHistory(aURI, aChannel);
      rv = mSessionHistory->LegacySHistory()->AddEntry(entry, shouldPersist);
      mLoadedEntryIndex = mSessionHistory->Index();
      MOZ_LOG(gPageCacheLog, LogLevel::Verbose,
              ("Previous index: %d, Loaded index: %d", mPreviousEntryIndex,
               mLoadedEntryIndex));
    }
  } else {
    // This is a subframe.
    if (!mOSHE || !LOAD_TYPE_HAS_FLAGS(mLoadType, LOAD_FLAGS_REPLACE_HISTORY)) {
      rv = AddChildSHEntryToParent(entry, mChildOffset, aCloneChildren);
    }
  }

  // Return the new SH entry...
  if (aNewEntry) {
    *aNewEntry = nullptr;
    if (NS_SUCCEEDED(rv)) {
      entry.forget(aNewEntry);
    }
  }

  return rv;
}

nsresult nsDocShell::LoadHistoryEntry(nsISHEntry* aEntry, uint32_t aLoadType) {
  if (!IsNavigationAllowed()) {
    return NS_OK;
  }

  NS_ENSURE_TRUE(aEntry, NS_ERROR_FAILURE);
  nsresult rv;
  RefPtr<nsDocShellLoadState> loadState;
  rv = aEntry->CreateLoadInfo(getter_AddRefs(loadState));
  NS_ENSURE_SUCCESS(rv, rv);
  // We are setting load type afterwards so we don't have to
  // send it in an IPC message
  loadState->SetLoadType(aLoadType);

  // Calling CreateAboutBlankContentViewer can set mOSHE to null, and if
  // that's the only thing holding a ref to aEntry that will cause aEntry to
  // die while we're loading it.  So hold a strong ref to aEntry here, just
  // in case.
  nsCOMPtr<nsISHEntry> kungFuDeathGrip(aEntry);

  if (SchemeIsJavascript(loadState->URI())) {
    // We're loading a URL that will execute script from inside asyncOpen.
    // Replace the current document with about:blank now to prevent
    // anything from the current document from leaking into any JavaScript
    // code in the URL.
    // Don't cache the presentation if we're going to just reload the
    // current entry. Caching would lead to trying to save the different
    // content viewers in the same nsISHEntry object.
<<<<<<< HEAD
    rv = CreateAboutBlankContentViewer(loadState->PrincipalToInherit(), nullptr,
=======
    rv = CreateAboutBlankContentViewer(principalToInherit, nullptr, nullptr,
>>>>>>> 662de518
                                       aEntry != mOSHE);

    if (NS_FAILED(rv)) {
      // The creation of the intermittent about:blank content
      // viewer failed for some reason (potentially because the
      // user prevented it). Interrupt the history load.
      return NS_OK;
    }

    if (!loadState->TriggeringPrincipal()) {
      // Ensure that we have a triggeringPrincipal.  Otherwise javascript:
      // URIs will pick it up from the about:blank page we just loaded,
      // and we don't really want even that in this case.
      nsCOMPtr<nsIPrincipal> principal = NullPrincipal::CreateWithInheritedAttributes(this);
      loadState->SetTriggeringPrincipal(principal);
    }
  }

  /* If there is a valid postdata *and* the user pressed
   * reload or shift-reload, take user's permission before we
   * repost the data to the server.
   */
  if ((aLoadType & LOAD_CMD_RELOAD) && loadState->PostDataStream()) {
    bool repost;
    rv = ConfirmRepost(&repost);
    if (NS_FAILED(rv)) {
      return rv;
    }

    // If the user pressed cancel in the dialog, return.  We're done here.
    if (!repost) {
      return NS_BINDING_ABORTED;
    }
  }

  // If there is no valid triggeringPrincipal, we deny the load
  MOZ_ASSERT(loadState->TriggeringPrincipal(),
             "need a valid triggeringPrincipal to load from history");
  if (!loadState->TriggeringPrincipal()) {
    return NS_ERROR_FAILURE;
  }

  rv = InternalLoad(loadState,
                    nullptr,   // No nsIDocShell
                    nullptr);  // No nsIRequest
  return rv;
}

NS_IMETHODIMP
nsDocShell::GetShouldSaveLayoutState(bool* aShould) {
  *aShould = false;
  if (mOSHE) {
    // Don't capture historystate and save it in history
    // if the page asked not to do so.
    *aShould = mOSHE->GetSaveLayoutStateFlag();
  }

  return NS_OK;
}

nsresult nsDocShell::PersistLayoutHistoryState() {
  nsresult rv = NS_OK;

  if (mOSHE) {
    bool scrollRestorationIsManual;
    Unused << mOSHE->GetScrollRestorationIsManual(&scrollRestorationIsManual);
    nsCOMPtr<nsILayoutHistoryState> layoutState;
    if (RefPtr<PresShell> presShell = GetPresShell()) {
      rv = presShell->CaptureHistoryState(getter_AddRefs(layoutState));
    } else if (scrollRestorationIsManual) {
      // Even if we don't have layout anymore, we may want to reset the
      // current scroll state in layout history.
      GetLayoutHistoryState(getter_AddRefs(layoutState));
    }

    if (scrollRestorationIsManual && layoutState) {
      layoutState->ResetScrollState();
    }
  }

  return rv;
}

void nsDocShell::SwapHistoryEntries(nsISHEntry* aOldEntry,
                                    nsISHEntry* aNewEntry) {
  if (aOldEntry == mOSHE) {
    mOSHE = aNewEntry;
  }

  if (aOldEntry == mLSHE) {
    mLSHE = aNewEntry;
  }
}

void nsDocShell::SetHistoryEntry(nsCOMPtr<nsISHEntry>* aPtr,
                                 nsISHEntry* aEntry) {
  // We need to sync up the docshell and session history trees for
  // subframe navigation.  If the load was in a subframe, we forward up to
  // the root docshell, which will then recursively sync up all docshells
  // to their corresponding entries in the new session history tree.
  // If we don't do this, then we can cache a content viewer on the wrong
  // cloned entry, and subsequently restore it at the wrong time.

  nsCOMPtr<nsISHEntry> newRootEntry = nsSHistory::GetRootSHEntry(aEntry);
  if (newRootEntry) {
    // newRootEntry is now the new root entry.
    // Find the old root entry as well.

    // Need a strong ref. on |oldRootEntry| so it isn't destroyed when
    // SetChildHistoryEntry() does SwapHistoryEntries() (bug 304639).
    nsCOMPtr<nsISHEntry> oldRootEntry = nsSHistory::GetRootSHEntry(*aPtr);
    if (oldRootEntry) {
      nsCOMPtr<nsIDocShellTreeItem> rootAsItem;
      GetSameTypeRootTreeItem(getter_AddRefs(rootAsItem));
      nsCOMPtr<nsIDocShell> rootShell = do_QueryInterface(rootAsItem);
      if (rootShell) {  // if we're the root just set it, nothing to swap
        nsSHistory::SwapEntriesData data = {this, newRootEntry};
        nsIDocShell* rootIDocShell = static_cast<nsIDocShell*>(rootShell);
        nsDocShell* rootDocShell = static_cast<nsDocShell*>(rootIDocShell);

#ifdef DEBUG
        nsresult rv =
#endif
            nsSHistory::SetChildHistoryEntry(oldRootEntry, rootDocShell, 0,
                                             &data);
        NS_ASSERTION(NS_SUCCEEDED(rv), "SetChildHistoryEntry failed");
      }
    }
  }

  *aPtr = aEntry;
}

already_AddRefed<ChildSHistory> nsDocShell::GetRootSessionHistory() {
  nsCOMPtr<nsIDocShellTreeItem> root;
  nsresult rv = GetSameTypeRootTreeItem(getter_AddRefs(root));
  if (NS_WARN_IF(NS_FAILED(rv))) {
    return nullptr;
  }
  nsCOMPtr<nsIWebNavigation> webnav = do_QueryInterface(root);
  if (!webnav) {
    return nullptr;
  }
  return webnav->GetSessionHistory();
}

nsresult nsDocShell::GetHttpChannel(nsIChannel* aChannel,
                                    nsIHttpChannel** aReturn) {
  NS_ENSURE_ARG_POINTER(aReturn);
  if (!aChannel) {
    return NS_ERROR_FAILURE;
  }

  nsCOMPtr<nsIMultiPartChannel> multiPartChannel(do_QueryInterface(aChannel));
  if (multiPartChannel) {
    nsCOMPtr<nsIChannel> baseChannel;
    multiPartChannel->GetBaseChannel(getter_AddRefs(baseChannel));
    nsCOMPtr<nsIHttpChannel> httpChannel(do_QueryInterface(baseChannel));
    *aReturn = httpChannel;
    NS_IF_ADDREF(*aReturn);
  }
  return NS_OK;
}

bool nsDocShell::ShouldDiscardLayoutState(nsIHttpChannel* aChannel) {
  // By default layout State will be saved.
  if (!aChannel) {
    return false;
  }

  // figure out if SH should be saving layout state
  bool noStore = false;
  Unused << aChannel->IsNoStoreResponse(&noStore);
  return noStore;
}

NS_IMETHODIMP
nsDocShell::GetEditor(nsIEditor** aEditor) {
  NS_ENSURE_ARG_POINTER(aEditor);
  RefPtr<HTMLEditor> htmlEditor = GetHTMLEditorInternal();
  htmlEditor.forget(aEditor);
  return NS_OK;
}

NS_IMETHODIMP
nsDocShell::SetEditor(nsIEditor* aEditor) {
  HTMLEditor* htmlEditor = aEditor ? aEditor->AsHTMLEditor() : nullptr;
  // If TextEditor comes, throw an error.
  if (aEditor && !htmlEditor) {
    return NS_ERROR_INVALID_ARG;
  }
  return SetHTMLEditorInternal(htmlEditor);
}

HTMLEditor* nsDocShell::GetHTMLEditorInternal() {
  return mEditorData ? mEditorData->GetHTMLEditor() : nullptr;
}

nsresult nsDocShell::SetHTMLEditorInternal(HTMLEditor* aHTMLEditor) {
  if (!aHTMLEditor && !mEditorData) {
    return NS_OK;
  }

  nsresult rv = EnsureEditorData();
  if (NS_FAILED(rv)) {
    return rv;
  }

  return mEditorData->SetHTMLEditor(aHTMLEditor);
}

NS_IMETHODIMP
nsDocShell::GetEditable(bool* aEditable) {
  NS_ENSURE_ARG_POINTER(aEditable);
  *aEditable = mEditorData && mEditorData->GetEditable();
  return NS_OK;
}

NS_IMETHODIMP
nsDocShell::GetHasEditingSession(bool* aHasEditingSession) {
  NS_ENSURE_ARG_POINTER(aHasEditingSession);

  if (mEditorData) {
    *aHasEditingSession = !!mEditorData->GetEditingSession();
  } else {
    *aHasEditingSession = false;
  }

  return NS_OK;
}

NS_IMETHODIMP
nsDocShell::MakeEditable(bool aInWaitForUriLoad) {
  nsresult rv = EnsureEditorData();
  if (NS_FAILED(rv)) {
    return rv;
  }

  return mEditorData->MakeEditable(aInWaitForUriLoad);
}

bool nsDocShell::ChannelIsPost(nsIChannel* aChannel) {
  nsCOMPtr<nsIHttpChannel> httpChannel(do_QueryInterface(aChannel));
  if (!httpChannel) {
    return false;
  }

  nsAutoCString method;
  Unused << httpChannel->GetRequestMethod(method);
  return method.EqualsLiteral("POST");
}

void nsDocShell::ExtractLastVisit(nsIChannel* aChannel, nsIURI** aURI,
                                  uint32_t* aChannelRedirectFlags) {
  nsCOMPtr<nsIPropertyBag2> props(do_QueryInterface(aChannel));
  if (!props) {
    return;
  }

  nsresult rv = props->GetPropertyAsInterface(
      NS_LITERAL_STRING("docshell.previousURI"), NS_GET_IID(nsIURI),
      reinterpret_cast<void**>(aURI));

  if (NS_FAILED(rv)) {
    // There is no last visit for this channel, so this must be the first
    // link.  Link the visit to the referrer of this request, if any.
    // Treat referrer as null if there is an error getting it.
    (void)NS_GetReferrerFromChannel(aChannel, aURI);
  } else {
    rv = props->GetPropertyAsUint32(NS_LITERAL_STRING("docshell.previousFlags"),
                                    aChannelRedirectFlags);

    NS_WARNING_ASSERTION(
        NS_SUCCEEDED(rv),
        "Could not fetch previous flags, URI will be treated like referrer");
  }
}

void nsDocShell::SaveLastVisit(nsIChannel* aChannel, nsIURI* aURI,
                               uint32_t aChannelRedirectFlags) {
  nsCOMPtr<nsIWritablePropertyBag2> props(do_QueryInterface(aChannel));
  if (!props || !aURI) {
    return;
  }

  props->SetPropertyAsInterface(NS_LITERAL_STRING("docshell.previousURI"),
                                aURI);
  props->SetPropertyAsUint32(NS_LITERAL_STRING("docshell.previousFlags"),
                             aChannelRedirectFlags);
}

void nsDocShell::AddURIVisit(nsIURI* aURI, nsIURI* aPreviousURI,
                             uint32_t aChannelRedirectFlags,
                             uint32_t aResponseStatus) {
  MOZ_ASSERT(aURI, "Visited URI is null!");
  MOZ_ASSERT(mLoadType != LOAD_ERROR_PAGE && mLoadType != LOAD_BYPASS_HISTORY,
             "Do not add error or bypass pages to global history");

  // Only content-type docshells save URI visits.  Also don't do
  // anything here if we're not supposed to use global history.
  if (mItemType != typeContent || !mUseGlobalHistory || UsePrivateBrowsing()) {
    return;
  }

  nsCOMPtr<IHistory> history = services::GetHistoryService();

  if (history) {
    uint32_t visitURIFlags = 0;

    if (!IsFrame()) {
      visitURIFlags |= IHistory::TOP_LEVEL;
    }

    if (aChannelRedirectFlags & nsIChannelEventSink::REDIRECT_TEMPORARY) {
      visitURIFlags |= IHistory::REDIRECT_TEMPORARY;
    } else if (aChannelRedirectFlags &
               nsIChannelEventSink::REDIRECT_PERMANENT) {
      visitURIFlags |= IHistory::REDIRECT_PERMANENT;
    } else {
      MOZ_ASSERT(!aChannelRedirectFlags,
                 "One of REDIRECT_TEMPORARY or REDIRECT_PERMANENT must be set "
                 "if any flags in aChannelRedirectFlags is set.");
    }

    if (aResponseStatus >= 300 && aResponseStatus < 400) {
      visitURIFlags |= IHistory::REDIRECT_SOURCE;
      if (aResponseStatus == 301 || aResponseStatus == 308) {
        visitURIFlags |= IHistory::REDIRECT_SOURCE_PERMANENT;
      }
    }
    // Errors 400-501 and 505 are considered unrecoverable, in the sense a
    // simple retry attempt by the user is unlikely to solve them.
    // 408 is special cased, since may actually indicate a temporary
    // connection problem.
    else if (aResponseStatus != 408 &&
             ((aResponseStatus >= 400 && aResponseStatus <= 501) ||
              aResponseStatus == 505)) {
      visitURIFlags |= IHistory::UNRECOVERABLE_ERROR;
    }

    nsPIDOMWindowOuter* outer = GetWindow();
    nsCOMPtr<nsIWidget> widget = widget::WidgetUtils::DOMWindowToWidget(outer);
    (void)history->VisitURI(widget, aURI, aPreviousURI, visitURIFlags);
  }
}

//*****************************************************************************
// nsDocShell: Helper Routines
//*****************************************************************************

NS_IMETHODIMP
nsDocShell::SetLoadType(uint32_t aLoadType) {
  mLoadType = aLoadType;
  return NS_OK;
}

NS_IMETHODIMP
nsDocShell::GetLoadType(uint32_t* aLoadType) {
  *aLoadType = mLoadType;
  return NS_OK;
}

nsresult nsDocShell::ConfirmRepost(bool* aRepost) {
  nsCOMPtr<nsIPrompt> prompter;
  CallGetInterface(this, static_cast<nsIPrompt**>(getter_AddRefs(prompter)));
  if (!prompter) {
    return NS_ERROR_NOT_AVAILABLE;
  }

  nsCOMPtr<nsIStringBundleService> stringBundleService =
      mozilla::services::GetStringBundleService();
  if (!stringBundleService) {
    return NS_ERROR_FAILURE;
  }

  nsCOMPtr<nsIStringBundle> appBundle;
  nsresult rv = stringBundleService->CreateBundle(kAppstringsBundleURL,
                                                  getter_AddRefs(appBundle));
  NS_ENSURE_SUCCESS(rv, rv);

  nsCOMPtr<nsIStringBundle> brandBundle;
  rv = stringBundleService->CreateBundle(kBrandBundleURL,
                                         getter_AddRefs(brandBundle));
  NS_ENSURE_SUCCESS(rv, rv);

  NS_ASSERTION(prompter && brandBundle && appBundle,
               "Unable to set up repost prompter.");

  nsAutoString brandName;
  rv = brandBundle->GetStringFromName("brandShortName", brandName);

  nsAutoString msgString, button0Title;
  if (NS_FAILED(rv)) {  // No brand, use the generic version.
    rv = appBundle->GetStringFromName("confirmRepostPrompt", msgString);
  } else {
    // Brand available - if the app has an override file with formatting, the
    // app name will be included. Without an override, the prompt will look
    // like the generic version.
    const char16_t* formatStrings[] = {brandName.get()};
    rv = appBundle->FormatStringFromName("confirmRepostPrompt", formatStrings,
                                         ArrayLength(formatStrings), msgString);
  }
  if (NS_FAILED(rv)) {
    return rv;
  }

  rv = appBundle->GetStringFromName("resendButton.label", button0Title);
  if (NS_FAILED(rv)) {
    return rv;
  }

  // Make the repost prompt tab modal to prevent malicious pages from locking
  // up the browser, see bug 1412559 for an example.
  if (nsCOMPtr<nsIWritablePropertyBag2> promptBag =
          do_QueryInterface(prompter)) {
    promptBag->SetPropertyAsBool(NS_LITERAL_STRING("allowTabModal"), true);
  }

  int32_t buttonPressed;
  // The actual value here is irrelevant, but we can't pass an invalid
  // bool through XPConnect.
  bool checkState = false;
  rv = prompter->ConfirmEx(
      nullptr, msgString.get(),
      (nsIPrompt::BUTTON_POS_0 * nsIPrompt::BUTTON_TITLE_IS_STRING) +
          (nsIPrompt::BUTTON_POS_1 * nsIPrompt::BUTTON_TITLE_CANCEL),
      button0Title.get(), nullptr, nullptr, nullptr, &checkState,
      &buttonPressed);
  if (NS_FAILED(rv)) {
    return rv;
  }

  *aRepost = (buttonPressed == 0);
  return NS_OK;
}

nsresult nsDocShell::GetPromptAndStringBundle(nsIPrompt** aPrompt,
                                              nsIStringBundle** aStringBundle) {
  NS_ENSURE_SUCCESS(GetInterface(NS_GET_IID(nsIPrompt), (void**)aPrompt),
                    NS_ERROR_FAILURE);

  nsCOMPtr<nsIStringBundleService> stringBundleService =
      mozilla::services::GetStringBundleService();
  NS_ENSURE_TRUE(stringBundleService, NS_ERROR_FAILURE);

  NS_ENSURE_SUCCESS(
      stringBundleService->CreateBundle(kAppstringsBundleURL, aStringBundle),
      NS_ERROR_FAILURE);

  return NS_OK;
}

nsIScrollableFrame* nsDocShell::GetRootScrollFrame() {
  PresShell* presShell = GetPresShell();
  NS_ENSURE_TRUE(presShell, nullptr);

  return presShell->GetRootScrollFrameAsScrollable();
}

nsresult nsDocShell::EnsureScriptEnvironment() {
  if (mScriptGlobal) {
    return NS_OK;
  }

  if (mIsBeingDestroyed) {
    return NS_ERROR_NOT_AVAILABLE;
  }

#ifdef DEBUG
  NS_ASSERTION(!mInEnsureScriptEnv,
               "Infinite loop! Calling EnsureScriptEnvironment() from "
               "within EnsureScriptEnvironment()!");

  // Yeah, this isn't re-entrant safe, but that's ok since if we
  // re-enter this method, we'll infinitely loop...
  AutoRestore<bool> boolSetter(mInEnsureScriptEnv);
  mInEnsureScriptEnv = true;
#endif

  nsCOMPtr<nsIWebBrowserChrome> browserChrome(do_GetInterface(mTreeOwner));
  NS_ENSURE_TRUE(browserChrome, NS_ERROR_NOT_AVAILABLE);

  uint32_t chromeFlags;
  browserChrome->GetChromeFlags(&chromeFlags);

  // If our window is modal and we're not opened as chrome, make
  // this window a modal content window.
  mScriptGlobal = nsGlobalWindowOuter::Create(this, mItemType == typeChrome);
  MOZ_ASSERT(mScriptGlobal);

  // Ensure the script object is set up to run script.
  return mScriptGlobal->EnsureScriptEnvironment();
}

nsresult nsDocShell::EnsureEditorData() {
  MOZ_ASSERT(!mIsBeingDestroyed);

  bool openDocHasDetachedEditor = mOSHE && mOSHE->HasDetachedEditor();
  if (!mEditorData && !mIsBeingDestroyed && !openDocHasDetachedEditor) {
    // We shouldn't recreate the editor data if it already exists, or
    // we're shutting down, or we already have a detached editor data
    // stored in the session history. We should only have one editordata
    // per docshell.
    mEditorData = new nsDocShellEditorData(this);
  }

  return mEditorData ? NS_OK : NS_ERROR_NOT_AVAILABLE;
}

nsresult nsDocShell::EnsureFind() {
  if (!mFind) {
    mFind = new nsWebBrowserFind();
  }

  // we promise that the nsIWebBrowserFind that we return has been set
  // up to point to the focused, or content window, so we have to
  // set that up each time.

  nsIScriptGlobalObject* scriptGO = GetScriptGlobalObject();
  NS_ENSURE_TRUE(scriptGO, NS_ERROR_UNEXPECTED);

  // default to our window
  nsCOMPtr<nsPIDOMWindowOuter> ourWindow = do_QueryInterface(scriptGO);
  nsCOMPtr<nsPIDOMWindowOuter> windowToSearch;
  nsFocusManager::GetFocusedDescendant(ourWindow,
                                       nsFocusManager::eIncludeAllDescendants,
                                       getter_AddRefs(windowToSearch));

  nsCOMPtr<nsIWebBrowserFindInFrames> findInFrames = do_QueryInterface(mFind);
  if (!findInFrames) {
    return NS_ERROR_NO_INTERFACE;
  }

  nsresult rv = findInFrames->SetRootSearchFrame(ourWindow);
  if (NS_FAILED(rv)) {
    return rv;
  }
  rv = findInFrames->SetCurrentSearchFrame(windowToSearch);
  if (NS_FAILED(rv)) {
    return rv;
  }

  return NS_OK;
}

bool nsDocShell::IsFrame() { return mIsFrame; }

NS_IMETHODIMP
nsDocShell::IsBeingDestroyed(bool* aDoomed) {
  NS_ENSURE_ARG(aDoomed);
  *aDoomed = mIsBeingDestroyed;
  return NS_OK;
}

NS_IMETHODIMP
nsDocShell::GetIsExecutingOnLoadHandler(bool* aResult) {
  NS_ENSURE_ARG(aResult);
  *aResult = mIsExecutingOnLoadHandler;
  return NS_OK;
}

NS_IMETHODIMP
nsDocShell::GetLayoutHistoryState(nsILayoutHistoryState** aLayoutHistoryState) {
  if (mOSHE) {
    nsCOMPtr<nsILayoutHistoryState> state = mOSHE->GetLayoutHistoryState();
    state.forget(aLayoutHistoryState);
  }
  return NS_OK;
}

NS_IMETHODIMP
nsDocShell::SetLayoutHistoryState(nsILayoutHistoryState* aLayoutHistoryState) {
  if (mOSHE) {
    mOSHE->SetLayoutHistoryState(aLayoutHistoryState);
  }
  return NS_OK;
}

nsDocShell::InterfaceRequestorProxy::InterfaceRequestorProxy(
    nsIInterfaceRequestor* aRequestor) {
  if (aRequestor) {
    mWeakPtr = do_GetWeakReference(aRequestor);
  }
}

nsDocShell::InterfaceRequestorProxy::~InterfaceRequestorProxy() {
  mWeakPtr = nullptr;
}

NS_IMPL_ISUPPORTS(nsDocShell::InterfaceRequestorProxy, nsIInterfaceRequestor)

NS_IMETHODIMP
nsDocShell::InterfaceRequestorProxy::GetInterface(const nsIID& aIID,
                                                  void** aSink) {
  NS_ENSURE_ARG_POINTER(aSink);
  nsCOMPtr<nsIInterfaceRequestor> ifReq = do_QueryReferent(mWeakPtr);
  if (ifReq) {
    return ifReq->GetInterface(aIID, aSink);
  }
  *aSink = nullptr;
  return NS_NOINTERFACE;
}

//*****************************************************************************
// nsDocShell::nsIAuthPromptProvider
//*****************************************************************************

NS_IMETHODIMP
nsDocShell::GetAuthPrompt(uint32_t aPromptReason, const nsIID& aIID,
                          void** aResult) {
  // a priority prompt request will override a false mAllowAuth setting
  bool priorityPrompt = (aPromptReason == PROMPT_PROXY);

  if (!mAllowAuth && !priorityPrompt) {
    return NS_ERROR_NOT_AVAILABLE;
  }

  // we're either allowing auth, or it's a proxy request
  nsresult rv;
  nsCOMPtr<nsIPromptFactory> wwatch =
      do_GetService(NS_WINDOWWATCHER_CONTRACTID, &rv);
  NS_ENSURE_SUCCESS(rv, rv);

  rv = EnsureScriptEnvironment();
  NS_ENSURE_SUCCESS(rv, rv);

  // Get the an auth prompter for our window so that the parenting
  // of the dialogs works as it should when using tabs.

  return wwatch->GetPrompt(mScriptGlobal, aIID,
                           reinterpret_cast<void**>(aResult));
}

//*****************************************************************************
// nsDocShell::nsILoadContext
//*****************************************************************************

NS_IMETHODIMP
nsDocShell::GetAssociatedWindow(mozIDOMWindowProxy** aWindow) {
  CallGetInterface(this, aWindow);
  return NS_OK;
}

NS_IMETHODIMP
nsDocShell::GetTopWindow(mozIDOMWindowProxy** aWindow) {
  nsCOMPtr<nsPIDOMWindowOuter> win = GetWindow();
  if (win) {
    win = win->GetTop();
  }
  win.forget(aWindow);
  return NS_OK;
}

NS_IMETHODIMP
nsDocShell::GetTopFrameElement(Element** aElement) {
  *aElement = nullptr;
  nsCOMPtr<nsPIDOMWindowOuter> win = GetWindow();
  if (!win) {
    return NS_OK;
  }

  nsCOMPtr<nsPIDOMWindowOuter> top = win->GetScriptableTop();
  NS_ENSURE_TRUE(top, NS_ERROR_FAILURE);

  // GetFrameElementInternal, /not/ GetScriptableFrameElement -- if |top| is
  // inside <iframe mozbrowser>, we want to return the iframe, not null.
  // And we want to cross the content/chrome boundary.
  RefPtr<Element> elt = top->GetFrameElementInternal();
  elt.forget(aElement);
  return NS_OK;
}

NS_IMETHODIMP
nsDocShell::GetNestedFrameId(uint64_t* aId) {
  *aId = 0;
  return NS_OK;
}

NS_IMETHODIMP
nsDocShell::GetUseTrackingProtection(bool* aUseTrackingProtection) {
  *aUseTrackingProtection = false;

  static bool sTPEnabled = false;
  static bool sTPInPBEnabled = false;
  static bool sPrefsInit = false;

  if (!sPrefsInit) {
    sPrefsInit = true;
    Preferences::AddBoolVarCache(&sTPEnabled,
                                 "privacy.trackingprotection.enabled", false);
    Preferences::AddBoolVarCache(
        &sTPInPBEnabled, "privacy.trackingprotection.pbmode.enabled", false);
  }

  if (mUseTrackingProtection || sTPEnabled ||
      (UsePrivateBrowsing() && sTPInPBEnabled)) {
    *aUseTrackingProtection = true;
    return NS_OK;
  }

  RefPtr<nsDocShell> parent = GetParentDocshell();
  if (parent) {
    return parent->GetUseTrackingProtection(aUseTrackingProtection);
  }

  return NS_OK;
}

NS_IMETHODIMP
nsDocShell::SetUseTrackingProtection(bool aUseTrackingProtection) {
  mUseTrackingProtection = aUseTrackingProtection;
  return NS_OK;
}

NS_IMETHODIMP
nsDocShell::GetIsContent(bool* aIsContent) {
  *aIsContent = (mItemType == typeContent);
  return NS_OK;
}

bool nsDocShell::IsOKToLoadURI(nsIURI* aURI) {
  MOZ_ASSERT(aURI, "Must have a URI!");

  if (!mFiredUnloadEvent) {
    return true;
  }

  if (!mLoadingURI) {
    return false;
  }

  bool isPrivateWin = false;
  Document* doc = GetDocument();
  if (doc) {
    isPrivateWin =
        doc->NodePrincipal()->OriginAttributesRef().mPrivateBrowsingId > 0;
  }

  nsCOMPtr<nsIScriptSecurityManager> secMan =
      do_GetService(NS_SCRIPTSECURITYMANAGER_CONTRACTID);
  return secMan && NS_SUCCEEDED(secMan->CheckSameOriginURI(
                       aURI, mLoadingURI, false, isPrivateWin));
}

//
// Routines for selection and clipboard
//
nsresult nsDocShell::GetControllerForCommand(const char* aCommand,
                                             nsIController** aResult) {
  NS_ENSURE_ARG_POINTER(aResult);
  *aResult = nullptr;

  NS_ENSURE_TRUE(mScriptGlobal, NS_ERROR_FAILURE);

  nsCOMPtr<nsPIWindowRoot> root = mScriptGlobal->GetTopWindowRoot();
  NS_ENSURE_TRUE(root, NS_ERROR_FAILURE);

  return root->GetControllerForCommand(aCommand, false /* for any window */,
                                       aResult);
}

NS_IMETHODIMP
nsDocShell::IsCommandEnabled(const char* aCommand, bool* aResult) {
  NS_ENSURE_ARG_POINTER(aResult);
  *aResult = false;

  nsresult rv = NS_ERROR_FAILURE;

  nsCOMPtr<nsIController> controller;
  rv = GetControllerForCommand(aCommand, getter_AddRefs(controller));
  if (controller) {
    rv = controller->IsCommandEnabled(aCommand, aResult);
  }

  return rv;
}

NS_IMETHODIMP
nsDocShell::DoCommand(const char* aCommand) {
  nsresult rv = NS_ERROR_FAILURE;

  nsCOMPtr<nsIController> controller;
  rv = GetControllerForCommand(aCommand, getter_AddRefs(controller));
  if (controller) {
    rv = controller->DoCommand(aCommand);
  }

  return rv;
}

NS_IMETHODIMP
nsDocShell::DoCommandWithParams(const char* aCommand,
                                nsICommandParams* aParams) {
  nsCOMPtr<nsIController> controller;
  nsresult rv = GetControllerForCommand(aCommand, getter_AddRefs(controller));
  if (NS_WARN_IF(NS_FAILED(rv))) {
    return rv;
  }

  nsCOMPtr<nsICommandController> commandController =
      do_QueryInterface(controller, &rv);
  if (NS_WARN_IF(NS_FAILED(rv))) {
    return rv;
  }

  return commandController->DoCommandWithParams(aCommand, aParams);
}

nsresult nsDocShell::EnsureCommandHandler() {
  if (!mCommandManager) {
    if (nsCOMPtr<nsPIDOMWindowOuter> domWindow = GetWindow()) {
      mCommandManager = new nsCommandManager(domWindow);
    }
  }
  return mCommandManager ? NS_OK : NS_ERROR_FAILURE;
}

// link handling

class OnLinkClickEvent : public Runnable {
 public:
  OnLinkClickEvent(nsDocShell* aHandler, nsIContent* aContent, nsIURI* aURI,
                   const nsAString& aTargetSpec, const nsAString& aFileName,
                   nsIInputStream* aPostDataStream,
                   nsIInputStream* aHeadersDataStream, bool aNoOpenerImplied,
                   bool aIsUserTriggered, bool aIsTrusted,
                   nsIPrincipal* aTriggeringPrincipal,
                   nsIContentSecurityPolicy* aCsp);

  NS_IMETHOD Run() override {
    nsAutoPopupStatePusher popupStatePusher(mPopupState);

    // We need to set up an AutoJSAPI here for the following reason: When we
    // do OnLinkClickSync we'll eventually end up in
    // nsGlobalWindow::OpenInternal which only does popup blocking if
    // !LegacyIsCallerChromeOrNativeCode(). So we need to fake things so that
    // we don't look like native code as far as LegacyIsCallerNativeCode() is
    // concerned.
    AutoJSAPI jsapi;
    if (mIsTrusted || jsapi.Init(mContent->OwnerDoc()->GetScopeObject())) {
      mHandler->OnLinkClickSync(mContent, mURI, mTargetSpec, mFileName,
                                mPostDataStream, mHeadersDataStream,
                                mNoOpenerImplied, nullptr, nullptr,
                                mIsUserTriggered, mTriggeringPrincipal, mCsp);
    }
    return NS_OK;
  }

 private:
  RefPtr<nsDocShell> mHandler;
  nsCOMPtr<nsIURI> mURI;
  nsString mTargetSpec;
  nsString mFileName;
  nsCOMPtr<nsIInputStream> mPostDataStream;
  nsCOMPtr<nsIInputStream> mHeadersDataStream;
  nsCOMPtr<nsIContent> mContent;
  PopupBlocker::PopupControlState mPopupState;
  bool mNoOpenerImplied;
  bool mIsUserTriggered;
  bool mIsTrusted;
  nsCOMPtr<nsIPrincipal> mTriggeringPrincipal;
  nsCOMPtr<nsIContentSecurityPolicy> mCsp;
};

OnLinkClickEvent::OnLinkClickEvent(
    nsDocShell* aHandler, nsIContent* aContent, nsIURI* aURI,
    const nsAString& aTargetSpec, const nsAString& aFileName,
    nsIInputStream* aPostDataStream, nsIInputStream* aHeadersDataStream,
    bool aNoOpenerImplied, bool aIsUserTriggered, bool aIsTrusted,
    nsIPrincipal* aTriggeringPrincipal, nsIContentSecurityPolicy* aCsp)
    : mozilla::Runnable("OnLinkClickEvent"),
      mHandler(aHandler),
      mURI(aURI),
      mTargetSpec(aTargetSpec),
      mFileName(aFileName),
      mPostDataStream(aPostDataStream),
      mHeadersDataStream(aHeadersDataStream),
      mContent(aContent),
      mPopupState(PopupBlocker::GetPopupControlState()),
      mNoOpenerImplied(aNoOpenerImplied),
      mIsUserTriggered(aIsUserTriggered),
      mIsTrusted(aIsTrusted),
      mTriggeringPrincipal(aTriggeringPrincipal),
      mCsp(aCsp) {}

NS_IMETHODIMP
nsDocShell::OnLinkClick(
    nsIContent* aContent, nsIURI* aURI, const nsAString& aTargetSpec,
    const nsAString& aFileName, nsIInputStream* aPostDataStream,
    nsIInputStream* aHeadersDataStream, bool aIsUserTriggered, bool aIsTrusted,
    nsIPrincipal* aTriggeringPrincipal, nsIContentSecurityPolicy* aCsp) {
#ifndef ANDROID
  MOZ_ASSERT(aTriggeringPrincipal, "Need a valid triggeringPrincipal");
#endif
  NS_ASSERTION(NS_IsMainThread(), "wrong thread");

  if (!IsNavigationAllowed() || !IsOKToLoadURI(aURI)) {
    return NS_OK;
  }

  // On history navigation through Back/Forward buttons, don't execute
  // automatic JavaScript redirection such as |anchorElement.click()| or
  // |formElement.submit()|.
  //
  // XXX |formElement.submit()| bypasses this checkpoint because it calls
  //     nsDocShell::OnLinkClickSync(...) instead.
  if (ShouldBlockLoadingForBackButton()) {
    return NS_OK;
  }

  if (aContent->IsEditable()) {
    return NS_OK;
  }

  nsresult rv = NS_ERROR_FAILURE;
  nsAutoString target;

  nsCOMPtr<nsIWebBrowserChrome3> browserChrome3 = do_GetInterface(mTreeOwner);
  bool noOpenerImplied = false;
  if (browserChrome3) {
    rv = browserChrome3->OnBeforeLinkTraversal(aTargetSpec, aURI, aContent,
                                               mIsAppTab, target);
    if (!aTargetSpec.Equals(target)) {
      noOpenerImplied = true;
    }
  }

  if (NS_FAILED(rv)) {
    target = aTargetSpec;
  }

  nsCOMPtr<nsIRunnable> ev = new OnLinkClickEvent(
      this, aContent, aURI, target, aFileName, aPostDataStream,
      aHeadersDataStream, noOpenerImplied, aIsUserTriggered, aIsTrusted,
      aTriggeringPrincipal, aCsp);
  return DispatchToTabGroup(TaskCategory::UI, ev.forget());
}

static bool IsElementAnchorOrArea(nsIContent* aContent) {
  // Make sure we are dealing with either an <A> or <AREA> element in the HTML
  // or XHTML namespace.
  return aContent->IsAnyOfHTMLElements(nsGkAtoms::a, nsGkAtoms::area);
}

NS_IMETHODIMP
nsDocShell::OnLinkClickSync(
    nsIContent* aContent, nsIURI* aURI, const nsAString& aTargetSpec,
    const nsAString& aFileName, nsIInputStream* aPostDataStream,
    nsIInputStream* aHeadersDataStream, bool aNoOpenerImplied,
    nsIDocShell** aDocShell, nsIRequest** aRequest, bool aIsUserTriggered,
    nsIPrincipal* aTriggeringPrincipal, nsIContentSecurityPolicy* aCsp) {
  // Initialize the DocShell / Request
  if (aDocShell) {
    *aDocShell = nullptr;
  }
  if (aRequest) {
    *aRequest = nullptr;
  }

  if (!IsNavigationAllowed() || !IsOKToLoadURI(aURI)) {
    return NS_OK;
  }

  // XXX When the linking node was HTMLFormElement, it is synchronous event.
  //     That is, the caller of this method is not |OnLinkClickEvent::Run()|
  //     but |HTMLFormElement::SubmitSubmission(...)|.
  if (aContent->IsHTMLElement(nsGkAtoms::form) &&
      ShouldBlockLoadingForBackButton()) {
    return NS_OK;
  }

  if (aContent->IsEditable()) {
    return NS_OK;
  }

  {
    // defer to an external protocol handler if necessary...
    nsCOMPtr<nsIExternalProtocolService> extProtService =
        do_GetService(NS_EXTERNALPROTOCOLSERVICE_CONTRACTID);
    if (extProtService) {
      nsAutoCString scheme;
      aURI->GetScheme(scheme);
      if (!scheme.IsEmpty()) {
        // if the URL scheme does not correspond to an exposed protocol, then
        // we need to hand this link click over to the external protocol
        // handler.
        bool isExposed;
        nsresult rv =
            extProtService->IsExposedProtocol(scheme.get(), &isExposed);
        if (NS_SUCCEEDED(rv) && !isExposed) {
          return extProtService->LoadURI(aURI, this);
        }
      }
    }
  }

  // if the triggeringPrincipal is not passed explicitly, then we
  // fall back to using doc->NodePrincipal() as the triggeringPrincipal.
  nsCOMPtr<nsIPrincipal> triggeringPrincipal =
      aTriggeringPrincipal ? aTriggeringPrincipal : aContent->NodePrincipal();

  nsCOMPtr<nsIContentSecurityPolicy> csp = aCsp;
  if (!csp) {
    // Currently, if no csp is passed explicitly we fall back to querying the
    // CSP from the document.
    csp = aContent->GetCsp();
  }

  uint32_t flags = INTERNAL_LOAD_FLAGS_NONE;
  if (IsElementAnchorOrArea(aContent)) {
    MOZ_ASSERT(aContent->IsHTMLElement());
    nsAutoString relString;
    aContent->AsElement()->GetAttr(kNameSpaceID_None, nsGkAtoms::rel,
                                   relString);
    nsWhitespaceTokenizerTemplate<nsContentUtils::IsHTMLWhitespace> tok(
        relString);

    bool targetBlank = aTargetSpec.LowerCaseEqualsLiteral("_blank");
    bool explicitOpenerSet = false;

    // The opener behaviour follows a hierarchy, such that if a higher
    // priority behaviour is specified, it always takes priority. That
    // priority is currently: norefrerer > noopener > opener > default

    while (tok.hasMoreTokens()) {
      const nsAString& token = tok.nextToken();
      if (token.LowerCaseEqualsLiteral("noreferrer")) {
        flags |= INTERNAL_LOAD_FLAGS_DONT_SEND_REFERRER |
                 INTERNAL_LOAD_FLAGS_NO_OPENER;
        // noreferrer cannot be overwritten by a 'rel=opener'.
        explicitOpenerSet = true;
        break;
      }

      if (token.LowerCaseEqualsLiteral("noopener")) {
        flags |= INTERNAL_LOAD_FLAGS_NO_OPENER;
        explicitOpenerSet = true;
      }

      if (targetBlank && StaticPrefs::dom_targetBlankNoOpener_enabled() &&
          token.LowerCaseEqualsLiteral("opener") && !explicitOpenerSet) {
        explicitOpenerSet = true;
      }
    }

    if (targetBlank && StaticPrefs::dom_targetBlankNoOpener_enabled() &&
        !explicitOpenerSet &&
        !nsContentUtils::IsSystemPrincipal(triggeringPrincipal)) {
      flags |= INTERNAL_LOAD_FLAGS_NO_OPENER;
    }

    if (aNoOpenerImplied) {
      flags |= INTERNAL_LOAD_FLAGS_NO_OPENER;
    }
  }

  // Get the owner document of the link that was clicked, this will be
  // the document that the link is in, or the last document that the
  // link was in. From that document, we'll get the URI to use as the
  // referrer, since the current URI in this docshell may be a
  // new document that we're in the process of loading.
  RefPtr<Document> referrerDoc = aContent->OwnerDoc();
  NS_ENSURE_TRUE(referrerDoc, NS_ERROR_UNEXPECTED);

  // Now check that the referrerDoc's inner window is the current inner
  // window for mScriptGlobal.  If it's not, then we don't want to
  // follow this link.
  nsPIDOMWindowInner* referrerInner = referrerDoc->GetInnerWindow();
  NS_ENSURE_TRUE(referrerInner, NS_ERROR_UNEXPECTED);
  if (!mScriptGlobal ||
      mScriptGlobal->GetCurrentInnerWindow() != referrerInner) {
    // We're no longer the current inner window
    return NS_OK;
  }

  nsCOMPtr<nsIURI> referrer = referrerDoc->GetDocumentURI();
  uint32_t referrerPolicy = referrerDoc->GetReferrerPolicy();

  // get referrer attribute from clicked link and parse it
  // if per element referrer is enabled, the element referrer overrules
  // the document wide referrer
  if (IsElementAnchorOrArea(aContent)) {
    net::ReferrerPolicy refPolEnum =
        aContent->AsElement()->GetReferrerPolicyAsEnum();
    if (refPolEnum != RP_Unset) {
      referrerPolicy = refPolEnum;
    }
  }

  // referrer could be null here in some odd cases, but that's ok,
  // we'll just load the link w/o sending a referrer in those cases.

  // If this is an anchor element, grab its type property to use as a hint
  nsAutoString typeHint;
  RefPtr<HTMLAnchorElement> anchor = HTMLAnchorElement::FromNode(aContent);
  if (anchor) {
    anchor->GetType(typeHint);
    NS_ConvertUTF16toUTF8 utf8Hint(typeHint);
    nsAutoCString type, dummy;
    NS_ParseRequestContentType(utf8Hint, type, dummy);
    CopyUTF8toUTF16(type, typeHint);
  }

  // Link click (or form submission) can be triggered inside an onload
  // handler, and we don't want to add history entry in this case.
  bool inOnLoadHandler = false;
  GetIsExecutingOnLoadHandler(&inOnLoadHandler);
  uint32_t loadType = inOnLoadHandler ? LOAD_NORMAL_REPLACE : LOAD_LINK;

  if (aIsUserTriggered) {
    flags |= INTERNAL_LOAD_FLAGS_IS_USER_TRIGGERED;
  }

  bool sendReferrer = !(flags & INTERNAL_LOAD_FLAGS_DONT_SEND_REFERRER);
  nsCOMPtr<nsIReferrerInfo> referrerInfo =
      new ReferrerInfo(referrer, referrerPolicy, sendReferrer);
  RefPtr<nsDocShellLoadState> loadState = new nsDocShellLoadState(aURI);
  loadState->SetReferrerInfo(referrerInfo);
  loadState->SetTriggeringPrincipal(triggeringPrincipal);
  loadState->SetPrincipalToInherit(aContent->NodePrincipal());
  loadState->SetCsp(csp);
  loadState->SetLoadFlags(flags);
  loadState->SetTarget(aTargetSpec);
  loadState->SetTypeHint(NS_ConvertUTF16toUTF8(typeHint));
  loadState->SetFileName(aFileName);
  loadState->SetPostDataStream(aPostDataStream);
  loadState->SetHeadersStream(aHeadersDataStream);
  loadState->SetLoadType(loadType);
  loadState->SetFirstParty(true);
  loadState->SetSourceDocShell(this);
  nsresult rv = InternalLoad(loadState, aDocShell, aRequest);

  if (NS_SUCCEEDED(rv)) {
    nsPingListener::DispatchPings(this, aContent, aURI, referrerInfo);
  }
  return rv;
}

NS_IMETHODIMP
nsDocShell::OnOverLink(nsIContent* aContent, nsIURI* aURI,
                       const nsAString& aTargetSpec) {
  if (aContent->IsEditable()) {
    return NS_OK;
  }

  nsCOMPtr<nsIWebBrowserChrome2> browserChrome2 = do_GetInterface(mTreeOwner);
  nsresult rv = NS_ERROR_FAILURE;

  nsCOMPtr<nsIWebBrowserChrome> browserChrome;
  if (!browserChrome2) {
    browserChrome = do_GetInterface(mTreeOwner);
    if (!browserChrome) {
      return rv;
    }
  }

  nsAutoCString spec;
  rv = aURI->GetDisplaySpec(spec);
  NS_ENSURE_SUCCESS(rv, rv);

  NS_ConvertUTF8toUTF16 uStr(spec);

  PredictorPredict(aURI, mCurrentURI, nsINetworkPredictor::PREDICT_LINK,
                   aContent->NodePrincipal()->OriginAttributesRef(), nullptr);

  if (browserChrome2) {
    rv = browserChrome2->SetStatusWithContext(nsIWebBrowserChrome::STATUS_LINK,
                                              uStr, aContent);
  } else {
    rv = browserChrome->SetStatus(nsIWebBrowserChrome::STATUS_LINK, uStr.get());
  }
  return rv;
}

NS_IMETHODIMP
nsDocShell::OnLeaveLink() {
  nsCOMPtr<nsIWebBrowserChrome> browserChrome(do_GetInterface(mTreeOwner));
  nsresult rv = NS_ERROR_FAILURE;

  if (browserChrome) {
    rv = browserChrome->SetStatus(nsIWebBrowserChrome::STATUS_LINK,
                                  EmptyString().get());
  }
  return rv;
}

bool nsDocShell::ShouldBlockLoadingForBackButton() {
  if (!(mLoadType & LOAD_CMD_HISTORY) ||
      EventStateManager::IsHandlingUserInput() ||
      !Preferences::GetBool("accessibility.blockjsredirection")) {
    return false;
  }

  bool canGoForward = false;
  GetCanGoForward(&canGoForward);
  return canGoForward;
}

bool nsDocShell::PluginsAllowedInCurrentDoc() {
  if (!mContentViewer) {
    return false;
  }

  Document* doc = mContentViewer->GetDocument();
  if (!doc) {
    return false;
  }

  return doc->GetAllowPlugins();
}

//----------------------------------------------------------------------
// Web Shell Services API

// This functions is only called when a new charset is detected in loading a
// document.
nsresult nsDocShell::CharsetChangeReloadDocument(const char* aCharset,
                                                 int32_t aSource) {
  // XXX hack. keep the aCharset and aSource wait to pick it up
  nsCOMPtr<nsIContentViewer> cv;
  NS_ENSURE_SUCCESS(GetContentViewer(getter_AddRefs(cv)), NS_ERROR_FAILURE);
  if (cv) {
    int32_t hint;
    cv->GetHintCharacterSetSource(&hint);
    if (aSource > hint) {
      nsCString charset(aCharset);
      cv->SetHintCharacterSet(charset);
      cv->SetHintCharacterSetSource(aSource);
      if (eCharsetReloadRequested != mCharsetReloadState) {
        mCharsetReloadState = eCharsetReloadRequested;
        switch (mLoadType) {
          case LOAD_RELOAD_BYPASS_PROXY_AND_CACHE:
            return Reload(LOAD_FLAGS_CHARSET_CHANGE | LOAD_FLAGS_BYPASS_CACHE |
                          LOAD_FLAGS_BYPASS_PROXY);
          case LOAD_RELOAD_BYPASS_CACHE:
            return Reload(LOAD_FLAGS_CHARSET_CHANGE | LOAD_FLAGS_BYPASS_CACHE);
          default:
            return Reload(LOAD_FLAGS_CHARSET_CHANGE);
        }
      }
    }
  }
  // return failure if this request is not accepted due to mCharsetReloadState
  return NS_ERROR_DOCSHELL_REQUEST_REJECTED;
}

nsresult nsDocShell::CharsetChangeStopDocumentLoad() {
  if (eCharsetReloadRequested != mCharsetReloadState) {
    Stop(nsIWebNavigation::STOP_ALL);
    return NS_OK;
  }
  // return failer if this request is not accepted due to mCharsetReloadState
  return NS_ERROR_DOCSHELL_REQUEST_REJECTED;
}

void nsDocShell::SetIsPrinting(bool aIsPrinting) {
  mIsPrintingOrPP = aIsPrinting;
}

NS_IMETHODIMP
nsDocShell::InitOrReusePrintPreviewViewer(nsIWebBrowserPrint** aPrintPreview) {
  *aPrintPreview = nullptr;
#if NS_PRINT_PREVIEW
  nsCOMPtr<nsIDocumentViewerPrint> print = do_QueryInterface(mContentViewer);
  if (!print || !print->IsInitializedForPrintPreview()) {
    // XXX: Creating a brand new content viewer to host preview every
    // time we enter here seems overwork. We could skip ahead to where
    // we QI the mContentViewer if the current URI is either about:blank
    // or about:printpreview.
    Stop(nsIWebNavigation::STOP_ALL);
    nsCOMPtr<nsIPrincipal> principal =
        NullPrincipal::CreateWithInheritedAttributes(this);
    nsCOMPtr<nsIURI> uri;
    NS_NewURI(getter_AddRefs(uri), NS_LITERAL_CSTRING("about:printpreview"));
    nsresult rv =
        CreateAboutBlankContentViewer(principal, /* aCsp = */ nullptr, uri);
    NS_ENSURE_SUCCESS(rv, rv);
    // Here we manually set current URI since we have just created a
    // brand new content viewer (about:blank) to host preview.
    SetCurrentURI(uri, nullptr, true, 0);
    print = do_QueryInterface(mContentViewer);
    NS_ENSURE_STATE(print);
    print->InitializeForPrintPreview();
  }
  nsCOMPtr<nsIWebBrowserPrint> result = do_QueryInterface(print);
  result.forget(aPrintPreview);
  return NS_OK;
#else
  return NS_ERROR_NOT_IMPLEMENTED;
#endif
}

NS_IMETHODIMP nsDocShell::ExitPrintPreview() {
#if NS_PRINT_PREVIEW
#  ifdef DEBUG
  nsCOMPtr<nsIDocumentViewerPrint> vp = do_QueryInterface(mContentViewer);
  MOZ_ASSERT(vp && vp->IsInitializedForPrintPreview());
#  endif
  nsCOMPtr<nsIWebBrowserPrint> viewer = do_QueryInterface(mContentViewer);
  return viewer->ExitPrintPreview();
#else
  return NS_OK;
#endif
}

#ifdef DEBUG
unsigned long nsDocShell::gNumberOfDocShells = 0;
#endif

NS_IMETHODIMP
nsDocShell::GetCanExecuteScripts(bool* aResult) {
  *aResult = mCanExecuteScripts;
  return NS_OK;
}

/* [infallible] */
NS_IMETHODIMP nsDocShell::SetFrameType(FrameType aFrameType) {
  mFrameType = aFrameType;
  return NS_OK;
}

/* [infallible] */
NS_IMETHODIMP nsDocShell::GetFrameType(FrameType* aFrameType) {
  *aFrameType = mFrameType;
  return NS_OK;
}

/* [infallible] */
NS_IMETHODIMP nsDocShell::GetIsMozBrowser(bool* aIsMozBrowser) {
  *aIsMozBrowser = (mFrameType == FRAME_TYPE_BROWSER);
  return NS_OK;
}

uint32_t nsDocShell::GetInheritedFrameType() {
  if (mFrameType != FRAME_TYPE_REGULAR) {
    return mFrameType;
  }

  nsCOMPtr<nsIDocShellTreeItem> parentAsItem;
  GetSameTypeParent(getter_AddRefs(parentAsItem));

  nsCOMPtr<nsIDocShell> parent = do_QueryInterface(parentAsItem);
  if (!parent) {
    return FRAME_TYPE_REGULAR;
  }

  return static_cast<nsDocShell*>(parent.get())->GetInheritedFrameType();
}

/* [infallible] */
NS_IMETHODIMP nsDocShell::GetIsIsolatedMozBrowserElement(
    bool* aIsIsolatedMozBrowserElement) {
  bool result = mFrameType == FRAME_TYPE_BROWSER &&
                mOriginAttributes.mInIsolatedMozBrowser;
  *aIsIsolatedMozBrowserElement = result;
  return NS_OK;
}

/* [infallible] */
NS_IMETHODIMP nsDocShell::GetIsInIsolatedMozBrowserElement(
    bool* aIsInIsolatedMozBrowserElement) {
  MOZ_ASSERT(!mOriginAttributes.mInIsolatedMozBrowser ||
                 (GetInheritedFrameType() == FRAME_TYPE_BROWSER),
             "Isolated mozbrowser should only be true inside browser frames");
  bool result = (GetInheritedFrameType() == FRAME_TYPE_BROWSER) &&
                mOriginAttributes.mInIsolatedMozBrowser;
  *aIsInIsolatedMozBrowserElement = result;
  return NS_OK;
}

/* [infallible] */
NS_IMETHODIMP nsDocShell::GetIsInMozBrowser(bool* aIsInMozBrowser) {
  *aIsInMozBrowser = (GetInheritedFrameType() == FRAME_TYPE_BROWSER);
  return NS_OK;
}

/* [infallible] */
NS_IMETHODIMP nsDocShell::GetIsTopLevelContentDocShell(
    bool* aIsTopLevelContentDocShell) {
  *aIsTopLevelContentDocShell = false;

  if (mItemType == typeContent) {
    nsCOMPtr<nsIDocShellTreeItem> root;
    GetSameTypeRootTreeItem(getter_AddRefs(root));
    *aIsTopLevelContentDocShell =
        root.get() == static_cast<nsIDocShellTreeItem*>(this);
  }

  return NS_OK;
}

// Implements nsILoadContext.originAttributes
NS_IMETHODIMP
nsDocShell::GetScriptableOriginAttributes(JSContext* aCx,
                                          JS::MutableHandle<JS::Value> aVal) {
  return GetOriginAttributes(aCx, aVal);
}

// Implements nsIDocShell.GetOriginAttributes()
NS_IMETHODIMP
nsDocShell::GetOriginAttributes(JSContext* aCx,
                                JS::MutableHandle<JS::Value> aVal) {
  bool ok = ToJSValue(aCx, mOriginAttributes, aVal);
  NS_ENSURE_TRUE(ok, NS_ERROR_FAILURE);
  return NS_OK;
}

bool nsDocShell::CanSetOriginAttributes() {
  MOZ_ASSERT(mChildList.IsEmpty());
  if (!mChildList.IsEmpty()) {
    return false;
  }

  // TODO: Bug 1273058 - mContentViewer should be null when setting origin
  // attributes.
  if (mContentViewer) {
    Document* doc = mContentViewer->GetDocument();
    if (doc) {
      nsIURI* uri = doc->GetDocumentURI();
      if (!uri) {
        return false;
      }
      nsCString uriSpec = uri->GetSpecOrDefault();
      MOZ_ASSERT(uriSpec.EqualsLiteral("about:blank"));
      if (!uriSpec.EqualsLiteral("about:blank")) {
        return false;
      }
    }
  }

  return true;
}

bool nsDocShell::ServiceWorkerAllowedToControlWindow(nsIPrincipal* aPrincipal,
                                                     nsIURI* aURI) {
  MOZ_ASSERT(aPrincipal);
  MOZ_ASSERT(aURI);

  if (UsePrivateBrowsing() || mSandboxFlags) {
    return false;
  }

  nsCOMPtr<nsIDocShellTreeItem> parent;
  GetSameTypeParent(getter_AddRefs(parent));
  nsPIDOMWindowOuter* parentOuter = parent ? parent->GetWindow() : nullptr;
  nsPIDOMWindowInner* parentInner =
      parentOuter ? parentOuter->GetCurrentInnerWindow() : nullptr;

  nsContentUtils::StorageAccess storage =
      nsContentUtils::StorageAllowedForNewWindow(aPrincipal, aURI, parentInner);

  return storage == nsContentUtils::StorageAccess::eAllow;
}

nsresult nsDocShell::SetOriginAttributes(const OriginAttributes& aAttrs) {
  MOZ_ASSERT(!mIsBeingDestroyed);

  if (!CanSetOriginAttributes()) {
    return NS_ERROR_FAILURE;
  }

  AssertOriginAttributesMatchPrivateBrowsing();
  mOriginAttributes = aAttrs;

  bool isPrivate = mOriginAttributes.mPrivateBrowsingId > 0;
  // Chrome docshell can not contain OriginAttributes.mPrivateBrowsingId
  if (mItemType == typeChrome && isPrivate) {
    mOriginAttributes.mPrivateBrowsingId = 0;
  }

  SetPrivateBrowsing(isPrivate);
  AssertOriginAttributesMatchPrivateBrowsing();

  return NS_OK;
}

NS_IMETHODIMP
nsDocShell::SetOriginAttributesBeforeLoading(
    JS::Handle<JS::Value> aOriginAttributes, JSContext* aCx) {
  if (!aOriginAttributes.isObject()) {
    return NS_ERROR_INVALID_ARG;
  }

  OriginAttributes attrs;
  if (!attrs.Init(aCx, aOriginAttributes)) {
    return NS_ERROR_INVALID_ARG;
  }

  return SetOriginAttributes(attrs);
}

NS_IMETHODIMP
nsDocShell::ResumeRedirectedLoad(uint64_t aIdentifier, int32_t aHistoryIndex) {
  RefPtr<nsDocShell> self = this;
  RefPtr<ChildProcessChannelListener> cpcl =
      ChildProcessChannelListener::GetSingleton();

  // Call into InternalLoad with the pending channel when it is received.
  cpcl->RegisterCallback(
      aIdentifier, [self, aHistoryIndex](nsIChildChannel* aChannel) {
        if (NS_WARN_IF(self->mIsBeingDestroyed)) {
          return;
        }

        RefPtr<nsDocShellLoadState> loadState;
        nsresult rv = nsDocShellLoadState::CreateFromPendingChannel(
            aChannel, getter_AddRefs(loadState));
        if (NS_WARN_IF(NS_FAILED(rv))) {
          return;
        }

        // If we're performing a history load, locate the correct history entry,
        // and set the relevant bits on our loadState.
        if (aHistoryIndex >= 0 && self->mSessionHistory) {
          nsCOMPtr<nsISHistory> legacySHistory =
              self->mSessionHistory->LegacySHistory();

          nsCOMPtr<nsISHEntry> entry;
          rv = legacySHistory->GetEntryAtIndex(aHistoryIndex,
                                               getter_AddRefs(entry));
          if (NS_SUCCEEDED(rv)) {
            legacySHistory->InternalSetRequestedIndex(aHistoryIndex);
            loadState->SetLoadType(LOAD_HISTORY);
            loadState->SetSHEntry(entry);
          }
        }

        self->InternalLoad(loadState, nullptr, nullptr);
      });
  return NS_OK;
}

NS_IMETHODIMP
nsDocShell::SetOriginAttributes(JS::Handle<JS::Value> aOriginAttributes,
                                JSContext* aCx) {
  OriginAttributes attrs;
  if (!aOriginAttributes.isObject() || !attrs.Init(aCx, aOriginAttributes)) {
    return NS_ERROR_INVALID_ARG;
  }

  return SetOriginAttributes(attrs);
}

NS_IMETHODIMP
nsDocShell::GetOSHEId(uint32_t* aSHEntryId) {
  if (mOSHE) {
    mOSHE->GetID(aSHEntryId);
    return NS_OK;
  } else {
    return NS_ERROR_FAILURE;
  }
}

NS_IMETHODIMP
nsDocShell::GetAsyncPanZoomEnabled(bool* aOut) {
  if (PresShell* presShell = GetPresShell()) {
    *aOut = presShell->AsyncPanZoomEnabled();
    return NS_OK;
  }

  // If we don't have a presShell, fall back to the default platform value of
  // whether or not APZ is enabled.
  *aOut = gfxPlatform::AsyncPanZoomEnabled();
  return NS_OK;
}

bool nsDocShell::HasUnloadedParent() {
  RefPtr<nsDocShell> parent = GetParentDocshell();
  while (parent) {
    bool inUnload = false;
    parent->GetIsInUnload(&inUnload);
    if (inUnload) {
      return true;
    }
    parent = parent->GetParentDocshell();
  }
  return false;
}

void nsDocShell::UpdateGlobalHistoryTitle(nsIURI* aURI) {
  if (mUseGlobalHistory && !UsePrivateBrowsing()) {
    nsCOMPtr<IHistory> history = services::GetHistoryService();
    if (history) {
      history->SetURITitle(aURI, mTitle);
    }
  }
}

bool nsDocShell::IsInvisible() { return mInvisible; }

void nsDocShell::SetInvisible(bool aInvisible) { mInvisible = aInvisible; }

void nsDocShell::SetOpener(nsIRemoteTab* aOpener) {
  mOpener = do_GetWeakReference(aOpener);
}

nsIRemoteTab* nsDocShell::GetOpener() {
  nsCOMPtr<nsIRemoteTab> opener(do_QueryReferent(mOpener));
  return opener;
}

// The caller owns |aAsyncCause| here.
void nsDocShell::NotifyJSRunToCompletionStart(const char* aReason,
                                              const char16_t* aFunctionName,
                                              const char16_t* aFilename,
                                              const uint32_t aLineNumber,
                                              JS::Handle<JS::Value> aAsyncStack,
                                              const char* aAsyncCause) {
  // If first start, mark interval start.
  if (mJSRunToCompletionDepth == 0) {
    RefPtr<TimelineConsumers> timelines = TimelineConsumers::Get();
    if (timelines && timelines->HasConsumer(this)) {
      timelines->AddMarkerForDocShell(
          this, mozilla::MakeUnique<JavascriptTimelineMarker>(
                    aReason, aFunctionName, aFilename, aLineNumber,
                    MarkerTracingType::START, aAsyncStack, aAsyncCause));
    }
  }

  mJSRunToCompletionDepth++;
}

void nsDocShell::NotifyJSRunToCompletionStop() {
  mJSRunToCompletionDepth--;

  // If last stop, mark interval end.
  if (mJSRunToCompletionDepth == 0) {
    RefPtr<TimelineConsumers> timelines = TimelineConsumers::Get();
    if (timelines && timelines->HasConsumer(this)) {
      timelines->AddMarkerForDocShell(this, "Javascript",
                                      MarkerTracingType::END);
    }
  }
}

void nsDocShell::MaybeNotifyKeywordSearchLoading(const nsString& aProvider,
                                                 const nsString& aKeyword) {
  if (aProvider.IsEmpty()) {
    return;
  }

  if (XRE_IsContentProcess()) {
    dom::ContentChild* contentChild = dom::ContentChild::GetSingleton();
    if (contentChild) {
      contentChild->SendNotifyKeywordSearchLoading(aProvider, aKeyword);
    }
    return;
  }

  nsCOMPtr<nsISearchService> searchSvc =
      do_GetService("@mozilla.org/browser/search-service;1");
  if (searchSvc) {
    nsCOMPtr<nsISearchEngine> searchEngine;
    searchSvc->GetEngineByName(aProvider, getter_AddRefs(searchEngine));
    if (searchEngine) {
      nsCOMPtr<nsIObserverService> obsSvc = services::GetObserverService();
      if (obsSvc) {
        // Note that "keyword-search" refers to a search via the url
        // bar, not a bookmarks keyword search.
        obsSvc->NotifyObservers(searchEngine, "keyword-search", aKeyword.get());
      }
    }
  }
}

NS_IMETHODIMP
nsDocShell::ShouldPrepareForIntercept(nsIURI* aURI, nsIChannel* aChannel,
                                      bool* aShouldIntercept) {
  return mInterceptController->ShouldPrepareForIntercept(aURI, aChannel,
                                                         aShouldIntercept);
}

NS_IMETHODIMP
nsDocShell::ChannelIntercepted(nsIInterceptedChannel* aChannel) {
  return mInterceptController->ChannelIntercepted(aChannel);
}

bool nsDocShell::InFrameSwap() {
  RefPtr<nsDocShell> shell = this;
  do {
    if (shell->mInFrameSwap) {
      return true;
    }
    shell = shell->GetParentDocshell();
  } while (shell);
  return false;
}

UniquePtr<ClientSource> nsDocShell::TakeInitialClientSource() {
  return std::move(mInitialClientSource);
}

NS_IMETHODIMP
nsDocShell::IssueWarning(uint32_t aWarning, bool aAsError) {
  if (mContentViewer) {
    RefPtr<Document> doc = mContentViewer->GetDocument();
    if (doc) {
      doc->WarnOnceAbout(Document::DeprecatedOperations(aWarning), aAsError);
    }
  }
  return NS_OK;
}

NS_IMETHODIMP
nsDocShell::GetEditingSession(nsIEditingSession** aEditSession) {
  if (!NS_SUCCEEDED(EnsureEditorData())) {
    return NS_ERROR_FAILURE;
  }

  *aEditSession = do_AddRef(mEditorData->GetEditingSession()).take();
  return *aEditSession ? NS_OK : NS_ERROR_FAILURE;
}

NS_IMETHODIMP
nsDocShell::GetScriptableBrowserChild(nsIBrowserChild** aBrowserChild) {
  *aBrowserChild = GetBrowserChild().take();
  return *aBrowserChild ? NS_OK : NS_ERROR_FAILURE;
}

already_AddRefed<nsIBrowserChild> nsDocShell::GetBrowserChild() {
  nsCOMPtr<nsIBrowserChild> tc = do_QueryReferent(mBrowserChild);
  return tc.forget();
}

nsCommandManager* nsDocShell::GetCommandManager() {
  NS_ENSURE_SUCCESS(EnsureCommandHandler(), nullptr);
  return mCommandManager;
}

NS_IMETHODIMP
nsDocShell::GetIsOnlyToplevelInTabGroup(bool* aResult) {
  MOZ_ASSERT(aResult);

  nsPIDOMWindowOuter* outer = GetWindow();
  MOZ_ASSERT(outer);

  // If we are not toplevel then we are not the only toplevel window in the
  // tab group.
  if (outer->GetScriptableParentOrNull()) {
    *aResult = false;
    return NS_OK;
  }

  // If we have any other toplevel windows in our tab group, then we are not
  // the only toplevel window in the tab group.
  nsTArray<nsPIDOMWindowOuter*> toplevelWindows =
      outer->TabGroup()->GetTopLevelWindows();
  if (toplevelWindows.Length() > 1) {
    *aResult = false;
    return NS_OK;
  }
  MOZ_ASSERT(toplevelWindows.Length() == 1);
  MOZ_ASSERT(toplevelWindows[0] == outer);

  *aResult = true;
  return NS_OK;
}

NS_IMETHODIMP
nsDocShell::GetAwaitingLargeAlloc(bool* aResult) {
  MOZ_ASSERT(aResult);
  nsCOMPtr<nsIBrowserChild> browserChild = GetBrowserChild();
  if (!browserChild) {
    *aResult = false;
    return NS_OK;
  }
  *aResult =
      static_cast<BrowserChild*>(browserChild.get())->IsAwaitingLargeAlloc();
  return NS_OK;
}

NS_IMETHODIMP_(void)
nsDocShell::GetOriginAttributes(mozilla::OriginAttributes& aAttrs) {
  aAttrs = mOriginAttributes;
}

HTMLEditor* nsIDocShell::GetHTMLEditor() {
  nsDocShell* docShell = static_cast<nsDocShell*>(this);
  return docShell->GetHTMLEditorInternal();
}

nsresult nsIDocShell::SetHTMLEditor(HTMLEditor* aHTMLEditor) {
  nsDocShell* docShell = static_cast<nsDocShell*>(this);
  return docShell->SetHTMLEditorInternal(aHTMLEditor);
}

NS_IMETHODIMP
nsDocShell::GetDisplayMode(DisplayMode* aDisplayMode) {
  *aDisplayMode = mDisplayMode;
  return NS_OK;
}

NS_IMETHODIMP
nsDocShell::SetDisplayMode(DisplayMode aDisplayMode) {
  // We don't have a way to verify this coming from Javascript, so this check
  // is still needed.
  if (!(aDisplayMode == nsIDocShell::DISPLAY_MODE_BROWSER ||
        aDisplayMode == nsIDocShell::DISPLAY_MODE_STANDALONE ||
        aDisplayMode == nsIDocShell::DISPLAY_MODE_FULLSCREEN ||
        aDisplayMode == nsIDocShell::DISPLAY_MODE_MINIMAL_UI)) {
    return NS_ERROR_INVALID_ARG;
  }

  if (aDisplayMode != mDisplayMode) {
    mDisplayMode = aDisplayMode;

    RefPtr<nsPresContext> presContext = GetPresContext();
    presContext->MediaFeatureValuesChangedAllDocuments(
        {MediaFeatureChangeReason::DisplayModeChange});
  }

  return NS_OK;
}

NS_IMETHODIMP
nsDocShell::SetColorMatrix(float* aMatrix, uint32_t aMatrixLen) {
  if (aMatrixLen == 20) {
    mColorMatrix.reset(new gfx::Matrix5x4());
    MOZ_ASSERT(aMatrixLen * sizeof(*aMatrix) ==
               sizeof(mColorMatrix->components));
    memcpy(mColorMatrix->components, aMatrix, sizeof(mColorMatrix->components));
  } else if (aMatrixLen == 0) {
    mColorMatrix.reset();
  } else {
    return NS_ERROR_INVALID_ARG;
  }

  PresShell* presShell = GetPresShell();
  if (!presShell) {
    return NS_ERROR_FAILURE;
  }

  nsIFrame* frame = presShell->GetRootFrame();
  if (!frame) {
    return NS_ERROR_FAILURE;
  }

  frame->SchedulePaint();

  return NS_OK;
}

NS_IMETHODIMP
nsDocShell::GetColorMatrix(uint32_t* aMatrixLen, float** aMatrix) {
  NS_ENSURE_ARG_POINTER(aMatrixLen);
  *aMatrixLen = 0;

  NS_ENSURE_ARG_POINTER(aMatrix);
  *aMatrix = nullptr;

  if (mColorMatrix) {
    *aMatrix = (float*)moz_xmalloc(20 * sizeof(float));
    MOZ_ASSERT(20 * sizeof(float) == sizeof(mColorMatrix->components));
    *aMatrixLen = 20;
    memcpy(*aMatrix, mColorMatrix->components, 20 * sizeof(float));
  }

  return NS_OK;
}

bool nsDocShell::IsForceReloading() { return IsForceReloadType(mLoadType); }

NS_IMETHODIMP
nsDocShell::GetBrowsingContext(BrowsingContext** aBrowsingContext) {
  *aBrowsingContext = do_AddRef(mBrowsingContext).take();
  return NS_OK;
}

bool nsDocShell::GetIsAttemptingToNavigate() {
  // XXXbz the document.open spec says to abort even if there's just a
  // queued navigation task, sort of.  It's not clear whether browsers
  // actually do that, and we didn't use to do it, so for now let's
  // not do that.
  // https://github.com/whatwg/html/issues/3447 tracks the spec side of this.
  if (mDocumentRequest) {
    // There's definitely a navigation in progress.
    return true;
  }

  // javascript: channels have slightly weird behavior: they're LOAD_BACKGROUND
  // until the script runs, which means they're not sending loadgroup
  // notifications and hence not getting set as mDocumentRequest.  Look through
  // our loadgroup for document-level javascript: loads.
  if (!mLoadGroup) {
    return false;
  }

  nsCOMPtr<nsISimpleEnumerator> requests;
  mLoadGroup->GetRequests(getter_AddRefs(requests));
  bool hasMore = false;
  while (NS_SUCCEEDED(requests->HasMoreElements(&hasMore)) && hasMore) {
    nsCOMPtr<nsISupports> elem;
    requests->GetNext(getter_AddRefs(elem));
    nsCOMPtr<nsIScriptChannel> scriptChannel(do_QueryInterface(elem));
    if (!scriptChannel) {
      continue;
    }

    if (scriptChannel->GetIsDocumentLoad()) {
      // This is a javascript: load that might lead to a new document,
      // hence a navigation.
      return true;
    }
  }

  return false;
}

NS_IMETHODIMP
nsDocShell::GetWatchedByDevtools(bool* aWatched) {
  NS_ENSURE_ARG(aWatched);
  *aWatched = mWatchedByDevtools;
  return NS_OK;
}

NS_IMETHODIMP
nsDocShell::SetWatchedByDevtools(bool aWatched) {
  mWatchedByDevtools = aWatched;
  return NS_OK;
}<|MERGE_RESOLUTION|>--- conflicted
+++ resolved
@@ -386,16 +386,9 @@
       mHasLoadedNonBlankURI(false),
       mBlankTiming(false),
       mTitleValidForCurrentURI(false),
-<<<<<<< HEAD
-      mIsFrame(false) {
-=======
       mIsFrame(false),
       mSkipBrowsingContextDetachOnDestroy(false),
       mWatchedByDevtools(false) {
-  mHistoryID.m0 = 0;
-  mHistoryID.m1 = 0;
-  mHistoryID.m2 = 0;
->>>>>>> 662de518
   AssertOriginAttributesMatchPrivateBrowsing();
 
   if (gDocShellCount++ == 0) {
@@ -11127,21 +11120,12 @@
     nsPoint scrollPos = GetCurScrollPos();
     mOSHE->SetScrollPosition(scrollPos.x, scrollPos.y);
 
-<<<<<<< HEAD
     bool scrollRestorationIsManual;
     nsresult rv =
         mOSHE->GetScrollRestorationIsManual(&scrollRestorationIsManual);
     MOZ_ASSERT(NS_SUCCEEDED(rv), "Didn't expect this to fail.");
 
-    // Currently the NodePrincipal holds the CSP for that document,
-    // after Bug 965637 we can query the CSP directly from
-    // the doc instead of the NodePrincipal.
-    nsCOMPtr<nsIContentSecurityPolicy> csp;
-    aDocument->NodePrincipal()->GetCsp(getter_AddRefs(csp));
-=======
-    bool scrollRestorationIsManual = mOSHE->GetScrollRestorationIsManual();
     nsCOMPtr<nsIContentSecurityPolicy> csp = aDocument->GetCsp();
->>>>>>> 662de518
 
     // Since we're not changing which page we have loaded, pass
     // true for aCloneChildren.
@@ -11458,13 +11442,6 @@
   bool srcdocEntry = false;
   nsCOMPtr<nsIURI> baseURI;
 
-<<<<<<< HEAD
-=======
-  entry->SetOriginalURI(originalURI);
-  entry->SetResultPrincipalURI(resultPrincipalURI);
-  entry->SetLoadReplace(loadReplace);
-  entry->SetReferrerInfo(referrerInfo);
->>>>>>> 662de518
   nsCOMPtr<nsIInputStreamChannel> inStrmChan = do_QueryInterface(aChannel);
   if (inStrmChan) {
     bool isSrcdocChannel;
@@ -11502,7 +11479,7 @@
                 triggeringPrincipal,  // Channel or provided principal
                 principalToInherit, csp, HistoryID(), mDynamicallyCreated,
                 originalURI, resultPrincipalURI, loadReplace,
-                new ReferrerInfo(referrerURI, referrerPolicy), srcdoc,
+                referrerInfo, srcdoc,
                 srcdocEntry, baseURI, saveLayoutState, expired);
 
   if (root == static_cast<nsIDocShellTreeItem*>(this) && mSessionHistory) {
@@ -11595,12 +11572,8 @@
     // Don't cache the presentation if we're going to just reload the
     // current entry. Caching would lead to trying to save the different
     // content viewers in the same nsISHEntry object.
-<<<<<<< HEAD
     rv = CreateAboutBlankContentViewer(loadState->PrincipalToInherit(), nullptr,
-=======
-    rv = CreateAboutBlankContentViewer(principalToInherit, nullptr, nullptr,
->>>>>>> 662de518
-                                       aEntry != mOSHE);
+                                       nullptr, aEntry != mOSHE);
 
     if (NS_FAILED(rv)) {
       // The creation of the intermittent about:blank content
