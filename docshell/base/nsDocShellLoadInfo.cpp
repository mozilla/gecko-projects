--- conflicted
+++ resolved
@@ -85,28 +85,8 @@
   mResultPrincipalURIIsSome = aIsSome;
 }
 
-<<<<<<< HEAD
-NS_IMETHODIMP
-nsDocShellLoadInfo::GetKeepResultPrincipalURIIfSet(bool* aKeep)
-{
-  *aKeep = mKeepResultPrincipalURIIfSet;
-  return NS_OK;
-}
-
-NS_IMETHODIMP
-nsDocShellLoadInfo::SetKeepResultPrincipalURIIfSet(bool aKeep)
-{
-  mKeepResultPrincipalURIIfSet = aKeep;
-  return NS_OK;
-}
-
-
-NS_IMETHODIMP
-nsDocShellLoadInfo::GetLoadReplace(bool* aLoadReplace)
-=======
 bool
 nsDocShellLoadInfo::KeepResultPrincipalURIIfSet() const
->>>>>>> 94e37e71
 {
   return mKeepResultPrincipalURIIfSet;
 }
