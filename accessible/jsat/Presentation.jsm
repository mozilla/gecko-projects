/* This Source Code Form is subject to the terms of the Mozilla Public
 * License, v. 2.0. If a copy of the MPL was not distributed with this file,
 * You can obtain one at http://mozilla.org/MPL/2.0/. */

/* exported Presentation */

"use strict";

ChromeUtils.import("resource://gre/modules/accessibility/Utils.jsm");
ChromeUtils.defineModuleGetter(this, "PivotContext", // jshint ignore:line
  "resource://gre/modules/accessibility/Utils.jsm");
ChromeUtils.defineModuleGetter(this, "UtteranceGenerator", // jshint ignore:line
  "resource://gre/modules/accessibility/OutputGenerator.jsm");
ChromeUtils.defineModuleGetter(this, "States", // jshint ignore:line
  "resource://gre/modules/accessibility/Constants.jsm");
ChromeUtils.defineModuleGetter(this, "Roles", // jshint ignore:line
  "resource://gre/modules/accessibility/Constants.jsm");
ChromeUtils.defineModuleGetter(this, "AndroidEvents", // jshint ignore:line
  "resource://gre/modules/accessibility/Constants.jsm");

var EXPORTED_SYMBOLS = ["Presentation"]; // jshint ignore:line

const EDIT_TEXT_ROLES = new Set([
  Roles.SPINBUTTON, Roles.PASSWORD_TEXT,
  Roles.AUTOCOMPLETE, Roles.ENTRY, Roles.EDITCOMBOBOX]);

class AndroidPresentor {
  constructor() {
    this.type = "Android";
    this.displayedAccessibles = new WeakMap();
  }

  /**
   * The virtual cursor's position changed.
   * @param {PivotContext} aContext the context object for the new pivot
   *   position.
   * @param {int} aReason the reason for the pivot change.
   *   See nsIAccessiblePivot.
   * @param {bool} aBoundaryType the boundary type for the text movement
   * or NO_BOUNDARY if it was not a text movement. See nsIAccessiblePivot.
   */
  pivotChanged(aPosition, aOldPosition, aStartOffset, aEndOffset, aReason, aBoundaryType) {
    let context = new PivotContext(
      aPosition, aOldPosition, aStartOffset, aEndOffset);
    if (!context.accessible) {
      return null;
    }

    let androidEvents = [];

    const isExploreByTouch = aReason == Ci.nsIAccessiblePivot.REASON_POINT;

    if (isExploreByTouch) {
      // This isn't really used by TalkBack so this is a half-hearted attempt
      // for now.
      androidEvents.push({eventType: AndroidEvents.VIEW_HOVER_EXIT, text: []});
    }

<<<<<<< HEAD
    if (aReason === Ci.nsIAccessiblePivot.REASON_TEXT) {
      const adjustedText = context.textAndAdjustedOffsets;

      androidEvents.push({
        eventType: AndroidEvents.VIEW_TEXT_TRAVERSED_AT_MOVEMENT_GRANULARITY,
        text: [adjustedText.text],
        fromIndex: adjustedText.startOffset,
        toIndex: adjustedText.endOffset
      });
    } else {
=======
    if (aPosition != aOldPosition) {
>>>>>>> 94e37e71
      let info = this._infoFromContext(context);
      let eventType = isExploreByTouch ?
        AndroidEvents.VIEW_HOVER_ENTER :
        AndroidEvents.VIEW_ACCESSIBILITY_FOCUSED;
      androidEvents.push({...info, eventType});

      try {
        context.accessibleForBounds.scrollTo(
          Ci.nsIAccessibleScrollType.SCROLL_TYPE_ANYWHERE);
      } catch (e) {}
    }

    if (aBoundaryType != Ci.nsIAccessiblePivot.NO_BOUNDARY) {
      const adjustedText = context.textAndAdjustedOffsets;

      androidEvents.push({
        eventType: AndroidEvents.VIEW_TEXT_TRAVERSED_AT_MOVEMENT_GRANULARITY,
        text: [adjustedText.text],
        fromIndex: adjustedText.startOffset,
        toIndex: adjustedText.endOffset
      });

      aPosition.QueryInterface(Ci.nsIAccessibleText).scrollSubstringTo(
        aStartOffset, aEndOffset,
        Ci.nsIAccessibleScrollType.SCROLL_TYPE_ANYWHERE);
    }

    if (context.accessible) {
      this.displayedAccessibles.set(context.accessible.document.window, context);
    }

    return androidEvents;
  }

  focused(aObject) {
    let info = this._infoFromContext(
      new PivotContext(aObject, null, -1, -1, true, false));
    return [{ eventType: AndroidEvents.VIEW_FOCUSED, ...info }];
  }

  /**
   * An object's check action has been invoked.
   * Note: Checkable objects use TalkBack's text derived from the event state, so we don't
   * populate the text here.
   * @param {nsIAccessible} aAccessible the object that has been invoked.
   */
  checked(aAccessible) {
    return [{
      eventType: AndroidEvents.VIEW_CLICKED,
      checked: Utils.getState(aAccessible).contains(States.CHECKED)
    }];
  }

  /**
   * An object's select action has been invoked.
   * @param {nsIAccessible} aAccessible the object that has been invoked.
   */
  selected(aAccessible) {
    return [{
      eventType: AndroidEvents.VIEW_SELECTED,
      selected: Utils.getState(aAccessible).contains(States.SELECTED)
    }];
  }

  /**
   * An object's action has been invoked.
   */
  actionInvoked() {
    return [{ eventType: AndroidEvents.VIEW_CLICKED }];
  }

  /**
   * Text has changed, either by the user or by the system. TODO.
   */
  textChanged(aAccessible, aIsInserted, aStart, aLength, aText, aModifiedText) {
    let androidEvent = {
      eventType: AndroidEvents.VIEW_TEXT_CHANGED,
      text: [aText],
      fromIndex: aStart,
      removedCount: 0,
      addedCount: 0
    };

    if (aIsInserted) {
      androidEvent.addedCount = aLength;
      androidEvent.beforeText =
        aText.substring(0, aStart) + aText.substring(aStart + aLength);
    } else {
      androidEvent.removedCount = aLength;
      androidEvent.beforeText =
        aText.substring(0, aStart) + aModifiedText + aText.substring(aStart);
    }

    return [androidEvent];
  }

  /**
   * Text selection has changed. TODO.
   */
  textSelectionChanged(aText, aStart, aEnd, aOldStart, aOldEnd, aIsFromUserInput) {
    let androidEvents = [];

    if (aIsFromUserInput) {
      let [from, to] = aOldStart < aStart ?
        [aOldStart, aStart] : [aStart, aOldStart];
      androidEvents.push({
        eventType: AndroidEvents.VIEW_TEXT_TRAVERSED_AT_MOVEMENT_GRANULARITY,
        text: [aText],
        fromIndex: from,
        toIndex: to
      });
    } else {
      androidEvents.push({
        eventType: AndroidEvents.VIEW_TEXT_SELECTION_CHANGED,
        text: [aText],
        fromIndex: aStart,
        toIndex: aEnd,
        itemCount: aText.length
      });
    }

    return androidEvents;
  }

  /**
   * Selection has changed.
   * XXX: Implement android event?
   * @param {nsIAccessible} aObject the object that has been selected.
   */
  selectionChanged(aObject) {
    return ["todo.selection-changed"];
  }

  /**
   * Name has changed.
   * XXX: Implement android event?
   * @param {nsIAccessible} aAccessible the object whose value has changed.
   */
  nameChanged(aAccessible) {
    return ["todo.name-changed"];
  }

  /**
   * Value has changed.
   * XXX: Implement android event?
   * @param {nsIAccessible} aAccessible the object whose value has changed.
   */
  valueChanged(aAccessible) {
    return ["todo.value-changed"];
  }

  /**
   * The tab, or the tab's document state has changed.
   * @param {nsIAccessible} aDocObj the tab document accessible that has had its
   *    state changed, or null if the tab has no associated document yet.
   * @param {string} aPageState the state name for the tab, valid states are:
   *    'newtab', 'loading', 'newdoc', 'loaded', 'stopped', and 'reload'.
   */
  tabStateChanged(aDocObj, aPageState) {
    return this.announce(
      UtteranceGenerator.genForTabStateChange(aDocObj, aPageState));
  }

  /**
   * The viewport has changed because of scroll.
   * @param {Window} aWindow window of viewport that changed.
   */
  viewportScrolled(aWindow) {
    const { windowUtils, devicePixelRatio } = aWindow;
    const resolution = { value: 1 };
    windowUtils.getResolution(resolution);
    const scale = devicePixelRatio * resolution.value;
    return [{
      eventType: AndroidEvents.VIEW_SCROLLED,
      scrollX: aWindow.scrollX * scale,
      scrollY: aWindow.scrollY * scale,
      maxScrollX: aWindow.scrollMaxX * scale,
      maxScrollY: aWindow.scrollMaxY * scale,
    }];
  }

  /**
   * The viewport has changed, either a pan, zoom, or landscape/portrait toggle.
   * @param {Window} aWindow window of viewport that changed.
   */
  viewportChanged(aWindow) {
<<<<<<< HEAD
    let currentContext = this.displayedAccessibles.get(aWindow);

    let events = [{
      eventType: AndroidEvents.VIEW_SCROLLED,
      scrollX: aWindow.scrollX,
      scrollY: aWindow.scrollY,
      maxScrollX: aWindow.scrollMaxX,
      maxScrollY: aWindow.scrollMaxY,
    }];

    if (currentContext) {
      let currentAcc = currentContext.accessibleForBounds;
      if (Utils.isAliveAndVisible(currentAcc)) {
        events.push({
          eventType: AndroidEvents.WINDOW_CONTENT_CHANGED,
          bounds: Utils.getBounds(currentAcc)
        });
      }
=======
    const currentContext = this.displayedAccessibles.get(aWindow);
    if (!currentContext) {
      return;
    }

    const currentAcc = currentContext.accessibleForBounds;
    if (Utils.isAliveAndVisible(currentAcc)) {
      return [{
        eventType: AndroidEvents.WINDOW_CONTENT_CHANGED,
        bounds: Utils.getBounds(currentAcc)
      }];
>>>>>>> 94e37e71
    }
  }

  /**
   * Announce something. Typically an app state change.
   */
  announce(aAnnouncement) {
    let localizedAnnouncement = Utils.localize(aAnnouncement).join(" ");
    return [{
      eventType: AndroidEvents.ANNOUNCEMENT,
      text: [localizedAnnouncement],
      addedCount: localizedAnnouncement.length,
      removedCount: 0,
      fromIndex: 0
    }];
  }


  /**
   * User tried to move cursor forward or backward with no success.
   * @param {string} aMoveMethod move method that was used (eg. 'moveNext').
   */
  noMove(aMoveMethod) {
    return [{
      eventType: AndroidEvents.VIEW_ACCESSIBILITY_FOCUSED,
      exitView: aMoveMethod,
      text: [""]
    }];
  }

  /**
   * Announce a live region.
   * @param  {PivotContext} aContext context object for an accessible.
   * @param  {boolean} aIsPolite A politeness level for a live region.
   * @param  {boolean} aIsHide An indicator of hide/remove event.
   * @param  {string} aModifiedText Optional modified text.
   */
  liveRegion(aAccessible, aIsPolite, aIsHide, aModifiedText) {
    let context = !aModifiedText ?
      new PivotContext(aAccessible, null, -1, -1, true, !!aIsHide) : null;
    return this.announce(
      UtteranceGenerator.genForLiveRegion(context, aIsHide, aModifiedText));
  }

  _infoFromContext(aContext) {
    const state = Utils.getState(aContext.accessible);
    const info = {
      bounds: aContext.bounds,
      focusable: state.contains(States.FOCUSABLE),
      focused: state.contains(States.FOCUSED),
      clickable: aContext.accessible.actionCount > 0,
      checkable: state.contains(States.CHECKABLE),
      checked: state.contains(States.CHECKED),
      editable: state.contains(States.EDITABLE),
      selected: state.contains(States.SELECTED)
    };

    if (EDIT_TEXT_ROLES.has(aContext.accessible.role)) {
      let textAcc = aContext.accessible.QueryInterface(Ci.nsIAccessibleText);
      return {
        ...info,
        className: "android.widget.EditText",
        hint: aContext.accessible.name,
        text: [textAcc.getText(0, -1)]
      };
    }

    return {
      ...info,
      className: "android.view.View",
      text: Utils.localize(UtteranceGenerator.genForContext(aContext)),
    };

    if (EDIT_TEXT_ROLES.has(aContext.accessible.role)) {
      let textAcc = aContext.accessible.QueryInterface(Ci.nsIAccessibleText);
      return {
        ...info,
        className: "android.widget.EditText",
        hint: aContext.accessible.name,
        text: [textAcc.getText(0, -1)]
      };
    }

    return {
      ...info,
      className: "android.view.View",
      text: Utils.localize(UtteranceGenerator.genForContext(aContext)),
    };
  }
}

const Presentation = new AndroidPresentor();<|MERGE_RESOLUTION|>--- conflicted
+++ resolved
@@ -56,20 +56,7 @@
       androidEvents.push({eventType: AndroidEvents.VIEW_HOVER_EXIT, text: []});
     }
 
-<<<<<<< HEAD
-    if (aReason === Ci.nsIAccessiblePivot.REASON_TEXT) {
-      const adjustedText = context.textAndAdjustedOffsets;
-
-      androidEvents.push({
-        eventType: AndroidEvents.VIEW_TEXT_TRAVERSED_AT_MOVEMENT_GRANULARITY,
-        text: [adjustedText.text],
-        fromIndex: adjustedText.startOffset,
-        toIndex: adjustedText.endOffset
-      });
-    } else {
-=======
     if (aPosition != aOldPosition) {
->>>>>>> 94e37e71
       let info = this._infoFromContext(context);
       let eventType = isExploreByTouch ?
         AndroidEvents.VIEW_HOVER_ENTER :
@@ -256,26 +243,6 @@
    * @param {Window} aWindow window of viewport that changed.
    */
   viewportChanged(aWindow) {
-<<<<<<< HEAD
-    let currentContext = this.displayedAccessibles.get(aWindow);
-
-    let events = [{
-      eventType: AndroidEvents.VIEW_SCROLLED,
-      scrollX: aWindow.scrollX,
-      scrollY: aWindow.scrollY,
-      maxScrollX: aWindow.scrollMaxX,
-      maxScrollY: aWindow.scrollMaxY,
-    }];
-
-    if (currentContext) {
-      let currentAcc = currentContext.accessibleForBounds;
-      if (Utils.isAliveAndVisible(currentAcc)) {
-        events.push({
-          eventType: AndroidEvents.WINDOW_CONTENT_CHANGED,
-          bounds: Utils.getBounds(currentAcc)
-        });
-      }
-=======
     const currentContext = this.displayedAccessibles.get(aWindow);
     if (!currentContext) {
       return;
@@ -287,7 +254,6 @@
         eventType: AndroidEvents.WINDOW_CONTENT_CHANGED,
         bounds: Utils.getBounds(currentAcc)
       }];
->>>>>>> 94e37e71
     }
   }
 
@@ -360,22 +326,6 @@
       className: "android.view.View",
       text: Utils.localize(UtteranceGenerator.genForContext(aContext)),
     };
-
-    if (EDIT_TEXT_ROLES.has(aContext.accessible.role)) {
-      let textAcc = aContext.accessible.QueryInterface(Ci.nsIAccessibleText);
-      return {
-        ...info,
-        className: "android.widget.EditText",
-        hint: aContext.accessible.name,
-        text: [textAcc.getText(0, -1)]
-      };
-    }
-
-    return {
-      ...info,
-      className: "android.view.View",
-      text: Utils.localize(UtteranceGenerator.genForContext(aContext)),
-    };
   }
 }
 
