--- conflicted
+++ resolved
@@ -465,16 +465,7 @@
     }
 
     if (entry.structuredCloneState && entry.structuredCloneVersion) {
-<<<<<<< HEAD
-      var stateData =
-        Cc["@mozilla.org/docshell/structured-clone-container;1"].
-        createInstance(Ci.nsIStructuredCloneContainer);
-
-      stateData.initFromBase64(entry.structuredCloneState,
-                               entry.structuredCloneVersion);
-      shEntry.stateData = stateData;
-=======
-      shEntry.stateData = Cc[
+      var stateData = Cc[
         "@mozilla.org/docshell/structured-clone-container;1"
       ].createInstance(Ci.nsIStructuredCloneContainer);
 
@@ -482,7 +473,7 @@
         entry.structuredCloneState,
         entry.structuredCloneVersion
       );
->>>>>>> f372470e
+      shEntry.stateData = stateData;
     }
 
     if (entry.scrollRestorationIsManual) {
