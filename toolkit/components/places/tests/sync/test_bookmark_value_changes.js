--- conflicted
+++ resolved
@@ -1268,11 +1268,7 @@
     params: { itemId: localItemIds.get("bookmarkCCCC"), property: "title",
               isAnnoProperty: false, newValue: "C (remote)",
               type: PlacesUtils.bookmarks.TYPE_BOOKMARK,
-<<<<<<< HEAD
-              parentId: PlacesUtils.unfiledBookmarksFolderId,
-=======
               parentId: unfiledFolderId,
->>>>>>> 94e37e71
               guid: "bookmarkCCCC",
               parentGuid: PlacesUtils.bookmarks.unfiledGuid, oldValue: "C",
               source: PlacesUtils.bookmarks.SOURCES.SYNC },
