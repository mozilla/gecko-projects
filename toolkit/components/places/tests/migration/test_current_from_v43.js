/* Any copyright is dedicated to the Public Domain.
 * http://creativecommons.org/publicdomain/zero/1.0/ */

"use strict";

const EXPECTED_REMAINING_ROOTS = [
  ...PlacesUtils.bookmarks.userContentRoots,
  PlacesUtils.bookmarks.tagsGuid,
];

const EXPECTED_REMOVED_BOOKMARK_GUIDS = [
  // These first ones are the old left-pane folder queries
  "SNLmwJH6GtW9", // Root Query
  "r0dY_2_y4mlx", // History
  "xGGhZK3b6GnW", // Downloads
  "EJG6I1nKkQFQ", // Tags
  "gSyHo5oNSUJV", // All Bookmarks
  // These are simulated add-on injections that we expect to be removed.
  "exaddon_____",
  "exaddon1____",
  "exaddon2____",
  "exaddon3____",
  "test________",
];

const EXPECTED_REMOVED_ANNOTATIONS = [
  "PlacesOrganizer/OrganizerFolder",
  "PlacesOrganizer/OrganizerQuery",
];

const EXPECTED_REMOVED_PLACES_ENTRIES = ["exaddonh____", "exaddonh3___"];
const EXPECTED_KEPT_PLACES_ENTRY = "exaddonh2___";
const EXPECTED_REMOVED_KEYWORDS = ["exaddon", "exaddon2"];

async function assertItemIn(db, table, field, expectedItems) {
  let rows = await db.execute(`SELECT ${field} from ${table}`);

  Assert.ok(rows.length >= expectedItems.length,
    "Should be at least the number of annotations we expect to be removed.");

  let fieldValues = rows.map(row => row.getResultByName(field));

  for (let item of expectedItems) {
    Assert.ok(fieldValues.includes(item),
      `${table} should have ${expectedItems}`);
  }
}

add_task(async function setup() {
  await setupPlacesDatabase("places_v43.sqlite");

  // Setup database contents to be migrated.
  let path = OS.Path.join(OS.Constants.Path.profileDir, DB_FILENAME);
  let db = await Sqlite.openConnection({ path });

  let rows = await db.execute(`SELECT * FROM moz_bookmarks_deleted`);
  Assert.equal(rows.length, 0, "Should be nothing in moz_bookmarks_deleted");


  // Break roots parenting, to test for Bug 1472127.
  await db.execute(`INSERT INTO moz_bookmarks (title, parent, position, guid)
                    VALUES ("test", 1, 0, "test________")`);
  await db.execute(`UPDATE moz_bookmarks
                    SET parent = (SELECT id FROM moz_bookmarks WHERE guid = "test________")
                    WHERE guid = "menu________"`);

  await assertItemIn(db, "moz_anno_attributes", "name", EXPECTED_REMOVED_ANNOTATIONS);
  await assertItemIn(db, "moz_bookmarks", "guid", EXPECTED_REMOVED_BOOKMARK_GUIDS);
  await assertItemIn(db, "moz_keywords", "keyword", EXPECTED_REMOVED_KEYWORDS);
  await assertItemIn(db, "moz_places", "guid", EXPECTED_REMOVED_PLACES_ENTRIES);

  await db.close();
});

add_task(async function database_is_valid() {
  // Accessing the database for the first time triggers migration.
  Assert.equal(PlacesUtils.history.databaseStatus,
               PlacesUtils.history.DATABASE_STATUS_UPGRADED);

  let db = await PlacesUtils.promiseDBConnection();
  Assert.equal((await db.getSchemaVersion()), CURRENT_SCHEMA_VERSION);
});

add_task(async function test_roots_removed() {
  let db = await PlacesUtils.promiseDBConnection();
  let rows = await db.execute(`
    SELECT id FROM moz_bookmarks
    WHERE guid = :guid
  `, {guid: PlacesUtils.bookmarks.rootGuid});
  Assert.equal(rows.length, 1, "Should have exactly one root row.");
  let rootId = rows[0].getResultByName("id");

  rows = await db.execute(`
    SELECT guid FROM moz_bookmarks
    WHERE parent = :rootId`, {rootId});
  // Note the -1 here is because we reparented the menu root wrongly above.
  Assert.equal(rows.length, EXPECTED_REMAINING_ROOTS.length - 1,
    "Should only have the built-in folder roots.");

  for (let row of rows) {
    let guid = row.getResultByName("guid");
    Assert.ok(EXPECTED_REMAINING_ROOTS.includes(guid),
      `Should have only the expected guids remaining, unexpected guid: ${guid}`);
  }

  // Check the reparented menu now.
  rows = await db.execute(`
<<<<<<< HEAD
    SELECT id FROM moz_bookmarks
    WHERE guid = :guid
  `, {guid: PlacesUtils.bookmarks.menuGuid});
  Assert.equal(rows.length, 1, "Should have found the menu root.");
=======
    SELECT id, parent FROM moz_bookmarks
    WHERE guid = :guid
  `, {guid: PlacesUtils.bookmarks.menuGuid});
  Assert.equal(rows.length, 1, "Should have found the menu root.");
  Assert.equal(rows[0].getResultByName("parent"), PlacesUtils.placesRootId,
    "Should have moved the menu back to the Places root.");
>>>>>>> 94e37e71
});

add_task(async function test_tombstones_added() {
  let db = await PlacesUtils.promiseDBConnection();

  let rows = await db.execute(`
    SELECT guid FROM moz_bookmarks_deleted
  `);

  for (let row of rows) {
    let guid = row.getResultByName("guid");
    Assert.ok(EXPECTED_REMOVED_BOOKMARK_GUIDS.includes(guid),
      `Should have tombstoned the expected guids, unexpected guid: ${guid}`);
  }

  Assert.equal(rows.length, EXPECTED_REMOVED_BOOKMARK_GUIDS.length,
    "Should have removed all the expected bookmarks.");
});

add_task(async function test_annotations_removed() {
  let db = await PlacesUtils.promiseDBConnection();

  await assertAnnotationsRemoved(db, EXPECTED_REMOVED_ANNOTATIONS);
});

add_task(async function test_check_history_entries() {
  let db = await PlacesUtils.promiseDBConnection();

  for (let entry of EXPECTED_REMOVED_PLACES_ENTRIES) {
    let rows = await db.execute(`
      SELECT id FROM moz_places
      WHERE guid = '${entry}'`);

    Assert.equal(rows.length, 0,
      `Should have removed an orphaned history entry ${EXPECTED_REMOVED_PLACES_ENTRIES}.`);
  }

  let rows = await db.execute(`
    SELECT foreign_count FROM moz_places
    WHERE guid = :guid
  `, {guid: EXPECTED_KEPT_PLACES_ENTRY});

  Assert.equal(rows.length, 1,
    `Should have kept visited history entry ${EXPECTED_KEPT_PLACES_ENTRY}`);

  let foreignCount = rows[0].getResultByName("foreign_count");
  Assert.equal(foreignCount, 0,
    `Should have updated the foreign_count for ${EXPECTED_KEPT_PLACES_ENTRY}`);
});

add_task(async function test_check_keyword_removed() {
  let db = await PlacesUtils.promiseDBConnection();

  for (let keyword of EXPECTED_REMOVED_KEYWORDS) {
    let rows = await db.execute(`
      SELECT keyword FROM moz_keywords
      WHERE keyword = :keyword
    `, {keyword});

    Assert.equal(rows.length, 0,
      `Should have removed the expected keyword: ${keyword}.`);
  }
});

add_task(async function test_no_orphan_annotations() {
  let db = await PlacesUtils.promiseDBConnection();

  await assertNoOrphanAnnotations(db);
});

add_task(async function test_no_orphan_keywords() {
  let db = await PlacesUtils.promiseDBConnection();

  let rows = await db.execute(`
    SELECT place_id FROM moz_keywords
    WHERE place_id NOT IN (SELECT id from moz_places)
  `);

  Assert.equal(rows.length, 0,
    `Should have no orphan keywords.`);
});

add_task(async function test_meta_exists() {
  let db = await PlacesUtils.promiseDBConnection();
  await db.execute(`SELECT 1 FROM moz_meta`);
});<|MERGE_RESOLUTION|>--- conflicted
+++ resolved
@@ -93,8 +93,8 @@
   rows = await db.execute(`
     SELECT guid FROM moz_bookmarks
     WHERE parent = :rootId`, {rootId});
-  // Note the -1 here is because we reparented the menu root wrongly above.
-  Assert.equal(rows.length, EXPECTED_REMAINING_ROOTS.length - 1,
+
+  Assert.equal(rows.length, EXPECTED_REMAINING_ROOTS.length,
     "Should only have the built-in folder roots.");
 
   for (let row of rows) {
@@ -105,19 +105,12 @@
 
   // Check the reparented menu now.
   rows = await db.execute(`
-<<<<<<< HEAD
-    SELECT id FROM moz_bookmarks
-    WHERE guid = :guid
-  `, {guid: PlacesUtils.bookmarks.menuGuid});
-  Assert.equal(rows.length, 1, "Should have found the menu root.");
-=======
     SELECT id, parent FROM moz_bookmarks
     WHERE guid = :guid
   `, {guid: PlacesUtils.bookmarks.menuGuid});
   Assert.equal(rows.length, 1, "Should have found the menu root.");
   Assert.equal(rows[0].getResultByName("parent"), PlacesUtils.placesRootId,
     "Should have moved the menu back to the Places root.");
->>>>>>> 94e37e71
 });
 
 add_task(async function test_tombstones_added() {
