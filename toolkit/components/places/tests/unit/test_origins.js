--- conflicted
+++ resolved
@@ -1177,22 +1177,11 @@
   ]);
 
   // Bookmark URL 1.
-<<<<<<< HEAD
-  let parentGuid =
-    await PlacesUtils.promiseItemGuid(PlacesUtils.unfiledBookmarksFolderId);
-  let bookmark = await PlacesUtils.bookmarks.insert({
-    parentGuid,
-    title: "A bookmark",
-    url: NetUtil.newURI("http://example.com/1"),
-  });
-  await PlacesUtils.promiseItemId(bookmark.guid);
-=======
   let bookmark = await PlacesUtils.bookmarks.insert({
     parentGuid: PlacesUtils.bookmarks.unfiledGuid,
     title: "A bookmark",
     url: NetUtil.newURI("http://example.com/1"),
   });
->>>>>>> 94e37e71
 
   await checkDB([
     ["http://", "example.com", [
