"use strict";

ChromeUtils.import("resource://gre/modules/Preferences.jsm", this);
ChromeUtils.import("resource://gre/modules/TelemetryEnvironment.jsm", this);
ChromeUtils.import("resource://normandy/lib/PreferenceExperiments.jsm", this);
ChromeUtils.import("resource://normandy/lib/CleanupManager.jsm", this);
ChromeUtils.import("resource://normandy/lib/TelemetryEvents.jsm", this);

// Save ourselves some typing
const {withMockExperiments} = PreferenceExperiments;
const DefaultPreferences = new Preferences({defaultBranch: true});
const startupPrefs = "app.normandy.startupExperimentPrefs";

function experimentFactory(attrs) {
  return Object.assign({
    name: "fakename",
    branch: "fakebranch",
    expired: false,
    lastSeen: new Date().toJSON(),
    preferenceName: "fake.preference",
    preferenceValue: "fakevalue",
    preferenceType: "string",
    previousPreferenceValue: "oldfakevalue",
    preferenceBranchType: "default",
    experimentType: "exp",
  }, attrs);
}

// clearAllExperimentStorage
decorate_task(
  withMockExperiments([experimentFactory({ name: "test" })]),
  async function(experiments) {
    ok(await PreferenceExperiments.has("test"), "Mock experiment is detected.");
    await PreferenceExperiments.clearAllExperimentStorage();
    ok(
      !(await PreferenceExperiments.has("test")),
      "clearAllExperimentStorage removed all stored experiments",
    );
  }
);

// start should throw if an experiment with the given name already exists
decorate_task(
  withMockExperiments([experimentFactory({ name: "test" })]),
  withSendEventStub,
  async function(experiments, sendEventStub) {
    await Assert.rejects(
      PreferenceExperiments.start({
        name: "test",
        branch: "branch",
        preferenceName: "fake.preference",
        preferenceValue: "value",
        preferenceType: "string",
        preferenceBranchType: "default",
      }),
      /test.*already exists/,
      "start threw an error due to a conflicting experiment name",
    );

    Assert.deepEqual(
      sendEventStub.args,
      [["enrollFailed", "preference_study", "test", {reason: "name-conflict"}]],
      "event should be sent for failure",
    );
  }
);

// start should throw if an experiment for the given preference is active
decorate_task(
  withMockExperiments([experimentFactory({ name: "test", preferenceName: "fake.preference" })]),
  withSendEventStub,
  async function(experiments, sendEventStub) {
    await Assert.rejects(
      PreferenceExperiments.start({
        name: "different",
        branch: "branch",
        preferenceName: "fake.preference",
        preferenceValue: "value",
        preferenceType: "string",
        preferenceBranchType: "default",
      }),
      /another.*is currently active/i,
      "start threw an error due to an active experiment for the given preference",
    );

    Assert.deepEqual(
      sendEventStub.args,
      [["enrollFailed", "preference_study", "different", {reason: "pref-conflict"}]],
      "event should be sent for failure",
    );
  }
);

// start should throw if an invalid preferenceBranchType is given
decorate_task(
  withMockExperiments(),
  withSendEventStub,
  async function(experiments, sendEventStub) {
    await Assert.rejects(
      PreferenceExperiments.start({
        name: "test",
        branch: "branch",
        preferenceName: "fake.preference",
        preferenceValue: "value",
        preferenceType: "string",
        preferenceBranchType: "invalid",
      }),
      /invalid value for preferenceBranchType: invalid/i,
      "start threw an error due to an invalid preference branch type",
    );

    Assert.deepEqual(
      sendEventStub.args,
      [["enrollFailed", "preference_study", "test", {reason: "invalid-branch"}]],
      "event should be sent for failure",
    );
  }
);

// start should save experiment data, modify the preference, and register a
// watcher.
decorate_task(
  withMockExperiments(),
  withMockPreferences,
  withStub(PreferenceExperiments, "startObserver"),
  withSendEventStub,
  async function testStart(experiments, mockPreferences, startObserverStub, sendEventStub) {
    mockPreferences.set("fake.preference", "oldvalue", "default");
    mockPreferences.set("fake.preference", "uservalue", "user");

    await PreferenceExperiments.start({
      name: "test",
      branch: "branch",
      preferenceName: "fake.preference",
      preferenceValue: "newvalue",
      preferenceBranchType: "default",
      preferenceType: "string",
    });
    ok(await PreferenceExperiments.get("test"), "start saved the experiment");
    ok(
      startObserverStub.calledWith("test", "fake.preference", "string", "newvalue"),
      "start registered an observer",
    );

    const expectedExperiment = {
      name: "test",
      branch: "branch",
      expired: false,
      preferenceName: "fake.preference",
      preferenceValue: "newvalue",
      preferenceType: "string",
      previousPreferenceValue: "oldvalue",
      preferenceBranchType: "default",
    };
    const experiment = {};
    const actualExperiment = await PreferenceExperiments.get("test");
    Object.keys(expectedExperiment).forEach(key => experiment[key] = actualExperiment[key]);
    Assert.deepEqual(experiment, expectedExperiment, "start saved the experiment");

    is(
      DefaultPreferences.get("fake.preference"),
      "newvalue",
      "start modified the default preference",
    );
    is(
      Preferences.get("fake.preference"),
      "uservalue",
      "start did not modify the user preference",
    );
    is(
      Preferences.get(`${startupPrefs}.fake.preference`),
      "newvalue",
      "start saved the experiment value to the startup prefs tree",
    );
  },
);

// start should modify the user preference for the user branch type
decorate_task(
  withMockExperiments(),
  withMockPreferences,
  withStub(PreferenceExperiments, "startObserver"),
  async function(experiments, mockPreferences, startObserver) {
    mockPreferences.set("fake.preference", "olddefaultvalue", "default");
    mockPreferences.set("fake.preference", "oldvalue", "user");

    await PreferenceExperiments.start({
      name: "test",
      branch: "branch",
      preferenceName: "fake.preference",
      preferenceValue: "newvalue",
      preferenceType: "string",
      preferenceBranchType: "user",
    });
    ok(
      startObserver.calledWith("test", "fake.preference", "string", "newvalue"),
      "start registered an observer",
    );

    const expectedExperiment = {
      name: "test",
      branch: "branch",
      expired: false,
      preferenceName: "fake.preference",
      preferenceValue: "newvalue",
      preferenceType: "string",
      previousPreferenceValue: "oldvalue",
      preferenceBranchType: "user",
    };

    const experiment = {};
    const actualExperiment = await PreferenceExperiments.get("test");
    Object.keys(expectedExperiment).forEach(key => experiment[key] = actualExperiment[key]);
    Assert.deepEqual(experiment, expectedExperiment, "start saved the experiment");

    Assert.notEqual(
      DefaultPreferences.get("fake.preference"),
      "newvalue",
      "start did not modify the default preference",
    );
    is(Preferences.get("fake.preference"), "newvalue", "start modified the user preference");
  }
);

// start should detect if a new preference value type matches the previous value type
decorate_task(
  withMockPreferences,
  withSendEventStub,
  async function(mockPreferences, sendEventStub) {
    mockPreferences.set("fake.type_preference", "oldvalue");

    await Assert.rejects(
      PreferenceExperiments.start({
        name: "test",
        branch: "branch",
        preferenceName: "fake.type_preference",
        preferenceBranchType: "user",
        preferenceValue: 12345,
        preferenceType: "integer",
      }),
      /previous preference value is of type/i,
      "start threw error for incompatible preference type"
    );

    Assert.deepEqual(
      sendEventStub.args,
      [["enrollFailed", "preference_study", "test", {reason: "invalid-type"}]],
      "event should be sent for failure",
    );
  }
);

// startObserver should throw if an observer for the experiment is already
// active.
decorate_task(
  withMockExperiments(),
  async function() {
    PreferenceExperiments.startObserver("test", "fake.preference", "string", "newvalue");
    Assert.throws(
      () => PreferenceExperiments.startObserver("test", "another.fake", "string", "othervalue"),
      /observer.*is already active/i,
      "startObserver threw due to a conflicting active observer",
    );
    PreferenceExperiments.stopAllObservers();
  }
);

// startObserver should register an observer that calls stop when a preference
// changes from its experimental value.
decorate_task(
  withMockExperiments(),
  withMockPreferences,
  async function(mockExperiments, mockPreferences) {
    const tests = [
      ["string", "startvalue", "experimentvalue", "newvalue"],
      ["boolean", false, true, false],
      ["integer", 1, 2, 42],
    ];

    for (const [type, startvalue, experimentvalue, newvalue] of tests) {
      const stop = sinon.stub(PreferenceExperiments, "stop");
      mockPreferences.set("fake.preference" + type, startvalue);

      // NOTE: startObserver does not modify the pref
      PreferenceExperiments.startObserver("test" + type, "fake.preference" + type, type, experimentvalue);

      // Setting it to the experimental value should not trigger the call.
      mockPreferences.set("fake.preference" + type, experimentvalue);
      ok(!stop.called, "Changing to the experimental pref value did not trigger the observer");

      // Setting it to something different should trigger the call.
      mockPreferences.set("fake.preference" + type, newvalue);
      ok(stop.called, "Changing to a different value triggered the observer");

      PreferenceExperiments.stopAllObservers();
      stop.restore();
    }
  }
);

decorate_task(
  withMockExperiments(),
  async function testHasObserver() {
    PreferenceExperiments.startObserver("test", "fake.preference", "string", "experimentValue");

    ok(await PreferenceExperiments.hasObserver("test"), "hasObserver should detect active observers");
    ok(
      !(await PreferenceExperiments.hasObserver("missing")),
      "hasObserver shouldn't detect inactive observers",
    );

    PreferenceExperiments.stopAllObservers();
  }
);

// stopObserver should throw if there is no observer active for it to stop.
decorate_task(
  withMockExperiments(),
  async function() {
    Assert.throws(
      () => PreferenceExperiments.stopObserver("neveractive", "another.fake", "othervalue"),
      /no observer.*found/i,
      "stopObserver threw because there was not matching active observer",
    );
  }
);

// stopObserver should cancel an active observer.
decorate_task(
  withMockExperiments(),
  withMockPreferences,
  async function(mockExperiments, mockPreferences) {
    const stop = sinon.stub(PreferenceExperiments, "stop");
    mockPreferences.set("fake.preference", "startvalue");

    PreferenceExperiments.startObserver("test", "fake.preference", "string", "experimentvalue");
    PreferenceExperiments.stopObserver("test");

    // Setting the preference now that the observer is stopped should not call
    // stop.
    mockPreferences.set("fake.preference", "newvalue");
    ok(!stop.called, "stopObserver successfully removed the observer");

    // Now that the observer is stopped, start should be able to start a new one
    // without throwing.
    try {
      PreferenceExperiments.startObserver("test", "fake.preference", "string", "experimentvalue");
    } catch (err) {
      ok(false, "startObserver did not throw an error for an observer that was already stopped");
    }

    PreferenceExperiments.stopAllObservers();
    stop.restore();
  }
);

// stopAllObservers
decorate_task(
  withMockExperiments(),
  withMockPreferences,
  async function(mockExperiments, mockPreferences) {
    const stop = sinon.stub(PreferenceExperiments, "stop");
    mockPreferences.set("fake.preference", "startvalue");
    mockPreferences.set("other.fake.preference", "startvalue");

    PreferenceExperiments.startObserver("test", "fake.preference", "string", "experimentvalue");
    PreferenceExperiments.startObserver("test2", "other.fake.preference", "string", "experimentvalue");
    PreferenceExperiments.stopAllObservers();

    // Setting the preference now that the observers are stopped should not call
    // stop.
    mockPreferences.set("fake.preference", "newvalue");
    mockPreferences.set("other.fake.preference", "newvalue");
    ok(!stop.called, "stopAllObservers successfully removed all observers");

    // Now that the observers are stopped, start should be able to start new
    // observers without throwing.
    try {
      PreferenceExperiments.startObserver("test", "fake.preference", "string", "experimentvalue");
      PreferenceExperiments.startObserver("test2", "other.fake.preference", "string", "experimentvalue");
    } catch (err) {
      ok(false, "startObserver did not throw an error for an observer that was already stopped");
    }

    PreferenceExperiments.stopAllObservers();
    stop.restore();
  }
);

// markLastSeen should throw if it can't find a matching experiment
decorate_task(
  withMockExperiments(),
  async function() {
    await Assert.rejects(
      PreferenceExperiments.markLastSeen("neveractive"),
      /could not find/i,
      "markLastSeen threw because there was not a matching experiment",
    );
  }
);

// markLastSeen should update the lastSeen date
const oldDate = new Date(1988, 10, 1).toJSON();
decorate_task(
  withMockExperiments([experimentFactory({ name: "test", lastSeen: oldDate })]),
  async function([experiment]) {
    await PreferenceExperiments.markLastSeen("test");
    Assert.notEqual(
      experiment.lastSeen,
      oldDate,
      "markLastSeen updated the experiment lastSeen date",
    );
  }
);

// stop should throw if an experiment with the given name doesn't exist
decorate_task(
  withMockExperiments(),
  withSendEventStub,
  async function(experiments, sendEventStub) {
    await Assert.rejects(
      PreferenceExperiments.stop("test"),
      /could not find/i,
      "stop threw an error because there are no experiments with the given name",
    );

    Assert.deepEqual(
      sendEventStub.args,
      [["unenrollFailed", "preference_study", "test", {reason: "does-not-exist"}]],
      "event should be sent for failure",
    );
  }
);

// stop should throw if the experiment is already expired
decorate_task(
  withMockExperiments([experimentFactory({ name: "test", expired: true })]),
  withSendEventStub,
  async function(experiments, sendEventStub) {
    await Assert.rejects(
      PreferenceExperiments.stop("test"),
      /already expired/,
      "stop threw an error because the experiment was already expired",
    );

    Assert.deepEqual(
      sendEventStub.args,
      [["unenrollFailed", "preference_study", "test", {reason: "already-unenrolled"}]],
      "event should be sent for failure",
    );
  }
);

// stop should mark the experiment as expired, stop its observer, and revert the
// preference value.
decorate_task(
  withMockExperiments([
    experimentFactory({
      name: "test",
      expired: false,
      branch: "fakebranch",
      preferenceName: "fake.preference",
      preferenceValue: "experimentvalue",
      preferenceType: "string",
      previousPreferenceValue: "oldvalue",
      preferenceBranchType: "default",
    }),
  ]),
  withMockPreferences,
  withSpy(PreferenceExperiments, "stopObserver"),
  withSendEventStub,
  async function testStop(experiments, mockPreferences, stopObserverSpy, sendEventStub) {
    // this assertion is mostly useful for --verify test runs, to make
    // sure that tests clean up correctly.
    is(Preferences.get("fake.preference"), null, "preference should start unset");

    mockPreferences.set(`${startupPrefs}.fake.preference`, "experimentvalue", "user");
    mockPreferences.set("fake.preference", "experimentvalue", "default");
    PreferenceExperiments.startObserver("test", "fake.preference", "string", "experimentvalue");

    await PreferenceExperiments.stop("test", {reason: "test-reason"});
    ok(stopObserverSpy.calledWith("test"), "stop removed an observer");
    const experiment = await PreferenceExperiments.get("test");
    is(experiment.expired, true, "stop marked the experiment as expired");
    is(
      DefaultPreferences.get("fake.preference"),
      "oldvalue",
      "stop reverted the preference to its previous value",
    );
    ok(
      !Services.prefs.prefHasUserValue(`${startupPrefs}.fake.preference`),
      "stop cleared the startup preference for fake.preference.",
    );

    Assert.deepEqual(
      sendEventStub.args,
      [["unenroll", "preference_study", "test", {
        didResetValue: "true",
        reason: "test-reason",
        branch: "fakebranch",
      }]],
      "stop should send the correct telemetry event"
    );

    PreferenceExperiments.stopAllObservers();
  },
);

// stop should also support user pref experiments
decorate_task(
  withMockExperiments([experimentFactory({
    name: "test",
    expired: false,
    preferenceName: "fake.preference",
    preferenceValue: "experimentvalue",
    preferenceType: "string",
    previousPreferenceValue: "oldvalue",
    preferenceBranchType: "user",
  })]),
  withMockPreferences,
  withStub(PreferenceExperiments, "stopObserver"),
  withStub(PreferenceExperiments, "hasObserver"),
  async function testStopUserPrefs(experiments, mockPreferences, stopObserver, hasObserver) {
    hasObserver.returns(true);

    mockPreferences.set("fake.preference", "experimentvalue", "user");
    PreferenceExperiments.startObserver("test", "fake.preference", "string", "experimentvalue");

    await PreferenceExperiments.stop("test");
    ok(stopObserver.calledWith("test"), "stop removed an observer");
    const experiment = await PreferenceExperiments.get("test");
    is(experiment.expired, true, "stop marked the experiment as expired");
    is(
      Preferences.get("fake.preference"),
      "oldvalue",
      "stop reverted the preference to its previous value",
    );
    stopObserver.restore();
    PreferenceExperiments.stopAllObservers();
  }
);

// stop should remove a preference that had no value prior to an experiment for user prefs
decorate_task(
  withMockExperiments([experimentFactory({
    name: "test",
    expired: false,
    preferenceName: "fake.preference",
    preferenceValue: "experimentvalue",
    preferenceType: "string",
    previousPreferenceValue: null,
    preferenceBranchType: "user",
  })]),
  withMockPreferences,
  async function(experiments, mockPreferences) {
    const stopObserver = sinon.stub(PreferenceExperiments, "stopObserver");
    mockPreferences.set("fake.preference", "experimentvalue", "user");

    await PreferenceExperiments.stop("test");
    ok(
      !Preferences.isSet("fake.preference"),
      "stop removed the preference that had no value prior to the experiment",
    );

    stopObserver.restore();
  }
);

// stop should not modify a preference if resetValue is false
decorate_task(
  withMockExperiments([experimentFactory({
    name: "test",
    expired: false,
    branch: "fakebranch",
    preferenceName: "fake.preference",
    preferenceValue: "experimentvalue",
    preferenceType: "string",
    previousPreferenceValue: "oldvalue",
    preferenceBranchType: "default",
  })]),
  withMockPreferences,
  withStub(PreferenceExperiments, "stopObserver"),
  withSendEventStub,
  async function testStopReset(experiments, mockPreferences, stopObserverStub, sendEventStub) {
    mockPreferences.set("fake.preference", "customvalue", "default");
<<<<<<< HEAD
    experiments.test = experimentFactory({
      name: "test",
      expired: false,
      branch: "fakebranch",
      preferenceName: "fake.preference",
      preferenceValue: "experimentvalue",
      preferenceType: "string",
      previousPreferenceValue: "oldvalue",
      preferenceBranchType: "default",
    });
=======
>>>>>>> 94e37e71

    await PreferenceExperiments.stop("test", {reason: "test-reason", resetValue: false});
    is(
      DefaultPreferences.get("fake.preference"),
      "customvalue",
      "stop did not modify the preference",
    );
    Assert.deepEqual(
      sendEventStub.args,
      [["unenroll", "preference_study", "test", {
        didResetValue: "false",
        reason: "test-reason",
        branch: "fakebranch",
      }]],
      "stop should send the correct telemetry event"
    );
  }
);

// get should throw if no experiment exists with the given name
decorate_task(
  withMockExperiments(),
  async function() {
    await Assert.rejects(
      PreferenceExperiments.get("neverexisted"),
      /could not find/i,
      "get rejects if no experiment with the given name is found",
    );
  }
);

// get
decorate_task(
  withMockExperiments([experimentFactory({ name: "test" })]),
  async function(experiments) {
    const experiment = await PreferenceExperiments.get("test");
    is(experiment.name, "test", "get fetches the correct experiment");

    // Modifying the fetched experiment must not edit the data source.
    experiment.name = "othername";
    const refetched = await PreferenceExperiments.get("test");
    is(refetched.name, "test", "get returns a copy of the experiment");
  }
);

// get all
decorate_task(
  withMockExperiments([
    experimentFactory({ name: "experiment1", disabled: false }),
    experimentFactory({ name: "experiment2", disabled: true }),
  ]),
  async function testGetAll([experiment1, experiment2]) {
    const fetchedExperiments = await PreferenceExperiments.getAll();
    is(fetchedExperiments.length, 2, "getAll returns a list of all stored experiments");
    Assert.deepEqual(
      fetchedExperiments.find(e => e.name === "experiment1"),
      experiment1,
      "getAll returns a list with the correct experiments",
    );
    const fetchedExperiment2 = fetchedExperiments.find(e => e.name === "experiment2");
    Assert.deepEqual(
      fetchedExperiment2,
      experiment2,
      "getAll returns a list with the correct experiments, including disabled ones",
    );

    fetchedExperiment2.name = "othername";
    is(experiment2.name, "experiment2", "getAll returns copies of the experiments");
  }
);

// get all active
decorate_task(
  withMockExperiments([
    experimentFactory({
      name: "active",
      expired: false,
    }),
    experimentFactory({
      name: "inactive",
      expired: true,
    }),
  ]),
  withMockPreferences,
  async function testGetAllActive([activeExperiment, inactiveExperiment]) {
    let allActiveExperiments = await PreferenceExperiments.getAllActive();
    Assert.deepEqual(
      allActiveExperiments,
      [activeExperiment],
      "getAllActive only returns active experiments",
    );

    allActiveExperiments[0].name = "newfakename";
    allActiveExperiments = await PreferenceExperiments.getAllActive();
    Assert.notEqual(
      allActiveExperiments,
      "newfakename",
      "getAllActive returns copies of stored experiments",
    );
  }
);

// has
decorate_task(
  withMockExperiments([experimentFactory({ name: "test" })]),
  async function(experiments) {
    ok(await PreferenceExperiments.has("test"), "has returned true for a stored experiment");
    ok(!(await PreferenceExperiments.has("missing")), "has returned false for a missing experiment");
  }
);

// init should register telemetry experiments
decorate_task(
  withMockExperiments([experimentFactory({
    name: "test",
    branch: "branch",
    preferenceName: "fake.pref",
    preferenceValue: "experiment value",
    expired: false,
    preferenceBranchType: "default",
  })]),
  withMockPreferences,
  withStub(TelemetryEnvironment, "setExperimentActive"),
  withStub(PreferenceExperiments, "startObserver"),
  async function testInit(experiments, mockPreferences, setActiveStub, startObserverStub) {
    mockPreferences.set("fake.pref", "experiment value");
    await PreferenceExperiments.init();
    ok(
      setActiveStub.calledWith("test", "branch", { type: "normandy-exp" }),
      "Experiment is registered by init",
    );
  },
);

// init should use the provided experiment type
decorate_task(
  withMockExperiments([experimentFactory({
    name: "test",
    branch: "branch",
    preferenceName: "fake.pref",
    preferenceValue: "experiment value",
    experimentType: "pref-test",
  })]),
  withMockPreferences,
  withStub(TelemetryEnvironment, "setExperimentActive"),
  withStub(PreferenceExperiments, "startObserver"),
  async function testInit(experiments, mockPreferences, setActiveStub, startObserverStub) {
    mockPreferences.set("fake.pref", "experiment value");
    await PreferenceExperiments.init();
    ok(
      setActiveStub.calledWith("test", "branch", { type: "normandy-pref-test" }),
      "init should use the provided experiment type",
    );
  },
);

// starting and stopping experiments should register in telemetry
decorate_task(
  withMockExperiments(),
  withStub(TelemetryEnvironment, "setExperimentActive"),
  withStub(TelemetryEnvironment, "setExperimentInactive"),
  withSendEventStub,
  async function testStartAndStopTelemetry(experiments, setActiveStub, setInactiveStub, sendEventStub) {
    await PreferenceExperiments.start({
      name: "test",
      branch: "branch",
      preferenceName: "fake.preference",
      preferenceValue: "value",
      preferenceType: "string",
      preferenceBranchType: "default",
    });

    Assert.deepEqual(
      setActiveStub.getCall(0).args,
      ["test", "branch", { type: "normandy-exp" }],
      "Experiment is registered by start()",
    );
    await PreferenceExperiments.stop("test", { reason: "test-reason" });
    Assert.deepEqual(setInactiveStub.args, [["test"]], "Experiment is unregistered by stop()");

    Assert.deepEqual(
      sendEventStub.args,
      [
        ["enroll", "preference_study", "test", {
          experimentType: "exp",
          branch: "branch",
        }],
        ["unenroll", "preference_study", "test", {
          reason: "test-reason",
          didResetValue: "true",
          branch: "branch",
        }],
      ],
      "PreferenceExperiments.start() and stop() should send the correct telemetry event"
    );
  },
);

// starting experiments should use the provided experiment type
decorate_task(
  withMockExperiments(),
  withStub(TelemetryEnvironment, "setExperimentActive"),
  withStub(TelemetryEnvironment, "setExperimentInactive"),
  withSendEventStub,
  async function testInitTelemetryExperimentType(experiments, setActiveStub, setInactiveStub, sendEventStub) {
    await PreferenceExperiments.start({
      name: "test",
      branch: "branch",
      preferenceName: "fake.preference",
      preferenceValue: "value",
      preferenceType: "string",
      preferenceBranchType: "default",
      experimentType: "pref-test",
    });

    Assert.deepEqual(
      setActiveStub.getCall(0).args,
      ["test", "branch", { type: "normandy-pref-test" }],
      "start() should register the experiment with the provided type",
    );

    Assert.deepEqual(
      sendEventStub.getCall(0).args,
      ["enroll", "preference_study", "test", {
        experimentType: "pref-test",
        branch: "branch",
      }],
      "start should include the passed reason in the telemetry event"
    );

    // start sets the passed preference in a way that is hard to mock.
    // Reset the preference so it doesn't interfere with other tests.
    Services.prefs.getDefaultBranch("fake.preference").deleteBranch("");
  },
);

// Experiments shouldn't be recorded by init() in telemetry if they are expired
decorate_task(
  withMockExperiments([experimentFactory({ name: "expired", branch: "branch", expired: true })]),
  withStub(TelemetryEnvironment, "setExperimentActive"),
  async function testInitTelemetryExpired(experiments, setActiveStub) {
    await PreferenceExperiments.init();
    ok(!setActiveStub.called, "Expired experiment is not registered by init");
  },
);

// Experiments should end if the preference has been changed when init() is called
decorate_task(
  withMockExperiments([experimentFactory({
    name: "test",
    preferenceName: "fake.preference",
    preferenceValue: "experiment value",
  })]),
  withMockPreferences,
  withStub(PreferenceExperiments, "stop"),
  async function testInitChanges(experiments, mockPreferences, stopStub) {
    mockPreferences.set("fake.preference", "experiment value", "default");
    mockPreferences.set("fake.preference", "changed value", "user");
    await PreferenceExperiments.init();

    is(Preferences.get("fake.preference"), "changed value", "Preference value was not changed");

    Assert.deepEqual(
      stopStub.getCall(0).args,
      ["test", {
        resetValue: false,
        reason: "user-preference-changed-sideload",
      }],
      "Experiment is stopped correctly because value changed"
    );
  },
);

// init should register an observer for experiments
decorate_task(
  withMockExperiments([experimentFactory({
    name: "test",
    preferenceName: "fake.preference",
    preferenceValue: "experiment value",
  })]),
  withMockPreferences,
  withStub(PreferenceExperiments, "startObserver"),
  withStub(PreferenceExperiments, "stop"),
  withStub(CleanupManager, "addCleanupHandler"),
  async function testInitRegistersObserver(experiments, mockPreferences, startObserver, stop) {
    stop.throws("Stop should not be called");
    mockPreferences.set("fake.preference", "experiment value", "default");
    is(Preferences.get("fake.preference"), "experiment value", "pref shouldn't have a user value");
    await PreferenceExperiments.init();

    ok(startObserver.calledOnce, "init should register an observer");
    Assert.deepEqual(
      startObserver.getCall(0).args,
      ["test", "fake.preference", "string", "experiment value"],
      "init should register an observer with the right args",
    );
  }
);

// saveStartupPrefs
decorate_task(
  withMockExperiments([
    experimentFactory({
      name: "char",
      preferenceName: `fake.char`,
      preferenceValue: "string",
    }),
    experimentFactory({
      name: "int",
      preferenceName: `fake.int`,
      preferenceValue: 2,
    }),
    experimentFactory({
      name: "bool",
      preferenceName: `fake.bool`,
      preferenceValue: true,
    }),
  ]),
  async function testSaveStartupPrefs(experiments) {
    Services.prefs.deleteBranch(startupPrefs);
    Services.prefs.setBoolPref(`${startupPrefs}.fake.old`, true);
    await PreferenceExperiments.saveStartupPrefs();

    ok(
      Services.prefs.getBoolPref(`${startupPrefs}.fake.bool`),
      "The startup value for fake.bool was saved.",
    );
    is(
      Services.prefs.getCharPref(`${startupPrefs}.fake.char`),
      "string",
      "The startup value for fake.char was saved.",
    );
    is(
      Services.prefs.getIntPref(`${startupPrefs}.fake.int`),
      2,
      "The startup value for fake.int was saved.",
    );
    ok(
      !Services.prefs.prefHasUserValue(`${startupPrefs}.fake.old`),
      "saveStartupPrefs deleted old startup pref values.",
    );
  },
);

// saveStartupPrefs errors for invalid pref type
decorate_task(
  withMockExperiments([experimentFactory({
    name: "test",
    preferenceName: "fake.invalidValue",
    preferenceValue: new Date(),
  })]),
  async function testSaveStartupPrefsError(experiments) {
    await Assert.rejects(
      PreferenceExperiments.saveStartupPrefs(),
      /invalid preference type/i,
      "saveStartupPrefs throws if an experiment has an invalid preference value type",
    );
  },
);

// saveStartupPrefs should not store values for user-branch recipes
decorate_task(
<<<<<<< HEAD
  withMockExperiments,
  async function testSaveStartupPrefsUserBranch(experiments) {
    experiments.defaultBranchRecipe = experimentFactory({
      preferenceName: "fake.default",
      preferenceValue: "experiment value",
      branch: "default",
    });
    experiments.userBranchRecipe = experimentFactory({
      preferenceName: "fake.user",
      preferenceValue: "experiment value",
      branch: "user",
    });

=======
  withMockExperiments([
    experimentFactory({
      name: "defaultBranchRecipe",
      preferenceName: "fake.default",
      preferenceValue: "experiment value",
      branch: "default",
    }),
    experimentFactory({
      name: "userBranchRecipe",
      preferenceName: "fake.user",
      preferenceValue: "experiment value",
      branch: "user",
    }),
  ]),
  async function testSaveStartupPrefsUserBranch(experiments) {
>>>>>>> 94e37e71
    await PreferenceExperiments.saveStartupPrefs();

    is(
      Services.prefs.getCharPref(`${startupPrefs}.fake.default`, "fallback value"),
      "experiment value",
      "The startup value for fake.default was set",
    );
    ok(
      Services.prefs.getPrefType(`${startupPrefs}.fake.user`),
      Services.prefs.PREF_INVALID,
      "The startup value for fake.user was not set",
    );

    Services.prefs.deleteBranch(startupPrefs);
  },
);

// test that default branch prefs restore to the right value if the default pref changes
decorate_task(
  withMockExperiments(),
  withMockPreferences,
  withStub(PreferenceExperiments, "startObserver"),
  withStub(PreferenceExperiments, "stopObserver"),
  async function testDefaultBranchStop(mockExperiments, mockPreferences, stopObserverStub) {
    const prefName = "fake.preference";
    mockPreferences.set(prefName, "old version's value", "default");

    // start an experiment
    await PreferenceExperiments.start({
      name: "test",
      branch: "branch",
      preferenceName: prefName,
      preferenceValue: "experiment value",
      preferenceBranchType: "default",
      preferenceType: "string",
    });

    is(
      Services.prefs.getCharPref(prefName),
      "experiment value",
      "Starting an experiment should change the pref",
    );

    // Now pretend that firefox has updated and restarted to a version
    // where the built-default value of fake.preference is something
    // else. Bootstrap has run and changed the pref to the
    // experimental value, and produced the call to
    // recordOriginalValues below.
    PreferenceExperiments.recordOriginalValues({ [prefName]: "new version's value" });
    is(
      Services.prefs.getCharPref(prefName),
      "experiment value",
      "Recording original values shouldn't affect the preference."
    );

    // Now stop the experiment. It should revert to the new version's default, not the old.
    await PreferenceExperiments.stop("test");
    is(
      Services.prefs.getCharPref(prefName),
      "new version's value",
      "Preference should revert to new default",
    );
  },
);

// test that default branch prefs restore to the right value if the preference is removed
decorate_task(
  withMockExperiments(),
  withMockPreferences,
  withStub(PreferenceExperiments, "startObserver"),
  withStub(PreferenceExperiments, "stopObserver"),
  async function testDefaultBranchStop(mockExperiments, mockPreferences, stopObserverStub) {
    const prefName = "fake.preference";
    mockPreferences.set(prefName, "old version's value", "default");

    // start an experiment
    await PreferenceExperiments.start({
      name: "test",
      branch: "branch",
      preferenceName: prefName,
      preferenceValue: "experiment value",
      preferenceBranchType: "default",
      preferenceType: "string",
    });

    is(
      Services.prefs.getCharPref(prefName),
      "experiment value",
      "Starting an experiment should change the pref",
    );

    // Now pretend that firefox has updated and restarted to a version
    // where fake.preference has been removed in the default pref set.
    // Bootstrap has run and changed the pref to the experimental
    // value, and produced the call to recordOriginalValues below.
    PreferenceExperiments.recordOriginalValues({ [prefName]: null });
    is(
      Services.prefs.getCharPref(prefName),
      "experiment value",
      "Recording original values shouldn't affect the preference."
    );

    // Now stop the experiment. It should remove the preference
    await PreferenceExperiments.stop("test");
    is(
      Services.prefs.getCharPref(prefName, "DEFAULT"),
      "DEFAULT",
      "Preference should be absent",
    );
  },
);

// stop should pass "unknown" to telemetry event for `reason` if none is specified
decorate_task(
  withMockExperiments([experimentFactory({ name: "test", preferenceName: "fake.preference" })]),
  withMockPreferences,
  withStub(PreferenceExperiments, "stopObserver"),
  withSendEventStub,
  async function testStopUnknownReason(experiments, mockPreferences, stopObserverStub, sendEventStub) {
    mockPreferences.set("fake.preference", "default value", "default");
    await PreferenceExperiments.stop("test");
    is(
      sendEventStub.getCall(0).args[3].reason,
      "unknown",
      "PreferenceExperiments.stop() should use unknown as the default reason",
    );
  }
);

// stop should pass along the value for resetValue to Telemetry Events as didResetValue
decorate_task(
  withMockExperiments([
    experimentFactory({ name: "test1", preferenceName: "fake.preference1" }),
    experimentFactory({ name: "test2", preferenceName: "fake.preference2" }),
  ]),
  withMockPreferences,
  withStub(PreferenceExperiments, "stopObserver"),
  withSendEventStub,
  async function testStopResetValue(experiments, mockPreferences, stopObserverStub, sendEventStub) {
    mockPreferences.set("fake.preference1", "default value", "default");
    await PreferenceExperiments.stop("test1", { resetValue: true });
    is(sendEventStub.callCount, 1);
    is(
      sendEventStub.getCall(0).args[3].didResetValue,
      "true",
      "PreferenceExperiments.stop() should pass true values of resetValue as didResetValue",
    );

    mockPreferences.set("fake.preference2", "default value", "default");
    await PreferenceExperiments.stop("test2", { resetValue: false });
    is(sendEventStub.callCount, 2);
    is(
      sendEventStub.getCall(1).args[3].didResetValue,
      "false",
      "PreferenceExperiments.stop() should pass false values of resetValue as didResetValue",
    );
  }
);

// Should send the correct event telemetry when a study ends because
// the user changed preferences during a browser run.
decorate_task(
  withMockPreferences,
  withSendEventStub,
  withMockExperiments([experimentFactory({
    name: "test",
    expired: false,
    branch: "fakebranch",
    preferenceName: "fake.preference",
    preferenceValue: "experimentvalue",
    preferenceType: "string",
    previousPreferenceValue: "oldvalue",
    preferenceBranchType: "default",
  })]),
  async function testPrefChangeEventTelemetry(mockPreferences, sendEventStub, mockExperiments) {
    is(Preferences.get("fake.preference"), null, "preference should start unset");
    mockPreferences.set("fake.preference", "oldvalue", "default");
    PreferenceExperiments.startObserver("test", "fake.preference", "string", "experimentvalue");

    // setting the preference on the user branch should trigger the observer to stop the experiment
    mockPreferences.set("fake.preference", "uservalue", "user");

    // let the event loop tick to run the observer
    await Promise.resolve();

    Assert.deepEqual(
      sendEventStub.args,
      [["unenroll", "preference_study", "test", {
        didResetValue: "false",
        reason: "user-preference-changed",
        branch: "fakebranch",
      }]],
      "stop should send a telemetry event indicating the user unenrolled manually",
    );
  },
);<|MERGE_RESOLUTION|>--- conflicted
+++ resolved
@@ -583,19 +583,6 @@
   withSendEventStub,
   async function testStopReset(experiments, mockPreferences, stopObserverStub, sendEventStub) {
     mockPreferences.set("fake.preference", "customvalue", "default");
-<<<<<<< HEAD
-    experiments.test = experimentFactory({
-      name: "test",
-      expired: false,
-      branch: "fakebranch",
-      preferenceName: "fake.preference",
-      preferenceValue: "experimentvalue",
-      preferenceType: "string",
-      previousPreferenceValue: "oldvalue",
-      preferenceBranchType: "default",
-    });
-=======
->>>>>>> 94e37e71
 
     await PreferenceExperiments.stop("test", {reason: "test-reason", resetValue: false});
     is(
@@ -958,21 +945,6 @@
 
 // saveStartupPrefs should not store values for user-branch recipes
 decorate_task(
-<<<<<<< HEAD
-  withMockExperiments,
-  async function testSaveStartupPrefsUserBranch(experiments) {
-    experiments.defaultBranchRecipe = experimentFactory({
-      preferenceName: "fake.default",
-      preferenceValue: "experiment value",
-      branch: "default",
-    });
-    experiments.userBranchRecipe = experimentFactory({
-      preferenceName: "fake.user",
-      preferenceValue: "experiment value",
-      branch: "user",
-    });
-
-=======
   withMockExperiments([
     experimentFactory({
       name: "defaultBranchRecipe",
@@ -988,7 +960,6 @@
     }),
   ]),
   async function testSaveStartupPrefsUserBranch(experiments) {
->>>>>>> 94e37e71
     await PreferenceExperiments.saveStartupPrefs();
 
     is(
