# This file contains a definition of the scalar probes that are recorded in Telemetry.
# They are submitted with the "main" pings and can be inspected in about:telemetry.

# The following section contains the accessibility scalars.
a11y:
  instantiators:
    bug_numbers:
      - 1323069
      - 1462238
    description: >
      The leaf name and version number of the binary for the process responsible
      for remotely instantiating a11y.
    expires: never
    kind: string
    notification_emails:
      - accessibility@mozilla.com
      - jteh@mozilla.com
    record_in_processes:
      - 'main'
    release_channel_collection: opt-out
    keyed: false
    cpp_guard: 'ACCESSIBILITY'

  indicator_acted_on:
    bug_numbers:
      - 1412358
    description: >
      Recorded on click or SPACE/ENTER keypress event. Boolean stating if the
      accessibility indicactor button was acted on.
    expires: "62"
    kind: boolean
    notification_emails:
      - yzenevich@mozilla.com
    release_channel_collection: opt-out
    record_in_processes:
      - 'main'

# The following section contains the browser engagement scalars.
browser.engagement:
  max_concurrent_tab_count:
    bug_numbers:
      - 1271304
    description: >
      The count of maximum number of tabs open during a subsession,
      across all windows, including tabs in private windows and restored
      at startup.
    expires: never
    kind: uint
    notification_emails:
      - rweiss@mozilla.com
    release_channel_collection: opt-out
    record_in_processes:
      - 'main'

  tab_open_event_count:
    bug_numbers:
      - 1271304
    description: >
      The count of tab open events per subsession, across all windows, after the
      session has been restored. This includes tab open events from private windows
      and from manual session restorations (i.e. after crashes and from about:home).
    expires: never
    kind: uint
    notification_emails:
      - rweiss@mozilla.com
    release_channel_collection: opt-out
    record_in_processes:
      - 'main'

  max_concurrent_window_count:
    bug_numbers:
      - 1271304
    description: >
      The count of maximum number of browser windows open during a subsession. This
      includes private windows and the ones opened when starting the browser.
    expires: never
    kind: uint
    notification_emails:
      - rweiss@mozilla.com
    release_channel_collection: opt-out
    record_in_processes:
      - 'main'

  window_open_event_count:
    bug_numbers:
      - 1271304
    description: >
      The count of browser window open events per subsession, after the session
      has been restored. The count includes private windows and the ones from manual
      session restorations (i.e. after crashes and from about:home).
    expires: never
    kind: uint
    notification_emails:
      - rweiss@mozilla.com
    release_channel_collection: opt-out
    record_in_processes:
      - 'main'

  total_uri_count:
    bug_numbers:
      - 1271313
    description: >
      The count of the total non-unique http(s) URIs visited in a subsession, including
      page reloads, after the session has been restored. This does not include background
      page requests and URIs from embedded pages or private browsing.
    expires: never
    kind: uint
    notification_emails:
      - rweiss@mozilla.com
    release_channel_collection: opt-out
    record_in_processes:
      - 'main'

  unfiltered_uri_count:
    bug_numbers:
      - 1304647
    description: >
      The count of the total non-unique URIs visited in a subsession, not restricted to
      a specific protocol, including page reloads and about:* pages (other than initial
      pages such as about:blank, ...), after the session has been restored. This does
      not include background page requests and URIs from embedded pages or private browsing.
    expires: never
    kind: uint
    notification_emails:
      - bcolloran@mozilla.com
    release_channel_collection: opt-out
    record_in_processes:
      - 'main'

  unique_domains_count:
    bug_numbers:
      - 1271310
    description: >
      The count of the unique domains visited in a subsession, after the session
      has been restored. Subdomains under eTLD are aggregated after the first level
      (i.e. test.example.com and other.example.com are only counted once).
      This does not include background page requests and domains from embedded pages
      or private browsing. The count is limited to 100 unique domains.
    expires: never
    kind: uint
    notification_emails:
      - rweiss@mozilla.com
    release_channel_collection: opt-out
    record_in_processes:
      - 'main'

  restored_pinned_tabs_count:
    bug_numbers:
      - 1373728
      - 1451475
    description: >
      The count of the number of pinned tabs that were restored.
    expires: '67'
    kind: uint
    notification_emails:
      - chutten@mozilla.com
      - jrediger@mozilla.com
    release_channel_collection: opt-out
    record_in_processes:
      - 'main'

  active_ticks:
    bug_numbers:
      - 1376942
    description: >
      The count of the number of five-second intervals ('ticks') the user
      was considered 'active' in a subsession. Session activity involves keyboard or mouse
      interaction with the application. It does not take into account whether or not the window
      has focus or is in the foreground, only if it is receiving these interaction events.
    expires: never
    kind: uint
    notification_emails:
      - bcolloran@mozilla.com
    release_channel_collection: opt-out
    record_in_processes:
      - 'main'

# The following section contains the browser engagement scalars.
browser.engagement.navigation:
  urlbar:
    bug_numbers:
      - 1271313
    description: >
      The count URI loads triggered in a subsession from the urlbar (awesomebar),
      broken down by the originating action.
    expires: never
    kind: uint
    keyed: true
    notification_emails:
      - bcolloran@mozilla.com
    release_channel_collection: opt-out
    record_in_processes:
      - 'main'

  searchbar:
    bug_numbers:
      - 1271313
    description: >
      The count URI loads triggered in a subsession from the searchbar,
      broken down by the originating action.
    expires: never
    kind: uint
    keyed: true
    notification_emails:
      - bcolloran@mozilla.com
    release_channel_collection: opt-out
    record_in_processes:
      - 'main'

  about_home:
    bug_numbers:
      - 1271313
    description: >
      The count URI loads triggered in a subsession from about:home,
      broken down by the originating action.
    expires: never
    kind: uint
    keyed: true
    notification_emails:
      - bcolloran@mozilla.com
    release_channel_collection: opt-out
    record_in_processes:
      - 'main'

  about_newtab:
    bug_numbers:
      - 1271313
    description: >
      The count URI loads triggered in a subsession from about:newtab,
      broken down by the originating action.
    expires: never
    kind: uint
    keyed: true
    notification_emails:
      - bcolloran@mozilla.com
    release_channel_collection: opt-out
    record_in_processes:
      - 'main'

  contextmenu:
    bug_numbers:
      - 1271313
    description: >
      The count URI loads triggered in a subsession from the contextmenu,
      broken down by the originating action.
    expires: never
    kind: uint
    keyed: true
    notification_emails:
      - bcolloran@mozilla.com
    release_channel_collection: opt-out
    record_in_processes:
      - 'main'

# The following section contains (RSS/Atom) feed usage
browser.feeds:
  preview_loaded:
    bug_numbers:
      - 1350349
    description: >
      The number of times a feed preview page is loaded.
    expires: "65"
    kind: uint
    notification_emails:
      - gijs@mozilla.com
    release_channel_collection: opt-out
    record_in_processes:
      - 'main'
      - 'content'

  feed_subscribed:
    bug_numbers:
      - 1350349
    description: >
      The number of times a user subscribes to a feed.
    expires: "65"
    kind: uint
    notification_emails:
      - gijs@mozilla.com
    release_channel_collection: opt-out
    record_in_processes:
      - 'main'

  livebookmark_opened:
    bug_numbers:
      - 1350349
    description: >
      The number of times a user opens a live bookmark dropdown.
    expires: "65"
    kind: uint
    notification_emails:
      - gijs@mozilla.com
    release_channel_collection: opt-out
    record_in_processes:
      - 'main'

  livebookmark_item_opened:
    bug_numbers:
      - 1350349
    description: >
      The number of times a user opens an item that is part of a live bookmark.
    expires: "65"
    kind: uint
    notification_emails:
      - gijs@mozilla.com
    release_channel_collection: opt-out
    record_in_processes:
      - 'main'

  livebookmark_count:
    bug_numbers:
      - 1350349
    description: >
      The number of live bookmark folders the user has (ie not individual items).
    expires: "65"
    kind: uint
    notification_emails:
      - gijs@mozilla.com
    release_channel_collection: opt-out
    record_in_processes:
      - 'main'

# The following section contains the browser usage scalars.
browser.usage:
  graphite:
    bug_numbers:
      - 1331915
    description: >
      The number of times a graphite2 font has been loaded.
    expires: "65"
    kind: uint
    notification_emails:
      - tom@mozilla.com
    release_channel_collection: opt-out
    record_in_processes:
      - 'all'

  plugin_instantiated:
    bug_numbers:
      - 1381591
    description: >-
      The number of plugin instances that were created.
    expires: never # Jan-2021 but we don't have a version number for that
    kind: uint
    notification_emails:
      - bsmedberg@mozilla.com
    release_channel_collection: opt-out
    record_in_processes:
      - 'main'
      - 'content'

extensions.updates:
  rdf:
    bug_numbers:
      - 1460336
    description: >
      The number of RDF update requsts for a given extension ID.
    expires: "66"
    kind: uint
    keyed: true
    notification_emails:
      - addons-dev-internal@mozilla.com
    record_in_processes:
      - main

# This section is for probes used to measure use of the Webextensions storage.sync API.
storage.sync.api.usage:
  extensions_using:
    bug_numbers:
      - 1328974
    description: >
      The count of webextensions that have data stored in the chrome.storage.sync API.
      This includes extensions that have not used the storage.sync API this session.
      This includes items that were not stored this session.
      This scalar is collected after every sync.
    expires: "64"
    kind: uint
    keyed: false
    notification_emails:
      - eglassercamp@mozilla.com
    release_channel_collection: opt-out
    record_in_processes:
      - main
  items_stored:
    bug_numbers:
      - 1328974
    description: >
      The count of items in storage.sync storage, broken down by extension ID.
      This includes extensions that have not used the storage.sync API this session.
      This includes items that were not stored this session.
      This scalar is collected after every sync.
    expires: "64"
    kind: uint
    keyed: true
    notification_emails:
      - eglassercamp@mozilla.com
    release_channel_collection: opt-out
    record_in_processes:
      - main
  storage_consumed:
    bug_numbers:
      - 1328974
    description: >
      The count of bytes used in storage.sync, broken down by extension ID.
      This includes extensions that have not used the storage.sync API this session.
      This includes items that were not stored this session.
      This scalar is collected after every sync.
    expires: "64"
    kind: uint
    keyed: true
    notification_emails:
      - eglassercamp@mozilla.com
    release_channel_collection: opt-out
    record_in_processes:
      - main

services.sync:
  sync_login_state_transitions:
    bug_numbers:
      - 1375635
    description: >
      Records transitions between login states of "success", "unverified"
      and "rejected.
    expires: "68"
    kind: boolean
    keyed: true
    notification_emails:
      - sync-staff@mozilla.com
    release_channel_collection: opt-out
    record_in_processes:
      - main

security:
  pkcs11_modules_loaded:
    bug_numbers:
      - 1369911
      - 1445961
    description: >
      A keyed boolean indicating the library names of the PKCS#11 modules that
      have been loaded by the browser.
    expires: "69"
    kind: boolean
    keyed: true
    notification_emails:
      - seceng-telemetry@mozilla.com
      - dkeeler@mozilla.com
    release_channel_collection: opt-out
    record_in_processes:
      - main
  webauthn_used:
    bug_numbers:
      - 1265472
    description: >
      Counts of how often Web Authentication was used in this session, keyed
      by authenticator protocol, method and result. Currently: U2FRegisterFinish,
      U2FRegisterAbort, U2FSignFinish, U2FSignAbort.
    expires: "70"
    kind: uint
    keyed: true
    notification_emails:
      - seceng-telemetry@mozilla.com
      - jjones@mozilla.com
    release_channel_collection: opt-out
    record_in_processes:
      - main
  client_cert:
    bug_numbers:
      - 1255120
    description: >
      Counts of events related to client certificates this session. Currently:
      "requested" (a server requested a client certificate), "sent" (a client
      certificate was sent), "compat" (a compatibility workaround was required).
    expires: "66"
    kind: uint
    keyed: true
    notification_emails:
      - seceng-telemetry@mozilla.com
      - dkeeler@mozilla.com
    release_channel_collection: opt-out
    record_in_processes:
      - main

sandbox:
  no_job:
    bug_numbers:
      - 1392570
    description: >
      Indicates that we can't use a job object for sandboxed child processes.
      Keyed by whether we are in a remote session or not from ::GetSystemMetrics(SM_REMOTESESSION).
    expires: "62"
    kind: boolean
    keyed: true
    notification_emails:
      - bowen@mozilla.com
    release_channel_collection: opt-out
    record_in_processes:
      - main
    cpp_guard: 'XP_WIN'

preferences:
  created_new_user_prefs_file:
    bug_numbers:
      - 1367813
    description: >-
      A boolean indicating that profile/prefs.js was not found and it is being
      created for the first time in this session.
    expires: "62"
    kind: boolean
    notification_emails:
      - bsmedberg@mozilla.com
    release_channel_collection: opt-out
    record_in_processes:
      - main
  prefs_file_was_invalid:
    bug_numbers:
      - 1367813
    description: >-
      Set to true if a failure occurred reading profile/prefs.js.
    expires: "62"
    kind: boolean
    notification_emails:
      - bsmedberg@mozilla.com
    release_channel_collection: opt-out
    record_in_processes:
      - main
  read_user_js:
    bug_numbers:
      - 1367813
    description: >-
      Set to true if user.js exists and was read.
    expires: "62"
    kind: boolean
    notification_emails:
      - bsmedberg@mozilla.com
    release_channel_collection: opt-out
    record_in_processes:
      - main
  search_query:
    bug_numbers:
      - 1359306
    description: >-
      Each key is a search query string when user performs a search action within
      about:preferences, and each value is the number of times that key is recorded.
      The telemetry data will be recorded if there is a successful search result highlighted.
    expires: "62"
    kind: uint
    keyed: true
    notification_emails:
      - chsiang@mozilla.com
    release_channel_collection: opt-in
    record_in_processes:
      - main
  browser_home_page_change:
    bug_numbers:
      - 1392951
    description: >-
      The number of times the home page has been changed.
      Recorded when a user changes his/her home page successfully.
    expires: "62"
    kind: uint
    keyed: true
    notification_emails:
      - chsiang@mozilla.com
    release_channel_collection: opt-out
    record_in_processes:
      - main
  browser_home_page_count:
    bug_numbers:
      - 1392951
    description: >-
      Each key is the number of home page urls when users change their home page,
      multiple home pages can be set (delineated with a "|"),
      and each value is the number of times that key is recorded.
      The telemetry data will be recorded if a user changes his/her home page successfully.
    expires: "62"
    kind: uint
    keyed: true
    notification_emails:
      - chsiang@mozilla.com
    release_channel_collection: opt-out
    record_in_processes:
      - main
  use_current_page:
    bug_numbers:
      - 1392951
    description: >-
      The number of times the Use Current Page button has been clicked.
      Recorded when a a user clicks the "Use Current Page" button.
    expires: "62"
    kind: uint
    keyed: true
    notification_emails:
      - chsiang@mozilla.com
    release_channel_collection: opt-out
    record_in_processes:
      - main
  use_bookmark:
    bug_numbers:
      - 1392951
    description: >-
      The number of times the "Use Bookmark..." button has been clicked.
      Recorded when a a user clicks the "Use Bookmark..." button.
    expires: "62"
    kind: uint
    keyed: true
    notification_emails:
      - chsiang@mozilla.com
    release_channel_collection: opt-out
    record_in_processes:
      - main
  prevent_accessibility_services:
    bug_numbers:
      - 1412358
    description: >
      Recorded on command event. Boolean stating if the preference checkbox for
      preventing accessibility from accessing the browser (Privacy & Security)
      was checked.
    expires: "62"
    kind: boolean
    notification_emails:
      - yzenevich@mozilla.com
    release_channel_collection: opt-out
    record_in_processes:
      - 'main'

# The following section contains WebRTC JS API scalars
# For more information on WebRTC, see https://www.w3.org/TR/webrtc/
# For more info on ICE, see https://tools.ietf.org/html/rfc5245
webrtc.peerconnection:
  connected:
    bug_numbers:
      - 1455724
    description: >
      The number of RTCPeerConnection objects that established connections.
      This is incremented the first time a RTCPeerConnection object's
      iceConnectionState becomes "connected" or "complete".
      For more information on WebRTC, see https://www.w3.org/TR/webrtc/
    expires: "65"
    kind: uint
    notification_emails:
      - ngrunbaum@mozilla.com
    release_channel_collection: opt-in
    record_in_processes:
      - 'main'
      - 'content'

  legacy_callback_stats_used:
    bug_numbers:
      - 1455724
    description: >
      The number of RTCPeerConnections in which the current statistics
      API is called. Recorded the first time getStats is called using the
      deprecated callback based API on a RTCPeerConnection that has an
      iceConnectionState of "complete" or "connected".
    expires: "65"
    kind: uint
    notification_emails:
      - ngrunbaum@mozilla.com
    release_channel_collection: opt-in
    record_in_processes:
      - 'main'
      - 'content'

  promise_stats_used:
    bug_numbers:
      - 1455724
    description: >
      The number of RTCPeerConnection objects in which the current statistics
      API is called. This is recorded the first time getStats is called using
      the promise based API on a RTCPeerConnection that has an
      iceConnectionState of "complete" or "connected".
    expires: "65"
    kind: uint
    notification_emails:
      - ngrunbaum@mozilla.com
    release_channel_collection: opt-in
    record_in_processes:
      - 'main'
      - 'content'

  promise_and_callback_stats_used:
    bug_numbers:
      - 1455724
    description: >
      The number of RTCPeerConnection objects in which both the legacy callback
      statistics API and the modern promise statistics API are used. This is
      recorded once for each RTCPeerConnection after the callback and promise
      getStats API has been called on a RTCPeerConnection that has an
      iceConnectionState of "complete" or "connected".
    expires: "65"
    kind: uint
    notification_emails:
      - ngrunbaum@mozilla.com
    release_channel_collection: opt-in
    record_in_processes:
      - 'main'
      - 'content'

# The following section contains WebRTC nICEr scalars
# For more info on ICE, see https://tools.ietf.org/html/rfc5245
# For more info on STUN, see https://tools.ietf.org/html/rfc5389
# For more info on TURN, see https://tools.ietf.org/html/rfc5766
webrtc.nicer:
  stun_retransmits:
    bug_numbers:
      - 1325536
    description: >
      The count of STUN message retransmissions during a WebRTC call.
      When sending STUN request messages over UDP, messages may be
      dropped by the network. Retransmissions are the mechanism used to
      accomplish reliability of the STUN request/response transaction.
      This can happen during both successful and unsuccessful WebRTC
      calls.
      For more info on ICE, see https://tools.ietf.org/html/rfc5245
      For more info on STUN, see https://tools.ietf.org/html/rfc5389
      For more info on TURN, see https://tools.ietf.org/html/rfc5766
    expires: "62"
    kind: uint
    notification_emails:
      - webrtc-ice-telemetry-alerts@mozilla.com
      - nohlmeier@mozilla.com
    release_channel_collection: opt-in
    record_in_processes:
      - 'main'
      - 'content'

  turn_401s:
    bug_numbers:
      - 1325536
    description: >
      The count of TURN 401 (Unauthorized) responses to allocation
      requests. Only 401 responses beyond the first, expected 401 are
      counted. More than one 401 repsonse indicates the client is
      experiencing difficulty authenticating with the TURN server. This
      can happen during both successful and unsuccessful WebRTC calls.
      For more info on ICE, see https://tools.ietf.org/html/rfc5245
      For more info on STUN, see https://tools.ietf.org/html/rfc5389
      For more info on TURN, see https://tools.ietf.org/html/rfc5766
    expires: "62"
    kind: uint
    notification_emails:
      - webrtc-ice-telemetry-alerts@mozilla.com
      - nohlmeier@mozilla.com
    release_channel_collection: opt-in
    record_in_processes:
      - 'main'
      - 'content'

  turn_403s:
    bug_numbers:
      - 1325536
    description: >
      The count of TURN 403 (Forbidden) responses to CreatePermission or
      ChannelBind requests.  This indicates that the TURN server is
      refusing the request for an IP address or IP address/port
      combination, likely due to administrative restrictions.
      For more info on ICE, see https://tools.ietf.org/html/rfc5245
      For more info on STUN, see https://tools.ietf.org/html/rfc5389
      For more info on TURN, see https://tools.ietf.org/html/rfc5766
    expires: "62"
    kind: uint
    notification_emails:
      - webrtc-ice-telemetry-alerts@mozilla.com
      - nohlmeier@mozilla.com
    release_channel_collection: opt-in
    record_in_processes:
      - 'main'
      - 'content'

  turn_438s:
    bug_numbers:
      - 1325536
    description: >
      The count of TURN 438 (Stale Nonce) responses to allocation
      requests. This can happen during both successful and unsuccessful
      WebRTC calls.
      For more info on ICE, see https://tools.ietf.org/html/rfc5245
      For more info on STUN, see https://tools.ietf.org/html/rfc5389
      For more info on TURN, see https://tools.ietf.org/html/rfc5766
    expires: "62"
    kind: uint
    notification_emails:
      - webrtc-ice-telemetry-alerts@mozilla.com
      - nohlmeier@mozilla.com
    release_channel_collection: opt-in
    record_in_processes:
      - 'main'
      - 'content'

webrtc.sdp:
  parser_diff:
    bug_numbers:
      - 1432955
    description: >
      The number of differences between the C based sipcc SDP parser and
      the new rust based rsdparsa SDP parser keyed by predefined
      names of attributes and values that do not match between
      the sipcc parsing result and the rsdparsa parsing result or
      between the rsdparsa parsing result and the original sdp.
      This should help to improve the new rsdparsa to replace
      the sipcc parser.
    expires: "64"
    kind: uint
    keyed: true
    notification_emails:
      - nohlmeier@mozilla.com
    release_channel_collection: opt-in
    record_in_processes:
      - 'content'

mathml:
  doc_count:
    bug_numbers:
      - 1362187
    description: >
      The number of documents that contained enabled MathML elements.
    expires: "63"
    kind: uint
    notification_emails:
      - gsquelart@mozilla.com
    release_channel_collection: opt-in
    record_in_processes:
      - 'content'

mediarecorder:
  recording_count:
    bug_numbers:
      - 1400757
    description: >
      The number of times a MediaRecorder has been started. Recorded when a MediaRecorder starts
    expires: "68"
    kind: uint
    notification_emails:
      - bvandyk@mozilla.com
    release_channel_collection: opt-in
    record_in_processes:
      - main
      - content

media:
  page_count:
    bug_numbers:
      - 1476456
    description: >
      The number of times a top level document is loaded.
    expires: "68"
    kind: uint
    notification_emails:
      - cpearce@mozilla.com
      - alwu@mozilla.com
      - nohlmeier@mozilla.com
    release_channel_collection: opt-in
    record_in_processes:
      - main
      - content

  page_had_media_count:
    bug_numbers:
      - 1476456
    description: >
      The number of times a document hierarchy contained at least one audible HTMLMediaElement that had play() called upon it.
    expires: "68"
    kind: uint
    notification_emails:
      - cpearce@mozilla.com
      - alwu@mozilla.com
      - nohlmeier@mozilla.com
    release_channel_collection: opt-in
    record_in_processes:
      - main
      - content

  page_had_play_revoked_count:
    bug_numbers:
      - 1476456
    description: >
      The number of times a document hierarchy contained at least one muted playing HTMLMediaElement that was paused due to becoming unmuted while not being allowed to autoplay.
    expires: "68"
    kind: uint
    notification_emails:
      - cpearce@mozilla.com
      - alwu@mozilla.com
      - nohlmeier@mozilla.com
    release_channel_collection: opt-in
    record_in_processes:
      - main
      - content

  autoplay_would_not_be_allowed_count:
    bug_numbers:
      - 1476456
    description: >
      The number of HTMLMediaElement autoplays on audible HTMLMediaElements which would not be allowed to play if block autoplay was enabled; we'd either prompt for permission to play or block outright depending on user preferences.
    expires: "68"
    kind: uint
    notification_emails:
      - cpearce@mozilla.com
      - alwu@mozilla.com
      - nohlmeier@mozilla.com
    release_channel_collection: opt-in
    record_in_processes:
      - main
      - content

  allowed_autoplay_no_audio_track_count:
    bug_numbers:
      - 1480484
    description: >
      The number of HTMLMediaElement autoplays on HTMLMediaElements without an audio track which would be allowed to play.
    expires: "68"
    kind: uint
    notification_emails:
      - cpearce@mozilla.com
      - alwu@mozilla.com
      - nohlmeier@mozilla.com
    release_channel_collection: opt-in
    record_in_processes:
      - main
      - content

  autoplay_would_be_allowed_count:
    bug_numbers:
      - 1476456
    description: >
      The number of HTMLMediaElement autoplays on audible HTMLMediaElements that would have been allowed (not blocked) by the autoplay policy if block autoplay was enabled.
    expires: "68"
    kind: uint
    notification_emails:
      - cpearce@mozilla.com
      - alwu@mozilla.com
      - nohlmeier@mozilla.com
    release_channel_collection: opt-in
    record_in_processes:
      - main
      - content

  blocked_no_metadata:
    bug_numbers:
      - 1483703
    description: >
      The number of HTMLMediaElements which we blocked because they hadn't loaded metadata yet.
    expires: "68"
    kind: uint
    notification_emails:
      - cpearce@mozilla.com
      - alwu@mozilla.com
      - nohlmeier@mozilla.com
    release_channel_collection: opt-in
    record_in_processes:
      - main
      - content

  blocked_no_metadata_endup_no_audio_track:
    bug_numbers:
      - 1483703
    description: >
      The number of HTMLMediaElements which were blocked because they hadn't loaded metadata yet, but ended up having no audio track.
    expires: "68"
    kind: uint
    notification_emails:
      - cpearce@mozilla.com
      - alwu@mozilla.com
      - nohlmeier@mozilla.com
    release_channel_collection: opt-in
    record_in_processes:
      - main
      - content

# The following section contains content process base counters.
dom.contentprocess:
  buildID_mismatch:
    bug_numbers:
      - 1366808
    description: >
      The number of times the about:restartrequired page appeared due to a
      buildID mismatch between the parent and the content processes.
    expires: never
    kind: uint
    notification_emails:
      - spohl@mozilla.com
    release_channel_collection: opt-out
    record_in_processes:
      - 'main'

devtools.toolbar.eyedropper:
  opened:
    bug_numbers:
      - 1247985
      - 1352115
    description: Number of times the DevTools Eyedropper has been opened via the inspector toolbar.
    expires: never
    kind: uint
    notification_emails:
      - dev-developer-tools@lists.mozilla.org
    release_channel_collection: opt-out
    record_in_processes:
      - 'main'

devtools.copy.unique.css.selector:
  opened:
    bug_numbers:
      - 1323700
      - 1352115
    description: Number of times the DevTools copy unique CSS selector has been used.
    expires: "59"
    kind: uint
    notification_emails:
      - dev-developer-tools@lists.mozilla.org
    release_channel_collection: opt-out
    record_in_processes:
      - 'main'

devtools.copy.full.css.selector:
  opened:
    bug_numbers:
      - 1323700
      - 1352115
    description: Number of times the DevTools copy full CSS selector has been used.
    expires: "59"
    kind: uint
    notification_emails:
      - dev-developer-tools@lists.mozilla.org
    release_channel_collection: opt-out
    record_in_processes:
      - 'main'

devtools.copy.xpath:
  opened:
    bug_numbers:
      - 987877
    description: Number of times the DevTools copy XPath has been used.
    expires: "59"
    kind: uint
    notification_emails:
      - dev-developer-tools@lists.mozilla.org
    release_channel_collection: opt-out
    record_in_processes:
      - 'main'

devtools.rules.gridinspector:
  opened:
    bug_numbers:
      - 1373483
    description: >
      Number of times the DevTools grid inspector was opened from the rules view.
    expires: never
    kind: uint
    notification_emails:
      - dev-developer-tools@lists.mozilla.org
    release_channel_collection: opt-out
    record_in_processes:
      - 'main'

devtools.grid.gridinspector:
  opened:
    bug_numbers:
      - 1373483
    description: >
      Number of times the DevTools grid inspector was opened from the grid view.
    expires: never
    kind: uint
    notification_emails:
      - dev-developer-tools@lists.mozilla.org
    release_channel_collection: opt-out
    record_in_processes:
      - 'main'

devtools.grid.showGridAreasOverlay:
  checked:
    bug_numbers:
      - 1373483
    description: >
      Number of times the DevTools grid inspector's "Display grid areas" was checked.
    expires: never
    kind: uint
    notification_emails:
      - dev-developer-tools@lists.mozilla.org
    release_channel_collection: opt-out
    record_in_processes:
      - 'main'

devtools.grid.showGridLineNumbers:
  checked:
    bug_numbers:
      - 1373483
    description: >
      Number of times the DevTools grid inspector's "Display grid numbers" was checked.
    expires: never
    kind: uint
    notification_emails:
      - dev-developer-tools@lists.mozilla.org
    release_channel_collection: opt-out
    record_in_processes:
      - 'main'

devtools.grid.showInfiniteLines:
  checked:
    bug_numbers:
      - 1373483
    description: >
      Number of times the DevTools grid inspector's "Extend grid lines infinitely" was checked.
    expires: never
    kind: uint
    notification_emails:
      - dev-developer-tools@lists.mozilla.org
    release_channel_collection: opt-out
    record_in_processes:
      - 'main'

devtools.inspector:
  three_pane_enabled:
    bug_numbers:
      - 1437881
    description: >
      Number of times the DevTools inspector was opened with the 3 pane inspector enabled,
      keyed by true/false.
    expires: "65"
    kind: uint
    keyed: true
    notification_emails:
      - dev-developer-tools@lists.mozilla.org
      - gl@mozilla.com
    release_channel_collection: opt-out
    record_in_processes:
      - 'main'

devtools.shadowdom:
  shadow_root_displayed:
    bug_numbers:
      - 1470128
    description: >
      Whether the markup view displayed any #shadow-root element in the UI.
    expires: "66"
    kind: boolean
    notification_emails:
      - dev-developer-tools@lists.mozilla.org
      - jdescottes@mozilla.com
    release_channel_collection: opt-out
    record_in_processes:
      - 'main'

  shadow_root_expanded:
    bug_numbers:
      - 1470128
    description: >
      Whether the user expanded any #shadow-root element.
    expires: "66"
    kind: boolean
    notification_emails:
      - dev-developer-tools@lists.mozilla.org
      - jdescottes@mozilla.com
    release_channel_collection: opt-out
    record_in_processes:
      - 'main'

  reveal_link_clicked:
    bug_numbers:
      - 1470128
    description: >
      Whether the user clicked on any "reveal" link. "reveal" links are displayed in
      shadow dom trees in the markup view.
    expires: "66"
    kind: boolean
    notification_emails:
      - dev-developer-tools@lists.mozilla.org
      - jdescottes@mozilla.com
    release_channel_collection: opt-out
    record_in_processes:
      - 'main'

devtools:
  current_theme:
    bug_numbers:
      - 1396811
    description: >
      Number of times DevTools was opened, keyed by theme.
    expires: never
    kind: uint
    keyed: true
    notification_emails:
      - dev-developer-tools@lists.mozilla.org
    release_channel_collection: opt-out
    record_in_processes:
      - 'main'

devtools.aboutdevtools:
  opened:
    bug_numbers:
      - 1412029
    description: >
      Number of times about:devtools was opened.
    expires: "63"
    kind: uint
    notification_emails:
      - dev-developer-tools@lists.mozilla.org
      - jdescottes@mozilla.com
    record_in_processes:
      - 'main'
  installed:
    bug_numbers:
      - 1412029
    description: >
      Number of times devtools were enabled/installed in about:devtools.
    expires: "63"
    kind: uint
    notification_emails:
      - dev-developer-tools@lists.mozilla.org
      - jdescottes@mozilla.com
    record_in_processes:
      - 'main'
  noinstall_exits:
    bug_numbers:
      - 1412029
    description: >
      Number of times the user left about:devtools without enabling devtools.
    expires: "63"
    kind: uint
    notification_emails:
      - dev-developer-tools@lists.mozilla.org
      - jdescottes@mozilla.com
    record_in_processes:
      - 'main'

devtools.onboarding:
  is_devtools_user:
    bug_numbers:
      - 1408339
    description: >
      How many users are flagged as existing devtools users.
    expires: "66"
    kind: boolean
    notification_emails:
      - dev-developer-tools@lists.mozilla.org
      - jdescottes@mozilla.com
    record_in_processes:
      - 'main'
    release_channel_collection: opt-out

devtools.responsive:
  toolbox_opened_first:
    bug_numbers:
      - 1444497
    description: >
      Number of Responsive Design Mode opens with a toolbox already open.
    expires: never
    kind: uint
    notification_emails:
      - dev-developer-tools@lists.mozilla.org
      - jryans@mozilla.com
    record_in_processes:
      - main
    release_channel_collection: opt-out
  open_trigger:
    bug_numbers:
      - 1444497
    description: >
      Number of Responsive Design Mode opens keyed by the UI entry point used.
    expires: never
    kind: uint
    keyed: true
    notification_emails:
      - dev-developer-tools@lists.mozilla.org
      - jryans@mozilla.com
    record_in_processes:
      - main
    release_channel_collection: opt-out

devtools.tool:
  registered:
    bug_numbers:
      - 1447302
    description: >
      Recorded on enable tool checkbox check/uncheck in Developer Tools options
      panel. Boolean stating if the tool was enabled or disabled by the user.
      Keyed by tool id. Current default tools with their id's are defined in
      https://dxr.mozilla.org/mozilla-central/source/devtools/client/definitions.js
    expires: "65"
    kind: boolean
    keyed: true
    notification_emails:
      - dev-developer-tools@lists.mozilla.org
      - yzenevich@mozilla.com
    release_channel_collection: opt-out
    record_in_processes:
      - 'main'

devtools.accessibility:
  node_inspected_count:
    bug_numbers:
      - 1447302
    description: >
      Number of times a DOM node was inspected from within the Accessibility
      tool.
    expires: "65"
    kind: uint
    notification_emails:
      - dev-developer-tools@lists.mozilla.org
      - yzenevich@mozilla.com
    release_channel_collection: opt-out
    record_in_processes:
      - 'main'

  opened_count:
    bug_numbers:
      - 1447302
    description: >
      Number of times the DevTools Accessibility tool has been opened.
    expires: "65"
    kind: uint
    notification_emails:
      - dev-developer-tools@lists.mozilla.org
      - yzenevich@mozilla.com
    release_channel_collection: opt-out
    record_in_processes:
      - 'main'

  picker_used_count:
    bug_numbers:
      - 1447302
    description: >
      Number of times the picker tool has been used in DevTools Accessibility
      panel.
    expires: "65"
    kind: uint
    notification_emails:
      - dev-developer-tools@lists.mozilla.org
      - yzenevich@mozilla.com
    release_channel_collection: opt-out
    record_in_processes:
      - 'main'

  select_accessible_for_node:
    bug_numbers:
      - 1447302
    description: >
      Number of times an accessible object was inspected from outside the
      Accessibility tool (navigation to Accessibility panel). Keyed by the
      source of user action (inspector context menu, browser context menu, etc).
    expires: "65"
    kind: uint
    keyed: true
    notification_emails:
      - dev-developer-tools@lists.mozilla.org
      - yzenevich@mozilla.com
    release_channel_collection: opt-out
    record_in_processes:
      - 'main'

  service_enabled_count:
    bug_numbers:
      - 1447302
    description: >
      Number of times platform accessibility has been enabled in DevTools
      Accessibility panel.
    expires: "65"
    kind: uint
    notification_emails:
      - dev-developer-tools@lists.mozilla.org
      - yzenevich@mozilla.com
    release_channel_collection: opt-out
    record_in_processes:
      - 'main'

devtools.application:
  opened_count:
    bug_numbers:
      - 1451734
    description: >
      Number of times the DevTools Application panel has been opened.
    expires: "66"
    kind: uint
    notification_emails:
      - dev-developer-tools@lists.mozilla.org
      - jdescottes@mozilla.com
    release_channel_collection: opt-out
    record_in_processes:
      - 'main'

devtools.toolbox:
  tabs_reordered:
    bug_numbers:
      - 1456551
    description: >
      Number of times the DevTools tab was reordered.
      Keyed by tab's id.
    expires: "65"
    kind: uint
    keyed: true
    notification_emails:
      - dev-developer-tools@lists.mozilla.org
      - daisuke@mozilla.com
    release_channel_collection: opt-out
    record_in_processes:
      - 'main'

navigator.storage:
  estimate_count:
    bug_numbers:
      - 1359708
    description: >
      Number of times navigator.storage.estimate has been used.
    expires: "60"
    kind: uint
    notification_emails:
      - shuang@mozilla.com
      - ttung@mozilla.com
    release_channel_collection: opt-in
    record_in_processes:
      - 'main'
      - 'content'

  persist_count:
    bug_numbers:
      - 1359708
    description: >
      Number of times navigator.storage.persist has been used.
    expires: "60"
    kind: uint
    notification_emails:
      - shuang@mozilla.com
      - ttung@mozilla.com
    release_channel_collection: opt-in
    record_in_processes:
      - 'main'
      - 'content'

telemetry:
  accumulate_unknown_histogram_keys:
    bug_numbers:
      - 1343855
    description: >
      The count of attempted accumulations to unknown histogram keys for
      histograms that restrict the set of allowed keys ('keys' property).
      The names of the offending histograms are used as keys in this probe.
    expires: never
    kind: uint
    keyed: true
    notification_emails:
      - telemetry-client-dev@mozilla.com
    release_channel_collection: opt-out
    record_in_processes:
      - all

  accumulate_clamped_values:
    bug_numbers:
      - 1438335
    description: >
      The count of accumulations that had to be clamped down to not overflow,
      keyed to the histogram name of the overflowing accumulation.
    expires: never
    kind: uint
    keyed: true
    notification_emails:
      - telemetry-client-dev@mozilla.com
      - chutten@mozilla.com
    release_channel_collection: opt-in
    record_in_processes:
      - 'main'

  event_counts:
    bug_numbers:
      - 1440673
    description: >
      The counts of events recorded in the process, category, method, and
      object of the key, even if event recording for the category was not
      enabled.
    expires: never
    kind: uint
    keyed: true
    notification_emails:
      - telemetry-client-dev@mozilla.com
      - chutten@mozilla.com
    release_channel_collection: opt-out
    record_in_processes:
      - 'all'

  profile_directory_scans:
    bug_numbers:
      - 1458574
    description: >
      The number of times a profile directory scan was initiated in ProfileAge.jsm
    expires: "65"
    kind: uint
    notification_emails:
      - jrediger@mozilla.com
      - telemetry-client-dev@mozilla.com
    release_channel_collection: opt-out
    record_in_processes:
      - 'all'

  profile_directory_scan_date:
    bug_numbers:
      - 1466518
    description: >
      The date of the profile scan to determine the profile creation date from the oldest file, in days since UNIX epoch.
    expires: "65"
    kind: uint
    notification_emails:
      - jrediger@mozilla.com
      - telemetry-client-dev@mozilla.com
    release_channel_collection: opt-out
    record_in_processes:
      - 'main'

  # While the following probe could be restricted to GeckoView, we can't
  # turn the product filter on as we don't run GeckoView test coverage on
  # GeckoView.
  persistence_timer_hit_count:
    bug_numbers:
      - 1463152
    description: >
      How many times the GeckoView Telemetry persistence timer was hit during
      the current subsession.
    expires: "70"
    kind: uint
    notification_emails:
      - telemetry-client-dev@mozilla.com
      - aplacitelli@mozilla.com
    release_channel_collection: opt-out
    record_in_processes:
      - 'main'

  pending_operations_highwatermark_reached:
    bug_numbers:
      - 1465052
    description: >
      The number of times the pending operations list reached the
      high-water mark, leading to operations being applied immediately.
    expires: "70"
    kind: uint
    keyed: false
    notification_emails:
      - jrediger@mozilla.com
      - telemetry-client-dev@mozilla.com
    release_channel_collection: opt-out
    record_in_processes:
      - 'main'

<<<<<<< HEAD
  os_shutting_down:
    bug_numbers:
      - 1480826
    description: >
      Records true if there is a signal that Firefox was quitting because
      the OS was shutting down. Only available on Windows.
    expires: "64"
    kind: boolean
    notification_emails:
      - telemetry-client-dev@mozilla.com
      - agashlin@mozilla.com
=======
  data_upload_optin:
    bug_numbers:
      - 1445921
    description: >
      User opted into sending Telemetry data again.
    expires: "never"
    kind: boolean
    notification_emails:
      - jrediger@mozilla.com
      - telemetry-client-dev@mozilla.com
>>>>>>> 94e37e71
    release_channel_collection: opt-out
    record_in_processes:
      - 'main'

telemetry.discarded:
  accumulations:
    bug_numbers:
      - 1369041
    description: >
      Number of discarded accumulations to histograms in child processes
    expires: "never"
    kind: uint
    notification_emails:
      - telemetry-client-dev@mozilla.com
    release_channel_collection: opt-out
    record_in_processes:
      - 'all_childs'
  keyed_accumulations:
    bug_numbers:
      - 1369041
    description: >
      Number of discarded accumulations to keyed histograms in child processes
    expires: "never"
    kind: uint
    notification_emails:
      - telemetry-client-dev@mozilla.com
    release_channel_collection: opt-out
    record_in_processes:
      - 'all_childs'
  scalar_actions:
    bug_numbers:
      - 1369041
    description: >
      Number of discarded actions on scalars in child processes
    expires: "never"
    kind: uint
    notification_emails:
      - telemetry-client-dev@mozilla.com
    release_channel_collection: opt-out
    record_in_processes:
      - 'all_childs'
  keyed_scalar_actions:
    bug_numbers:
      - 1369041
    description: >
      Number of discarded actions on keyed scalars in child processes
    expires: "never"
    kind: uint
    notification_emails:
      - telemetry-client-dev@mozilla.com
    release_channel_collection: opt-out
    record_in_processes:
      - 'all_childs'
  child_events:
    bug_numbers:
      - 1369041
    description: >
      Number of discarded events in child processes
    expires: "never"
    kind: uint
    notification_emails:
      - telemetry-client-dev@mozilla.com
    release_channel_collection: opt-out
    record_in_processes:
      - 'all_childs'

# The following section contains graphics-related scalars.
gfx.advanced.layers:
  failure_id:
    bug_numbers:
      - 1365879
    description: >
      Each key is a failure for initializing Advanced Layers, and each value
      is the number of times that failure was recorded. The failure codes
      are unique strings present in MLGDeviceD3D11::Initialize, such that
      a failure can be traced back to a specific Direct3D API call.
    keyed: true
    kind: uint
    expires: "70"
    notification_emails:
      - gfx-telemetry-alerts@mozilla.com
      - rhunt@mozilla.com
    record_in_processes:
      - 'main'

gfx.omtp:
  paint_wait_ratio:
    bug_numbers:
      - 1386968
    description: >
      Ratio (in units of 1/100th of a percent) of how many times OMTP waited
      for a paint for more than 200us, versus the total number of paints.
    keyed: false
    kind: uint
    expires: "66"
    notification_emails:
      - gfx-telemetry-alerts@mozilla.com
      - rhunt@mozilla.com
    record_in_processes:
      - 'content'

images.webp:
  probe_observed:
    bug_numbers:
      - 1472145
    description: >
      Whether we received a probe detecting our WebP image support.
    kind: boolean
    expires: "65"
    notification_emails:
      - gfx-telemetry-alerts@mozilla.com
      - aosmond@mozilla.com
    release_channel_collection: opt-out
    record_in_processes:
      - 'main'
      - 'content'

  content_observed:
    bug_numbers:
      - 1472145
    description: >
      Whether we received a request to decode a WebP image, excluding probes.
    kind: boolean
    expires: "65"
    notification_emails:
      - gfx-telemetry-alerts@mozilla.com
      - aosmond@mozilla.com
    release_channel_collection: opt-out
    record_in_processes:
      - 'main'
      - 'content'

  content_frequency:
    bug_numbers:
      - 1472145
    description: >
      How many image requests are WebP images, excluding probes.
    kind: uint
    keyed: true
    expires: "65"
    notification_emails:
      - gfx-telemetry-alerts@mozilla.com
      - aosmond@mozilla.com
    release_channel_collection: opt-out
    record_in_processes:
      - 'main'
      - 'content'

# The following section contains the form autofill related scalars.
formautofill:
  availability:
    bug_numbers:
      - 1386959
    description: A boolean sent once per session to represent whether the formautofill is available in the build
    expires: never
    kind: boolean
    notification_emails:
      - autofill@lists.mozilla.org
      - jcheng@mozilla.com
      - chsiang@mozilla.com
    release_channel_collection: opt-out
    record_in_processes:
      - 'main'

formautofill.addresses:
  fill_type_manual:
    bug_numbers:
      - 990200
    description: Count at submission time whether the submitted form was filled manually.
    expires: never
    kind: uint
    notification_emails:
      - autofill@lists.mozilla.org
      - jcheng@mozilla.com
      - chsiang@mozilla.com
    release_channel_collection: opt-out
    record_in_processes:
      - 'main'
  fill_type_autofill:
    bug_numbers:
      - 990200
    description: Count at submission time whether the submitted form was autofilled.
    expires: never
    kind: uint
    notification_emails:
      - autofill@lists.mozilla.org
      - jcheng@mozilla.com
      - chsiang@mozilla.com
    release_channel_collection: opt-out
    record_in_processes:
      - 'main'
  fill_type_autofill_update:
    bug_numbers:
      - 990200
    description: >
      Count at submission time whether the submitted form was autofilled, but
      the data in form is changed and can not be merged to orginal address profile.
    expires: never
    kind: uint
    notification_emails:
      - autofill@lists.mozilla.org
      - jcheng@mozilla.com
      - chsiang@mozilla.com
    release_channel_collection: opt-out
    record_in_processes:
      - 'main'

formautofill.creditCards:
  fill_type_manual:
    bug_numbers:
      - 1371232
    description: Count at submission time whether the submitted credit card form was filled manually.
    expires: never
    kind: uint
    notification_emails:
      - autofill@lists.mozilla.org
      - jcheng@mozilla.com
      - chsiang@mozilla.com
    release_channel_collection: opt-out
    record_in_processes:
      - 'main'
  fill_type_autofill:
    bug_numbers:
      - 1371232
    description: Count at submission time whether the submitted credit card form was autofilled.
    expires: never
    kind: uint
    notification_emails:
      - autofill@lists.mozilla.org
      - jcheng@mozilla.com
      - chsiang@mozilla.com
    release_channel_collection: opt-out
    record_in_processes:
      - 'main'
  fill_type_autofill_modified:
    bug_numbers:
      - 1371232
    description: >
      Count at submission time whether the submitted credit card form was autofilled but
      the data in form is changed.
    expires: never
    kind: uint
    notification_emails:
      - autofill@lists.mozilla.org
      - jcheng@mozilla.com
      - chsiang@mozilla.com
    release_channel_collection: opt-out
    record_in_processes:
      - 'main'

# The following section contains scalars for Screenshots.
screenshots:
  download:
    bug_numbers:
      - 1412411
    description: >
      The count of new screenshots created, then downloaded per session
      via the Firefox Screenshots feature. Excludes failed attempts due
      to any error.
    expires: never
    kind: uint
    notification_emails:
      - jhirsch@mozilla.com
      - ibicking@mozilla.com
      - clouserw@mozilla.com
    release_channel_collection: opt-out
    record_in_processes:
      - 'main'

  upload:
    bug_numbers:
      - 1412411
    description: >
      The count of new screenshots created, then uploaded per session
      via the Firefox Screenshots feature. Excludes attempts to create
      and upload the screenshot that may have failed.
    expires: never
    kind: uint
    notification_emails:
      - jhirsch@mozilla.com
      - ibicking@mozilla.com
      - clouserw@mozilla.com
    release_channel_collection: opt-out
    record_in_processes:
      - 'main'

  copy:
    bug_numbers:
      - 1412411
    description: >
      The count of new screenshots created, then copied directly to the
      clipboard per session via the Firefox Screenshots feature.
    expires: never
    kind: uint
    notification_emails:
      - jhirsch@mozilla.com
      - ibicking@mozilla.com
      - clouserw@mozilla.com
    release_channel_collection: opt-out
    record_in_processes:
      - 'main'

idb.type:
  persistent_count:
    bug_numbers:
      - 1360567
    description: >
      Number of times indexeddb.open(name, {storage: "persistent"}) has been used.
    expires: "62"
    kind: uint
    notification_emails:
      - shuang@mozilla.com
    release_channel_collection: opt-in
    record_in_processes:
      - 'main'
      - 'content'

  temporary_count:
    bug_numbers:
      - 1360567
    description: >
      Number of times indexeddb.open(name, {storage: "temporary"}) has been used.
    expires: "62"
    kind: uint
    notification_emails:
      - shuang@mozilla.com
    release_channel_collection: opt-in
    record_in_processes:
      - 'main'
      - 'content'

# The following section contains probes that record timestamps.
timestamps:
  first_paint:
    bug_numbers:
      - 1386186
    description: >
     Record the timestamp of the first content window paint, in milliseconds since process start.
    expires: never
    kind: uint
    notification_emails:
      - hkirschner@mozilla.com
    release_channel_collection: opt-out
    record_in_processes:
      - main

browser.timings:
  last_shutdown:
    bug_numbers:
      - 1429510
    description: >
      The time, in milliseconds, it took to complete the last shutdown.
      On successful shutdown, Telemetry saves this to disk into Telemetry.ShutdownTime.txt.
      On the next startup this is loaded and recorded.
    expires: never
    kind: uint
    notification_emails:
      - florian@mozilla.com
    release_channel_collection: opt-in
    record_in_processes:
      - 'main'

# The following section contains the service worker scalars.
sw:
  synthesized_res_count:
    bug_numbers:
      - 1416629
      - 1433916
    description: >
      The count of number of synthesize response made by service workers.
    expires: "68"
    kind: uint
    notification_emails:
      - sw-telemetry@mozilla.com
      - ttung@mozilla.com
    release_channel_collection: opt-out
    record_in_processes:
      - 'main'
      - 'content'

  cors_res_for_so_req_count:
    bug_numbers:
      - 1416629
    description: >
      The count of number of synthesize response made by service workers and
      it's a cors type resposne for a same-origin mode request.
    expires: "61"
    kind: uint
    notification_emails:
      - sw-telemetry@mozilla.com
      - ttung@mozilla.com
    release_channel_collection: opt-out
    record_in_processes:
      - 'main'
      - 'content'

  alternative_body_used_count:
    bug_numbers:
      - 1423623
      - 1433916
    description: >
      The count of number of synthesize response using alternative body.
    expires: "68"
    kind: uint
    notification_emails:
      - sw-telemetry@mozilla.com
      - echuang@mozilla.com
    release_channel_collection: opt-out
    record_in_processes:
      - 'main'
      - 'content'

# The following section contains the BrowserErrorReporter scalars.
browser.errors:
  collected_count:
    bug_numbers:
      - 1444554
    description: >
      The count of all browser chrome JS errors that were collected locally.
    expires: "67"
    kind: uint
    notification_emails:
      - nightly-js-errors@mozilla.com
      - mkelly@mozilla.com
    record_in_processes:
      - 'main'

  collected_with_stack_count:
    bug_numbers:
      - 1444554
    description: >
      The count of browser chrome JS errors that were collected locally and had
      a usable stack trace.
    expires: "67"
    kind: uint
    notification_emails:
      - nightly-js-errors@mozilla.com
      - mkelly@mozilla.com
    record_in_processes:
      - 'main'

  reported_success_count:
    bug_numbers:
      - 1444554
    description: >
      The count of all browser chrome JS errors that were reported to the
      remote collection service.
    expires: "67"
    kind: uint
    notification_emails:
      - nightly-js-errors@mozilla.com
      - mkelly@mozilla.com
    record_in_processes:
      - 'main'

  reported_failure_count:
    bug_numbers:
      - 1444554
    description: >
      The count of all browser chrome JS errors that we attempted to report to
      the remote collection service, but failed to.
    expires: "67"
    kind: uint
    notification_emails:
      - nightly-js-errors@mozilla.com
      - mkelly@mozilla.com
    record_in_processes:
      - 'main'

  sample_rate:
    bug_numbers:
      - 1444554
    description: >
      The sample rate at which collected errors were reported.
    expires: "67"
    kind: string
    notification_emails:
      - nightly-js-errors@mozilla.com
      - mkelly@mozilla.com
    record_in_processes:
      - 'main'

  collected_count_by_filename:
    bug_numbers:
      - 1444554
    description: >
      The count of all browser chrome JS errors that were collected locally,
      keyed by the filename of the file in which the error occurred. Collected
      filenames are limited to specific paths under the resource:// and
      chrome:// protocols; non-matching filenames are reported as "FILTERED".
      Long filenames are truncated to the first 70 characters.
    keyed: true
    expires: "67"
    kind: uint
    notification_emails:
      - nightly-js-errors@mozilla.com
      - mkelly@mozilla.com
    record_in_processes:
      - 'main'

widget:
  ime_name_on_windows:
    bug_numbers:
      - 1215818
    description: >
      Locale ID and name of IME which was selected by users on Windows.  This
      does NOT collect legacy IMM-IME names since we cannot get readable names
      and we do not support IMM-IME so aggressively because IME vendors
      should've already released TIP for TSF for supporting Windows 8 or later
      completely.
    keyed: true
    expires: never
    kind: boolean
    notification_emails:
      - mnakano@mozilla.com
    release_channel_collection: opt-out
    record_in_processes:
      - 'main'

  ime_name_on_mac:
    bug_numbers:
      - 1215818
    description: >
      Name of IME which was selected by users on macOS.  The value is Input
      Source ID if non-Japanese IME was open.  Otherwise, if Japanese IME was
      open, the value is Bundle ID.  Input Source ID includes input mode, but
      Bundle ID does not include input mode.
    keyed: true
    expires: never
    kind: boolean
    notification_emails:
      - mnakano@mozilla.com
    release_channel_collection: opt-out
    record_in_processes:
      - 'main'

  ime_name_on_linux:
    bug_numbers:
      - 1215818
    description: >
      Name of active IM (e.g., xim, fcitx, ibus, etc) which was actually set by
      env on Linux.  Different from Windows and macOS, this value includes
      non-IME users even though this is recoded when first compositionstart
      event because dead key is also implemented by IME on Linux.
    keyed: true
    expires: never
    kind: boolean
    notification_emails:
      - mnakano@mozilla.com
    release_channel_collection: opt-out
    record_in_processes:
      - 'main'

# The following section contains memory reporter counters.
memoryreporter:
  max_ghost_windows:
    bug_numbers:
      - 1454724
    description: >
      The maximum number of leaked ghost windows seen.
    expires: "66"
    kind: uint
    notification_emails:
      - memshrink-telemetry-alerts@mozilla.com
    release_channel_collection: opt-out
    record_in_processes:
      - 'content'

# The following section is for probes testing the Telemetry system. They will not be
# submitted in pings and are only used for testing.
telemetry.test:
  unsigned_int_kind:
    bug_numbers:
      - 1276190
    description: >
      This is a test uint type with a really long description, maybe spanning even multiple
      lines, to just prove a point: everything works just fine.
    expires: never
    kind: uint
    notification_emails:
      - telemetry-client-dev@mozilla.com
    record_in_processes:
      - 'main'

  string_kind:
    bug_numbers:
      - 1276190
    description: A string test type with a one line comment that works just fine!
    expires: never
    kind: string
    notification_emails:
      - telemetry-client-dev@mozilla.com
    record_in_processes:
      - 'main'

  boolean_kind:
    bug_numbers:
      - 1281214
    description: A boolean test type with a one line comment that works just fine!
    expires: never
    kind: boolean
    notification_emails:
      - telemetry-client-dev@mozilla.com
    record_in_processes:
      - 'main'

  expired:
    bug_numbers:
      - 1276190
    description: This is an expired testing scalar; not meant to be touched.
    expires: "4"
    kind: uint
    notification_emails:
      - telemetry-client-dev@mozilla.com
    record_in_processes:
      - 'main'

  unexpired:
    bug_numbers:
      - 1276190
    description: This is an unexpired testing scalar; not meant to be touched.
    expires: "375"
    kind: uint
    notification_emails:
      - telemetry-client-dev@mozilla.com
    record_in_processes:
      - 'main'

  release_optin:
    bug_numbers:
      - 1276190
    description: A testing scalar; not meant to be touched.
    expires: never
    kind: uint
    notification_emails:
      - telemetry-client-dev@mozilla.com
    release_channel_collection: opt-in
    record_in_processes:
      - 'main'

  release_optout:
    bug_numbers:
      - 1276190
    description: A testing scalar; not meant to be touched.
    expires: never
    kind: uint
    notification_emails:
      - telemetry-client-dev@mozilla.com
    release_channel_collection: opt-out
    record_in_processes:
      - 'main'

  keyed_release_optin:
    bug_numbers:
      - 1277806
    description: A testing scalar; not meant to be touched.
    expires: never
    kind: uint
    keyed: true
    notification_emails:
      - telemetry-client-dev@mozilla.com
    release_channel_collection: opt-in
    record_in_processes:
      - 'main'

  keyed_release_optout:
    bug_numbers:
      - 1277806
    description: A testing scalar; not meant to be touched.
    expires: never
    kind: uint
    keyed: true
    notification_emails:
      - telemetry-client-dev@mozilla.com
    release_channel_collection: opt-out
    record_in_processes:
      - 'main'

  keyed_expired:
    bug_numbers:
      - 1277806
    description: This is an expired testing scalar; not meant to be touched.
    expires: "4"
    kind: uint
    keyed: true
    notification_emails:
      - telemetry-client-dev@mozilla.com
    record_in_processes:
      - 'main'

  keyed_unsigned_int:
    bug_numbers:
      - 1277806
    description: A testing keyed uint scalar; not meant to be touched.
    expires: never
    kind: uint
    keyed: true
    notification_emails:
      - telemetry-client-dev@mozilla.com
    record_in_processes:
      - 'main'

  child_keyed_unsigned_int:
    bug_numbers:
      - 1466490
    description: A testing keyed uint scalar; not meant to be touched.
    expires: never
    kind: uint
    keyed: true
    notification_emails:
      - telemetry-client-dev@mozilla.com
    record_in_processes:
      - 'content'

  keyed_boolean_kind:
    bug_numbers:
      - 1277806
    description: A testing keyed boolean scalar; not meant to be touched.
    expires: never
    kind: boolean
    keyed: true
    notification_emails:
      - telemetry-client-dev@mozilla.com
    record_in_processes:
      - 'main'
      - 'content'

  content_only_uint:
    bug_numbers:
      - 1278556
    description: A testing uint scalar; not meant to be touched.
    expires: never
    kind: uint
    notification_emails:
      - telemetry-client-dev@mozilla.com
    record_in_processes:
      - 'content'

  all_processes_uint:
    bug_numbers:
      - 1278556
    description: A testing uint scalar; not meant to be touched.
    expires: never
    kind: uint
    notification_emails:
      - telemetry-client-dev@mozilla.com
    record_in_processes:
      - 'all'

  all_child_processes_string:
    bug_numbers:
      - 1278556
    description: A testing string scalar; not meant to be touched.
    expires: never
    kind: string
    notification_emails:
      - telemetry-client-dev@mozilla.com
    record_in_processes:
      - 'all_childs'

  default_products:
    bug_numbers:
      - 1452552
    description: A testing uint scalar; not meant to be touched
    expires: never
    kind: uint
    notification_emails:
      - telemetry-client-dev@mozilla.com
    record_in_processes:
      - 'all'

  desktop_only:
    bug_numbers:
      - 1452552
    description: A testing uint scalar; not meant to be touched
    expires: never
    kind: uint
    notification_emails:
      - telemetry-client-dev@mozilla.com
    record_in_processes:
      - 'all'
    products:
      - firefox

  keyed_desktop_only:
    bug_numbers:
      - 1452552
    description: A keyed testing uint scalar; not meant to be touched
    expires: never
    kind: uint
    keyed: true
    notification_emails:
      - telemetry-client-dev@mozilla.com
    record_in_processes:
      - 'all'
    products:
      - firefox

  multiproduct:
    bug_numbers:
      - 1452552
    description: A testing uint scalar; not meant to be touched
    expires: never
    kind: uint
    notification_emails:
      - telemetry-client-dev@mozilla.com
    record_in_processes:
      - 'all'
    products:
      - firefox
      - fennec
      - geckoview

  mobile_only:
    bug_numbers:
      - 1452552
    description: A testing uint scalar; not meant to be touched
    expires: never
    kind: uint
    notification_emails:
      - telemetry-client-dev@mozilla.com
    record_in_processes:
      - 'all'
    products:
      - fennec
      - geckoview

  geckoview_only:
    bug_numbers:
      - 1452552
    description: A testing uint scalar; not meant to be touched
    expires: never
    kind: uint
    notification_emails:
      - telemetry-client-dev@mozilla.com
    record_in_processes:
      - 'all'
    products:
      - geckoview

  keyed_mobile_only:
    bug_numbers:
      - 1452552
    description: A keyed testing uint scalar; not meant to be touched
    expires: never
    kind: uint
    keyed: true
    notification_emails:
      - telemetry-client-dev@mozilla.com
    record_in_processes:
      - 'all'
    products:
      - fennec
      - geckoview

# NOTE: Please don't add new definitions below this point. Consider adding
# them earlier in the file and leave the telemetry.test category as the last
# one for readability.<|MERGE_RESOLUTION|>--- conflicted
+++ resolved
@@ -1536,19 +1536,6 @@
     record_in_processes:
       - 'main'
 
-<<<<<<< HEAD
-  os_shutting_down:
-    bug_numbers:
-      - 1480826
-    description: >
-      Records true if there is a signal that Firefox was quitting because
-      the OS was shutting down. Only available on Windows.
-    expires: "64"
-    kind: boolean
-    notification_emails:
-      - telemetry-client-dev@mozilla.com
-      - agashlin@mozilla.com
-=======
   data_upload_optin:
     bug_numbers:
       - 1445921
@@ -1559,7 +1546,6 @@
     notification_emails:
       - jrediger@mozilla.com
       - telemetry-client-dev@mozilla.com
->>>>>>> 94e37e71
     release_channel_collection: opt-out
     record_in_processes:
       - 'main'
