--- conflicted
+++ resolved
@@ -88,24 +88,6 @@
 ]
 
 EXTRA_JS_MODULES += [
-<<<<<<< HEAD
-    'GCTelemetry.jsm',
-    'TelemetryArchive.jsm',
-    'TelemetryController.jsm',
-    'TelemetryEnvironment.jsm',
-    'TelemetryEventPing.jsm',
-    'TelemetryHealthPing.jsm',
-    'TelemetryModules.jsm',
-    'TelemetryReportingPolicy.jsm',
-    'TelemetrySend.jsm',
-    'TelemetrySession.jsm',
-    'TelemetryStopwatch.jsm',
-    'TelemetryStorage.jsm',
-    'TelemetryTimestamps.jsm',
-    'TelemetryUtils.jsm',
-    'UITelemetry.jsm',
-    'UpdatePing.jsm',
-=======
     'app/TelemetryArchive.jsm',
     'app/TelemetryController.jsm',
     'app/TelemetryEnvironment.jsm',
@@ -122,7 +104,6 @@
     'pings/ModulesPing.jsm',
     'pings/TelemetrySession.jsm',
     'pings/UpdatePing.jsm',
->>>>>>> 94e37e71
 ]
 
 TESTING_JS_MODULES += [
