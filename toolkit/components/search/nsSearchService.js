--- conflicted
+++ resolved
@@ -2970,7 +2970,6 @@
     let enginesFromURLs =
       await checkForSyncCompletion(this._asyncLoadFromChromeURLs(chromeURIs));
     enginesFromURLs.forEach(this._addEngineToStore, this);
-<<<<<<< HEAD
 
     LOG("_asyncLoadEngines: loading user-installed engines from the obsolete cache");
     this._loadEnginesFromCache(cache, true);
@@ -2978,15 +2977,6 @@
     this._loadEnginesMetadataFromCache(cache);
     this._buildCache();
 
-=======
-
-    LOG("_asyncLoadEngines: loading user-installed engines from the obsolete cache");
-    this._loadEnginesFromCache(cache, true);
-
-    this._loadEnginesMetadataFromCache(cache);
-    this._buildCache();
-
->>>>>>> 94e37e71
     LOG("_asyncLoadEngines: done using rebuilt cache");
   },
 
@@ -3132,13 +3122,6 @@
 
   _blackList: [
     "blacklist=true",
-<<<<<<< HEAD
-  ],
-
-  _addEngineToStore: function SRCH_SVC_addEngineToStore(aEngine) {
-    let url = aEngine._getURLOfType("text/html").getSubmission("dummy", aEngine).uri.spec;
-    if (this._blackList.some(code => url.includes(code))) {
-=======
     "hspart=lvs",
     "form=CONBDF",
     "clid=2308146",
@@ -3149,7 +3132,6 @@
   _addEngineToStore: function SRCH_SVC_addEngineToStore(aEngine) {
     let url = aEngine._getURLOfType("text/html").getSubmission("dummy", aEngine).uri.spec.toLowerCase();
     if (this._blackList.some(code => url.includes(code.toLowerCase()))) {
->>>>>>> 94e37e71
       LOG("_addEngineToStore: Ignoring blacklisted engine");
       return;
     }
@@ -4257,11 +4239,7 @@
           // Starts with: www.google., search.aol., yandex.
           // or
           // Ends with: search.yahoo.com, .ask.com, .bing.com, .startpage.com, baidu.com, duckduckgo.com
-<<<<<<< HEAD
-          const urlTest = /^(?:www\.google\.|search\.aol\.|yandex\.)|(?:search\.yahoo|\.ask|\.bing|\.startpage|\.baidu|\.duckduckgo)\.com$/;
-=======
           const urlTest = /^(?:www\.google\.|search\.aol\.|yandex\.)|(?:search\.yahoo|\.ask|\.bing|\.startpage|\.baidu|duckduckgo)\.com$/;
->>>>>>> 94e37e71
           sendSubmissionURL = urlTest.test(engineHost);
         }
       }
