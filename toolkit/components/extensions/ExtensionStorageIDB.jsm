/* This Source Code Form is subject to the terms of the Mozilla Public
 * License, v. 2.0. If a copy of the MPL was not distributed with this
 * file, You can obtain one at http://mozilla.org/MPL/2.0/. */

"use strict";

this.EXPORTED_SYMBOLS = ["ExtensionStorageIDB"];

ChromeUtils.import("resource://gre/modules/XPCOMUtils.jsm");
ChromeUtils.import("resource://gre/modules/IndexedDB.jsm");

XPCOMUtils.defineLazyModuleGetters(this, {
  ContextualIdentityService: "resource://gre/modules/ContextualIdentityService.jsm",
  ExtensionStorage: "resource://gre/modules/ExtensionStorage.jsm",
  getTrimmedString: "resource://gre/modules/ExtensionTelemetry.jsm",
  Services: "resource://gre/modules/Services.jsm",
  OS: "resource://gre/modules/osfile.jsm",
});

// The userContextID reserved for the extension storage (its purpose is ensuring that the IndexedDB
// storage used by the browser.storage.local API is not directly accessible from the extension code).
XPCOMUtils.defineLazyGetter(this, "WEBEXT_STORAGE_USER_CONTEXT_ID", () => {
  return ContextualIdentityService.getDefaultPrivateIdentity(
    "userContextIdInternal.webextStorageLocal").userContextId;
});

const IDB_NAME = "webExtensions-storage-local";
const IDB_DATA_STORENAME = "storage-local-data";
const IDB_VERSION = 1;
const IDB_MIGRATE_RESULT_HISTOGRAM = "WEBEXT_STORAGE_LOCAL_IDB_MIGRATE_RESULT_COUNT";

// Whether or not the installed extensions should be migrated to the storage.local IndexedDB backend.
const BACKEND_ENABLED_PREF = "extensions.webextensions.ExtensionStorageIDB.enabled";
const IDB_MIGRATED_PREF_BRANCH = "extensions.webextensions.ExtensionStorageIDB.migrated";

var DataMigrationTelemetry = {
  initialized: false,

  lazyInit() {
    if (this.initialized) {
      return;
    }
    this.initialized = true;

    // Ensure that these telemetry events category is enabled.
    Services.telemetry.setEventRecordingEnabled("extensions.data", true);

    this.resultHistogram = Services.telemetry.getHistogramById(IDB_MIGRATE_RESULT_HISTOGRAM);
  },

  /**
   * Get the DOMException error name for a given error object.
   *
   * @param {Error | undefined} error
   *        The Error object to convert into a string, or undefined if there was no error.
   *
   * @returns {string | undefined}
   *          The DOMException error name (sliced to a maximum of 80 chars),
   *          "OtherError" if the error object is not a DOMException instance,
   *          or `undefined` if there wasn't an error.
   */
  getErrorName(error) {
    if (!error) {
      return undefined;
    }

    if (error instanceof DOMException) {
      if (error.name.length > 80) {
        return getTrimmedString(error.name);
      }

      return error.name;
    }

    return "OtherError";
  },

  /**
   * Record telemetry related to a data migration result.
   *
   * @param {object} telemetryData
   * @param {string} telemetryData.backend
   *        The backend selected ("JSONFile" or "IndexedDB").
   * @param {boolean} telemetryData.dataMigrated
   *        Old extension data has been migrated successfully.
   * @param {string} telemetryData.extensionId
   *        The id of the extension migrated.
   * @param {Error | undefined} telemetryData.error
   *        The error raised during the data migration, if any.
   * @param {boolean} telemetryData.hasJSONFile
   *        The extension has an existing JSONFile to migrate.
   * @param {boolean} telemetryData.hasOldData
   *        The extension's JSONFile wasn't empty.
   * @param {string} telemetryData.histogramCategory
   *        The histogram category for the result ("success" or "failure").
   */
  recordResult(telemetryData) {
    try {
      const {
        backend,
        dataMigrated,
        extensionId,
        error,
        hasJSONFile,
        hasOldData,
        histogramCategory,
      } = telemetryData;

      this.lazyInit();
      this.resultHistogram.add(histogramCategory);

      const extra = {backend};

      if (dataMigrated != null) {
        extra.data_migrated = dataMigrated ? "y" : "n";
      }

      if (hasJSONFile != null) {
        extra.has_jsonfile = hasJSONFile ? "y" : "n";
      }

      if (hasOldData != null) {
        extra.has_olddata = hasOldData ? "y" : "n";
      }

      if (error) {
        extra.error_name = this.getErrorName(error);
      }

      Services.telemetry.recordEvent("extensions.data", "migrateResult", "storageLocal",
                                     getTrimmedString(extensionId), extra);
    } catch (err) {
      // Report any telemetry error on the browser console, but
      // we treat it as a non-fatal error and we don't re-throw
      // it to the caller.
      Cu.reportError(err);
    }
  },
};

class ExtensionStorageLocalIDB extends IndexedDB {
  onupgradeneeded(event) {
    if (event.oldVersion < 1) {
      this.createObjectStore(IDB_DATA_STORENAME);
    }
  }

  static openForPrincipal(storagePrincipal) {
    // The db is opened using an extension principal isolated in a reserved user context id.
    return super.openForPrincipal(storagePrincipal, IDB_NAME, IDB_VERSION);
  }

  async isEmpty() {
    const cursor = await this.objectStore(IDB_DATA_STORENAME, "readonly").openKeyCursor();
    return cursor.done;
  }

  /**
   * Asynchronously sets the values of the given storage items.
   *
   * @param {object} items
   *        The storage items to set. For each property in the object,
   *        the storage value for that property is set to its value in
   *        said object. Any values which are StructuredCloneHolder
   *        instances are deserialized before being stored.
   * @param {object}  options
   * @param {function} options.serialize
   *        Set to a function which will be used to serialize the values into
   *        a StructuredCloneHolder object (if appropriate) and being sent
   *        across the processes (it is also used to detect data cloning errors
   *        and raise an appropriate error to the caller).
   *
   * @returns {Promise<null|object>}
   *        Return a promise which resolves to the computed "changes" object
   *        or null.
   */
  async set(items, {serialize} = {}) {
    const changes = {};
    let changed = false;

    // Explicitly create a transaction, so that we can explicitly abort it
    // as soon as one of the put requests fails.
    const transaction = this.transaction(IDB_DATA_STORENAME, "readwrite");
    const objectStore = transaction.objectStore(IDB_DATA_STORENAME, "readwrite");
    const transactionCompleted = transaction.promiseComplete();

    for (let key of Object.keys(items)) {
      try {
        let oldValue = await objectStore.get(key);

        await objectStore.put(items[key], key);

        changes[key] = {
          oldValue: oldValue && serialize ? serialize(oldValue) : oldValue,
          newValue: serialize ? serialize(items[key]) : items[key],
        };
        changed = true;
      } catch (err) {
        transactionCompleted.catch(err => {
          // We ignore this rejection because we are explicitly aborting the transaction,
          // the transaction.error will be null, and we throw the original error below.
        });
        transaction.abort();

        throw err;
      }
    }

    await transactionCompleted;

    return changed ? changes : null;
  }

  /**
   * Asynchronously retrieves the values for the given storage items.
   *
   * @param {Array<string>|object|null} [keysOrItems]
   *        The storage items to get. If an array, the value of each key
   *        in the array is returned. If null, the values of all items
   *        are returned. If an object, the value for each key in the
   *        object is returned, or that key's value if the item is not
   *        set.
   * @returns {Promise<object>}
   *        An object which has a property for each requested key,
   *        containing that key's value as stored in the IndexedDB
   *        storage.
   */
  async get(keysOrItems) {
    let keys;
    let defaultValues;

    if (typeof keysOrItems === "string") {
      keys = [keysOrItems];
    } else if (Array.isArray(keysOrItems)) {
      keys = keysOrItems;
    } else if (keysOrItems && typeof(keysOrItems) === "object") {
      keys = Object.keys(keysOrItems);
      defaultValues = keysOrItems;
    }

    const result = {};

    // Retrieve all the stored data using a cursor when browser.storage.local.get()
    // has been called with no keys.
    if (keys == null) {
      const cursor = await this.objectStore(IDB_DATA_STORENAME, "readonly").openCursor();
      while (!cursor.done) {
        result[cursor.key] = cursor.value;
        await cursor.continue();
      }
    } else {
      const objectStore = this.objectStore(IDB_DATA_STORENAME);
      for (let key of keys) {
        const storedValue = await objectStore.get(key);
        if (storedValue === undefined) {
          if (defaultValues && defaultValues[key] !== undefined) {
            result[key] = defaultValues[key];
          }
        } else {
          result[key] = storedValue;
        }
      }
    }

    return result;
  }

  /**
   * Asynchronously removes the given storage items.
   *
   * @param {string|Array<string>} keys
   *        A string key of a list of storage items keys to remove.
   * @returns {Promise<Object>}
   *          Returns an object which contains applied changes.
   */
  async remove(keys) {
    // Ensure that keys is an array of strings.
    keys = [].concat(keys);

    if (keys.length === 0) {
      // Early exit if there is nothing to remove.
      return null;
    }

    const changes = {};
    let changed = false;

    const objectStore = this.objectStore(IDB_DATA_STORENAME, "readwrite");

    for (let key of keys) {
      let oldValue = await objectStore.get(key);
      changes[key] = {oldValue};

      if (oldValue) {
        changed = true;
      }

      await objectStore.delete(key);
    }

    return changed ? changes : null;
  }

  /**
   * Asynchronously clears all storage entries.
   *
   * @returns {Promise<Object>}
   *          Returns an object which contains applied changes.
   */
  async clear() {
    const changes = {};
    let changed = false;

    const objectStore = this.objectStore(IDB_DATA_STORENAME, "readwrite");

    const cursor = await objectStore.openCursor();
    while (!cursor.done) {
      changes[cursor.key] = {oldValue: cursor.value};
      changed = true;
      await cursor.continue();
    }

    await objectStore.clear();

    return changed ? changes : null;
  }
}

/**
 * Migrate the data stored in the JSONFile backend to the IDB Backend.
 *
 * Returns a promise which is resolved once the data migration has been
 * completed and the new IDB backend can be enabled.
 * Rejects if the data has been read successfully from the JSONFile backend
 * but it failed to be saved in the new IDB backend.
 *
 * This method is called only from the main process (where the file
 * can be opened).
 *
 * @param {Extension} extension
 *        The extension to migrate to the new IDB backend.
 * @param {nsIPrincipal} storagePrincipal
 *        The "internally reserved" extension storagePrincipal to be used to create
 *        the ExtensionStorageLocalIDB instance.
 */
async function migrateJSONFileData(extension, storagePrincipal) {
  let oldStoragePath;
  let oldStorageExists;
  let idbConn;
  let jsonFile;
  let hasEmptyIDB;
  let nonFatalError;
  let dataMigrateCompleted = false;
  let hasOldData = false;

  if (ExtensionStorageIDB.isMigratedExtension(extension)) {
    return;
  }

  try {
    idbConn = await ExtensionStorageLocalIDB.openForPrincipal(storagePrincipal);
    hasEmptyIDB = await idbConn.isEmpty();

    if (!hasEmptyIDB) {
      // If the IDB backend is enabled and there is data already stored in the IDB backend,
      // there is no "going back": any data that has not been migrated will be still on disk
      // but it is not going to be migrated anymore, it could be eventually used to allow
      // a user to manually retrieve the old data file).
      ExtensionStorageIDB.setMigratedExtensionPref(extension, true);
      return;
    }
  } catch (err) {
    extension.logWarning(
      `storage.local data migration cancelled, unable to open IDB connection: ${err.message}::${err.stack}`);

    DataMigrationTelemetry.recordResult({
      backend: "JSONFile",
      extensionId: extension.id,
      error: err,
      histogramCategory: "failure",
    });

    throw err;
  }

  try {
    oldStoragePath = ExtensionStorage.getStorageFile(extension.id);
    oldStorageExists = await OS.File.exists(oldStoragePath).catch(fileErr => {
      // If we can't access the oldStoragePath here, then extension is also going to be unable to
      // access it, and so we log the error but we don't stop the extension from switching to
      // the IndexedDB backend.
      extension.logWarning(
        `Unable to access extension storage.local data file: ${fileErr.message}::${fileErr.stack}`);
      return false;
    });

    // Migrate any data stored in the JSONFile backend (if any), and remove the old data file
    // if the migration has been completed successfully.
    if (oldStorageExists) {
      Services.console.logStringMessage(
        `Migrating storage.local data for ${extension.policy.debugName}...`);

      jsonFile = await ExtensionStorage.getFile(extension.id);
      const data = {};
      for (let [key, value] of jsonFile.data.entries()) {
        data[key] = value;
        hasOldData = true;
      }

      await idbConn.set(data);
      Services.console.logStringMessage(
        `storage.local data successfully migrated to IDB Backend for ${extension.policy.debugName}.`);
    }

    dataMigrateCompleted = true;
  } catch (err) {
    extension.logWarning(`Error on migrating storage.local data file: ${err.message}::${err.stack}`);

    if (oldStorageExists && !dataMigrateCompleted) {
      // If the data failed to be stored into the IndexedDB backend, then we clear the IndexedDB
      // backend to allow the extension to retry the migration on its next startup, and reject
      // the data migration promise explicitly (which would prevent the new backend
      // from being enabled for this session).
      Services.qms.clearStoragesForPrincipal(storagePrincipal);

      DataMigrationTelemetry.recordResult({
        backend: "JSONFile",
        dataMigrated: dataMigrateCompleted,
        extensionId: extension.id,
        error: err,
        hasJSONFile: oldStorageExists,
        hasOldData,
        histogramCategory: "failure",
      });

      throw err;
    }

    // This error is not preventing the extension from switching to the IndexedDB backend,
    // but we may still want to know that it has been triggered and include it into the
    // telemetry data collected for the extension.
    nonFatalError = err;
  } finally {
    // Clear the jsonFilePromise cached by the ExtensionStorage.
    await ExtensionStorage.clearCachedFile(extension.id).catch(err => {
      extension.logWarning(err.message);
    });
  }

  // If the IDB backend has been enabled, rename the old storage.local data file, but
  // do not prevent the extension from switching to the IndexedDB backend if it fails.
  if (oldStorageExists && dataMigrateCompleted) {
    try {
      // Only migrate the file when it actually exists (e.g. the file name is not going to exist
      // when it is corrupted, because JSONFile internally rename it to `.corrupt`.
      if (await OS.File.exists(oldStoragePath)) {
        let openInfo = await OS.File.openUnique(`${oldStoragePath}.migrated`, {humanReadable: true});
        await openInfo.file.close();
        await OS.File.move(oldStoragePath, openInfo.path);
      }
    } catch (err) {
      nonFatalError = err;
      extension.logWarning(err.message);
    }
  }

  ExtensionStorageIDB.setMigratedExtensionPref(extension, true);

  DataMigrationTelemetry.recordResult({
    backend: "IndexedDB",
    dataMigrated: dataMigrateCompleted,
    extensionId: extension.id,
    error: nonFatalError,
    hasJSONFile: oldStorageExists,
    hasOldData,
    histogramCategory: "success",
  });
}

/**
 * This ExtensionStorage class implements a backend for the storage.local API which
 * uses IndexedDB to store the data.
 */
this.ExtensionStorageIDB = {
  BACKEND_ENABLED_PREF,
  IDB_MIGRATED_PREF_BRANCH,
  IDB_MIGRATE_RESULT_HISTOGRAM,

  // Map<extension-id, Set<Function>>
  listeners: new Map(),

  // Keep track if the IDB backend has been selected or not for a running extension
  // (the selected backend should never change while the extension is running, even if the
  // related preference has been changed in the meantime):
  //
  //   WeakMap<extension -> Promise<boolean>
  selectedBackendPromises: new WeakMap(),

  init() {
    XPCOMUtils.defineLazyPreferenceGetter(this, "isBackendEnabled", BACKEND_ENABLED_PREF, false);
  },

  isMigratedExtension(extension) {
    return Services.prefs.getBoolPref(`${IDB_MIGRATED_PREF_BRANCH}.${extension.id}`, false);
  },

  setMigratedExtensionPref(extension, val) {
    Services.prefs.setBoolPref(`${IDB_MIGRATED_PREF_BRANCH}.${extension.id}`, !!val);
  },

  clearMigratedExtensionPref(extensionId) {
    Services.prefs.clearUserPref(`${IDB_MIGRATED_PREF_BRANCH}.${extensionId}`);
  },

  getStoragePrincipal(extension) {
    return extension.createPrincipal(extension.baseURI, {
      userContextId: WEBEXT_STORAGE_USER_CONTEXT_ID,
    });
  },

  /**
   * Select the preferred backend and return a promise which is resolved once the
   * selected backend is ready to be used (e.g. if the extension is switching from
   * the old JSONFile storage to the new IDB backend, any previously stored data will
   * be migrated to the backend before the promise is resolved).
   *
   * This method is called from both the main and child (content or extension) processes:
   * - an extension child context will call this method lazily, when the browser.storage.local
   *   is being used for the first time, and it will result into asking the main process
   *   to call the same method in the main process
   * - on the main process side, it will check if the new IDB backend can be used (and if it can,
   *   it will migrate any existing data into the new backend, which needs to happen in the
   *   main process where the file can directly be accessed)
   *
   * The result will be cached while the extension is still running, and so an extension
   * child context is going to ask the main process only once per child process, and on the
   * main process side the backend selection and data migration will happen only once.
   *
   * @param {BaseContext} context
   *        The extension context that is selecting the storage backend.
   *
   * @returns {Promise<Object>}
   *          Returns a promise which resolves to an object which provides a
   *          `backendEnabled` boolean property, and if it is true the extension should use
   *          the IDB backend and the object also includes a `storagePrincipal` property
   *          of type nsIPrincipal, otherwise `backendEnabled` will be false when the
   *          extension should use the old JSONFile backend (e.g. because the IDB backend has
   *          not been enabled from the preference).
   */
  selectBackend(context) {
    const {extension} = context;

    if (!this.selectedBackendPromises.has(extension)) {
      let promise;

      if (context.childManager) {
        return context.childManager.callParentAsyncFunction(
          "storage.local.IDBBackend.selectBackend", []
        ).then(parentResult => {
          let result;

          if (!parentResult.backendEnabled) {
            result = {backendEnabled: false};
          } else {
            result = {
              ...parentResult,
              // In the child process, we need to deserialize the storagePrincipal
              // from the StructuredCloneHolder used to send it across the processes.
              storagePrincipal: parentResult.storagePrincipal.deserialize(this),
            };
          }

          // Cache the result once we know that it has been resolved. The promise returned by
          // context.childManager.callParentAsyncFunction will be dead when context.cloneScope
          // is destroyed. To keep a promise alive in the cache, we wrap the result in an
          // independent promise.
          this.selectedBackendPromises.set(extension, Promise.resolve(result));
<<<<<<< HEAD

          return result;
        });
      }

=======

          return result;
        });
      }

>>>>>>> 94e37e71
      // If migrating to the IDB backend is not enabled by the preference, then we
      // don't need to migrate any data and the new backend is not enabled.
      if (!this.isBackendEnabled) {
        promise = Promise.resolve({backendEnabled: false});
      } else {
        // In the main process, lazily create a storagePrincipal isolated in a
        // reserved user context id (its purpose is ensuring that the IndexedDB storage used
        // by the browser.storage.local API is not directly accessible from the extension code).
        const storagePrincipal = this.getStoragePrincipal(extension);

        // Serialize the nsIPrincipal object into a StructuredCloneHolder related to the privileged
        // js global, ready to be sent to the child processes.
        const serializedPrincipal = new StructuredCloneHolder(storagePrincipal, this);

        promise = migrateJSONFileData(extension, storagePrincipal).then(() => {
          return {backendEnabled: true, storagePrincipal: serializedPrincipal};
        }).catch(err => {
          // If the data migration promise is rejected, the old data has been read
          // successfully from the old JSONFile backend but it failed to be saved
          // into the IndexedDB backend (which is likely unrelated to the kind of
          // data stored and more likely a general issue with the IndexedDB backend)
          // In this case we keep the JSONFile backend enabled for this session
          // and we will retry to migrate to the IDB Backend the next time the
          // extension is being started.
          // TODO Bug 1465129: This should be a very unlikely scenario, some telemetry
          // data about it may be useful.
          extension.logWarning("JSONFile backend is being kept enabled by an unexpected " +
                               `IDBBackend failure: ${err.message}::${err.stack}`);
          return {backendEnabled: false};
        });
      }

      this.selectedBackendPromises.set(extension, promise);
    }

    return this.selectedBackendPromises.get(extension);
  },

  /**
   * Open a connection to the IDB storage.local db for a given extension.
   * given extension.
   *
   * @param {nsIPrincipal} storagePrincipal
   *        The "internally reserved" extension storagePrincipal to be used to create
   *        the ExtensionStorageLocalIDB instance.
   *
   * @returns {Promise<ExtensionStorageLocalIDB>}
   *          Return a promise which resolves to the opened IDB connection.
   */
  open(storagePrincipal) {
    return ExtensionStorageLocalIDB.openForPrincipal(storagePrincipal);
  },

  addOnChangedListener(extensionId, listener) {
    let listeners = this.listeners.get(extensionId) || new Set();
    listeners.add(listener);
    this.listeners.set(extensionId, listeners);
  },

  removeOnChangedListener(extensionId, listener) {
    let listeners = this.listeners.get(extensionId);
    listeners.delete(listener);
  },

  notifyListeners(extensionId, changes) {
    let listeners = this.listeners.get(extensionId);
    if (listeners) {
      for (let listener of listeners) {
        listener(changes);
      }
    }
  },

  hasListeners(extensionId) {
    let listeners = this.listeners.get(extensionId);
    return listeners && listeners.size > 0;
  },
};

ExtensionStorageIDB.init();<|MERGE_RESOLUTION|>--- conflicted
+++ resolved
@@ -575,19 +575,11 @@
           // is destroyed. To keep a promise alive in the cache, we wrap the result in an
           // independent promise.
           this.selectedBackendPromises.set(extension, Promise.resolve(result));
-<<<<<<< HEAD
 
           return result;
         });
       }
 
-=======
-
-          return result;
-        });
-      }
-
->>>>>>> 94e37e71
       // If migrating to the IDB backend is not enabled by the preference, then we
       // don't need to migrate any data and the new backend is not enabled.
       if (!this.isBackendEnabled) {
