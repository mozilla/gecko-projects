/* This Source Code Form is subject to the terms of the Mozilla Public
 * License, v. 2.0. If a copy of the MPL was not distributed with this
 * file, You can obtain one at http://mozilla.org/MPL/2.0/. */

%include ../../shared/tree.inc.css

/* ::::: sort direction indicator :::::  */

.treecol-sortdirection {
  list-style-image: none;
}

treecol:not([hideheader="true"]) > .treecol-sortdirection[sortDirection="ascending"] {
  list-style-image: url("chrome://global/skin/tree/sort-asc.png");
}

treecol:not([hideheader="true"]) > .treecol-sortdirection[sortDirection="descending"] {
  list-style-image: url("chrome://global/skin/tree/sort-dsc.png");
}

@media (-moz-windows-classic) {
  treecol,
  treecolpicker {
    border: 1px solid;
    border-top-color: ThreeDHighlight;
    border-inline-end-color: ThreeDShadow;
    border-bottom-color: ThreeDShadow;
    border-inline-start-color: ThreeDHighlight;
    background-color: -moz-Dialog;
  }

  treecol:hover:active,
  treecolpicker:hover:active {
    border-top-color: ThreeDShadow;
    border-inline-end-color: ThreeDHighlight;
    border-bottom-color: ThreeDHighlight;
    border-inline-start-color: ThreeDShadow;
  }

<<<<<<< HEAD
/* ::::: column picker :::::  */

.tree-columnpicker-icon {
  list-style-image: url("chrome://global/skin/tree/columnpicker.gif");
}

/* ::::: twisty :::::  */

treechildren::-moz-tree-twisty {
  padding-inline-end: 1px;
  padding-top: 1px;
  width: 9px; /* The image's width is 9 pixels */
  list-style-image: url("chrome://global/skin/tree/twisty-collapsed.svg");
  -moz-context-properties: fill, fill-opacity;
  fill: #b6b6b6;
  fill-opacity: 1;
}

treechildren:-moz-locale-dir(rtl)::-moz-tree-twisty(closed) {
  list-style-image: url("chrome://global/skin/tree/twisty-collapsed-rtl.svg");
}

treechildren::-moz-tree-twisty(open) {
  list-style-image: url("chrome://global/skin/tree/twisty-expanded.svg");
  fill: #636363;
}

treechildren::-moz-tree-twisty(hover) {
  fill: #4ed0f9;
}

treechildren::-moz-tree-indentation {
  width: 12px;
}

/* ::::: editable tree ::::: */

treechildren::-moz-tree-row(selected, editing) {
  background-color: transparent;
  border: none;
}

treechildren::-moz-tree-cell-text(selected, editing) {
  color: inherit;
}

treechildren::-moz-tree-cell(active, selected, focus, editing),
tree[seltype="cell"] > treechildren::-moz-tree-cell(active, selected, focus, editing),
tree[seltype="text"] > treechildren::-moz-tree-cell(active, selected, focus, editing) {
  background-color: transparent;
  border: none;
}

treechildren::-moz-tree-cell-text(active, selected, editing) {
  opacity: 0;
}

.tree-input {
  -moz-appearance: none;
  border: 1px solid Highlight;
  margin: 0;
  margin-inline-start: -4px;
  padding: 1px;
}

%ifdef XP_WIN
@media (-moz-windows-default-theme) {
  treechildren {
    --treechildren-outline: none;
    --treechildren-focusColor: rgb(123,195,255);
    --treechildren-selectedFocusColor: rgb(205,232,255);
    --treechildren-currentColor: rgb(125,162,206);
    --treechildren-hoverColor: rgb(229,243,255);
    --treechildren-selectedBorder: rgb(217,217,217);
    --treechildren-selectedBackground: rgb(217,217,217);
    --treechildren-currentFocusBorder: var(--treechildren-focusColor);
    --treechildren-selectedFocusBorder: var(--treechildren-selectedFocusColor) var(--treechildren-selectedFocusColor) rgb(165,214,255);
    --treechildren-selectedFocusBackground: var(--treechildren-selectedFocusColor);
    --treechildren-selectedFocusCurrentBorder: var(--treechildren-focusColor);
    --treechildren-selectedFocusCurrentBackground: rgb(205,232,255);
    --treechildren-hoverBorder: var(--treechildren-hoverColor);
    --treechildren-hoverBackground: rgb(229,243,255);
    --treechildren-hoverCurrentBorder: var(--treechildren-currentColor);
    --treechildren-hoverCurrentBackground: rgba(131,183,249,.16);
    --treechildren-hoverSelectedBorder: var(--treechildren-focusColor);
    --treechildren-hoverSelectedBackground: rgb(205,232,255);
  }

  treechildren::-moz-tree-row {
    height: 1.8em;
    color: -moz-FieldText;
    margin-inline-start: 1px;
    margin-inline-end: 1px;
    border-width: 1px;
    border-color: transparent;
    background-repeat: no-repeat;
    background-size: 100% 100%;
  }

  treechildren::-moz-tree-row(selected) {
    border-color: var(--treechildren-selectedBorder);
    background-color: var(--treechildren-selectedBackground);
    outline: var(--treechildren-outline);
  }

  treechildren::-moz-tree-row(current, focus) {
    border-style: solid;
    border-color: var(--treechildren-currentFocusBorder);
    outline: var(--treechildren-outline);
  }

  treechildren::-moz-tree-row(selected, focus),
  treechildren::-moz-tree-row(dropOn) {
    border-color: var(--treechildren-selectedFocusBorder);
    background-color: var(--treechildren-selectedFocusBackground);
  }

  treechildren::-moz-tree-row(selected, current, focus) {
    border-style: solid;
    border-color: var(--treechildren-selectedFocusCurrentBorder);
    background-color: var(--treechildren-selectedFocusCurrentBackground);
  }

  treechildren::-moz-tree-row(hover) {
    border-color: var(--treechildren-hoverBorder);
    background-color: var(--treechildren-hoverBackground);
    outline: var(--treechildren-outline);
  }

  treechildren::-moz-tree-row(hover, current) {
    border-color: var(--treechildren-hoverCurrentBorder);
    background-image: var(--treechildren-hoverCurrentBackground);
  }

  treechildren::-moz-tree-row(hover, selected) {
    border-color: var(--treechildren-hoverSelectedBorder);
    background-color: var(--treechildren-hoverSelectedBackground);
  }

  tree[disabled="true"] > treechildren::-moz-tree-row {
    background: none;
    border-color: transparent;
  }

  treechildren::-moz-tree-cell(dropOn) {
    background-image: none;
    background-color: transparent;
    border-radius: 0;
  }

  treechildren::-moz-tree-cell-text(primary, dropOn) {
    color: -moz-FieldText;
  }

  treechildren::-moz-tree-cell-text {
    padding-bottom: initial;
    border-color: transparent;
    background-color: transparent;
  }

  treechildren::-moz-tree-cell-text(selected, focus) {
    color: -moz-DialogText;
  }

  @media (-moz-os-version: windows-win7),
         (-moz-os-version: windows-win8) {
    treechildren {
      --treechildren-2ndBorderColor: rgba(255,255,255,.4);
      --treechildren-outline: 1px solid var(--treechildren-2ndBorderColor);
      --treechildren-selectedBackground: rgba(190,190,190,.4);
      --treechildren-currentFocusBorder: var(--treechildren-currentColor);
      --treechildren-selectedFocusBorder: rgb(132,172,221) var(--treechildren-2ndBorderColor) var(--treechildren-currentColor);
      --treechildren-selectedFocusBackground: rgba(131,183,249,.375);
      --treechildren-selectedFocusCurrentBorder: var(--treechildren-currentColor);
      --treechildren-selectedFocusCurrentBackground: rgba(131,183,249,.5);
      --treechildren-hoverBorder: rgb(184,214,251);
      --treechildren-hoverBackground: rgba(131,183,249,.16);
      --treechildren-hoverSelectedBorder: var(--treechildren-currentColor);
      --treechildren-hoverSelectedBackground: rgba(131,183,249,.5);
    }
=======
  treecol:not([hideheader="true"]) > .treecol-sortdirection[sortDirection="ascending"] {
    list-style-image: url("chrome://global/skin/tree/sort-asc-classic.png");
>>>>>>> 94e37e71
  }

  treecol:not([hideheader="true"]) > .treecol-sortdirection[sortDirection="descending"] {
    list-style-image: url("chrome://global/skin/tree/sort-dsc-classic.png");
  }
}<|MERGE_RESOLUTION|>--- conflicted
+++ resolved
@@ -37,191 +37,8 @@
     border-inline-start-color: ThreeDShadow;
   }
 
-<<<<<<< HEAD
-/* ::::: column picker :::::  */
-
-.tree-columnpicker-icon {
-  list-style-image: url("chrome://global/skin/tree/columnpicker.gif");
-}
-
-/* ::::: twisty :::::  */
-
-treechildren::-moz-tree-twisty {
-  padding-inline-end: 1px;
-  padding-top: 1px;
-  width: 9px; /* The image's width is 9 pixels */
-  list-style-image: url("chrome://global/skin/tree/twisty-collapsed.svg");
-  -moz-context-properties: fill, fill-opacity;
-  fill: #b6b6b6;
-  fill-opacity: 1;
-}
-
-treechildren:-moz-locale-dir(rtl)::-moz-tree-twisty(closed) {
-  list-style-image: url("chrome://global/skin/tree/twisty-collapsed-rtl.svg");
-}
-
-treechildren::-moz-tree-twisty(open) {
-  list-style-image: url("chrome://global/skin/tree/twisty-expanded.svg");
-  fill: #636363;
-}
-
-treechildren::-moz-tree-twisty(hover) {
-  fill: #4ed0f9;
-}
-
-treechildren::-moz-tree-indentation {
-  width: 12px;
-}
-
-/* ::::: editable tree ::::: */
-
-treechildren::-moz-tree-row(selected, editing) {
-  background-color: transparent;
-  border: none;
-}
-
-treechildren::-moz-tree-cell-text(selected, editing) {
-  color: inherit;
-}
-
-treechildren::-moz-tree-cell(active, selected, focus, editing),
-tree[seltype="cell"] > treechildren::-moz-tree-cell(active, selected, focus, editing),
-tree[seltype="text"] > treechildren::-moz-tree-cell(active, selected, focus, editing) {
-  background-color: transparent;
-  border: none;
-}
-
-treechildren::-moz-tree-cell-text(active, selected, editing) {
-  opacity: 0;
-}
-
-.tree-input {
-  -moz-appearance: none;
-  border: 1px solid Highlight;
-  margin: 0;
-  margin-inline-start: -4px;
-  padding: 1px;
-}
-
-%ifdef XP_WIN
-@media (-moz-windows-default-theme) {
-  treechildren {
-    --treechildren-outline: none;
-    --treechildren-focusColor: rgb(123,195,255);
-    --treechildren-selectedFocusColor: rgb(205,232,255);
-    --treechildren-currentColor: rgb(125,162,206);
-    --treechildren-hoverColor: rgb(229,243,255);
-    --treechildren-selectedBorder: rgb(217,217,217);
-    --treechildren-selectedBackground: rgb(217,217,217);
-    --treechildren-currentFocusBorder: var(--treechildren-focusColor);
-    --treechildren-selectedFocusBorder: var(--treechildren-selectedFocusColor) var(--treechildren-selectedFocusColor) rgb(165,214,255);
-    --treechildren-selectedFocusBackground: var(--treechildren-selectedFocusColor);
-    --treechildren-selectedFocusCurrentBorder: var(--treechildren-focusColor);
-    --treechildren-selectedFocusCurrentBackground: rgb(205,232,255);
-    --treechildren-hoverBorder: var(--treechildren-hoverColor);
-    --treechildren-hoverBackground: rgb(229,243,255);
-    --treechildren-hoverCurrentBorder: var(--treechildren-currentColor);
-    --treechildren-hoverCurrentBackground: rgba(131,183,249,.16);
-    --treechildren-hoverSelectedBorder: var(--treechildren-focusColor);
-    --treechildren-hoverSelectedBackground: rgb(205,232,255);
-  }
-
-  treechildren::-moz-tree-row {
-    height: 1.8em;
-    color: -moz-FieldText;
-    margin-inline-start: 1px;
-    margin-inline-end: 1px;
-    border-width: 1px;
-    border-color: transparent;
-    background-repeat: no-repeat;
-    background-size: 100% 100%;
-  }
-
-  treechildren::-moz-tree-row(selected) {
-    border-color: var(--treechildren-selectedBorder);
-    background-color: var(--treechildren-selectedBackground);
-    outline: var(--treechildren-outline);
-  }
-
-  treechildren::-moz-tree-row(current, focus) {
-    border-style: solid;
-    border-color: var(--treechildren-currentFocusBorder);
-    outline: var(--treechildren-outline);
-  }
-
-  treechildren::-moz-tree-row(selected, focus),
-  treechildren::-moz-tree-row(dropOn) {
-    border-color: var(--treechildren-selectedFocusBorder);
-    background-color: var(--treechildren-selectedFocusBackground);
-  }
-
-  treechildren::-moz-tree-row(selected, current, focus) {
-    border-style: solid;
-    border-color: var(--treechildren-selectedFocusCurrentBorder);
-    background-color: var(--treechildren-selectedFocusCurrentBackground);
-  }
-
-  treechildren::-moz-tree-row(hover) {
-    border-color: var(--treechildren-hoverBorder);
-    background-color: var(--treechildren-hoverBackground);
-    outline: var(--treechildren-outline);
-  }
-
-  treechildren::-moz-tree-row(hover, current) {
-    border-color: var(--treechildren-hoverCurrentBorder);
-    background-image: var(--treechildren-hoverCurrentBackground);
-  }
-
-  treechildren::-moz-tree-row(hover, selected) {
-    border-color: var(--treechildren-hoverSelectedBorder);
-    background-color: var(--treechildren-hoverSelectedBackground);
-  }
-
-  tree[disabled="true"] > treechildren::-moz-tree-row {
-    background: none;
-    border-color: transparent;
-  }
-
-  treechildren::-moz-tree-cell(dropOn) {
-    background-image: none;
-    background-color: transparent;
-    border-radius: 0;
-  }
-
-  treechildren::-moz-tree-cell-text(primary, dropOn) {
-    color: -moz-FieldText;
-  }
-
-  treechildren::-moz-tree-cell-text {
-    padding-bottom: initial;
-    border-color: transparent;
-    background-color: transparent;
-  }
-
-  treechildren::-moz-tree-cell-text(selected, focus) {
-    color: -moz-DialogText;
-  }
-
-  @media (-moz-os-version: windows-win7),
-         (-moz-os-version: windows-win8) {
-    treechildren {
-      --treechildren-2ndBorderColor: rgba(255,255,255,.4);
-      --treechildren-outline: 1px solid var(--treechildren-2ndBorderColor);
-      --treechildren-selectedBackground: rgba(190,190,190,.4);
-      --treechildren-currentFocusBorder: var(--treechildren-currentColor);
-      --treechildren-selectedFocusBorder: rgb(132,172,221) var(--treechildren-2ndBorderColor) var(--treechildren-currentColor);
-      --treechildren-selectedFocusBackground: rgba(131,183,249,.375);
-      --treechildren-selectedFocusCurrentBorder: var(--treechildren-currentColor);
-      --treechildren-selectedFocusCurrentBackground: rgba(131,183,249,.5);
-      --treechildren-hoverBorder: rgb(184,214,251);
-      --treechildren-hoverBackground: rgba(131,183,249,.16);
-      --treechildren-hoverSelectedBorder: var(--treechildren-currentColor);
-      --treechildren-hoverSelectedBackground: rgba(131,183,249,.5);
-    }
-=======
   treecol:not([hideheader="true"]) > .treecol-sortdirection[sortDirection="ascending"] {
     list-style-image: url("chrome://global/skin/tree/sort-asc-classic.png");
->>>>>>> 94e37e71
   }
 
   treecol:not([hideheader="true"]) > .treecol-sortdirection[sortDirection="descending"] {
