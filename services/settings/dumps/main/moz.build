# This Source Code Form is subject to the terms of the Mozilla Public
# License, v. 2.0. If a copy of the MPL was not distributed with this
# file, You can obtain one at http://mozilla.org/MPL/2.0/.

FINAL_TARGET_FILES.defaults.settings.main += [
    'example.json',
<<<<<<< HEAD
=======
    'onboarding.json',
>>>>>>> 94e37e71
]

if CONFIG['MOZ_BUILD_APP'] == 'browser':
    DIST_SUBDIR = 'browser'<|MERGE_RESOLUTION|>--- conflicted
+++ resolved
@@ -4,10 +4,7 @@
 
 FINAL_TARGET_FILES.defaults.settings.main += [
     'example.json',
-<<<<<<< HEAD
-=======
     'onboarding.json',
->>>>>>> 94e37e71
 ]
 
 if CONFIG['MOZ_BUILD_APP'] == 'browser':
