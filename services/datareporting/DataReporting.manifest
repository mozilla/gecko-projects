--- conflicted
+++ resolved
@@ -3,11 +3,7 @@
 #   mobile/android: {aa3c5121-dab2-40e2-81ca-7ea25febc110}
 #   mobile/xul:     {a23983c0-fd0e-11dc-95ff-0800200c9a66}
 #   suite (comm):   {92650c4d-4b8e-4d2a-b7eb-24ecf4f6b63a}
-<<<<<<< HEAD
-#   metro browser:  {99bceaaa-e3c6-48c1-b981-ef9b46b67d60}
 #   graphene:       {d1bfe7d9-c01e-4237-998b-7b5f960a4314}
-=======
->>>>>>> cdf101ec
 
 # The Data Reporting Service drives collection and submission of metrics
 # and other useful data to Mozilla. It drives the display of the data
