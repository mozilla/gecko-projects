/* -*- Mode: C++; tab-width: 20; indent-tabs-mode: nil; c-basic-offset: 2 -*-
 * This Source Code Form is subject to the terms of the Mozilla Public
 * License, v. 2.0. If a copy of the MPL was not distributed with this
 * file, You can obtain one at http://mozilla.org/MPL/2.0/. */

#include "CompositorD3D11.h"

#include "TextureD3D11.h"
#include "CompositorD3D11Shaders.h"
#include "CompositorD3D11ShadersVR.h"

#include "gfxWindowsPlatform.h"
#include "nsIWidget.h"
#include "mozilla/layers/ImageHost.h"
#include "mozilla/layers/ContentHost.h"
#include "mozilla/layers/Effects.h"
#include "nsWindowsHelpers.h"
#include "gfxPrefs.h"
#include "gfxCrashReporterUtils.h"
#include "gfxVR.h"

#include "mozilla/EnumeratedArray.h"

#include <dxgi1_2.h>

namespace mozilla {

using namespace gfx;

namespace layers {

struct Vertex
{
    float position[2];
};

// {1E4D7BEB-D8EC-4A0B-BF0A-63E6DE129425}
static const GUID sDeviceAttachmentsD3D11 =
{ 0x1e4d7beb, 0xd8ec, 0x4a0b, { 0xbf, 0xa, 0x63, 0xe6, 0xde, 0x12, 0x94, 0x25 } };
// {88041664-C835-4AA8-ACB8-7EC832357ED8}
static const GUID sLayerManagerCount =
{ 0x88041664, 0xc835, 0x4aa8, { 0xac, 0xb8, 0x7e, 0xc8, 0x32, 0x35, 0x7e, 0xd8 } };

const FLOAT sBlendFactor[] = { 0, 0, 0, 0 };

struct DeviceAttachmentsD3D11
{
  typedef EnumeratedArray<MaskType, MaskType::NumMaskTypes, RefPtr<ID3D11VertexShader>>
          VertexShaderArray;
  typedef EnumeratedArray<MaskType, MaskType::NumMaskTypes, RefPtr<ID3D11PixelShader>>
          PixelShaderArray;

  RefPtr<ID3D11InputLayout> mInputLayout;
  RefPtr<ID3D11Buffer> mVertexBuffer;

  VertexShaderArray mVSQuadShader;
  PixelShaderArray mSolidColorShader;
  PixelShaderArray mRGBAShader;
  PixelShaderArray mRGBShader;
  PixelShaderArray mYCbCrShader;
  PixelShaderArray mComponentAlphaShader;
  RefPtr<ID3D11Buffer> mPSConstantBuffer;
  RefPtr<ID3D11Buffer> mVSConstantBuffer;
  RefPtr<ID3D11RasterizerState> mRasterizerState;
  RefPtr<ID3D11SamplerState> mLinearSamplerState;
  RefPtr<ID3D11SamplerState> mPointSamplerState;
  RefPtr<ID3D11BlendState> mPremulBlendState;
  RefPtr<ID3D11BlendState> mNonPremulBlendState;
  RefPtr<ID3D11BlendState> mComponentBlendState;
  RefPtr<ID3D11BlendState> mDisabledBlendState;
  RefPtr<IDXGIResource> mSyncTexture;

  //
  // VR pieces
  //
  typedef EnumeratedArray<VRHMDType, VRHMDType::NumHMDTypes, RefPtr<ID3D11InputLayout>>
          VRDistortionInputLayoutArray;
  typedef EnumeratedArray<VRHMDType, VRHMDType::NumHMDTypes, RefPtr<ID3D11VertexShader>>
          VRVertexShaderArray;
  typedef EnumeratedArray<VRHMDType, VRHMDType::NumHMDTypes, RefPtr<ID3D11PixelShader>>
          VRPixelShaderArray;

  VRDistortionInputLayoutArray mVRDistortionInputLayout;
  VRVertexShaderArray mVRDistortionVS;
  VRPixelShaderArray mVRDistortionPS;

  RefPtr<ID3D11Buffer> mVRDistortionConstants;

  // These will be created/filled in as needed during rendering whenever the configuration
  // changes.
  VRHMDConfiguration mVRConfiguration;
  RefPtr<ID3D11Buffer> mVRDistortionVertices[2]; // one for each eye
  RefPtr<ID3D11Buffer> mVRDistortionIndices[2];
  uint32_t mVRDistortionIndexCount[2];
};

CompositorD3D11::CompositorD3D11(nsIWidget* aWidget)
  : mAttachments(nullptr)
  , mWidget(aWidget)
  , mHwnd(nullptr)
  , mDisableSequenceForNextFrame(false)
{
  SetBackend(LayersBackend::LAYERS_D3D11);
}

CompositorD3D11::~CompositorD3D11()
{
  if (mDevice) {
    int referenceCount = 0;
    UINT size = sizeof(referenceCount);
    HRESULT hr = mDevice->GetPrivateData(sLayerManagerCount, &size, &referenceCount);
    NS_ASSERTION(SUCCEEDED(hr), "Reference count not found on device.");
    referenceCount--;
    mDevice->SetPrivateData(sLayerManagerCount,
                            sizeof(referenceCount),
                            &referenceCount);

    if (!referenceCount) {
      DeviceAttachmentsD3D11 *attachments;
      size = sizeof(attachments);
      mDevice->GetPrivateData(sDeviceAttachmentsD3D11, &size, &attachments);
      // No LayerManagers left for this device. Clear out interfaces stored
      // which hold a reference to the device.
      mDevice->SetPrivateData(sDeviceAttachmentsD3D11, 0, nullptr);

      delete attachments;
    }
  }
}

bool
CompositorD3D11::Initialize()
{
  bool force = gfxPrefs::LayersAccelerationForceEnabled();

  ScopedGfxFeatureReporter reporter("D3D11 Layers", force);

  if (!gfxPlatform::CanUseDirect3D11()) {
    NS_WARNING("Direct3D 11-accelerated layers are not supported on this system.");
    return false;
  }

  HRESULT hr;

  mDevice = gfxWindowsPlatform::GetPlatform()->GetD3D11Device();

  if (!mDevice) {
    return false;
  }

  mDevice->GetImmediateContext(byRef(mContext));

  if (!mContext) {
    return false;
  }

  mFeatureLevel = mDevice->GetFeatureLevel();

  mHwnd = (HWND)mWidget->GetNativeData(NS_NATIVE_WINDOW);

  memset(&mVSConstants, 0, sizeof(VertexShaderConstants));

  int referenceCount = 0;
  UINT size = sizeof(referenceCount);
  // If this isn't there yet it'll fail, count will remain 0, which is correct.
  mDevice->GetPrivateData(sLayerManagerCount, &size, &referenceCount);
  referenceCount++;
  mDevice->SetPrivateData(sLayerManagerCount,
                          sizeof(referenceCount),
                          &referenceCount);

  size = sizeof(DeviceAttachmentsD3D11*);
  if (FAILED(mDevice->GetPrivateData(sDeviceAttachmentsD3D11,
                                     &size,
                                     &mAttachments))) {
    mAttachments = new DeviceAttachmentsD3D11;
    mDevice->SetPrivateData(sDeviceAttachmentsD3D11,
                            sizeof(mAttachments),
                            &mAttachments);

    D3D11_INPUT_ELEMENT_DESC layout[] =
    {
      { "POSITION", 0, DXGI_FORMAT_R32G32_FLOAT, 0, 0, D3D11_INPUT_PER_VERTEX_DATA, 0 },
    };

    hr = mDevice->CreateInputLayout(layout,
                                    sizeof(layout) / sizeof(D3D11_INPUT_ELEMENT_DESC),
                                    LayerQuadVS,
                                    sizeof(LayerQuadVS),
                                    byRef(mAttachments->mInputLayout));

    if (FAILED(hr)) {
      return false;
    }

    Vertex vertices[] = { {{0.0, 0.0}}, {{1.0, 0.0}}, {{0.0, 1.0}}, {{1.0, 1.0}} };
    CD3D11_BUFFER_DESC bufferDesc(sizeof(vertices), D3D11_BIND_VERTEX_BUFFER);
    D3D11_SUBRESOURCE_DATA data;
    data.pSysMem = (void*)vertices;

    hr = mDevice->CreateBuffer(&bufferDesc, &data, byRef(mAttachments->mVertexBuffer));

    if (FAILED(hr)) {
      return false;
    }

    if (!CreateShaders()) {
      return false;
    }

    CD3D11_BUFFER_DESC cBufferDesc(sizeof(VertexShaderConstants),
                                   D3D11_BIND_CONSTANT_BUFFER,
                                   D3D11_USAGE_DYNAMIC,
                                   D3D11_CPU_ACCESS_WRITE);

    hr = mDevice->CreateBuffer(&cBufferDesc, nullptr, byRef(mAttachments->mVSConstantBuffer));
    if (FAILED(hr)) {
      return false;
    }

    cBufferDesc.ByteWidth = sizeof(PixelShaderConstants);
    hr = mDevice->CreateBuffer(&cBufferDesc, nullptr, byRef(mAttachments->mPSConstantBuffer));
    if (FAILED(hr)) {
      return false;
    }

    CD3D11_RASTERIZER_DESC rastDesc(D3D11_DEFAULT);
    rastDesc.CullMode = D3D11_CULL_NONE;
    rastDesc.ScissorEnable = TRUE;

    hr = mDevice->CreateRasterizerState(&rastDesc, byRef(mAttachments->mRasterizerState));
    if (FAILED(hr)) {
      return false;
    }

    CD3D11_SAMPLER_DESC samplerDesc(D3D11_DEFAULT);
    hr = mDevice->CreateSamplerState(&samplerDesc, byRef(mAttachments->mLinearSamplerState));
    if (FAILED(hr)) {
      return false;
    }

    samplerDesc.Filter = D3D11_FILTER_MIN_MAG_MIP_POINT;
    hr = mDevice->CreateSamplerState(&samplerDesc, byRef(mAttachments->mPointSamplerState));
    if (FAILED(hr)) {
      return false;
    }

    CD3D11_BLEND_DESC blendDesc(D3D11_DEFAULT);
    D3D11_RENDER_TARGET_BLEND_DESC rtBlendPremul = {
      TRUE,
      D3D11_BLEND_ONE, D3D11_BLEND_INV_SRC_ALPHA, D3D11_BLEND_OP_ADD,
      D3D11_BLEND_ONE, D3D11_BLEND_INV_SRC_ALPHA, D3D11_BLEND_OP_ADD,
      D3D11_COLOR_WRITE_ENABLE_ALL
    };
    blendDesc.RenderTarget[0] = rtBlendPremul;
    hr = mDevice->CreateBlendState(&blendDesc, byRef(mAttachments->mPremulBlendState));
    if (FAILED(hr)) {
      return false;
    }

    D3D11_RENDER_TARGET_BLEND_DESC rtBlendNonPremul = {
      TRUE,
      D3D11_BLEND_SRC_ALPHA, D3D11_BLEND_INV_SRC_ALPHA, D3D11_BLEND_OP_ADD,
      D3D11_BLEND_ONE, D3D11_BLEND_INV_SRC_ALPHA, D3D11_BLEND_OP_ADD,
      D3D11_COLOR_WRITE_ENABLE_ALL
    };
    blendDesc.RenderTarget[0] = rtBlendNonPremul;
    hr = mDevice->CreateBlendState(&blendDesc, byRef(mAttachments->mNonPremulBlendState));
    if (FAILED(hr)) {
      return false;
    }

    if (gfxPrefs::ComponentAlphaEnabled()) {
      D3D11_RENDER_TARGET_BLEND_DESC rtBlendComponent = {
        TRUE,
        D3D11_BLEND_ONE,
        D3D11_BLEND_INV_SRC1_COLOR,
        D3D11_BLEND_OP_ADD,
        D3D11_BLEND_ONE,
        D3D11_BLEND_INV_SRC_ALPHA,
        D3D11_BLEND_OP_ADD,
        D3D11_COLOR_WRITE_ENABLE_ALL
      };
      blendDesc.RenderTarget[0] = rtBlendComponent;
      hr = mDevice->CreateBlendState(&blendDesc, byRef(mAttachments->mComponentBlendState));
      if (FAILED(hr)) {
        return false;
      }
    }

    D3D11_RENDER_TARGET_BLEND_DESC rtBlendDisabled = {
      FALSE,
      D3D11_BLEND_SRC_ALPHA, D3D11_BLEND_INV_SRC_ALPHA, D3D11_BLEND_OP_ADD,
      D3D11_BLEND_ONE, D3D11_BLEND_INV_SRC_ALPHA, D3D11_BLEND_OP_ADD,
      D3D11_COLOR_WRITE_ENABLE_ALL
    };
    blendDesc.RenderTarget[0] = rtBlendDisabled;
    hr = mDevice->CreateBlendState(&blendDesc, byRef(mAttachments->mDisabledBlendState));
    if (FAILED(hr)) {
      return false;
    }

    if (!gfxWindowsPlatform::GetPlatform()->IsWARP()) {
      // It's okay to do this on Windows 8. But for now we'll just bail
      // whenever we're using WARP.
      CD3D11_TEXTURE2D_DESC desc(DXGI_FORMAT_B8G8R8A8_UNORM, 1, 1, 1, 1,
                                 D3D11_BIND_SHADER_RESOURCE |
                                 D3D11_BIND_RENDER_TARGET);
      desc.MiscFlags = D3D11_RESOURCE_MISC_SHARED_KEYEDMUTEX;

      RefPtr<ID3D11Texture2D> texture;
      hr = mDevice->CreateTexture2D(&desc, nullptr, byRef(texture));
      if (FAILED(hr)) {
        return false;
      }

      hr = texture->QueryInterface((IDXGIResource**)byRef(mAttachments->mSyncTexture));
      if (FAILED(hr)) {
        return false;
      }
    }
    
    //
    // VR additions
    //
    D3D11_INPUT_ELEMENT_DESC vrlayout[] =
    {
      { "POSITION", 0, DXGI_FORMAT_R32G32_FLOAT,       0, 0, D3D11_INPUT_PER_VERTEX_DATA, 0 },
      { "TEXCOORD", 0, DXGI_FORMAT_R32G32_FLOAT,       0, D3D11_APPEND_ALIGNED_ELEMENT, D3D11_INPUT_PER_VERTEX_DATA, 0 },
      { "TEXCOORD", 1, DXGI_FORMAT_R32G32_FLOAT,       0, D3D11_APPEND_ALIGNED_ELEMENT, D3D11_INPUT_PER_VERTEX_DATA, 0 },
      { "TEXCOORD", 2, DXGI_FORMAT_R32G32_FLOAT,       0, D3D11_APPEND_ALIGNED_ELEMENT, D3D11_INPUT_PER_VERTEX_DATA, 0 },
      { "COLOR",    0, DXGI_FORMAT_R32G32B32A32_FLOAT, 0, D3D11_APPEND_ALIGNED_ELEMENT, D3D11_INPUT_PER_VERTEX_DATA, 0 },
    };

    hr = mDevice->CreateInputLayout(vrlayout,
                                    sizeof(vrlayout) / sizeof(D3D11_INPUT_ELEMENT_DESC),
                                    Oculus050VRDistortionVS,
                                    sizeof(Oculus050VRDistortionVS),
                                    byRef(mAttachments->mVRDistortionInputLayout[VRHMDType::Oculus050]));

    // XXX shared for now, rename
    mAttachments->mVRDistortionInputLayout[VRHMDType::Cardboard] =
      mAttachments->mVRDistortionInputLayout[VRHMDType::Oculus050];

    cBufferDesc.ByteWidth = sizeof(gfx::VRDistortionConstants);
    hr = mDevice->CreateBuffer(&cBufferDesc, nullptr, byRef(mAttachments->mVRDistortionConstants));
    if (FAILED(hr)) {
      return false;
    }
  }

  nsRefPtr<IDXGIDevice> dxgiDevice;
  nsRefPtr<IDXGIAdapter> dxgiAdapter;

  mDevice->QueryInterface(dxgiDevice.StartAssignment());
  dxgiDevice->GetAdapter(getter_AddRefs(dxgiAdapter));

  {
    nsRefPtr<IDXGIFactory> dxgiFactory;
    dxgiAdapter->GetParent(IID_PPV_ARGS(dxgiFactory.StartAssignment()));

    DXGI_SWAP_CHAIN_DESC swapDesc;
    ::ZeroMemory(&swapDesc, sizeof(swapDesc));
    swapDesc.BufferDesc.Width = 0;
    swapDesc.BufferDesc.Height = 0;
    swapDesc.BufferDesc.Format = DXGI_FORMAT_B8G8R8A8_UNORM;
    swapDesc.BufferDesc.RefreshRate.Numerator = 60;
    swapDesc.BufferDesc.RefreshRate.Denominator = 1;
    swapDesc.SampleDesc.Count = 1;
    swapDesc.SampleDesc.Quality = 0;
    swapDesc.BufferUsage = DXGI_USAGE_RENDER_TARGET_OUTPUT;
    swapDesc.BufferCount = 1;
    swapDesc.OutputWindow = mHwnd;
    swapDesc.Windowed = TRUE;
    swapDesc.Flags = 0;
    swapDesc.SwapEffect = DXGI_SWAP_EFFECT_SEQUENTIAL;


    /**
     * Create a swap chain, this swap chain will contain the backbuffer for
     * the window we draw to. The front buffer is the full screen front
     * buffer.
     */
    hr = dxgiFactory->CreateSwapChain(dxgiDevice, &swapDesc, byRef(mSwapChain));
    if (FAILED(hr)) {
     return false;
    }

    // We need this because we don't want DXGI to respond to Alt+Enter.
    dxgiFactory->MakeWindowAssociation(swapDesc.OutputWindow,
                                       DXGI_MWA_NO_WINDOW_CHANGES);
  }

  reporter.SetSuccessful();
  return true;
}

TemporaryRef<DataTextureSource>
CompositorD3D11::CreateDataTextureSource(TextureFlags aFlags)
{
  RefPtr<DataTextureSource> result = new DataTextureSourceD3D11(gfx::SurfaceFormat::UNKNOWN,
                                                                this, aFlags);
  return result.forget();
}

TextureFactoryIdentifier
CompositorD3D11::GetTextureFactoryIdentifier()
{
  TextureFactoryIdentifier ident;
  ident.mMaxTextureSize = GetMaxTextureSize();
  ident.mParentProcessId = XRE_GetProcessType();
  ident.mParentBackend = LayersBackend::LAYERS_D3D11;
  if (mAttachments->mSyncTexture) {
    HRESULT hr = mAttachments->mSyncTexture->GetSharedHandle(&ident.mSyncHandle);
    if (FAILED(hr) || !ident.mSyncHandle) {
      gfxCriticalError() << "Failed to get SharedHandle for sync texture. Result: "
                         << hexa(hr);
      MOZ_CRASH();
    }
  }
  return ident;
}

bool
CompositorD3D11::CanUseCanvasLayerForSize(const gfx::IntSize& aSize)
{
  int32_t maxTextureSize = GetMaxTextureSize();

  if (aSize.width > maxTextureSize || aSize.height > maxTextureSize) {
    return false;
  }

  return true;
}

int32_t
CompositorD3D11::GetMaxTextureSize() const
{
  return GetMaxTextureSizeForFeatureLevel(mFeatureLevel);
}

TemporaryRef<CompositingRenderTarget>
CompositorD3D11::CreateRenderTarget(const gfx::IntRect& aRect,
                                    SurfaceInitMode aInit)
{
  MOZ_ASSERT(aRect.width != 0 && aRect.height != 0);

  if (aRect.width * aRect.height == 0) {
    return nullptr;
  }

  CD3D11_TEXTURE2D_DESC desc(DXGI_FORMAT_B8G8R8A8_UNORM, aRect.width, aRect.height, 1, 1,
                             D3D11_BIND_SHADER_RESOURCE | D3D11_BIND_RENDER_TARGET);

  RefPtr<ID3D11Texture2D> texture;
  HRESULT hr = mDevice->CreateTexture2D(&desc, nullptr, byRef(texture));
  if (Failed(hr) || !texture) {
    gfxCriticalError(gfxCriticalError::DefaultOptions(false)) << "Failed in CreateRenderTarget";
    return nullptr;
  }

  RefPtr<CompositingRenderTargetD3D11> rt = new CompositingRenderTargetD3D11(texture, aRect.TopLeft());
  rt->SetSize(IntSize(aRect.width, aRect.height));

  if (aInit == INIT_MODE_CLEAR) {
    FLOAT clear[] = { 0, 0, 0, 0 };
    mContext->ClearRenderTargetView(rt->mRTView, clear);
  }

  return rt.forget();
}

TemporaryRef<CompositingRenderTarget>
CompositorD3D11::CreateRenderTargetFromSource(const gfx::IntRect &aRect,
                                              const CompositingRenderTarget* aSource,
                                              const gfx::IntPoint &aSourcePoint)
{
  MOZ_ASSERT(aRect.width != 0 && aRect.height != 0);

  if (aRect.width * aRect.height == 0) {
    return nullptr;
  }

  CD3D11_TEXTURE2D_DESC desc(DXGI_FORMAT_B8G8R8A8_UNORM,
                             aRect.width, aRect.height, 1, 1,
                             D3D11_BIND_SHADER_RESOURCE | D3D11_BIND_RENDER_TARGET);

  RefPtr<ID3D11Texture2D> texture;
  HRESULT hr = mDevice->CreateTexture2D(&desc, nullptr, byRef(texture));
  NS_ASSERTION(texture, "Could not create texture");
  if (Failed(hr) || !texture) {
    gfxCriticalError(gfxCriticalError::DefaultOptions(false)) << "Failed in CreateRenderTargetFromSource";
    return nullptr;
  }

  if (aSource) {
    const CompositingRenderTargetD3D11* sourceD3D11 =
      static_cast<const CompositingRenderTargetD3D11*>(aSource);

    D3D11_BOX srcBox;
    srcBox.left = aSourcePoint.x;
    srcBox.top = aSourcePoint.y;
    srcBox.front = 0;
    srcBox.right = aSourcePoint.x + aRect.width;
    srcBox.bottom = aSourcePoint.y + aRect.height;
    srcBox.back = 1;

    const IntSize& srcSize = sourceD3D11->GetSize();
    MOZ_ASSERT(srcSize.width >= 0 && srcSize.height >= 0,
               "render targets should have nonnegative sizes");
    if (srcBox.left >= 0 &&
        srcBox.top >= 0 &&
        srcBox.left < srcBox.right &&
        srcBox.top < srcBox.bottom &&
        srcBox.right <= static_cast<uint32_t>(srcSize.width) &&
        srcBox.bottom <= static_cast<uint32_t>(srcSize.height)) {
      mContext->CopySubresourceRegion(texture, 0,
                                      0, 0, 0,
                                      sourceD3D11->GetD3D11Texture(), 0,
                                      &srcBox);
    } else {
      NS_WARNING("Could not copy render target - source rect out of bounds");
    }
  }

  RefPtr<CompositingRenderTargetD3D11> rt =
    new CompositingRenderTargetD3D11(texture, aRect.TopLeft());
  rt->SetSize(aRect.Size());

  return rt.forget();
}

void
CompositorD3D11::SetRenderTarget(CompositingRenderTarget* aRenderTarget)
{
  MOZ_ASSERT(aRenderTarget);
  CompositingRenderTargetD3D11* newRT =
    static_cast<CompositingRenderTargetD3D11*>(aRenderTarget);
  if (mCurrentRT != newRT) {
    mCurrentRT = newRT;
    mCurrentRT->BindRenderTarget(mContext);
  }

  if (newRT->HasComplexProjection()) {
    gfx::Matrix4x4 projection;
    bool depthEnable;
    float zNear, zFar;
    newRT->GetProjection(projection, depthEnable, zNear, zFar);
    PrepareViewport(newRT->GetSize(), projection, zNear, zFar);
  } else {
    PrepareViewport(newRT->GetSize());
  }
}

void
CompositorD3D11::SetPSForEffect(Effect* aEffect, MaskType aMaskType, gfx::SurfaceFormat aFormat)
{
  switch (aEffect->mType) {
  case EffectTypes::SOLID_COLOR:
    mContext->PSSetShader(mAttachments->mSolidColorShader[aMaskType], nullptr, 0);
    return;
  case EffectTypes::RENDER_TARGET:
    mContext->PSSetShader(mAttachments->mRGBAShader[aMaskType], nullptr, 0);
    return;
  case EffectTypes::RGB:
    mContext->PSSetShader((aFormat == SurfaceFormat::B8G8R8A8 || aFormat == SurfaceFormat::R8G8B8A8)
                          ? mAttachments->mRGBAShader[aMaskType]
                          : mAttachments->mRGBShader[aMaskType], nullptr, 0);
    return;
  case EffectTypes::YCBCR:
    mContext->PSSetShader(mAttachments->mYCbCrShader[aMaskType], nullptr, 0);
    return;
  case EffectTypes::COMPONENT_ALPHA:
    mContext->PSSetShader(mAttachments->mComponentAlphaShader[aMaskType], nullptr, 0);
    return;
  default:
    NS_WARNING("No shader to load");
    return;
  }
}

void
CompositorD3D11::ClearRect(const gfx::Rect& aRect)
{
  mContext->OMSetBlendState(mAttachments->mDisabledBlendState, sBlendFactor, 0xFFFFFFFF);

  Matrix4x4 identity;
  memcpy(&mVSConstants.layerTransform, &identity._11, 64);

  mVSConstants.layerQuad = aRect;
  mVSConstants.renderTargetOffset[0] = 0;
  mVSConstants.renderTargetOffset[1] = 0;
  mPSConstants.layerOpacity[0] = 1.0f;

  D3D11_RECT scissor;
  scissor.left = aRect.x;
  scissor.right = aRect.XMost();
  scissor.top = aRect.y;
  scissor.bottom = aRect.YMost();
  mContext->RSSetScissorRects(1, &scissor);
  mContext->IASetPrimitiveTopology(D3D11_PRIMITIVE_TOPOLOGY_TRIANGLESTRIP);
  mContext->VSSetShader(mAttachments->mVSQuadShader[MaskType::MaskNone], nullptr, 0);

  mContext->PSSetShader(mAttachments->mSolidColorShader[MaskType::MaskNone], nullptr, 0);
  mPSConstants.layerColor[0] = 0;
  mPSConstants.layerColor[1] = 0;
  mPSConstants.layerColor[2] = 0;
  mPSConstants.layerColor[3] = 0;

  if (!UpdateConstantBuffers()) {
    NS_WARNING("Failed to update shader constant buffers");
    return;
  }

  mContext->Draw(4, 0);

  mContext->OMSetBlendState(mAttachments->mPremulBlendState, sBlendFactor, 0xFFFFFFFF);
}

void
CompositorD3D11::DrawVRDistortion(const gfx::Rect& aRect,
                                  const gfx::Rect& aClipRect,
                                  const EffectChain& aEffectChain,
                                  gfx::Float aOpacity,
                                  const gfx::Matrix4x4& aTransform)
{
  MOZ_ASSERT(aEffectChain.mPrimaryEffect->mType == EffectTypes::VR_DISTORTION);

  if (aEffectChain.mSecondaryEffects[EffectTypes::MASK] ||
      aEffectChain.mSecondaryEffects[EffectTypes::BLEND_MODE])
  {
    NS_WARNING("DrawVRDistortion: ignoring secondary effect!");
  }

  HRESULT hr;

  EffectVRDistortion* vrEffect =
    static_cast<EffectVRDistortion*>(aEffectChain.mPrimaryEffect.get());

  TextureSourceD3D11* source = vrEffect->mTexture->AsSourceD3D11();
  gfx::IntSize size = vrEffect->mRenderTarget->GetSize(); // XXX source->GetSize()

  VRHMDInfo* hmdInfo = vrEffect->mHMD;
  VRHMDType hmdType = hmdInfo->GetType();

  if (!mAttachments->mVRDistortionVS[hmdType] ||
      !mAttachments->mVRDistortionPS[hmdType])
  {
    NS_WARNING("No VS/PS for hmd type for VR distortion!");
    return;
  }

  VRDistortionConstants shaderConstants;

  // do we need to recreate the VR buffers, since the config has changed?
  if (hmdInfo->GetConfiguration() != mAttachments->mVRConfiguration) {
    D3D11_SUBRESOURCE_DATA sdata = { 0 };
    CD3D11_BUFFER_DESC desc(0, D3D11_BIND_VERTEX_BUFFER, D3D11_USAGE_IMMUTABLE);

    // XXX as an optimization, we should really pack the indices and vertices for both eyes
    // into one buffer instead of needing one eye each.  Then we can just bind them once.
    for (uint32_t eye = 0; eye < 2; eye++) {
      const gfx::VRDistortionMesh& mesh = hmdInfo->GetDistortionMesh(eye);

      desc.BindFlags = D3D11_BIND_VERTEX_BUFFER;
      desc.ByteWidth = mesh.mVertices.Length() * sizeof(gfx::VRDistortionVertex);
      sdata.pSysMem = mesh.mVertices.Elements();
      
      hr = mDevice->CreateBuffer(&desc, &sdata, byRef(mAttachments->mVRDistortionVertices[eye]));
      if (FAILED(hr)) {
        NS_WARNING("CreateBuffer failed");
        return;
      }

      desc.BindFlags = D3D11_BIND_INDEX_BUFFER;
      desc.ByteWidth = mesh.mIndices.Length() * sizeof(uint16_t);
      sdata.pSysMem = mesh.mIndices.Elements();

      hr = mDevice->CreateBuffer(&desc, &sdata, byRef(mAttachments->mVRDistortionIndices[eye]));
      if (FAILED(hr)) {
        NS_WARNING("CreateBuffer failed");
        return;
      }

      mAttachments->mVRDistortionIndexCount[eye] = mesh.mIndices.Length();
    }

    mAttachments->mVRConfiguration = hmdInfo->GetConfiguration();
  }

  // XXX do I need to set a scissor rect? Is this the right scissor rect?
  D3D11_RECT scissor;
  scissor.left = aClipRect.x;
  scissor.right = aClipRect.XMost();
  scissor.top = aClipRect.y;
  scissor.bottom = aClipRect.YMost();
  mContext->RSSetScissorRects(1, &scissor);

  // Triangle lists and same layout for both eyes
  mContext->IASetPrimitiveTopology(D3D11_PRIMITIVE_TOPOLOGY_TRIANGLELIST);
  mContext->IASetInputLayout(mAttachments->mVRDistortionInputLayout[hmdType]);
  mContext->VSSetShader(mAttachments->mVRDistortionVS[hmdType], nullptr, 0);
  mContext->PSSetShader(mAttachments->mVRDistortionPS[hmdType], nullptr, 0);

  // This is the source texture SRV for the pixel shader
  ID3D11ShaderResourceView* srView = source->GetShaderResourceView();
  if (!srView) {
    NS_WARNING("Couldn't get ShaderResourceView!");
    return;
  }
  mContext->PSSetShaderResources(0, 1, &srView);

  gfx::IntSize vpSizeInt = mCurrentRT->GetSize();
  gfx::Size vpSize(vpSizeInt.width, vpSizeInt.height);
  ID3D11Buffer* vbuffer;
  UINT vsize, voffset;

  for (uint32_t eye = 0; eye < 2; eye++) {
    gfx::IntRect eyeViewport;
    eyeViewport.x = eye * size.width / 2;
    eyeViewport.y = 0;
    eyeViewport.width = size.width / 2;
    eyeViewport.height = size.height;

    hmdInfo->FillDistortionConstants(eye,
                                     size, eyeViewport,
                                     vpSize, aRect,
                                     shaderConstants);

    // D3D has clip space top-left as -1,1 so we need to flip the Y coordinate offset here
    shaderConstants.destinationScaleAndOffset[1] = - shaderConstants.destinationScaleAndOffset[1];

    // XXX I really want to write a templated helper for these next 4 lines
    D3D11_MAPPED_SUBRESOURCE resource;
    mContext->Map(mAttachments->mVRDistortionConstants, 0, D3D11_MAP_WRITE_DISCARD, 0, &resource);
    *(gfx::VRDistortionConstants*)resource.pData = shaderConstants;
    mContext->Unmap(mAttachments->mVRDistortionConstants, 0);

    // XXX is there a better way to change a bunch of these things from what they were set to
    // in BeginFrame/etc?
    vbuffer = mAttachments->mVRDistortionVertices[eye];
    vsize = sizeof(gfx::VRDistortionVertex);
    voffset = 0;
    mContext->IASetVertexBuffers(0, 1, &vbuffer, &vsize, &voffset);
    mContext->IASetIndexBuffer(mAttachments->mVRDistortionIndices[eye], DXGI_FORMAT_R16_UINT, 0);

    ID3D11Buffer* constBuf = mAttachments->mVRDistortionConstants;
    mContext->VSSetConstantBuffers(0, 1, &constBuf);

    mContext->DrawIndexed(mAttachments->mVRDistortionIndexCount[eye], 0, 0);
  }

  // restore previous configurations
  vbuffer = mAttachments->mVertexBuffer;
  vsize = sizeof(Vertex);
  voffset = 0;
  mContext->IASetVertexBuffers(0, 1, &vbuffer, &vsize, &voffset);
  mContext->IASetIndexBuffer(nullptr, DXGI_FORMAT_R16_UINT, 0);
  mContext->IASetInputLayout(mAttachments->mInputLayout);
}

void
CompositorD3D11::DrawQuad(const gfx::Rect& aRect,
                          const gfx::Rect& aClipRect,
                          const EffectChain& aEffectChain,
                          gfx::Float aOpacity,
                          const gfx::Matrix4x4& aTransform,
                          const gfx::Rect& aVisibleRect)
{
  if (mCurrentClip.IsEmpty()) {
    return;
  }

  MOZ_ASSERT(mCurrentRT, "No render target");

  if (aEffectChain.mPrimaryEffect->mType == EffectTypes::VR_DISTORTION) {
    DrawVRDistortion(aRect, aClipRect, aEffectChain, aOpacity, aTransform);
    return;
  }

  memcpy(&mVSConstants.layerTransform, &aTransform._11, 64);
  IntPoint origin = mCurrentRT->GetOrigin();
  mVSConstants.renderTargetOffset[0] = origin.x;
  mVSConstants.renderTargetOffset[1] = origin.y;

  mPSConstants.layerOpacity[0] = aOpacity;

  bool restoreBlendMode = false;

  MaskType maskType = MaskType::MaskNone;

  if (aEffectChain.mSecondaryEffects[EffectTypes::MASK]) {
    if (aTransform.Is2D()) {
      maskType = MaskType::Mask2d;
    } else {
      MOZ_ASSERT(aEffectChain.mPrimaryEffect->mType == EffectTypes::RGB);
      maskType = MaskType::Mask3d;
    }

    EffectMask* maskEffect =
      static_cast<EffectMask*>(aEffectChain.mSecondaryEffects[EffectTypes::MASK].get());
    TextureSourceD3D11* source = maskEffect->mMaskTexture->AsSourceD3D11();

    if (!source) {
      NS_WARNING("Missing texture source!");
      return;
    }

<<<<<<< HEAD
    ID3D11ShaderResourceView* srView = source->GetShaderResourceView();
    if (!srView) {
      NS_WARNING("Couldn't get ShaderResourceView!");
=======
    RefPtr<ID3D11ShaderResourceView> view;
    HRESULT hr = mDevice->CreateShaderResourceView(source->GetD3D11Texture(), nullptr, byRef(view));
    if (Failed(hr)) {
      // XXX - There's a chance we won't be able to render anything, should we
      // just crash release builds?
      gfxCriticalErrorOnce(gfxCriticalError::DefaultOptions(false)) << "Failed in DrawQuad 1";
>>>>>>> 872107fe
      return;
    }
    mContext->PSSetShaderResources(3, 1, &srView);

    const gfx::Matrix4x4& maskTransform = maskEffect->mMaskTransform;
    NS_ASSERTION(maskTransform.Is2D(), "How did we end up with a 3D transform here?!");
    Rect bounds = Rect(Point(), Size(maskEffect->mSize));

    mVSConstants.maskQuad = maskTransform.As2D().TransformBounds(bounds);
  }

  D3D11_RECT scissor;

  IntRect clipRect(aClipRect.x, aClipRect.y, aClipRect.width, aClipRect.height);
  if (mCurrentRT == mDefaultRT) {
    clipRect = clipRect.Intersect(mCurrentClip);
  }

  if (clipRect.IsEmpty()) {
    return;
  }

  scissor.left = clipRect.x;
  scissor.right = clipRect.XMost();
  scissor.top = clipRect.y;
  scissor.bottom = clipRect.YMost();

  mContext->RSSetScissorRects(1, &scissor);
  mContext->IASetPrimitiveTopology(D3D11_PRIMITIVE_TOPOLOGY_TRIANGLESTRIP);
  mContext->VSSetShader(mAttachments->mVSQuadShader[maskType], nullptr, 0);

  const Rect* pTexCoordRect = nullptr;

  switch (aEffectChain.mPrimaryEffect->mType) {
  case EffectTypes::SOLID_COLOR: {
      SetPSForEffect(aEffectChain.mPrimaryEffect, maskType, SurfaceFormat::UNKNOWN);

      Color color =
        static_cast<EffectSolidColor*>(aEffectChain.mPrimaryEffect.get())->mColor;
      mPSConstants.layerColor[0] = color.r * color.a * aOpacity;
      mPSConstants.layerColor[1] = color.g * color.a * aOpacity;
      mPSConstants.layerColor[2] = color.b * color.a * aOpacity;
      mPSConstants.layerColor[3] = color.a * aOpacity;
    }
    break;
  case EffectTypes::RGB:
  case EffectTypes::RENDER_TARGET:
    {
      TexturedEffect* texturedEffect =
        static_cast<TexturedEffect*>(aEffectChain.mPrimaryEffect.get());

      pTexCoordRect = &texturedEffect->mTextureCoords;

      TextureSourceD3D11* source = texturedEffect->mTexture->AsSourceD3D11();

      if (!source) {
        NS_WARNING("Missing texture source!");
        return;
      }

      SetPSForEffect(aEffectChain.mPrimaryEffect, maskType, texturedEffect->mTexture->GetFormat());

<<<<<<< HEAD
      ID3D11ShaderResourceView* srView = source->GetShaderResourceView();
      if (!srView) {
        NS_WARNING("Couldn't get ShaderResourceView!");
=======
      RefPtr<ID3D11ShaderResourceView> view;
      HRESULT hr = mDevice->CreateShaderResourceView(source->GetD3D11Texture(), nullptr, byRef(view));
      if (Failed(hr)) {
        // XXX - There's a chance we won't be able to render anything, should we
        // just crash release builds?
        gfxCriticalErrorOnce(gfxCriticalError::DefaultOptions(false)) << "Failed in DrawQuad 2";
>>>>>>> 872107fe
        return;
      }
      mContext->PSSetShaderResources(0, 1, &srView);

      if (!texturedEffect->mPremultiplied) {
        mContext->OMSetBlendState(mAttachments->mNonPremulBlendState, sBlendFactor, 0xFFFFFFFF);
        restoreBlendMode = true;
      }

      SetSamplerForFilter(texturedEffect->mFilter);
    }
    break;
  case EffectTypes::YCBCR: {
      EffectYCbCr* ycbcrEffect =
        static_cast<EffectYCbCr*>(aEffectChain.mPrimaryEffect.get());

      SetSamplerForFilter(Filter::LINEAR);

      pTexCoordRect = &ycbcrEffect->mTextureCoords;

      const int Y = 0, Cb = 1, Cr = 2;
      TextureSource* source = ycbcrEffect->mTexture;

      if (!source) {
        NS_WARNING("No texture to composite");
        return;
      }

      SetPSForEffect(aEffectChain.mPrimaryEffect, maskType, ycbcrEffect->mTexture->GetFormat());

      if (!source->GetSubSource(Y) || !source->GetSubSource(Cb) || !source->GetSubSource(Cr)) {
        // This can happen if we failed to upload the textures, most likely
        // because of unsupported dimensions (we don't tile YCbCr textures).
        return;
      }

      TextureSourceD3D11* sourceY  = source->GetSubSource(Y)->AsSourceD3D11();
      TextureSourceD3D11* sourceCb = source->GetSubSource(Cb)->AsSourceD3D11();
      TextureSourceD3D11* sourceCr = source->GetSubSource(Cr)->AsSourceD3D11();

<<<<<<< HEAD
      ID3D11ShaderResourceView* srViews[3] = { sourceY->GetShaderResourceView(),
                                               sourceCb->GetShaderResourceView(),
                                               sourceCr->GetShaderResourceView() };
      if (!srViews[0] || !srViews[1] || !srViews[2]) {
        NS_WARNING("Couldn't get ShaderResourceView!");
        return;
      }
=======
      HRESULT hr;

      RefPtr<ID3D11ShaderResourceView> views[3];

      hr = mDevice->CreateShaderResourceView(sourceY->GetD3D11Texture(),
                                             nullptr, byRef(views[0]));
      if (Failed(hr)) {
        gfxCriticalErrorOnce(gfxCriticalError::DefaultOptions(false)) << "Failed in DrawQuad 3";
        return;
      }

      hr = mDevice->CreateShaderResourceView(sourceCb->GetD3D11Texture(),
                                             nullptr, byRef(views[1]));
      if (Failed(hr)) {
        gfxCriticalErrorOnce(gfxCriticalError::DefaultOptions(false)) << "Failed in DrawQuad 4";
        return;
      }

      hr = mDevice->CreateShaderResourceView(sourceCr->GetD3D11Texture(),
                                             nullptr, byRef(views[2]));
      if (Failed(hr)) {
        gfxCriticalErrorOnce(gfxCriticalError::DefaultOptions(false)) << "Failed in DrawQuad 5";
        return;
      }

      ID3D11ShaderResourceView* srViews[3] = { views[0], views[1], views[2] };
>>>>>>> 872107fe
      mContext->PSSetShaderResources(0, 3, srViews);
    }
    break;
  case EffectTypes::COMPONENT_ALPHA:
    {
      MOZ_ASSERT(gfxPrefs::ComponentAlphaEnabled());
      MOZ_ASSERT(mAttachments->mComponentBlendState);
      EffectComponentAlpha* effectComponentAlpha =
        static_cast<EffectComponentAlpha*>(aEffectChain.mPrimaryEffect.get());

      TextureSourceD3D11* sourceOnWhite = effectComponentAlpha->mOnWhite->AsSourceD3D11();
      TextureSourceD3D11* sourceOnBlack = effectComponentAlpha->mOnBlack->AsSourceD3D11();

      if (!sourceOnWhite || !sourceOnBlack) {
        NS_WARNING("Missing texture source(s)!");
        return;
      }

      SetPSForEffect(aEffectChain.mPrimaryEffect, maskType, effectComponentAlpha->mOnWhite->GetFormat());

      SetSamplerForFilter(effectComponentAlpha->mFilter);

      pTexCoordRect = &effectComponentAlpha->mTextureCoords;

<<<<<<< HEAD
      ID3D11ShaderResourceView* srViews[2] = { sourceOnBlack->GetShaderResourceView(),
                                               sourceOnWhite->GetShaderResourceView() };
      if (!srViews[0] || !srViews[1]) {
        NS_WARNING("Couldn't get ShaderResourceView!");
        return;
      }
=======
      RefPtr<ID3D11ShaderResourceView> views[2];

      HRESULT hr;

      hr = mDevice->CreateShaderResourceView(sourceOnBlack->GetD3D11Texture(), nullptr, byRef(views[0]));
      if (Failed(hr)) {
        gfxCriticalErrorOnce(gfxCriticalError::DefaultOptions(false)) << "Failed in DrawQuad 6";
        return;
      }
      hr = mDevice->CreateShaderResourceView(sourceOnWhite->GetD3D11Texture(), nullptr, byRef(views[1]));
      if (Failed(hr)) {
        gfxCriticalErrorOnce(gfxCriticalError::DefaultOptions(false)) << "Failed in DrawQuad 7";
        return;
      }

      ID3D11ShaderResourceView* srViews[2] = { views[0], views[1] };
>>>>>>> 872107fe
      mContext->PSSetShaderResources(0, 2, srViews);

      mContext->OMSetBlendState(mAttachments->mComponentBlendState, sBlendFactor, 0xFFFFFFFF);
      restoreBlendMode = true;
    }
    break;
  default:
    NS_WARNING("Unknown shader type");
    return;
  }

  if (pTexCoordRect) {
    Rect layerRects[4];
    Rect textureRects[4];
    size_t rects = DecomposeIntoNoRepeatRects(aRect,
                                              *pTexCoordRect,
                                              &layerRects,
                                              &textureRects);
    for (size_t i = 0; i < rects; i++) {
      mVSConstants.layerQuad = layerRects[i];
      mVSConstants.textureCoords = textureRects[i];

      if (!UpdateConstantBuffers()) {
        NS_WARNING("Failed to update shader constant buffers");
        break;
      }
      mContext->Draw(4, 0);
    }
  } else {
    mVSConstants.layerQuad = aRect;

    if (!UpdateConstantBuffers()) {
      NS_WARNING("Failed to update shader constant buffers");
    } else {
      mContext->Draw(4, 0);
    }
  }

  if (restoreBlendMode) {
    mContext->OMSetBlendState(mAttachments->mPremulBlendState, sBlendFactor, 0xFFFFFFFF);
  }
}

void
CompositorD3D11::BeginFrame(const nsIntRegion& aInvalidRegion,
                            const Rect* aClipRectIn,
                            const Rect& aRenderBounds,
                            Rect* aClipRectOut,
                            Rect* aRenderBoundsOut)
{
  // Don't composite if we are minimised. Other than for the sake of efficency,
  // this is important because resizing our buffers when mimised will fail and
  // cause a crash when we're restored.
  NS_ASSERTION(mHwnd, "Couldn't find an HWND when initialising?");
  if (::IsIconic(mHwnd) || mDevice->GetDeviceRemovedReason() != S_OK) {
    *aRenderBoundsOut = Rect();
    return;
  }

  IntSize oldSize = mSize;
  UpdateRenderTarget();

  // Failed to create a render target or the view.
  if (!mDefaultRT || !mDefaultRT->mRTView ||
      mSize.width <= 0 || mSize.height <= 0) {
    *aRenderBoundsOut = Rect();
    return;
  }

  mContext->IASetInputLayout(mAttachments->mInputLayout);

  ID3D11Buffer* buffer = mAttachments->mVertexBuffer;
  UINT size = sizeof(Vertex);
  UINT offset = 0;
  mContext->IASetVertexBuffers(0, 1, &buffer, &size, &offset);

  IntRect intRect = IntRect(IntPoint(0, 0), mSize);
  // Sometimes the invalid region is larger than we want to draw.
  nsIntRegion invalidRegionSafe;

  if (mSize != oldSize) {
    invalidRegionSafe = intRect;
  } else {
    invalidRegionSafe.And(aInvalidRegion, intRect);
  }

  IntRect invalidRect = invalidRegionSafe.GetBounds();
  mInvalidRect = IntRect(invalidRect.x, invalidRect.y, invalidRect.width, invalidRect.height);
  mInvalidRegion = invalidRegionSafe;

  if (aClipRectOut) {
    *aClipRectOut = Rect(0, 0, mSize.width, mSize.height);
  }
  if (aRenderBoundsOut) {
    *aRenderBoundsOut = Rect(0, 0, mSize.width, mSize.height);
  }

  if (aClipRectIn) {
    invalidRect.IntersectRect(invalidRect, IntRect(aClipRectIn->x, aClipRectIn->y, aClipRectIn->width, aClipRectIn->height));
  }

  mCurrentClip = IntRect(invalidRect.x, invalidRect.y, invalidRect.width, invalidRect.height);

  mContext->RSSetState(mAttachments->mRasterizerState);

  SetRenderTarget(mDefaultRT);

  // ClearRect will set the correct blend state for us.
  ClearRect(Rect(invalidRect.x, invalidRect.y, invalidRect.width, invalidRect.height));

  if (mAttachments->mSyncTexture) {
    RefPtr<IDXGIKeyedMutex> mutex;
    mAttachments->mSyncTexture->QueryInterface((IDXGIKeyedMutex**)byRef(mutex));

    MOZ_ASSERT(mutex);
    HRESULT hr = mutex->AcquireSync(0, 10000);
    if (hr == WAIT_TIMEOUT) {
      MOZ_CRASH();
    }

    mutex->ReleaseSync(0);
  }
}

void
CompositorD3D11::EndFrame()
{
  if (!mDefaultRT) {
    return;
  }

  IntSize oldSize = mSize;
  EnsureSize();
  if (mSize.width <= 0 || mSize.height <= 0) {
    return;
  }

  UINT presentInterval = 0;

  if (gfxWindowsPlatform::GetPlatform()->IsWARP()) {
    // When we're using WARP we cannot present immediately as it causes us
    // to tear when rendering. When not using WARP it appears the DWM takes
    // care of tearing for us.
    presentInterval = 1;
  }

  if (oldSize == mSize) {
    RefPtr<IDXGISwapChain1> chain;
    HRESULT hr = mSwapChain->QueryInterface((IDXGISwapChain1**)byRef(chain));
    if (SUCCEEDED(hr) && chain) {
      DXGI_PRESENT_PARAMETERS params;
      PodZero(&params);
      params.DirtyRectsCount = mInvalidRegion.GetNumRects();
      std::vector<RECT> rects;
      rects.reserve(params.DirtyRectsCount);

      nsIntRegionRectIterator iter(mInvalidRegion);
      const IntRect* r;
      uint32_t i = 0;
      while ((r = iter.Next()) != nullptr) {
        RECT rect;
        rect.left = r->x;
        rect.top = r->y;
        rect.bottom = r->YMost();
        rect.right = r->XMost();

        rects.push_back(rect);
      }

      params.pDirtyRects = &rects.front();
      chain->Present1(presentInterval, mDisableSequenceForNextFrame ? DXGI_PRESENT_DO_NOT_SEQUENCE : 0, &params);
    } else {
      mSwapChain->Present(presentInterval, mDisableSequenceForNextFrame ? DXGI_PRESENT_DO_NOT_SEQUENCE : 0);
    }
    mDisableSequenceForNextFrame = false;
    if (mTarget) {
      PaintToTarget();
    }
  }

  mCurrentRT = nullptr;
}

void
CompositorD3D11::PrepareViewport(const gfx::IntSize& aSize)
{
  // This view matrix translates coordinates from 0..width and 0..height to
  // -1..1 on the X axis, and -1..1 on the Y axis (flips the Y coordinate)
  Matrix viewMatrix = Matrix::Translation(-1.0, 1.0);
  viewMatrix.PreScale(2.0f / float(aSize.width), 2.0f / float(aSize.height));
  viewMatrix.PreScale(1.0f, -1.0f);

  Matrix4x4 projection = Matrix4x4::From2D(viewMatrix);
  projection._33 = 0.0f;

  PrepareViewport(aSize, projection, 0.0f, 1.0f);
}

void
CompositorD3D11::PrepareViewport(const gfx::IntSize& aSize,
                                 const gfx::Matrix4x4& aProjection,
                                 float aZNear, float aZFar)
{
  D3D11_VIEWPORT viewport;
  viewport.MaxDepth = aZFar;
  viewport.MinDepth = aZNear;
  viewport.Width = aSize.width;
  viewport.Height = aSize.height;
  viewport.TopLeftX = 0;
  viewport.TopLeftY = 0;

  mContext->RSSetViewports(1, &viewport);

  memcpy(&mVSConstants.projection, &aProjection._11, sizeof(mVSConstants.projection));
}

void
CompositorD3D11::EnsureSize()
{
  IntRect rect;
  mWidget->GetClientBounds(rect);

  mSize = rect.Size();
}

bool
CompositorD3D11::VerifyBufferSize()
{
  DXGI_SWAP_CHAIN_DESC swapDesc;
  HRESULT hr;

  hr = mSwapChain->GetDesc(&swapDesc);
  if (Failed(hr)) {
    gfxCriticalError() << "Failed to get the description " << hexa(hr);
    return false;
  }

  if ((swapDesc.BufferDesc.Width == mSize.width &&
       swapDesc.BufferDesc.Height == mSize.height) ||
      mSize.width <= 0 || mSize.height <= 0) {
    return true;
  }

  if (mDefaultRT) {
    // Make sure the texture, which belongs to the swapchain, is destroyed
    // before resizing the swapchain.
    if (mCurrentRT == mDefaultRT) {
      mCurrentRT = nullptr;
    }
    MOZ_ASSERT(mDefaultRT->hasOneRef());
    mDefaultRT = nullptr;
  }

  hr = mSwapChain->ResizeBuffers(1, mSize.width, mSize.height,
                                 DXGI_FORMAT_B8G8R8A8_UNORM,
                                 0);

  return Succeeded(hr);
}

void
CompositorD3D11::UpdateRenderTarget()
{
  EnsureSize();
  if (!VerifyBufferSize()) {
    gfxCriticalError(gfxCriticalError::DefaultOptions(false)) << "Failed VerifyBufferSize in UpdateRenderTarget " << mSize;
    return;
  }

  if (mDefaultRT) {
    return;
  }

  if (mSize.width <= 0 || mSize.height <= 0) {
    gfxCriticalError(gfxCriticalError::DefaultOptions(false)) << "Invalid size in UpdateRenderTarget " << mSize;
    return;
  }

  HRESULT hr;

  nsRefPtr<ID3D11Texture2D> backBuf;

  hr = mSwapChain->GetBuffer(0, __uuidof(ID3D11Texture2D), (void**)backBuf.StartAssignment());
  if (hr == DXGI_ERROR_INVALID_CALL) {
    // This happens on some GPUs/drivers when there's a TDR.
    if (mDevice->GetDeviceRemovedReason() != S_OK) {
      gfxCriticalError() << "GetBuffer returned invalid call!";
      return;
    }
  }
  if (Failed(hr)) {
    gfxCriticalError(gfxCriticalError::DefaultOptions(false)) << "Failed in UpdateRenderTarget";
    return;
  }

  mDefaultRT = new CompositingRenderTargetD3D11(backBuf, IntPoint(0, 0));
  mDefaultRT->SetSize(mSize);
}

bool
CompositorD3D11::CreateShaders()
{
  HRESULT hr;

  hr = mDevice->CreateVertexShader(LayerQuadVS,
                                   sizeof(LayerQuadVS),
                                   nullptr,
                                   byRef(mAttachments->mVSQuadShader[MaskType::MaskNone]));
  if (FAILED(hr)) {
    return false;
  }

  hr = mDevice->CreateVertexShader(LayerQuadMaskVS,
                                   sizeof(LayerQuadMaskVS),
                                   nullptr,
                                   byRef(mAttachments->mVSQuadShader[MaskType::Mask2d]));
  if (FAILED(hr)) {
    return false;
  }

  hr = mDevice->CreateVertexShader(LayerQuadMask3DVS,
                                   sizeof(LayerQuadMask3DVS),
                                   nullptr,
                                   byRef(mAttachments->mVSQuadShader[MaskType::Mask3d]));
  if (FAILED(hr)) {
    return false;
  }

#define LOAD_PIXEL_SHADER(x) hr = mDevice->CreatePixelShader(x, sizeof(x), nullptr, byRef(mAttachments->m##x[MaskType::MaskNone])); \
  if (FAILED(hr)) { \
    return false; \
  } \
  hr = mDevice->CreatePixelShader(x##Mask, sizeof(x##Mask), nullptr, byRef(mAttachments->m##x[MaskType::Mask2d])); \
  if (FAILED(hr)) { \
    return false; \
  }

  LOAD_PIXEL_SHADER(SolidColorShader);
  LOAD_PIXEL_SHADER(RGBShader);
  LOAD_PIXEL_SHADER(RGBAShader);
  LOAD_PIXEL_SHADER(YCbCrShader);
  if (gfxPrefs::ComponentAlphaEnabled()) {
    LOAD_PIXEL_SHADER(ComponentAlphaShader);
  }

#undef LOAD_PIXEL_SHADER

  hr = mDevice->CreatePixelShader(RGBAShaderMask3D,
                                  sizeof(RGBAShaderMask3D),
                                  nullptr,
                                  byRef(mAttachments->mRGBAShader[MaskType::Mask3d]));
  if (FAILED(hr)) {
    return false;
  }


  /* VR stuff */

  hr = mDevice->CreateVertexShader(Oculus050VRDistortionVS,
                                   sizeof(Oculus050VRDistortionVS),
                                   nullptr,
                                   byRef(mAttachments->mVRDistortionVS[VRHMDType::Oculus050]));
  if (FAILED(hr)) {
    return false;
  }

  hr = mDevice->CreatePixelShader(Oculus050VRDistortionPS,
                                  sizeof(Oculus050VRDistortionPS),
                                  nullptr,
                                  byRef(mAttachments->mVRDistortionPS[VRHMDType::Oculus050]));
  if (FAILED(hr)) {
    return false;
  }

  // These are shared
  // XXX rename Oculus050 shaders to something more generic
  mAttachments->mVRDistortionVS[VRHMDType::Cardboard] = mAttachments->mVRDistortionVS[VRHMDType::Oculus050];
  mAttachments->mVRDistortionPS[VRHMDType::Cardboard] = mAttachments->mVRDistortionPS[VRHMDType::Oculus050];

  return true;
}

bool
CompositorD3D11::UpdateConstantBuffers()
{
  HRESULT hr;
  D3D11_MAPPED_SUBRESOURCE resource;
  resource.pData = nullptr;

  hr = mContext->Map(mAttachments->mVSConstantBuffer, 0, D3D11_MAP_WRITE_DISCARD, 0, &resource);
  if (Failed(hr) || !resource.pData) {
    gfxCriticalError() << "Failed to map VSConstantBuffer. Result: " << hexa(hr);
    return false;
  }
  *(VertexShaderConstants*)resource.pData = mVSConstants;
  mContext->Unmap(mAttachments->mVSConstantBuffer, 0);
  resource.pData = nullptr;

  hr = mContext->Map(mAttachments->mPSConstantBuffer, 0, D3D11_MAP_WRITE_DISCARD, 0, &resource);
  if (Failed(hr) || !resource.pData) {
    gfxCriticalError() << "Failed to map PSConstantBuffer. Result: " << hexa(hr);
    return false;
  }
  *(PixelShaderConstants*)resource.pData = mPSConstants;
  mContext->Unmap(mAttachments->mPSConstantBuffer, 0);

  ID3D11Buffer *buffer = mAttachments->mVSConstantBuffer;

  mContext->VSSetConstantBuffers(0, 1, &buffer);

  buffer = mAttachments->mPSConstantBuffer;
  mContext->PSSetConstantBuffers(0, 1, &buffer);
  return true;
}

void
CompositorD3D11::SetSamplerForFilter(Filter aFilter)
{
  ID3D11SamplerState *sampler;
  switch (aFilter) {
    case Filter::POINT:
    sampler = mAttachments->mPointSamplerState;
    break;
  case Filter::LINEAR:
  default:
    sampler = mAttachments->mLinearSamplerState;
    break;
  }

  mContext->PSSetSamplers(0, 1, &sampler);
}

void
CompositorD3D11::PaintToTarget()
{
  nsRefPtr<ID3D11Texture2D> backBuf;
  HRESULT hr;

  hr = mSwapChain->GetBuffer(0, __uuidof(ID3D11Texture2D), (void**)backBuf.StartAssignment());
  if (Failed(hr)) {
    gfxCriticalErrorOnce(gfxCriticalError::DefaultOptions(false)) << "Failed in PaintToTarget 1";
    return;
  }

  D3D11_TEXTURE2D_DESC bbDesc;
  backBuf->GetDesc(&bbDesc);

  CD3D11_TEXTURE2D_DESC softDesc(bbDesc.Format, bbDesc.Width, bbDesc.Height);
  softDesc.MipLevels = 1;
  softDesc.CPUAccessFlags = D3D11_CPU_ACCESS_READ;
  softDesc.Usage = D3D11_USAGE_STAGING;
  softDesc.BindFlags = 0;

  nsRefPtr<ID3D11Texture2D> readTexture;

  hr = mDevice->CreateTexture2D(&softDesc, nullptr, getter_AddRefs(readTexture));
  if (Failed(hr)) {
    gfxCriticalErrorOnce(gfxCriticalError::DefaultOptions(false)) << "Failed in PaintToTarget 2";
    return;
  }
  mContext->CopyResource(readTexture, backBuf);

  D3D11_MAPPED_SUBRESOURCE map;
  hr = mContext->Map(readTexture, 0, D3D11_MAP_READ, 0, &map);
  if (Failed(hr)) {
    gfxCriticalErrorOnce(gfxCriticalError::DefaultOptions(false)) << "Failed in PaintToTarget 3";
    return;
  }
  RefPtr<DataSourceSurface> sourceSurface =
    Factory::CreateWrappingDataSourceSurface((uint8_t*)map.pData,
                                             map.RowPitch,
                                             IntSize(bbDesc.Width, bbDesc.Height),
                                             SurfaceFormat::B8G8R8A8);
  mTarget->CopySurface(sourceSurface,
                       IntRect(0, 0, bbDesc.Width, bbDesc.Height),
                       IntPoint(-mTargetBounds.x, -mTargetBounds.y));

  mTarget->Flush();
  mContext->Unmap(readTexture, 0);
}

void
CompositorD3D11::HandleError(HRESULT hr, Severity aSeverity)
{
  if (SUCCEEDED(hr)) {
    return;
  }

  if (aSeverity == Critical) {
    MOZ_CRASH("Unrecoverable D3D11 error");
  }

  bool deviceRemoved = hr == DXGI_ERROR_DEVICE_REMOVED;

  if (deviceRemoved && mDevice) {
    hr = mDevice->GetDeviceRemovedReason();
  }

  // Device reset may not be an error on our side, but can mess things up so
  // it's useful to see it in the reports.
  gfxCriticalError(CriticalLog::DefaultOptions(!deviceRemoved))
    << (deviceRemoved ? "[CompositorD3D11] device removed with error code: "
                      : "[CompositorD3D11] error code: ")
    << hexa(hr);

  // Always crash if we are making invalid calls
  if (hr == DXGI_ERROR_INVALID_CALL) {
    MOZ_CRASH("Invalid D3D11 api call");
  }

  if (aSeverity == Recoverable) {
    NS_WARNING("Encountered a recoverable D3D11 error");
  }
}

bool
CompositorD3D11::Failed(HRESULT hr, Severity aSeverity)
{
  HandleError(hr, aSeverity);
  return FAILED(hr);
}

bool
CompositorD3D11::Succeeded(HRESULT hr, Severity aSeverity)
{
  HandleError(hr, aSeverity);
  return SUCCEEDED(hr);
}

}
}<|MERGE_RESOLUTION|>--- conflicted
+++ resolved
@@ -806,18 +806,12 @@
       return;
     }
 
-<<<<<<< HEAD
     ID3D11ShaderResourceView* srView = source->GetShaderResourceView();
     if (!srView) {
-      NS_WARNING("Couldn't get ShaderResourceView!");
-=======
-    RefPtr<ID3D11ShaderResourceView> view;
-    HRESULT hr = mDevice->CreateShaderResourceView(source->GetD3D11Texture(), nullptr, byRef(view));
-    if (Failed(hr)) {
       // XXX - There's a chance we won't be able to render anything, should we
       // just crash release builds?
-      gfxCriticalErrorOnce(gfxCriticalError::DefaultOptions(false)) << "Failed in DrawQuad 1";
->>>>>>> 872107fe
+      gfxCriticalErrorOnce(gfxCriticalError::DefaultOptions(false))
+        << "Failed in DrawQuad 1 - Couldn't get ShaderResourceView!";
       return;
     }
     mContext->PSSetShaderResources(3, 1, &srView);
@@ -880,18 +874,12 @@
 
       SetPSForEffect(aEffectChain.mPrimaryEffect, maskType, texturedEffect->mTexture->GetFormat());
 
-<<<<<<< HEAD
       ID3D11ShaderResourceView* srView = source->GetShaderResourceView();
       if (!srView) {
-        NS_WARNING("Couldn't get ShaderResourceView!");
-=======
-      RefPtr<ID3D11ShaderResourceView> view;
-      HRESULT hr = mDevice->CreateShaderResourceView(source->GetD3D11Texture(), nullptr, byRef(view));
-      if (Failed(hr)) {
         // XXX - There's a chance we won't be able to render anything, should we
         // just crash release builds?
-        gfxCriticalErrorOnce(gfxCriticalError::DefaultOptions(false)) << "Failed in DrawQuad 2";
->>>>>>> 872107fe
+        gfxCriticalErrorOnce(gfxCriticalError::DefaultOptions(false))
+          << "Failed in DrawQuad 2 - Couldn't get ShaderResourceView!";
         return;
       }
       mContext->PSSetShaderResources(0, 1, &srView);
@@ -932,42 +920,14 @@
       TextureSourceD3D11* sourceCb = source->GetSubSource(Cb)->AsSourceD3D11();
       TextureSourceD3D11* sourceCr = source->GetSubSource(Cr)->AsSourceD3D11();
 
-<<<<<<< HEAD
       ID3D11ShaderResourceView* srViews[3] = { sourceY->GetShaderResourceView(),
                                                sourceCb->GetShaderResourceView(),
                                                sourceCr->GetShaderResourceView() };
       if (!srViews[0] || !srViews[1] || !srViews[2]) {
-        NS_WARNING("Couldn't get ShaderResourceView!");
+        gfxCriticalErrorOnce(gfxCriticalError::DefaultOptions(false))
+          << "Failed in DrawQuad 3 - Couldn't get ShaderResourceView!";
         return;
       }
-=======
-      HRESULT hr;
-
-      RefPtr<ID3D11ShaderResourceView> views[3];
-
-      hr = mDevice->CreateShaderResourceView(sourceY->GetD3D11Texture(),
-                                             nullptr, byRef(views[0]));
-      if (Failed(hr)) {
-        gfxCriticalErrorOnce(gfxCriticalError::DefaultOptions(false)) << "Failed in DrawQuad 3";
-        return;
-      }
-
-      hr = mDevice->CreateShaderResourceView(sourceCb->GetD3D11Texture(),
-                                             nullptr, byRef(views[1]));
-      if (Failed(hr)) {
-        gfxCriticalErrorOnce(gfxCriticalError::DefaultOptions(false)) << "Failed in DrawQuad 4";
-        return;
-      }
-
-      hr = mDevice->CreateShaderResourceView(sourceCr->GetD3D11Texture(),
-                                             nullptr, byRef(views[2]));
-      if (Failed(hr)) {
-        gfxCriticalErrorOnce(gfxCriticalError::DefaultOptions(false)) << "Failed in DrawQuad 5";
-        return;
-      }
-
-      ID3D11ShaderResourceView* srViews[3] = { views[0], views[1], views[2] };
->>>>>>> 872107fe
       mContext->PSSetShaderResources(0, 3, srViews);
     }
     break;
@@ -992,31 +952,13 @@
 
       pTexCoordRect = &effectComponentAlpha->mTextureCoords;
 
-<<<<<<< HEAD
       ID3D11ShaderResourceView* srViews[2] = { sourceOnBlack->GetShaderResourceView(),
                                                sourceOnWhite->GetShaderResourceView() };
       if (!srViews[0] || !srViews[1]) {
-        NS_WARNING("Couldn't get ShaderResourceView!");
+        gfxCriticalErrorOnce(gfxCriticalError::DefaultOptions(false))
+          << "Failed in DrawQuad 4 - Couldn't get ShaderResourceView!";
         return;
       }
-=======
-      RefPtr<ID3D11ShaderResourceView> views[2];
-
-      HRESULT hr;
-
-      hr = mDevice->CreateShaderResourceView(sourceOnBlack->GetD3D11Texture(), nullptr, byRef(views[0]));
-      if (Failed(hr)) {
-        gfxCriticalErrorOnce(gfxCriticalError::DefaultOptions(false)) << "Failed in DrawQuad 6";
-        return;
-      }
-      hr = mDevice->CreateShaderResourceView(sourceOnWhite->GetD3D11Texture(), nullptr, byRef(views[1]));
-      if (Failed(hr)) {
-        gfxCriticalErrorOnce(gfxCriticalError::DefaultOptions(false)) << "Failed in DrawQuad 7";
-        return;
-      }
-
-      ID3D11ShaderResourceView* srViews[2] = { views[0], views[1] };
->>>>>>> 872107fe
       mContext->PSSetShaderResources(0, 2, srViews);
 
       mContext->OMSetBlendState(mAttachments->mComponentBlendState, sBlendFactor, 0xFFFFFFFF);
