/* -*- Mode: C++; tab-width: 20; indent-tabs-mode: nil; c-basic-offset: 2 -*- */
/* This Source Code Form is subject to the terms of the Mozilla Public
 * License, v. 2.0. If a copy of the MPL was not distributed with this
 * file, You can obtain one at http://mozilla.org/MPL/2.0/. */

#include "PaintedLayerComposite.h"
#include "CompositableHost.h"           // for TiledLayerProperties, etc
#include "FrameMetrics.h"               // for FrameMetrics
#include "Units.h"                      // for CSSRect, LayerPixel, etc
#include "gfx2DGlue.h"                  // for ToMatrix4x4
#include "gfxUtils.h"                   // for gfxUtils, etc
#include "mozilla/Assertions.h"         // for MOZ_ASSERT, etc
#include "mozilla/gfx/Matrix.h"         // for Matrix4x4
#include "mozilla/gfx/Point.h"          // for Point
#include "mozilla/gfx/Rect.h"           // for RoundedToInt, Rect
#include "mozilla/gfx/Types.h"          // for Filter::Filter::LINEAR
#include "mozilla/layers/Compositor.h"  // for Compositor
#include "mozilla/layers/ContentHost.h"  // for ContentHost
#include "mozilla/layers/Effects.h"     // for EffectChain
#include "mozilla/mozalloc.h"           // for operator delete
#include "nsAString.h"
#include "nsRefPtr.h"                   // for nsRefPtr
#include "nsISupportsImpl.h"            // for MOZ_COUNT_CTOR, etc
#include "nsMathUtils.h"                // for NS_lround
#include "nsString.h"                   // for nsAutoCString
#include "TextRenderer.h"
#include "GeckoProfiler.h"

namespace mozilla {
namespace layers {

PaintedLayerComposite::PaintedLayerComposite(LayerManagerComposite *aManager)
  : PaintedLayer(aManager, nullptr)
  , LayerComposite(aManager)
  , mBuffer(nullptr)
{
  MOZ_COUNT_CTOR(PaintedLayerComposite);
  mImplData = static_cast<LayerComposite*>(this);
}

PaintedLayerComposite::~PaintedLayerComposite()
{
  MOZ_COUNT_DTOR(PaintedLayerComposite);
  CleanupResources();
}

bool
PaintedLayerComposite::SetCompositableHost(CompositableHost* aHost)
{
  switch (aHost->GetType()) {
    case CompositableType::CONTENT_TILED:
    case CompositableType::CONTENT_SINGLE:
    case CompositableType::CONTENT_DOUBLE:
      mBuffer = static_cast<ContentHost*>(aHost);
      return true;
    default:
      return false;
  }
}

void
PaintedLayerComposite::Disconnect()
{
  Destroy();
}

void
PaintedLayerComposite::Destroy()
{
  if (!mDestroyed) {
    CleanupResources();
    mDestroyed = true;
  }
}

Layer*
PaintedLayerComposite::GetLayer()
{
  return this;
}

void
PaintedLayerComposite::SetLayerManager(LayerManagerComposite* aManager)
{
  LayerComposite::SetLayerManager(aManager);
  mManager = aManager;
  if (mBuffer && mCompositor) {
    mBuffer->SetCompositor(mCompositor);
  }
}

LayerRenderState
PaintedLayerComposite::GetRenderState()
{
  if (!mBuffer || !mBuffer->IsAttached() || mDestroyed) {
    return LayerRenderState();
  }
  return mBuffer->GetRenderState();
}

void
PaintedLayerComposite::RenderLayer(const gfx::IntRect& aClipRect)
{
  if (!mBuffer || !mBuffer->IsAttached()) {
    return;
  }
  PROFILER_LABEL("PaintedLayerComposite", "RenderLayer",
    js::ProfileEntry::Category::GRAPHICS);

  Compositor* compositor = mCompositeManager->GetCompositor();

  MOZ_ASSERT(mBuffer->GetCompositor() == compositor &&
             mBuffer->GetLayer() == this,
             "buffer is corrupted");

  const nsIntRegion& visibleRegion = GetEffectiveVisibleRegion();

#ifdef MOZ_DUMP_PAINTING
  if (gfxUtils::sDumpPainting) {
    RefPtr<gfx::DataSourceSurface> surf = mBuffer->GetAsSurface();
    if (surf) {
      WriteSnapshotToDumpFile(this, surf);
    }
  }
#endif

<<<<<<< HEAD
  if (gfxUtils::sDumpDebug) {
    nsIntRect lbounds = GetLayerBounds();
    nsIntRect bounds = visibleRegion.GetBounds();
    const gfx::Matrix4x4& xform = GetEffectiveTransform();
    printf_stderr("PaintedLayer[%p]: bounds: [%d %d %d %d] visible: [%d %d %d %d] clip: [%.2f %.2f %.2f %.2f]\n",
                  this,
                  lbounds.X(), lbounds.Y(), lbounds.Width(), lbounds.Height(),
                  bounds.X(), bounds.Y(), bounds.Width(), bounds.Height(),
                  clipRect.X(), clipRect.Y(), clipRect.Width(), clipRect.Height());
    if (xform.IsTranslation()) {
      printf_stderr("                  xform: [translate %.2f %.2f %.2f]\n", xform._41, xform._42, xform._43);
    } else {
      printf_stderr("   xform: [%7.6f %7.6f %7.6f %7.6f]\n", xform._11, xform._12, xform._13, xform._14);
      printf_stderr("          [%7.6f %7.6f %7.6f %7.6f]\n", xform._21, xform._22, xform._23, xform._24);
      printf_stderr("          [%7.6f %7.6f %7.6f %7.6f]\n", xform._31, xform._32, xform._33, xform._34);
      printf_stderr("          [%7.6f %7.6f %7.6f %7.6f]\n", xform._41, xform._42, xform._43, xform._44);
    }
  }

  EffectChain effectChain(this);
  LayerManagerComposite::AutoAddMaskEffect autoMaskEffect(mMaskLayer, effectChain);
  AddBlendModeEffect(effectChain);
=======
>>>>>>> 2c4351e5

  RenderWithAllMasks(this, compositor, aClipRect,
                     [&](EffectChain& effectChain, const Rect& clipRect) {
    mBuffer->SetPaintWillResample(MayResample());

    mBuffer->Composite(effectChain,
                       GetEffectiveOpacity(),
                       GetEffectiveTransform(),
                       GetEffectFilter(),
                       clipRect,
                       &visibleRegion);
  });

  mBuffer->BumpFlashCounter();

  compositor->MakeCurrent();
}

CompositableHost*
PaintedLayerComposite::GetCompositableHost()
{
  if (mBuffer && mBuffer->IsAttached()) {
    return mBuffer.get();
  }

  return nullptr;
}

void
PaintedLayerComposite::CleanupResources()
{
  if (mBuffer) {
    mBuffer->Detach(this);
  }
  mBuffer = nullptr;
}

void
PaintedLayerComposite::GenEffectChain(EffectChain& aEffect)
{
  aEffect.mLayerRef = this;
  aEffect.mPrimaryEffect = mBuffer->GenEffect(GetEffectFilter());
}

void
PaintedLayerComposite::PrintInfo(std::stringstream& aStream, const char* aPrefix)
{
  PaintedLayer::PrintInfo(aStream, aPrefix);
  if (mBuffer && mBuffer->IsAttached()) {
    aStream << "\n";
    nsAutoCString pfx(aPrefix);
    pfx += "  ";
    mBuffer->PrintInfo(aStream, pfx.get());
  }
}

} /* layers */
} /* mozilla */<|MERGE_RESOLUTION|>--- conflicted
+++ resolved
@@ -114,6 +114,7 @@
              "buffer is corrupted");
 
   const nsIntRegion& visibleRegion = GetEffectiveVisibleRegion();
+  gfx::Rect clipRect(aClipRect.x, aClipRect.y, aClipRect.width, aClipRect.height);
 
 #ifdef MOZ_DUMP_PAINTING
   if (gfxUtils::sDumpPainting) {
@@ -124,7 +125,6 @@
   }
 #endif
 
-<<<<<<< HEAD
   if (gfxUtils::sDumpDebug) {
     nsIntRect lbounds = GetLayerBounds();
     nsIntRect bounds = visibleRegion.GetBounds();
@@ -144,13 +144,7 @@
     }
   }
 
-  EffectChain effectChain(this);
-  LayerManagerComposite::AutoAddMaskEffect autoMaskEffect(mMaskLayer, effectChain);
-  AddBlendModeEffect(effectChain);
-=======
->>>>>>> 2c4351e5
-
-  RenderWithAllMasks(this, compositor, aClipRect,
+ RenderWithAllMasks(this, compositor, aClipRect,
                      [&](EffectChain& effectChain, const Rect& clipRect) {
     mBuffer->SetPaintWillResample(MayResample());
 
