--- conflicted
+++ resolved
@@ -79,28 +79,7 @@
   mDescendantCount = aDescendantCount;
 
   MOZ_ASSERT(aItem);
-<<<<<<< HEAD
-  switch (aItem->GetType()) {
-  case TYPE_SCROLL_INFO_LAYER: {
-    nsDisplayScrollInfoLayer* info = static_cast<nsDisplayScrollInfoLayer*>(aItem);
-    UniquePtr<ScrollMetadata> metadata = info->ComputeScrollMetadata(
-        nullptr, ContainerLayerParameters());
-    MOZ_ASSERT(metadata);
-    MOZ_ASSERT(metadata->GetMetrics().IsScrollInfoLayer());
-    mScrollIds.AppendElement(aOwner.AddMetadata(*metadata));
-    break;
-  }
-  case TYPE_REMOTE: {
-    nsDisplayRemote* remote = static_cast<nsDisplayRemote*>(aItem);
-    mReferentId = Some(remote->GetRemoteLayersId());
-    break;
-  }
-  default:
-    break;
-  }
-=======
   aItem->UpdateScrollData(&aOwner, this);
->>>>>>> cc2172ea
   for (const ActiveScrolledRoot* asr = aItem->GetActiveScrolledRoot();
        asr && asr != aStopAtAsr;
        asr = asr->mParent) {
