--- conflicted
+++ resolved
@@ -230,11 +230,7 @@
 
     // If the item is a event regions item, but is empty (has no regions in it)
     // then we should just throw it out
-<<<<<<< HEAD
-    if (itemType == TYPE_LAYER_EVENT_REGIONS) {
-=======
     if (itemType == DisplayItemType::TYPE_LAYER_EVENT_REGIONS) {
->>>>>>> cc2172ea
       nsDisplayLayerEventRegions* eventRegions =
         static_cast<nsDisplayLayerEventRegions*>(item);
       if (eventRegions->IsEmpty()) {
@@ -245,21 +241,10 @@
 
     // Peek ahead to the next item and try merging with it or swapping with it
     // if necessary.
-<<<<<<< HEAD
     AutoTArray<nsDisplayItem*, 1> mergedItems;
     mergedItems.AppendElement(item);
     for (nsDisplayItem* peek = item->GetAbove(); peek; peek = peek->GetAbove()) {
       if (!item->CanMerge(peek)) {
-=======
-    nsDisplayItem* aboveItem;
-    while ((aboveItem = aDisplayList->GetBottom()) != nullptr) {
-      if (aboveItem->TryMerge(item)) {
-        aDisplayList->RemoveBottom();
-        item->Destroy(aDisplayListBuilder);
-        item = aboveItem;
-        itemType = item->GetType();
-      } else {
->>>>>>> cc2172ea
         break;
       }
 
@@ -290,18 +275,7 @@
       // For some types of display items we want to force a new
       // WebRenderLayerScrollData object, to ensure we preserve the APZ-relevant
       // data that is in the display item.
-<<<<<<< HEAD
-      switch (itemType) {
-      case TYPE_SCROLL_INFO_LAYER:
-      case TYPE_REMOTE:
-        forceNewLayerData = true;
-        break;
-      default:
-        break;
-      }
-=======
       forceNewLayerData = item->UpdateScrollData(nullptr, nullptr);
->>>>>>> cc2172ea
 
       // Anytime the ASR changes we also want to force a new layer data because
       // the stack of scroll metadata is going to be different for this
