--- conflicted
+++ resolved
@@ -202,31 +202,6 @@
   return descendants + 1;
 }
 
-static nsDisplayItem*
-MergeItems(nsDisplayListBuilder* aBuilder,
-           nsTArray<nsDisplayItem*>& aMergedItems)
-{
-  nsDisplayItem* merged = nullptr;
-
-  // Clone the last item in the aMergedItems list and merge the items into it.
-  for (nsDisplayItem* item : Reversed(aMergedItems)) {
-    MOZ_ASSERT(item);
-
-    if (!merged) {
-      merged = item->Clone(aBuilder);
-      MOZ_ASSERT(merged);
-
-      aBuilder->AddTemporaryItem(merged);
-    } else {
-      merged->Merge(item);
-    }
-
-    merged->MergeDisplayListFromItem(aBuilder, item);
-  }
-
-  return merged;
-}
-
 void
 WebRenderLayerManager::CreateWebRenderCommandsFromDisplayList(nsDisplayList* aDisplayList,
                                                               nsDisplayListBuilder* aDisplayListBuilder,
@@ -268,11 +243,7 @@
     }
 
     if (mergedItems.Length() > 1) {
-<<<<<<< HEAD
-      item = MergeItems(aDisplayListBuilder, mergedItems);
-=======
       item = aDisplayListBuilder->MergeItems(mergedItems);
->>>>>>> 65bd75b8
       MOZ_ASSERT(item && itemType == item->GetType());
     }
 
