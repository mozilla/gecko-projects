/* -*- Mode: C++; tab-width: 20; indent-tabs-mode: nil; c-basic-offset: 2 -*-
 * This Source Code Form is subject to the terms of the Mozilla Public
 * License, v. 2.0. If a copy of the MPL was not distributed with this
 * file, You can obtain one at http://mozilla.org/MPL/2.0/. */

#ifndef GFX_PREFS_H
#define GFX_PREFS_H

#include <cmath>                 // for M_PI
#include <stdint.h>
#include <string>
#include "mozilla/Assertions.h"
#include "mozilla/gfx/LoggingConstants.h"
#include "nsTArray.h"

// First time gfxPrefs::GetSingleton() needs to be called on the main thread,
// before any of the methods accessing the values are used, but after
// the Preferences system has been initialized.

// The static methods to access the preference value are safe to call
// from any thread after that first call.

// To register a preference, you need to add a line in this file using
// the DECL_GFX_PREF macro.
//
// Update argument controls whether we read the preference value and save it
// or connect with a callback.  See UpdatePolicy enum below.
// Pref is the string with the preference name.
// Name argument is the name of the static function to create.
// Type is the type of the preference - bool, int32_t, uint32_t.
// Default is the default value for the preference.
//
// For example this line in the .h:
//   DECL_GFX_PREF(Once,"layers.dump",LayersDump,bool,false);
// means that you can call
//   bool var = gfxPrefs::LayersDump();
// from any thread, but that you will only get the preference value of
// "layers.dump" as it was set at the start of the session (subject to
// note 2 below). If the value was not set, the default would be false.
//
// In another example, this line in the .h:
//   DECL_GFX_PREF(Live,"gl.msaa-level",MSAALevel,uint32_t,2);
// means that every time you call
//   uint32_t var = gfxPrefs::MSAALevel();
// from any thread, you will get the most up to date preference value of
// "gl.msaa-level".  If the value is not set, the default would be 2.

// Note 1: Changing a preference from Live to Once is now as simple
// as changing the Update argument.  If your code worked before, it will
// keep working, and behave as if the user never changes the preference.
// Things are a bit more complicated and perhaps even dangerous when
// going from Once to Live, or indeed setting a preference to be Live
// in the first place, so be careful.  You need to be ready for the
// values changing mid execution, and if you're using those preferences
// in any setup and initialization, you may need to do extra work.

// Note 2: Prefs can be set by using the corresponding Set method. For
// example, if the accessor is Foo() then calling SetFoo(...) will update
// the preference and also change the return value of subsequent Foo() calls.
// This is true even for 'Once' prefs which otherwise do not change if the
// pref is updated after initialization. Changing gfxPrefs values in content
// processes will not affect the result in other processes. Changing gfxPrefs
// values in the GPU process is not supported at all.

#define DECL_GFX_PREF(Update, Prefname, Name, Type, Default)                  \
public:                                                                       \
static Type Name() { MOZ_ASSERT(SingletonExists()); return GetSingleton().mPref##Name.mValue; } \
static void Set##Name(Type aVal) { MOZ_ASSERT(SingletonExists());             \
    GetSingleton().mPref##Name.Set(UpdatePolicy::Update, Get##Name##PrefName(), aVal); } \
static const char* Get##Name##PrefName() { return Prefname; }                 \
static Type Get##Name##PrefDefault() { return Default; }                      \
static void Set##Name##ChangeCallback(Pref::ChangeCallback aCallback) {       \
    MOZ_ASSERT(SingletonExists());                                            \
    GetSingleton().mPref##Name.SetChangeCallback(aCallback); }                \
private:                                                                      \
PrefTemplate<UpdatePolicy::Update, Type, Get##Name##PrefDefault, Get##Name##PrefName> mPref##Name

// This declares an "override" pref, which is exposed as a "bool" pref by the API,
// but is internally stored as a tri-state int pref with three possible values:
// - A value of 0 means that it has been force-disabled, and is exposed as a
//   false-valued bool.
// - A value of 1 means that it has been force-enabled, and is exposed as a
//   true-valued bool.
// - A value of 2 (the default) means that it returns the provided BaseValue
//   as a boolean. The BaseValue may be a constant expression or a function.
// If the prefs defined with this macro are listed in prefs files (e.g. all.js),
// then they must be listed with an int value (default to 2, but you can use 0
// or 1 if you want to force it on or off).
#define DECL_OVERRIDE_PREF(Update, Prefname, Name, BaseValue)                 \
public:                                                                       \
static bool Name() { MOZ_ASSERT(SingletonExists());                           \
    int32_t val = GetSingleton().mPref##Name.mValue;                          \
    return val == 2 ? !!(BaseValue) : !!val; }                                  \
static void Set##Name(bool aVal) { MOZ_ASSERT(SingletonExists());             \
    GetSingleton().mPref##Name.Set(UpdatePolicy::Update, Get##Name##PrefName(), aVal ? 1 : 0); } \
static const char* Get##Name##PrefName() { return Prefname; }                 \
static int32_t Get##Name##PrefDefault() { return 2; }                         \
static void Set##Name##ChangeCallback(Pref::ChangeCallback aCallback) {       \
    MOZ_ASSERT(SingletonExists());                                            \
    GetSingleton().mPref##Name.SetChangeCallback(aCallback); }                \
private:                                                                      \
PrefTemplate<UpdatePolicy::Update, int32_t, Get##Name##PrefDefault, Get##Name##PrefName> mPref##Name

namespace mozilla {
namespace gfx {
class GfxPrefValue;   // defined in PGPU.ipdl
} // namespace gfx
} // namespace mozilla

class gfxPrefs;
class gfxPrefs final
{
  typedef mozilla::gfx::GfxPrefValue GfxPrefValue;

private:
  // Enums for the update policy.
  enum class UpdatePolicy {
    Skip, // Set the value to default, skip any Preferences calls
    Once, // Evaluate the preference once, unchanged during the session
    Live  // Evaluate the preference and set callback so it stays current/live
  };

public:
  class Pref
  {
  public:
    Pref() : mChangeCallback(nullptr)
    {
      mIndex = sGfxPrefList->Length();
      sGfxPrefList->AppendElement(this);
    }

    size_t Index() const { return mIndex; }
    void OnChange();

    typedef void (*ChangeCallback)(const GfxPrefValue&);
    void SetChangeCallback(ChangeCallback aCallback);

    virtual const char* Name() const = 0;

    // Returns true if the value is default, false if changed.
    virtual bool HasDefaultValue() const = 0;

    // Returns the pref value as a discriminated union.
    virtual void GetLiveValue(GfxPrefValue* aOutValue) const = 0;

    // Returns the pref value as a discriminated union.
    virtual void GetCachedValue(GfxPrefValue* aOutValue) const = 0;

    // Change the cached value. GfxPrefValue must be a compatible type.
    virtual void SetCachedValue(const GfxPrefValue& aOutValue) = 0;

  protected:
    void FireChangeCallback();

  private:
    size_t mIndex;
    ChangeCallback mChangeCallback;
  };

  static const nsTArray<Pref*>& all() {
    return *sGfxPrefList;
  }

private:
  // We split out a base class to reduce the number of virtual function
  // instantiations that we do, which saves code size.
  template<class T>
  class TypedPref : public Pref
  {
  public:
    explicit TypedPref(T aValue)
      : mValue(aValue)
    {}

    void GetCachedValue(GfxPrefValue* aOutValue) const override {
      CopyPrefValue(&mValue, aOutValue);
    }
    void SetCachedValue(const GfxPrefValue& aOutValue) override {
      // This is only used in non-XPCOM processes.
      MOZ_ASSERT(!IsPrefsServiceAvailable());

      T newValue;
      CopyPrefValue(&aOutValue, &newValue);

      if (mValue != newValue) {
        mValue = newValue;
        FireChangeCallback();
      }
    }

  protected:
    T GetLiveValueByName(const char* aPrefName) const {
      if (IsPrefsServiceAvailable()) {
        return PrefGet(aPrefName, mValue);
      }
      return mValue;
    }

  public:
    T mValue;
  };

  // Since we cannot use const char*, use a function that returns it.
  template <UpdatePolicy Update, class T, T Default(void), const char* Prefname(void)>
  class PrefTemplate final : public TypedPref<T>
  {
    typedef TypedPref<T> BaseClass;
  public:
    PrefTemplate()
      : BaseClass(Default())
    {
      // If not using the Preferences service, values are synced over IPC, so
      // there's no need to register us as a Preferences observer.
      if (IsPrefsServiceAvailable()) {
        Register(Update, Prefname());
      }
      // By default we only watch changes in the parent process, to communicate
      // changes to the GPU process.
      if (IsParentProcess() && Update == UpdatePolicy::Live) {
        WatchChanges(Prefname(), this);
      }
    }
    ~PrefTemplate() {
      if (IsParentProcess() && Update == UpdatePolicy::Live) {
        UnwatchChanges(Prefname(), this);
      }
    }
    void Register(UpdatePolicy aUpdate, const char* aPreference)
    {
      AssertMainThread();
      switch (aUpdate) {
        case UpdatePolicy::Skip:
          break;
        case UpdatePolicy::Once:
          this->mValue = PrefGet(aPreference, this->mValue);
          break;
        case UpdatePolicy::Live:
          PrefAddVarCache(&this->mValue, aPreference, this->mValue);
          break;
        default:
          MOZ_CRASH("Incomplete switch");
      }
    }
    void Set(UpdatePolicy aUpdate, const char* aPref, T aValue)
    {
      AssertMainThread();
      PrefSet(aPref, aValue);
      switch (aUpdate) {
        case UpdatePolicy::Skip:
        case UpdatePolicy::Live:
          break;
        case UpdatePolicy::Once:
          this->mValue = PrefGet(aPref, this->mValue);
          break;
        default:
          MOZ_CRASH("Incomplete switch");
      }
    }
    const char *Name() const override {
      return Prefname();
    }
    void GetLiveValue(GfxPrefValue* aOutValue) const override {
      T value = GetLiveValue();
      CopyPrefValue(&value, aOutValue);
    }
    // When using the Preferences service, the change callback can be triggered
    // *before* our cached value is updated, so we expose a method to grab the
    // true live value.
    T GetLiveValue() const {
      return BaseClass::GetLiveValueByName(Prefname());
    }
    bool HasDefaultValue() const override {
      return this->mValue == Default();
    }
  };

  // This is where DECL_GFX_PREF for each of the preferences should go.
  // We will keep these in an alphabetical order to make it easier to see if
  // a method accessing a pref already exists. Just add yours in the list.

  DECL_GFX_PREF(Live, "accessibility.browsewithcaret", AccessibilityBrowseWithCaret, bool, false);

  // The apz prefs are explained in AsyncPanZoomController.cpp
  DECL_GFX_PREF(Live, "apz.allow_checkerboarding",             APZAllowCheckerboarding, bool, true);
  DECL_GFX_PREF(Live, "apz.allow_immediate_handoff",           APZAllowImmediateHandoff, bool, true);
  DECL_GFX_PREF(Live, "apz.allow_zooming",                     APZAllowZooming, bool, false);
  DECL_GFX_PREF(Live, "apz.autoscroll.enabled",                APZAutoscrollEnabled, bool, false);
  DECL_GFX_PREF(Live, "apz.axis_lock.breakout_angle",          APZAxisBreakoutAngle, float, float(M_PI / 8.0) /* 22.5 degrees */);
  DECL_GFX_PREF(Live, "apz.axis_lock.breakout_threshold",      APZAxisBreakoutThreshold, float, 1.0f / 32.0f);
  DECL_GFX_PREF(Live, "apz.axis_lock.direct_pan_angle",        APZAllowedDirectPanAngle, float, float(M_PI / 3.0) /* 60 degrees */);
  DECL_GFX_PREF(Live, "apz.axis_lock.lock_angle",              APZAxisLockAngle, float, float(M_PI / 6.0) /* 30 degrees */);
  DECL_GFX_PREF(Live, "apz.axis_lock.mode",                    APZAxisLockMode, int32_t, 0);
  DECL_GFX_PREF(Live, "apz.content_response_timeout",          APZContentResponseTimeout, int32_t, 400);
  DECL_GFX_PREF(Live, "apz.danger_zone_x",                     APZDangerZoneX, int32_t, 50);
  DECL_GFX_PREF(Live, "apz.danger_zone_y",                     APZDangerZoneY, int32_t, 100);
  DECL_GFX_PREF(Live, "apz.disable_for_scroll_linked_effects", APZDisableForScrollLinkedEffects, bool, false);
  DECL_GFX_PREF(Live, "apz.displayport_expiry_ms",             APZDisplayPortExpiryTime, uint32_t, 15000);
  DECL_GFX_PREF(Live, "apz.drag.enabled",                      APZDragEnabled, bool, false);
  DECL_GFX_PREF(Live, "apz.drag.initial.enabled",              APZDragInitiationEnabled, bool, false);
  DECL_GFX_PREF(Live, "apz.drag.touch.enabled",                APZTouchDragEnabled, bool, false);
  DECL_GFX_PREF(Live, "apz.enlarge_displayport_when_clipped",  APZEnlargeDisplayPortWhenClipped, bool, false);
  DECL_GFX_PREF(Live, "apz.fling_accel_base_mult",             APZFlingAccelBaseMultiplier, float, 1.0f);
  DECL_GFX_PREF(Live, "apz.fling_accel_interval_ms",           APZFlingAccelInterval, int32_t, 500);
  DECL_GFX_PREF(Live, "apz.fling_accel_supplemental_mult",     APZFlingAccelSupplementalMultiplier, float, 1.0f);
  DECL_GFX_PREF(Live, "apz.fling_accel_min_velocity",          APZFlingAccelMinVelocity, float, 1.5f);
  DECL_GFX_PREF(Once, "apz.fling_curve_function_x1",           APZCurveFunctionX1, float, 0.0f);
  DECL_GFX_PREF(Once, "apz.fling_curve_function_x2",           APZCurveFunctionX2, float, 1.0f);
  DECL_GFX_PREF(Once, "apz.fling_curve_function_y1",           APZCurveFunctionY1, float, 0.0f);
  DECL_GFX_PREF(Once, "apz.fling_curve_function_y2",           APZCurveFunctionY2, float, 1.0f);
  DECL_GFX_PREF(Live, "apz.fling_curve_threshold_inches_per_ms", APZCurveThreshold, float, -1.0f);
  DECL_GFX_PREF(Live, "apz.fling_friction",                    APZFlingFriction, float, 0.002f);
  DECL_GFX_PREF(Live, "apz.fling_min_velocity_threshold",      APZFlingMinVelocityThreshold, float, 0.5f);
  DECL_GFX_PREF(Live, "apz.fling_stop_on_tap_threshold",       APZFlingStopOnTapThreshold, float, 0.05f);
  DECL_GFX_PREF(Live, "apz.fling_stopped_threshold",           APZFlingStoppedThreshold, float, 0.01f);
  DECL_GFX_PREF(Live, "apz.frame_delay.enabled",               APZFrameDelayEnabled, bool, false);
  DECL_GFX_PREF(Once, "apz.keyboard.enabled",                  APZKeyboardEnabled, bool, false);
  DECL_GFX_PREF(Live, "apz.keyboard.passive-listeners",        APZKeyboardPassiveListeners, bool, false);
  DECL_GFX_PREF(Live, "apz.max_velocity_inches_per_ms",        APZMaxVelocity, float, -1.0f);
  DECL_GFX_PREF(Once, "apz.max_velocity_queue_size",           APZMaxVelocityQueueSize, uint32_t, 5);
  DECL_GFX_PREF(Live, "apz.min_skate_speed",                   APZMinSkateSpeed, float, 1.0f);
  DECL_GFX_PREF(Live, "apz.minimap.enabled",                   APZMinimap, bool, false);
  DECL_GFX_PREF(Live, "apz.minimap.visibility.enabled",        APZMinimapVisibilityEnabled, bool, false);
  DECL_GFX_PREF(Live, "apz.one_touch_pinch.enabled",           APZOneTouchPinchEnabled, bool, true);
  DECL_GFX_PREF(Live, "apz.overscroll.enabled",                APZOverscrollEnabled, bool, false);
  DECL_GFX_PREF(Live, "apz.overscroll.min_pan_distance_ratio", APZMinPanDistanceRatio, float, 1.0f);
  DECL_GFX_PREF(Live, "apz.overscroll.spring_friction",        APZOverscrollSpringFriction, float, 0.015f);
  DECL_GFX_PREF(Live, "apz.overscroll.spring_stiffness",       APZOverscrollSpringStiffness, float, 0.001f);
  DECL_GFX_PREF(Live, "apz.overscroll.stop_distance_threshold", APZOverscrollStopDistanceThreshold, float, 5.0f);
  DECL_GFX_PREF(Live, "apz.overscroll.stop_velocity_threshold", APZOverscrollStopVelocityThreshold, float, 0.01f);
  DECL_GFX_PREF(Live, "apz.overscroll.stretch_factor",         APZOverscrollStretchFactor, float, 0.5f);
  DECL_GFX_PREF(Live, "apz.paint_skipping.enabled",            APZPaintSkipping, bool, true);
  DECL_GFX_PREF(Live, "apz.peek_messages.enabled",             APZPeekMessages, bool, true);
  DECL_GFX_PREF(Live, "apz.popups.enabled",                    APZPopupsEnabled, bool, false);
  DECL_GFX_PREF(Live, "apz.printtree",                         APZPrintTree, bool, false);
  DECL_GFX_PREF(Live, "apz.record_checkerboarding",            APZRecordCheckerboarding, bool, false);
  DECL_GFX_PREF(Live, "apz.second_tap_tolerance",              APZSecondTapTolerance, float, 0.5f);
  DECL_GFX_PREF(Live, "apz.test.fails_with_native_injection",  APZTestFailsWithNativeInjection, bool, false);
  DECL_GFX_PREF(Live, "apz.test.logging_enabled",              APZTestLoggingEnabled, bool, false);
  DECL_GFX_PREF(Live, "apz.touch_move_tolerance",              APZTouchMoveTolerance, float, 0.1f);
  DECL_GFX_PREF(Live, "apz.touch_start_tolerance",             APZTouchStartTolerance, float, 1.0f/4.5f);
  DECL_GFX_PREF(Live, "apz.velocity_bias",                     APZVelocityBias, float, 0.0f);
  DECL_GFX_PREF(Live, "apz.velocity_relevance_time_ms",        APZVelocityRelevanceTime, uint32_t, 150);
  DECL_GFX_PREF(Live, "apz.x_skate_highmem_adjust",            APZXSkateHighMemAdjust, float, 0.0f);
  DECL_GFX_PREF(Live, "apz.x_skate_size_multiplier",           APZXSkateSizeMultiplier, float, 1.5f);
  DECL_GFX_PREF(Live, "apz.x_stationary_size_multiplier",      APZXStationarySizeMultiplier, float, 3.0f);
  DECL_GFX_PREF(Live, "apz.y_skate_highmem_adjust",            APZYSkateHighMemAdjust, float, 0.0f);
  DECL_GFX_PREF(Live, "apz.y_skate_size_multiplier",           APZYSkateSizeMultiplier, float, 2.5f);
  DECL_GFX_PREF(Live, "apz.y_stationary_size_multiplier",      APZYStationarySizeMultiplier, float, 3.5f);
  DECL_GFX_PREF(Live, "apz.zoom_animation_duration_ms",        APZZoomAnimationDuration, int32_t, 250);
  DECL_GFX_PREF(Live, "apz.scale_repaint_delay_ms",            APZScaleRepaintDelay, int32_t, 500);

  DECL_GFX_PREF(Live, "browser.ui.scroll-toolbar-threshold",   ToolbarScrollThreshold, int32_t, 10);
  DECL_GFX_PREF(Live, "browser.ui.zoom.force-user-scalable",   ForceUserScalable, bool, false);
  DECL_GFX_PREF(Live, "browser.viewport.desktopWidth",         DesktopViewportWidth, int32_t, 980);

  DECL_GFX_PREF(Live, "dom.ipc.plugins.asyncdrawing.enabled",  PluginAsyncDrawingEnabled, bool, false);
  DECL_GFX_PREF(Live, "dom.meta-viewport.enabled",             MetaViewportEnabled, bool, false);
  DECL_GFX_PREF(Once, "dom.vr.enabled",                        VREnabled, bool, false);
  DECL_GFX_PREF(Live, "dom.vr.autoactivate.enabled",           VRAutoActivateEnabled, bool, false);
  DECL_GFX_PREF(Live, "dom.vr.controller_trigger_threshold",   VRControllerTriggerThreshold, float, 0.1f);
  DECL_GFX_PREF(Live, "dom.vr.navigation.timeout",             VRNavigationTimeout, int32_t, 1000);
  DECL_GFX_PREF(Once, "dom.vr.oculus.enabled",                 VROculusEnabled, bool, true);
  DECL_GFX_PREF(Live, "dom.vr.oculus.present.timeout",         VROculusPresentTimeout, int32_t, 10000);
  DECL_GFX_PREF(Live, "dom.vr.oculus.quit.timeout",            VROculusQuitTimeout, int32_t, 30000);
  DECL_GFX_PREF(Once, "dom.vr.openvr.enabled",                 VROpenVREnabled, bool, false);
  DECL_GFX_PREF(Once, "dom.vr.osvr.enabled",                   VROSVREnabled, bool, false);
  DECL_GFX_PREF(Live, "dom.vr.poseprediction.enabled",         VRPosePredictionEnabled, bool, true);
  DECL_GFX_PREF(Live, "dom.vr.require-gesture",                VRRequireGesture, bool, true);
  DECL_GFX_PREF(Live, "dom.vr.puppet.enabled",                 VRPuppetEnabled, bool, false);
  DECL_GFX_PREF(Live, "dom.vr.puppet.submitframe",             VRPuppetSubmitFrame, uint32_t, 0);
  DECL_GFX_PREF(Live, "dom.vr.display.rafMaxDuration",         VRDisplayRafMaxDuration, uint32_t, 50);
  DECL_GFX_PREF(Live, "dom.w3c_pointer_events.enabled",        PointerEventsEnabled, bool, false);
  DECL_GFX_PREF(Live, "dom.w3c_touch_events.enabled",          TouchEventsEnabled, int32_t, 0);

  DECL_GFX_PREF(Live, "general.smoothScroll",                  SmoothScrollEnabled, bool, true);
  DECL_GFX_PREF(Live, "general.smoothScroll.currentVelocityWeighting",
                SmoothScrollCurrentVelocityWeighting, float, 0.25);
  DECL_GFX_PREF(Live, "general.smoothScroll.durationToIntervalRatio",
                SmoothScrollDurationToIntervalRatio, int32_t, 200);
  DECL_GFX_PREF(Live, "general.smoothScroll.lines",            LineSmoothScrollEnabled, bool, true);
  DECL_GFX_PREF(Live, "general.smoothScroll.lines.durationMaxMS",
                LineSmoothScrollMaxDurationMs, int32_t, 150);
  DECL_GFX_PREF(Live, "general.smoothScroll.lines.durationMinMS",
                LineSmoothScrollMinDurationMs, int32_t, 150);
  DECL_GFX_PREF(Live, "general.smoothScroll.mouseWheel",       WheelSmoothScrollEnabled, bool, true);
  DECL_GFX_PREF(Live, "general.smoothScroll.mouseWheel.durationMaxMS",
                WheelSmoothScrollMaxDurationMs, int32_t, 400);
  DECL_GFX_PREF(Live, "general.smoothScroll.mouseWheel.durationMinMS",
                WheelSmoothScrollMinDurationMs, int32_t, 200);
  DECL_GFX_PREF(Live, "general.smoothScroll.other.durationMaxMS",
                OtherSmoothScrollMaxDurationMs, int32_t, 150);
  DECL_GFX_PREF(Live, "general.smoothScroll.other.durationMinMS",
                OtherSmoothScrollMinDurationMs, int32_t, 150);
  DECL_GFX_PREF(Live, "general.smoothScroll.pages",            PageSmoothScrollEnabled, bool, true);
  DECL_GFX_PREF(Live, "general.smoothScroll.pages.durationMaxMS",
                PageSmoothScrollMaxDurationMs, int32_t, 150);
  DECL_GFX_PREF(Live, "general.smoothScroll.pages.durationMinMS",
                PageSmoothScrollMinDurationMs, int32_t, 150);
  DECL_GFX_PREF(Live, "general.smoothScroll.pixels",           PixelSmoothScrollEnabled, bool, true);
  DECL_GFX_PREF(Live, "general.smoothScroll.pixels.durationMaxMS",
                PixelSmoothScrollMaxDurationMs, int32_t, 150);
  DECL_GFX_PREF(Live, "general.smoothScroll.pixels.durationMinMS",
                PixelSmoothScrollMinDurationMs, int32_t, 150);
  DECL_GFX_PREF(Live, "general.smoothScroll.stopDecelerationWeighting",
                SmoothScrollStopDecelerationWeighting, float, 0.4f);

  DECL_GFX_PREF(Live, "general.smoothScroll.msdPhysics.enabled",
                SmoothScrollMSDPhysicsEnabled, bool, false);
  DECL_GFX_PREF(Live, "general.smoothScroll.msdPhysics.continuousMotionMaxDeltaMS",
                SmoothScrollMSDPhysicsContinuousMotionMaxDeltaMS, int32_t, 120);
  DECL_GFX_PREF(Live, "general.smoothScroll.msdPhysics.motionBeginSpringConstant",
                SmoothScrollMSDPhysicsMotionBeginSpringConstant, int32_t, 1250);
  DECL_GFX_PREF(Live, "general.smoothScroll.msdPhysics.slowdownMinDeltaMS",
                SmoothScrollMSDPhysicsSlowdownMinDeltaMS, int32_t, 12);
  DECL_GFX_PREF(Live, "general.smoothScroll.msdPhysics.slowdownMinDeltaRatio",
                SmoothScrollMSDPhysicsSlowdownMinDeltaRatio, float, 1.3f);
  DECL_GFX_PREF(Live, "general.smoothScroll.msdPhysics.slowdownSpringConstant",
                SmoothScrollMSDPhysicsSlowdownSpringConstant, int32_t, 2000);
  DECL_GFX_PREF(Live, "general.smoothScroll.msdPhysics.regularSpringConstant",
                SmoothScrollMSDPhysicsRegularSpringConstant, int32_t, 1000);

  DECL_GFX_PREF(Once, "gfx.android.rgb16.force",               AndroidRGB16Force, bool, false);
#if defined(ANDROID)
  DECL_GFX_PREF(Once, "gfx.apitrace.enabled",                  UseApitrace, bool, false);
#endif
#if defined(RELEASE_OR_BETA)
  // "Skip" means this is locked to the default value in beta and release.
  DECL_GFX_PREF(Skip, "gfx.blocklist.all",                     BlocklistAll, int32_t, 0);
#else
  DECL_GFX_PREF(Once, "gfx.blocklist.all",                     BlocklistAll, int32_t, 0);
#endif
  DECL_GFX_PREF(Live, "gfx.compositor.clearstate",             CompositorClearState, bool, false);
  DECL_GFX_PREF(Live, "gfx.canvas.auto_accelerate.min_calls",  CanvasAutoAccelerateMinCalls, int32_t, 4);
  DECL_GFX_PREF(Live, "gfx.canvas.auto_accelerate.min_frames", CanvasAutoAccelerateMinFrames, int32_t, 30);
  DECL_GFX_PREF(Live, "gfx.canvas.auto_accelerate.min_seconds", CanvasAutoAccelerateMinSeconds, float, 5.0f);
  DECL_GFX_PREF(Live, "gfx.canvas.azure.accelerated",          CanvasAzureAccelerated, bool, false);
  DECL_GFX_PREF(Once, "gfx.canvas.azure.accelerated.limit",    CanvasAzureAcceleratedLimit, int32_t, 0);
  // 0x7fff is the maximum supported xlib surface size and is more than enough for canvases.
  DECL_GFX_PREF(Live, "gfx.canvas.max-size",                   MaxCanvasSize, int32_t, 0x7fff);
  DECL_GFX_PREF(Once, "gfx.canvas.skiagl.cache-items",         CanvasSkiaGLCacheItems, int32_t, 256);
  DECL_GFX_PREF(Once, "gfx.canvas.skiagl.cache-size",          CanvasSkiaGLCacheSize, int32_t, 96);
  DECL_GFX_PREF(Once, "gfx.canvas.skiagl.dynamic-cache",       CanvasSkiaGLDynamicCache, bool, false);

  DECL_GFX_PREF(Live, "gfx.color_management.enablev4",         CMSEnableV4, bool, false);
  DECL_GFX_PREF(Live, "gfx.color_management.mode",             CMSMode, int32_t,-1);
  // The zero default here should match QCMS_INTENT_DEFAULT from qcms.h
  DECL_GFX_PREF(Live, "gfx.color_management.rendering_intent", CMSRenderingIntent, int32_t, 0);
  DECL_GFX_PREF(Live, "gfx.content.always-paint",              AlwaysPaint, bool, false);
  // Size in megabytes
  DECL_GFX_PREF(Once, "gfx.content.skia-font-cache-size",      SkiaContentFontCacheSize, int32_t, 10);

  DECL_GFX_PREF(Once, "gfx.device-reset.limit",                DeviceResetLimitCount, int32_t, 10);
  DECL_GFX_PREF(Once, "gfx.device-reset.threshold-ms",         DeviceResetThresholdMilliseconds, int32_t, -1);

  DECL_GFX_PREF(Once, "gfx.direct2d.disabled",                 Direct2DDisabled, bool, false);
  DECL_GFX_PREF(Once, "gfx.direct2d.force-enabled",            Direct2DForceEnabled, bool, false);
  DECL_GFX_PREF(Live, "gfx.direct3d11.reuse-decoder-device",   Direct3D11ReuseDecoderDevice, int32_t, -1);
  DECL_GFX_PREF(Live, "gfx.direct3d11.allow-keyed-mutex",      Direct3D11AllowKeyedMutex, bool, true);
  DECL_GFX_PREF(Live, "gfx.direct3d11.use-double-buffering",   Direct3D11UseDoubleBuffering, bool, false);
  DECL_GFX_PREF(Once, "gfx.direct3d11.enable-debug-layer",     Direct3D11EnableDebugLayer, bool, false);
  DECL_GFX_PREF(Once, "gfx.direct3d11.break-on-error",         Direct3D11BreakOnError, bool, false);
  DECL_GFX_PREF(Once, "gfx.direct3d11.sleep-on-create-device", Direct3D11SleepOnCreateDevice, int32_t, 0);
  DECL_GFX_PREF(Live, "gfx.downloadable_fonts.keep_variation_tables", KeepVariationTables, bool, false);
  DECL_GFX_PREF(Live, "gfx.downloadable_fonts.otl_validation", ValidateOTLTables, bool, true);
  DECL_GFX_PREF(Live, "gfx.draw-color-bars",                   CompositorDrawColorBars, bool, false);
  DECL_GFX_PREF(Once, "gfx.e10s.hide-plugins-for-scroll",      HidePluginsForScroll, bool, true);
  DECL_GFX_PREF(Live, "gfx.layerscope.enabled",                LayerScopeEnabled, bool, false);
  DECL_GFX_PREF(Live, "gfx.layerscope.port",                   LayerScopePort, int32_t, 23456);
  // Note that        "gfx.logging.level" is defined in Logging.h.
  DECL_GFX_PREF(Live, "gfx.logging.level",                     GfxLoggingLevel, int32_t, mozilla::gfx::LOG_DEFAULT);
  DECL_GFX_PREF(Once, "gfx.logging.crash.length",              GfxLoggingCrashLength, uint32_t, 16);
  DECL_GFX_PREF(Live, "gfx.logging.painted-pixel-count.enabled",GfxLoggingPaintedPixelCountEnabled, bool, false);
  // The maximums here are quite conservative, we can tighten them if problems show up.
  DECL_GFX_PREF(Once, "gfx.logging.texture-usage.enabled",     GfxLoggingTextureUsageEnabled, bool, false);
  DECL_GFX_PREF(Once, "gfx.logging.peak-texture-usage.enabled",GfxLoggingPeakTextureUsageEnabled, bool, false);
  // Use gfxPlatform::MaxAllocSize instead of the pref directly
  DECL_GFX_PREF(Once, "gfx.max-alloc-size",                    MaxAllocSizeDoNotUseDirectly, int32_t, (int32_t)500000000);
  // Use gfxPlatform::MaxTextureSize instead of the pref directly
  DECL_GFX_PREF(Once, "gfx.max-texture-size",                  MaxTextureSizeDoNotUseDirectly, int32_t, (int32_t)32767);
  DECL_GFX_PREF(Live, "gfx.partialpresent.force",              PartialPresent, int32_t, 0);
  DECL_GFX_PREF(Live, "gfx.perf-warnings.enabled",             PerfWarnings, bool, false);
  DECL_GFX_PREF(Live, "gfx.SurfaceTexture.detach.enabled",     SurfaceTextureDetachEnabled, bool, true);
  DECL_GFX_PREF(Live, "gfx.testing.device-reset",              DeviceResetForTesting, int32_t, 0);
  DECL_GFX_PREF(Live, "gfx.testing.device-fail",               DeviceFailForTesting, bool, false);
  DECL_GFX_PREF(Once, "gfx.text.disable-aa",                   DisableAllTextAA, bool, false);
  DECL_GFX_PREF(Live, "gfx.ycbcr.accurate-conversion",         YCbCrAccurateConversion, bool, false);

  // Disable surface sharing due to issues with compatible FBConfigs on
  // NVIDIA drivers as described in bug 1193015.
  DECL_GFX_PREF(Live, "gfx.use-glx-texture-from-pixmap",       UseGLXTextureFromPixmap, bool, false);
  DECL_GFX_PREF(Once, "gfx.use-iosurface-textures",            UseIOSurfaceTextures, bool, false);
  DECL_GFX_PREF(Once, "gfx.use-mutex-on-present",              UseMutexOnPresent, bool, false);
  // These times should be in milliseconds
  DECL_GFX_PREF(Once, "gfx.touch.resample.delay-threshold",    TouchResampleVsyncDelayThreshold, int32_t, 20);
  DECL_GFX_PREF(Once, "gfx.touch.resample.max-predict",        TouchResampleMaxPredict, int32_t, 8);
  DECL_GFX_PREF(Once, "gfx.touch.resample.min-delta",          TouchResampleMinDelta, int32_t, 2);
  DECL_GFX_PREF(Once, "gfx.touch.resample.old-touch-threshold",TouchResampleOldTouchThreshold, int32_t, 17);
  DECL_GFX_PREF(Once, "gfx.touch.resample.vsync-adjust",       TouchVsyncSampleAdjust, int32_t, 5);

  DECL_GFX_PREF(Live, "gfx.vsync.collect-scroll-transforms",   CollectScrollTransforms, bool, false);
  DECL_GFX_PREF(Once, "gfx.vsync.compositor.unobserve-count",  CompositorUnobserveCount, int32_t, 10);

  DECL_GFX_PREF(Live, "gfx.webrender.blob-images",             WebRenderBlobImages, bool, false);
  DECL_GFX_PREF(Live, "gfx.webrender.highlight-painted-layers",WebRenderHighlightPaintedLayers, bool, false);
  DECL_GFX_PREF(Live, "gfx.webrendest.enabled",                WebRendestEnabled, bool, false);

  // Use vsync events generated by hardware
  DECL_GFX_PREF(Once, "gfx.work-around-driver-bugs",           WorkAroundDriverBugs, bool, true);
  DECL_GFX_PREF(Once, "gfx.screen-mirroring.enabled",          ScreenMirroringEnabled, bool, false);

  DECL_GFX_PREF(Live, "gl.ignore-dx-interop2-blacklist",       IgnoreDXInterop2Blacklist, bool, false);
  DECL_GFX_PREF(Live, "gl.msaa-level",                         MSAALevel, uint32_t, 2);
#if defined(XP_MACOSX)
  DECL_GFX_PREF(Live, "gl.multithreaded",                      GLMultithreaded, bool, false);
#endif
  DECL_GFX_PREF(Live, "gl.require-hardware",                   RequireHardwareGL, bool, false);
  DECL_GFX_PREF(Live, "gl.use-tls-is-current",                 UseTLSIsCurrent, int32_t, 0);

  DECL_GFX_PREF(Live, "image.cache.factor2.threshold-surfaces", ImageCacheFactor2ThresholdSurfaces, int32_t, -1);
  DECL_GFX_PREF(Once, "image.cache.size",                      ImageCacheSize, int32_t, 5*1024*1024);
  DECL_GFX_PREF(Once, "image.cache.timeweight",                ImageCacheTimeWeight, int32_t, 500);
  DECL_GFX_PREF(Live, "image.decode-immediately.enabled",      ImageDecodeImmediatelyEnabled, bool, false);
  DECL_GFX_PREF(Live, "image.downscale-during-decode.enabled", ImageDownscaleDuringDecodeEnabled, bool, true);
  DECL_GFX_PREF(Live, "image.infer-src-animation.threshold-ms", ImageInferSrcAnimationThresholdMS, uint32_t, 2000);
  DECL_GFX_PREF(Live, "image.layout_network_priority",         ImageLayoutNetworkPriority, bool, true);
  DECL_GFX_PREF(Once, "image.mem.decode_bytes_at_a_time",      ImageMemDecodeBytesAtATime, uint32_t, 200000);
  DECL_GFX_PREF(Live, "image.mem.discardable",                 ImageMemDiscardable, bool, false);
  DECL_GFX_PREF(Once, "image.mem.animated.discardable",        ImageMemAnimatedDiscardable, bool, false);
  DECL_GFX_PREF(Live, "image.mem.shared",                      ImageMemShared, bool, false);
  DECL_GFX_PREF(Once, "image.mem.surfacecache.discard_factor", ImageMemSurfaceCacheDiscardFactor, uint32_t, 1);
  DECL_GFX_PREF(Once, "image.mem.surfacecache.max_size_kb",    ImageMemSurfaceCacheMaxSizeKB, uint32_t, 100 * 1024);
  DECL_GFX_PREF(Once, "image.mem.surfacecache.min_expiration_ms", ImageMemSurfaceCacheMinExpirationMS, uint32_t, 60*1000);
  DECL_GFX_PREF(Once, "image.mem.surfacecache.size_factor",    ImageMemSurfaceCacheSizeFactor, uint32_t, 64);
  DECL_GFX_PREF(Once, "image.multithreaded_decoding.limit",    ImageMTDecodingLimit, int32_t, -1);

  DECL_GFX_PREF(Once, "layers.acceleration.disabled",          LayersAccelerationDisabledDoNotUseDirectly, bool, false);
  DECL_GFX_PREF(Live, "layers.acceleration.draw-fps",          LayersDrawFPS, bool, false);
  DECL_GFX_PREF(Live, "layers.acceleration.draw-fps.print-histogram",  FPSPrintHistogram, bool, false);
  DECL_GFX_PREF(Live, "layers.acceleration.draw-fps.write-to-file", WriteFPSToFile, bool, false);
  DECL_GFX_PREF(Once, "layers.acceleration.force-enabled",     LayersAccelerationForceEnabledDoNotUseDirectly, bool, false);
  DECL_GFX_PREF(Live, "layers.advanced.background-color",      LayersAllowBackgroundColorLayers, bool, false);
  DECL_OVERRIDE_PREF(Live, "layers.advanced.background-image",        LayersAllowBackgroundImage, gfxPrefs::OverrideBase_WebRender());
  DECL_GFX_PREF(Live, "layers.advanced.basic-layer.enabled",          LayersAdvancedBasicLayerEnabled, bool, false);
  DECL_OVERRIDE_PREF(Live, "layers.advanced.border-layers",           LayersAllowBorderLayers, gfxPrefs::OverrideBase_WebRender());
  DECL_GFX_PREF(Live, "layers.advanced.boxshadow-inset-layers",       LayersAllowInsetBoxShadow, bool, false);
  DECL_GFX_PREF(Live, "layers.advanced.boxshadow-outer-layers",       LayersAllowOuterBoxShadow, bool, false);
  DECL_OVERRIDE_PREF(Live, "layers.advanced.bullet-layers",           LayersAllowBulletLayers, gfxPrefs::OverrideBase_WebRender());
  DECL_OVERRIDE_PREF(Live, "layers.advanced.button-foreground-layers", LayersAllowButtonForegroundLayers, gfxPrefs::OverrideBase_WebRender());
  DECL_OVERRIDE_PREF(Live, "layers.advanced.canvas-background-color", LayersAllowCanvasBackgroundColorLayers, gfxPrefs::OverrideBase_WebRender());
  DECL_GFX_PREF(Live, "layers.advanced.caret-layers",                 LayersAllowCaretLayers, bool, false);
  DECL_OVERRIDE_PREF(Live, "layers.advanced.columnRule-layers",       LayersAllowColumnRuleLayers, gfxPrefs::OverrideBase_WebRender());
  DECL_OVERRIDE_PREF(Live, "layers.advanced.displaybuttonborder-layers", LayersAllowDisplayButtonBorder, gfxPrefs::OverrideBase_WebRender());
  DECL_OVERRIDE_PREF(Live, "layers.advanced.image-layers",            LayersAllowImageLayers, gfxPrefs::OverrideBase_WebRender());
  DECL_OVERRIDE_PREF(Live, "layers.advanced.outline-layers",          LayersAllowOutlineLayers, gfxPrefs::OverrideBase_WebRender());
  DECL_GFX_PREF(Live, "layers.advanced.solid-color",                  LayersAllowSolidColorLayers, bool, false);
  DECL_GFX_PREF(Live, "layers.advanced.table",                        LayersAllowTable, bool, false);
  DECL_OVERRIDE_PREF(Live, "layers.advanced.text-layers",             LayersAllowTextLayers, gfxPrefs::OverrideBase_WebRender());
  DECL_GFX_PREF(Once, "layers.amd-switchable-gfx.enabled",     LayersAMDSwitchableGfxEnabled, bool, false);
  DECL_GFX_PREF(Once, "layers.async-pan-zoom.enabled",         AsyncPanZoomEnabledDoNotUseDirectly, bool, true);
  DECL_GFX_PREF(Once, "layers.async-pan-zoom.separate-event-thread", AsyncPanZoomSeparateEventThread, bool, false);
  DECL_GFX_PREF(Live, "layers.bench.enabled",                  LayersBenchEnabled, bool, false);
  DECL_GFX_PREF(Once, "layers.bufferrotation.enabled",         BufferRotationEnabled, bool, true);
  DECL_GFX_PREF(Live, "layers.child-process-shutdown",         ChildProcessShutdown, bool, true);
#ifdef MOZ_GFX_OPTIMIZE_MOBILE
  // If MOZ_GFX_OPTIMIZE_MOBILE is defined, we force component alpha off
  // and ignore the preference.
  DECL_GFX_PREF(Skip, "layers.componentalpha.enabled",         ComponentAlphaEnabled, bool, false);
#else
  // If MOZ_GFX_OPTIMIZE_MOBILE is not defined, we actually take the
  // preference value, defaulting to true.
  DECL_GFX_PREF(Once, "layers.componentalpha.enabled",         ComponentAlphaEnabled, bool, true);
#endif
  DECL_GFX_PREF(Live, "layers.composer2d.enabled",             Composer2DCompositionEnabled, bool, false);
  DECL_GFX_PREF(Once, "layers.d3d11.force-warp",               LayersD3D11ForceWARP, bool, false);
  DECL_GFX_PREF(Live, "layers.deaa.enabled",                   LayersDEAAEnabled, bool, false);
  DECL_GFX_PREF(Live, "layers.draw-bigimage-borders",          DrawBigImageBorders, bool, false);
  DECL_GFX_PREF(Live, "layers.draw-borders",                   DrawLayerBorders, bool, false);
  DECL_GFX_PREF(Live, "layers.draw-tile-borders",              DrawTileBorders, bool, false);
  DECL_GFX_PREF(Live, "layers.draw-layer-info",                DrawLayerInfo, bool, false);
  DECL_GFX_PREF(Live, "layers.dump",                           LayersDump, bool, false);
  DECL_GFX_PREF(Live, "layers.dump-texture",                   LayersDumpTexture, bool, false);
#ifdef MOZ_DUMP_PAINTING
  DECL_GFX_PREF(Live, "layers.dump-client-layers",             DumpClientLayers, bool, false);
  DECL_GFX_PREF(Live, "layers.dump-decision",                  LayersDumpDecision, bool, false);
  DECL_GFX_PREF(Live, "layers.dump-host-layers",               DumpHostLayers, bool, false);
#endif

  // 0 is "no change" for contrast, positive values increase it, negative values
  // decrease it until we hit mid gray at -1 contrast, after that it gets weird.
  DECL_GFX_PREF(Live, "layers.effect.contrast",                LayersEffectContrast, float, 0.0f);
  DECL_GFX_PREF(Live, "layers.effect.grayscale",               LayersEffectGrayscale, bool, false);
  DECL_GFX_PREF(Live, "layers.effect.invert",                  LayersEffectInvert, bool, false);
  DECL_GFX_PREF(Once, "layers.enable-tiles",                   LayersTilesEnabled, bool, false);
  DECL_GFX_PREF(Live, "layers.flash-borders",                  FlashLayerBorders, bool, false);
  DECL_GFX_PREF(Once, "layers.force-shmem-tiles",              ForceShmemTiles, bool, false);
  DECL_GFX_PREF(Once, "layers.gpu-process.allow-software",     GPUProcessAllowSoftware, bool, false);
  DECL_GFX_PREF(Once, "layers.gpu-process.enabled",            GPUProcessEnabled, bool, false);
  DECL_GFX_PREF(Once, "layers.gpu-process.force-enabled",      GPUProcessForceEnabled, bool, false);
  DECL_GFX_PREF(Once, "layers.gpu-process.ipc_reply_timeout_ms", GPUProcessIPCReplyTimeoutMs, int32_t, 10000);
  DECL_GFX_PREF(Live, "layers.gpu-process.max_restarts",       GPUProcessMaxRestarts, int32_t, 1);
  // Note: This pref will only be used if it is less than layers.gpu-process.max_restarts.
  DECL_GFX_PREF(Live, "layers.gpu-process.max_restarts_with_decoder", GPUProcessMaxRestartsWithDecoder, int32_t, 0);
  DECL_GFX_PREF(Once, "layers.gpu-process.startup_timeout_ms", GPUProcessTimeoutMs, int32_t, 5000);
  DECL_GFX_PREF(Live, "layers.low-precision-buffer",           UseLowPrecisionBuffer, bool, false);
  DECL_GFX_PREF(Live, "layers.low-precision-opacity",          LowPrecisionOpacity, float, 1.0f);
  DECL_GFX_PREF(Live, "layers.low-precision-resolution",       LowPrecisionResolution, float, 0.25f);
  DECL_GFX_PREF(Live, "layers.max-active",                     MaxActiveLayers, int32_t, -1);
  DECL_GFX_PREF(Once, "layers.mlgpu.enabled",                  AdvancedLayersEnabledDoNotUseDirectly, bool, false);
  DECL_GFX_PREF(Once, "layers.mlgpu.enable-buffer-cache",      AdvancedLayersEnableBufferCache, bool, true);
  DECL_GFX_PREF(Once, "layers.mlgpu.enable-buffer-sharing",    AdvancedLayersEnableBufferSharing, bool, true);
  DECL_GFX_PREF(Once, "layers.mlgpu.enable-clear-view",        AdvancedLayersEnableClearView, bool, true);
  DECL_GFX_PREF(Once, "layers.mlgpu.enable-cpu-occlusion",     AdvancedLayersEnableCPUOcclusion, bool, true);
  DECL_GFX_PREF(Once, "layers.mlgpu.enable-depth-buffer",      AdvancedLayersEnableDepthBuffer, bool, false);
  DECL_GFX_PREF(Live, "layers.mlgpu.enable-invalidation",      AdvancedLayersUseInvalidation, bool, true);
  DECL_GFX_PREF(Once, "layers.mlgpu.enable-on-windows7",       AdvancedLayersEnableOnWindows7, bool, false);
  DECL_GFX_PREF(Once, "layers.mlgpu.enable-container-resizing", AdvancedLayersEnableContainerResizing, bool, true);
  DECL_GFX_PREF(Once, "layers.offmainthreadcomposition.force-disabled", LayersOffMainThreadCompositionForceDisabled, bool, false);
  DECL_GFX_PREF(Live, "layers.offmainthreadcomposition.frame-rate", LayersCompositionFrameRate, int32_t,-1);
  DECL_GFX_PREF(Live, "layers.omtp.force-sync",                LayersOMTPForceSync, bool, false);
  DECL_GFX_PREF(Live, "layers.omtp.release-capture-on-main-thread", LayersOMTPReleaseCaptureOnMainThread, bool, true);
  DECL_GFX_PREF(Live, "layers.orientation.sync.timeout",       OrientationSyncMillis, uint32_t, (uint32_t)0);
  DECL_GFX_PREF(Once, "layers.prefer-opengl",                  LayersPreferOpenGL, bool, false);
  DECL_GFX_PREF(Live, "layers.progressive-paint",              ProgressivePaint, bool, false);
  DECL_GFX_PREF(Live, "layers.shared-buffer-provider.enabled", PersistentBufferProviderSharedEnabled, bool, false);
  DECL_GFX_PREF(Live, "layers.single-tile.enabled",            LayersSingleTileEnabled, bool, true);
  DECL_GFX_PREF(Once, "layers.stereo-video.enabled",           StereoVideoEnabled, bool, false);
  DECL_GFX_PREF(Live, "layers.force-synchronous-resize",       LayersForceSynchronousResize, bool, true);

  // We allow for configurable and rectangular tile size to avoid wasting memory on devices whose
  // screen size does not align nicely to the default tile size. Although layers can be any size,
  // they are often the same size as the screen, especially for width.
  DECL_GFX_PREF(Once, "layers.tile-width",                     LayersTileWidth, int32_t, 256);
  DECL_GFX_PREF(Once, "layers.tile-height",                    LayersTileHeight, int32_t, 256);
  DECL_GFX_PREF(Once, "layers.tile-initial-pool-size",         LayersTileInitialPoolSize, uint32_t, (uint32_t)50);
  DECL_GFX_PREF(Once, "layers.tile-pool-unused-size",          LayersTilePoolUnusedSize, uint32_t, (uint32_t)10);
  DECL_GFX_PREF(Once, "layers.tile-pool-shrink-timeout",       LayersTilePoolShrinkTimeout, uint32_t, (uint32_t)50);
  DECL_GFX_PREF(Once, "layers.tile-pool-clear-timeout",        LayersTilePoolClearTimeout, uint32_t, (uint32_t)5000);
  DECL_GFX_PREF(Once, "layers.tiles.adjust",                   LayersTilesAdjust, bool, true);
  DECL_GFX_PREF(Once, "layers.tiles.edge-padding",             TileEdgePaddingEnabled, bool, true);
  DECL_GFX_PREF(Live, "layers.tiles.fade-in.enabled",          LayerTileFadeInEnabled, bool, false);
  DECL_GFX_PREF(Live, "layers.tiles.fade-in.duration-ms",      LayerTileFadeInDuration, uint32_t, 250);
  DECL_GFX_PREF(Live, "layers.transaction.warning-ms",         LayerTransactionWarning, uint32_t, 200);
  DECL_GFX_PREF(Once, "layers.uniformity-info",                UniformityInfo, bool, false);
  DECL_GFX_PREF(Once, "layers.use-image-offscreen-surfaces",   UseImageOffscreenSurfaces, bool, true);
  DECL_GFX_PREF(Live, "layers.draw-mask-debug",                DrawMaskLayer, bool, false);

  DECL_GFX_PREF(Live, "layers.geometry.opengl.enabled",        OGLLayerGeometry, bool, false);
  DECL_GFX_PREF(Live, "layers.geometry.basic.enabled",         BasicLayerGeometry, bool, false);
  DECL_GFX_PREF(Live, "layers.geometry.d3d11.enabled",         D3D11LayerGeometry, bool, false);

  DECL_GFX_PREF(Live, "layout.animation.prerender.partial", PartiallyPrerenderAnimatedContent, bool, false);
  DECL_GFX_PREF(Live, "layout.animation.prerender.viewport-ratio-limit-x", AnimationPrerenderViewportRatioLimitX, float, 1.125f);
  DECL_GFX_PREF(Live, "layout.animation.prerender.viewport-ratio-limit-y", AnimationPrerenderViewportRatioLimitY, float, 1.125f);
  DECL_GFX_PREF(Live, "layout.animation.prerender.absolute-limit-x", AnimationPrerenderAbsoluteLimitX, uint32_t, 4096);
  DECL_GFX_PREF(Live, "layout.animation.prerender.absolute-limit-y", AnimationPrerenderAbsoluteLimitY, uint32_t, 4096);

  DECL_GFX_PREF(Live, "layout.css.scroll-behavior.damping-ratio", ScrollBehaviorDampingRatio, float, 1.0f);
  DECL_GFX_PREF(Live, "layout.css.scroll-behavior.enabled",    ScrollBehaviorEnabled, bool, true);
  DECL_GFX_PREF(Live, "layout.css.scroll-behavior.spring-constant", ScrollBehaviorSpringConstant, float, 250.0f);
  DECL_GFX_PREF(Live, "layout.css.scroll-snap.prediction-max-velocity", ScrollSnapPredictionMaxVelocity, int32_t, 2000);
  DECL_GFX_PREF(Live, "layout.css.scroll-snap.prediction-sensitivity", ScrollSnapPredictionSensitivity, float, 0.750f);
  DECL_GFX_PREF(Live, "layout.css.scroll-snap.proximity-threshold", ScrollSnapProximityThreshold, int32_t, 200);
  DECL_GFX_PREF(Live, "layout.css.touch_action.enabled",       TouchActionEnabled, bool, false);
  DECL_GFX_PREF(Live, "layout.display-list.build-twice",       LayoutDisplayListBuildTwice, bool, false);
  DECL_GFX_PREF(Live, "layout.display-list.retain",            LayoutRetainDisplayList, bool, true);
<<<<<<< HEAD
  DECL_GFX_PREF(Live, "layout.display-list.rebuild-frame-limit", LayoutRebuildFrameLimit, uint32_t, 500);

  DECL_GFX_PREF(Live, "layout.display-list.dump",              LayoutDumpDisplayList, bool, false);
  DECL_GFX_PREF(Live, "layout.display-list.dump-content",      LayoutDumpDisplayListContent, bool, false);
=======

  DECL_GFX_PREF(Live, "layout.display-list.dump",              LayoutDumpDisplayList, bool, false);
  DECL_GFX_PREF(Live, "layout.display-list.dump-content",      LayoutDumpDisplayListContent, bool, false);
  DECL_GFX_PREF(Live, "layout.display-list.dump-parent",       LayoutDumpDisplayListParent, bool, false);
>>>>>>> 9224f75a
  DECL_GFX_PREF(Live, "layout.display-list.show-rebuild-area", LayoutDisplayListShowArea, bool, false);
  DECL_GFX_PREF(Live, "layout.event-regions.enabled",          LayoutEventRegionsEnabledDoNotUseDirectly, bool, false);
  DECL_GFX_PREF(Once, "layout.frame_rate",                     LayoutFrameRate, int32_t, -1);
  DECL_GFX_PREF(Live, "layout.min-active-layer-size",          LayoutMinActiveLayerSize, int, 64);
  DECL_GFX_PREF(Once, "layout.paint_rects_separately",         LayoutPaintRectsSeparately, bool, true);

  // This and code dependent on it should be removed once containerless scrolling looks stable.
  DECL_GFX_PREF(Once, "layout.scroll.root-frame-containers",   LayoutUseContainersForRootFrames, bool, true);
  // This pref is to be set by test code only.
  DECL_GFX_PREF(Live, "layout.scrollbars.always-layerize-track", AlwaysLayerizeScrollbarTrackTestOnly, bool, false);
  DECL_GFX_PREF(Live, "layout.smaller-painted-layers",         LayoutSmallerPaintedLayers, bool, false);

  DECL_GFX_PREF(Once, "media.hardware-video-decoding.force-enabled",
                                                               HardwareVideoDecodingForceEnabled, bool, false);
#ifdef XP_WIN
  DECL_GFX_PREF(Live, "media.wmf.dxva.d3d11.enabled", PDMWMFAllowD3D11, bool, true);
  DECL_GFX_PREF(Live, "media.wmf.dxva.max-videos", PDMWMFMaxDXVAVideos, uint32_t, 8);
  DECL_GFX_PREF(Live, "media.wmf.use-nv12-format", PDMWMFUseNV12Format, bool, true);
  DECL_GFX_PREF(Once, "media.wmf.use-sync-texture", PDMWMFUseSyncTexture, bool, true);
  DECL_GFX_PREF(Live, "media.wmf.low-latency.enabled", PDMWMFLowLatencyEnabled, bool, false);
  DECL_GFX_PREF(Live, "media.wmf.skip-blacklist", PDMWMFSkipBlacklist, bool, false);
  DECL_GFX_PREF(Live, "media.wmf.deblacklisting-for-telemetry-in-gpu-process", PDMWMFDeblacklistingForTelemetryInGPUProcess, bool, false);
  DECL_GFX_PREF(Live, "media.wmf.amd.vp9.enabled", PDMWMFAMDVP9DecoderEnabled, bool, true);
  DECL_GFX_PREF(Live, "media.wmf.allow-unsupported-resolutions",  PDMWMFAllowUnsupportedResolutions, bool, false);
#endif

  // These affect how line scrolls from wheel events will be accelerated.
  DECL_GFX_PREF(Live, "mousewheel.acceleration.factor",        MouseWheelAccelerationFactor, int32_t, -1);
  DECL_GFX_PREF(Live, "mousewheel.acceleration.start",         MouseWheelAccelerationStart, int32_t, -1);

  // This affects whether events will be routed through APZ or not.
  DECL_GFX_PREF(Live, "mousewheel.system_scroll_override_on_root_content.enabled",
                                                               MouseWheelHasRootScrollDeltaOverride, bool, false);
  DECL_GFX_PREF(Live, "mousewheel.system_scroll_override_on_root_content.horizontal.factor",
                                                               MouseWheelRootScrollHorizontalFactor, int32_t, 0);
  DECL_GFX_PREF(Live, "mousewheel.system_scroll_override_on_root_content.vertical.factor",
                                                               MouseWheelRootScrollVerticalFactor, int32_t, 0);
  DECL_GFX_PREF(Live, "mousewheel.transaction.ignoremovedelay",MouseWheelIgnoreMoveDelayMs, int32_t, (int32_t)100);
  DECL_GFX_PREF(Live, "mousewheel.transaction.timeout",        MouseWheelTransactionTimeoutMs, int32_t, (int32_t)1500);

  DECL_GFX_PREF(Live, "nglayout.debug.widget_update_flashing", WidgetUpdateFlashing, bool, false);

  DECL_GFX_PREF(Once, "slider.snapMultiplier",                 SliderSnapMultiplier, int32_t, 0);

  DECL_GFX_PREF(Live, "test.events.async.enabled",             TestEventsAsyncEnabled, bool, false);
  DECL_GFX_PREF(Live, "test.mousescroll",                      MouseScrollTestingEnabled, bool, false);

  DECL_GFX_PREF(Live, "toolkit.scrollbox.horizontalScrollDistance", ToolkitHorizontalScrollDistance, int32_t, 5);
  DECL_GFX_PREF(Live, "toolkit.scrollbox.verticalScrollDistance",   ToolkitVerticalScrollDistance, int32_t, 3);

  DECL_GFX_PREF(Live, "ui.click_hold_context_menus.delay",     UiClickHoldContextMenusDelay, int32_t, 500);

  // WebGL (for pref access from Worker threads)
  DECL_GFX_PREF(Live, "webgl.1.allow-core-profiles",           WebGL1AllowCoreProfile, bool, false);

  DECL_GFX_PREF(Live, "webgl.all-angle-options",               WebGLAllANGLEOptions, bool, false);
  DECL_GFX_PREF(Live, "webgl.angle.force-d3d11",               WebGLANGLEForceD3D11, bool, false);
  DECL_GFX_PREF(Live, "webgl.angle.try-d3d11",                 WebGLANGLETryD3D11, bool, false);
  DECL_GFX_PREF(Live, "webgl.angle.force-warp",                WebGLANGLEForceWARP, bool, false);
  DECL_GFX_PREF(Live, "webgl.bypass-shader-validation",        WebGLBypassShaderValidator, bool, true);
  DECL_GFX_PREF(Live, "webgl.can-lose-context-in-foreground",  WebGLCanLoseContextInForeground, bool, true);
  DECL_GFX_PREF(Live, "webgl.default-no-alpha",                WebGLDefaultNoAlpha, bool, false);
  DECL_GFX_PREF(Live, "webgl.disable-angle",                   WebGLDisableANGLE, bool, false);
  DECL_GFX_PREF(Live, "webgl.disable-wgl",                     WebGLDisableWGL, bool, false);
  DECL_GFX_PREF(Live, "webgl.disable-extensions",              WebGLDisableExtensions, bool, false);
  DECL_GFX_PREF(Live, "webgl.dxgl.enabled",                    WebGLDXGLEnabled, bool, false);
  DECL_GFX_PREF(Live, "webgl.dxgl.needs-finish",               WebGLDXGLNeedsFinish, bool, false);

  DECL_GFX_PREF(Live, "webgl.disable-fail-if-major-performance-caveat",
                WebGLDisableFailIfMajorPerformanceCaveat, bool, false);
  DECL_GFX_PREF(Live, "webgl.disable-DOM-blit-uploads",
                WebGLDisableDOMBlitUploads, bool, false);

  DECL_GFX_PREF(Live, "webgl.disabled",                        WebGLDisabled, bool, false);

  DECL_GFX_PREF(Live, "webgl.enable-draft-extensions",         WebGLDraftExtensionsEnabled, bool, false);
  DECL_GFX_PREF(Live, "webgl.enable-privileged-extensions",    WebGLPrivilegedExtensionsEnabled, bool, false);
  DECL_GFX_PREF(Live, "webgl.enable-surface-texture",          WebGLSurfaceTextureEnabled, bool, false);
  DECL_GFX_PREF(Live, "webgl.enable-webgl2",                   WebGL2Enabled, bool, true);
  DECL_GFX_PREF(Live, "webgl.force-enabled",                   WebGLForceEnabled, bool, false);
  DECL_GFX_PREF(Once, "webgl.force-layers-readback",           WebGLForceLayersReadback, bool, false);
  DECL_GFX_PREF(Live, "webgl.force-index-validation",          WebGLForceIndexValidation, bool, false);
  DECL_GFX_PREF(Live, "webgl.lose-context-on-memory-pressure", WebGLLoseContextOnMemoryPressure, bool, false);
  DECL_GFX_PREF(Live, "webgl.max-warnings-per-context",        WebGLMaxWarningsPerContext, uint32_t, 32);
  DECL_GFX_PREF(Live, "webgl.min_capability_mode",             WebGLMinCapabilityMode, bool, false);
  DECL_GFX_PREF(Live, "webgl.msaa-force",                      WebGLForceMSAA, bool, false);
  DECL_GFX_PREF(Live, "webgl.prefer-16bpp",                    WebGLPrefer16bpp, bool, false);
  DECL_GFX_PREF(Live, "webgl.restore-context-when-visible",    WebGLRestoreWhenVisible, bool, true);
  DECL_GFX_PREF(Live, "webgl.allow-immediate-queries",         WebGLImmediateQueries, bool, false);
  DECL_GFX_PREF(Live, "webgl.allow-fb-invalidation",           WebGLFBInvalidation, bool, false);

  DECL_GFX_PREF(Live, "webgl.perf.max-warnings",                    WebGLMaxPerfWarnings, int32_t, 0);
  DECL_GFX_PREF(Live, "webgl.perf.max-acceptable-fb-status-invals", WebGLMaxAcceptableFBStatusInvals, int32_t, 0);
  DECL_GFX_PREF(Live, "webgl.perf.spew-frame-allocs",          WebGLSpewFrameAllocs, bool, true);


  DECL_GFX_PREF(Live, "webgl.webgl2-compat-mode",              WebGL2CompatMode, bool, false);

  DECL_GFX_PREF(Live, "widget.window-transforms.disabled",     WindowTransformsDisabled, bool, false);

  // WARNING:
  // Please make sure that you've added your new preference to the list above in alphabetical order.
  // Please do not just append it to the end of the list.

public:
  // Manage the singleton:
  static gfxPrefs& GetSingleton()
  {
    MOZ_ASSERT(!sInstanceHasBeenDestroyed, "Should never recreate a gfxPrefs instance!");
    if (!sInstance) {
      sGfxPrefList = new nsTArray<Pref*>();
      sInstance = new gfxPrefs;
      sInstance->Init();
    }
    MOZ_ASSERT(SingletonExists());
    return *sInstance;
  }
  static void DestroySingleton();
  static bool SingletonExists();

private:
  static gfxPrefs* sInstance;
  static bool sInstanceHasBeenDestroyed;
  static nsTArray<Pref*>* sGfxPrefList;

private:
  // The constructor cannot access GetSingleton(), since sInstance (necessarily)
  // has not been assigned yet. Follow-up initialization that needs GetSingleton()
  // must be added to Init().
  void Init();

  static bool IsPrefsServiceAvailable();
  static bool IsParentProcess();
  // Creating these to avoid having to include Preferences.h in the .h
  static void PrefAddVarCache(bool*, const char*, bool);
  static void PrefAddVarCache(int32_t*, const char*, int32_t);
  static void PrefAddVarCache(uint32_t*, const char*, uint32_t);
  static void PrefAddVarCache(float*, const char*, float);
  static void PrefAddVarCache(std::string*, const char*, std::string);
  static bool PrefGet(const char*, bool);
  static int32_t PrefGet(const char*, int32_t);
  static uint32_t PrefGet(const char*, uint32_t);
  static float PrefGet(const char*, float);
  static std::string PrefGet(const char*, std::string);
  static void PrefSet(const char* aPref, bool aValue);
  static void PrefSet(const char* aPref, int32_t aValue);
  static void PrefSet(const char* aPref, uint32_t aValue);
  static void PrefSet(const char* aPref, float aValue);
  static void PrefSet(const char* aPref, std::string aValue);
  static void WatchChanges(const char* aPrefname, Pref* aPref);
  static void UnwatchChanges(const char* aPrefname, Pref* aPref);
  // Creating these to avoid having to include PGPU.h in the .h
  static void CopyPrefValue(const bool* aValue, GfxPrefValue* aOutValue);
  static void CopyPrefValue(const int32_t* aValue, GfxPrefValue* aOutValue);
  static void CopyPrefValue(const uint32_t* aValue, GfxPrefValue* aOutValue);
  static void CopyPrefValue(const float* aValue, GfxPrefValue* aOutValue);
  static void CopyPrefValue(const std::string* aValue, GfxPrefValue* aOutValue);
  static void CopyPrefValue(const GfxPrefValue* aValue, bool* aOutValue);
  static void CopyPrefValue(const GfxPrefValue* aValue, int32_t* aOutValue);
  static void CopyPrefValue(const GfxPrefValue* aValue, uint32_t* aOutValue);
  static void CopyPrefValue(const GfxPrefValue* aValue, float* aOutValue);
  static void CopyPrefValue(const GfxPrefValue* aValue, std::string* aOutValue);

  static void AssertMainThread();

  // Some wrapper functions for the DECL_OVERRIDE_PREF prefs' base values, so
  // that we don't to include all sorts of header files into this gfxPrefs.h
  // file.
  static bool OverrideBase_WebRender();
  static bool OverrideBase_WebRendest();

  gfxPrefs();
  ~gfxPrefs();
  gfxPrefs(const gfxPrefs&) = delete;
  gfxPrefs& operator=(const gfxPrefs&) = delete;
};

#undef DECL_GFX_PREF /* Don't need it outside of this file */

#endif /* GFX_PREFS_H */<|MERGE_RESOLUTION|>--- conflicted
+++ resolved
@@ -664,17 +664,11 @@
   DECL_GFX_PREF(Live, "layout.css.touch_action.enabled",       TouchActionEnabled, bool, false);
   DECL_GFX_PREF(Live, "layout.display-list.build-twice",       LayoutDisplayListBuildTwice, bool, false);
   DECL_GFX_PREF(Live, "layout.display-list.retain",            LayoutRetainDisplayList, bool, true);
-<<<<<<< HEAD
   DECL_GFX_PREF(Live, "layout.display-list.rebuild-frame-limit", LayoutRebuildFrameLimit, uint32_t, 500);
-
-  DECL_GFX_PREF(Live, "layout.display-list.dump",              LayoutDumpDisplayList, bool, false);
-  DECL_GFX_PREF(Live, "layout.display-list.dump-content",      LayoutDumpDisplayListContent, bool, false);
-=======
 
   DECL_GFX_PREF(Live, "layout.display-list.dump",              LayoutDumpDisplayList, bool, false);
   DECL_GFX_PREF(Live, "layout.display-list.dump-content",      LayoutDumpDisplayListContent, bool, false);
   DECL_GFX_PREF(Live, "layout.display-list.dump-parent",       LayoutDumpDisplayListParent, bool, false);
->>>>>>> 9224f75a
   DECL_GFX_PREF(Live, "layout.display-list.show-rebuild-area", LayoutDisplayListShowArea, bool, false);
   DECL_GFX_PREF(Live, "layout.event-regions.enabled",          LayoutEventRegionsEnabledDoNotUseDirectly, bool, false);
   DECL_GFX_PREF(Once, "layout.frame_rate",                     LayoutFrameRate, int32_t, -1);
