--- conflicted
+++ resolved
@@ -396,21 +396,13 @@
 
   static inline pixman_box32_t RectToBox(const nsRect &aRect)
   {
-<<<<<<< HEAD
-    pixman_box32_t box = { aRect.x, aRect.y, aRect.XMost(), aRect.YMost() };
-=======
     pixman_box32_t box = { aRect.X(), aRect.Y(), aRect.XMost(), aRect.YMost() };
->>>>>>> d8619fe6
     return box;
   }
 
   static inline pixman_box32_t RectToBox(const mozilla::gfx::IntRect &aRect)
   {
-<<<<<<< HEAD
-    pixman_box32_t box = { aRect.x, aRect.y, aRect.XMost(), aRect.YMost() };
-=======
     pixman_box32_t box = { aRect.X(), aRect.Y(), aRect.XMost(), aRect.YMost() };
->>>>>>> d8619fe6
     return box;
   }
 
