/* -*- Mode: C++; tab-width: 20; indent-tabs-mode: nil; c-basic-offset: 4 -*- */
/* vim: set ts=8 sts=2 et sw=2 tw=80: */
/* This Source Code Form is subject to the terms of the Mozilla Public
 * License, v. 2.0. If a copy of the MPL was not distributed with this
 * file, You can obtain one at http://mozilla.org/MPL/2.0/. */

#include <string>
#include <sstream>
#include "GeckoProfiler.h"
#include "nsIFileStreams.h"
#include "nsProfiler.h"
#include "nsProfilerStartParams.h"
#include "nsMemory.h"
#include "nsString.h"
#include "mozilla/Services.h"
#include "nsIObserverService.h"
#include "nsIInterfaceRequestor.h"
#include "nsILoadContext.h"
#include "nsIWebNavigation.h"
#include "nsIInterfaceRequestorUtils.h"
#include "shared-libraries.h"
#include "js/JSON.h"
#include "js/Value.h"
#include "mozilla/ErrorResult.h"
#include "mozilla/dom/Promise.h"
#include "mozilla/dom/TypedArray.h"
#include "nsLocalFile.h"
#include "nsThreadUtils.h"
#include "ProfilerParent.h"
#include "platform.h"

using namespace mozilla;

using dom::AutoJSAPI;
using dom::Promise;
using std::string;

NS_IMPL_ISUPPORTS(nsProfiler, nsIProfiler)

nsProfiler::nsProfiler()
  : mLockedForPrivateBrowsing(false)
  , mPendingProfiles(0)
  , mGathering(false)
{
}

nsProfiler::~nsProfiler()
{
  nsCOMPtr<nsIObserverService> observerService = mozilla::services::GetObserverService();
  if (observerService) {
    observerService->RemoveObserver(this, "chrome-document-global-created");
    observerService->RemoveObserver(this, "last-pb-context-exited");
  }
}

nsresult
nsProfiler::Init() {
  nsCOMPtr<nsIObserverService> observerService = mozilla::services::GetObserverService();
  if (observerService) {
    observerService->AddObserver(this, "chrome-document-global-created", false);
    observerService->AddObserver(this, "last-pb-context-exited", false);
  }
  return NS_OK;
}

NS_IMETHODIMP
nsProfiler::Observe(nsISupports *aSubject,
                    const char *aTopic,
                    const char16_t *aData)
{
  // The profiler's handling of private browsing is as simple as possible: it
  // is stopped when the first PB window opens, and left stopped when the last
  // PB window closes.
  if (strcmp(aTopic, "chrome-document-global-created") == 0) {
    nsCOMPtr<nsIInterfaceRequestor> requestor = do_QueryInterface(aSubject);
    nsCOMPtr<nsIWebNavigation> parentWebNav = do_GetInterface(requestor);
    nsCOMPtr<nsILoadContext> loadContext = do_QueryInterface(parentWebNav);
    if (loadContext && loadContext->UsePrivateBrowsing() && !mLockedForPrivateBrowsing) {
      mLockedForPrivateBrowsing = true;
      profiler_stop();
    }
  } else if (strcmp(aTopic, "last-pb-context-exited") == 0) {
    mLockedForPrivateBrowsing = false;
  }
  return NS_OK;
}

NS_IMETHODIMP
nsProfiler::CanProfile(bool *aCanProfile)
{
  *aCanProfile = !mLockedForPrivateBrowsing;
  return NS_OK;
}

NS_IMETHODIMP
nsProfiler::StartProfiler(uint32_t aEntries, double aInterval,
                          const char** aFeatures, uint32_t aFeatureCount,
                          const char** aFilters, uint32_t aFilterCount)
{
  if (mLockedForPrivateBrowsing) {
    return NS_ERROR_NOT_AVAILABLE;
  }

  ResetGathering();

  uint32_t features = ParseFeaturesFromStringArray(aFeatures, aFeatureCount);
  profiler_start(aEntries, aInterval, features, aFilters, aFilterCount);

  return NS_OK;
}

NS_IMETHODIMP
nsProfiler::StopProfiler()
{
  // If we have a Promise in flight, we should reject it.
  if (mPromiseHolder.isSome()) {
    mPromiseHolder->RejectIfExists(NS_ERROR_DOM_ABORT_ERR, __func__);
  }
  mExitProfiles.Clear();
  ResetGathering();

  profiler_stop();

  return NS_OK;
}

NS_IMETHODIMP
nsProfiler::IsPaused(bool *aIsPaused)
{
  *aIsPaused = profiler_is_paused();
  return NS_OK;
}

NS_IMETHODIMP
nsProfiler::PauseSampling()
{
  profiler_pause();
  return NS_OK;
}

NS_IMETHODIMP
nsProfiler::ResumeSampling()
{
  profiler_resume();
  return NS_OK;
}

NS_IMETHODIMP
nsProfiler::AddMarker(const char *aMarker)
{
  profiler_add_marker(aMarker);
  return NS_OK;
}

NS_IMETHODIMP
nsProfiler::GetProfile(double aSinceTime, char** aProfile)
{
  mozilla::UniquePtr<char[]> profile = profiler_get_profile(aSinceTime);
  *aProfile = profile.release();
  return NS_OK;
}

namespace {
  struct StringWriteFunc : public JSONWriteFunc
  {
    nsAString& mBuffer; // This struct must not outlive this buffer
    explicit StringWriteFunc(nsAString& buffer) : mBuffer(buffer) {}

    void Write(const char* aStr) override
    {
      mBuffer.Append(NS_ConvertUTF8toUTF16(aStr));
    }
  };
}

NS_IMETHODIMP
nsProfiler::GetSharedLibraries(JSContext* aCx,
                               JS::MutableHandle<JS::Value> aResult)
{
  JS::RootedValue val(aCx);
  {
    nsString buffer;
    JSONWriter w(MakeUnique<StringWriteFunc>(buffer));
    w.StartArrayElement();
    AppendSharedLibraries(w);
    w.EndArray();
    MOZ_ALWAYS_TRUE(JS_ParseJSON(aCx, static_cast<const char16_t*>(buffer.get()),
                                 buffer.Length(), &val));
  }
  JS::RootedObject obj(aCx, &val.toObject());
  if (!obj) {
    return NS_ERROR_FAILURE;
  }
  aResult.setObject(*obj);
  return NS_OK;
}

NS_IMETHODIMP
nsProfiler::DumpProfileToFile(const char* aFilename)
{
  profiler_save_profile_to_file(aFilename);
  return NS_OK;
}

NS_IMETHODIMP
nsProfiler::GetProfileData(double aSinceTime, JSContext* aCx,
                           JS::MutableHandle<JS::Value> aResult)
{
  mozilla::UniquePtr<char[]> profile = profiler_get_profile(aSinceTime);
  if (!profile) {
    return NS_ERROR_FAILURE;
  }

  NS_ConvertUTF8toUTF16 js_string(nsDependentCString(profile.get()));
  auto profile16 = static_cast<const char16_t*>(js_string.get());

  JS::RootedValue val(aCx);
  MOZ_ALWAYS_TRUE(JS_ParseJSON(aCx, profile16, js_string.Length(), &val));

  aResult.set(val);
  return NS_OK;
}

NS_IMETHODIMP
nsProfiler::GetProfileDataAsync(double aSinceTime, JSContext* aCx,
                                Promise** aPromise)
{
  MOZ_ASSERT(NS_IsMainThread());

  if (!profiler_is_active()) {
    return NS_ERROR_FAILURE;
  }

  if (NS_WARN_IF(!aCx)) {
    return NS_ERROR_FAILURE;
  }

  nsIGlobalObject* globalObject = xpc::CurrentNativeGlobal(aCx);
  if (NS_WARN_IF(!globalObject)) {
    return NS_ERROR_FAILURE;
  }

  ErrorResult result;
  RefPtr<Promise> promise = Promise::Create(globalObject, result);
  if (NS_WARN_IF(result.Failed())) {
    return result.StealNSResult();
  }

  StartGathering(aSinceTime)->Then(
    GetMainThreadSerialEventTarget(), __func__,
    [promise](nsCString aResult) {
      AutoJSAPI jsapi;
      if (NS_WARN_IF(!jsapi.Init(promise->GlobalJSObject()))) {
        // We're really hosed if we can't get a JS context for some reason.
        promise->MaybeReject(NS_ERROR_DOM_UNKNOWN_ERR);
        return;
      }

      JSContext* cx = jsapi.cx();

      // Now parse the JSON so that we resolve with a JS Object.
      JS::RootedValue val(cx);
      {
        NS_ConvertUTF8toUTF16 js_string(aResult);
        if (!JS_ParseJSON(cx, static_cast<const char16_t*>(js_string.get()),
                          js_string.Length(), &val)) {
          if (!jsapi.HasException()) {
            promise->MaybeReject(NS_ERROR_DOM_UNKNOWN_ERR);
          } else {
            JS::RootedValue exn(cx);
            DebugOnly<bool> gotException = jsapi.StealException(&exn);
            MOZ_ASSERT(gotException);

            jsapi.ClearException();
            promise->MaybeReject(cx, exn);
          }
        } else {
          promise->MaybeResolve(val);
        }
      }
    },
    [promise](nsresult aRv) {
      promise->MaybeReject(aRv);
    });

  promise.forget(aPromise);
  return NS_OK;
}

NS_IMETHODIMP
nsProfiler::GetProfileDataAsArrayBuffer(double aSinceTime, JSContext* aCx,
                                        Promise** aPromise)
{
  MOZ_ASSERT(NS_IsMainThread());

  if (!profiler_is_active()) {
    return NS_ERROR_FAILURE;
  }

  if (NS_WARN_IF(!aCx)) {
    return NS_ERROR_FAILURE;
  }

  nsIGlobalObject* globalObject = xpc::CurrentNativeGlobal(aCx);
  if (NS_WARN_IF(!globalObject)) {
    return NS_ERROR_FAILURE;
  }

  ErrorResult result;
  RefPtr<Promise> promise = Promise::Create(globalObject, result);
  if (NS_WARN_IF(result.Failed())) {
    return result.StealNSResult();
  }

  StartGathering(aSinceTime)->Then(
    GetMainThreadSerialEventTarget(), __func__,
    [promise](nsCString aResult) {
      AutoJSAPI jsapi;
      if (NS_WARN_IF(!jsapi.Init(promise->GlobalJSObject()))) {
        // We're really hosed if we can't get a JS context for some reason.
        promise->MaybeReject(NS_ERROR_DOM_UNKNOWN_ERR);
        return;
      }

      JSContext* cx = jsapi.cx();
      JSObject* typedArray =
        dom::ArrayBuffer::Create(cx, aResult.Length(),
                                 reinterpret_cast<const uint8_t*>(aResult.Data()));
      if (typedArray) {
        JS::RootedValue val(cx, JS::ObjectValue(*typedArray));
        promise->MaybeResolve(val);
      } else {
        promise->MaybeReject(NS_ERROR_OUT_OF_MEMORY);
      }
    },
    [promise](nsresult aRv) {
      promise->MaybeReject(aRv);
    });

  promise.forget(aPromise);
  return NS_OK;
}

NS_IMETHODIMP
nsProfiler::DumpProfileToFileAsync(const nsACString& aFilename,
                                   double aSinceTime, JSContext* aCx,
                                   Promise** aPromise)
{
  MOZ_ASSERT(NS_IsMainThread());

  if (!profiler_is_active()) {
    return NS_ERROR_FAILURE;
  }

  if (NS_WARN_IF(!aCx)) {
    return NS_ERROR_FAILURE;
  }

  nsIGlobalObject* globalObject = xpc::CurrentNativeGlobal(aCx);
  if (NS_WARN_IF(!globalObject)) {
    return NS_ERROR_FAILURE;
  }

  ErrorResult result;
  RefPtr<Promise> promise = Promise::Create(globalObject, result);
  if (NS_WARN_IF(result.Failed())) {
    return result.StealNSResult();
  }

  nsCString filename(aFilename);

  StartGathering(aSinceTime)->Then(
    GetMainThreadSerialEventTarget(), __func__,
    [filename, promise](const nsCString& aResult) {
      nsCOMPtr<nsIFile> file = do_CreateInstance(NS_LOCAL_FILE_CONTRACTID);
      nsresult rv = file->InitWithNativePath(filename);
      if (NS_FAILED(rv)) {
        MOZ_CRASH();
      }
      nsCOMPtr<nsIFileOutputStream> of =
        do_CreateInstance("@mozilla.org/network/file-output-stream;1");
      of->Init(file, -1, -1, 0);
      uint32_t sz;
      of->Write(aResult.get(), aResult.Length(), &sz);
      of->Close();

      promise->MaybeResolveWithUndefined();
    },
    [promise](nsresult aRv) {
      promise->MaybeReject(aRv);
    });

  promise.forget(aPromise);
  return NS_OK;
}


NS_IMETHODIMP
nsProfiler::GetElapsedTime(double* aElapsedTime)
{
  *aElapsedTime = profiler_time();
  return NS_OK;
}

NS_IMETHODIMP
nsProfiler::IsActive(bool *aIsActive)
{
  *aIsActive = profiler_is_active();
  return NS_OK;
}

static void
GetArrayOfStringsForFeatures(uint32_t aFeatures,
                             uint32_t* aCount, char*** aFeatureList)
{
  #define COUNT_IF_SET(n_, str_, Name_) \
    if (ProfilerFeature::Has##Name_(aFeatures)) { \
      len++; \
    }

  // Count the number of features in use.
  uint32_t len = 0;
  PROFILER_FOR_EACH_FEATURE(COUNT_IF_SET)

  #undef COUNT_IF_SET

  auto featureList = static_cast<char**>(moz_xmalloc(len * sizeof(char*)));

  #define DUP_IF_SET(n_, str_, Name_) \
    if (ProfilerFeature::Has##Name_(aFeatures)) { \
      featureList[i] = moz_xstrdup(str_); \
      i++; \
    }

  // Insert the strings for the features in use.
  size_t i = 0;
  PROFILER_FOR_EACH_FEATURE(DUP_IF_SET)

  #undef DUP_IF_SET

  *aFeatureList = featureList;
  *aCount = len;
}

NS_IMETHODIMP
nsProfiler::GetFeatures(uint32_t* aCount, char*** aFeatureList)
{
  uint32_t features = profiler_get_available_features();
  GetArrayOfStringsForFeatures(features, aCount, aFeatureList);
  return NS_OK;
}

NS_IMETHODIMP
nsProfiler::GetAllFeatures(uint32_t* aCount, char*** aFeatureList)
{
  GetArrayOfStringsForFeatures((uint32_t)-1, aCount, aFeatureList);
  return NS_OK;
}

NS_IMETHODIMP
nsProfiler::GetStartParams(nsIProfilerStartParams** aRetVal)
{
  if (!profiler_is_active()) {
    *aRetVal = nullptr;
  } else {
    int entries = 0;
    double interval = 0;
    uint32_t features = 0;
    mozilla::Vector<const char*> filters;
    profiler_get_start_params(&entries, &interval, &features, &filters);

    nsTArray<nsCString> filtersArray;
    for (uint32_t i = 0; i < filters.length(); ++i) {
      filtersArray.AppendElement(filters[i]);
    }

    nsCOMPtr<nsIProfilerStartParams> startParams =
      new nsProfilerStartParams(entries, interval, features, filtersArray);

    startParams.forget(aRetVal);
  }
  return NS_OK;
}

NS_IMETHODIMP
nsProfiler::GetBufferInfo(uint32_t* aCurrentPosition, uint32_t* aTotalSize,
                          uint32_t* aGeneration)
{
  MOZ_ASSERT(aCurrentPosition);
  MOZ_ASSERT(aTotalSize);
  MOZ_ASSERT(aGeneration);
  Maybe<ProfilerBufferInfo> info = profiler_get_buffer_info();
  if (info) {
    *aCurrentPosition = info->mRangeEnd % info->mEntryCount;
    *aTotalSize = info->mEntryCount;
    *aGeneration = info->mRangeEnd / info->mEntryCount;
  } else {
    *aCurrentPosition = 0;
    *aTotalSize = 0;
    *aGeneration = 0;
  }
  return NS_OK;
}

void
nsProfiler::GatheredOOPProfile(const nsACString& aProfile)
{
  MOZ_RELEASE_ASSERT(NS_IsMainThread());

  if (!profiler_is_active()) {
    return;
  }

  if (!mGathering) {
    // If we're not actively gathering, then we don't actually care that we
    // gathered a profile here. This can happen for processes that exit while
    // profiling.
    return;
  }

  MOZ_RELEASE_ASSERT(mWriter.isSome(),
                     "Should always have a writer if mGathering is true");

  if (!aProfile.IsEmpty()) {
    mWriter->Splice(PromiseFlatCString(aProfile).get());
  }

  mPendingProfiles--;

  if (mPendingProfiles == 0) {
    // We've got all of the async profiles now. Let's
    // finish off the profile and resolve the Promise.
    FinishGathering();
  }
}

void
nsProfiler::ReceiveShutdownProfile(const nsCString& aProfile)
{
  MOZ_RELEASE_ASSERT(NS_IsMainThread());

  Maybe<ProfilerBufferInfo> bufferInfo = profiler_get_buffer_info();
  if (!bufferInfo) {
    // The profiler is not running. Discard the profile.
    return;
  }

  // Append the exit profile to mExitProfiles so that it can be picked up when
  // a profile is requested.
  uint64_t bufferPosition = bufferInfo->mRangeEnd;
  mExitProfiles.AppendElement(ExitProfile{ aProfile, bufferPosition });

  // This is a good time to clear out exit profiles whose time ranges have no
  // overlap with this process's profile buffer contents any more.
  ClearExpiredExitProfiles();
}

RefPtr<nsProfiler::GatheringPromise>
nsProfiler::StartGathering(double aSinceTime)
{
  MOZ_RELEASE_ASSERT(NS_IsMainThread());

  if (mGathering) {
    // If we're already gathering, return a rejected promise - this isn't
    // going to end well.
    return GatheringPromise::CreateAndReject(NS_ERROR_NOT_AVAILABLE, __func__);
  }

  mGathering = true;

  // Request profiles from the other processes. This will trigger asynchronous
  // calls to ProfileGatherer::GatheredOOPProfile as the profiles arrive.
  //
  // Do this before the call to profiler_stream_json_for_this_process() because
  // that call is slow and we want to let the other processes grab their
  // profiles as soon as possible.
  nsTArray<RefPtr<ProfilerParent::SingleProcessProfilePromise>> profiles =
    ProfilerParent::GatherProfiles();

  mWriter.emplace();

  // Start building up the JSON result and grab the profile from this process.
  mWriter->Start();
  if (!profiler_stream_json_for_this_process(*mWriter, aSinceTime,
                                             /* aIsShuttingDown */ false)) {
    // The profiler is inactive. This either means that it was inactive even
    // at the time that ProfileGatherer::Start() was called, or that it was
    // stopped on a different thread since that call. Either way, we need to
    // reject the promise and stop gathering.
    return GatheringPromise::CreateAndReject(NS_ERROR_NOT_AVAILABLE, __func__);
  }

  mWriter->StartArrayProperty("processes");

  ClearExpiredExitProfiles();

  // If we have any process exit profiles, add them immediately.
  for (auto& exitProfile : mExitProfiles) {
    if (!exitProfile.mJSON.IsEmpty()) {
      mWriter->Splice(exitProfile.mJSON.get());
    }
  }

  mPromiseHolder.emplace();
  RefPtr<GatheringPromise> promise = mPromiseHolder->Ensure(__func__);

  // Keep the array property "processes" and the root object in mWriter open
  // until FinishGathering() is called. As profiles from the other processes
  // come in, they will be inserted and end up in the right spot.
  // FinishGathering() will close the array and the root object.

  mPendingProfiles = profiles.Length();
  RefPtr<nsProfiler> self = this;
  for (auto profile : profiles) {
    profile->Then(GetMainThreadSerialEventTarget(), __func__,
      [self](const mozilla::ipc::Shmem& aResult) {
        const nsDependentCSubstring profileString(aResult.get<char>(),
<<<<<<< HEAD
                                                  aResult.Size<char>());
=======
                                                  aResult.Size<char>() - 1);
>>>>>>> 94e37e71
        self->GatheredOOPProfile(profileString);
      },
      [self](ipc::ResponseRejectReason aReason) {
        self->GatheredOOPProfile(NS_LITERAL_CSTRING(""));
      });
  }
  if (!mPendingProfiles) {
    FinishGathering();
  }

  return promise;
}

void
nsProfiler::FinishGathering()
{
  MOZ_RELEASE_ASSERT(NS_IsMainThread());
  MOZ_RELEASE_ASSERT(mWriter.isSome());
  MOZ_RELEASE_ASSERT(mPromiseHolder.isSome());

  // Close the "processes" array property.
  mWriter->EndArray();

  // Close the root object of the generated JSON.
  mWriter->End();

  UniquePtr<char[]> buf = mWriter->WriteFunc()->CopyData();
  nsCString result(buf.get());
  mPromiseHolder->Resolve(result, __func__);

  ResetGathering();
}

void
nsProfiler::ResetGathering()
{
  mPromiseHolder.reset();
  mPendingProfiles = 0;
  mGathering = false;
  mWriter.reset();
}

void
nsProfiler::ClearExpiredExitProfiles()
{
  Maybe<ProfilerBufferInfo> bufferInfo = profiler_get_buffer_info();
  MOZ_RELEASE_ASSERT(bufferInfo, "the profiler should be running at the moment");
  uint64_t bufferRangeStart = bufferInfo->mRangeStart;
  // Discard any exit profiles that were gathered before bufferRangeStart.
  mExitProfiles.RemoveElementsBy([bufferRangeStart](ExitProfile& aExitProfile){
    return aExitProfile.mBufferPositionAtGatherTime < bufferRangeStart;
  });
}<|MERGE_RESOLUTION|>--- conflicted
+++ resolved
@@ -615,11 +615,7 @@
     profile->Then(GetMainThreadSerialEventTarget(), __func__,
       [self](const mozilla::ipc::Shmem& aResult) {
         const nsDependentCSubstring profileString(aResult.get<char>(),
-<<<<<<< HEAD
-                                                  aResult.Size<char>());
-=======
                                                   aResult.Size<char>() - 1);
->>>>>>> 94e37e71
         self->GatheredOOPProfile(profileString);
       },
       [self](ipc::ResponseRejectReason aReason) {
