--- conflicted
+++ resolved
@@ -6,11 +6,7 @@
 DIR="$( cd "$( dirname "${BASH_SOURCE[0]}" )" && pwd )"
 cd $DIR
 
-<<<<<<< HEAD
-echo "To complete this script you will need the following tokens from https://mozilla-releng.net/tokens/"
-=======
 echo "To complete this script you will need the following tokens from https://mozilla-releng.net/tokens"
->>>>>>> 94e37e71
 echo " - tooltool.upload.public"
 echo " - tooltool.download.public"
 echo ""
@@ -18,11 +14,7 @@
 case "$choice" in
   y|Y )
     echo ""
-<<<<<<< HEAD
-    echo "1. Go to https://mozilla-releng.net/"
-=======
     echo "1. Go to https://mozilla-releng.net"
->>>>>>> 94e37e71
     echo "2. Log in using your Mozilla LDAP account."
     echo "3. Click on \"Tokens.\""
     echo "4. Issue a user token with the permissions tooltool.upload.public and tooltool.download.public."
