/* -*- Mode: C++; tab-width: 2; indent-tabs-mode: nil; c-basic-offset: 2 -*-
 * This Source Code Form is subject to the terms of the Mozilla Public
 * License, v. 2.0. If a copy of the MPL was not distributed with this
 * file, You can obtain one at http://mozilla.org/MPL/2.0/. */

// Must #include ImageLogging.h before any IPDL-generated files or other files
// that #include prlog.h
#include "ImageLogging.h"

#include "RasterImage.h"

#include "gfxPlatform.h"
#include "nsComponentManagerUtils.h"
#include "nsError.h"
#include "DecodePool.h"
#include "Decoder.h"
#include "prenv.h"
#include "prsystem.h"
#include "IDecodingTask.h"
#include "ImageRegion.h"
#include "Layers.h"
#include "LookupResult.h"
#include "nsIConsoleService.h"
#include "nsIInputStream.h"
#include "nsIScriptError.h"
#include "nsISupportsPrimitives.h"
#include "nsMemory.h"
#include "nsPresContext.h"
#include "SourceBuffer.h"
#include "SurfaceCache.h"
#include "FrameAnimator.h"

#include "gfxContext.h"

#include "mozilla/gfx/2D.h"
#include "mozilla/DebugOnly.h"
#include "mozilla/Likely.h"
#include "mozilla/RefPtr.h"
#include "mozilla/Move.h"
#include "mozilla/MemoryReporting.h"
#include "mozilla/Services.h"
#include "mozilla/SizeOfState.h"
#include <stdint.h>
#include "mozilla/Telemetry.h"
#include "mozilla/TimeStamp.h"
#include "mozilla/Tuple.h"
#include "mozilla/ClearOnShutdown.h"
#include "mozilla/gfx/Scale.h"

#include "GeckoProfiler.h"
#include "gfx2DGlue.h"
#include "gfxPrefs.h"
#include "nsProperties.h"
#include <algorithm>

namespace mozilla {

using namespace gfx;
using namespace layers;

namespace image {

using std::ceil;
using std::min;

#ifndef DEBUG
NS_IMPL_ISUPPORTS(RasterImage, imgIContainer, nsIProperties)
#else
NS_IMPL_ISUPPORTS(RasterImage, imgIContainer, nsIProperties,
                  imgIContainerDebug)
#endif

//******************************************************************************
RasterImage::RasterImage(nsIURI* aURI /* = nullptr */) :
  ImageResource(aURI), // invoke superclass's constructor
  mSize(0,0),
  mLockCount(0),
  mDecoderType(DecoderType::UNKNOWN),
  mDecodeCount(0),
#ifdef DEBUG
  mFramesNotified(0),
#endif
  mSourceBuffer(MakeNotNull<SourceBuffer*>()),
  mHasSize(false),
  mTransient(false),
  mSyncLoad(false),
  mDiscardable(false),
  mSomeSourceData(false),
  mAllSourceData(false),
  mHasBeenDecoded(false),
  mPendingAnimation(false),
  mAnimationFinished(false),
  mWantFullDecode(false)
{
}

//******************************************************************************
RasterImage::~RasterImage()
{
  // Make sure our SourceBuffer is marked as complete. This will ensure that any
  // outstanding decoders terminate.
  if (!mSourceBuffer->IsComplete()) {
    mSourceBuffer->Complete(NS_ERROR_ABORT);
  }

  // Release all frames from the surface cache.
  SurfaceCache::RemoveImage(ImageKey(this));

  // Record Telemetry.
  Telemetry::Accumulate(Telemetry::IMAGE_DECODE_COUNT, mDecodeCount);
}

nsresult
RasterImage::Init(const char* aMimeType,
                  uint32_t aFlags)
{
  // We don't support re-initialization
  if (mInitialized) {
    return NS_ERROR_ILLEGAL_VALUE;
  }

  // Not sure an error can happen before init, but be safe
  if (mError) {
    return NS_ERROR_FAILURE;
  }

  // We want to avoid redecodes for transient images.
  MOZ_ASSERT_IF(aFlags & INIT_FLAG_TRANSIENT,
                !(aFlags & INIT_FLAG_DISCARDABLE));

  // Store initialization data
  mDiscardable = !!(aFlags & INIT_FLAG_DISCARDABLE);
  mWantFullDecode = !!(aFlags & INIT_FLAG_DECODE_IMMEDIATELY);
  mTransient = !!(aFlags & INIT_FLAG_TRANSIENT);
  mSyncLoad = !!(aFlags & INIT_FLAG_SYNC_LOAD);

  // Use the MIME type to select a decoder type, and make sure there *is* a
  // decoder for this MIME type.
  NS_ENSURE_ARG_POINTER(aMimeType);
  mDecoderType = DecoderFactory::GetDecoderType(aMimeType);
  if (mDecoderType == DecoderType::UNKNOWN) {
    return NS_ERROR_FAILURE;
  }

  // Lock this image's surfaces in the SurfaceCache if we're not discardable.
  if (!mDiscardable) {
    mLockCount++;
    SurfaceCache::LockImage(ImageKey(this));
  }

  // Mark us as initialized
  mInitialized = true;

  return NS_OK;
}

//******************************************************************************
NS_IMETHODIMP_(void)
RasterImage::RequestRefresh(const TimeStamp& aTime)
{
  if (HadRecentRefresh(aTime)) {
    return;
  }

  EvaluateAnimation();

  if (!mAnimating) {
    return;
  }

  RefreshResult res;
  if (mAnimationState) {
    MOZ_ASSERT(mFrameAnimator);
    res = mFrameAnimator->RequestRefresh(*mAnimationState, aTime, mAnimationFinished);
  }

  if (res.mFrameAdvanced) {
    // Notify listeners that our frame has actually changed, but do this only
    // once for all frames that we've now passed (if AdvanceFrame() was called
    // more than once).
    #ifdef DEBUG
      mFramesNotified++;
    #endif

    NotifyProgress(NoProgress, res.mDirtyRect);
  }

  if (res.mAnimationFinished) {
    mAnimationFinished = true;
    EvaluateAnimation();
  }
}

//******************************************************************************
NS_IMETHODIMP
RasterImage::GetWidth(int32_t* aWidth)
{
  NS_ENSURE_ARG_POINTER(aWidth);

  if (mError) {
    *aWidth = 0;
    return NS_ERROR_FAILURE;
  }

  *aWidth = mSize.width;
  return NS_OK;
}

//******************************************************************************
NS_IMETHODIMP
RasterImage::GetHeight(int32_t* aHeight)
{
  NS_ENSURE_ARG_POINTER(aHeight);

  if (mError) {
    *aHeight = 0;
    return NS_ERROR_FAILURE;
  }

  *aHeight = mSize.height;
  return NS_OK;
}

//******************************************************************************
nsresult
RasterImage::GetNativeSizes(nsTArray<IntSize>& aNativeSizes) const
{
  if (mError) {
    return NS_ERROR_FAILURE;
  }

  if (mNativeSizes.IsEmpty()) {
    aNativeSizes.Clear();
    aNativeSizes.AppendElement(mSize);
  } else {
    aNativeSizes = mNativeSizes;
  }

  return NS_OK;
}

//******************************************************************************
size_t
RasterImage::GetNativeSizesLength() const
{
  if (mError || !mHasSize) {
    return 0;
  }

  if (mNativeSizes.IsEmpty()) {
    return 1;
  }

  return mNativeSizes.Length();
}

//******************************************************************************
NS_IMETHODIMP
RasterImage::GetIntrinsicSize(nsSize* aSize)
{
  if (mError) {
    return NS_ERROR_FAILURE;
  }

  *aSize = nsSize(nsPresContext::CSSPixelsToAppUnits(mSize.width),
                  nsPresContext::CSSPixelsToAppUnits(mSize.height));
  return NS_OK;
}

//******************************************************************************
NS_IMETHODIMP
RasterImage::GetIntrinsicRatio(nsSize* aRatio)
{
  if (mError) {
    return NS_ERROR_FAILURE;
  }

  *aRatio = nsSize(mSize.width, mSize.height);
  return NS_OK;
}

NS_IMETHODIMP_(Orientation)
RasterImage::GetOrientation()
{
  return mOrientation;
}

//******************************************************************************
NS_IMETHODIMP
RasterImage::GetType(uint16_t* aType)
{
  NS_ENSURE_ARG_POINTER(aType);

  *aType = imgIContainer::TYPE_RASTER;
  return NS_OK;
}

LookupResult
RasterImage::LookupFrameInternal(const IntSize& aSize,
                                 uint32_t aFlags,
                                 PlaybackType aPlaybackType)
{
  if (mAnimationState && aPlaybackType == PlaybackType::eAnimated) {
    MOZ_ASSERT(mFrameAnimator);
    MOZ_ASSERT(ToSurfaceFlags(aFlags) == DefaultSurfaceFlags(),
               "Can't composite frames with non-default surface flags");
    return mFrameAnimator->GetCompositedFrame(*mAnimationState);
  }

  SurfaceFlags surfaceFlags = ToSurfaceFlags(aFlags);

  // We don't want any substitution for sync decodes, and substitution would be
  // illegal when high quality downscaling is disabled, so we use
  // SurfaceCache::Lookup in this case.
  if ((aFlags & FLAG_SYNC_DECODE) || !(aFlags & FLAG_HIGH_QUALITY_SCALING)) {
    return SurfaceCache::Lookup(ImageKey(this),
                                RasterSurfaceKey(aSize,
                                                 surfaceFlags,
                                                 PlaybackType::eStatic));
  }

  // We'll return the best match we can find to the requested frame.
  return SurfaceCache::LookupBestMatch(ImageKey(this),
                                       RasterSurfaceKey(aSize,
                                                        surfaceFlags,
                                                        PlaybackType::eStatic));
}

LookupResult
RasterImage::LookupFrame(const IntSize& aSize,
                         uint32_t aFlags,
                         PlaybackType aPlaybackType)
{
  MOZ_ASSERT(NS_IsMainThread());

  // If we're opaque, we don't need to care about premultiplied alpha, because
  // that can only matter for frames with transparency.
  if (IsOpaque()) {
    aFlags &= ~FLAG_DECODE_NO_PREMULTIPLY_ALPHA;
  }

  IntSize requestedSize = CanDownscaleDuringDecode(aSize, aFlags)
                        ? aSize : mSize;
  if (requestedSize.IsEmpty()) {
    // Can't decode to a surface of zero size.
    return LookupResult(MatchType::NOT_FOUND);
  }

  LookupResult result =
    LookupFrameInternal(requestedSize, aFlags, aPlaybackType);

  if (!result && !mHasSize) {
    // We can't request a decode without knowing our intrinsic size. Give up.
    return LookupResult(MatchType::NOT_FOUND);
  }

  if (result.Type() == MatchType::NOT_FOUND ||
      result.Type() == MatchType::SUBSTITUTE_BECAUSE_NOT_FOUND ||
      ((aFlags & FLAG_SYNC_DECODE) && !result)) {
    // We don't have a copy of this frame, and there's no decoder working on
    // one. (Or we're sync decoding and the existing decoder hasn't even started
    // yet.) Trigger decoding so it'll be available next time.
    MOZ_ASSERT(aPlaybackType != PlaybackType::eAnimated ||
               gfxPrefs::ImageMemAnimatedDiscardable() ||
               !mAnimationState || mAnimationState->KnownFrameCount() < 1,
               "Animated frames should be locked");

    // The surface cache may suggest the preferred size we are supposed to
    // decode at. This should only happen if we accept substitutions.
    if (!result.SuggestedSize().IsEmpty()) {
      MOZ_ASSERT(!(aFlags & FLAG_SYNC_DECODE) &&
                  (aFlags & FLAG_HIGH_QUALITY_SCALING));
      requestedSize = result.SuggestedSize();
    }

    bool ranSync = Decode(requestedSize, aFlags, aPlaybackType);

    // If we can or did sync decode, we should already have the frame.
    if (ranSync || (aFlags & FLAG_SYNC_DECODE)) {
      result = LookupFrameInternal(requestedSize, aFlags, aPlaybackType);
    }
  }

  if (!result) {
    // We still weren't able to get a frame. Give up.
    return result;
  }

  if (result.Surface()->GetCompositingFailed()) {
    DrawableSurface tmp = std::move(result.Surface());
    return result;
  }

  MOZ_ASSERT(!result.Surface()->GetIsPaletted(),
             "Should not have a paletted frame");

  // Sync decoding guarantees that we got the frame, but if it's owned by an
  // async decoder that's currently running, the contents of the frame may not
  // be available yet. Make sure we get everything.
  if (mAllSourceData && (aFlags & FLAG_SYNC_DECODE)) {
    result.Surface()->WaitUntilFinished();
  }

  // If we could have done some decoding in this function we need to check if
  // that decoding encountered an error and hence aborted the surface. We want
  // to avoid calling IsAborted if we weren't passed any sync decode flag because
  // IsAborted acquires the monitor for the imgFrame.
  if (aFlags & (FLAG_SYNC_DECODE | FLAG_SYNC_DECODE_IF_FAST) &&
    result.Surface()->IsAborted()) {
    DrawableSurface tmp = std::move(result.Surface());
    return result;
  }

  return result;
}

bool
RasterImage::IsOpaque()
{
  if (mError) {
    return false;
  }

  Progress progress = mProgressTracker->GetProgress();

  // If we haven't yet finished decoding, the safe answer is "not opaque".
  if (!(progress & FLAG_DECODE_COMPLETE)) {
    return false;
  }

  // Other, we're opaque if FLAG_HAS_TRANSPARENCY is not set.
  return !(progress & FLAG_HAS_TRANSPARENCY);
}

NS_IMETHODIMP_(bool)
RasterImage::WillDrawOpaqueNow()
{
  if (!IsOpaque()) {
    return false;
  }

  if (mAnimationState) {
    if (!gfxPrefs::ImageMemAnimatedDiscardable()) {
      // We never discard frames of animated images.
      return true;
    } else {
      if (mAnimationState->GetCompositedFrameInvalid()) {
        // We're not going to draw anything at all.
        return false;
      }
    }
  }

  // If we are not locked our decoded data could get discard at any time (ie
  // between the call to this function and when we are asked to draw), so we
  // have to return false if we are unlocked.
  if (mLockCount == 0) {
    return false;
  }

  LookupResult result =
    SurfaceCache::LookupBestMatch(ImageKey(this),
                                  RasterSurfaceKey(mSize,
                                                   DefaultSurfaceFlags(),
                                                   PlaybackType::eStatic));
  MatchType matchType = result.Type();
  if (matchType == MatchType::NOT_FOUND || matchType == MatchType::PENDING ||
      !result.Surface()->IsFinished()) {
    return false;
  }

  return true;
}

void
RasterImage::OnSurfaceDiscarded(const SurfaceKey& aSurfaceKey)
{
  MOZ_ASSERT(mProgressTracker);

  bool animatedFramesDiscarded =
    mAnimationState && aSurfaceKey.Playback() == PlaybackType::eAnimated;

  nsCOMPtr<nsIEventTarget> eventTarget;
  if (mProgressTracker) {
    eventTarget = mProgressTracker->GetEventTarget();
  } else {
    eventTarget = do_GetMainThread();
  }

  RefPtr<RasterImage> image = this;
  nsCOMPtr<nsIRunnable> ev = NS_NewRunnableFunction(
                            "RasterImage::OnSurfaceDiscarded",
                            [=]() -> void {
    image->OnSurfaceDiscardedInternal(animatedFramesDiscarded);
  });
  eventTarget->Dispatch(ev.forget(), NS_DISPATCH_NORMAL);
}

void
RasterImage::OnSurfaceDiscardedInternal(bool aAnimatedFramesDiscarded)
{
  MOZ_ASSERT(NS_IsMainThread());

  if (aAnimatedFramesDiscarded && mAnimationState) {
    MOZ_ASSERT(gfxPrefs::ImageMemAnimatedDiscardable());
    ReleaseImageContainer();
    gfx::IntRect rect =
      mAnimationState->UpdateState(mAnimationFinished, this, mSize);
    NotifyProgress(NoProgress, rect);
  }

  if (mProgressTracker) {
    mProgressTracker->OnDiscard();
  }
}

//******************************************************************************
NS_IMETHODIMP
RasterImage::GetAnimated(bool* aAnimated)
{
  if (mError) {
    return NS_ERROR_FAILURE;
  }

  NS_ENSURE_ARG_POINTER(aAnimated);

  // If we have an AnimationState, we can know for sure.
  if (mAnimationState) {
    *aAnimated = true;
    return NS_OK;
  }

  // Otherwise, we need to have been decoded to know for sure, since if we were
  // decoded at least once mAnimationState would have been created for animated
  // images. This is true even though we check for animation during the
  // metadata decode, because we may still discover animation only during the
  // full decode for corrupt images.
  if (!mHasBeenDecoded) {
    return NS_ERROR_NOT_AVAILABLE;
  }

  // We know for sure
  *aAnimated = false;

  return NS_OK;
}

//******************************************************************************
NS_IMETHODIMP_(int32_t)
RasterImage::GetFirstFrameDelay()
{
  if (mError) {
    return -1;
  }

  bool animated = false;
  if (NS_FAILED(GetAnimated(&animated)) || !animated) {
    return -1;
  }

  MOZ_ASSERT(mAnimationState, "Animated images should have an AnimationState");
  return mAnimationState->FirstFrameTimeout().AsEncodedValueDeprecated();
}

NS_IMETHODIMP_(already_AddRefed<SourceSurface>)
RasterImage::GetFrame(uint32_t aWhichFrame,
                      uint32_t aFlags)
{
  return GetFrameAtSize(mSize, aWhichFrame, aFlags);
}

NS_IMETHODIMP_(already_AddRefed<SourceSurface>)
RasterImage::GetFrameAtSize(const IntSize& aSize,
                            uint32_t aWhichFrame,
                            uint32_t aFlags)
{
#ifdef DEBUG
  NotifyDrawingObservers();
#endif

  auto result = GetFrameInternal(aSize, Nothing(), aWhichFrame, aFlags);
  return mozilla::Get<2>(result).forget();
}

Tuple<ImgDrawResult, IntSize, RefPtr<SourceSurface>>
RasterImage::GetFrameInternal(const IntSize& aSize,
                              const Maybe<SVGImageContext>& aSVGContext,
                              uint32_t aWhichFrame,
                              uint32_t aFlags)
{
  MOZ_ASSERT(aWhichFrame <= FRAME_MAX_VALUE);

  if (aSize.IsEmpty() || aWhichFrame > FRAME_MAX_VALUE) {
    return MakeTuple(ImgDrawResult::BAD_ARGS, aSize,
                     RefPtr<SourceSurface>());
  }

  if (mError) {
    return MakeTuple(ImgDrawResult::BAD_IMAGE, aSize,
                     RefPtr<SourceSurface>());
  }

  // Get the frame. If it's not there, it's probably the caller's fault for
  // not waiting for the data to be loaded from the network or not passing
  // FLAG_SYNC_DECODE.
  LookupResult result =
    LookupFrame(aSize, aFlags, ToPlaybackType(aWhichFrame));

  // The surface cache may have suggested we use a different size than the
  // given size in the future. This may or may not be accompanied by an
  // actual surface, depending on what it has in its cache.
  IntSize suggestedSize = result.SuggestedSize().IsEmpty()
                          ? aSize : result.SuggestedSize();
  MOZ_ASSERT_IF(result.Type() == MatchType::SUBSTITUTE_BECAUSE_BEST,
                suggestedSize != aSize);

  if (!result) {
    // The OS threw this frame away and we couldn't redecode it.
    return MakeTuple(ImgDrawResult::TEMPORARY_ERROR, suggestedSize,
                     RefPtr<SourceSurface>());
  }

  RefPtr<SourceSurface> surface = result.Surface()->GetSourceSurface();
  if (!result.Surface()->IsFinished()) {
    return MakeTuple(ImgDrawResult::INCOMPLETE, suggestedSize, std::move(surface));
  }

  return MakeTuple(ImgDrawResult::SUCCESS, suggestedSize, std::move(surface));
}

Tuple<ImgDrawResult, IntSize>
RasterImage::GetImageContainerSize(LayerManager* aManager,
                                   const IntSize& aSize,
                                   uint32_t aFlags)
{
  if (!mHasSize) {
    return MakeTuple(ImgDrawResult::NOT_READY, IntSize(0, 0));
  }

  if (aSize.IsEmpty()) {
    return MakeTuple(ImgDrawResult::BAD_ARGS, IntSize(0, 0));
  }

  // We check the minimum size because while we support downscaling, we do not
  // support upscaling. If aSize > mSize, we will never give a larger surface
  // than mSize. If mSize > aSize, and mSize > maxTextureSize, we still want to
  // use image containers if aSize <= maxTextureSize.
  int32_t maxTextureSize = aManager->GetMaxTextureSize();
  if (min(mSize.width, aSize.width) > maxTextureSize ||
      min(mSize.height, aSize.height) > maxTextureSize) {
    return MakeTuple(ImgDrawResult::NOT_SUPPORTED, IntSize(0, 0));
  }

  if (!CanDownscaleDuringDecode(aSize, aFlags)) {
    return MakeTuple(ImgDrawResult::SUCCESS, mSize);
  }

  return MakeTuple(ImgDrawResult::SUCCESS, aSize);
}

NS_IMETHODIMP_(bool)
RasterImage::IsImageContainerAvailable(LayerManager* aManager, uint32_t aFlags)
{
  return IsImageContainerAvailableAtSize(aManager, mSize, aFlags);
}

NS_IMETHODIMP_(already_AddRefed<ImageContainer>)
RasterImage::GetImageContainer(LayerManager* aManager, uint32_t aFlags)
{
  RefPtr<ImageContainer> container;
  ImgDrawResult drawResult =
    GetImageContainerImpl(aManager, mSize, Nothing(), aFlags,
                          getter_AddRefs(container));

  // We silence the unused warning here because anything that needs the draw
  // result should be using GetImageContainerAtSize, not GetImageContainer.
  (void)drawResult;
  return container.forget();
}

NS_IMETHODIMP_(bool)
RasterImage::IsImageContainerAvailableAtSize(LayerManager* aManager,
                                             const IntSize& aSize,
                                             uint32_t aFlags)
{
  // We check the minimum size because while we support downscaling, we do not
  // support upscaling. If aSize > mSize, we will never give a larger surface
  // than mSize. If mSize > aSize, and mSize > maxTextureSize, we still want to
  // use image containers if aSize <= maxTextureSize.
  int32_t maxTextureSize = aManager->GetMaxTextureSize();
  if (!mHasSize || aSize.IsEmpty() ||
      min(mSize.width, aSize.width) > maxTextureSize ||
      min(mSize.height, aSize.height) > maxTextureSize) {
    return false;
  }

  return true;
}

NS_IMETHODIMP_(ImgDrawResult)
RasterImage::GetImageContainerAtSize(layers::LayerManager* aManager,
                                     const gfx::IntSize& aSize,
                                     const Maybe<SVGImageContext>& aSVGContext,
                                     uint32_t aFlags,
                                     layers::ImageContainer** aOutContainer)
{
  // We do not pass in the given SVG context because in theory it could differ
  // between calls, but actually have no impact on the actual contents of the
  // image container.
  return GetImageContainerImpl(aManager, aSize, Nothing(),
                               aFlags, aOutContainer);
}

size_t
RasterImage::SizeOfSourceWithComputedFallback(SizeOfState& aState) const
{
  return mSourceBuffer->SizeOfIncludingThisWithComputedFallback(
    aState.mMallocSizeOf);
}

void
RasterImage::CollectSizeOfSurfaces(nsTArray<SurfaceMemoryCounter>& aCounters,
                                   MallocSizeOf aMallocSizeOf) const
{
  SurfaceCache::CollectSizeOfSurfaces(ImageKey(this), aCounters, aMallocSizeOf);
  if (mFrameAnimator) {
    mFrameAnimator->CollectSizeOfCompositingSurfaces(aCounters, aMallocSizeOf);
  }
}

bool
RasterImage::SetMetadata(const ImageMetadata& aMetadata,
                         bool aFromMetadataDecode)
{
  MOZ_ASSERT(NS_IsMainThread());

  if (mError) {
    return true;
  }

  if (aMetadata.HasSize()) {
    IntSize size = aMetadata.GetSize();
    if (size.width < 0 || size.height < 0) {
      NS_WARNING("Image has negative intrinsic size");
      DoError();
      return true;
    }

    MOZ_ASSERT(aMetadata.HasOrientation());
    Orientation orientation = aMetadata.GetOrientation();

    // If we already have a size, check the new size against the old one.
    if (mHasSize && (size != mSize || orientation != mOrientation)) {
      NS_WARNING("Image changed size or orientation on redecode! "
                 "This should not happen!");
      DoError();
      return true;
    }

    // Set the size and flag that we have it.
    mSize = size;
    mOrientation = orientation;
    mNativeSizes = aMetadata.GetNativeSizes();
    mHasSize = true;
  }

  if (mHasSize && aMetadata.HasAnimation() && !mAnimationState) {
    // We're becoming animated, so initialize animation stuff.
    mAnimationState.emplace(mAnimationMode);
    mFrameAnimator = MakeUnique<FrameAnimator>(this, mSize);

    if (!gfxPrefs::ImageMemAnimatedDiscardable()) {
      // We don't support discarding animated images (See bug 414259).
      // Lock the image and throw away the key.
      LockImage();
    }

    if (!aFromMetadataDecode) {
      // The metadata decode reported that this image isn't animated, but we
      // discovered that it actually was during the full decode. This is a
      // rare failure that only occurs for corrupt images. To recover, we need
      // to discard all existing surfaces and redecode.
      return false;
    }
  }

  if (mAnimationState) {
    mAnimationState->SetLoopCount(aMetadata.GetLoopCount());
    mAnimationState->SetFirstFrameTimeout(aMetadata.GetFirstFrameTimeout());

    if (aMetadata.HasLoopLength()) {
      mAnimationState->SetLoopLength(aMetadata.GetLoopLength());
    }
    if (aMetadata.HasFirstFrameRefreshArea()) {
      mAnimationState
        ->SetFirstFrameRefreshArea(aMetadata.GetFirstFrameRefreshArea());
    }
  }

  if (aMetadata.HasHotspot()) {
    IntPoint hotspot = aMetadata.GetHotspot();

    nsCOMPtr<nsISupportsPRUint32> intwrapx =
      do_CreateInstance(NS_SUPPORTS_PRUINT32_CONTRACTID);
    nsCOMPtr<nsISupportsPRUint32> intwrapy =
      do_CreateInstance(NS_SUPPORTS_PRUINT32_CONTRACTID);
    intwrapx->SetData(hotspot.x);
    intwrapy->SetData(hotspot.y);

    Set("hotspotX", intwrapx);
    Set("hotspotY", intwrapy);
  }

  return true;
}

NS_IMETHODIMP
RasterImage::SetAnimationMode(uint16_t aAnimationMode)
{
  if (mAnimationState) {
    mAnimationState->SetAnimationMode(aAnimationMode);
  }
  return SetAnimationModeInternal(aAnimationMode);
}

//******************************************************************************

nsresult
RasterImage::StartAnimation()
{
  if (mError) {
    return NS_ERROR_FAILURE;
  }

  MOZ_ASSERT(ShouldAnimate(), "Should not animate!");

  // If we're not ready to animate, then set mPendingAnimation, which will cause
  // us to start animating if and when we do become ready.
  mPendingAnimation = !mAnimationState || mAnimationState->KnownFrameCount() < 1;
  if (mPendingAnimation) {
    return NS_OK;
  }

  // Don't bother to animate if we're displaying the first frame forever.
  if (mAnimationState->GetCurrentAnimationFrameIndex() == 0 &&
      mAnimationState->FirstFrameTimeout() == FrameTimeout::Forever()) {
    mAnimationFinished = true;
    return NS_ERROR_ABORT;
  }

  // We need to set the time that this initial frame was first displayed, as
  // this is used in AdvanceFrame().
  mAnimationState->InitAnimationFrameTimeIfNecessary();

  return NS_OK;
}

//******************************************************************************
nsresult
RasterImage::StopAnimation()
{
  MOZ_ASSERT(mAnimating, "Should be animating!");

  nsresult rv = NS_OK;
  if (mError) {
    rv = NS_ERROR_FAILURE;
  } else {
    mAnimationState->SetAnimationFrameTime(TimeStamp());
  }

  mAnimating = false;
  return rv;
}

//******************************************************************************
NS_IMETHODIMP
RasterImage::ResetAnimation()
{
  if (mError) {
    return NS_ERROR_FAILURE;
    }

  mPendingAnimation = false;

  if (mAnimationMode == kDontAnimMode || !mAnimationState ||
      mAnimationState->GetCurrentAnimationFrameIndex() == 0) {
    return NS_OK;
  }

  mAnimationFinished = false;

  if (mAnimating) {
    StopAnimation();
  }

  MOZ_ASSERT(mAnimationState, "Should have AnimationState");
  MOZ_ASSERT(mFrameAnimator, "Should have FrameAnimator");
  mFrameAnimator->ResetAnimation(*mAnimationState);

  NotifyProgress(NoProgress, mAnimationState->FirstFrameRefreshArea());

  // Start the animation again. It may not have been running before, if
  // mAnimationFinished was true before entering this function.
  EvaluateAnimation();

  return NS_OK;
}

//******************************************************************************
NS_IMETHODIMP_(void)
RasterImage::SetAnimationStartTime(const TimeStamp& aTime)
{
  if (mError || mAnimationMode == kDontAnimMode || mAnimating || !mAnimationState) {
    return;
  }

  mAnimationState->SetAnimationFrameTime(aTime);
}

NS_IMETHODIMP_(float)
RasterImage::GetFrameIndex(uint32_t aWhichFrame)
{
  MOZ_ASSERT(aWhichFrame <= FRAME_MAX_VALUE, "Invalid argument");
  return (aWhichFrame == FRAME_FIRST || !mAnimationState)
         ? 0.0f
         : mAnimationState->GetCurrentAnimationFrameIndex();
}

NS_IMETHODIMP_(IntRect)
RasterImage::GetImageSpaceInvalidationRect(const IntRect& aRect)
{
  return aRect;
}

nsresult
RasterImage::OnImageDataComplete(nsIRequest*, nsISupports*, nsresult aStatus,
                                 bool aLastPart)
{
  MOZ_ASSERT(NS_IsMainThread());

  // Record that we have all the data we're going to get now.
  mAllSourceData = true;

  // Let decoders know that there won't be any more data coming.
  mSourceBuffer->Complete(aStatus);

  // Allow a synchronous metadata decode if mSyncLoad was set, or if we're
  // running on a single thread (in which case waiting for the async metadata
  // decoder could delay this image's load event quite a bit), or if this image
  // is transient.
  bool canSyncDecodeMetadata = mSyncLoad || mTransient ||
                               DecodePool::NumberOfCores() < 2;

  if (canSyncDecodeMetadata && !mHasSize) {
    // We're loading this image synchronously, so it needs to be usable after
    // this call returns.  Since we haven't gotten our size yet, we need to do a
    // synchronous metadata decode here.
    DecodeMetadata(FLAG_SYNC_DECODE);
  }

  // Determine our final status, giving precedence to Necko failure codes. We
  // check after running the metadata decode in case it triggered an error.
  nsresult finalStatus = mError ? NS_ERROR_FAILURE : NS_OK;
  if (NS_FAILED(aStatus)) {
    finalStatus = aStatus;
  }

  // If loading failed, report an error.
  if (NS_FAILED(finalStatus)) {
    DoError();
  }

  Progress loadProgress = LoadCompleteProgress(aLastPart, mError, finalStatus);

  if (!mHasSize && !mError) {
    // We don't have our size yet, so we'll fire the load event in SetSize().
    MOZ_ASSERT(!canSyncDecodeMetadata,
               "Firing load async after metadata sync decode?");
    mLoadProgress = Some(loadProgress);
    return finalStatus;
  }

  NotifyForLoadEvent(loadProgress);

  return finalStatus;
}

void
RasterImage::NotifyForLoadEvent(Progress aProgress)
{
  MOZ_ASSERT(mHasSize || mError, "Need to know size before firing load event");
  MOZ_ASSERT(!mHasSize ||
             (mProgressTracker->GetProgress() & FLAG_SIZE_AVAILABLE),
             "Should have notified that the size is available if we have it");

  // If we encountered an error, make sure we notify for that as well.
  if (mError) {
    aProgress |= FLAG_HAS_ERROR;
  }

  // Notify our listeners, which will fire this image's load event.
  NotifyProgress(aProgress);
}

nsresult
RasterImage::OnImageDataAvailable(nsIRequest*,
                                  nsISupports*,
                                  nsIInputStream* aInputStream,
                                  uint64_t,
                                  uint32_t aCount)
{
  nsresult rv = mSourceBuffer->AppendFromInputStream(aInputStream, aCount);
  if (NS_SUCCEEDED(rv) && !mSomeSourceData) {
    mSomeSourceData = true;
    if (!mSyncLoad) {
      // Create an async metadata decoder and verify we succeed in doing so.
      rv = DecodeMetadata(DECODE_FLAGS_DEFAULT);
    }
  }

  if (NS_FAILED(rv)) {
    DoError();
  }
  return rv;
}

nsresult
RasterImage::SetSourceSizeHint(uint32_t aSizeHint)
{
  if (aSizeHint == 0) {
    return NS_OK;
  }

  nsresult rv = mSourceBuffer->ExpectLength(aSizeHint);
  if (rv == NS_ERROR_OUT_OF_MEMORY) {
    // Flush memory, try to get some back, and try again.
    rv = nsMemory::HeapMinimize(true);
    if (NS_SUCCEEDED(rv)) {
      rv = mSourceBuffer->ExpectLength(aSizeHint);
    }
  }

  return rv;
}

/********* Methods to implement lazy allocation of nsIProperties object *******/
NS_IMETHODIMP
RasterImage::Get(const char* prop, const nsIID& iid, void** result)
{
  if (!mProperties) {
    return NS_ERROR_FAILURE;
  }
  return mProperties->Get(prop, iid, result);
}

NS_IMETHODIMP
RasterImage::Set(const char* prop, nsISupports* value)
{
  if (!mProperties) {
    mProperties = new nsProperties();
  }
  return mProperties->Set(prop, value);
}

NS_IMETHODIMP
RasterImage::Has(const char* prop, bool* _retval)
{
  NS_ENSURE_ARG_POINTER(_retval);
  if (!mProperties) {
    *_retval = false;
    return NS_OK;
  }
  return mProperties->Has(prop, _retval);
}

NS_IMETHODIMP
RasterImage::Undefine(const char* prop)
{
  if (!mProperties) {
    return NS_ERROR_FAILURE;
  }
  return mProperties->Undefine(prop);
}

NS_IMETHODIMP
RasterImage::GetKeys(uint32_t* count, char*** keys)
{
  if (!mProperties) {
    *count = 0;
    *keys = nullptr;
    return NS_OK;
  }
  return mProperties->GetKeys(count, keys);
}

void
RasterImage::Discard()
{
  MOZ_ASSERT(NS_IsMainThread());
  MOZ_ASSERT(CanDiscard(), "Asked to discard but can't");
  MOZ_ASSERT(!mAnimationState || gfxPrefs::ImageMemAnimatedDiscardable(),
    "Asked to discard for animated image");

  // Delete all the decoded frames.
  SurfaceCache::RemoveImage(ImageKey(this));

  if (mAnimationState) {
    ReleaseImageContainer();
    gfx::IntRect rect =
      mAnimationState->UpdateState(mAnimationFinished, this, mSize);
    NotifyProgress(NoProgress, rect);
  }

  // Notify that we discarded.
  if (mProgressTracker) {
    mProgressTracker->OnDiscard();
  }
}

bool
RasterImage::CanDiscard() {
  return mAllSourceData &&
         // Can discard animated images if the pref is set
         (!mAnimationState || gfxPrefs::ImageMemAnimatedDiscardable());
}

NS_IMETHODIMP
RasterImage::StartDecoding(uint32_t aFlags)
{
  if (mError) {
    return NS_ERROR_FAILURE;
  }

  if (!mHasSize) {
    mWantFullDecode = true;
    return NS_OK;
  }

  uint32_t flags = (aFlags & FLAG_ASYNC_NOTIFY) | FLAG_SYNC_DECODE_IF_FAST;
  return RequestDecodeForSize(mSize, flags);
}

bool
RasterImage::StartDecodingWithResult(uint32_t aFlags)
{
  if (mError) {
    return false;
  }

  if (!mHasSize) {
    mWantFullDecode = true;
    return false;
  }

  uint32_t flags = (aFlags & FLAG_ASYNC_NOTIFY) | FLAG_SYNC_DECODE_IF_FAST;
  DrawableSurface surface = RequestDecodeForSizeInternal(mSize, flags);
  return surface && surface->IsFinished();
}

NS_IMETHODIMP
RasterImage::RequestDecodeForSize(const IntSize& aSize, uint32_t aFlags)
{
  MOZ_ASSERT(NS_IsMainThread());

  if (mError) {
    return NS_ERROR_FAILURE;
  }

  RequestDecodeForSizeInternal(aSize, aFlags);

  return NS_OK;
}

DrawableSurface
RasterImage::RequestDecodeForSizeInternal(const IntSize& aSize, uint32_t aFlags)
{
  MOZ_ASSERT(NS_IsMainThread());

  if (mError) {
    return DrawableSurface();
  }

  if (!mHasSize) {
    mWantFullDecode = true;
    return DrawableSurface();
  }

  // Decide whether to sync decode images we can decode quickly. Here we are
  // explicitly trading off flashing for responsiveness in the case that we're
  // redecoding an image (see bug 845147).
  bool shouldSyncDecodeIfFast =
    !mHasBeenDecoded && (aFlags & FLAG_SYNC_DECODE_IF_FAST);

  uint32_t flags = shouldSyncDecodeIfFast
                 ? aFlags
                 : aFlags & ~FLAG_SYNC_DECODE_IF_FAST;

  // Perform a frame lookup, which will implicitly start decoding if needed.
  PlaybackType playbackType = mAnimationState ? PlaybackType::eAnimated
                                              : PlaybackType::eStatic;
  LookupResult result = LookupFrame(aSize, flags, playbackType);
  return std::move(result.Surface());
}

static bool
LaunchDecodingTask(IDecodingTask* aTask,
                   RasterImage* aImage,
                   uint32_t aFlags,
                   bool aHaveSourceData)
{
  if (aHaveSourceData) {
    nsCString uri(aImage->GetURIString());

    // If we have all the data, we can sync decode if requested.
    if (aFlags & imgIContainer::FLAG_SYNC_DECODE) {
      DecodePool::Singleton()->SyncRunIfPossible(aTask, uri);
      return true;
    }

    if (aFlags & imgIContainer::FLAG_SYNC_DECODE_IF_FAST) {
      return DecodePool::Singleton()->SyncRunIfPreferred(aTask, uri);
    }
  }

  // Perform an async decode. We also take this path if we don't have all the
  // source data yet, since sync decoding is impossible in that situation.
  DecodePool::Singleton()->AsyncRun(aTask);
  return false;
}

bool
RasterImage::Decode(const IntSize& aSize,
                    uint32_t aFlags,
                    PlaybackType aPlaybackType)
{
  MOZ_ASSERT(NS_IsMainThread());

  if (mError) {
    return false;
  }

  // If we don't have a size yet, we can't do any other decoding.
  if (!mHasSize) {
    mWantFullDecode = true;
    return false;
  }

  // We're about to decode again, which may mean that some of the previous sizes
  // we've decoded at aren't useful anymore. We can allow them to expire from
  // the cache by unlocking them here. When the decode finishes, it will send an
  // invalidation that will cause all instances of this image to redraw. If this
  // image is locked, any surfaces that are still useful will become locked
  // again when LookupFrame touches them, and the remainder will eventually
  // expire.
  SurfaceCache::UnlockEntries(ImageKey(this));

  // Determine which flags we need to decode this image with.
  DecoderFlags decoderFlags = DefaultDecoderFlags();
  if (aFlags & FLAG_ASYNC_NOTIFY) {
    decoderFlags |= DecoderFlags::ASYNC_NOTIFY;
  }
  if (mTransient) {
    decoderFlags |= DecoderFlags::IMAGE_IS_TRANSIENT;
  }
  if (mHasBeenDecoded) {
    decoderFlags |= DecoderFlags::IS_REDECODE;
  }
  if ((aFlags & FLAG_SYNC_DECODE) || !(aFlags & FLAG_HIGH_QUALITY_SCALING)) {
    // Used SurfaceCache::Lookup instead of SurfaceCache::LookupBestMatch. That
    // means the caller can handle a differently sized surface to be returned
    // at any point.
    decoderFlags |= DecoderFlags::CANNOT_SUBSTITUTE;
  }

  SurfaceFlags surfaceFlags = ToSurfaceFlags(aFlags);
  if (IsOpaque()) {
    // If there's no transparency, it doesn't matter whether we premultiply
    // alpha or not.
    surfaceFlags &= ~SurfaceFlags::NO_PREMULTIPLY_ALPHA;
  }

  // Create a decoder.
  RefPtr<IDecodingTask> task;
  nsresult rv;
  bool animated = mAnimationState && aPlaybackType == PlaybackType::eAnimated;
  if (animated) {
    if (gfxPrefs::ImageAnimatedGenerateFullFrames()) {
      decoderFlags |= DecoderFlags::BLEND_ANIMATION;
    }

    size_t currentFrame = mAnimationState->GetCurrentAnimationFrameIndex();
    rv = DecoderFactory::CreateAnimationDecoder(mDecoderType, WrapNotNull(this),
                                                mSourceBuffer, mSize,
                                                decoderFlags, surfaceFlags,
                                                currentFrame,
                                                getter_AddRefs(task));
  } else {
    rv = DecoderFactory::CreateDecoder(mDecoderType, WrapNotNull(this),
                                       mSourceBuffer, mSize, aSize,
                                       decoderFlags, surfaceFlags,
                                       getter_AddRefs(task));
  }

  if (rv == NS_ERROR_ALREADY_INITIALIZED) {
    // We raced with an already pending decoder, and it finished before we
    // managed to insert the new decoder. Pretend we did a sync call to make
    // the caller lookup in the surface cache again.
    MOZ_ASSERT(!task);
    return true;
  }

  if (animated) {
    // We pass false for aAllowInvalidation because we may be asked to use
    // async notifications. Any potential invalidation here will be sent when
    // RequestRefresh is called, or NotifyDecodeComplete.
#ifdef DEBUG
    gfx::IntRect rect =
#endif
      mAnimationState->UpdateState(mAnimationFinished, this, mSize, false);
    MOZ_ASSERT(rect.IsEmpty());
  }

  // Make sure DecoderFactory was able to create a decoder successfully.
  if (NS_FAILED(rv)) {
    MOZ_ASSERT(!task);
    return false;
  }

  MOZ_ASSERT(task);
  mDecodeCount++;

  // We're ready to decode; start the decoder.
  return LaunchDecodingTask(task, this, aFlags, mAllSourceData);
}

NS_IMETHODIMP
RasterImage::DecodeMetadata(uint32_t aFlags)
{
  if (mError) {
    return NS_ERROR_FAILURE;
  }

  MOZ_ASSERT(!mHasSize, "Should not do unnecessary metadata decodes");

  // Create a decoder.
  RefPtr<IDecodingTask> task =
    DecoderFactory::CreateMetadataDecoder(mDecoderType, WrapNotNull(this),
                                          mSourceBuffer);

  // Make sure DecoderFactory was able to create a decoder successfully.
  if (!task) {
    return NS_ERROR_FAILURE;
  }

  // We're ready to decode; start the decoder.
  LaunchDecodingTask(task, this, aFlags, mAllSourceData);
  return NS_OK;
}

void
RasterImage::RecoverFromInvalidFrames(const IntSize& aSize, uint32_t aFlags)
{
  if (!mHasSize) {
    return;
  }

  NS_WARNING("A RasterImage's frames became invalid. Attempting to recover...");

  // Discard all existing frames, since they're probably all now invalid.
  SurfaceCache::RemoveImage(ImageKey(this));

  // Relock the image if it's supposed to be locked.
  if (mLockCount > 0) {
    SurfaceCache::LockImage(ImageKey(this));
  }

  // Animated images require some special handling, because we normally require
  // that they never be discarded.
  if (mAnimationState) {
    Decode(mSize, aFlags | FLAG_SYNC_DECODE, PlaybackType::eAnimated);
    ResetAnimation();
    return;
  }

  // For non-animated images, it's fine to recover using an async decode.
  Decode(aSize, aFlags, PlaybackType::eStatic);
}

static bool
HaveSkia()
{
#ifdef MOZ_ENABLE_SKIA
  return true;
#else
  return false;
#endif
}

bool
RasterImage::CanDownscaleDuringDecode(const IntSize& aSize, uint32_t aFlags)
{
  // Check basic requirements: downscale-during-decode is enabled, Skia is
  // available, this image isn't transient, we have all the source data and know
  // our size, and the flags allow us to do it.
  if (!mHasSize || mTransient || !HaveSkia() ||
      !gfxPrefs::ImageDownscaleDuringDecodeEnabled() ||
      !(aFlags & imgIContainer::FLAG_HIGH_QUALITY_SCALING)) {
    return false;
  }

  // We don't downscale animated images during decode.
  if (mAnimationState) {
    return false;
  }

  // Never upscale.
  if (aSize.width >= mSize.width || aSize.height >= mSize.height) {
    return false;
  }

  // Zero or negative width or height is unacceptable.
  if (aSize.width < 1 || aSize.height < 1) {
    return false;
  }

  // There's no point in scaling if we can't store the result.
  if (!SurfaceCache::CanHold(aSize)) {
    return false;
  }

  return true;
}

ImgDrawResult
RasterImage::DrawInternal(DrawableSurface&& aSurface,
                          gfxContext* aContext,
                          const IntSize& aSize,
                          const ImageRegion& aRegion,
                          SamplingFilter aSamplingFilter,
                          uint32_t aFlags,
                          float aOpacity)
{
  gfxContextMatrixAutoSaveRestore saveMatrix(aContext);
  ImageRegion region(aRegion);
  bool frameIsFinished = aSurface->IsFinished();

#ifdef DEBUG
  NotifyDrawingObservers();
#endif

  // By now we may have a frame with the requested size. If not, we need to
  // adjust the drawing parameters accordingly.
  IntSize finalSize = aSurface->GetImageSize();
  bool couldRedecodeForBetterFrame = false;
  if (finalSize != aSize) {
    gfx::Size scale(double(aSize.width) / finalSize.width,
                    double(aSize.height) / finalSize.height);
    aContext->Multiply(gfxMatrix::Scaling(scale.width, scale.height));
    region.Scale(1.0 / scale.width, 1.0 / scale.height);

    couldRedecodeForBetterFrame = CanDownscaleDuringDecode(aSize, aFlags);
  }

  if (!aSurface->Draw(aContext, region, aSamplingFilter, aFlags, aOpacity)) {
    RecoverFromInvalidFrames(aSize, aFlags);
    return ImgDrawResult::TEMPORARY_ERROR;
  }
  if (!frameIsFinished) {
    return ImgDrawResult::INCOMPLETE;
  }
  if (couldRedecodeForBetterFrame) {
    return ImgDrawResult::WRONG_SIZE;
  }
  return ImgDrawResult::SUCCESS;
}

//******************************************************************************
NS_IMETHODIMP_(ImgDrawResult)
RasterImage::Draw(gfxContext* aContext,
                  const IntSize& aSize,
                  const ImageRegion& aRegion,
                  uint32_t aWhichFrame,
                  SamplingFilter aSamplingFilter,
                  const Maybe<SVGImageContext>& /*aSVGContext - ignored*/,
                  uint32_t aFlags,
                  float aOpacity)
{
  if (aWhichFrame > FRAME_MAX_VALUE) {
    return ImgDrawResult::BAD_ARGS;
  }

  if (mError) {
    return ImgDrawResult::BAD_IMAGE;
  }

  // Illegal -- you can't draw with non-default decode flags.
  // (Disabling colorspace conversion might make sense to allow, but
  // we don't currently.)
  if (ToSurfaceFlags(aFlags) != DefaultSurfaceFlags()) {
    return ImgDrawResult::BAD_ARGS;
  }

  if (!aContext) {
    return ImgDrawResult::BAD_ARGS;
  }

  if (mAnimationConsumers == 0) {
    SendOnUnlockedDraw(aFlags);
  }


  // If we're not using SamplingFilter::GOOD, we shouldn't high-quality scale or
  // downscale during decode.
  uint32_t flags = aSamplingFilter == SamplingFilter::GOOD
                 ? aFlags
                 : aFlags & ~FLAG_HIGH_QUALITY_SCALING;

  LookupResult result =
    LookupFrame(aSize, flags, ToPlaybackType(aWhichFrame));
  if (!result) {
    // Getting the frame (above) touches the image and kicks off decoding.
    if (mDrawStartTime.IsNull()) {
      mDrawStartTime = TimeStamp::Now();
    }
    return ImgDrawResult::NOT_READY;
  }

  bool shouldRecordTelemetry = !mDrawStartTime.IsNull() &&
                               result.Surface()->IsFinished();

  auto drawResult = DrawInternal(std::move(result.Surface()), aContext, aSize,
                                 aRegion, aSamplingFilter, flags, aOpacity);

  if (shouldRecordTelemetry) {
      TimeDuration drawLatency = TimeStamp::Now() - mDrawStartTime;
      Telemetry::Accumulate(Telemetry::IMAGE_DECODE_ON_DRAW_LATENCY,
                            int32_t(drawLatency.ToMicroseconds()));
      mDrawStartTime = TimeStamp();
  }

  return drawResult;
}

//******************************************************************************

NS_IMETHODIMP
RasterImage::LockImage()
{
  MOZ_ASSERT(NS_IsMainThread(),
             "Main thread to encourage serialization with UnlockImage");
  if (mError) {
    return NS_ERROR_FAILURE;
  }

  // Increment the lock count
  mLockCount++;

  // Lock this image's surfaces in the SurfaceCache.
  if (mLockCount == 1) {
    SurfaceCache::LockImage(ImageKey(this));
  }

  return NS_OK;
}

//******************************************************************************

NS_IMETHODIMP
RasterImage::UnlockImage()
{
  MOZ_ASSERT(NS_IsMainThread(),
             "Main thread to encourage serialization with LockImage");
  if (mError) {
    return NS_ERROR_FAILURE;
  }

  // It's an error to call this function if the lock count is 0
  MOZ_ASSERT(mLockCount > 0,
             "Calling UnlockImage with mLockCount == 0!");
  if (mLockCount == 0) {
    return NS_ERROR_ABORT;
  }

  // Decrement our lock count
  mLockCount--;

  // Unlock this image's surfaces in the SurfaceCache.
  if (mLockCount == 0 ) {
    SurfaceCache::UnlockImage(ImageKey(this));
  }

  return NS_OK;
}

//******************************************************************************

NS_IMETHODIMP
RasterImage::RequestDiscard()
{
  if (mDiscardable &&      // Enabled at creation time...
      mLockCount == 0 &&   // ...not temporarily disabled...
      CanDiscard()) {
    Discard();
  }

  return NS_OK;
}

// Indempotent error flagging routine. If a decoder is open, shuts it down.
void
RasterImage::DoError()
{
  // If we've flagged an error before, we have nothing to do
  if (mError) {
    return;
  }

  // We can't safely handle errors off-main-thread, so dispatch a worker to
  // do it.
  if (!NS_IsMainThread()) {
    HandleErrorWorker::DispatchIfNeeded(this);
    return;
  }

  // Put the container in an error state.
  mError = true;

  // Stop animation and release our FrameAnimator.
  if (mAnimating) {
    StopAnimation();
  }
  mAnimationState = Nothing();
  mFrameAnimator = nullptr;

  // Release all locks.
  mLockCount = 0;
  SurfaceCache::UnlockImage(ImageKey(this));

  // Release all frames from the surface cache.
  SurfaceCache::RemoveImage(ImageKey(this));

  // Invalidate to get rid of any partially-drawn image content.
  NotifyProgress(NoProgress, IntRect(0, 0, mSize.width, mSize.height));

  MOZ_LOG(gImgLog, LogLevel::Error,
          ("RasterImage: [this=%p] Error detected for image\n", this));
}

/* static */ void
RasterImage::HandleErrorWorker::DispatchIfNeeded(RasterImage* aImage)
{
  RefPtr<HandleErrorWorker> worker = new HandleErrorWorker(aImage);
  NS_DispatchToMainThread(worker);
}

RasterImage::HandleErrorWorker::HandleErrorWorker(RasterImage* aImage)
  : Runnable("image::RasterImage::HandleErrorWorker")
  , mImage(aImage)
{
  MOZ_ASSERT(mImage, "Should have image");
}

NS_IMETHODIMP
RasterImage::HandleErrorWorker::Run()
{
  mImage->DoError();

  return NS_OK;
}

bool
RasterImage::ShouldAnimate()
{
  return ImageResource::ShouldAnimate() &&
         mAnimationState &&
         mAnimationState->KnownFrameCount() >= 1 &&
         !mAnimationFinished;
}

#ifdef DEBUG
NS_IMETHODIMP
RasterImage::GetFramesNotified(uint32_t* aFramesNotified)
{
  NS_ENSURE_ARG_POINTER(aFramesNotified);

  *aFramesNotified = mFramesNotified;

  return NS_OK;
}
#endif

void
RasterImage::NotifyProgress(Progress aProgress,
                            const IntRect& aInvalidRect /* = IntRect() */,
                            const Maybe<uint32_t>& aFrameCount /* = Nothing() */,
                            DecoderFlags aDecoderFlags
                              /* = DefaultDecoderFlags() */,
                            SurfaceFlags aSurfaceFlags
                              /* = DefaultSurfaceFlags() */)
{
  MOZ_ASSERT(NS_IsMainThread());

  // Ensure that we stay alive long enough to finish notifying.
  RefPtr<RasterImage> image = this;

  const bool wasDefaultFlags = aSurfaceFlags == DefaultSurfaceFlags();

  if (!aInvalidRect.IsEmpty() && wasDefaultFlags) {
    // Update our image container since we're invalidating.
    UpdateImageContainer();
  }

  if (!(aDecoderFlags & DecoderFlags::FIRST_FRAME_ONLY)) {
    // We may have decoded new animation frames; update our animation state.
    MOZ_ASSERT_IF(aFrameCount && *aFrameCount > 1, mAnimationState || mError);
    if (mAnimationState && aFrameCount) {
      mAnimationState->UpdateKnownFrameCount(*aFrameCount);
    }

    // If we should start animating right now, do so.
    if (mAnimationState && aFrameCount == Some(1u) &&
        mPendingAnimation && ShouldAnimate()) {
      StartAnimation();
    }
  }

  // Tell the observers what happened.
  image->mProgressTracker->SyncNotifyProgress(aProgress, aInvalidRect);
}

void
RasterImage::NotifyDecodeComplete(const DecoderFinalStatus& aStatus,
                                  const ImageMetadata& aMetadata,
                                  const DecoderTelemetry& aTelemetry,
                                  Progress aProgress,
                                  const IntRect& aInvalidRect,
                                  const Maybe<uint32_t>& aFrameCount,
                                  DecoderFlags aDecoderFlags,
                                  SurfaceFlags aSurfaceFlags)
{
  MOZ_ASSERT(NS_IsMainThread());

  // If the decoder detected an error, log it to the error console.
  if (aStatus.mShouldReportError) {
    ReportDecoderError();
  }

  // Record all the metadata the decoder gathered about this image.
  bool metadataOK = SetMetadata(aMetadata, aStatus.mWasMetadataDecode);
  if (!metadataOK) {
    // This indicates a serious error that requires us to discard all existing
    // surfaces and redecode to recover. We'll drop the results from this
    // decoder on the floor, since they aren't valid.
    RecoverFromInvalidFrames(mSize,
                             FromSurfaceFlags(aSurfaceFlags));
    return;
  }

  MOZ_ASSERT(mError || mHasSize || !aMetadata.HasSize(),
             "SetMetadata should've gotten a size");

  if (!aStatus.mWasMetadataDecode && aStatus.mFinished) {
    // Flag that we've been decoded before.
    mHasBeenDecoded = true;
  }

  // Send out any final notifications.
  NotifyProgress(aProgress, aInvalidRect, aFrameCount,
                 aDecoderFlags, aSurfaceFlags);

  if (!(aDecoderFlags & DecoderFlags::FIRST_FRAME_ONLY) &&
      mHasBeenDecoded && mAnimationState) {
    // We've finished a full decode of all animation frames and our AnimationState
    // has been notified about them all, so let it know not to expect anymore.
    mAnimationState->NotifyDecodeComplete();
    gfx::IntRect rect = mAnimationState->UpdateState(mAnimationFinished, this, mSize);
    if (!rect.IsEmpty()) {
      NotifyProgress(NoProgress, rect);
    }
  }

  // Do some telemetry if this isn't a metadata decode.
  if (!aStatus.mWasMetadataDecode) {
    if (aTelemetry.mChunkCount) {
      Telemetry::Accumulate(Telemetry::IMAGE_DECODE_CHUNKS, aTelemetry.mChunkCount);
    }

    if (aStatus.mFinished) {
      Telemetry::Accumulate(Telemetry::IMAGE_DECODE_TIME,
                            int32_t(aTelemetry.mDecodeTime.ToMicroseconds()));

<<<<<<< HEAD
      if (mAnimationState) {
        Telemetry::Accumulate(Telemetry::IMAGE_ANIMATED_DECODE_TIME,
                              int32_t(aTelemetry.mDecodeTime.ToMicroseconds()));
      }

=======
>>>>>>> 94e37e71
      if (aTelemetry.mSpeedHistogram && aTelemetry.mBytesDecoded) {
        Telemetry::Accumulate(*aTelemetry.mSpeedHistogram, aTelemetry.Speed());
      }
    }
  }

  // Only act on errors if we have no usable frames from the decoder.
  if (aStatus.mHadError &&
      (!mAnimationState || mAnimationState->KnownFrameCount() == 0)) {
    DoError();
  } else if (aStatus.mWasMetadataDecode && !mHasSize) {
    DoError();
  }

  // XXX(aosmond): Can we get this far without mFinished == true?
  if (aStatus.mFinished && aStatus.mWasMetadataDecode) {
    // If we were waiting to fire the load event, go ahead and fire it now.
    if (mLoadProgress) {
      NotifyForLoadEvent(*mLoadProgress);
      mLoadProgress = Nothing();
    }

    // If we were a metadata decode and a full decode was requested, do it.
    if (mWantFullDecode) {
      mWantFullDecode = false;
      RequestDecodeForSize(mSize, DECODE_FLAGS_DEFAULT);
    }
  }
}

void
RasterImage::ReportDecoderError()
{
  nsCOMPtr<nsIConsoleService> consoleService =
    do_GetService(NS_CONSOLESERVICE_CONTRACTID);
  nsCOMPtr<nsIScriptError> errorObject =
    do_CreateInstance(NS_SCRIPTERROR_CONTRACTID);

  if (consoleService && errorObject) {
    nsAutoString msg(NS_LITERAL_STRING("Image corrupt or truncated."));
    nsAutoString src;
    if (GetURI()) {
      nsAutoCString uri;
      if (!GetSpecTruncatedTo1k(uri)) {
        msg += NS_LITERAL_STRING(" URI in this note truncated due to length.");
      }
      src = NS_ConvertUTF8toUTF16(uri);
    }
    if (NS_SUCCEEDED(errorObject->InitWithWindowID(
                       msg,
                       src,
                       EmptyString(), 0, 0, nsIScriptError::errorFlag,
                       "Image", InnerWindowID()
                     ))) {
      consoleService->LogMessage(errorObject);
    }
  }
}

already_AddRefed<imgIContainer>
RasterImage::Unwrap()
{
  nsCOMPtr<imgIContainer> self(this);
  return self.forget();
}

void
RasterImage::PropagateUseCounters(nsIDocument*)
{
  // No use counters.
}

IntSize
RasterImage::OptimalImageSizeForDest(const gfxSize& aDest, uint32_t aWhichFrame,
                                     SamplingFilter aSamplingFilter, uint32_t aFlags)
{
  MOZ_ASSERT(aDest.width >= 0 || ceil(aDest.width) <= INT32_MAX ||
             aDest.height >= 0 || ceil(aDest.height) <= INT32_MAX,
             "Unexpected destination size");

  if (mSize.IsEmpty() || aDest.IsEmpty()) {
    return IntSize(0, 0);
  }

  IntSize destSize = IntSize::Ceil(aDest.width, aDest.height);

  if (aSamplingFilter == SamplingFilter::GOOD &&
      CanDownscaleDuringDecode(destSize, aFlags)) {
    return destSize;
  }

  // We can't scale to this size. Use our intrinsic size for now.
  return mSize;
}

} // namespace image
} // namespace mozilla<|MERGE_RESOLUTION|>--- conflicted
+++ resolved
@@ -1789,14 +1789,6 @@
       Telemetry::Accumulate(Telemetry::IMAGE_DECODE_TIME,
                             int32_t(aTelemetry.mDecodeTime.ToMicroseconds()));
 
-<<<<<<< HEAD
-      if (mAnimationState) {
-        Telemetry::Accumulate(Telemetry::IMAGE_ANIMATED_DECODE_TIME,
-                              int32_t(aTelemetry.mDecodeTime.ToMicroseconds()));
-      }
-
-=======
->>>>>>> 94e37e71
       if (aTelemetry.mSpeedHistogram && aTelemetry.mBytesDecoded) {
         Telemetry::Accumulate(*aTelemetry.mSpeedHistogram, aTelemetry.Speed());
       }
