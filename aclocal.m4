--- conflicted
+++ resolved
@@ -13,14 +13,8 @@
 builtin(include, mozilla/build/autoconf/altoptions.m4)dnl
 builtin(include, mozilla/build/autoconf/mozprog.m4)dnl
 
-<<<<<<< HEAD
-dnl use mozilla/build below when we drop support for MOZILLA_1_9_2_BRANCH
-builtin(include, build/autoconf/acwinpaths.m4)dnl
 
 MOZ_PROG_CHECKMSYS()
-
-=======
->>>>>>> 4d7d5777
 # Read the user's .mozconfig script.  We can't do this in
 # configure.in: autoconf puts the argument parsing code above anything
 # expanded from configure.in, and we need to get the configure options
