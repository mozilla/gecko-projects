/* This Source Code Form is subject to the terms of the Mozilla Public
 * License, v. 2.0. If a copy of the MPL was not distributed with this
 * file, You can obtain one at http://mozilla.org/MPL/2.0/. */

/*****************************************************************************/
/* This is an automatically generated file. If you're not                    */
/* PublicKeyPinningService.cpp, you shouldn't be #including it.              */
/*****************************************************************************/
#include <stdint.h>
/* AddTrust External Root */
static const char kAddTrust_External_RootFingerprint[] =
  "lCppFqbkrlJ3EcVFAkeip0+44VaoJUymbnOaEUk7tEU=";

/* AddTrust Low-Value Services Root */
static const char kAddTrust_Low_Value_Services_RootFingerprint[] =
  "BStocQfshOhzA4JFLsKidFF0XXSFpX1vRk4Np6G2ryo=";

/* AddTrust Public Services Root */
static const char kAddTrust_Public_Services_RootFingerprint[] =
  "OGHXtpYfzbISBFb/b8LrdwSxp0G0vZM6g3b14ZFcppg=";

/* AddTrust Qualified Certificates Root */
static const char kAddTrust_Qualified_Certificates_RootFingerprint[] =
  "xzr8Lrp3DQy8HuQfJStS6Kk9ErctzOwDHY2DnL+Bink=";

/* AffirmTrust Commercial */
static const char kAffirmTrust_CommercialFingerprint[] =
  "bEZLmlsjOl6HTadlwm8EUBDS3c/0V5TwtMfkqvpQFJU=";

/* AffirmTrust Networking */
static const char kAffirmTrust_NetworkingFingerprint[] =
  "lAcq0/WPcPkwmOWl9sBMlscQvYSdgxhJGa6Q64kK5AA=";

/* AffirmTrust Premium */
static const char kAffirmTrust_PremiumFingerprint[] =
  "x/Q7TPW3FWgpT4IrU3YmBfbd0Vyt7Oc56eLDy6YenWc=";

/* AffirmTrust Premium ECC */
static const char kAffirmTrust_Premium_ECCFingerprint[] =
  "MhmwkRT/SVo+tusAwu/qs0ACrl8KVsdnnqCHo/oDfk8=";

/* Baltimore CyberTrust Root */
static const char kBaltimore_CyberTrust_RootFingerprint[] =
  "Y9mvm0exBk1JoQ57f9Vm28jKo5lFm/woKcVxrYxu80o=";

/* COMODO Certification Authority */
static const char kCOMODO_Certification_AuthorityFingerprint[] =
  "AG1751Vd2CAmRCxPGieoDomhmJy4ezREjtIZTBgZbV4=";

/* COMODO ECC Certification Authority */
static const char kCOMODO_ECC_Certification_AuthorityFingerprint[] =
  "58qRu/uxh4gFezqAcERupSkRYBlBAvfcw7mEjGPLnNU=";

/* COMODO RSA Certification Authority */
static const char kCOMODO_RSA_Certification_AuthorityFingerprint[] =
  "grX4Ta9HpZx6tSHkmCrvpApTQGo67CYDnvprLg5yRME=";

/* Comodo AAA Services root */
static const char kComodo_AAA_Services_rootFingerprint[] =
  "vRU+17BDT2iGsXvOi76E7TQMcTLXAqj0+jGPdW7L1vM=";

/* Comodo Secure Services root */
static const char kComodo_Secure_Services_rootFingerprint[] =
  "RpHL/ehKa2BS3b4VK7DCFq4lqG5XR4E9vA8UfzOFcL4=";

/* Comodo Trusted Services root */
static const char kComodo_Trusted_Services_rootFingerprint[] =
  "4tiR77c4ZpEF1TDeXtcuKyrD9KZweLU0mz/ayklvXrg=";

/* Cybertrust Global Root */
static const char kCybertrust_Global_RootFingerprint[] =
  "foeCwVDOOVL4AuY2AjpdPpW7XWjjPoWtsroXgSXOvxU=";

/* DST Root CA X3 */
static const char kDST_Root_CA_X3Fingerprint[] =
  "Vjs8r4z+80wjNcr1YKepWQboSIRi63WsWXhIMN+eWys=";

/* DigiCert Assured ID Root CA */
static const char kDigiCert_Assured_ID_Root_CAFingerprint[] =
  "I/Lt/z7ekCWanjD0Cvj5EqXls2lOaThEA0H2Bg4BT/o=";

/* DigiCert Assured ID Root G2 */
static const char kDigiCert_Assured_ID_Root_G2Fingerprint[] =
  "8ca6Zwz8iOTfUpc8rkIPCgid1HQUT+WAbEIAZOFZEik=";

/* DigiCert Assured ID Root G3 */
static const char kDigiCert_Assured_ID_Root_G3Fingerprint[] =
  "Fe7TOVlLME+M+Ee0dzcdjW/sYfTbKwGvWJ58U7Ncrkw=";

/* DigiCert Global Root CA */
static const char kDigiCert_Global_Root_CAFingerprint[] =
  "r/mIkG3eEpVdm+u/ko/cwxzOMo1bk4TyHIlByibiA5E=";

/* DigiCert Global Root G2 */
static const char kDigiCert_Global_Root_G2Fingerprint[] =
  "i7WTqTvh0OioIruIfFR4kMPnBqrS2rdiVPl/s2uC/CY=";

/* DigiCert Global Root G3 */
static const char kDigiCert_Global_Root_G3Fingerprint[] =
  "uUwZgwDOxcBXrQcntwu+kYFpkiVkOaezL0WYEZ3anJc=";

/* DigiCert High Assurance EV Root CA */
static const char kDigiCert_High_Assurance_EV_Root_CAFingerprint[] =
  "WoiWRyIOVNa9ihaBciRSC7XHjliYS9VwUGOIud4PB18=";

/* DigiCert Trusted Root G4 */
static const char kDigiCert_Trusted_Root_G4Fingerprint[] =
  "Wd8xe/qfTwq3ylFNd3IpaqLHZbh2ZNCLluVzmeNkcpw=";

/* End Entity Test Cert */
static const char kEnd_Entity_Test_CertFingerprint[] =
  "VCIlmPM9NkgFQtrs4Oa5TeFcDu6MWRTKSNdePEhOgD8=";

/* Entrust Root Certification Authority */
static const char kEntrust_Root_Certification_AuthorityFingerprint[] =
  "bb+uANN7nNc/j7R95lkXrwDg3d9C286sIMF8AnXuIJU=";

/* Entrust Root Certification Authority - EC1 */
static const char kEntrust_Root_Certification_Authority___EC1Fingerprint[] =
  "/qK31kX7pz11PB7Jp4cMQOH3sMVh6Se5hb9xGGbjbyI=";

/* Entrust Root Certification Authority - G2 */
static const char kEntrust_Root_Certification_Authority___G2Fingerprint[] =
  "du6FkDdMcVQ3u8prumAo6t3i3G27uMP2EOhR8R0at/U=";

/* Entrust.net Premium 2048 Secure Server CA */
static const char kEntrust_net_Premium_2048_Secure_Server_CAFingerprint[] =
  "HqPF5D7WbC2imDpCpKebHpBnhs6fG1hiFBmgBGOofTg=";

/* FacebookBackup */
static const char kFacebookBackupFingerprint[] =
  "q4PO2G2cbkZhZ82+JgmRUyGMoAeozA+BSXVXQWB8XWQ=";

/* GOOGLE_PIN_COMODORSADomainValidationSecureServerCA */
static const char kGOOGLE_PIN_COMODORSADomainValidationSecureServerCAFingerprint[] =
  "klO23nT2ehFDXCfx3eHTDRESMz3asj1muO+4aIdjiuY=";

/* GOOGLE_PIN_DigiCertECCSecureServerCA */
static const char kGOOGLE_PIN_DigiCertECCSecureServerCAFingerprint[] =
  "PZXN3lRAy+8tBKk2Ox6F7jIlnzr2Yzmwqc3JnyfXoCw=";

/* GOOGLE_PIN_Entrust_SSL */
static const char kGOOGLE_PIN_Entrust_SSLFingerprint[] =
  "nsxRNo6G40YPZsKV5JQt1TCA8nseQQr/LRqp1Oa8fnw=";

/* GOOGLE_PIN_GTECyberTrustGlobalRoot */
static const char kGOOGLE_PIN_GTECyberTrustGlobalRootFingerprint[] =
  "EGn6R6CqT4z3ERscrqNl7q7RC//zJmDe9uBhS/rnCHU=";

/* GOOGLE_PIN_GoDaddySecure */
static const char kGOOGLE_PIN_GoDaddySecureFingerprint[] =
  "MrZLZnJ6IGPkBm87lYywqu5Xal7O/ZUzmbuIdHMdlYc=";

/* GOOGLE_PIN_GoogleG2 */
static const char kGOOGLE_PIN_GoogleG2Fingerprint[] =
  "7HIpactkIAq2Y49orFOOQKurWxmmSFZhBCoQYcRhJ3Y=";

/* GOOGLE_PIN_RapidSSL */
static const char kGOOGLE_PIN_RapidSSLFingerprint[] =
  "lT09gPUeQfbYrlxRtpsHrjDblj9Rpz+u7ajfCrg4qDM=";

/* GOOGLE_PIN_SymantecClass3EVG3 */
static const char kGOOGLE_PIN_SymantecClass3EVG3Fingerprint[] =
  "gMxWOrX4PMQesK9qFNbYBxjBfjUvlkn/vN1n+L9lE5E=";

/* GOOGLE_PIN_ThawtePremiumServer */
static const char kGOOGLE_PIN_ThawtePremiumServerFingerprint[] =
  "9TwiBZgX3Zb0AGUWOdL4V+IQcKWavtkHlADZ9pVQaQA=";

/* GOOGLE_PIN_UTNDATACorpSGC */
static const char kGOOGLE_PIN_UTNDATACorpSGCFingerprint[] =
  "QAL80xHQczFWfnG82XHkYEjI3OjRZZcRdTs9qiommvo=";

/* GOOGLE_PIN_VeriSignClass1 */
static const char kGOOGLE_PIN_VeriSignClass1Fingerprint[] =
  "LclHC+Y+9KzxvYKGCUArt7h72ZY4pkOTTohoLRvowwg=";

/* GOOGLE_PIN_VeriSignClass2_G2 */
static const char kGOOGLE_PIN_VeriSignClass2_G2Fingerprint[] =
  "2oALgLKofTmeZvoZ1y/fSZg7R9jPMix8eVA6DH4o/q8=";

/* GOOGLE_PIN_VeriSignClass3_G2 */
static const char kGOOGLE_PIN_VeriSignClass3_G2Fingerprint[] =
  "AjyBzOjnxk+pQtPBUEhwfTXZu1uH9PVExb8bxWQ68vo=";

/* GOOGLE_PIN_VeriSignClass4_G3 */
static const char kGOOGLE_PIN_VeriSignClass4_G3Fingerprint[] =
  "VnuCEf0g09KD7gzXzgZyy52ZvFtIeljJ1U7Gf3fUqPU=";

/* GeoTrust Global CA */
static const char kGeoTrust_Global_CAFingerprint[] =
  "h6801m+z8v3zbgkRHpq6L29Esgfzhj89C1SyUCOQmqU=";

/* GeoTrust Global CA 2 */
static const char kGeoTrust_Global_CA_2Fingerprint[] =
  "F3VaXClfPS1y5vAxofB/QAxYi55YKyLxfq4xoVkNEYU=";

/* GeoTrust Primary Certification Authority */
static const char kGeoTrust_Primary_Certification_AuthorityFingerprint[] =
  "SQVGZiOrQXi+kqxcvWWE96HhfydlLVqFr4lQTqI5qqo=";

/* GeoTrust Primary Certification Authority - G2 */
static const char kGeoTrust_Primary_Certification_Authority___G2Fingerprint[] =
  "vPtEqrmtAhAVcGtBIep2HIHJ6IlnWQ9vlK50TciLePs=";

/* GeoTrust Primary Certification Authority - G3 */
static const char kGeoTrust_Primary_Certification_Authority___G3Fingerprint[] =
  "q5hJUnat8eyv8o81xTBIeB5cFxjaucjmelBPT2pRMo8=";

/* GeoTrust Universal CA */
static const char kGeoTrust_Universal_CAFingerprint[] =
  "lpkiXF3lLlbN0y3y6W0c/qWqPKC7Us2JM8I7XCdEOCA=";

/* GeoTrust Universal CA 2 */
static const char kGeoTrust_Universal_CA_2Fingerprint[] =
  "fKoDRlEkWQxgHlZ+UhSOlSwM/+iQAFMP4NlbbVDqrkE=";

/* GlobalSign ECC Root CA - R4 */
static const char kGlobalSign_ECC_Root_CA___R4Fingerprint[] =
  "CLOmM1/OXvSPjw5UOYbAf9GKOxImEp9hhku9W90fHMk=";

/* GlobalSign ECC Root CA - R5 */
static const char kGlobalSign_ECC_Root_CA___R5Fingerprint[] =
  "fg6tdrtoGdwvVFEahDVPboswe53YIFjqbABPAdndpd8=";

/* GlobalSign Root CA */
static const char kGlobalSign_Root_CAFingerprint[] =
  "K87oWBWM9UZfyddvDfoxL+8lpNyoUB2ptGtn0fv6G2Q=";

/* GlobalSign Root CA - R2 */
static const char kGlobalSign_Root_CA___R2Fingerprint[] =
  "iie1VXtL7HzAMF+/PVPR9xzT80kQxdZeJ+zduCB3uj0=";

/* GlobalSign Root CA - R3 */
static const char kGlobalSign_Root_CA___R3Fingerprint[] =
  "cGuxAXyFXFkWm61cF4HPWX8S0srS9j0aSqN0k4AP+4A=";

/* Go Daddy Class 2 CA */
static const char kGo_Daddy_Class_2_CAFingerprint[] =
  "VjLZe/p3W/PJnd6lL8JVNBCGQBZynFLdZSTIqcO0SJ8=";

/* Go Daddy Root Certificate Authority - G2 */
static const char kGo_Daddy_Root_Certificate_Authority___G2Fingerprint[] =
  "Ko8tivDrEjiY90yGasP6ZpBU4jwXvHqVvQI0GS3GNdA=";

/* GoogleBackup2048 */
static const char kGoogleBackup2048Fingerprint[] =
  "IPMbDAjLVSGntGO3WP53X/zilCVndez5YJ2+vJvhJsA=";

/* Let's Encrypt Authority X3 */
static const char kLet_s_Encrypt_Authority_X3Fingerprint[] =
  "YLh1dUR9y6Kja30RrAn7JKnbQG/uEtLMkBgFF2Fuihg=";

/* Let's Encrypt Authority X4 */
static const char kLet_s_Encrypt_Authority_X4Fingerprint[] =
  "sRHdihwgkaib1P1gxX8HFszlD+7/gTfNvuAybgLPNis=";

/* SpiderOak2 */
static const char kSpiderOak2Fingerprint[] =
  "7Y3UnxbffL8aFPXsOJBpGasgpDmngpIhAxGKdQRklQQ=";

/* SpiderOak3 */
static const char kSpiderOak3Fingerprint[] =
  "LkER54vOdlygpTsbYvlpMq1CE/lDAG1AP9xmdtwvV2A=";

/* Starfield Class 2 CA */
static const char kStarfield_Class_2_CAFingerprint[] =
  "FfFKxFycfaIz00eRZOgTf+Ne4POK6FgYPwhBDqgqxLQ=";

/* Starfield Root Certificate Authority - G2 */
static const char kStarfield_Root_Certificate_Authority___G2Fingerprint[] =
  "gI1os/q0iEpflxrOfRBVDXqVoWN3Tz7Dav/7IT++THQ=";

/* Swehack */
static const char kSwehackFingerprint[] =
  "FdaffE799rVb3oyAuhJ2mBW/XJwD07Uajb2G6YwSAEw=";

/* SwehackBackup */
static const char kSwehackBackupFingerprint[] =
  "z6cuswA6E1vgFkCjUsbEYo0Lf3aP8M8YOvwkoiGzDCo=";

/* TestSPKI */
static const char kTestSPKIFingerprint[] =
  "AAAAAAAAAAAAAAAAAAAAAAAAAAAAAAAAAAAAAAAAAAA=";

/* Tor1 */
static const char kTor1Fingerprint[] =
  "bYz9JTDk89X3qu3fgswG+lBQso5vI0N1f0Rx4go4nLo=";

/* Tor2 */
static const char kTor2Fingerprint[] =
  "xXCxhTdn7uxXneJSbQCqoAvuW3ZtQl2pDVTf2sewS8w=";

/* Tor3 */
static const char kTor3Fingerprint[] =
  "CleC1qwUR8JPgH1nXvSe2VHxDe5/KfNs96EusbfSOfo=";

/* Twitter1 */
static const char kTwitter1Fingerprint[] =
  "vU9M48LzD/CF34wE5PPf4nBwRyosy06X21J0ap8yS5s=";

/* USERTrust ECC Certification Authority */
static const char kUSERTrust_ECC_Certification_AuthorityFingerprint[] =
  "ICGRfpgmOUXIWcQ/HXPLQTkFPEFPoDyjvH7ohhQpjzs=";

/* USERTrust RSA Certification Authority */
static const char kUSERTrust_RSA_Certification_AuthorityFingerprint[] =
  "x4QzPSC810K5/cMjb05Qm4k3Bw5zBn4lTdO/nEW/Td4=";

/* UTN USERFirst Email Root CA */
static const char kUTN_USERFirst_Email_Root_CAFingerprint[] =
  "Laj56jRU0hFGRko/nQKNxMf7tXscUsc8KwVyovWZotM=";

/* UTN USERFirst Hardware Root CA */
static const char kUTN_USERFirst_Hardware_Root_CAFingerprint[] =
  "TUDnr0MEoJ3of7+YliBMBVFB4/gJsv5zO7IxD9+YoWI=";

/* UTN USERFirst Object Root CA */
static const char kUTN_USERFirst_Object_Root_CAFingerprint[] =
  "D+FMJksXu28NZT56cOs2Pb9UvhWAOe3a5cJXEd9IwQM=";

/* VeriSign Class 3 Public Primary Certification Authority - G4 */
static const char kVeriSign_Class_3_Public_Primary_Certification_Authority___G4Fingerprint[] =
  "UZJDjsNp1+4M5x9cbbdflB779y5YRBcV6Z6rBMLIrO4=";

/* VeriSign Class 3 Public Primary Certification Authority - G5 */
static const char kVeriSign_Class_3_Public_Primary_Certification_Authority___G5Fingerprint[] =
  "JbQbUG5JMJUoI6brnx0x3vZF6jilxsapbXGVfjhN8Fg=";

/* VeriSign Universal Root Certification Authority */
static const char kVeriSign_Universal_Root_Certification_AuthorityFingerprint[] =
  "lnsM2T/O9/J84sJFdnrpsFp3awZJ+ZZbYpCWhGloaHI=";

/* Verisign Class 1 Public Primary Certification Authority - G3 */
static const char kVerisign_Class_1_Public_Primary_Certification_Authority___G3Fingerprint[] =
  "IgduWu9Eu5pBaii30cRDItcFn2D+/6XK9sW+hEeJEwM=";

/* Verisign Class 2 Public Primary Certification Authority - G3 */
static const char kVerisign_Class_2_Public_Primary_Certification_Authority___G3Fingerprint[] =
  "cAajgxHlj7GTSEIzIYIQxmEloOSoJq7VOaxWHfv72QM=";

/* Verisign Class 3 Public Primary Certification Authority - G3 */
static const char kVerisign_Class_3_Public_Primary_Certification_Authority___G3Fingerprint[] =
  "SVqWumuteCQHvVIaALrOZXuzVVVeS7f4FGxxu6V+es4=";

/* YahooBackup1 */
static const char kYahooBackup1Fingerprint[] =
  "2fRAUXyxl4A1/XHrKNBmc8bTkzA7y4FB/GLJuNAzCqY=";

/* YahooBackup2 */
static const char kYahooBackup2Fingerprint[] =
  "dolnbtzEBnELx/9lOEQ22e6OZO/QNb6VSSX2XHA3E7A=";

/* thawte Primary Root CA */
static const char kthawte_Primary_Root_CAFingerprint[] =
  "HXXQgxueCIU5TTLHob/bPbwcKOKw6DkfsTWYHbxbqTY=";

/* thawte Primary Root CA - G2 */
static const char kthawte_Primary_Root_CA___G2Fingerprint[] =
  "Z9xPMvoQ59AaeaBzqgyeAhLsL/w9d54Kp/nA8OHCyJM=";

/* thawte Primary Root CA - G3 */
static const char kthawte_Primary_Root_CA___G3Fingerprint[] =
  "GQbGEk27Q4V40A4GbVBUxsN/D6YCjAVUXgmU7drshik=";

/* Pinsets are each an ordered list by the actual value of the fingerprint */
struct StaticFingerprints {
  const size_t size;
  const char* const* data;
};

/* PreloadedHPKPins.json pinsets */
static const char* const kPinset_google_root_pems_Data[] = {
  kEntrust_Root_Certification_Authority___EC1Fingerprint,
  kComodo_Trusted_Services_rootFingerprint,
  kCOMODO_ECC_Certification_AuthorityFingerprint,
  kDigiCert_Assured_ID_Root_G2Fingerprint,
  kCOMODO_Certification_AuthorityFingerprint,
  kAddTrust_Low_Value_Services_RootFingerprint,
  kGlobalSign_ECC_Root_CA___R4Fingerprint,
  kGeoTrust_Global_CA_2Fingerprint,
  kDigiCert_Assured_ID_Root_G3Fingerprint,
  kStarfield_Class_2_CAFingerprint,
  kthawte_Primary_Root_CA___G3Fingerprint,
  kthawte_Primary_Root_CAFingerprint,
  kEntrust_net_Premium_2048_Secure_Server_CAFingerprint,
  kDigiCert_Assured_ID_Root_CAFingerprint,
  kUSERTrust_ECC_Certification_AuthorityFingerprint,
  kVeriSign_Class_3_Public_Primary_Certification_Authority___G5Fingerprint,
  kGlobalSign_Root_CAFingerprint,
  kGo_Daddy_Root_Certificate_Authority___G2Fingerprint,
  kAffirmTrust_Premium_ECCFingerprint,
  kAddTrust_Public_Services_RootFingerprint,
  kComodo_Secure_Services_rootFingerprint,
  kGeoTrust_Primary_Certification_AuthorityFingerprint,
  kVerisign_Class_3_Public_Primary_Certification_Authority___G3Fingerprint,
  kUTN_USERFirst_Hardware_Root_CAFingerprint,
  kVeriSign_Class_3_Public_Primary_Certification_Authority___G4Fingerprint,
  kGo_Daddy_Class_2_CAFingerprint,
  kDigiCert_Trusted_Root_G4Fingerprint,
  kDigiCert_High_Assurance_EV_Root_CAFingerprint,
  kBaltimore_CyberTrust_RootFingerprint,
  kthawte_Primary_Root_CA___G2Fingerprint,
  kAffirmTrust_CommercialFingerprint,
  kEntrust_Root_Certification_AuthorityFingerprint,
  kGlobalSign_Root_CA___R3Fingerprint,
  kEntrust_Root_Certification_Authority___G2Fingerprint,
  kGeoTrust_Universal_CA_2Fingerprint,
  kGlobalSign_ECC_Root_CA___R5Fingerprint,
  kCybertrust_Global_RootFingerprint,
  kStarfield_Root_Certificate_Authority___G2Fingerprint,
  kCOMODO_RSA_Certification_AuthorityFingerprint,
  kGeoTrust_Global_CAFingerprint,
  kDigiCert_Global_Root_G2Fingerprint,
  kGlobalSign_Root_CA___R2Fingerprint,
  kAffirmTrust_NetworkingFingerprint,
  kAddTrust_External_RootFingerprint,
  kVeriSign_Universal_Root_Certification_AuthorityFingerprint,
  kGeoTrust_Universal_CAFingerprint,
  kGeoTrust_Primary_Certification_Authority___G3Fingerprint,
  kDigiCert_Global_Root_CAFingerprint,
  kDigiCert_Global_Root_G3Fingerprint,
  kGeoTrust_Primary_Certification_Authority___G2Fingerprint,
  kComodo_AAA_Services_rootFingerprint,
  kAffirmTrust_PremiumFingerprint,
  kUSERTrust_RSA_Certification_AuthorityFingerprint,
  kAddTrust_Qualified_Certificates_RootFingerprint,
};
static const StaticFingerprints kPinset_google_root_pems = {
  sizeof(kPinset_google_root_pems_Data) / sizeof(const char*),
  kPinset_google_root_pems_Data
};

static const char* const kPinset_mozilla_services_Data[] = {
  kDigiCert_High_Assurance_EV_Root_CAFingerprint,
  kLet_s_Encrypt_Authority_X3Fingerprint,
  kDigiCert_Global_Root_CAFingerprint,
  kLet_s_Encrypt_Authority_X4Fingerprint,
};
static const StaticFingerprints kPinset_mozilla_services = {
  sizeof(kPinset_mozilla_services_Data) / sizeof(const char*),
  kPinset_mozilla_services_Data
};

static const char* const kPinset_mozilla_test_Data[] = {
  kEnd_Entity_Test_CertFingerprint,
};
static const StaticFingerprints kPinset_mozilla_test = {
  sizeof(kPinset_mozilla_test_Data) / sizeof(const char*),
  kPinset_mozilla_test_Data
};

/* Chrome static pinsets */
static const char* const kPinset_test_Data[] = {
  kTestSPKIFingerprint,
};
static const StaticFingerprints kPinset_test = {
  sizeof(kPinset_test_Data) / sizeof(const char*),
  kPinset_test_Data
};

static const char* const kPinset_google_Data[] = {
  kGOOGLE_PIN_GoogleG2Fingerprint,
  kGoogleBackup2048Fingerprint,
  kGeoTrust_Global_CAFingerprint,
};
static const StaticFingerprints kPinset_google = {
  sizeof(kPinset_google_Data) / sizeof(const char*),
  kPinset_google_Data
};

static const char* const kPinset_tor_Data[] = {
  kTor3Fingerprint,
  kDigiCert_High_Assurance_EV_Root_CAFingerprint,
  kLet_s_Encrypt_Authority_X3Fingerprint,
  kTor1Fingerprint,
  kGOOGLE_PIN_RapidSSLFingerprint,
  kLet_s_Encrypt_Authority_X4Fingerprint,
  kTor2Fingerprint,
};
static const StaticFingerprints kPinset_tor = {
  sizeof(kPinset_tor_Data) / sizeof(const char*),
  kPinset_tor_Data
};

static const char* const kPinset_twitterCom_Data[] = {
  kGOOGLE_PIN_VeriSignClass2_G2Fingerprint,
  kGOOGLE_PIN_VeriSignClass3_G2Fingerprint,
  kGeoTrust_Global_CA_2Fingerprint,
  kDigiCert_Assured_ID_Root_CAFingerprint,
  kVerisign_Class_1_Public_Primary_Certification_Authority___G3Fingerprint,
  kVeriSign_Class_3_Public_Primary_Certification_Authority___G5Fingerprint,
  kGOOGLE_PIN_VeriSignClass1Fingerprint,
  kGeoTrust_Primary_Certification_AuthorityFingerprint,
  kVerisign_Class_3_Public_Primary_Certification_Authority___G3Fingerprint,
  kVeriSign_Class_3_Public_Primary_Certification_Authority___G4Fingerprint,
  kGOOGLE_PIN_VeriSignClass4_G3Fingerprint,
  kDigiCert_High_Assurance_EV_Root_CAFingerprint,
  kVerisign_Class_2_Public_Primary_Certification_Authority___G3Fingerprint,
  kGeoTrust_Universal_CA_2Fingerprint,
  kGeoTrust_Global_CAFingerprint,
  kVeriSign_Universal_Root_Certification_AuthorityFingerprint,
  kGeoTrust_Universal_CAFingerprint,
  kGeoTrust_Primary_Certification_Authority___G3Fingerprint,
  kDigiCert_Global_Root_CAFingerprint,
  kGeoTrust_Primary_Certification_Authority___G2Fingerprint,
  kTwitter1Fingerprint,
};
static const StaticFingerprints kPinset_twitterCom = {
  sizeof(kPinset_twitterCom_Data) / sizeof(const char*),
  kPinset_twitterCom_Data
};

static const char* const kPinset_twitterCDN_Data[] = {
  kGOOGLE_PIN_VeriSignClass2_G2Fingerprint,
  kComodo_Trusted_Services_rootFingerprint,
  kCOMODO_Certification_AuthorityFingerprint,
  kGOOGLE_PIN_VeriSignClass3_G2Fingerprint,
  kAddTrust_Low_Value_Services_RootFingerprint,
  kUTN_USERFirst_Object_Root_CAFingerprint,
  kGOOGLE_PIN_GTECyberTrustGlobalRootFingerprint,
  kGeoTrust_Global_CA_2Fingerprint,
  kEntrust_net_Premium_2048_Secure_Server_CAFingerprint,
  kDigiCert_Assured_ID_Root_CAFingerprint,
  kVerisign_Class_1_Public_Primary_Certification_Authority___G3Fingerprint,
  kVeriSign_Class_3_Public_Primary_Certification_Authority___G5Fingerprint,
  kGlobalSign_Root_CAFingerprint,
  kUTN_USERFirst_Email_Root_CAFingerprint,
  kGOOGLE_PIN_VeriSignClass1Fingerprint,
  kAddTrust_Public_Services_RootFingerprint,
  kGOOGLE_PIN_UTNDATACorpSGCFingerprint,
  kComodo_Secure_Services_rootFingerprint,
  kGeoTrust_Primary_Certification_AuthorityFingerprint,
  kVerisign_Class_3_Public_Primary_Certification_Authority___G3Fingerprint,
  kUTN_USERFirst_Hardware_Root_CAFingerprint,
  kVeriSign_Class_3_Public_Primary_Certification_Authority___G4Fingerprint,
  kGOOGLE_PIN_VeriSignClass4_G3Fingerprint,
  kDigiCert_High_Assurance_EV_Root_CAFingerprint,
  kBaltimore_CyberTrust_RootFingerprint,
  kEntrust_Root_Certification_AuthorityFingerprint,
  kVerisign_Class_2_Public_Primary_Certification_Authority___G3Fingerprint,
  kGlobalSign_Root_CA___R3Fingerprint,
  kEntrust_Root_Certification_Authority___G2Fingerprint,
  kGeoTrust_Universal_CA_2Fingerprint,
  kGeoTrust_Global_CAFingerprint,
  kGlobalSign_Root_CA___R2Fingerprint,
  kAddTrust_External_RootFingerprint,
  kVeriSign_Universal_Root_Certification_AuthorityFingerprint,
  kGeoTrust_Universal_CAFingerprint,
  kGOOGLE_PIN_Entrust_SSLFingerprint,
  kGeoTrust_Primary_Certification_Authority___G3Fingerprint,
  kDigiCert_Global_Root_CAFingerprint,
  kGeoTrust_Primary_Certification_Authority___G2Fingerprint,
  kComodo_AAA_Services_rootFingerprint,
  kTwitter1Fingerprint,
  kAddTrust_Qualified_Certificates_RootFingerprint,
};
static const StaticFingerprints kPinset_twitterCDN = {
  sizeof(kPinset_twitterCDN_Data) / sizeof(const char*),
  kPinset_twitterCDN_Data
};

static const char* const kPinset_dropbox_Data[] = {
  kEntrust_Root_Certification_Authority___EC1Fingerprint,
  kGOOGLE_PIN_ThawtePremiumServerFingerprint,
  kthawte_Primary_Root_CA___G3Fingerprint,
  kthawte_Primary_Root_CAFingerprint,
  kEntrust_net_Premium_2048_Secure_Server_CAFingerprint,
  kDigiCert_Assured_ID_Root_CAFingerprint,
  kGo_Daddy_Root_Certificate_Authority___G2Fingerprint,
  kGOOGLE_PIN_GoDaddySecureFingerprint,
  kGeoTrust_Primary_Certification_AuthorityFingerprint,
  kGo_Daddy_Class_2_CAFingerprint,
  kDigiCert_High_Assurance_EV_Root_CAFingerprint,
  kthawte_Primary_Root_CA___G2Fingerprint,
  kEntrust_Root_Certification_AuthorityFingerprint,
  kEntrust_Root_Certification_Authority___G2Fingerprint,
  kGeoTrust_Global_CAFingerprint,
  kGeoTrust_Primary_Certification_Authority___G3Fingerprint,
  kDigiCert_Global_Root_CAFingerprint,
  kGeoTrust_Primary_Certification_Authority___G2Fingerprint,
};
static const StaticFingerprints kPinset_dropbox = {
  sizeof(kPinset_dropbox_Data) / sizeof(const char*),
  kPinset_dropbox_Data
};

static const char* const kPinset_facebook_Data[] = {
  kGOOGLE_PIN_DigiCertECCSecureServerCAFingerprint,
  kDigiCert_High_Assurance_EV_Root_CAFingerprint,
  kGOOGLE_PIN_SymantecClass3EVG3Fingerprint,
  kFacebookBackupFingerprint,
};
static const StaticFingerprints kPinset_facebook = {
  sizeof(kPinset_facebook_Data) / sizeof(const char*),
  kPinset_facebook_Data
};

static const char* const kPinset_spideroak_Data[] = {
  kSpiderOak2Fingerprint,
  kSpiderOak3Fingerprint,
  kDigiCert_High_Assurance_EV_Root_CAFingerprint,
  kGeoTrust_Global_CAFingerprint,
};
static const StaticFingerprints kPinset_spideroak = {
  sizeof(kPinset_spideroak_Data) / sizeof(const char*),
  kPinset_spideroak_Data
};

static const char* const kPinset_yahoo_Data[] = {
  kYahooBackup1Fingerprint,
  kGOOGLE_PIN_VeriSignClass2_G2Fingerprint,
  kVeriSign_Class_3_Public_Primary_Certification_Authority___G5Fingerprint,
  kGeoTrust_Primary_Certification_AuthorityFingerprint,
  kVerisign_Class_3_Public_Primary_Certification_Authority___G3Fingerprint,
  kVeriSign_Class_3_Public_Primary_Certification_Authority___G4Fingerprint,
  kDigiCert_High_Assurance_EV_Root_CAFingerprint,
  kVerisign_Class_2_Public_Primary_Certification_Authority___G3Fingerprint,
  kYahooBackup2Fingerprint,
  kGeoTrust_Global_CAFingerprint,
  kVeriSign_Universal_Root_Certification_AuthorityFingerprint,
  kGeoTrust_Universal_CAFingerprint,
  kGeoTrust_Primary_Certification_Authority___G3Fingerprint,
  kDigiCert_Global_Root_CAFingerprint,
  kGeoTrust_Primary_Certification_Authority___G2Fingerprint,
};
static const StaticFingerprints kPinset_yahoo = {
  sizeof(kPinset_yahoo_Data) / sizeof(const char*),
  kPinset_yahoo_Data
};

static const char* const kPinset_swehackCom_Data[] = {
  kSwehackFingerprint,
  kDST_Root_CA_X3Fingerprint,
  kLet_s_Encrypt_Authority_X3Fingerprint,
  kGOOGLE_PIN_COMODORSADomainValidationSecureServerCAFingerprint,
  kLet_s_Encrypt_Authority_X4Fingerprint,
  kSwehackBackupFingerprint,
};
static const StaticFingerprints kPinset_swehackCom = {
  sizeof(kPinset_swehackCom_Data) / sizeof(const char*),
  kPinset_swehackCom_Data
};

static const char* const kPinset_nightx_Data[] = {
  kCOMODO_Certification_AuthorityFingerprint,
  kDigiCert_Assured_ID_Root_CAFingerprint,
  kVeriSign_Class_3_Public_Primary_Certification_Authority___G5Fingerprint,
  kVeriSign_Class_3_Public_Primary_Certification_Authority___G4Fingerprint,
  kDigiCert_High_Assurance_EV_Root_CAFingerprint,
  kLet_s_Encrypt_Authority_X3Fingerprint,
  kAddTrust_External_RootFingerprint,
  kVeriSign_Universal_Root_Certification_AuthorityFingerprint,
  kDigiCert_Global_Root_CAFingerprint,
  kLet_s_Encrypt_Authority_X4Fingerprint,
};
static const StaticFingerprints kPinset_nightx = {
  sizeof(kPinset_nightx_Data) / sizeof(const char*),
  kPinset_nightx_Data
};

/* Domainlist */
struct TransportSecurityPreload {
  const char* mHost;
  const bool mIncludeSubdomains;
  const bool mTestMode;
  const bool mIsMoz;
  const int32_t mId;
  const StaticFingerprints* pinset;
};

/* Sort hostnames for binary search. */
static const TransportSecurityPreload kPublicKeyPinningPreloadList[] = {
  { "2mdn.net", true, false, false, -1, &kPinset_google_root_pems },
  { "accounts.firefox.com", true, false, true, 4, &kPinset_mozilla_services },
  { "accounts.google.com", true, false, false, -1, &kPinset_google_root_pems },
  { "addons.mozilla.net", true, false, true, 2, &kPinset_mozilla_services },
  { "addons.mozilla.org", true, false, true, 1, &kPinset_mozilla_services },
  { "admin.google.com", true, false, false, -1, &kPinset_google_root_pems },
  { "android.com", true, false, false, -1, &kPinset_google_root_pems },
  { "api.accounts.firefox.com", true, false, true, 5, &kPinset_mozilla_services },
  { "api.twitter.com", true, false, false, -1, &kPinset_twitterCDN },
  { "apis.google.com", true, false, false, -1, &kPinset_google_root_pems },
  { "appengine.google.com", true, false, false, -1, &kPinset_google_root_pems },
  { "apps.facebook.com", true, false, false, -1, &kPinset_facebook },
  { "appspot.com", true, false, false, -1, &kPinset_google_root_pems },
  { "at.search.yahoo.com", false, true, false, -1, &kPinset_yahoo },
  { "au.search.yahoo.com", false, true, false, -1, &kPinset_yahoo },
<<<<<<< HEAD
  { "aus4.mozilla.org", true, true, true, 3, &kPinset_mozilla },
  { "aus4.stage.mozaws.net", true, true, true, -1, &kPinset_mozilla },
  { "aus5.mozilla.org", true, true, true, 7, &kPinset_mozilla },
=======
  { "aus4.mozilla.org", true, true, true, 3, &kPinset_mozilla_services },
  { "aus5.mozilla.org", true, true, true, 7, &kPinset_mozilla_services },
>>>>>>> 474dbc7f
  { "az.search.yahoo.com", false, true, false, -1, &kPinset_yahoo },
  { "be.search.yahoo.com", false, true, false, -1, &kPinset_yahoo },
  { "bi.search.yahoo.com", false, true, false, -1, &kPinset_yahoo },
  { "blog.torproject.org", true, false, false, -1, &kPinset_tor },
  { "blogger.com", true, false, false, -1, &kPinset_google_root_pems },
  { "blogspot.com", true, false, false, -1, &kPinset_google_root_pems },
  { "br.search.yahoo.com", false, true, false, -1, &kPinset_yahoo },
  { "bugs.chromium.org", true, false, false, -1, &kPinset_google_root_pems },
  { "build.chromium.org", true, false, false, -1, &kPinset_google_root_pems },
  { "business.facebook.com", true, false, false, -1, &kPinset_facebook },
  { "business.twitter.com", true, false, false, -1, &kPinset_twitterCom },
  { "ca.search.yahoo.com", false, true, false, -1, &kPinset_yahoo },
  { "cd.search.yahoo.com", false, true, false, -1, &kPinset_yahoo },
  { "cdn.mozilla.net", true, false, true, -1, &kPinset_mozilla_services },
  { "cdn.mozilla.org", true, false, true, -1, &kPinset_mozilla_services },
  { "cg.search.yahoo.com", false, true, false, -1, &kPinset_yahoo },
  { "ch.search.yahoo.com", false, true, false, -1, &kPinset_yahoo },
  { "chart.apis.google.com", true, false, false, -1, &kPinset_google_root_pems },
  { "check.torproject.org", true, false, false, -1, &kPinset_tor },
  { "checkout.google.com", true, false, false, -1, &kPinset_google_root_pems },
  { "chfr.search.yahoo.com", false, true, false, -1, &kPinset_yahoo },
  { "chit.search.yahoo.com", false, true, false, -1, &kPinset_yahoo },
  { "chrome-devtools-frontend.appspot.com", true, false, false, -1, &kPinset_google_root_pems },
  { "chrome.com", true, false, false, -1, &kPinset_google_root_pems },
  { "chrome.google.com", true, false, false, -1, &kPinset_google_root_pems },
  { "chromiumbugs.appspot.com", true, false, false, -1, &kPinset_google_root_pems },
  { "chromiumcodereview.appspot.com", true, false, false, -1, &kPinset_google_root_pems },
  { "cl.search.yahoo.com", false, true, false, -1, &kPinset_yahoo },
  { "cloud.google.com", true, false, false, -1, &kPinset_google_root_pems },
  { "cn.search.yahoo.com", false, true, false, -1, &kPinset_yahoo },
  { "co.search.yahoo.com", false, true, false, -1, &kPinset_yahoo },
  { "code.facebook.com", true, false, false, -1, &kPinset_facebook },
  { "code.google.com", true, false, false, -1, &kPinset_google_root_pems },
  { "codereview.appspot.com", true, false, false, -1, &kPinset_google_root_pems },
  { "codereview.chromium.org", true, false, false, -1, &kPinset_google_root_pems },
  { "contributor.google.com", true, false, false, -1, &kPinset_google_root_pems },
  { "cr.search.yahoo.com", false, true, false, -1, &kPinset_yahoo },
  { "crash-reports-xpsp2.mozilla.com", false, false, true, 11, &kPinset_mozilla_services },
  { "crash-reports.mozilla.com", false, false, true, 10, &kPinset_mozilla_services },
  { "crash-stats.mozilla.com", false, false, true, 12, &kPinset_mozilla_services },
  { "ct.search.yahoo.com", false, true, false, -1, &kPinset_yahoo },
  { "de.search.yahoo.com", false, true, false, -1, &kPinset_yahoo },
  { "dev.twitter.com", true, false, false, -1, &kPinset_twitterCom },
  { "developers.facebook.com", true, false, false, -1, &kPinset_facebook },
  { "dist.torproject.org", true, false, false, -1, &kPinset_tor },
  { "dk.search.yahoo.com", false, true, false, -1, &kPinset_yahoo },
  { "dl.google.com", true, false, false, -1, &kPinset_google_root_pems },
  { "dns.google.com", true, false, false, -1, &kPinset_google_root_pems },
  { "do.search.yahoo.com", false, true, false, -1, &kPinset_yahoo },
  { "docs.google.com", true, false, false, -1, &kPinset_google_root_pems },
  { "domains.google.com", true, false, false, -1, &kPinset_google_root_pems },
  { "doubleclick.net", true, false, false, -1, &kPinset_google_root_pems },
  { "download.mozilla.org", false, false, true, 14, &kPinset_mozilla_services },
  { "drive.google.com", true, false, false, -1, &kPinset_google_root_pems },
  { "dropbox.com", true, false, false, -1, &kPinset_dropbox },
  { "dropboxstatic.com", false, true, false, -1, &kPinset_dropbox },
  { "dropboxusercontent.com", false, true, false, -1, &kPinset_dropbox },
  { "edit.yahoo.com", true, true, false, -1, &kPinset_yahoo },
  { "en-maktoob.search.yahoo.com", false, true, false, -1, &kPinset_yahoo },
  { "encrypted.google.com", true, false, false, -1, &kPinset_google_root_pems },
  { "es.search.yahoo.com", false, true, false, -1, &kPinset_yahoo },
  { "espanol.search.yahoo.com", false, true, false, -1, &kPinset_yahoo },
  { "exclude-subdomains.pinning.example.com", false, false, false, 0, &kPinset_mozilla_test },
  { "facebook.com", false, false, false, -1, &kPinset_facebook },
  { "fi.google.com", true, false, false, -1, &kPinset_google_root_pems },
  { "fi.search.yahoo.com", false, true, false, -1, &kPinset_yahoo },
  { "firebaseio.com", true, false, false, -1, &kPinset_google_root_pems },
  { "fj.search.yahoo.com", false, true, false, -1, &kPinset_yahoo },
  { "fr.search.yahoo.com", false, true, false, -1, &kPinset_yahoo },
  { "g.co", true, false, false, -1, &kPinset_google_root_pems },
  { "g4w.co", true, false, false, -1, &kPinset_google_root_pems },
  { "ggpht.com", true, false, false, -1, &kPinset_google_root_pems },
  { "gl.search.yahoo.com", false, true, false, -1, &kPinset_yahoo },
  { "glass.google.com", true, false, false, -1, &kPinset_google_root_pems },
  { "gm.search.yahoo.com", false, true, false, -1, &kPinset_yahoo },
  { "gmail.com", false, false, false, -1, &kPinset_google_root_pems },
  { "goo.gl", true, false, false, -1, &kPinset_google_root_pems },
  { "google", true, false, false, -1, &kPinset_google_root_pems },
  { "google-analytics.com", true, false, false, -1, &kPinset_google_root_pems },
  { "google.ac", true, false, false, -1, &kPinset_google_root_pems },
  { "google.ad", true, false, false, -1, &kPinset_google_root_pems },
  { "google.ae", true, false, false, -1, &kPinset_google_root_pems },
  { "google.af", true, false, false, -1, &kPinset_google_root_pems },
  { "google.ag", true, false, false, -1, &kPinset_google_root_pems },
  { "google.am", true, false, false, -1, &kPinset_google_root_pems },
  { "google.as", true, false, false, -1, &kPinset_google_root_pems },
  { "google.at", true, false, false, -1, &kPinset_google_root_pems },
  { "google.az", true, false, false, -1, &kPinset_google_root_pems },
  { "google.ba", true, false, false, -1, &kPinset_google_root_pems },
  { "google.be", true, false, false, -1, &kPinset_google_root_pems },
  { "google.bf", true, false, false, -1, &kPinset_google_root_pems },
  { "google.bg", true, false, false, -1, &kPinset_google_root_pems },
  { "google.bi", true, false, false, -1, &kPinset_google_root_pems },
  { "google.bj", true, false, false, -1, &kPinset_google_root_pems },
  { "google.bs", true, false, false, -1, &kPinset_google_root_pems },
  { "google.by", true, false, false, -1, &kPinset_google_root_pems },
  { "google.ca", true, false, false, -1, &kPinset_google_root_pems },
  { "google.cat", true, false, false, -1, &kPinset_google_root_pems },
  { "google.cc", true, false, false, -1, &kPinset_google_root_pems },
  { "google.cd", true, false, false, -1, &kPinset_google_root_pems },
  { "google.cf", true, false, false, -1, &kPinset_google_root_pems },
  { "google.cg", true, false, false, -1, &kPinset_google_root_pems },
  { "google.ch", true, false, false, -1, &kPinset_google_root_pems },
  { "google.ci", true, false, false, -1, &kPinset_google_root_pems },
  { "google.cl", true, false, false, -1, &kPinset_google_root_pems },
  { "google.cm", true, false, false, -1, &kPinset_google_root_pems },
  { "google.cn", true, false, false, -1, &kPinset_google_root_pems },
  { "google.co.ao", true, false, false, -1, &kPinset_google_root_pems },
  { "google.co.bw", true, false, false, -1, &kPinset_google_root_pems },
  { "google.co.ck", true, false, false, -1, &kPinset_google_root_pems },
  { "google.co.cr", true, false, false, -1, &kPinset_google_root_pems },
  { "google.co.hu", true, false, false, -1, &kPinset_google_root_pems },
  { "google.co.id", true, false, false, -1, &kPinset_google_root_pems },
  { "google.co.il", true, false, false, -1, &kPinset_google_root_pems },
  { "google.co.im", true, false, false, -1, &kPinset_google_root_pems },
  { "google.co.in", true, false, false, -1, &kPinset_google_root_pems },
  { "google.co.je", true, false, false, -1, &kPinset_google_root_pems },
  { "google.co.jp", true, false, false, -1, &kPinset_google_root_pems },
  { "google.co.ke", true, false, false, -1, &kPinset_google_root_pems },
  { "google.co.kr", true, false, false, -1, &kPinset_google_root_pems },
  { "google.co.ls", true, false, false, -1, &kPinset_google_root_pems },
  { "google.co.ma", true, false, false, -1, &kPinset_google_root_pems },
  { "google.co.mz", true, false, false, -1, &kPinset_google_root_pems },
  { "google.co.nz", true, false, false, -1, &kPinset_google_root_pems },
  { "google.co.th", true, false, false, -1, &kPinset_google_root_pems },
  { "google.co.tz", true, false, false, -1, &kPinset_google_root_pems },
  { "google.co.ug", true, false, false, -1, &kPinset_google_root_pems },
  { "google.co.uk", true, false, false, -1, &kPinset_google_root_pems },
  { "google.co.uz", true, false, false, -1, &kPinset_google_root_pems },
  { "google.co.ve", true, false, false, -1, &kPinset_google_root_pems },
  { "google.co.vi", true, false, false, -1, &kPinset_google_root_pems },
  { "google.co.za", true, false, false, -1, &kPinset_google_root_pems },
  { "google.co.zm", true, false, false, -1, &kPinset_google_root_pems },
  { "google.co.zw", true, false, false, -1, &kPinset_google_root_pems },
  { "google.com", true, false, false, -1, &kPinset_google_root_pems },
  { "google.com.af", true, false, false, -1, &kPinset_google_root_pems },
  { "google.com.ag", true, false, false, -1, &kPinset_google_root_pems },
  { "google.com.ai", true, false, false, -1, &kPinset_google_root_pems },
  { "google.com.ar", true, false, false, -1, &kPinset_google_root_pems },
  { "google.com.au", true, false, false, -1, &kPinset_google_root_pems },
  { "google.com.bd", true, false, false, -1, &kPinset_google_root_pems },
  { "google.com.bh", true, false, false, -1, &kPinset_google_root_pems },
  { "google.com.bn", true, false, false, -1, &kPinset_google_root_pems },
  { "google.com.bo", true, false, false, -1, &kPinset_google_root_pems },
  { "google.com.br", true, false, false, -1, &kPinset_google_root_pems },
  { "google.com.by", true, false, false, -1, &kPinset_google_root_pems },
  { "google.com.bz", true, false, false, -1, &kPinset_google_root_pems },
  { "google.com.cn", true, false, false, -1, &kPinset_google_root_pems },
  { "google.com.co", true, false, false, -1, &kPinset_google_root_pems },
  { "google.com.cu", true, false, false, -1, &kPinset_google_root_pems },
  { "google.com.cy", true, false, false, -1, &kPinset_google_root_pems },
  { "google.com.do", true, false, false, -1, &kPinset_google_root_pems },
  { "google.com.ec", true, false, false, -1, &kPinset_google_root_pems },
  { "google.com.eg", true, false, false, -1, &kPinset_google_root_pems },
  { "google.com.et", true, false, false, -1, &kPinset_google_root_pems },
  { "google.com.fj", true, false, false, -1, &kPinset_google_root_pems },
  { "google.com.ge", true, false, false, -1, &kPinset_google_root_pems },
  { "google.com.gh", true, false, false, -1, &kPinset_google_root_pems },
  { "google.com.gi", true, false, false, -1, &kPinset_google_root_pems },
  { "google.com.gr", true, false, false, -1, &kPinset_google_root_pems },
  { "google.com.gt", true, false, false, -1, &kPinset_google_root_pems },
  { "google.com.hk", true, false, false, -1, &kPinset_google_root_pems },
  { "google.com.iq", true, false, false, -1, &kPinset_google_root_pems },
  { "google.com.jm", true, false, false, -1, &kPinset_google_root_pems },
  { "google.com.jo", true, false, false, -1, &kPinset_google_root_pems },
  { "google.com.kh", true, false, false, -1, &kPinset_google_root_pems },
  { "google.com.kw", true, false, false, -1, &kPinset_google_root_pems },
  { "google.com.lb", true, false, false, -1, &kPinset_google_root_pems },
  { "google.com.ly", true, false, false, -1, &kPinset_google_root_pems },
  { "google.com.mt", true, false, false, -1, &kPinset_google_root_pems },
  { "google.com.mx", true, false, false, -1, &kPinset_google_root_pems },
  { "google.com.my", true, false, false, -1, &kPinset_google_root_pems },
  { "google.com.na", true, false, false, -1, &kPinset_google_root_pems },
  { "google.com.nf", true, false, false, -1, &kPinset_google_root_pems },
  { "google.com.ng", true, false, false, -1, &kPinset_google_root_pems },
  { "google.com.ni", true, false, false, -1, &kPinset_google_root_pems },
  { "google.com.np", true, false, false, -1, &kPinset_google_root_pems },
  { "google.com.nr", true, false, false, -1, &kPinset_google_root_pems },
  { "google.com.om", true, false, false, -1, &kPinset_google_root_pems },
  { "google.com.pa", true, false, false, -1, &kPinset_google_root_pems },
  { "google.com.pe", true, false, false, -1, &kPinset_google_root_pems },
  { "google.com.ph", true, false, false, -1, &kPinset_google_root_pems },
  { "google.com.pk", true, false, false, -1, &kPinset_google_root_pems },
  { "google.com.pl", true, false, false, -1, &kPinset_google_root_pems },
  { "google.com.pr", true, false, false, -1, &kPinset_google_root_pems },
  { "google.com.py", true, false, false, -1, &kPinset_google_root_pems },
  { "google.com.qa", true, false, false, -1, &kPinset_google_root_pems },
  { "google.com.ru", true, false, false, -1, &kPinset_google_root_pems },
  { "google.com.sa", true, false, false, -1, &kPinset_google_root_pems },
  { "google.com.sb", true, false, false, -1, &kPinset_google_root_pems },
  { "google.com.sg", true, false, false, -1, &kPinset_google_root_pems },
  { "google.com.sl", true, false, false, -1, &kPinset_google_root_pems },
  { "google.com.sv", true, false, false, -1, &kPinset_google_root_pems },
  { "google.com.tj", true, false, false, -1, &kPinset_google_root_pems },
  { "google.com.tn", true, false, false, -1, &kPinset_google_root_pems },
  { "google.com.tr", true, false, false, -1, &kPinset_google_root_pems },
  { "google.com.tw", true, false, false, -1, &kPinset_google_root_pems },
  { "google.com.ua", true, false, false, -1, &kPinset_google_root_pems },
  { "google.com.uy", true, false, false, -1, &kPinset_google_root_pems },
  { "google.com.vc", true, false, false, -1, &kPinset_google_root_pems },
  { "google.com.ve", true, false, false, -1, &kPinset_google_root_pems },
  { "google.com.vn", true, false, false, -1, &kPinset_google_root_pems },
  { "google.cv", true, false, false, -1, &kPinset_google_root_pems },
  { "google.cz", true, false, false, -1, &kPinset_google_root_pems },
  { "google.de", true, false, false, -1, &kPinset_google_root_pems },
  { "google.dj", true, false, false, -1, &kPinset_google_root_pems },
  { "google.dk", true, false, false, -1, &kPinset_google_root_pems },
  { "google.dm", true, false, false, -1, &kPinset_google_root_pems },
  { "google.dz", true, false, false, -1, &kPinset_google_root_pems },
  { "google.ee", true, false, false, -1, &kPinset_google_root_pems },
  { "google.es", true, false, false, -1, &kPinset_google_root_pems },
  { "google.fi", true, false, false, -1, &kPinset_google_root_pems },
  { "google.fm", true, false, false, -1, &kPinset_google_root_pems },
  { "google.fr", true, false, false, -1, &kPinset_google_root_pems },
  { "google.ga", true, false, false, -1, &kPinset_google_root_pems },
  { "google.ge", true, false, false, -1, &kPinset_google_root_pems },
  { "google.gg", true, false, false, -1, &kPinset_google_root_pems },
  { "google.gl", true, false, false, -1, &kPinset_google_root_pems },
  { "google.gm", true, false, false, -1, &kPinset_google_root_pems },
  { "google.gp", true, false, false, -1, &kPinset_google_root_pems },
  { "google.gr", true, false, false, -1, &kPinset_google_root_pems },
  { "google.gy", true, false, false, -1, &kPinset_google_root_pems },
  { "google.hk", true, false, false, -1, &kPinset_google_root_pems },
  { "google.hn", true, false, false, -1, &kPinset_google_root_pems },
  { "google.hr", true, false, false, -1, &kPinset_google_root_pems },
  { "google.ht", true, false, false, -1, &kPinset_google_root_pems },
  { "google.hu", true, false, false, -1, &kPinset_google_root_pems },
  { "google.ie", true, false, false, -1, &kPinset_google_root_pems },
  { "google.im", true, false, false, -1, &kPinset_google_root_pems },
  { "google.info", true, false, false, -1, &kPinset_google_root_pems },
  { "google.iq", true, false, false, -1, &kPinset_google_root_pems },
  { "google.is", true, false, false, -1, &kPinset_google_root_pems },
  { "google.it", true, false, false, -1, &kPinset_google_root_pems },
  { "google.it.ao", true, false, false, -1, &kPinset_google_root_pems },
  { "google.je", true, false, false, -1, &kPinset_google_root_pems },
  { "google.jo", true, false, false, -1, &kPinset_google_root_pems },
  { "google.jobs", true, false, false, -1, &kPinset_google_root_pems },
  { "google.jp", true, false, false, -1, &kPinset_google_root_pems },
  { "google.kg", true, false, false, -1, &kPinset_google_root_pems },
  { "google.ki", true, false, false, -1, &kPinset_google_root_pems },
  { "google.kz", true, false, false, -1, &kPinset_google_root_pems },
  { "google.la", true, false, false, -1, &kPinset_google_root_pems },
  { "google.li", true, false, false, -1, &kPinset_google_root_pems },
  { "google.lk", true, false, false, -1, &kPinset_google_root_pems },
  { "google.lt", true, false, false, -1, &kPinset_google_root_pems },
  { "google.lu", true, false, false, -1, &kPinset_google_root_pems },
  { "google.lv", true, false, false, -1, &kPinset_google_root_pems },
  { "google.md", true, false, false, -1, &kPinset_google_root_pems },
  { "google.me", true, false, false, -1, &kPinset_google_root_pems },
  { "google.mg", true, false, false, -1, &kPinset_google_root_pems },
  { "google.mk", true, false, false, -1, &kPinset_google_root_pems },
  { "google.ml", true, false, false, -1, &kPinset_google_root_pems },
  { "google.mn", true, false, false, -1, &kPinset_google_root_pems },
  { "google.ms", true, false, false, -1, &kPinset_google_root_pems },
  { "google.mu", true, false, false, -1, &kPinset_google_root_pems },
  { "google.mv", true, false, false, -1, &kPinset_google_root_pems },
  { "google.mw", true, false, false, -1, &kPinset_google_root_pems },
  { "google.ne", true, false, false, -1, &kPinset_google_root_pems },
  { "google.ne.jp", true, false, false, -1, &kPinset_google_root_pems },
  { "google.net", true, false, false, -1, &kPinset_google_root_pems },
  { "google.nl", true, false, false, -1, &kPinset_google_root_pems },
  { "google.no", true, false, false, -1, &kPinset_google_root_pems },
  { "google.nr", true, false, false, -1, &kPinset_google_root_pems },
  { "google.nu", true, false, false, -1, &kPinset_google_root_pems },
  { "google.off.ai", true, false, false, -1, &kPinset_google_root_pems },
  { "google.pk", true, false, false, -1, &kPinset_google_root_pems },
  { "google.pl", true, false, false, -1, &kPinset_google_root_pems },
  { "google.pn", true, false, false, -1, &kPinset_google_root_pems },
  { "google.ps", true, false, false, -1, &kPinset_google_root_pems },
  { "google.pt", true, false, false, -1, &kPinset_google_root_pems },
  { "google.ro", true, false, false, -1, &kPinset_google_root_pems },
  { "google.rs", true, false, false, -1, &kPinset_google_root_pems },
  { "google.ru", true, false, false, -1, &kPinset_google_root_pems },
  { "google.rw", true, false, false, -1, &kPinset_google_root_pems },
  { "google.sc", true, false, false, -1, &kPinset_google_root_pems },
  { "google.se", true, false, false, -1, &kPinset_google_root_pems },
  { "google.sh", true, false, false, -1, &kPinset_google_root_pems },
  { "google.si", true, false, false, -1, &kPinset_google_root_pems },
  { "google.sk", true, false, false, -1, &kPinset_google_root_pems },
  { "google.sm", true, false, false, -1, &kPinset_google_root_pems },
  { "google.sn", true, false, false, -1, &kPinset_google_root_pems },
  { "google.so", true, false, false, -1, &kPinset_google_root_pems },
  { "google.st", true, false, false, -1, &kPinset_google_root_pems },
  { "google.td", true, false, false, -1, &kPinset_google_root_pems },
  { "google.tg", true, false, false, -1, &kPinset_google_root_pems },
  { "google.tk", true, false, false, -1, &kPinset_google_root_pems },
  { "google.tl", true, false, false, -1, &kPinset_google_root_pems },
  { "google.tm", true, false, false, -1, &kPinset_google_root_pems },
  { "google.tn", true, false, false, -1, &kPinset_google_root_pems },
  { "google.to", true, false, false, -1, &kPinset_google_root_pems },
  { "google.tt", true, false, false, -1, &kPinset_google_root_pems },
  { "google.us", true, false, false, -1, &kPinset_google_root_pems },
  { "google.uz", true, false, false, -1, &kPinset_google_root_pems },
  { "google.vg", true, false, false, -1, &kPinset_google_root_pems },
  { "google.vu", true, false, false, -1, &kPinset_google_root_pems },
  { "google.ws", true, false, false, -1, &kPinset_google_root_pems },
  { "googleadservices.com", true, false, false, -1, &kPinset_google_root_pems },
  { "googleapis.com", true, false, false, -1, &kPinset_google_root_pems },
  { "googlecode.com", true, false, false, -1, &kPinset_google_root_pems },
  { "googlecommerce.com", true, false, false, -1, &kPinset_google_root_pems },
  { "googlegroups.com", true, false, false, -1, &kPinset_google_root_pems },
  { "googlemail.com", false, false, false, -1, &kPinset_google_root_pems },
  { "googleplex.com", true, false, false, -1, &kPinset_google_root_pems },
  { "googlesource.com", true, false, false, -1, &kPinset_google_root_pems },
  { "googlesyndication.com", true, false, false, -1, &kPinset_google_root_pems },
  { "googletagmanager.com", true, false, false, -1, &kPinset_google_root_pems },
  { "googletagservices.com", true, false, false, -1, &kPinset_google_root_pems },
  { "googleusercontent.com", true, false, false, -1, &kPinset_google_root_pems },
  { "googlevideo.com", true, false, false, -1, &kPinset_google_root_pems },
  { "googleweblight.com", true, false, false, -1, &kPinset_google_root_pems },
  { "goto.google.com", true, false, false, -1, &kPinset_google_root_pems },
  { "gr.search.yahoo.com", false, true, false, -1, &kPinset_yahoo },
  { "groups.google.com", true, false, false, -1, &kPinset_google_root_pems },
  { "gstatic.com", true, false, false, -1, &kPinset_google_root_pems },
  { "gvt2.com", true, false, false, -1, &kPinset_google_root_pems },
  { "gvt3.com", true, false, false, -1, &kPinset_google_root_pems },
  { "hangouts.google.com", true, false, false, -1, &kPinset_google_root_pems },
  { "history.google.com", true, false, false, -1, &kPinset_google_root_pems },
  { "hk.search.yahoo.com", false, true, false, -1, &kPinset_yahoo },
  { "hn.search.yahoo.com", false, true, false, -1, &kPinset_yahoo },
  { "hostedtalkgadget.google.com", true, false, false, -1, &kPinset_google_root_pems },
  { "hu.search.yahoo.com", false, true, false, -1, &kPinset_yahoo },
  { "id.search.yahoo.com", false, true, false, -1, &kPinset_yahoo },
  { "ie.search.yahoo.com", false, true, false, -1, &kPinset_yahoo },
  { "in.search.yahoo.com", false, true, false, -1, &kPinset_yahoo },
  { "inbox.google.com", true, false, false, -1, &kPinset_google_root_pems },
  { "include-subdomains.pinning.example.com", true, false, false, -1, &kPinset_mozilla_test },
  { "it.search.yahoo.com", false, true, false, -1, &kPinset_yahoo },
  { "kr.search.yahoo.com", false, true, false, -1, &kPinset_yahoo },
  { "kz.search.yahoo.com", false, true, false, -1, &kPinset_yahoo },
  { "li.search.yahoo.com", false, true, false, -1, &kPinset_yahoo },
  { "login.corp.google.com", true, false, false, -1, &kPinset_google_root_pems },
  { "login.yahoo.com", true, true, false, -1, &kPinset_yahoo },
  { "lt.search.yahoo.com", false, true, false, -1, &kPinset_yahoo },
  { "lu.search.yahoo.com", false, true, false, -1, &kPinset_yahoo },
  { "lv.search.yahoo.com", false, true, false, -1, &kPinset_yahoo },
  { "m.facebook.com", true, false, false, -1, &kPinset_facebook },
  { "mail-settings.google.com", true, false, false, -1, &kPinset_google_root_pems },
  { "mail.google.com", true, false, false, -1, &kPinset_google_root_pems },
  { "mail.yahoo.com", false, true, false, -1, &kPinset_yahoo },
  { "maktoob.search.yahoo.com", false, true, false, -1, &kPinset_yahoo },
  { "malaysia.search.yahoo.com", false, true, false, -1, &kPinset_yahoo },
  { "market.android.com", true, false, false, -1, &kPinset_google_root_pems },
  { "mbasic.facebook.com", true, false, false, -1, &kPinset_facebook },
  { "meet.google.com", true, false, false, -1, &kPinset_google_root_pems },
  { "mobile.twitter.com", true, false, false, -1, &kPinset_twitterCom },
  { "mt.search.yahoo.com", false, true, false, -1, &kPinset_yahoo },
  { "mtouch.facebook.com", true, false, false, -1, &kPinset_facebook },
  { "mu.search.yahoo.com", false, true, false, -1, &kPinset_yahoo },
  { "mw.search.yahoo.com", false, true, false, -1, &kPinset_yahoo },
  { "mx.search.yahoo.com", false, true, false, -1, &kPinset_yahoo },
  { "myaccount.google.com", true, false, false, -1, &kPinset_google_root_pems },
  { "ni.search.yahoo.com", false, true, false, -1, &kPinset_yahoo },
  { "nightx.uk", true, true, false, -1, &kPinset_nightx },
  { "nl.search.yahoo.com", false, true, false, -1, &kPinset_yahoo },
  { "no.search.yahoo.com", false, true, false, -1, &kPinset_yahoo },
  { "np.search.yahoo.com", false, true, false, -1, &kPinset_yahoo },
  { "nz.search.yahoo.com", false, true, false, -1, &kPinset_yahoo },
  { "oauth.twitter.com", true, false, false, -1, &kPinset_twitterCom },
  { "pa.search.yahoo.com", false, true, false, -1, &kPinset_yahoo },
  { "passwords.google.com", true, false, false, -1, &kPinset_google_root_pems },
  { "payments.google.com", true, false, false, -1, &kPinset_google_root_pems },
  { "pe.search.yahoo.com", false, true, false, -1, &kPinset_yahoo },
  { "ph.search.yahoo.com", false, true, false, -1, &kPinset_yahoo },
  { "pinning-test.badssl.com", true, false, false, -1, &kPinset_test },
  { "pinningtest.appspot.com", true, false, false, -1, &kPinset_test },
  { "pixel.facebook.com", true, false, false, -1, &kPinset_facebook },
  { "pixel.google.com", true, false, false, -1, &kPinset_google_root_pems },
  { "pk.search.yahoo.com", false, true, false, -1, &kPinset_yahoo },
  { "pl.search.yahoo.com", false, true, false, -1, &kPinset_yahoo },
  { "platform.twitter.com", true, false, false, -1, &kPinset_twitterCDN },
  { "play.google.com", true, false, false, -1, &kPinset_google_root_pems },
  { "plus.google.com", true, false, false, -1, &kPinset_google_root_pems },
  { "plus.sandbox.google.com", true, false, false, -1, &kPinset_google_root_pems },
  { "pr.search.yahoo.com", false, true, false, -1, &kPinset_yahoo },
  { "profiles.google.com", true, false, false, -1, &kPinset_google_root_pems },
  { "py.search.yahoo.com", false, true, false, -1, &kPinset_yahoo },
  { "qc.search.yahoo.com", false, true, false, -1, &kPinset_yahoo },
  { "research.facebook.com", true, false, false, -1, &kPinset_facebook },
  { "ro.search.yahoo.com", false, true, false, -1, &kPinset_yahoo },
  { "ru.search.yahoo.com", false, true, false, -1, &kPinset_yahoo },
  { "rw.search.yahoo.com", false, true, false, -1, &kPinset_yahoo },
  { "script.google.com", true, false, false, -1, &kPinset_google_root_pems },
  { "se.search.yahoo.com", false, true, false, -1, &kPinset_yahoo },
  { "search.yahoo.com", false, true, false, -1, &kPinset_yahoo },
  { "secure.facebook.com", true, false, false, -1, &kPinset_facebook },
  { "security.google.com", true, false, false, -1, &kPinset_google_root_pems },
  { "services.mozilla.com", true, false, true, 6, &kPinset_mozilla_services },
  { "sg.search.yahoo.com", false, true, false, -1, &kPinset_yahoo },
  { "sites.google.com", true, false, false, -1, &kPinset_google_root_pems },
  { "spideroak.com", true, false, false, -1, &kPinset_spideroak },
  { "spreadsheets.google.com", true, false, false, -1, &kPinset_google_root_pems },
  { "static.googleadsserving.cn", true, false, false, -1, &kPinset_google_root_pems },
  { "stats.g.doubleclick.net", true, false, false, -1, &kPinset_google_root_pems },
  { "sv.search.yahoo.com", false, true, false, -1, &kPinset_yahoo },
  { "swehack.org", true, true, false, -1, &kPinset_swehackCom },
  { "sync.services.mozilla.com", true, false, true, 13, &kPinset_mozilla_services },
  { "t.facebook.com", true, false, false, -1, &kPinset_facebook },
  { "tablet.facebook.com", true, false, false, -1, &kPinset_facebook },
  { "talk.google.com", true, false, false, -1, &kPinset_google_root_pems },
  { "talkgadget.google.com", true, false, false, -1, &kPinset_google_root_pems },
  { "telemetry.mozilla.org", true, true, true, 8, &kPinset_mozilla_services },
  { "test-mode.pinning.example.com", true, true, false, -1, &kPinset_mozilla_test },
  { "testpilot.firefox.com", false, false, true, 9, &kPinset_mozilla_services },
  { "th.search.yahoo.com", false, true, false, -1, &kPinset_yahoo },
  { "torproject.org", false, false, false, -1, &kPinset_tor },
  { "touch.facebook.com", true, false, false, -1, &kPinset_facebook },
  { "tr.search.yahoo.com", false, true, false, -1, &kPinset_yahoo },
  { "translate.googleapis.com", true, false, false, -1, &kPinset_google_root_pems },
  { "tv.search.yahoo.com", false, true, false, -1, &kPinset_yahoo },
  { "tw.search.yahoo.com", false, true, false, -1, &kPinset_yahoo },
  { "twimg.com", true, false, false, -1, &kPinset_twitterCDN },
  { "twitter.com", true, false, false, -1, &kPinset_twitterCDN },
  { "ua.search.yahoo.com", false, true, false, -1, &kPinset_yahoo },
  { "uk.search.yahoo.com", false, true, false, -1, &kPinset_yahoo },
  { "upload.facebook.com", true, false, false, -1, &kPinset_facebook },
  { "urchin.com", true, false, false, -1, &kPinset_google_root_pems },
  { "uy.search.yahoo.com", false, true, false, -1, &kPinset_yahoo },
  { "uz.search.yahoo.com", false, true, false, -1, &kPinset_yahoo },
  { "ve.search.yahoo.com", false, true, false, -1, &kPinset_yahoo },
  { "vn.search.yahoo.com", false, true, false, -1, &kPinset_yahoo },
  { "w-spotlight.appspot.com", true, false, false, -1, &kPinset_google_root_pems },
  { "wallet.google.com", true, false, false, -1, &kPinset_google_root_pems },
  { "webfilings-eu-mirror.appspot.com", true, false, false, -1, &kPinset_google_root_pems },
  { "webfilings-eu.appspot.com", true, false, false, -1, &kPinset_google_root_pems },
  { "webfilings-mirror-hrd.appspot.com", true, false, false, -1, &kPinset_google_root_pems },
  { "webfilings.appspot.com", true, false, false, -1, &kPinset_google_root_pems },
  { "wf-bigsky-master.appspot.com", true, false, false, -1, &kPinset_google_root_pems },
  { "wf-demo-eu.appspot.com", true, false, false, -1, &kPinset_google_root_pems },
  { "wf-demo-hrd.appspot.com", true, false, false, -1, &kPinset_google_root_pems },
  { "wf-dogfood-hrd.appspot.com", true, false, false, -1, &kPinset_google_root_pems },
  { "wf-pentest.appspot.com", true, false, false, -1, &kPinset_google_root_pems },
  { "wf-staging-hr.appspot.com", true, false, false, -1, &kPinset_google_root_pems },
  { "wf-training-hrd.appspot.com", true, false, false, -1, &kPinset_google_root_pems },
  { "wf-training-master.appspot.com", true, false, false, -1, &kPinset_google_root_pems },
  { "wf-trial-hrd.appspot.com", true, false, false, -1, &kPinset_google_root_pems },
  { "withgoogle.com", true, false, false, -1, &kPinset_google_root_pems },
  { "withyoutube.com", true, false, false, -1, &kPinset_google_root_pems },
  { "www.dropbox.com", true, false, false, -1, &kPinset_dropbox },
  { "www.facebook.com", true, false, false, -1, &kPinset_facebook },
  { "www.gmail.com", false, false, false, -1, &kPinset_google_root_pems },
  { "www.googlegroups.com", true, false, false, -1, &kPinset_google_root_pems },
  { "www.googlemail.com", false, false, false, -1, &kPinset_google_root_pems },
  { "www.torproject.org", true, false, false, -1, &kPinset_tor },
  { "www.twitter.com", true, false, false, -1, &kPinset_twitterCom },
  { "xa.search.yahoo.com", false, true, false, -1, &kPinset_yahoo },
  { "xbrlsuccess.appspot.com", true, false, false, -1, &kPinset_google_root_pems },
  { "xn--7xa.google.com", true, false, false, -1, &kPinset_google_root_pems },
  { "youtu.be", true, false, false, -1, &kPinset_google_root_pems },
  { "youtube-nocookie.com", true, false, false, -1, &kPinset_google_root_pems },
  { "youtube.com", true, false, false, -1, &kPinset_google_root_pems },
  { "ytimg.com", true, false, false, -1, &kPinset_google_root_pems },
  { "za.search.yahoo.com", false, true, false, -1, &kPinset_yahoo },
  { "zh.search.yahoo.com", false, true, false, -1, &kPinset_yahoo },
};

// Pinning Preload List Length = 471;

static const int32_t kUnknownId = -1;

static const PRTime kPreloadPKPinsExpirationTime = INT64_C(1488984302204000);<|MERGE_RESOLUTION|>--- conflicted
+++ resolved
@@ -686,14 +686,9 @@
   { "appspot.com", true, false, false, -1, &kPinset_google_root_pems },
   { "at.search.yahoo.com", false, true, false, -1, &kPinset_yahoo },
   { "au.search.yahoo.com", false, true, false, -1, &kPinset_yahoo },
-<<<<<<< HEAD
-  { "aus4.mozilla.org", true, true, true, 3, &kPinset_mozilla },
-  { "aus4.stage.mozaws.net", true, true, true, -1, &kPinset_mozilla },
-  { "aus5.mozilla.org", true, true, true, 7, &kPinset_mozilla },
-=======
   { "aus4.mozilla.org", true, true, true, 3, &kPinset_mozilla_services },
+  { "aus4.stage.mozaws.net", true, true, true, -1, &kPinset_mozilla_services },
   { "aus5.mozilla.org", true, true, true, 7, &kPinset_mozilla_services },
->>>>>>> 474dbc7f
   { "az.search.yahoo.com", false, true, false, -1, &kPinset_yahoo },
   { "be.search.yahoo.com", false, true, false, -1, &kPinset_yahoo },
   { "bi.search.yahoo.com", false, true, false, -1, &kPinset_yahoo },
