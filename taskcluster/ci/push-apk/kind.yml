--- conflicted
+++ resolved
@@ -20,11 +20,12 @@
             nightly: true
         shipping-phase: ship
         shipping-product: fennec
-<<<<<<< HEAD
-        worker-type: test-dummy-provisioner/fake-pushapk
-=======
-        worker-type: scriptworker-prov-v1/pushapk-v1
->>>>>>> 8802fbf2
+        worker-type:
+            by-project:
+                mozilla-central: scriptworker-prov-v1/pushapk-v1
+                mozilla-beta: scriptworker-prov-v1/pushapk-v1
+                mozilla-release: scriptworker-prov-v1/pushapk-v1
+                default: test-dummy-provisioner/fake-pushapk
         worker:
             upstream-artifacts: # see transforms
             google-play-track: # see transforms
