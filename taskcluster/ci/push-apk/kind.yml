# This Source Code Form is subject to the terms of the Mozilla Public
# License, v. 2.0. If a copy of the MPL was not distributed with this
# file, You can obtain one at http://mozilla.org/MPL/2.0/.

loader: taskgraph.loader.push_apk:loader

transforms:
   - taskgraph.transforms.push_apk:transforms
   - taskgraph.transforms.task:transforms

kind-dependencies:
   - build-signing
   - google-play-strings
   - push-apk-breakpoint

jobs:
   push-apk/opt:
      description: Publishes APK onto Google Play Store
      attributes:
         build_platform: android-nightly
         nightly: true
      shipping-phase: ship
      shipping-product: fennec
      worker-type:
         by-project:
            mozilla-central: scriptworker-prov-v1/pushapk-v1
            mozilla-beta: scriptworker-prov-v1/pushapk-v1
            mozilla-release: scriptworker-prov-v1/pushapk-v1
            default: scriptworker-prov-v1/dep-pushapk
      worker:
         upstream-artifacts:  # see transforms
         google-play-track:  # see transforms
         implementation: push-apk
         commit:  # see transforms
      requires: all-resolved
      scopes:  # see transforms
      treeherder:
         symbol: pub(gp)
         platform: Android/opt
         tier: 2
         kind: other
      run-on-projects: ['mozilla-central', 'mozilla-beta', 'mozilla-release', 'maple']
<<<<<<< HEAD
      deadline-after: 5 days
      extra:
         product: fennec
=======
      deadline-after: 5 days
>>>>>>> 62967af8
<|MERGE_RESOLUTION|>--- conflicted
+++ resolved
@@ -40,10 +40,4 @@
          tier: 2
          kind: other
       run-on-projects: ['mozilla-central', 'mozilla-beta', 'mozilla-release', 'maple']
-<<<<<<< HEAD
-      deadline-after: 5 days
-      extra:
-         product: fennec
-=======
-      deadline-after: 5 days
->>>>>>> 62967af8
+      deadline-after: 5 days