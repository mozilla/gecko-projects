# This Source Code Form is subject to the terms of the Mozilla Public
# License, v. 2.0. If a copy of the MPL was not distributed with this
# file, You can obtain one at http://mozilla.org/MPL/2.0/.

loader: taskgraph.loader.push_apk:loader

transforms:
    - taskgraph.transforms.push_apk:transforms
    - taskgraph.transforms.task:transforms

kind-dependencies:
    - build-signing
<<<<<<< HEAD
    - google-play-strings
=======
>>>>>>> 8b1f82ef
    - push-apk-breakpoint

jobs:
    push-apk/opt:
        description: Publishes APK onto Google Play Store
        attributes:
            build_platform: android-nightly
            nightly: true
        shipping-phase: ship
        shipping-product: fennec
        worker-type:
            by-project:
                mozilla-central: scriptworker-prov-v1/pushapk-v1
                mozilla-beta: scriptworker-prov-v1/pushapk-v1
                mozilla-release: scriptworker-prov-v1/pushapk-v1
                default: scriptworker-prov-v1/dep-pushapk
        worker:
            upstream-artifacts:  # see transforms
            google-play-track:  # see transforms
            implementation: push-apk
<<<<<<< HEAD
            commit: # see transforms
        requires: all-resolved
        scopes: # see transforms
=======
            dry-run:  # see transforms
        scopes:  # see transforms
>>>>>>> 8b1f82ef
        treeherder:
            symbol: pub(gp)
            platform: Android/opt
            tier: 2
            kind: other
        run-on-projects: ['mozilla-central', 'mozilla-beta', 'mozilla-release', 'maple']
        deadline-after: 5 days
        extra:
            product: fennec<|MERGE_RESOLUTION|>--- conflicted
+++ resolved
@@ -10,10 +10,7 @@
 
 kind-dependencies:
     - build-signing
-<<<<<<< HEAD
     - google-play-strings
-=======
->>>>>>> 8b1f82ef
     - push-apk-breakpoint
 
 jobs:
@@ -34,14 +31,9 @@
             upstream-artifacts:  # see transforms
             google-play-track:  # see transforms
             implementation: push-apk
-<<<<<<< HEAD
             commit: # see transforms
         requires: all-resolved
         scopes: # see transforms
-=======
-            dry-run:  # see transforms
-        scopes:  # see transforms
->>>>>>> 8b1f82ef
         treeherder:
             symbol: pub(gp)
             platform: Android/opt
