--- conflicted
+++ resolved
@@ -78,12 +78,8 @@
             mozilla-esr60:
                firefox-esr-latest-ssl: installer-ssl
                firefox-esr-latest: installer
-<<<<<<< HEAD
-            maple:
-=======
                firefox-esr-msi-latest-ssl: msi
             birch:
->>>>>>> 647b9eb1
                firefox-latest-ssl: installer-ssl
                firefox-latest: installer
                firefox-stub: stub-installer
