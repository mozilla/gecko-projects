# This Source Code Form is subject to the terms of the Mozilla Public
# License, v. 2.0. If a copy of the MPL was not distributed with this
# file, You can obtain one at http://mozilla.org/MPL/2.0/.

loader: taskgraph.loader.transform:loader

transforms:
   - taskgraph.transforms.update_verify_config:transforms
   - taskgraph.transforms.job:transforms
   - taskgraph.transforms.task:transforms

job-defaults:
   name: secondary-update-verify-config
   run-on-projects: []  # to make sure this never runs as part of CI
   shipping-product: firefox
   shipping-phase: promote
   worker-type: aws-provisioner-v1/gecko-{level}-b-linux
   worker:
      docker-image:
         in-tree: "update-verify"
      max-run-time: 3600
      artifacts:
         - name: public/build/update-verify.cfg
           path: /builds/worker/checkouts/gecko/update-verify.cfg
           type: file
   run:
      using: run-task
      sparse-profile: mozharness
   extra:
      app-name: browser
      branch-prefix: mozilla
      product: firefox
      archive-prefix:
         by-release-level:
            staging: "http://ftp.stage.mozaws.net/pub"
            production: "https://archive.mozilla.org/pub"
      previous-archive-prefix:
         by-release-level:
            staging: "https://archive.mozilla.org/pub"
            production: null
      aus-server:
<<<<<<< HEAD
         by-project:
            birch: "https://aus4.stage.mozaws.net"
            default: "https://aus5.mozilla.org"
      override-certs:
         by-project:
            birch: dep
            jamun: dep
            maple: dep
            try: dep
            default: null
      include-version:
         by-project:
            birch: beta
            mozilla-release: beta
            default: null
      last-watershed:
         by-project:
            birch: "56.0b3"
            mozilla-release: "56.0b3"
            default: null
      mar-channel-id-override:
         by-project:
            birch: beta
            mozilla-release: beta
            default: null
      channel:
         by-project:
            birch: "beta-localtest"
            mozilla-release: "beta-localtest"
            default: "default"
=======
         by-release-level:
            staging: "https://aus4.stage.mozaws.net"
            production: "https://aus5.mozilla.org"
      override-certs:
         by-release-level:
            staging: dep
            production: null
      include-version: beta
      last-watershed: "56.0b3"
      mar-channel-id-override: beta
      channel: "beta-localtest"
>>>>>>> 2060f92f

jobs:
   firefox-secondary-linux:
      treeherder:
         symbol: UVCS
         platform: linux/opt
         kind: test
         tier: 1
      attributes:
         build_platform: linux-nightly
      extra:
         platform: linux-i686
         updater-platform: linux-x86_64

   firefox-secondary-linux64:
      treeherder:
         symbol: UVCS
         platform: linux64/opt
         kind: test
         tier: 1
      attributes:
         build_platform: linux64-nightly
      extra:
         platform: linux-x86_64
         updater-platform: linux-x86_64

   firefox-secondary-macosx64:
      treeherder:
         symbol: UVCS
         platform: macosx64/opt
         kind: test
         tier: 1
      attributes:
         build_platform: macosx64-nightly
      extra:
         platform: mac
         updater-platform: linux-x86_64

   firefox-secondary-win32:
      treeherder:
         symbol: UVCS
         platform: win32/opt
         kind: test
         tier: 1
      attributes:
         build_platform: win32-nightly
      extra:
         platform: win32
         updater-platform: linux-x86_64

   firefox-secondary-win64:
      treeherder:
         symbol: UVCS
         platform: win64/opt
         kind: test
         tier: 1
      attributes:
         build_platform: win64-nightly
      extra:
         platform: win64
         updater-platform: linux-x86_64<|MERGE_RESOLUTION|>--- conflicted
+++ resolved
@@ -39,38 +39,6 @@
             staging: "https://archive.mozilla.org/pub"
             production: null
       aus-server:
-<<<<<<< HEAD
-         by-project:
-            birch: "https://aus4.stage.mozaws.net"
-            default: "https://aus5.mozilla.org"
-      override-certs:
-         by-project:
-            birch: dep
-            jamun: dep
-            maple: dep
-            try: dep
-            default: null
-      include-version:
-         by-project:
-            birch: beta
-            mozilla-release: beta
-            default: null
-      last-watershed:
-         by-project:
-            birch: "56.0b3"
-            mozilla-release: "56.0b3"
-            default: null
-      mar-channel-id-override:
-         by-project:
-            birch: beta
-            mozilla-release: beta
-            default: null
-      channel:
-         by-project:
-            birch: "beta-localtest"
-            mozilla-release: "beta-localtest"
-            default: "default"
-=======
          by-release-level:
             staging: "https://aus4.stage.mozaws.net"
             production: "https://aus5.mozilla.org"
@@ -82,7 +50,6 @@
       last-watershed: "56.0b3"
       mar-channel-id-override: beta
       channel: "beta-localtest"
->>>>>>> 2060f92f
 
 jobs:
    firefox-secondary-linux:
