--- conflicted
+++ resolved
@@ -15,18 +15,6 @@
    - release-secondary-balrog-submit-toplevel
 
 job-defaults:
-<<<<<<< HEAD
-   worker-type:
-      by-project:
-         maple: scriptworker-prov-v1/balrog-dev
-         birch: scriptworker-prov-v1/balrog-dev
-         jamun: scriptworker-prov-v1/balrog-dev
-         mozilla-beta: scriptworker-prov-v1/balrogworker-v1
-         mozilla-release: scriptworker-prov-v1/balrogworker-v1
-         mozilla-esr60: scriptworker-prov-v1/balrogworker-v1
-         default: invalid/invalid
-=======
->>>>>>> 03b5c517
    run-on-projects: []
    shipping-phase: ship
    worker:
@@ -40,32 +28,10 @@
       shipping-product: firefox
       worker:
          product: firefox
-<<<<<<< HEAD
-         channel-names:
-            by-project:
-               birch: ["beta", "beta-localtest", "beta-cdntest"]
-               jamun: ["esr", "esr-localtest", "esr-cdntest"]
-               mozilla-release: ["beta", "beta-localtest", "beta-cdntest"]
-               mozilla-esr60: ["esr", "esr-localtest", "esr-cdntest"]
-               default: []
-         publish-rules:
-            by-project:
-               birch: [32]
-               mozilla-release: [32]
-               default: []
-         rules-to-update:
-            by-project:
-               birch: ["firefox-beta-cdntest", "firefox-beta-localtest"]
-               jamun: ["firefox-esr60-cdntest", "firefox-esr60-localtest"]
-               mozilla-release: ["firefox-beta-cdntest", "firefox-beta-localtest"]
-               mozilla-esr60: ["firefox-esr60-cdntest", "firefox-esr60-localtest"]
-               default: []
-=======
          release-eta: ''
          channel-names: ["beta", "beta-localtest", "beta-cdntest"]
          publish-rules: [32]
          rules-to-update: ["firefox-beta-cdntest", "firefox-beta-localtest"]
->>>>>>> 03b5c517
       treeherder:
          platform: linux64/opt
          symbol: Rel(BSFxRC)
