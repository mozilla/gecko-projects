--- conflicted
+++ resolved
@@ -35,190 +35,6 @@
     - win64-devedition-nightly/opt
 
 job-template:
-<<<<<<< HEAD
-   description:
-      by-build-platform:
-         default: Localization
-         android-api-16-nightly: Single Locale Repack
-   locales-file:
-      by-build-platform:
-         default: browser/locales/l10n-changesets.json
-         android-api-16-nightly: mobile/locales/l10n-changesets.json
-   locales-per-chunk: 5
-   run-on-projects: ['release', 'maple']
-   attributes:
-      shipping_phase: promote
-   ignore-locales:
-      by-build-platform:
-         # OSX has a special locale for japanese
-         macosx64.*: [ja]
-         default: [ja-JP-mac]
-   run-time:
-      by-build-platform:
-         default: 36000
-         android-api-16-nightly: 18000
-   docker-image:
-      by-build-platform:
-         android-api-16-nightly:
-            in-tree: android-build
-         default: null
-   secrets:
-      by-build-platform:
-         default: false
-         android-api-16-nightly: true
-   toolchains:
-      by-build-platform:
-         default: []
-         macosx64.*:
-            - linux64-libdmg
-            - linux64-hfsplus
-         android-api-16-nightly:
-            - android-gradle-dependencies
-            - android-sdk-linux
-   tooltool:
-      by-build-platform:
-         default: public
-         android-api-16-nightly: internal
-         macosx64-nightly: internal
-         macosx64-devedition-nightly: internal
-         win32-nightly: internal
-         win32-devedition-nightly: internal
-         win64-nightly: internal
-         win64-devedition-nightly: internal
-   index:
-      type: nightly-l10n
-      product:
-         by-build-platform:
-            default: firefox
-            .*-devedition-.*: devedition
-            android-api-16-nightly: mobile
-      job-name:
-         by-build-platform:
-            linux-nightly: linux-opt
-            linux64-nightly: linux64-opt
-            macosx64-nightly: macosx64-opt
-            win32-nightly: win32-opt
-            win64-nightly: win64-opt
-            linux-devedition-nightly: linux-devedition-opt
-            linux64-devedition-nightly: linux64-devedition-opt
-            macosx64-devedition-nightly: macosx64-devedition-opt
-            win32-devedition-nightly: win32-devedition-opt
-            win64-devedition-nightly: win64-devedition-opt
-            android-api-16-nightly: android-api-16-opt
-   worker-type:
-      by-build-platform:
-         default: aws-provisioner-v1/gecko-{level}-b-linux
-         android-api-16-nightly: aws-provisioner-v1/gecko-{level}-b-android
-         win.*: aws-provisioner-v1/gecko-{level}-b-win2012
-   treeherder:
-      symbol: L10n(N)
-      tier:
-         by-build-platform:
-            default: 1
-            android-api-16-nightly: 2
-      platform:
-         by-build-platform:
-            linux64-nightly: linux64/opt
-            linux-nightly: linux32/opt
-            macosx64-nightly: osx-cross/opt
-            win32-nightly: windows2012-32/opt
-            win64-nightly: windows2012-64/opt
-            linux64-devedition-nightly: linux64-devedition/opt
-            linux-devedition-nightly: linux32-devedition/opt
-            macosx64-devedition-nightly: osx-cross-devedition/opt
-            win32-devedition-nightly: windows2012-32-devedition/opt
-            win64-devedition-nightly: windows2012-64-devedition/opt
-            android-api-16-nightly: android-4-0-armv7-api16/opt
-   env:
-      by-build-platform:
-         linux.*:   # linux64 and 32 get same treatment here
-            EN_US_PACKAGE_NAME: target.tar.bz2
-            EN_US_BINARY_URL:
-               task-reference: https://queue.taskcluster.net/v1/task/<build-signing>/artifacts/{artifact_prefix}
-            MAR_TOOLS_URL:
-               task-reference: https://queue.taskcluster.net/v1/task/<build>/artifacts/{artifact_prefix}/host/bin
-         macosx64.*:
-            EN_US_PACKAGE_NAME: target.dmg
-            EN_US_BINARY_URL:
-               task-reference: https://queue.taskcluster.net/v1/task/<repackage>/artifacts/{artifact_prefix}
-            MAR_TOOLS_URL:
-               task-reference: https://queue.taskcluster.net/v1/task/<build>/artifacts/{artifact_prefix}/host/bin
-         win.*:
-            EN_US_PACKAGE_NAME: target.zip
-            EN_US_BINARY_URL:
-               task-reference: https://queue.taskcluster.net/v1/task/<build-signing>/artifacts/{artifact_prefix}
-            EN_US_INSTALLER_BINARY_URL:
-               task-reference: https://queue.taskcluster.net/v1/task/<repackage-signing>/artifacts/{artifact_prefix}
-            MAR_TOOLS_URL:
-               task-reference: https://queue.taskcluster.net/v1/task/<build>/artifacts/{artifact_prefix}/host/bin
-         android-api-16-nightly:
-            EN_US_PACKAGE_NAME: target.apk
-            EN_US_BINARY_URL:
-               task-reference: https://queue.taskcluster.net/v1/task/<build>/artifacts/{artifact_prefix}/en-US
-   mozharness:
-      config:
-         by-build-platform:
-            linux-nightly:
-               - single_locale/{project}.py
-               - single_locale/linux32.py
-               - single_locale/tc_common.py
-               - single_locale/tc_linux32.py
-               - taskcluster_nightly.py
-            linux64-nightly:
-               - single_locale/{project}.py
-               - single_locale/linux64.py
-               - single_locale/tc_common.py
-               - single_locale/tc_linux64.py
-               - taskcluster_nightly.py
-            macosx64-nightly:
-               - single_locale/{project}.py
-               - single_locale/macosx64.py
-               - single_locale/tc_common.py
-               - single_locale/tc_macosx64.py
-               - taskcluster_nightly.py
-            win32-nightly:
-               - single_locale/{project}.py
-               - single_locale/win32.py
-               - single_locale/tc_common.py
-               - single_locale/tc_win32.py
-               - taskcluster_nightly.py
-            win64-nightly:
-               - single_locale/{project}.py
-               - single_locale/win64.py
-               - single_locale/tc_common.py
-               - single_locale/tc_win64.py
-               - taskcluster_nightly.py
-            linux-devedition-nightly:
-               - single_locale/{project}.py
-               - single_locale/linux_devedition.py
-               - single_locale/tc_common.py
-               - single_locale/tc_linux32.py
-               - taskcluster_nightly.py
-            linux64-devedition-nightly:
-               - single_locale/{project}.py
-               - single_locale/linux64_devedition.py
-               - single_locale/tc_common.py
-               - single_locale/tc_linux64.py
-               - taskcluster_nightly.py
-            macosx64-devedition-nightly:
-               - single_locale/{project}.py
-               - single_locale/macosx64_devedition.py
-               - single_locale/tc_common.py
-               - single_locale/tc_macosx64.py
-               - taskcluster_nightly.py
-            win32-devedition-nightly:
-               - single_locale/{project}.py
-               - single_locale/win32_devedition.py
-               - single_locale/tc_common.py
-               - single_locale/tc_win32.py
-               - taskcluster_nightly.py
-            win64-devedition-nightly:
-               - single_locale/{project}.py
-               - single_locale/win64_devedition.py
-               - single_locale/tc_common.py
-               - single_locale/tc_win64.py
-               - taskcluster_nightly.py
-=======
     description:
         by-build-platform:
             default: Localization
@@ -228,7 +44,7 @@
             default: browser/locales/l10n-changesets.json
             android-api-16-nightly: mobile/locales/l10n-changesets.json
     locales-per-chunk: 5
-    run-on-projects: ['release']
+    run-on-projects: ['release', 'maple']
     attributes:
         shipping_phase: promote
     ignore-locales:
@@ -334,7 +150,6 @@
                     task-reference: https://queue.taskcluster.net/v1/task/<repackage-signing>/artifacts/{artifact_prefix}
                 MAR_TOOLS_URL:
                     task-reference: https://queue.taskcluster.net/v1/task/<build>/artifacts/{artifact_prefix}/host/bin
->>>>>>> 388d7c8b
             android-api-16-nightly:
                 EN_US_PACKAGE_NAME: target.apk
                 EN_US_BINARY_URL:
