--- conflicted
+++ resolved
@@ -28,17 +28,9 @@
    locales-file:
       by-build-platform:
          default: browser/locales/all-locales
-<<<<<<< HEAD
-         android-api-16-nightly: mobile/locales/l10n-changesets.json
-   locales-per-chunk:
-      by-build-platform:
-         default: 5
-   run-on-projects: ['release', 'date']
-=======
          android-api-15-nightly: mobile/locales/l10n-changesets.json
    locales-per-chunk: 5
-   run-on-projects: ['release']
->>>>>>> 48ea4528
+   run-on-projects: ['release', 'date']
    ignore-locales:
       by-build-platform:
          # OSX has a special locale for japanese
