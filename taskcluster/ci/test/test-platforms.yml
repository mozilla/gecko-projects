--- conflicted
+++ resolved
@@ -169,10 +169,6 @@
     test-sets:
         - awsy
         - desktop-screenshot-capture
-<<<<<<< HEAD
-        - headless
-=======
->>>>>>> f0e4ae5f
         - windows-talos
         - windows-tests
 
@@ -196,14 +192,6 @@
     test-sets:
         - awsy
         - desktop-screenshot-capture
-        - windows-tests
-
-windows7-32-devedition/opt:
-    build-platform: win32-devedition/opt
-    test-sets:
-        - awsy
-        - desktop-screenshot-capture
-        - headless
         - windows-tests
 
 # win64
@@ -217,10 +205,6 @@
     test-sets:
         - awsy
         - desktop-screenshot-capture
-<<<<<<< HEAD
-        - headless
-=======
->>>>>>> f0e4ae5f
         - windows-talos
         - windows-tests
 
@@ -229,10 +213,6 @@
     test-sets:
         - awsy
         - desktop-screenshot-capture
-<<<<<<< HEAD
-        - headless
-=======
->>>>>>> f0e4ae5f
         - windows-talos
         - windows-tests
 
@@ -248,14 +228,6 @@
     test-sets:
         - awsy
         - desktop-screenshot-capture
-        - windows-tests
-
-windows10-64-devedition/opt:
-    build-platform: win64-devedition/opt
-    test-sets:
-        - awsy
-        - desktop-screenshot-capture
-        - headless
         - windows-tests
 
 windows10-64-asan/opt:
