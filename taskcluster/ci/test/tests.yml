# Each stanza here describes a particular test suite or sub-suite.  These are
# processed through the transformations described in kind.yml to produce a
# bunch of tasks.  See the schema in `taskcluster/taskgraph/transforms/tests.py`
# for a description of the fields used here.

# Note that these are in lexical order, as enforced by the task loader.

awsy:
    description: "Are we slim yet"
    suite: awsy
    treeherder-symbol: tc-SY(sy)
    max-run-time: 7200
    instance-size: xlarge
    allow-software-gl-layers: false
    mozharness:
        script: awsy_script.py
        config:
            by-test-platform:
                windows.*/opt:
                    - awsy/taskcluster_windows_config.py
                macosx.*/opt:
                    - awsy/macosx_config.py
                default:
                    - awsy/linux_config.py

awsy-stylo:
    description: "Are we slim yet for Stylo parallel"
    suite: awsy
    treeherder-symbol: tc-SY-stylo(sy)
    max-run-time: 7200
    instance-size: xlarge
    allow-software-gl-layers: false
    run-on-projects:
        by-test-platform:
            .*-stylo.*: ['autoland', 'mozilla-central', 'try']
            default: built-projects
    mozharness:
        script: awsy_script.py
        config:
            by-test-platform:
                windows.*:
                    - awsy/taskcluster_windows_config.py
                macosx.*:
                    - awsy/macosx_config.py
                linux.*:
                    - awsy/linux_config.py
        extra-options:
            - --enable-stylo

awsy-stylo-sequential:
    description: "Are we slim yet for Stylo sequential"
    suite: awsy
    treeherder-symbol: tc-SY-stylo-seq(sy)
    max-run-time: 7200
    instance-size: xlarge
    allow-software-gl-layers: false
    run-on-projects:
        by-test-platform:
            .*-stylo.*: ['autoland', 'mozilla-central', 'try']
            default: built-projects
    mozharness:
        script: awsy_script.py
        config:
            # Only run on Linux64.
            by-test-platform:
                linux.*:
                    - awsy/linux_config.py
        extra-options:
            - --enable-stylo
            - --single-stylo-traversal

cppunit:
    description: "CPP Unit Tests"
    suite: cppunittest
    treeherder-symbol: tc(Cpp)
    e10s: false
    run-on-projects:
        by-test-platform:
            windows10-64-asan/opt: []  # as an exception to windows.*
            linux64-qr/.*: ['mozilla-central', 'try']
            .*-stylo.*: ['autoland', 'mozilla-central', 'try']
            default: built-projects
    mozharness:
        by-test-platform:
            android.*:
                script: android_emulator_unittest.py
                no-read-buildbot-config: true
                config:
                    - android/androidarm_4_3.py
                extra-options:
                    - --test-suite=cppunittest
            default:
                script: desktop_unittest.py
                no-read-buildbot-config: true
                config:
                    by-test-platform:
                        windows.*:
                            - unittests/win_taskcluster_unittest.py
                        macosx.*:
                            - unittests/mac_unittest.py
                        linux.*:
                            - unittests/linux_unittest.py
                            - remove_executables.py
                extra-options:
                    - --cppunittest-suite=cppunittest

crashtest:
    description: "Crashtest run"
    suite: reftest/crashtest
    treeherder-symbol: tc-R(C)
    instance-size:
        by-test-platform:
            android.*: xlarge
            default: default
    run-on-projects:
        by-test-platform:
            .*-stylo.*: ['autoland', 'mozilla-central', 'try']
            default: built-projects
    chunks:
        by-test-platform:
            android-4.3-arm7-api-15/debug: 10
            android.*: 4
            default: 1
    e10s:
        by-test-platform:
            windows7-32/debug: both
            default: true
    mozharness:
        by-test-platform:
            android.*:
                script: android_emulator_unittest.py
                no-read-buildbot-config: true
                config:
                    - android/androidarm_4_3.py
                extra-options:
                    - --test-suite=crashtest
            default:
                script: desktop_unittest.py
                chunked: false
                no-read-buildbot-config: true
                config:
                    by-test-platform:
                        windows.*:
                            - unittests/win_taskcluster_unittest.py
                        macosx.*:
                            - unittests/mac_unittest.py
                        linux.*:
                            - unittests/linux_unittest.py
                            - remove_executables.py
                extra-options:
                    - --reftest-suite=crashtest
    tier:
        by-test-platform:
            linux64-qr/.*: 1
            default: default

firefox-ui-functional-local:
    description: "Firefox-ui-tests functional run"
    suite: "firefox-ui/functional local"
    treeherder-symbol: tc-Fxfn-l(en-US)
    max-run-time: 5400
    mozharness:
        script: firefox_ui_tests/functional.py
        config:
            by-test-platform:
                windows.*:
                    - firefox_ui_tests/taskcluster_windows.py
                macosx.*:
                    - firefox_ui_tests/taskcluster.py
                    - firefox_ui_tests/taskcluster_mac.py
                linux.*:
                    - firefox_ui_tests/taskcluster.py
                    - remove_executables.py
        extra-options:
            - "--tag"
            - "local"

firefox-ui-functional-remote:
    description: "Firefox-ui-tests functional run"
    suite: "firefox-ui/functional remote"
    treeherder-symbol: tc-Fxfn-r(en-US)
    max-run-time: 5400
    tier: 2
    mozharness:
        script: firefox_ui_tests/functional.py
        config:
            by-test-platform:
                windows.*:
                    - firefox_ui_tests/taskcluster_windows.py
                macosx.*:
                    - firefox_ui_tests/taskcluster.py
                    - firefox_ui_tests/taskcluster_mac.py
                linux.*:
                    - firefox_ui_tests/taskcluster.py
                    - remove_executables.py
        extra-options:
            - "--tag"
            - "remote"

geckoview:
    description: "Geckoview run"
    suite: geckoview
    treeherder-symbol: tc(gv)
    instance-size: xlarge
    loopback-video: true
    e10s: false
    mozharness:
        script: android_emulator_unittest.py
        no-read-buildbot-config: true
        config:
            - android/androidarm_4_3.py
        extra-options:
            - --test-suite=geckoview

gtest:
    description: "GTests run"
    suite: gtest
    treeherder-symbol: tc(GTest)
    e10s: false
    instance-size: xlarge
    run-on-projects:
        by-test-platform:
            linux64-qr/.*: ['mozilla-central', 'try']
            windows.*-pgo/.*: [] # permafails on pgo
            windows.*-nightly/.*: [] # permafails on nightly too
            windows.*-devedition/.*: [] # permafails here too
            default: built-projects
    mozharness:
        script: desktop_unittest.py
        no-read-buildbot-config: true
        config:
            by-test-platform:
                windows.*:
                    - unittests/win_taskcluster_unittest.py
                macosx.*:
                    - unittests/mac_unittest.py
                linux.*:
                    - unittests/linux_unittest.py
                    - remove_executables.py
        extra-options:
            - --gtest-suite=gtest
    tier:
        by-test-platform:
            windows7-32-pgo.*: 3
            windows10-64-pgo.*: 3
            default: default

jittest:
    description: "JIT Test run"
    suite: jittest/jittest-chunked
    treeherder-symbol: tc(Jit)
    e10s: false
    run-on-projects:
        by-test-platform:
            linux64-qr/.*: ['mozilla-central', 'try']
            default: built-projects
    chunks:
        by-test-platform:
            windows.*: 1
            macosx.*: 1
            default: 6
    mozharness:
        chunked:
          by-test-platform:
            windows.*: false
            macosx.*: false
            default: true
        script: desktop_unittest.py
        no-read-buildbot-config: true
        config:
            by-test-platform:
                windows.*:
                    - unittests/win_taskcluster_unittest.py
                macosx.*:
                    - unittests/mac_unittest.py
                linux.*:
                    - unittests/linux_unittest.py
                    - remove_executables.py
        extra-options:
            - --jittest-suite=jittest-chunked
    when:
        files-changed:
            - js/src/**
            - js/public/**

jsreftest:
    description: "JS Reftest run"
    suite: reftest/jsreftest
    treeherder-symbol: tc-R(J)
    instance-size:
        by-test-platform:
            android.*: xlarge
            default: default
    chunks:
        by-test-platform:
            android-4.3-arm7-api-15/debug: 100
            android.*: 40
            windows.*: 2
            linux64-ccov/.*: 5
            linux64-qr/.*: 4
            macosx.*: 2
            default: 3
    e10s:
        by-test-platform:
            linux64-jsdcov/opt: false
            windows7-32/debug: both
            default: true
    max-run-time:
        by-test-platform:
            android.*: 7200
            default: 3600
    mozharness:
        by-test-platform:
            android.*:
                script: android_emulator_unittest.py
                no-read-buildbot-config: true
                config:
                    - android/androidarm_4_3.py
                extra-options:
                    - --test-suite=jsreftest
            default:
                script: desktop_unittest.py
                no-read-buildbot-config: true
                chunked: true
                config:
                    by-test-platform:
                        windows.*:
                            - unittests/win_taskcluster_unittest.py
                        macosx.*:
                            - unittests/mac_unittest.py
                        linux.*:
                            - unittests/linux_unittest.py
                            - remove_executables.py
                extra-options:
                    - --reftest-suite=jsreftest
    when:
        files-changed:
            - js/src/**
            - js/public/**
    tier:
        by-test-platform:
            linux64-qr/.*: 1
            default: default

marionette:
    description: "Marionette unittest run"
    suite: marionette
    treeherder-symbol: tc(Mn)
    max-run-time:
        by-test-platform:
            android.*: 3600
            default: 5400
    instance-size:
        by-test-platform:
            android.*: xlarge
            default: default
    tier:
        by-test-platform:
            android.*: 2
            default: default
    chunks:
        by-test-platform:
            android.*: 10
            default: 1
    mozharness:
        by-test-platform:
            android.*:
                script: android_emulator_unittest.py
                no-read-buildbot-config: true
                config:
                    - android/androidarm_4_3.py
                extra-options:
                    - --test-suite=marionette
            default:
                script: marionette.py
                no-read-buildbot-config: true
                config:
                    by-test-platform:
                        windows.*:
                            - marionette/windows_taskcluster_config.py
                        macosx.*:
                            - marionette/prod_config.py
                            - marionette/mac_taskcluster_config.py
                        default:
                            - marionette/prod_config.py
                            - remove_executables.py

marionette-headless:
    description: "Marionette headless unittest run"
    suite: marionette
    treeherder-symbol: tc(MnH)
    max-run-time: 5400
    instance-size: default
    tier: default
    chunks: 1
    mozharness:
        script: marionette.py
        no-read-buildbot-config: true
        config:
            by-test-platform:
                windows.*:
                    - marionette/windows_taskcluster_config.py
                macosx.*:
                    - marionette/prod_config.py
                    - marionette/mac_taskcluster_config.py
                default:
                    - marionette/prod_config.py
                    - remove_executables.py
        extra-options:
            - --headless

mochitest:
    description: "Mochitest plain run"
    suite:
        by-test-platform:
            linux64-jsdcov/opt: mochitest/plain-chunked-coverage
            default: mochitest/plain-chunked
    treeherder-symbol: tc-M()
    loopback-video: true
    instance-size:
        by-test-platform:
            linux64-jsdcov/opt: xlarge
            android.*: xlarge
            default: legacy # Bug 1281241: migrating to m3.large instances
    chunks:
        by-test-platform:
            android-4.3-arm7-api-15/debug: 48
            android.*: 20
            macosx.*: 5
            windows.*: 5
            linux32/debug: 16
            linux32-stylo/debug: 16
            linux.*: 10
    e10s:
        by-test-platform:
            linux64-jsdcov/opt: false
            windows7-32/debug: both
            default: true
    max-run-time:
        by-test-platform:
            android-4.3-arm7-api-15/debug: 10800
            linux64-jsdcov/opt: 10800
            default: 5400
    allow-software-gl-layers: false
    run-on-projects:
        by-test-platform:
            linux.*-stylo.*: ['autoland', 'mozilla-central', 'try']
            macosx64-stylo/.*: ['mozilla-central', 'try']
            windows7-32-stylo.*: ['autoland', 'mozilla-central', 'try']
            default: built-projects
    tier:
        by-test-platform:
            macosx64-stylo/.*: 2
            default: default
    mozharness:
        by-test-platform:
            android.*:
                mochitest-flavor: plain
                script: android_emulator_unittest.py
                no-read-buildbot-config: true
                config:
                    - android/androidarm_4_3.py
                extra-options:
                    - --test-suite=mochitest
            default:
                mochitest-flavor: plain
                script: desktop_unittest.py
                no-read-buildbot-config: true
                chunked: true
                config:
                    by-test-platform:
                        windows.*:
                            - unittests/win_taskcluster_unittest.py
                        macosx.*:
                            - unittests/mac_unittest.py
                        linux.*:
                            - unittests/linux_unittest.py
                            - remove_executables.py
                extra-options:
                    by-test-platform:
                        linux64-jsdcov/opt:
                            - --mochitest-suite=plain-chunked-coverage
                        default:
                            - --mochitest-suite=plain-chunked

mochitest-a11y:
    description: "Mochitest a11y run"
    suite: mochitest/a11y
    treeherder-symbol: tc-M(a11y)
    loopback-video: true
    e10s: false
    run-on-projects:
        by-test-platform:
            linux64-qr/.*: ['mozilla-central', 'try']
            linux.*-stylo.*: ['autoland', 'mozilla-central', 'try']
            linux32-stylo/debug: ['try']
            linux64-stylo/debug: ['try']
            macosx64-stylo/.*: ['mozilla-central', 'try']
            windows7-32-stylo.*: ['autoland', 'mozilla-central', 'try']
            default: built-projects
    mozharness:
        script: desktop_unittest.py
        no-read-buildbot-config: true
        chunked: false
        mochitest-flavor: a11y
        config:
            by-test-platform:
                windows.*:
                    - unittests/win_taskcluster_unittest.py
                macosx.*:
                    - unittests/mac_unittest.py
                linux.*:
                    - unittests/linux_unittest.py
                    - remove_executables.py
        extra-options:
            - --mochitest-suite=a11y
    tier:
        by-test-platform:
            .*-stylo.*: 2
            linux32-stylo/debug: 3
            linux64-stylo/debug: 3
            default: default

mochitest-browser-chrome:
    description: "Mochitest browser-chrome run"
    suite:
        by-test-platform:
            linux64-jsdcov/opt: mochitest/browser-chrome-coverage
            default: mochitest/browser-chrome-chunked
    treeherder-symbol: tc-M(bc)
    loopback-video: true
    chunks:
        by-test-platform:
            linux64/debug: 16
            linux64-asan/opt: 16
            linux64-jsdcov/opt: 35
            linux32/debug: 16
            linux32-stylo/debug: 16
            default: 7
    e10s:
        by-test-platform:
            linux64-jsdcov/opt: false
            windows7-32/debug: both
            default: true
    max-run-time:
        by-test-platform:
            linux64-jsdcov/opt: 7200
            linux64-ccov/opt: 7200
            linux64/debug: 5400
            linux32/debug: 5400
            linux32-stylo/debug: 5400
            default: 3600
    run-on-projects:
        by-test-platform:
            # Deactivate try on Buildbot, by default. We don't have enough machines
            windows8-64.*: ['mozilla-release', 'mozilla-beta', 'mozilla-central', 'mozilla-inbound', 'autoland']
            windows8-64-devedition/opt: built-projects  # No dev edition outside of supported branches
            windows10.*: []
            linux.*-stylo.*: ['autoland', 'mozilla-central', 'try']
            linux64-stylo/debug: ['try']
            macosx64-stylo/.*: ['mozilla-central', 'try']
            windows7-32-stylo.*: ['autoland', 'mozilla-central', 'try']
            default: built-projects
    worker-type:
        by-test-platform:
            windows8-64.*: buildbot-bridge/buildbot-bridge
            default: null
    mozharness:
        mochitest-flavor: browser
        script: desktop_unittest.py
        no-read-buildbot-config: true
        chunked: true
        config:
            by-test-platform:
                windows.*:
                    - unittests/win_taskcluster_unittest.py
                macosx.*:
                    - unittests/mac_unittest.py
                linux.*:
                    - unittests/linux_unittest.py
                    - remove_executables.py
        extra-options:
            by-test-platform:
                linux64-jsdcov/opt:
                    - --mochitest-suite=browser-chrome-coverage
                default:
                    - --mochitest-suite=browser-chrome-chunked
    # Bug 1281241: migrating to m3.large instances
    instance-size:
        by-test-platform:
            linux64-jsdcov/opt: xlarge
            default: legacy
    allow-software-gl-layers: false
    tier:
        by-test-platform:
            .*-stylo.*: 2
            linux64-stylo/debug: 3
            default: default

mochitest-browser-screenshots:
    description: "Mochitest Browser Screenshots"
    suite: mochitest/browser-chrome-screenshots
    treeherder-symbol: tc-M(ss)
    loopback-video: true
    run-on-projects:
        by-test-platform:
            windows.*/opt: ['mozilla-central', 'try']
            linux64/opt: ['mozilla-central', 'try']
            macosx.*/opt: ['mozilla-central', 'try']
            windows7-32-devedition/opt: []
            windows10-64-devedition/opt: []
            default: []
    max-run-time: 3600
    mozharness:
        mochitest-flavor: browser
        script: desktop_unittest.py
        no-read-buildbot-config: true
        config:
            by-test-platform:
                windows.*:
                    - unittests/win_taskcluster_unittest.py
                macosx.*:
                    - unittests/mac_unittest.py
                linux.*:
                    - unittests/linux_unittest.py
                    - remove_executables.py
        extra-options:
            - --mochitest-suite=browser-chrome-screenshots
    instance-size: legacy
    allow-software-gl-layers: false

mochitest-chrome:
    description: "Mochitest chrome run"
    suite: mochitest/chrome
    treeherder-symbol: tc-M(c)
    loopback-video: true
    virtualization: hardware
    instance-size:
        by-test-platform:
            android.*: xlarge
            default: default
    chunks:
        by-test-platform:
            android-4.3-arm7-api-15/debug: 4
            android.*: 2
            default: 3
    max-run-time: 3600
    e10s: false
    run-on-projects:
        by-test-platform:
<<<<<<< HEAD
            windows7-32.*: ['try', 'date']
=======
            windows7-32.*: ['try']
            linux32-stylo/debug: ['try']
>>>>>>> 99e5cb9c
            linux64-stylo/debug: ['try']
            linux.*-stylo.*: ['autoland', 'mozilla-central', 'try']
            macosx64-stylo/.*: ['mozilla-central', 'try']
            default: built-projects
    worker-type:
        by-test-platform:
            windows7-32.*: buildbot-bridge/buildbot-bridge
            windows8-64.*: buildbot-bridge/buildbot-bridge
            default: null
    mozharness:
        by-test-platform:
            android.*:
                mochitest-flavor: chrome
                script: android_emulator_unittest.py
                no-read-buildbot-config: true
                config:
                    by-test-platform:
                        android-4.2-x86/opt:
                            - android/androidx86.py
                        default:
                            - android/androidarm_4_3.py
                extra-options:
                    - --test-suite=mochitest-chrome
            default:
                mochitest-flavor: chrome
                script: desktop_unittest.py
                no-read-buildbot-config: true
                chunked: true
                config:
                    by-test-platform:
                        windows.*:
                            - unittests/win_taskcluster_unittest.py
                        macosx.*:
                            - remove_executables.py
                            - unittests/mac_unittest.py
                        linux.*:
                            - unittests/linux_unittest.py
                            - remove_executables.py
                extra-options:
                    - --mochitest-suite=chrome
    tier:
        by-test-platform:
            windows7-32.*: 2
            macosx64-stylo/.*: 2
            linux32-stylo/debug: 3
            linux64-stylo/debug: 3
            default: default

mochitest-clipboard:
    description: "Mochitest clipboard run"
    suite: mochitest/clipboard
    treeherder-symbol: tc-M(cl)
    loopback-video: true
    virtualization: hardware
    instance-size: xlarge
    run-on-projects:
        by-test-platform:
            linux32-stylo/debug: ['try']
            linux64-stylo/debug: ['try']
            linux.*-stylo.*: ['autoland', 'mozilla-central', 'try']
            macosx64-stylo/.*: ['mozilla-central', 'try']
            default: built-projects
    worker-type:
        by-test-platform:
            windows7-32.*: buildbot-bridge/buildbot-bridge
            windows8-64.*: buildbot-bridge/buildbot-bridge
            default: null
    e10s:
        by-test-platform:
            windows7-32/debug: both
            default: true
    mozharness:
        by-test-platform:
            android.*:
                mochitest-flavor: plain
                script: android_emulator_unittest.py
                no-read-buildbot-config: true
                config:
                    - android/androidarm_4_3.py
                extra-options:
                    # note that Android runs fewer suites than other platforms
                    - --test-suite=mochitest-plain-clipboard
            default:
                mochitest-flavor: plain
                script: desktop_unittest.py
                no-read-buildbot-config: true
                chunked: false
                config:
                    by-test-platform:
                        windows.*:
                            - unittests/win_taskcluster_unittest.py
                        macosx.*:
                            - remove_executables.py
                            - unittests/mac_unittest.py
                        linux.*:
                            - unittests/linux_unittest.py
                            - remove_executables.py
                extra-options:
                    - --mochitest-suite=plain-clipboard,chrome-clipboard,browser-chrome-clipboard
    tier:
        by-test-platform:
            macosx64-stylo/.*: 2
            linux32-stylo/debug: 3
            linux64-stylo/debug: 3
            default: default

mochitest-devtools-chrome:
    description: "Mochitest devtools-chrome run"
    suite:
        by-test-platform:
            linux64-jsdcov/opt: mochitest/mochitest-devtools-chrome-coverage
            default: mochitest/mochitest-devtools-chrome-chunked
    treeherder-symbol: tc-M(dt)
    loopback-video: true
    max-run-time: 5400
    chunks:
        by-test-platform:
            windows.*: 8
            macosx.*: 8
            default: 10
    run-on-projects:
        by-test-platform:
            linux.*-stylo.*: ['autoland', 'mozilla-central', 'try']
            macosx64-stylo/.*: ['mozilla-central', 'try']
            windows7-32-stylo.*: ['autoland', 'mozilla-central', 'try']
            default: built-projects
    e10s:
        by-test-platform:
            linux64-jsdcov/opt: false
            windows7-32/debug: both
            default: true
    mozharness:
        mochitest-flavor: chrome
        script: desktop_unittest.py
        no-read-buildbot-config: true
        chunked: true
        config:
            by-test-platform:
                windows.*:
                    - unittests/win_taskcluster_unittest.py
                macosx.*:
                    - unittests/mac_unittest.py
                linux.*:
                    - unittests/linux_unittest.py
                    - remove_executables.py
        extra-options:
            by-test-platform:
                linux64-jsdcov/opt:
                    - --mochitest-suite=mochitest-devtools-chrome-coverage
                default:
                    - --mochitest-suite=mochitest-devtools-chrome-chunked
    instance-size:
        by-test-platform:
            # Bug 1361476 - try xlarge on asan to see if it avoids OOM
            linux64-asan/opt: xlarge
            default: default
    # Bug 1296086: high number of intermittents observed with software GL and large instances
    allow-software-gl-layers: false

mochitest-gpu:
    description: "Mochitest GPU run"
    suite: mochitest/gpu
    treeherder-symbol: tc-M(gpu)
    loopback-video: true
    virtualization: virtual-with-gpu
    run-on-projects:
        by-test-platform:
            # Deactivate try on Buildbot, by default. We don't have enough machines
            windows8-64.*: ['mozilla-release', 'mozilla-beta', 'mozilla-central', 'mozilla-inbound', 'autoland']
            windows8-64-devedition/opt: built-projects  # No dev edition outside of supported branches
            windows10.*: []
            linux.*-stylo.*: ['autoland', 'mozilla-central', 'try']
            macosx64-stylo/.*: ['mozilla-central', 'try']
            windows7-32-stylo.*: ['autoland', 'mozilla-central', 'try']
            default: built-projects
    worker-type:
        by-test-platform:
            windows8-64.*: buildbot-bridge/buildbot-bridge
            default: null
    e10s:
        by-test-platform:
            windows7-32/debug: both
            default: true
    mozharness:
        by-test-platform:
            android.*:
                mochitest-flavor: plain
                script: android_emulator_unittest.py
                no-read-buildbot-config: true
                config:
                    - android/androidarm_4_3.py
                extra-options:
                    # note that Android runs fewer suites than other platforms
                    - --test-suite=mochitest-plain-gpu
            default:
                mochitest-flavor: plain
                script: desktop_unittest.py
                no-read-buildbot-config: true
                chunked: false
                config:
                    by-test-platform:
                        windows.*:
                            - unittests/win_taskcluster_unittest.py
                        macosx.*:
                            - unittests/mac_unittest.py
                        linux.*:
                            - unittests/linux_unittest.py
                            - remove_executables.py
                extra-options:
                    - --mochitest-suite=plain-gpu,chrome-gpu,browser-chrome-gpu
    tier:
        by-test-platform:
            linux64-qr/.*: 1
            macosx64-stylo/.*: 2
            default: default

mochitest-jetpack:
    description: "Mochitest jetpack run"
    suite: mochitest/jetpack-package
    treeherder-symbol: tc-M(JP)
    loopback-video: true
    e10s: false
    max-run-time: 5400
    mozharness:
        mochitest-flavor: jetpack-package
        script: desktop_unittest.py
        no-read-buildbot-config: true
        chunked: false
        config:
            by-test-platform:
                windows.*:
                    - unittests/win_taskcluster_unittest.py
                macosx.*:
                    - unittests/mac_unittest.py
                linux.*:
                    - unittests/linux_unittest.py
                    - remove_executables.py
        extra-options:
            - --mochitest-suite=jetpack-package

mochitest-media:
    description: "Mochitest media run"
    suite: mochitest/mochitest-media
    treeherder-symbol: tc-M(mda)
    max-run-time: 5400
    loopback-video: true
    instance-size:
        by-test-platform:
            android.*: xlarge
            default: large
    chunks:
        by-test-platform:
            android.*: 3
            macosx64.*: 1
            windows8-64.*: 1
            default: 3
    run-on-projects:
        by-test-platform:
            # Deactivate try on Buildbot, by default. We don't have enough machines
            windows8-64.*: ['mozilla-release', 'mozilla-beta', 'mozilla-central', 'mozilla-inbound', 'autoland']
            windows8-64-devedition/opt: built-projects  # No dev edition outside of supported branches
            windows10.*: []
            linux.*-stylo.*: ['autoland', 'mozilla-central', 'try']
            macosx64-stylo/.*: ['mozilla-central', 'try']
            windows7-32-stylo.*: ['autoland', 'mozilla-central', 'try']
            default: built-projects
    worker-type:
        by-test-platform:
            windows8-64.*: buildbot-bridge/buildbot-bridge
            default: null
    mozharness:
        by-test-platform:
            android.*:
                mochitest-flavor: plain
                script: android_emulator_unittest.py
                no-read-buildbot-config: true
                config:
                    - android/androidarm_4_3.py
                extra-options:
                    - --test-suite=mochitest-media
            default:
                mochitest-flavor: plain
                script: desktop_unittest.py
                no-read-buildbot-config: true
                chunked:
                  by-test-platform:
                    macosx64.*: false
                    windows8-64.*: false
                    default: true
                config:
                    by-test-platform:
                        windows.*:
                            - unittests/win_taskcluster_unittest.py
                        macosx.*:
                            - unittests/mac_unittest.py
                        linux.*:
                            - unittests/linux_unittest.py
                            - remove_executables.py
                extra-options:
                    - --mochitest-suite=mochitest-media
    tier:
        by-test-platform:
            linux64-qr/.*: 1
            macosx64-stylo/.*: 2
            default: default

mochitest-valgrind:
    description: "Mochitest plain Valgrind run"
    suite: mochitest/valgrind-plain
    treeherder-symbol: tc-M-V()
    run-on-projects: []
    tier: 3
    loopback-video: true
    chunks: 40
    max-run-time: 14400
    # We could re-enable e10s later.
    # There's no intrinsic reason not to use it.
    e10s: false
    allow-software-gl-layers: false
    mozharness:
        mochitest-flavor: plain
        script: desktop_unittest.py
        no-read-buildbot-config: true
        chunked: true
        config:
            by-test-platform:
                windows.*:
                    - unittests/win_taskcluster_unittest.py
                macosx.*:
                    - unittests/mac_unittest.py
                linux.*:
                    - unittests/linux_unittest.py
                    - remove_executables.py
        extra-options:
            - --mochitest-suite=valgrind-plain

mochitest-webgl:
    description: "Mochitest webgl run"
    suite: mochitest/mochitest-gl
    treeherder-symbol: tc-M(gl)
    virtualization: virtual-with-gpu
    run-on-projects:
        by-test-platform:
            # Deactivate try on Buildbot, by default. We don't have enough machines
            windows8-64.*: ['mozilla-release', 'mozilla-beta', 'mozilla-central', 'mozilla-inbound', 'autoland']
            windows8-64-devedition/opt: built-projects  # No dev edition outside of supported branches
            windows10.*: []
            linux.*-stylo.*: ['autoland', 'mozilla-central', 'try']
            macosx64-stylo/.*: ['mozilla-central', 'try']
            windows7-32-stylo.*: ['autoland', 'mozilla-central', 'try']
            default: built-projects
    worker-type:
        by-test-platform:
            windows8-64.*: buildbot-bridge/buildbot-bridge
            default: null
    chunks:
        by-test-platform:
            android.*: 10
            default: 3
    e10s:
        by-test-platform:
            windows7-32/debug: both
            default: true
    loopback-video: true
    max-run-time:
        by-test-platform:
            windows.*: 5400
            android.*: 7200
            default: 3600
    instance-size:
        by-test-platform:
            android.*: xlarge
            default: default
    # Bug 1296733: llvmpipe with mesa 9.2.1 lacks thread safety
    allow-software-gl-layers: false
    mozharness:
        by-test-platform:
            android.*:
                mochitest-flavor: plain
                script: android_emulator_unittest.py
                no-read-buildbot-config: true
                config:
                    - android/androidarm_4_3.py
                extra-options:
                    - --test-suite=mochitest-gl
            default:
                mochitest-flavor: plain
                script: desktop_unittest.py
                no-read-buildbot-config: true
                chunked: true
                config:
                    by-test-platform:
                        windows.*:
                            - unittests/win_taskcluster_unittest.py
                        macosx.*:
                            - unittests/mac_unittest.py
                        linux.*:
                            - unittests/linux_unittest.py
                            - remove_executables.py
                extra-options:
                    - --mochitest-suite=mochitest-gl
    tier:
        by-test-platform:
            linux64-qr/.*: 1
            macosx64-stylo/.*: 2
            default: default

reftest:
    description: "Reftest run"
    suite: reftest/reftest
    treeherder-symbol: tc-R(R)
    run-on-projects:
        by-test-platform:
            # Deactivate try on Buildbot, by default. We don't have enough machines
            windows8-64.*: ['mozilla-release', 'mozilla-beta', 'mozilla-central', 'mozilla-inbound', 'autoland']
            windows8-64-devedition/opt: built-projects  # No dev edition outside of supported branches
            windows10.*: []
            linux.*-stylo.*: ['autoland', 'mozilla-central', 'try']
            macosx64-stylo.*: ['autoland', 'mozilla-central', 'try']
            windows7-32-stylo.*: ['autoland', 'mozilla-central', 'try']
            default: built-projects
    worker-type:
        by-test-platform:
            windows8-64.*: buildbot-bridge/buildbot-bridge
            default: null
    instance-size:
        by-test-platform:
            android.*: xlarge
            default: default
    virtualization: virtual-with-gpu
    chunks:
        by-test-platform:
            android-4.3-arm7-api-15/debug: 48
            android.*: 16
            macosx64/opt: 1
            macosx64/debug: 2
            windows8-64.*/opt: 1
            windows8-64.*/debug: 2
            default: 8
    e10s:
        by-test-platform:
            windows7-32/debug: both
            default: true
    max-run-time:
        by-test-platform:
            android.*: 10800
            default: 3600
    mozharness:
        by-test-platform:
            android.*:
                script: android_emulator_unittest.py
                no-read-buildbot-config: true
                config:
                    - android/androidarm_4_3.py
                extra-options:
                    - --test-suite=reftest
            default:
                script: desktop_unittest.py
                no-read-buildbot-config: true
                chunked:
                  by-test-platform:
                    macosx64/opt: false
                    windows8-64.*/opt: false
                    windows8-64.*/debug: true
                    default: true
                config:
                    by-test-platform:
                        windows.*:
                            - unittests/win_taskcluster_unittest.py
                        macosx.*:
                            - unittests/mac_unittest.py
                        linux.*:
                            - unittests/linux_unittest.py
                            - remove_executables.py
                extra-options:
                    - --reftest-suite=reftest
    tier:
        by-test-platform:
            linux64-qr/.*: 1
            default: default

reftest-gpu:
    description: "Reftest GPU run"
    suite: reftest/reftest-gpu
    treeherder-symbol: tc-R(Rg)
    run-on-projects:
        by-test-platform:
            windows10.*: []
            windows8-64.*: []
            default: built-projects
    worker-type:
        by-test-platform:
            windows7-32.*/debug: buildbot-bridge/buildbot-bridge
            default: null
    instance-size: default
    virtualization: virtual-with-gpu
    max-run-time: 3600
    mozharness:
        script: desktop_unittest.py
        no-read-buildbot-config: true
        chunked: false
        config:
            by-test-platform:
                windows.*:
                    - unittests/win_taskcluster_unittest.py
                macosx.*:
                    - unittests/mac_unittest.py
                linux.*:
                    - unittests/linux_unittest.py
                    - remove_executables.py
        extra-options:
            - --reftest-suite=reftest-gpu
    tier: default

reftest-no-accel:
    description: "Reftest not accelerated run"
    suite: reftest/reftest-no-accel
    treeherder-symbol: tc-R(Ru)
    virtualization: virtual-with-gpu
    run-on-projects:
        by-test-platform:
            windows10.*: []
            # Deactivate try on Buildbot, by default. We don't have enough machines
            windows8-64.*: ['mozilla-release', 'mozilla-beta', 'mozilla-central', 'mozilla-inbound', 'autoland']
            windows8-64-devedition/opt: built-projects  # No dev edition outside of supported branches
            default: built-projects
    worker-type:
        by-test-platform:
            windows8-64.*: buildbot-bridge/buildbot-bridge
            default: null
    chunks:
        by-test-platform:
            macosx.*: 1
            windows8-64.*/debug: 2
            windows8-64.*/opt: 1
            default: 8
    e10s:
        by-test-platform:
            linux64-jsdcov/opt: false
            windows7-32/debug: both
            default: true
    mozharness:
        script: desktop_unittest.py
        no-read-buildbot-config: true
        chunked:
            by-test-platform:
                windows8-64.*/opt: true
                macosx.*: false
                default: true
        config:
            by-test-platform:
                windows.*:
                    - unittests/win_taskcluster_unittest.py
                macosx.*:
                    - unittests/mac_unittest.py
                linux.*:
                    - unittests/linux_unittest.py
                    - remove_executables.py
        extra-options:
            - --reftest-suite=reftest-no-accel

reftest-stylo:
    description: "Reftest run for Stylo"
    suite: reftest/reftest-stylo
    treeherder-symbol: tc-R(Rs)
    virtualization: virtual-with-gpu
    chunks: 16
    run-on-projects:
        by-test-platform:
            windows10.*: []
            default: ['autoland', 'mozilla-central', 'try']
    mozharness:
        script: desktop_unittest.py
        no-read-buildbot-config: true
        config:
            by-test-platform:
                windows.*:
                    - unittests/win_taskcluster_unittest.py
                macosx.*:
                    - unittests/mac_unittest.py
                default:
                    - unittests/linux_unittest.py
                    - remove_executables.py
        extra-options:
            - --reftest-suite=reftest-stylo

robocop:
    description: "Robocop run"
    suite: robocop
    treeherder-symbol: tc-M(rc)
    instance-size: xlarge
    chunks:
        by-test-platform:
            # android-4.3-arm7-api-15/debug -- not run
            android-4.3-arm7-api-15/opt: 4
            android-4.3-arm7-api-15-gradle/opt: 4
    loopback-video: true
    e10s: false
    mozharness:
        script: android_emulator_unittest.py
        no-read-buildbot-config: true
        config:
            - android/androidarm_4_3.py
        extra-options:
            - --test-suite=robocop

talos-chrome:
    description: "Talos chrome"
    suite: talos
    try-name: chromez
    treeherder-symbol: tc-T(c)
    virtualization: hardware
    run-on-projects:
        by-test-platform:
            linux64-qr/.*: ['mozilla-central', 'try']
            .*-stylo.*: ['mozilla-central', 'try']
            default: ['mozilla-beta', 'mozilla-central', 'mozilla-inbound', 'autoland', 'try']
    max-run-time: 3600
    mozharness:
        script: talos_script.py
        no-read-buildbot-config: true
        config:
            by-test-platform:
                macosx.*:
                    - talos/mac_config.py
                windows.*:
                    - talos/windows_config.py
                default:
                    - talos/linux_config.py
        extra-options:
            - --suite=chromez
            - --add-option
            - --webServer,localhost

talos-chrome-stylo:
    description: "Talos Stylo chrome"
    suite: talos
    try-name: chromez-stylo
    treeherder-symbol: tc-Ts(c)
    virtualization: hardware
    run-on-projects:
        by-test-platform:
            windows.*: ['mozilla-central', 'try']
            default: []
    max-run-time: 3600
    mozharness:
        script: talos_script.py
        no-read-buildbot-config: true
        config:
            by-test-platform:
                macosx.*:
                    - talos/mac_config.py
                windows.*:
                    - talos/windows_config.py
                default:
                    - talos/linux_config.py
        extra-options:
            - --suite=chromez-stylo
            - --add-option
            - --webServer,localhost

talos-dromaeojs:
    description: "Talos dromaeojs"
    suite: talos
    try-name: dromaeojs
    treeherder-symbol: tc-T(d)
    virtualization: hardware
    run-on-projects:
        by-test-platform:
            linux64-qr/.*: ['mozilla-central', 'try']
            .*-stylo.*: ['mozilla-central', 'try']
            default: ['mozilla-beta', 'mozilla-central', 'mozilla-inbound', 'autoland', 'try']
    max-run-time: 3600
    mozharness:
        script: talos_script.py
        no-read-buildbot-config: true
        config:
            by-test-platform:
                macosx.*:
                    - talos/mac_config.py
                windows.*:
                    - talos/windows_config.py
                default:
                    - talos/linux_config.py
        extra-options:
            - --suite=dromaeojs
            - --add-option
            - --webServer,localhost

talos-dromaeojs-stylo:
    description: "Talos Stylo dromaeojs"
    suite: talos
    try-name: dromaeojs-stylo
    treeherder-symbol: tc-Ts(d)
    virtualization: hardware
    run-on-projects:
        by-test-platform:
            windows.*: ['mozilla-central', 'try']
            default: []
    max-run-time: 3600
    mozharness:
        script: talos_script.py
        no-read-buildbot-config: true
        config:
            by-test-platform:
                macosx.*:
                    - talos/mac_config.py
                windows.*:
                    - talos/windows_config.py
                default:
                    - talos/linux_config.py
        extra-options:
            - --suite=dromaeojs-stylo
            - --add-option
            - --webServer,localhost

talos-g1:
    description: "Talos g1"
    suite: talos
    try-name: g1
    treeherder-symbol: tc-T(g1)
    virtualization: hardware
    run-on-projects:
        by-test-platform:
            linux64-qr/.*: ['mozilla-central', 'try']
            .*-stylo.*: ['mozilla-central', 'try']
            default: ['mozilla-beta', 'mozilla-central', 'mozilla-inbound', 'autoland', 'try']
    max-run-time: 7200
    mozharness:
        script: talos_script.py
        no-read-buildbot-config: true
        config:
            by-test-platform:
                macosx.*:
                    - talos/mac_config.py
                windows.*:
                    - talos/windows_config.py
                default:
                    - talos/linux_config.py
        extra-options:
            - --suite=g1
            - --add-option
            - --webServer,localhost

talos-g1-stylo:
    description: "Talos Stylo g1"
    suite: talos
    try-name: g1-stylo
    treeherder-symbol: tc-Ts(g1)
    virtualization: hardware
    run-on-projects:
        by-test-platform:
            windows.*: ['mozilla-central', 'try']
            default: []
    max-run-time: 7200
    mozharness:
        script: talos_script.py
        no-read-buildbot-config: true
        config:
            by-test-platform:
                macosx.*:
                    - talos/mac_config.py
                windows.*:
                    - talos/windows_config.py
                default:
                    - talos/linux_config.py
        extra-options:
            - --suite=g1-stylo
            - --add-option
            - --webServer,localhost

talos-g2:
    description: "Talos g2"
    suite: talos
    try-name: g2
    treeherder-symbol: tc-T(g2)
    virtualization: hardware
    max-run-time: 7200
    run-on-projects:
        by-test-platform:
            linux64-qr/.*: ['mozilla-central', 'try']
            .*-stylo.*: ['mozilla-central', 'try']
            default: ['mozilla-beta', 'mozilla-central', 'mozilla-inbound', 'autoland', 'try']
    mozharness:
        script: talos_script.py
        no-read-buildbot-config: true
        config:
            by-test-platform:
                macosx.*:
                    - talos/mac_config.py
                windows.*:
                    - talos/windows_config.py
                default:
                    - talos/linux_config.py
        extra-options:
            - --suite=g2
            - --add-option
            - --webServer,localhost

talos-g2-stylo:
    description: "Talos Stylo g2"
    suite: talos
    try-name: g2-stylo
    treeherder-symbol: tc-Ts(g2)
    virtualization: hardware
    max-run-time: 7200
    run-on-projects:
        by-test-platform:
            windows.*: ['mozilla-central', 'try']
            default: []
    mozharness:
        script: talos_script.py
        no-read-buildbot-config: true
        config:
            by-test-platform:
                macosx.*:
                    - talos/mac_config.py
                windows.*:
                    - talos/windows_config.py
                default:
                    - talos/linux_config.py
        extra-options:
            - --suite=g2-stylo
            - --add-option
            - --webServer,localhost

talos-g3:
    description: "Talos g3"
    suite: talos
    try-name: g3
    treeherder-symbol: tc-T(g3)
    virtualization: hardware
    run-on-projects:
        by-test-platform:
            linux64-qr/.*: ['mozilla-central', 'try']
            .*-stylo.*: ['mozilla-central', 'try']
            default: ['mozilla-beta','mozilla-central', 'mozilla-inbound', 'autoland', 'try']
    max-run-time: 3600
    mozharness:
        script: talos_script.py
        no-read-buildbot-config: true
        config:
            by-test-platform:
                macosx.*:
                    - talos/mac_config.py
                windows.*:
                    - talos/windows_config.py
                default:
                    - talos/linux_config.py
        extra-options:
            - --suite=g3
            - --add-option
            - --webServer,localhost

talos-g4:
    description: "Talos g4"
    suite: talos
    try-name: g4
    treeherder-symbol: tc-T(g4)
    virtualization: hardware
    run-on-projects:
        by-test-platform:
            linux64-qr/.*: ['mozilla-central', 'try']
            .*-stylo.*: ['mozilla-central', 'try']
            default: ['mozilla-beta','mozilla-central', 'mozilla-inbound', 'autoland', 'try']
    max-run-time: 3600
    mozharness:
        script: talos_script.py
        no-read-buildbot-config: true
        config:
            by-test-platform:
                macosx.*:
                    - talos/mac_config.py
                windows.*:
                    - talos/windows_config.py
                default:
                    - talos/linux_config.py
        extra-options:
            - --suite=g4
            - --add-option
            - --webServer,localhost

talos-g4-stylo:
    description: "Talos Stylo g4"
    suite: talos
    try-name: g4-stylo
    treeherder-symbol: tc-Ts(g4)
    virtualization: hardware
    run-on-projects:
        by-test-platform:
            windows.*: ['mozilla-central', 'try']
            default: []
    max-run-time: 3600
    mozharness:
        script: talos_script.py
        no-read-buildbot-config: true
        config:
            by-test-platform:
                macosx.*:
                    - talos/mac_config.py
                windows.*:
                    - talos/windows_config.py
                default:
                    - talos/linux_config.py
        extra-options:
            - --suite=g4-stylo
            - --add-option
            - --webServer,localhost

talos-g5:
    description: "Talos g5"
    suite: talos
    try-name: g5
    treeherder-symbol: tc-T(g5)
    virtualization: hardware
    run-on-projects:
        by-test-platform:
            linux64-qr/.*: ['mozilla-central', 'try']
            .*-stylo.*: ['mozilla-central', 'try']
            default: ['mozilla-beta', 'mozilla-central', 'mozilla-inbound', 'autoland', 'try']
    max-run-time: 3600
    mozharness:
        script: talos_script.py
        no-read-buildbot-config: true
        config:
            by-test-platform:
                macosx.*:
                    - talos/mac_config.py
                windows.*:
                    - talos/windows_config.py
                default:
                    - talos/linux_config.py
                    - remove_executables.py
        extra-options:
            - --suite=g5
            - --add-option
            - --webServer,localhost

talos-g5-stylo:
    description: "Talos Stylo g5"
    suite: talos
    try-name: g5-stylo
    treeherder-symbol: tc-Ts(g5)
    virtualization: hardware
    run-on-projects:
        by-test-platform:
            windows.*: ['mozilla-central', 'try']
            default: []
    max-run-time: 3600
    mozharness:
        script: talos_script.py
        no-read-buildbot-config: true
        config:
            by-test-platform:
                macosx.*:
                    - talos/mac_config.py
                windows.*:
                    - talos/windows_config.py
                default:
                    - talos/linux_config.py
                    - remove_executables.py
        extra-options:
            - --suite=g5-stylo
            - --add-option
            - --webServer,localhost

talos-other:
    description: "Talos other"
    suite: talos
    try-name: other
    treeherder-symbol: tc-T(o)
    virtualization: hardware
    run-on-projects:
        by-test-platform:
            linux64-qr/.*: ['mozilla-central', 'try']
            .*-stylo.*: ['mozilla-central', 'try']
            default: ['mozilla-beta','mozilla-central', 'mozilla-inbound', 'autoland', 'try']
    max-run-time: 3600
    mozharness:
        script: talos_script.py
        no-read-buildbot-config: true
        config:
            by-test-platform:
                macosx.*:
                    - talos/mac_config.py
                windows.*:
                    - talos/windows_config.py
                default:
                    - talos/linux_config.py
        extra-options:
            - --suite=other
            - --add-option
            - --webServer,localhost

talos-other-stylo:
    description: "Talos Stylo other"
    suite: talos
    try-name: other-stylo
    treeherder-symbol: tc-Ts(o)
    virtualization: hardware
    run-on-projects:
        by-test-platform:
            windows.*: ['mozilla-central', 'try']
            default: []
    max-run-time: 3600
    mozharness:
        script: talos_script.py
        no-read-buildbot-config: true
        config:
            by-test-platform:
                macosx.*:
                    - talos/mac_config.py
                windows.*:
                    - talos/windows_config.py
                default:
                    - talos/linux_config.py
        extra-options:
            - --suite=other-stylo
            - --add-option
            - --webServer,localhost

talos-perf-reftest:
    description: "Talos perf-reftest"
    suite: talos
    try-name: perf-reftest
    treeherder-symbol: tc-T(p)
    virtualization: hardware
    run-on-projects:
        by-test-platform:
            linux64-qr/.*: ['mozilla-central', 'try']
            .*-stylo.*: ['mozilla-central', 'try']
            default: ['mozilla-central', 'mozilla-inbound', 'autoland', 'try']
    max-run-time: 3600
    mozharness:
        script: talos_script.py
        no-read-buildbot-config: true
        config:
            by-test-platform:
                windows.*:
                    - talos/windows_config.py
                default:
                    - talos/linux_config.py
        extra-options:
            - --suite=perf-reftest

talos-perf-reftest-singletons:
    description: "Talos perf-reftest singletons"
    suite: talos
    try-name: perf-reftest-singletons
    treeherder-symbol: tc-T(ps)
    virtualization: hardware
    run-on-projects:
        by-test-platform:
            linux64-qr/.*: ['mozilla-central', 'try']
            .*-stylo.*: ['mozilla-central', 'try']
            default: ['mozilla-central', 'mozilla-inbound', 'autoland', 'try', 'date']
    max-run-time: 3600
    mozharness:
        script: talos_script.py
        no-read-buildbot-config: true
        config:
            by-test-platform:
                macosx.*:
                    - talos/mac_config.py
                windows.*:
                    - talos/windows_config.py
                default:
                    - talos/linux_config.py
        extra-options:
            - --suite=perf-reftest-singletons

talos-perf-reftest-singletons-stylo:
    description: "Talos Stylo perf-reftest singletons"
    suite: talos
    try-name: perf-reftest-singletons-stylo
    treeherder-symbol: tc-Ts(ps)
    virtualization: hardware
    run-on-projects:
        by-test-platform:
            windows.*: ['mozilla-central', 'try']
            default: []
    max-run-time: 3600
    mozharness:
        script: talos_script.py
        no-read-buildbot-config: true
        config:
            by-test-platform:
                macosx.*:
                    - talos/mac_config.py
                windows.*:
                    - talos/windows_config.py
                default:
                    - talos/linux_config.py
        extra-options:
            - --suite=perf-reftest-singletons-stylo

talos-perf-reftest-stylo:
    description: "Talos Stylo perf-reftest"
    suite: talos
    try-name: perf-reftest-stylo
    treeherder-symbol: tc-Ts(p)
    virtualization: hardware
    run-on-projects:
        by-test-platform:
            windows.*: ['mozilla-central', 'try']
            default: []
    max-run-time: 3600
    mozharness:
        script: talos_script.py
        no-read-buildbot-config: true
        config:
            by-test-platform:
                windows.*:
                    - talos/windows_config.py
                default:
                    - talos/linux_config.py
        extra-options:
            - --suite=perf-reftest-stylo

talos-svgr:
    description: "Talos svgr"
    suite: talos
    try-name: svgr
    treeherder-symbol: tc-T(s)
    virtualization: hardware
    run-on-projects:
        by-test-platform:
            linux64-qr/.*: ['mozilla-central', 'try']
            .*-stylo.*: ['mozilla-central', 'try']
            default: ['mozilla-beta', 'mozilla-central', 'mozilla-inbound', 'autoland', 'try']
    max-run-time: 3600
    mozharness:
        script: talos_script.py
        no-read-buildbot-config: true
        config:
            by-test-platform:
                macosx.*:
                    - talos/mac_config.py
                windows.*:
                    - talos/windows_config.py
                default:
                    - talos/linux_config.py
        extra-options:
            - --suite=svgr
            - --add-option
            - --webServer,localhost

talos-svgr-stylo:
    description: "Talos Stylo svgr"
    suite: talos
    try-name: svgr-stylo
    treeherder-symbol: tc-Ts(s)
    virtualization: hardware
    run-on-projects:
        by-test-platform:
            windows.*: ['mozilla-central', 'try']
            default: []
    max-run-time: 3600
    mozharness:
        script: talos_script.py
        no-read-buildbot-config: true
        config:
            by-test-platform:
                macosx.*:
                    - talos/mac_config.py
                windows.*:
                    - talos/windows_config.py
                default:
                    - talos/linux_config.py
        extra-options:
            - --suite=svgr-stylo
            - --add-option
            - --webServer,localhost

talos-tp5o:
    description: "Talos tp5o"
    suite: talos
    try-name: tp5o
    treeherder-symbol: tc-T(tp)
    virtualization: hardware
    run-on-projects:
        by-test-platform:
            linux64-qr/.*: ['mozilla-central', 'try']
            .*-stylo.*: ['mozilla-central', 'try']
            default: ['mozilla-beta', 'mozilla-central', 'mozilla-inbound', 'autoland', 'try']
    max-run-time: 3600
    mozharness:
        script: talos_script.py
        no-read-buildbot-config: true
        config:
            by-test-platform:
                macosx.*:
                    - talos/mac_config.py
                windows.*:
                    - talos/windows_config.py
                default:
                    - talos/linux_config.py
        extra-options:
            - --suite=tp5o
            - --add-option
            - --webServer,localhost

talos-tp5o-stylo:
    description: "Talos Stylo tp5o"
    suite: talos
    try-name: tp5o-stylo
    treeherder-symbol: tc-Ts(tp)
    virtualization: hardware
    run-on-projects:
        by-test-platform:
            windows.*: ['mozilla-central', 'try']
            default: []
    max-run-time: 3600
    mozharness:
        script: talos_script.py
        no-read-buildbot-config: true
        config:
            by-test-platform:
                macosx.*:
                    - talos/mac_config.py
                windows.*:
                    - talos/windows_config.py
                default:
                    - talos/linux_config.py
        extra-options:
            - --suite=tp5o-stylo
            - --add-option
            - --webServer,localhost

talos-tp6:
    description: "Talos Tp6"
    suite: talos
    try-name: tp6
    treeherder-symbol: tc-T(tp6)
    run-on-projects:
        by-test-platform:
            windows.*: ['mozilla-beta', 'mozilla-central', 'mozilla-inbound', 'autoland', 'try', 'date']
            macosx.*: ['mozilla-beta', 'mozilla-central', 'mozilla-inbound', 'autoland', 'try', 'date']
            default: []
    max-run-time: 3600
    mozharness:
        script: talos_script.py
        no-read-buildbot-config: true
        config:
            by-test-platform:
                macosx.*:
                    - talos/mac_config.py
                windows.*:
                    - talos/windows_config.py
                default:
                    - talos/linux_config.py
        extra-options:
            - --suite=tp6
            - --add-option
            - --webServer,localhost

talos-tp6-stylo:
    description: "Talos Stylo Tp6"
    suite: talos
    try-name: tp6-stylo
    treeherder-symbol: tc-Ts(tp6s)
    virtualization: hardware
    run-on-projects:
        by-test-platform:
            windows.*: ['mozilla-beta', 'mozilla-central', 'mozilla-inbound', 'autoland', 'try']
            macosx64-stylo/.*: []
            default: []
    max-run-time: 3600
    mozharness:
        script: talos_script.py
        no-read-buildbot-config: true
        config:
            by-test-platform:
                macosx.*:
                    - talos/mac_config.py
                windows.*:
                    - talos/windows_config.py
                default:
                    - talos/linux_config.py
        extra-options:
            - --suite=tp6-stylo

talos-tp6-stylo-threads:
    description: "Talos Stylo Threads Tp6"
    suite: talos
    try-name: tp6-stylo-threads
    treeherder-symbol: tc-Ts(tp6st)
    virtualization: hardware
    run-on-projects:
        by-test-platform:
            windows.*: ['mozilla-beta', 'mozilla-central', 'mozilla-inbound', 'autoland', 'try']
            macosx64-stylo/.*: []
            default: []
    max-run-time: 3600
    mozharness:
        script: talos_script.py
        no-read-buildbot-config: true
        config:
            by-test-platform:
                macosx.*:
                    - talos/mac_config.py
                windows.*:
                    - talos/windows_config.py
                default:
                    - talos/linux_config.py
        extra-options:
            - --suite=tp6-stylo-threads

talos-xperf:
    description: "Talos xperf"
    suite: talos
    try-name: xperf
    treeherder-symbol: tc-T(x)
    run-on-projects:
        by-test-platform:
            windows7-32.*: ['mozilla-beta', 'mozilla-central', 'mozilla-inbound', 'autoland', 'try', 'date']
            .*-stylo.*: ['mozilla-central', 'try']
            default: []
    max-run-time: 3600
    mozharness:
        script: talos_script.py
        no-read-buildbot-config: true
        config:
            by-test-platform:
                macosx.*:
                    - talos/mac_config.py
                windows.*:
                    - talos/windows_config.py
                default:
                    - talos/linux_config.py
        extra-options:
            - --suite=xperf
            - --add-option
            - --webServer,localhost

talos-xperf-stylo:
    description: "Talos Stylo xperf"
    suite: talos
    try-name: xperf-stylo
    treeherder-symbol: tc-Ts(x)
    run-on-projects:
        by-test-platform:
            windows7-32.*: ['mozilla-central', 'try']
            default: []
    max-run-time: 3600
    mozharness:
        script: talos_script.py
        no-read-buildbot-config: true
        config:
            by-test-platform:
                macosx.*:
                    - talos/mac_config.py
                windows.*:
                    - talos/windows_config.py
                default:
                    - talos/linux_config.py
        extra-options:
            - --suite=xperf-stylo
            - --add-option
            - --webServer,localhost

telemetry-tests-client:
    description: "Telemetry tests client run"
    suite: telemetry-tests-client
    treeherder-symbol: tc-e10s
    max-run-time: 5400
    checkout: true
    tier: 3
    mozharness:
        script: telemetry/telemetry_client.py
        config:
            by-test-platform:
                linux.*:
                    - remove_executables.py
                windows.*: []

test-verify:
    description: "Extra verification of tests modified on this push"
    suite: test-verification
    treeherder-symbol: tc(TV)
    loopback-video: true
    max-run-time: 5400
    allow-software-gl-layers: false
    run-on-projects: built-projects
    tier: 3
    mozharness:
        script: desktop_unittest.py
        no-read-buildbot-config: true
        config:
            by-test-platform:
                windows.*:
                    - unittests/win_taskcluster_unittest.py
                macosx.*:
                    - remove_executables.py
                    - unittests/mac_unittest.py
                linux.*:
                    - unittests/linux_unittest.py
                    - remove_executables.py
        extra-options:
            - --verify
    when:
        files-changed:
            - '**/*.js'
            - '**/*.html'
            - '**/*.xhtml'
            - '**/*.xul'

web-platform-tests:
    description: "Web platform test run"
    suite: web-platform-tests
    treeherder-symbol: tc-W(wpt)
    chunks:
      by-test-platform:
        macosx64/opt: 5
        macosx64/debug: 10
        default: 12
    max-run-time: 7200
    instance-size: xlarge
    run-on-projects:
        by-test-platform:
            .*-stylo.*: ['autoland', 'mozilla-central', 'try']
            default: built-projects
    e10s:
        by-test-platform:
            windows7-32/debug: both
            default: true
    mozharness:
        script: web_platform_tests.py
        no-read-buildbot-config: true
        chunked: true
        config:
            by-test-platform:
                windows.*:
                    - web_platform_tests/prod_config_windows_taskcluster.py
                macosx.*:
                    - web_platform_tests/prod_config.py
                default:
                    - web_platform_tests/prod_config.py
                    - remove_executables.py
        extra-options:
            - --test-type=testharness

web-platform-tests-headless:
    description: "Web platform test headless run"
    suite: web-platform-tests
    treeherder-symbol: tc-W(wptH)
    chunks:
      by-test-platform:
        macosx64/opt: 5
        macosx64/debug: 10
        default: 12
    e10s:
        by-test-platform:
            macosx.*: true
            default: true
    max-run-time: 7200
    instance-size: xlarge
    run-on-projects: [] # disabled pending releng approval
    mozharness:
        script: web_platform_tests.py
        no-read-buildbot-config: true
        chunked: true
        config:
            by-test-platform:
                windows.*:
                    - web_platform_tests/prod_config_windows_taskcluster.py
                macosx.*:
                    - web_platform_tests/prod_config.py
                default:
                    - web_platform_tests/prod_config.py
                    - remove_executables.py
        extra-options:
            by-test-platform:
                windows.*:
                    - --test-type=testharness
                    - --headless
                    - --headless-width=1024
                    - --headless-height=768
                default:
                    - --test-type=testharness
                    - --headless

web-platform-tests-reftests:
    description: "Web platform reftest run"
    suite: web-platform-tests-reftests
    treeherder-symbol: tc-W(Wr)
    max-run-time: 5400
    instance-size: xlarge
    chunks:
      by-test-platform:
        macosx.*: 1
        windows.*: 1
        default: 6
    run-on-projects:
        by-test-platform:
            .*-stylo.*: ['autoland', 'mozilla-central', 'try']
            default: built-projects
    e10s:
        by-test-platform:
            windows7-32/debug: both
            default: true
    mozharness:
        script: web_platform_tests.py
        no-read-buildbot-config: true
        config:
            by-test-platform:
                windows.*:
                    - web_platform_tests/prod_config_windows_taskcluster.py
                macosx.*:
                    - web_platform_tests/prod_config.py
                default:
                    - web_platform_tests/prod_config.py
                    - remove_executables.py
        extra-options:
            - --test-type=reftest

web-platform-tests-reftests-headless:
    description: "Web platform reftest headless run"
    suite: web-platform-tests-reftests
    treeherder-symbol: tc-W(WrH)
    max-run-time: 5400
    instance-size: xlarge
    chunks:
      by-test-platform:
        macosx.*: 1
        windows.*: 1
        default: 6
    e10s:
        by-test-platform:
            windows7-32/debug: both
            default: true
    run-on-projects: [] # disabled pending releng approval
    mozharness:
        script: web_platform_tests.py
        no-read-buildbot-config: true
        config:
            by-test-platform:
                windows.*:
                    - web_platform_tests/prod_config_windows_taskcluster.py
                macosx.*:
                    - web_platform_tests/prod_config.py
                default:
                    - web_platform_tests/prod_config.py
                    - remove_executables.py
        extra-options:
            by-test-platform:
                windows.*:
                    - --test-type=reftest
                    - --headless
                    - --headless-width=1024
                    - --headless-height=768
                default:
                    - --test-type=reftest

web-platform-tests-wdspec:
    description: "Web platform webdriver-spec run"
    suite: web-platform-tests-wdspec
    treeherder-symbol: tc-W(Wd)
    max-run-time: 5400
    instance-size: xlarge
    mozharness:
        script: web_platform_tests.py
        no-read-buildbot-config: true
        config:
            by-test-platform:
                windows.*:
                    - web_platform_tests/prod_config_windows_taskcluster.py
                macosx.*:
                    - web_platform_tests/prod_config.py
                default:
                    - web_platform_tests/prod_config.py
                    - remove_executables.py
        extra-options:
            - --test-type=wdspec

web-platform-tests-wdspec-headless:
    description: "Web platform webdriver-spec headless run"
    suite: web-platform-tests-wdspec
    treeherder-symbol: tc-W(WdH)
    max-run-time: 5400
    instance-size: xlarge
    run-on-projects: [] # disabled pending releng approval
    mozharness:
        script: web_platform_tests.py
        no-read-buildbot-config: true
        config:
            by-test-platform:
                windows.*:
                    - web_platform_tests/prod_config_windows_taskcluster.py
                macosx.*:
                    - web_platform_tests/prod_config.py
                default:
                    - web_platform_tests/prod_config.py
                    - remove_executables.py
        extra-options:
            by-test-platform:
                windows.*:
                    - --test-type=wdspec
                    - --headless
                    - --headless-width=1024
                    - --headless-height=768
                default:
                    - --test-type=wdspec
                    - --headless

xpcshell:
    description: "xpcshell test run"
    suite:
        by-test-platform:
            linux64-jsdcov/opt: xpcshell-coverage
            default: xpcshell
    treeherder-symbol: tc-X(X)
    run-on-projects:
        by-test-platform:
            linux64-qr/.*: ['mozilla-central', 'try']
            windows10-64-asan/opt: []  # No XPCShell on ASAN yet
            default: built-projects
    chunks:
        by-test-platform:
            linux64/debug: 10
            android-4.2-x86/opt: 6
            macosx.*: 1
            windows.*: 1
            default: 8
    instance-size:
        by-test-platform:
            android.*: xlarge
            default: legacy # Bug 1281241: migrating to m3.large instances
    max-run-time: 5400
    e10s: false
    allow-software-gl-layers: false
    mozharness:
        by-test-platform:
            android.*:
                script: android_emulator_unittest.py
                no-read-buildbot-config: true
                extra-options:
                    - --test-suite=xpcshell
                config:
                    by-test-platform:
                        android-4.2-x86/opt:
                            - android/androidx86.py
                        default:
                            - android/androidarm_4_3.py
            default:
                script: desktop_unittest.py
                no-read-buildbot-config: true
                config:
                    by-test-platform:
                        windows.*:
                            - unittests/win_taskcluster_unittest.py
                        macosx.*:
                            - unittests/mac_unittest.py
                        linux.*:
                            - unittests/linux_unittest.py
                            - remove_executables.py
                extra-options:
                    by-test-platform:
                        linux64-jsdcov/opt:
                            - --xpcshell-suite=xpcshell-coverage
                        default:
                            - --xpcshell-suite=xpcshell
                requires-signed-builds:
                    by-test-platform:
                        windows10-64-asan/opt: false    # No XPCShell on ASAN yet
                        windows.*: true
                        default: false<|MERGE_RESOLUTION|>--- conflicted
+++ resolved
@@ -648,12 +648,8 @@
     e10s: false
     run-on-projects:
         by-test-platform:
-<<<<<<< HEAD
             windows7-32.*: ['try', 'date']
-=======
-            windows7-32.*: ['try']
             linux32-stylo/debug: ['try']
->>>>>>> 99e5cb9c
             linux64-stylo/debug: ['try']
             linux.*-stylo.*: ['autoland', 'mozilla-central', 'try']
             macosx64-stylo/.*: ['mozilla-central', 'try']
