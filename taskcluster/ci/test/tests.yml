--- conflicted
+++ resolved
@@ -643,14 +643,10 @@
     e10s: false
     run-on-projects:
         by-test-platform:
-<<<<<<< HEAD
             windows7-32.*: ['try', 'date']
-=======
-            windows7-32.*: ['try']
             linux64-stylo/debug: ['try']
             linux64-stylo.*: ['autoland', 'mozilla-central', 'try']
             macosx64-stylo/.*: ['mozilla-central', 'try']
->>>>>>> 48ea4528
             default: built-projects
     worker-type:
         by-test-platform:
@@ -704,13 +700,9 @@
     instance-size: xlarge
     run-on-projects:
         by-test-platform:
-<<<<<<< HEAD
-            windows.*: ['try', 'date']
-=======
             linux64-stylo/debug: ['try']
             linux64-stylo.*: ['autoland', 'mozilla-central', 'try']
             macosx64-stylo/.*: ['mozilla-central', 'try']
->>>>>>> 48ea4528
             default: built-projects
     worker-type:
         by-test-platform:
@@ -1700,15 +1692,11 @@
     try-name: perf-reftest-singletons
     treeherder-symbol: tc-T(ps)
     virtualization: hardware
-<<<<<<< HEAD
-    run-on-projects: ['mozilla-beta', 'mozilla-central', 'mozilla-inbound', 'autoland', 'try', 'date']
-=======
     run-on-projects:
         by-test-platform:
             linux64-qr/.*: ['mozilla-central', 'try']
             .*-stylo.*: ['mozilla-central', 'try']
             default: ['mozilla-central', 'mozilla-inbound', 'autoland', 'try']
->>>>>>> 48ea4528
     max-run-time: 3600
     mozharness:
         script: talos_script.py
