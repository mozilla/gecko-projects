# Each stanza here describes a particular test suite or sub-suite.  These are
# processed through the transformations described in kind.yml to produce a
# bunch of tasks.  See the schema in `taskcluster/taskgraph/transforms/tests.py`
# for a description of the fields used here.

# Note that these are in lexical order, as enforced by the task loader.

awsy:
    description: "Are we slim yet"
    suite: awsy
    treeherder-symbol: tc-SY(sy)
    docker-image: {"in-tree": "desktop1604-test"}
    max-run-time: 7200
    e10s: true
    instance-size: xlarge
    allow-software-gl-layers: false
    mozharness:
        script: awsy_script.py
        config:
            by-test-platform:
                windows.*/opt:
                    - awsy/taskcluster_windows_config.py
                macosx.*/opt:
                    - awsy/macosx_config.py
                default:
                    - awsy/linux_config.py

cppunit:
    description: "CPP Unit Tests"
    suite: cppunittest
    treeherder-symbol: tc(Cpp)
    e10s: false
    docker-image: {"in-tree": "desktop1604-test"}
    run-on-projects:
        by-test-platform:
            windows10-64-asan/opt: []  # as an exception to windows.*
            linux64-qr/.*: ['mozilla-central', 'try']
            default: built-projects
    mozharness:
        by-test-platform:
            android.*:
                script: android_emulator_unittest.py
                no-read-buildbot-config: true
                config:
                    - android/androidarm_4_3.py
                extra-options:
                    - --test-suite=cppunittest
            default:
                script: desktop_unittest.py
                no-read-buildbot-config: true
                config:
                    by-test-platform:
                        windows.*:
                            - unittests/win_taskcluster_unittest.py
                        macosx.*:
                            - unittests/mac_unittest.py
                        linux.*:
                            - unittests/linux_unittest.py
                            - remove_executables.py
                extra-options:
                    - --cppunittest-suite=cppunittest

crashtest:
    description: "Crashtest run"
    suite: reftest/crashtest
    treeherder-symbol: tc-R(C)
    instance-size:
        by-test-platform:
            android.*: xlarge
            default: default
    docker-image: {"in-tree": "desktop1604-test"}
    run-on-projects:
        by-test-platform:
            windows10.*: []
            default: built-projects
    worker-type:
        by-test-platform:
            windows8-64.*: buildbot-bridge/buildbot-bridge
            default: null
    chunks:
        by-test-platform:
            android-4.3-arm7-api-15/debug: 10
            android.*: 4
            default: 1
    e10s:
        by-test-platform:
            macosx64/debug: true
            default: both
    mozharness:
        by-test-platform:
            android.*:
                script: android_emulator_unittest.py
                no-read-buildbot-config: true
                config:
                    - android/androidarm_4_3.py
                extra-options:
                    - --test-suite=crashtest
            default:
                script: desktop_unittest.py
                chunked: false
                no-read-buildbot-config: true
                config:
                    by-test-platform:
                        windows.*:
                            - unittests/win_taskcluster_unittest.py
                        macosx.*:
                            - unittests/mac_unittest.py
                        linux.*:
                            - unittests/linux_unittest.py
                            - remove_executables.py
                extra-options:
                    - --reftest-suite=crashtest
    tier:
        by-test-platform:
            linux64-qr/.*: 1
            default: default

firefox-ui-functional-local:
    description: "Firefox-ui-tests functional run"
    suite: "firefox-ui/functional local"
    treeherder-symbol: tc-Fxfn-l(en-US)
    max-run-time: 5400
    docker-image: {"in-tree": "desktop1604-test"}
    mozharness:
        script: firefox_ui_tests/functional.py
        config:
            by-test-platform:
                windows.*:
                    - firefox_ui_tests/taskcluster_windows.py
                macosx.*:
                    - firefox_ui_tests/taskcluster.py
                linux.*:
                    - firefox_ui_tests/taskcluster.py
                    - remove_executables.py
        extra-options:
            - "--tag"
            - "local"

firefox-ui-functional-remote:
    description: "Firefox-ui-tests functional run"
    suite: "firefox-ui/functional remote"
    treeherder-symbol: tc-Fxfn-r(en-US)
    max-run-time: 5400
    tier: 2
    docker-image: {"in-tree": "desktop1604-test"}
    mozharness:
        script: firefox_ui_tests/functional.py
        config:
            by-test-platform:
                windows.*:
                    - firefox_ui_tests/taskcluster_windows.py
                macosx.*:
                    - firefox_ui_tests/taskcluster.py
                linux.*:
                    - firefox_ui_tests/taskcluster.py
                    - remove_executables.py
        extra-options:
            - "--tag"
            - "remote"

geckoview:
    description: "Geckoview run"
    suite: geckoview
    treeherder-symbol: tc(gv)
    instance-size: xlarge
    loopback-video: true
    e10s: false
    mozharness:
        script: android_emulator_unittest.py
        no-read-buildbot-config: true
        config:
            - android/androidarm_4_3.py
        extra-options:
            - --test-suite=geckoview

gtest:
    description: "GTests run"
    suite: gtest
    treeherder-symbol: tc(GTest)
    e10s: false
    instance-size: xlarge
    docker-image: {"in-tree": "desktop1604-test"}
    run-on-projects:
        by-test-platform:
            linux64-qr/.*: ['mozilla-central', 'try']
            windows.*-pgo/.*: [] # permafails on pgo
            default: built-projects
    mozharness:
        script: desktop_unittest.py
        no-read-buildbot-config: true
        config:
            by-test-platform:
                windows.*:
                    - unittests/win_taskcluster_unittest.py
                macosx.*:
                    - unittests/mac_unittest.py
                linux.*:
                    - unittests/linux_unittest.py
                    - remove_executables.py
        extra-options:
            - --gtest-suite=gtest
    tier:
        by-test-platform:
            windows7-32-pgo.*: 3
            windows10-64-pgo.*: 3
            default: default

jittest:
    description: "JIT Test run"
    suite: jittest/jittest-chunked
    treeherder-symbol: tc(Jit)
    e10s: false
    docker-image: {"in-tree": "desktop1604-test"}
    run-on-projects:
        by-test-platform:
            linux64-qr/.*: ['mozilla-central', 'try']
            default: built-projects
    chunks:
        by-test-platform:
            windows.*: 1
            macosx.*: 1
            default: 6
    mozharness:
        chunked:
          by-test-platform:
            windows.*: false
            macosx.*: false
            default: true
        script: desktop_unittest.py
        no-read-buildbot-config: true
        config:
            by-test-platform:
                windows.*:
                    - unittests/win_taskcluster_unittest.py
                macosx.*:
                    - unittests/mac_unittest.py
                linux.*:
                    - unittests/linux_unittest.py
                    - remove_executables.py
        extra-options:
            - --jittest-suite=jittest-chunked
    when:
        files-changed:
            - js/src/**
            - js/public/**

jsreftest:
    description: "JS Reftest run"
    suite: reftest/jsreftest
    treeherder-symbol: tc-R(J)
    docker-image: {"in-tree": "desktop1604-test"}
    instance-size:
        by-test-platform:
            android.*: xlarge
            default: default
    chunks:
        by-test-platform:
            android-4.3-arm7-api-15/debug: 100
            android.*: 40
            windows.*: 2
            linux64-ccov/.*: 5
            linux64-qr/.*: 4
            macosx.*: 2
            default: 3
    e10s:
        by-test-platform:
            android.*: false
            macosx.*: true
            default: both
    max-run-time:
        by-test-platform:
            android.*: 7200
            default: 3600
    mozharness:
        by-test-platform:
            android.*:
                script: android_emulator_unittest.py
                no-read-buildbot-config: true
                config:
                    - android/androidarm_4_3.py
                extra-options:
                    - --test-suite=jsreftest
            default:
                script: desktop_unittest.py
                no-read-buildbot-config: true
                chunked: true
                config:
                    by-test-platform:
                        windows.*:
                            - unittests/win_taskcluster_unittest.py
                        macosx.*:
                            - unittests/mac_unittest.py
                        linux.*:
                            - unittests/linux_unittest.py
                            - remove_executables.py
                extra-options:
                    - --reftest-suite=jsreftest
    when:
        files-changed:
            - js/src/**
            - js/public/**
    tier:
        by-test-platform:
            linux64-qr/.*: 1
            default: default

marionette:
    description: "Marionette unittest run"
    suite: marionette
    treeherder-symbol: tc(Mn)
    max-run-time:
        by-test-platform:
            android.*: 3600
            default: 5400
    instance-size:
        by-test-platform:
            android.*: xlarge
            default: default
    docker-image: {"in-tree": "desktop1604-test"}
    tier:
        by-test-platform:
            android.*: 2
            default: default
    chunks:
        by-test-platform:
            android.*: 10
            default: 1
    e10s:
        by-test-platform:
            macosx.*: true
            default: both
    mozharness:
        by-test-platform:
            android.*:
                script: android_emulator_unittest.py
                no-read-buildbot-config: true
                config:
                    - android/androidarm_4_3.py
                extra-options:
                    - --test-suite=marionette
            default:
                script: marionette.py
                no-read-buildbot-config: true
                config:
                    by-test-platform:
                        windows.*:
                            - marionette/windows_taskcluster_config.py
                        macosx.*:
                            - marionette/prod_config.py
                        default:
                            - marionette/prod_config.py
                            - remove_executables.py

marionette-headless:
    description: "Marionette headless unittest run"
    suite: marionette
    treeherder-symbol: tc(MnH)
    max-run-time:
        by-test-platform:
            default: 5400
    instance-size:
        by-test-platform:
            default: default
    docker-image: {"in-tree": "desktop1604-test"}
    tier:
        by-test-platform:
            default: default
    chunks:
        by-test-platform:
            default: 1
    e10s:
        by-test-platform:
            default: both
    mozharness:
        by-test-platform:
            default:
                script: marionette.py
                no-read-buildbot-config: true
                config:
                    by-test-platform:
                        windows.*:
                            - marionette/windows_taskcluster_config.py
                        macosx.*:
                            - marionette/prod_config.py
                        default:
                            - marionette/prod_config.py
                            - remove_executables.py
                extra-options:
                    by-test-platform:
                        default:
                            - --headless

mochitest:
    description: "Mochitest plain run"
    suite:
        by-test-platform:
            linux64-jsdcov/opt: mochitest/plain-chunked-coverage
            default: mochitest/plain-chunked
    treeherder-symbol: tc-M()
    loopback-video: true
    docker-image: {"in-tree": "desktop1604-test"}
    instance-size:
        by-test-platform:
            linux64-jsdcov/opt: xlarge
            android.*: xlarge
            default: legacy # Bug 1281241: migrating to m3.large instances
    chunks:
        by-test-platform:
            android-4.3-arm7-api-15/debug: 48
            android.*: 20
            macosx.*: 5
            windows.*: 5
            linux32/debug: 16
            linux.*: 10
    e10s:
        by-test-platform:
            linux64-jsdcov/opt: false
            android.*: false
            macosx64/debug: true
            default: both
    max-run-time:
        by-test-platform:
            android-4.3-arm7-api-15/debug: 10800
            linux64-jsdcov/opt: 10800
            default: 5400
    allow-software-gl-layers: false
    run-on-projects:
        by-test-platform:
            windows10.*: []
            default: built-projects
    worker-type:
        by-test-platform:
            windows8-64.*: buildbot-bridge/buildbot-bridge
            default: null
    mozharness:
        by-test-platform:
            android.*:
                mochitest-flavor: plain
                script: android_emulator_unittest.py
                no-read-buildbot-config: true
                config:
                    - android/androidarm_4_3.py
                extra-options:
                    - --test-suite=mochitest
            default:
                mochitest-flavor: plain
                script: desktop_unittest.py
                no-read-buildbot-config: true
                chunked: true
                config:
                    by-test-platform:
                        windows.*:
                            - unittests/win_taskcluster_unittest.py
                        macosx.*:
                            - unittests/mac_unittest.py
                        linux.*:
                            - unittests/linux_unittest.py
                            - remove_executables.py
                extra-options:
                    by-test-platform:
                        linux64-jsdcov/opt:
                            - --mochitest-suite=plain-chunked-coverage
                        default:
                            - --mochitest-suite=plain-chunked

mochitest-a11y:
    description: "Mochitest a11y run"
    suite: mochitest/a11y
    treeherder-symbol: tc-M(a11y)
    loopback-video: true
    e10s: false
    docker-image: {"in-tree": "desktop1604-test"}
    run-on-projects:
        by-test-platform:
            linux64-qr/.*: ['mozilla-central', 'try']
            default: built-projects
    mozharness:
        script: desktop_unittest.py
        no-read-buildbot-config: true
        chunked: false
        mochitest-flavor: a11y
        config:
            by-test-platform:
                windows.*:
                    - unittests/win_taskcluster_unittest.py
                macosx.*:
                    - unittests/mac_unittest.py
                linux.*:
                    - unittests/linux_unittest.py
                    - remove_executables.py
        extra-options:
            - --mochitest-suite=a11y

mochitest-browser-chrome:
    description: "Mochitest browser-chrome run"
    suite:
        by-test-platform:
            linux64-jsdcov/opt: mochitest/browser-chrome-coverage
            default: mochitest/browser-chrome-chunked
    treeherder-symbol: tc-M(bc)
    loopback-video: true
    docker-image: {"in-tree": "desktop1604-test"}
    chunks:
        by-test-platform:
            linux64-jsdcov/opt: 35
            linux64/debug: 16
            linux32/debug: 16
            linux64-asan/opt: 16
            default: 7
    e10s:
        by-test-platform:
            linux64-jsdcov/opt: false
            macosx64/debug: true
            default: both
    max-run-time:
        by-test-platform:
            linux64-jsdcov/opt: 7200
            linux64-ccov/opt: 7200
            linux64/debug: 5400
            linux32/debug: 5400
            default: 3600
    run-on-projects:
        by-test-platform:
            windows10.*: []
            default: built-projects
    worker-type:
        by-test-platform:
            windows8-64.*: buildbot-bridge/buildbot-bridge
            default: null
    mozharness:
        mochitest-flavor: browser
        script: desktop_unittest.py
        no-read-buildbot-config: true
        chunked: true
        config:
            by-test-platform:
                windows.*:
                    - unittests/win_taskcluster_unittest.py
                macosx.*:
                    - unittests/mac_unittest.py
                linux.*:
                    - unittests/linux_unittest.py
                    - remove_executables.py
        extra-options:
            by-test-platform:
                linux64-jsdcov/opt:
                    - --mochitest-suite=browser-chrome-coverage
                default:
                    - --mochitest-suite=browser-chrome-chunked
    # Bug 1281241: migrating to m3.large instances
    instance-size:
        by-test-platform:
            linux64-jsdcov/opt: xlarge
            default: legacy
    allow-software-gl-layers: false

mochitest-browser-screenshots:
    description: "Mochitest Browser Screenshots"
    suite: mochitest/browser-chrome-screenshots
    treeherder-symbol: tc-M(ss)
    loopback-video: true
    run-on-projects:
        by-test-platform:
<<<<<<< HEAD
            windows.*/opt: ['mozilla-central', 'try', 'cedar']
            linux64/opt: ['mozilla-central', 'try', 'cedar']
            macosx.*/opt: ['mozilla-central', 'try', 'cedar']
=======
            windows.*/opt: ['mozilla-central', 'try']
            linux64/opt: ['mozilla-central', 'try']
            macosx.*/opt: ['mozilla-central', 'try']
            windows7-32-devedition/opt: []
            windows10-64-devedition/opt: []
>>>>>>> 2bc71dbf
            default: []
    e10s: both
    max-run-time: 3600
    mozharness:
        mochitest-flavor: browser
        script: desktop_unittest.py
        no-read-buildbot-config: true
        config:
            by-test-platform:
                windows.*:
                    - unittests/win_taskcluster_unittest.py
                macosx.*:
                    - unittests/mac_unittest.py
                linux.*:
                    - unittests/linux_unittest.py
                    - remove_executables.py
        extra-options:
            - --mochitest-suite=browser-chrome-screenshots
    instance-size: legacy
    allow-software-gl-layers: false

mochitest-chrome:
    description: "Mochitest chrome run"
    suite: mochitest/chrome
    treeherder-symbol: tc-M(c)
    loopback-video: true
    virtualization: hardware
    docker-image: {"in-tree": "desktop1604-test"}
    instance-size:
        by-test-platform:
            android.*: xlarge
            default: default
    chunks:
        by-test-platform:
            android-4.3-arm7-api-15/debug: 4
            android.*: 2
            default: 3
    max-run-time: 3600
    e10s: false
    run-on-projects:
        by-test-platform:
            windows7-32.*: ['try']
            default: built-projects
    worker-type:
        by-test-platform:
            windows7-32.*: buildbot-bridge/buildbot-bridge
            windows8-64.*: buildbot-bridge/buildbot-bridge
            default: null
    mozharness:
        by-test-platform:
            android.*:
                mochitest-flavor: chrome
                script: android_emulator_unittest.py
                no-read-buildbot-config: true
                config:
                    by-test-platform:
                        android-4.2-x86/opt:
                            - android/androidx86.py
                        default:
                            - android/androidarm_4_3.py
                extra-options:
                    - --test-suite=mochitest-chrome
            default:
                mochitest-flavor: chrome
                script: desktop_unittest.py
                no-read-buildbot-config: true
                chunked: true
                config:
                    by-test-platform:
                        windows.*:
                            - unittests/win_taskcluster_unittest.py
                        macosx.*:
                            - remove_executables.py
                            - unittests/mac_unittest.py
                        linux.*:
                            - unittests/linux_unittest.py
                            - remove_executables.py
                extra-options:
                    - --mochitest-suite=chrome
    tier:
        by-test-platform:
            windows7-32.*: 2
            default: default

mochitest-chrome-style:
    description: "Mochitest chrome run for style system"
    suite: mochitest/chrome-style
    treeherder-symbol: tc-M(cs)
    loopback-video: true
    docker-image: {"in-tree": "desktop1604-test"}
    e10s: false
    mozharness:
        mochitest-flavor: chrome
        script: desktop_unittest.py
        no-read-buildbot-config: true
        config:
            by-test-platform:
                macosx.*:
                    - unittests/mac_unittest.py
                default:
                    - unittests/linux_unittest.py
                    - remove_executables.py
        extra-options:
            - --mochitest-suite=chrome-style

mochitest-clipboard:
    description: "Mochitest clipboard run"
    suite: mochitest/clipboard
    treeherder-symbol: tc-M(cl)
    loopback-video: true
    virtualization: hardware
    docker-image: {"in-tree": "desktop1604-test"}
    instance-size: xlarge
    e10s:
      by-test-platform:
        macosx64/debug: true
        default: both
    run-on-projects:
        by-test-platform:
            windows.*: ['try']
            default: built-projects
    worker-type:
        by-test-platform:
            windows7-32.*: buildbot-bridge/buildbot-bridge
            windows8-64.*: buildbot-bridge/buildbot-bridge
            default: null
    mozharness:
        by-test-platform:
            android.*:
                mochitest-flavor: plain
                script: android_emulator_unittest.py
                no-read-buildbot-config: true
                config:
                    - android/androidarm_4_3.py
                extra-options:
                    # note that Android runs fewer suites than other platforms
                    - --test-suite=mochitest-plain-clipboard
            default:
                mochitest-flavor: plain
                script: desktop_unittest.py
                no-read-buildbot-config: true
                chunked: false
                config:
                    by-test-platform:
                        windows.*:
                            - unittests/win_taskcluster_unittest.py
                        macosx.*:
                            - remove_executables.py
                            - unittests/mac_unittest.py
                        linux.*:
                            - unittests/linux_unittest.py
                            - remove_executables.py
                extra-options:
                    - --mochitest-suite=plain-clipboard,chrome-clipboard,browser-chrome-clipboard,jetpack-package-clipboard
    tier:
        by-test-platform:
            windows7-32.*: 2
            default: default

mochitest-devtools-chrome:
    description: "Mochitest devtools-chrome run"
    suite:
        by-test-platform:
            linux64-jsdcov/opt: mochitest/mochitest-devtools-chrome-coverage
            default: mochitest/mochitest-devtools-chrome-chunked
    treeherder-symbol: tc-M(dt)
    loopback-video: true
    max-run-time: 5400
    docker-image: {"in-tree": "desktop1604-test"}
    chunks:
        by-test-platform:
            windows.*: 8
            macosx.*: 8
            default: 10
    run-on-projects:
        by-test-platform:
            windows10.*: []
            default: built-projects
    worker-type:
        by-test-platform:
            windows8-64.*: buildbot-bridge/buildbot-bridge
            default: null
    e10s:
        by-test-platform:
            linux64-jsdcov/opt: false
            macosx64/debug: true
            default: both
    mozharness:
        mochitest-flavor: chrome
        script: desktop_unittest.py
        no-read-buildbot-config: true
        chunked: true
        config:
            by-test-platform:
                windows.*:
                    - unittests/win_taskcluster_unittest.py
                macosx.*:
                    - unittests/mac_unittest.py
                linux.*:
                    - unittests/linux_unittest.py
                    - remove_executables.py
        extra-options:
            by-test-platform:
                linux64-jsdcov/opt:
                    - --mochitest-suite=mochitest-devtools-chrome-coverage
                default:
                    - --mochitest-suite=mochitest-devtools-chrome-chunked
    instance-size:
        by-test-platform:
            # Bug 1281241: migrating to m3.large instances
            linux64-asan/opt: legacy
            default: default
    # Bug 1296086: high number of intermittents observed with software GL and large instances
    allow-software-gl-layers: false

mochitest-gpu:
    description: "Mochitest GPU run"
    suite: mochitest/gpu
    treeherder-symbol: tc-M(gpu)
    loopback-video: true
    virtualization: virtual-with-gpu
    docker-image: {"in-tree": "desktop1604-test"}
    run-on-projects:
        by-test-platform:
            windows10.*: []
            default: built-projects
    worker-type:
        by-test-platform:
            windows8-64.*: buildbot-bridge/buildbot-bridge
            default: null
    e10s:
        by-test-platform:
            windows.*: both
            android.*: false
            macosx64/opt: both
            default: true
    mozharness:
        by-test-platform:
            android.*:
                mochitest-flavor: plain
                script: android_emulator_unittest.py
                no-read-buildbot-config: true
                config:
                    - android/androidarm_4_3.py
                extra-options:
                    # note that Android runs fewer suites than other platforms
                    - --test-suite=mochitest-plain-gpu
            default:
                mochitest-flavor: plain
                script: desktop_unittest.py
                no-read-buildbot-config: true
                chunked: false
                config:
                    by-test-platform:
                        windows.*:
                            - unittests/win_taskcluster_unittest.py
                        macosx.*:
                            - unittests/mac_unittest.py
                        linux.*:
                            - unittests/linux_unittest.py
                            - remove_executables.py
                extra-options:
                    - --mochitest-suite=plain-gpu,chrome-gpu,browser-chrome-gpu
    tier:
        by-test-platform:
            linux64-qr/.*: 1
            default: default

mochitest-jetpack:
    description: "Mochitest jetpack run"
    suite: mochitest/jetpack-package
    treeherder-symbol: tc-M(JP)
    loopback-video: true
    e10s: false
    max-run-time: 5400
    docker-image: {"in-tree": "desktop1604-test"}
    mozharness:
        mochitest-flavor: jetpack-package
        script: desktop_unittest.py
        no-read-buildbot-config: true
        chunked: false
        config:
            by-test-platform:
                windows.*:
                    - unittests/win_taskcluster_unittest.py
                macosx.*:
                    - unittests/mac_unittest.py
                linux.*:
                    - unittests/linux_unittest.py
                    - remove_executables.py
        extra-options:
            - --mochitest-suite=jetpack-package
            - --mochitest-suite=jetpack-addon

mochitest-media:
    description: "Mochitest media run"
    suite: mochitest/mochitest-media
    treeherder-symbol: tc-M(mda)
    max-run-time: 5400
    loopback-video: true
    docker-image: {"in-tree": "desktop1604-test"}
    e10s:
      by-test-platform:
        macosx64/debug: true
        default: both
    instance-size:
        by-test-platform:
            android.*: xlarge
            default: large
    chunks:
        by-test-platform:
            android.*: 3
            macosx64.*: 1
            windows8-64.*: 1
            default: 3
    docker-image: {"in-tree": "desktop1604-test"}
    run-on-projects:
        by-test-platform:
            windows10.*: []
            default: built-projects
    worker-type:
        by-test-platform:
            windows8-64.*: buildbot-bridge/buildbot-bridge
            default: null
    mozharness:
        by-test-platform:
            android.*:
                mochitest-flavor: plain
                script: android_emulator_unittest.py
                no-read-buildbot-config: true
                config:
                    - android/androidarm_4_3.py
                extra-options:
                    - --test-suite=mochitest-media
            default:
                mochitest-flavor: plain
                script: desktop_unittest.py
                no-read-buildbot-config: true
                chunked:
                  by-test-platform:
                    macosx64.*: false
                    windows8-64.*: false
                    default: true
                config:
                    by-test-platform:
                        windows.*:
                            - unittests/win_taskcluster_unittest.py
                        macosx.*:
                            - unittests/mac_unittest.py
                        linux.*:
                            - unittests/linux_unittest.py
                            - remove_executables.py
                extra-options:
                    - --mochitest-suite=mochitest-media
    tier:
        by-test-platform:
            linux64-qr/.*: 1
            default: default

mochitest-style:
    description: "Mochitest plain run for style system"
    suite: mochitest/plain-style
    treeherder-symbol: tc-M(s)
    loopback-video: true
    docker-image: {"in-tree": "desktop1604-test"}
    e10s: both
    mozharness:
        mochitest-flavor: plain
        script: desktop_unittest.py
        no-read-buildbot-config: true
        config:
            by-test-platform:
                macosx.*:
                    - unittests/mac_unittest.py
                default:
                    - unittests/linux_unittest.py
                    - remove_executables.py
        extra-options:
            - --mochitest-suite=plain-style

mochitest-valgrind:
    description: "Mochitest plain Valgrind run"
    suite: mochitest/valgrind-plain
    treeherder-symbol: tc-M-V()
    run-on-projects: []
    loopback-video: true
    chunks: 40
    max-run-time: 14400
    # We could re-enable e10s later.
    # There's no intrinsic reason not to use it.
    e10s: false
    allow-software-gl-layers: false
    mozharness:
        mochitest-flavor: plain
        script: desktop_unittest.py
        no-read-buildbot-config: true
        chunked: true
        config:
            by-test-platform:
                windows.*:
                    - unittests/win_taskcluster_unittest.py
                macosx.*:
                    - unittests/mac_unittest.py
                linux.*:
                    - unittests/linux_unittest.py
                    - remove_executables.py
        extra-options:
            - --mochitest-suite=valgrind-plain

mochitest-webgl:
    description: "Mochitest webgl run"
    suite: mochitest/mochitest-gl
    treeherder-symbol: tc-M(gl)
    virtualization: virtual-with-gpu
    docker-image: {"in-tree": "desktop1604-test"}
    run-on-projects:
        by-test-platform:
            windows10.*: []
            default: built-projects
    worker-type:
        by-test-platform:
            windows8-64.*: buildbot-bridge/buildbot-bridge
            default: null
    chunks:
        by-test-platform:
            android.*: 10
            default: 3
    e10s:
      by-test-platform:
        windows7.*: true
        macosx.*: true
        default: both
    loopback-video: true
    max-run-time:
        by-test-platform:
            windows.*: 5400
            android.*: 7200
            default: 3600
    instance-size:
        by-test-platform:
            android.*: xlarge
            default: default
    # Bug 1296733: llvmpipe with mesa 9.2.1 lacks thread safety
    allow-software-gl-layers: false
    mozharness:
        by-test-platform:
            android.*:
                mochitest-flavor: plain
                script: android_emulator_unittest.py
                no-read-buildbot-config: true
                config:
                    - android/androidarm_4_3.py
                extra-options:
                    - --test-suite=mochitest-gl
            default:
                mochitest-flavor: plain
                script: desktop_unittest.py
                no-read-buildbot-config: true
                chunked: true
                config:
                    by-test-platform:
                        windows.*:
                            - unittests/win_taskcluster_unittest.py
                        macosx.*:
                            - unittests/mac_unittest.py
                        linux.*:
                            - unittests/linux_unittest.py
                            - remove_executables.py
                extra-options:
                    - --mochitest-suite=mochitest-gl
    tier:
        by-test-platform:
            linux64-qr/.*: 1
            default: default

reftest:
    description: "Reftest run"
    suite: reftest/reftest
    treeherder-symbol: tc-R(R)
    docker-image: {"in-tree": "desktop1604-test"}
    run-on-projects:
        by-test-platform:
            windows10.*: []
            default: built-projects
    worker-type:
        by-test-platform:
            windows8-64.*: buildbot-bridge/buildbot-bridge
            default: null
    instance-size:
        by-test-platform:
            android.*: xlarge
            default: default
    virtualization: virtual-with-gpu
    chunks:
        by-test-platform:
            android-4.3-arm7-api-15/debug: 48
            android.*: 16
            macosx64/opt: 1
            macosx64/debug: 2
            windows8-64.*/opt: 1
            windows8-64.*/debug: 2
            default: 8
    max-run-time:
        by-test-platform:
            android.*: 10800
            default: 3600
    e10s:
        by-test-platform:
            macosx.*: true
            default: both
    mozharness:
        by-test-platform:
            android.*:
                script: android_emulator_unittest.py
                no-read-buildbot-config: true
                config:
                    - android/androidarm_4_3.py
                extra-options:
                    - --test-suite=reftest
            default:
                script: desktop_unittest.py
                no-read-buildbot-config: true
                chunked:
                  by-test-platform:
                    macosx64/opt: false
                    windows8-64.*/opt: false
                    windows8-64.*/debug: true
                    default: true
                config:
                    by-test-platform:
                        windows.*:
                            - unittests/win_taskcluster_unittest.py
                        macosx.*:
                            - unittests/mac_unittest.py
                        linux.*:
                            - unittests/linux_unittest.py
                            - remove_executables.py
                extra-options:
                    - --reftest-suite=reftest
    tier:
        by-test-platform:
            linux64-qr/.*: 1
            default: default

reftest-gpu:
    description: "Reftest GPU run"
    suite: reftest/reftest-gpu
    treeherder-symbol: tc-R(Rg)
    docker-image: {"in-tree": "desktop1604-test"}
    run-on-projects:
        by-test-platform:
            windows10.*: []
            windows8-64.*: []
            default: built-projects
    worker-type:
        by-test-platform:
            windows7-32.*/debug: buildbot-bridge/buildbot-bridge
            default: null
    instance-size:
        by-test-platform:
            default: default
    virtualization: virtual-with-gpu
    max-run-time:
        by-test-platform:
            default: 3600
    e10s: true
    mozharness:
        by-test-platform:
            default:
                script: desktop_unittest.py
                no-read-buildbot-config: true
                chunked:
                  by-test-platform:
                    default: false
                config:
                    by-test-platform:
                        windows.*:
                            - unittests/win_taskcluster_unittest.py
                        macosx.*:
                            - unittests/mac_unittest.py
                        linux.*:
                            - unittests/linux_unittest.py
                            - remove_executables.py
                extra-options:
                    - --reftest-suite=reftest-gpu
    tier: default

reftest-no-accel:
    description: "Reftest not accelerated run"
    suite: reftest/reftest-no-accel
    treeherder-symbol: tc-R(Ru)
    virtualization: virtual-with-gpu
    docker-image: {"in-tree": "desktop1604-test"}
    run-on-projects:
        by-test-platform:
            windows10.*: []
            linux64-qr/.*: ['mozilla-central', 'try']
            default: built-projects
    worker-type:
        by-test-platform:
            windows8-64.*: buildbot-bridge/buildbot-bridge
            default: null
    chunks:
        by-test-platform:
            macosx.*: 1
            windows8-64.*/debug: 2
            default: 8
    mozharness:
        script: desktop_unittest.py
        no-read-buildbot-config: true
        chunked:
            by-test-platform:
                windows8-64.*/debug: true
                default: false
        config:
            by-test-platform:
                windows.*:
                    - unittests/win_taskcluster_unittest.py
                macosx.*:
                    - unittests/mac_unittest.py
                linux.*:
                    - unittests/linux_unittest.py
                    - remove_executables.py
        extra-options:
            - --reftest-suite=reftest-no-accel

reftest-stylo:
    description: "Reftest run for Stylo"
    suite: reftest/reftest-stylo
    treeherder-symbol: tc-R(Rs)
    docker-image: {"in-tree": "desktop1604-test"}
    chunks: 16
    run-on-projects:
        by-test-platform:
            linux64-stylo/opt: [ 'autoland', 'mozilla-central', 'try' ] # not on mozilla-inbound
            linux64-stylo-sequential/opt: [ 'mozilla-central']
            default: built-projects
    e10s:
        # run only e10s tests for this platform see bug 1343301
        by-test-platform:
            linux64-stylo/opt:
                # no opt on inbound see bug 1339604
                by-project:
                    stylo: true
                    autoland: true
                    mozilla-central: true
                    default: true
            linux64-stylo/debug:
                by-project:
                    stylo: true
                    autoland: true
                    mozilla-central: true
                    mozilla-inbound: true
                    default: true
            linux64-stylo-sequential/opt:
                by-project:
                    mozilla-central: true
                    default: true
            linux64-stylo-sequential/debug:
                by-project:
                    mozilla-central: true
                    default: true
    mozharness:
        script: desktop_unittest.py
        no-read-buildbot-config: true
        config:
            by-test-platform:
                macosx.*:
                    - unittests/mac_unittest.py
                default:
                    - unittests/linux_unittest.py
                    - remove_executables.py
        extra-options:
            - --reftest-suite=reftest-stylo

robocop:
    description: "Robocop run"
    suite: robocop
    treeherder-symbol: tc-M(rc)
    instance-size: xlarge
    chunks:
        by-test-platform:
            # android-4.3-arm7-api-15/debug -- not run
            android-4.3-arm7-api-15/opt: 4
            android-4.3-arm7-api-15-gradle/opt: 4
    loopback-video: true
    e10s: false
    mozharness:
        script: android_emulator_unittest.py
        no-read-buildbot-config: true
        config:
            - android/androidarm_4_3.py
        extra-options:
            - --test-suite=robocop

talos-chrome:
    description: "Talos chrome"
    suite: talos
    try-name: chromez
    treeherder-symbol: tc-T(c)
    virtualization: hardware
    run-on-projects:
        by-test-platform:
            linux64-stylo-sequential/.*: ['mozilla-central','try']
            linux64-stylo/.*: ['mozilla-central', 'try']
            default: ['mozilla-beta', 'mozilla-central', 'mozilla-inbound', 'autoland', 'try']
    max-run-time: 3600
    e10s: true
    mozharness:
        script: talos_script.py
        no-read-buildbot-config: true
        config:
            by-test-platform:
                macosx.*:
                    - talos/mac_config.py
                windows.*:
                    - talos/windows_config.py
                default:
                    - talos/linux_config.py
        extra-options:
            - --suite=chromez
            - --add-option
            - --webServer,localhost

talos-dromaeojs:
    description: "Talos dromaeojs"
    suite: talos
    try-name: dromaeojs
    treeherder-symbol: tc-T(d)
    virtualization: hardware
    run-on-projects:
        by-test-platform:
            linux64-stylo-sequential/.*: ['mozilla-central','try']
            linux64-stylo/.*: ['mozilla-central', 'try']
            default: ['mozilla-beta', 'mozilla-central', 'mozilla-inbound', 'autoland', 'try']
    max-run-time: 3600
    e10s: true
    mozharness:
        script: talos_script.py
        no-read-buildbot-config: true
        config:
            by-test-platform:
                macosx.*:
                    - talos/mac_config.py
                windows.*:
                    - talos/windows_config.py
                default:
                    - talos/linux_config.py
        extra-options:
            - --suite=dromaeojs
            - --add-option
            - --webServer,localhost

talos-g1:
    description: "Talos g1"
    suite: talos
    try-name: g1
    treeherder-symbol: tc-T(g1)
    virtualization: hardware
    run-on-projects:
        by-test-platform:
            linux64-stylo-sequential/.*: ['mozilla-central','try']
            linux64-stylo/.*: ['mozilla-central', 'try']
            default: ['mozilla-beta', 'mozilla-central', 'mozilla-inbound', 'autoland', 'try']
    max-run-time: 7200
    e10s: true
    mozharness:
        script: talos_script.py
        no-read-buildbot-config: true
        config:
            by-test-platform:
                macosx.*:
                    - talos/mac_config.py
                windows.*:
                    - talos/windows_config.py
                default:
                    - talos/linux_config.py
        extra-options:
            - --suite=g1
            - --add-option
            - --webServer,localhost

talos-g2:
    description: "Talos g2"
    suite: talos
    try-name: g2
    treeherder-symbol: tc-T(g2)
    virtualization: hardware
    max-run-time: 7200
    run-on-projects:
        by-test-platform:
            linux64-stylo-sequential/.*: ['mozilla-central','try']
            linux64-stylo/.*: ['mozilla-central', 'try']
            default: ['mozilla-beta', 'mozilla-central', 'mozilla-inbound', 'autoland', 'try']
    e10s: true
    mozharness:
        script: talos_script.py
        no-read-buildbot-config: true
        config:
            by-test-platform:
                macosx.*:
                    - talos/mac_config.py
                windows.*:
                    - talos/windows_config.py
                default:
                    - talos/linux_config.py
        extra-options:
            - --suite=g2
            - --add-option
            - --webServer,localhost

talos-g3:
    description: "Talos g3"
    suite: talos
    try-name: g3
    treeherder-symbol: tc-T(g3)
    virtualization: hardware
    run-on-projects:
        by-test-platform:
            linux64-stylo-sequential/.*: ['mozilla-central','try']
            linux64-stylo/.*: ['mozilla-central', 'try']
            default: ['mozilla-beta','mozilla-central', 'mozilla-inbound', 'autoland', 'try']
    max-run-time: 3600
    e10s: true
    mozharness:
        script: talos_script.py
        no-read-buildbot-config: true
        config:
            by-test-platform:
                macosx.*:
                    - talos/mac_config.py
                windows.*:
                    - talos/windows_config.py
                default:
                    - talos/linux_config.py
        extra-options:
            - --suite=g3
            - --add-option
            - --webServer,localhost

talos-g4:
    description: "Talos g4"
    suite: talos
    try-name: g4
    treeherder-symbol: tc-T(g4)
    virtualization: hardware
    run-on-projects:
        by-test-platform:
            linux64-stylo-sequential/.*: ['mozilla-central','try']
            linux64-stylo/.*: ['mozilla-central', 'try']
            default: ['mozilla-beta','mozilla-central', 'mozilla-inbound', 'autoland', 'try']
    max-run-time: 3600
    e10s: true
    mozharness:
        script: talos_script.py
        no-read-buildbot-config: true
        config:
            by-test-platform:
                macosx.*:
                    - talos/mac_config.py
                windows.*:
                    - talos/windows_config.py
                default:
                    - talos/linux_config.py
        extra-options:
            - --suite=g4
            - --add-option
            - --webServer,localhost

talos-g5:
    description: "Talos g5"
    suite: talos
    try-name: g5
    treeherder-symbol: tc-T(g5)
    virtualization: hardware
    run-on-projects:
        by-test-platform:
            linux64-stylo-sequential/.*: ['mozilla-central','try']
            linux64-stylo/.*: ['mozilla-central', 'try']
            default: ['mozilla-beta', 'mozilla-central', 'mozilla-inbound', 'autoland', 'try']
    max-run-time: 3600
    e10s: true
    mozharness:
        script: talos_script.py
        no-read-buildbot-config: true
        config:
            by-test-platform:
                macosx.*:
                    - talos/mac_config.py
                windows.*:
                    - talos/windows_config.py
                default:
                    - talos/linux_config.py
                    - remove_executables.py
        extra-options:
            - --suite=g5
            - --add-option
            - --webServer,localhost

talos-other:
    description: "Talos other"
    suite: talos
    try-name: other
    treeherder-symbol: tc-T(o)
    virtualization: hardware
    run-on-projects:
        by-test-platform:
            linux64-stylo-sequential/.*: ['mozilla-central','try']
            linux64-stylo/.*: ['mozilla-central', 'try']
            default: ['mozilla-beta','mozilla-central', 'mozilla-inbound', 'autoland', 'try']
    max-run-time: 3600
    e10s: true
    mozharness:
        script: talos_script.py
        no-read-buildbot-config: true
        config:
            by-test-platform:
                macosx.*:
                    - talos/mac_config.py
                windows.*:
                    - talos/windows_config.py
                default:
                    - talos/linux_config.py
        extra-options:
            - --suite=other
            - --add-option
            - --webServer,localhost

talos-perf-reftest:
    description: "Talos perf-reftest"
    suite: talos
    try-name: perf-reftest
    treeherder-symbol: tc-T(p)
    virtualization: hardware
    run-on-projects:
        by-test-platform:
            linux64-stylo-sequential/.*: ['mozilla-central', 'try']
            linux64-stylo/.*: ['mozilla-central', 'try']
            default: ['mozilla-central', 'mozilla-inbound', 'autoland', 'try']
    max-run-time: 3600
    e10s: true
    mozharness:
        script: talos_script.py
        no-read-buildbot-config: true
        config:
            by-test-platform:
                windows.*:
                    - talos/windows_config.py
                default:
                    - talos/linux_config.py
        extra-options:
            - --suite=perf-reftest

talos-perf-reftest-singletons:
    description: "Talos perf-reftest singletons"
    suite: talos
    try-name: perf-reftest-singletons
    treeherder-symbol: tc-T(ps)
    virtualization: hardware
    run-on-projects: ['mozilla-beta', 'mozilla-central', 'mozilla-inbound', 'autoland', 'try']
    max-run-time: 3600
    e10s: true
    mozharness:
        script: talos_script.py
        no-read-buildbot-config: true
        config:
            by-test-platform:
                macosx.*:
                    - talos/mac_config.py
                windows.*:
                    - talos/windows_config.py
                default:
                    - talos/linux_config.py
        extra-options:
            - --suite=perf-reftest-singletons

talos-quantum-pageload:
    description: "Talos quantum-pageload"
    suite: talos
    try-name: quantum-pageload
    treeherder-symbol: tc-T(q)
    run-on-projects:
        by-test-platform:
            windows.*: ['mozilla-beta', 'mozilla-central', 'mozilla-inbound', 'autoland', 'try', 'date']
            default: []
    max-run-time: 3600
    e10s: true
    mozharness:
        script: talos_script.py
        no-read-buildbot-config: true
        config:
            by-test-platform:
                macosx.*:
                    - talos/mac_config.py
                windows.*:
                    - talos/windows_config.py
                default:
                    - talos/linux_config.py
        extra-options:
            - --suite=quantum-pageload
            - --add-option
            - --webServer,localhost

talos-quantum-pageload-stylo:
    description: "Talos Quantum Pageload Stylo"
    suite: talos
    try-name: q1s
    treeherder-symbol: tc-T(q1s)
    virtualization: hardware
    run-on-projects:
        by-test-platform:
            windows.*: ['mozilla-beta', 'mozilla-central', 'mozilla-inbound', 'autoland', 'try']
            default: []
    max-run-time: 3600
    e10s: true
    mozharness:
        script: talos_script.py
        no-read-buildbot-config: true
        config:
            by-test-platform:
                macosx.*:
                    - talos/mac_config.py
                windows.*:
                    - talos/windows_config.py
                default:
                    - talos/linux_config.py
        extra-options:
            - --suite=quantum-pageload-stylo

talos-svgr:
    description: "Talos svgr"
    suite: talos
    try-name: svgr
    treeherder-symbol: tc-T(s)
    virtualization: hardware
    run-on-projects:
        by-test-platform:
            linux64-stylo-sequential/.*: ['mozilla-central','try']
            linux64-stylo/.*: ['mozilla-central', 'try']
            default: ['mozilla-beta', 'mozilla-central', 'mozilla-inbound', 'autoland', 'try']
    max-run-time: 3600
    e10s: true
    mozharness:
        script: talos_script.py
        no-read-buildbot-config: true
        config:
            by-test-platform:
                macosx.*:
                    - talos/mac_config.py
                windows.*:
                    - talos/windows_config.py
                default:
                    - talos/linux_config.py
        extra-options:
            - --suite=svgr
            - --add-option
            - --webServer,localhost

talos-tp5o:
    description: "Talos tp5o"
    suite: talos
    try-name: tp5o
    treeherder-symbol: tc-T(tp)
    virtualization: hardware
    run-on-projects:
        by-test-platform:
            linux64-stylo-sequential/.*: ['mozilla-central','try']
            linux64-stylo/.*: ['mozilla-central', 'try']
            default: ['mozilla-beta', 'mozilla-central', 'mozilla-inbound', 'autoland', 'try']
    max-run-time: 3600
    e10s: true
    mozharness:
        script: talos_script.py
        no-read-buildbot-config: true
        config:
            by-test-platform:
                macosx.*:
                    - talos/mac_config.py
                windows.*:
                    - talos/windows_config.py
                default:
                    - talos/linux_config.py
        extra-options:
            - --suite=tp5o
            - --add-option
            - --webServer,localhost

talos-xperf:
    description: "Talos xperf"
    suite: talos
    try-name: xperf
    treeherder-symbol: tc-T(x)
    run-on-projects:
        by-test-platform:
            windows7-32.*: ['mozilla-beta', 'mozilla-central', 'mozilla-inbound', 'autoland', 'try', 'date']
            default: []
    max-run-time: 3600
    e10s: true
    mozharness:
        script: talos_script.py
        no-read-buildbot-config: true
        config:
            by-test-platform:
                macosx.*:
                    - talos/mac_config.py
                windows.*:
                    - talos/windows_config.py
                default:
                    - talos/linux_config.py
        extra-options:
            - --suite=xperf
            - --add-option
            - --webServer,localhost

telemetry-tests-client:
    description: "Telemetry tests client run"
    suite: telemetry-tests-client
    treeherder-symbol: tc-e10s
    max-run-time: 5400
    checkout: true
    e10s: true
    tier: 3
    docker-image: {"in-tree": "desktop1604-test"}
    mozharness:
        script: telemetry/telemetry_client.py
        config:
            by-test-platform:
                linux.*:
                    - remove_executables.py
                windows.*: []


web-platform-tests:
    description: "Web platform test run"
    suite: web-platform-tests
    treeherder-symbol: tc-W(wpt)
    chunks:
      by-test-platform:
        macosx64/opt: 5
        macosx64/debug: 10
        default: 12
    e10s:
        by-test-platform:
            macosx.*: true
            default: both
    max-run-time: 7200
    instance-size: xlarge
    docker-image: {"in-tree": "desktop1604-test"}
    mozharness:
        script: web_platform_tests.py
        no-read-buildbot-config: true
        chunked: true
        config:
            by-test-platform:
                windows.*:
                    - web_platform_tests/prod_config_windows_taskcluster.py
                macosx.*:
                    - web_platform_tests/prod_config.py
                default:
                    - web_platform_tests/prod_config.py
                    - remove_executables.py
        extra-options:
            - --test-type=testharness

web-platform-tests-reftests:
    description: "Web platform reftest run"
    suite: web-platform-tests-reftests
    treeherder-symbol: tc-W(Wr)
    max-run-time: 5400
    instance-size: xlarge
    chunks:
      by-test-platform:
        macosx.*: 1
        windows.*: 1
        default: 6
    e10s:
        by-test-platform:
            macosx.*: true
            default: both
    docker-image: {"in-tree": "desktop1604-test"}
    mozharness:
        script: web_platform_tests.py
        no-read-buildbot-config: true
        config:
            by-test-platform:
                windows.*:
                    - web_platform_tests/prod_config_windows_taskcluster.py
                macosx.*:
                    - web_platform_tests/prod_config.py
                default:
                    - web_platform_tests/prod_config.py
                    - remove_executables.py
        extra-options:
            - --test-type=reftest

web-platform-tests-wdspec:
    description: "Web platform webdriver-spec run"
    suite: web-platform-tests-wdspec
    treeherder-symbol: tc-W(Wd)
    max-run-time: 5400
    instance-size: xlarge
    docker-image: {"in-tree": "desktop1604-test"}
    mozharness:
        script: web_platform_tests.py
        no-read-buildbot-config: true
        config:
            by-test-platform:
                windows.*:
                    - web_platform_tests/prod_config_windows_taskcluster.py
                macosx.*:
                    - web_platform_tests/prod_config.py
                default:
                    - web_platform_tests/prod_config.py
                    - remove_executables.py
        extra-options:
            - --test-type=wdspec

xpcshell:
    description: "xpcshell test run"
    suite:
        by-test-platform:
            linux64-jsdcov/opt: xpcshell-coverage
            default: xpcshell
    treeherder-symbol: tc-X(X)
    run-on-projects:
        by-test-platform:
            linux64-qr/.*: ['mozilla-central', 'try']
            windows10-64-asan/opt: []  # No XPCShell on ASAN yet
            default: built-projects
    worker-type:
        by-test-platform:
            windows8-64.*: buildbot-bridge/buildbot-bridge
            default: null
    docker-image: {"in-tree": "desktop1604-test"}
    tier:
        by-test-platform:
            windows10-64.*: 2
            default: default
    chunks:
        by-test-platform:
            linux64/debug: 10
            android-4.2-x86/opt: 6
            macosx.*: 1
            windows.*: 1
            default: 8
    instance-size:
        by-test-platform:
            android.*: xlarge
            default: legacy # Bug 1281241: migrating to m3.large instances
    max-run-time: 5400
    e10s: false
    allow-software-gl-layers: false
    mozharness:
        by-test-platform:
            android.*:
                script: android_emulator_unittest.py
                no-read-buildbot-config: true
                extra-options:
                    - --test-suite=xpcshell
                config:
                    by-test-platform:
                        android-4.2-x86/opt:
                            - android/androidx86.py
                        default:
                            - android/androidarm_4_3.py
            default:
                script: desktop_unittest.py
                no-read-buildbot-config: true
                config:
                    by-test-platform:
                        windows.*:
                            - unittests/win_taskcluster_unittest.py
                        macosx.*:
                            - unittests/mac_unittest.py
                        linux.*:
                            - unittests/linux_unittest.py
                            - remove_executables.py
                extra-options:
                    by-test-platform:
                        linux64-jsdcov/opt:
                            - --xpcshell-suite=xpcshell-coverage
                        default:
                            - --xpcshell-suite=xpcshell
                requires-signed-builds:
                    by-test-platform:
                        windows10-64-asan/opt: false    # No XPCShell on ASAN yet
                        windows.*: true
                        default: false<|MERGE_RESOLUTION|>--- conflicted
+++ resolved
@@ -561,17 +561,11 @@
     loopback-video: true
     run-on-projects:
         by-test-platform:
-<<<<<<< HEAD
             windows.*/opt: ['mozilla-central', 'try', 'cedar']
             linux64/opt: ['mozilla-central', 'try', 'cedar']
             macosx.*/opt: ['mozilla-central', 'try', 'cedar']
-=======
-            windows.*/opt: ['mozilla-central', 'try']
-            linux64/opt: ['mozilla-central', 'try']
-            macosx.*/opt: ['mozilla-central', 'try']
             windows7-32-devedition/opt: []
             windows10-64-devedition/opt: []
->>>>>>> 2bc71dbf
             default: []
     e10s: both
     max-run-time: 3600
