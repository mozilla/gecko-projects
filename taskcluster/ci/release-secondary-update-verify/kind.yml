# This Source Code Form is subject to the terms of the Mozilla Public
# License, v. 2.0. If a copy of the MPL was not distributed with this
# file, You can obtain one at http://mozilla.org/MPL/2.0/.

loader: taskgraph.loader.transform:loader

kind-dependencies:
   - post-balrog-dummy
   - post-beetmover-dummy
<<<<<<< HEAD
   - release-secondary-balrog-submit-toplevel
=======
   - release-updates-builder
>>>>>>> 056a4057
   - release-secondary-update-verify-config

transforms:
   - taskgraph.transforms.release_deps:transforms
   - taskgraph.transforms.update_verify:transforms
   - taskgraph.transforms.release_notifications:transforms
   - taskgraph.transforms.task:transforms

job-defaults:
   name: secondary-update-verify
   run-on-projects: []  # to make sure this never runs as part of CI
   shipping-phase: promote
   worker-type: aws-provisioner-v1/gecko-{level}-b-linux
   worker:
      implementation: docker-worker
      os: linux
      docker-image:
         in-tree: "update-verify"
      max-run-time: 7200
      retry-exit-status:
         - 255
      env:
         NO_BBCONFIG: "1"
         BUILD_TOOLS_REPO:
            by-project:
               birch: https://hg.mozilla.org/users/bhearsum_mozilla.com/tools
<<<<<<< HEAD
=======
               jamun: https://hg.mozilla.org/users/stage-ffxbld/tools
               maple: https://hg.mozilla.org/users/asasaki_mozilla.com/tools
>>>>>>> 056a4057
               default: https://hg.mozilla.org/build/tools
         CHANNEL: "beta-localtest"
   extra:
      chunks: 12
<<<<<<< HEAD
   notifications:
      completed:
         subject: "COMPLETED: [{task[shipping-product]} {release_config[version]} build{release_config[build_number]}/{config[params][project]}] {task_def[metadata][name]} task"
         message: "COMPLETED: [{task[shipping-product]} {release_config[version]} build{release_config[build_number]}/{config[params][project]}] {task_def[metadata][name]} task"
         plugins:
            by-project:
               mozilla-beta: ["log_collect"]
               mozilla-release: ["log_collect"]
               default: []

      failed:
         subject: "FAILED: [{task[shipping-product]} {release_config[version]} build{release_config[build_number]}/{config[params][project]}] {task_def[metadata][name]} task"
         message: "FAILED: [{task[shipping-product]} {release_config[version]} build{release_config[build_number]}/{config[params][project]}] {task_def[metadata][name]} task"
         plugins:
            by-project:
               mozilla-beta: ["log_collect", "ses"]
               mozilla-release: ["log_collect", "ses"]
               default: ["ses"]
         emails:
            by-project:
               mozilla-beta: ["release-automation-notifications@mozilla.com"]
               mozilla-release: ["release-automation-notifications@mozilla.com"]
               try: ["{task_def[metadata][owner]}"]
               birch: ["release+tcstaging@mozilla.com"]
               default: []

      exception:
         subject: "EXCEPTION: [{task[shipping-product]} {release_config[version]} build{release_config[build_number]}/{config[params][project]}] {task_def[metadata][name]} task"
         message: "EXCEPTION: [{task[shipping-product]} {release_config[version]} build{release_config[build_number]}/{config[params][project]}] {task_def[metadata][name]} task"
         plugins:
            by-project:
               mozilla-beta: ["log_collect", "ses"]
               mozilla-release: ["log_collect", "ses"]
               default: ["ses"]
         emails:
            by-project:
               mozilla-beta: ["release-automation-notifications@mozilla.com"]
               mozilla-release: ["release-automation-notifications@mozilla.com"]
               try: ["{task_def[metadata][owner]}"]
               birch: ["release+tcstaging@mozilla.com"]
               default: []
=======
>>>>>>> 056a4057

jobs:
   firefox-secondary-linux64:
      description: linux64 secondary channel update verify
      shipping-product: firefox
      treeherder:
         symbol: UVS
         platform: linux64/opt
         kind: test
         tier: 1
      attributes:
         build_platform: linux64

   firefox-secondary-linux:
      description: linux secondary channel update verify
      shipping-product: firefox
      treeherder:
         symbol: UVS
         platform: linux/opt
         kind: test
         tier: 1
      attributes:
         build_platform: linux

   firefox-secondary-win64:
      description: win64 secondary channel update verify
      shipping-product: firefox
      treeherder:
         symbol: UVS
         platform: win64/opt
         kind: test
         tier: 1
      attributes:
         build_platform: win64

   firefox-secondary-win32:
      description: win32 secondary channel update verify
      shipping-product: firefox
      treeherder:
         symbol: UVS
         platform: win32/opt
         kind: test
         tier: 1
      attributes:
         build_platform: win32

   firefox-secondary-macosx64:
      description: macosx64 secondary channel update verify
      shipping-product: firefox
      treeherder:
         symbol: UVS
         platform: macosx64/opt
         kind: test
         tier: 1
      attributes:
         build_platform: macosx64<|MERGE_RESOLUTION|>--- conflicted
+++ resolved
@@ -7,11 +7,7 @@
 kind-dependencies:
    - post-balrog-dummy
    - post-beetmover-dummy
-<<<<<<< HEAD
    - release-secondary-balrog-submit-toplevel
-=======
-   - release-updates-builder
->>>>>>> 056a4057
    - release-secondary-update-verify-config
 
 transforms:
@@ -38,59 +34,12 @@
          BUILD_TOOLS_REPO:
             by-project:
                birch: https://hg.mozilla.org/users/bhearsum_mozilla.com/tools
-<<<<<<< HEAD
-=======
                jamun: https://hg.mozilla.org/users/stage-ffxbld/tools
                maple: https://hg.mozilla.org/users/asasaki_mozilla.com/tools
->>>>>>> 056a4057
                default: https://hg.mozilla.org/build/tools
          CHANNEL: "beta-localtest"
    extra:
       chunks: 12
-<<<<<<< HEAD
-   notifications:
-      completed:
-         subject: "COMPLETED: [{task[shipping-product]} {release_config[version]} build{release_config[build_number]}/{config[params][project]}] {task_def[metadata][name]} task"
-         message: "COMPLETED: [{task[shipping-product]} {release_config[version]} build{release_config[build_number]}/{config[params][project]}] {task_def[metadata][name]} task"
-         plugins:
-            by-project:
-               mozilla-beta: ["log_collect"]
-               mozilla-release: ["log_collect"]
-               default: []
-
-      failed:
-         subject: "FAILED: [{task[shipping-product]} {release_config[version]} build{release_config[build_number]}/{config[params][project]}] {task_def[metadata][name]} task"
-         message: "FAILED: [{task[shipping-product]} {release_config[version]} build{release_config[build_number]}/{config[params][project]}] {task_def[metadata][name]} task"
-         plugins:
-            by-project:
-               mozilla-beta: ["log_collect", "ses"]
-               mozilla-release: ["log_collect", "ses"]
-               default: ["ses"]
-         emails:
-            by-project:
-               mozilla-beta: ["release-automation-notifications@mozilla.com"]
-               mozilla-release: ["release-automation-notifications@mozilla.com"]
-               try: ["{task_def[metadata][owner]}"]
-               birch: ["release+tcstaging@mozilla.com"]
-               default: []
-
-      exception:
-         subject: "EXCEPTION: [{task[shipping-product]} {release_config[version]} build{release_config[build_number]}/{config[params][project]}] {task_def[metadata][name]} task"
-         message: "EXCEPTION: [{task[shipping-product]} {release_config[version]} build{release_config[build_number]}/{config[params][project]}] {task_def[metadata][name]} task"
-         plugins:
-            by-project:
-               mozilla-beta: ["log_collect", "ses"]
-               mozilla-release: ["log_collect", "ses"]
-               default: ["ses"]
-         emails:
-            by-project:
-               mozilla-beta: ["release-automation-notifications@mozilla.com"]
-               mozilla-release: ["release-automation-notifications@mozilla.com"]
-               try: ["{task_def[metadata][owner]}"]
-               birch: ["release+tcstaging@mozilla.com"]
-               default: []
-=======
->>>>>>> 056a4057
 
 jobs:
    firefox-secondary-linux64:
