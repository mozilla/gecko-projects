--- conflicted
+++ resolved
@@ -54,11 +54,7 @@
             linux64-l10n: linux64/opt
             linux-l10n: linux32/opt
             macosx64: osx-cross/opt
-<<<<<<< HEAD
-            android-api-16-l10n: android-4-0-armv7-api-16/opt
-=======
             android-api-16-l10n: android-4-0-armv7-api16/opt
->>>>>>> 5f157c17
    mozharness:
       config:
          by-build-platform:
