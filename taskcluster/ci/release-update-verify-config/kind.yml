--- conflicted
+++ resolved
@@ -37,20 +37,6 @@
             staging: "https://archive.mozilla.org/pub"
             production: null
       aus-server:
-<<<<<<< HEAD
-         by-project:
-            birch: "https://aus4.stage.mozaws.net"
-            jamun: "https://aus4.stage.mozaws.net"
-            maple: "https://aus4.stage.mozaws.net"
-            default: "https://aus5.mozilla.org"
-      override-certs:
-         by-project:
-            birch: dep
-            jamun: dep
-            maple: dep
-            try: dep
-            default: null
-=======
          by-release-level:
             staging: "https://aus4.stage.mozaws.net"
             production: "https://aus5.mozilla.org"
@@ -58,7 +44,6 @@
          by-release-level:
             staging: dep
             production: null
->>>>>>> 2060f92f
       # This is overridden for devedition to exclude 58.0b1
       # because of the special case added by
       # https://bugzilla.mozilla.org/show_bug.cgi?id=1419189
