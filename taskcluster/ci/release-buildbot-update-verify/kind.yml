--- conflicted
+++ resolved
@@ -113,7 +113,63 @@
                   mozilla-esr52: "esr-firefox-macosx64.cfg"
                   default: "none"
 
-<<<<<<< HEAD
+   firefox-secondary-win64:
+      description: win64 secondary channel update verify
+      shipping-product: firefox
+      attributes:
+         build_platform: win64
+      run:
+         product: firefox
+      worker:
+         properties:
+            platform: win64
+            CHANNEL:
+               by-project:
+                  mozilla-release: "beta-localtest"
+                  default: "default"
+            VERIFY_CONFIG:
+               by-project:
+                  mozilla-release: "beta-firefox-win64.cfg"
+                  default: "none"
+
+   firefox-secondary-win32:
+      description: win32 secondary channel update verify
+      shipping-product: firefox
+      attributes:
+         build_platform: win32
+      run:
+         product: firefox
+      worker:
+         properties:
+            platform: win32
+            CHANNEL:
+               by-project:
+                  mozilla-release: "beta-localtest"
+                  default: "default"
+            VERIFY_CONFIG:
+               by-project:
+                  mozilla-release: "beta-firefox-win32.cfg"
+                  default: "none"
+
+   firefox-secondary-macosx64:
+      description: macosx64 secondary channel update verify
+      shipping-product: firefox
+      attributes:
+         build_platform: macosx64
+      run:
+         product: firefox
+      worker:
+         properties:
+            platform: macosx64
+            CHANNEL:
+               by-project:
+                  mozilla-release: "beta-localtest"
+                  default: "default"
+            VERIFY_CONFIG:
+               by-project:
+                  mozilla-release: "beta-firefox-macosx64.cfg"
+                  default: "none"
+
    devedition-win64:
       description: win64 update verify
       shipping-product: devedition
@@ -140,91 +196,6 @@
                   mozilla-release: "release-devedition-win64.cfg"
                   mozilla-esr52: "esr-devedition-win64.cfg"
                   default: "none"
-=======
-    firefox-secondary-win64:
-        description: win64 secondary channel update verify
-        shipping-product: firefox
-        attributes:
-            build_platform: win64
-        run:
-            product: firefox
-        worker:
-            properties:
-                platform: win64
-                CHANNEL:
-                    by-project:
-                        mozilla-release: "beta-localtest"
-                        default: "default"
-                VERIFY_CONFIG:
-                    by-project:
-                        mozilla-release: "beta-firefox-win64.cfg"
-                        default: "none"
-
-    firefox-secondary-win32:
-        description: win32 secondary channel update verify
-        shipping-product: firefox
-        attributes:
-            build_platform: win32
-        run:
-            product: firefox
-        worker:
-            properties:
-                platform: win32
-                CHANNEL:
-                    by-project:
-                        mozilla-release: "beta-localtest"
-                        default: "default"
-                VERIFY_CONFIG:
-                    by-project:
-                        mozilla-release: "beta-firefox-win32.cfg"
-                        default: "none"
-
-    firefox-secondary-macosx64:
-        description: macosx64 secondary channel update verify
-        shipping-product: firefox
-        attributes:
-            build_platform: macosx64
-        run:
-            product: firefox
-        worker:
-            properties:
-                platform: macosx64
-                CHANNEL:
-                    by-project:
-                        mozilla-release: "beta-localtest"
-                        default: "default"
-                VERIFY_CONFIG:
-                    by-project:
-                        mozilla-release: "beta-firefox-macosx64.cfg"
-                        default: "none"
-
-    devedition-win64:
-        description: win64 update verify
-        shipping-product: devedition
-        attributes:
-            build_platform: win64-devedition
-        run:
-            product: devedition
-        worker:
-            properties:
-                platform: win64
-                CHANNEL:
-                    by-project:
-                        jamun: "aurora-localtest"
-                        maple: "aurora-localtest"
-                        mozilla-aurora: "aurora-localtest"
-                        mozilla-release: "release-localtest"
-                        mozilla-esr52: "esr-localtest"
-                        default: "default"
-                VERIFY_CONFIG:
-                    by-project:
-                        jamun: "aurora-devedition-win64.cfg"
-                        maple: "aurora-devedition-win64.cfg"
-                        mozilla-aurora: "aurora-devedition-win64.cfg"
-                        mozilla-release: "release-devedition-win64.cfg"
-                        mozilla-esr52: "esr-devedition-win64.cfg"
-                        default: "none"
->>>>>>> 99908b37
 
    devedition-win32:
       description: win32 update verify
