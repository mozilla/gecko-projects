--- conflicted
+++ resolved
@@ -55,13 +55,8 @@
          by-project:
             default: ['complete-mar', 'installer', 'installer-ssl', 'partial-mar', 'stub-installer']
             # No stub installer in esr60
-<<<<<<< HEAD
-            mozilla-esr60: ['complete-mar', 'installer', 'installer-ssl', 'partial-mar']
-            jamun: ['complete-mar', 'installer', 'installer-ssl', 'partial-mar']
-=======
             mozilla-esr60: ['complete-mar', 'complete-mar-bz2', 'installer', 'installer-ssl', 'partial-mar']
             jamun: ['complete-mar', 'complete-mar-bz2', 'installer', 'installer-ssl', 'partial-mar']
->>>>>>> 03b5c517
       shipping-product: firefox
       treeherder:
          platform: firefox-release/opt
