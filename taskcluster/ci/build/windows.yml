win32/debug:
    description: "Win32 Debug"
    index:
        product: firefox
        job-name: win32-debug
    treeherder:
        platform: windows2012-32/debug
        symbol: tc(B)
        tier: 1
    worker-type: aws-provisioner-v1/gecko-{level}-b-win2012
    worker:
        max-run-time: 7200
        env:
            TOOLTOOL_MANIFEST: "browser/config/tooltool-manifests/win32/releng.manifest"
    run:
        using: mozharness
        script: mozharness/scripts/fx_desktop_build.py
        config:
            - builds/taskcluster_firefox_windows_32_debug.py
    toolchains:
        - win32-clang-cl
        - win64-sccache

win32/opt:
    description: "Win32 Opt"
    index:
        product: firefox
        job-name: win32-opt
    treeherder:
        platform: windows2012-32/opt
        symbol: tc(B)
        tier: 1
    worker-type: aws-provisioner-v1/gecko-{level}-b-win2012
    worker:
        max-run-time: 7200
        env:
            TOOLTOOL_MANIFEST: "browser/config/tooltool-manifests/win32/releng.manifest"
    run:
        using: mozharness
        script: mozharness/scripts/fx_desktop_build.py
        config:
            - builds/taskcluster_firefox_windows_32_opt.py
    toolchains:
        - win32-clang-cl
        - win64-sccache

win32-dmd/opt:
    description: "Win32 DMD Opt"
    index:
        product: firefox
        job-name: win32-dmd-opt
    treeherder:
        platform: windows2012-32-dmd/opt
        symbol: tc(Bdmd)
        tier: 2
    worker-type: aws-provisioner-v1/gecko-{level}-b-win2012
    worker:
        max-run-time: 7200
        env:
            TOOLTOOL_MANIFEST: "browser/config/tooltool-manifests/win32/releng.manifest"
    run:
        using: mozharness
        script: mozharness/scripts/fx_desktop_build.py
        config:
            - builds/taskcluster_firefox_windows_32_opt.py
        custom-build-variant-cfg: dmd
    run-on-projects: [ ]
    toolchains:
        - win32-clang-cl
        - win64-sccache

win32/pgo:
    description: "Win32 Opt PGO"
    index:
        product: firefox
        job-name: win32-pgo
    treeherder:
        platform: windows2012-32/pgo
        symbol: tc(B)
        tier: 1
    worker-type: aws-provisioner-v1/gecko-{level}-b-win2012
    worker:
        max-run-time: 9000
        env:
            TOOLTOOL_MANIFEST: "browser/config/tooltool-manifests/win32/releng.manifest"
    run:
        using: mozharness
        options: [enable-pgo]
        script: mozharness/scripts/fx_desktop_build.py
        config:
            - builds/taskcluster_firefox_windows_32_opt.py
    toolchains:
        - win32-clang-cl
        - win64-sccache

win64/debug:
    description: "Win64 Debug"
    index:
        product: firefox
        job-name: win64-debug
    treeherder:
        platform: windows2012-64/debug
        symbol: tc(B)
        tier: 1
    worker-type: aws-provisioner-v1/gecko-{level}-b-win2012
    worker:
        max-run-time: 7200
        env:
            TOOLTOOL_MANIFEST: "browser/config/tooltool-manifests/win64/releng.manifest"
    run:
        using: mozharness
        script: mozharness/scripts/fx_desktop_build.py
        config:
            - builds/taskcluster_firefox_windows_64_debug.py
    toolchains:
        - win64-clang-cl
        - win64-sccache

win64/opt:
    description: "Win64 Opt"
    index:
        product: firefox
        job-name: win64-opt
    treeherder:
        platform: windows2012-64/opt
        symbol: tc(B)
        tier: 1
    worker-type: aws-provisioner-v1/gecko-{level}-b-win2012
    worker:
        max-run-time: 7200
        env:
            TOOLTOOL_MANIFEST: "browser/config/tooltool-manifests/win64/releng.manifest"
    run:
        using: mozharness
        script: mozharness/scripts/fx_desktop_build.py
        config:
            - builds/taskcluster_firefox_windows_64_opt.py
    toolchains:
        - win64-clang-cl
        - win64-sccache

win64-dmd/opt:
    description: "Win64 DMD Opt"
    index:
        product: firefox
        job-name: win64-dmd-opt
    treeherder:
        platform: windows2012-64-dmd/opt
        symbol: tc(Bdmd)
        tier: 2
    worker-type: aws-provisioner-v1/gecko-{level}-b-win2012
    worker:
        max-run-time: 7200
        env:
            TOOLTOOL_MANIFEST: "browser/config/tooltool-manifests/win64/releng.manifest"
    run:
        using: mozharness
        script: mozharness/scripts/fx_desktop_build.py
        config:
            - builds/taskcluster_firefox_windows_64_opt.py
        custom-build-variant-cfg: dmd
    run-on-projects: [ ]
    toolchains:
        - win64-clang-cl
        - win64-sccache

<<<<<<< HEAD
win32-devedition/opt:
    description: "Win32 Dev Edition Opt"
    index:
        product: devedition
        job-name: win32-devedition-opt
    treeherder:
        platform: windows2012-32-devedition/opt
        symbol: tc(B)
        tier: 1
    worker-type: aws-provisioner-v1/gecko-{level}-b-win2012
    worker:
        max-run-time: 7200
        env:
            TOOLTOOL_MANIFEST: "browser/config/tooltool-manifests/win32/releng.manifest"
    run:
        using: mozharness
        script: mozharness/scripts/fx_desktop_build.py
        config:
            - builds/taskcluster_firefox_windows_32_opt.py
    run-on-projects: ['mozilla-beta', ]
    toolchains:
        - win32-clang-cl
        - win64-sccache

win64-devedition/opt:
    description: "Win64 Dev Edition Opt"
    index:
        product: devedition
        job-name: win64-devedition-opt
    treeherder:
        platform: windows2012-64-devedition/opt
        symbol: tc(B)
        tier: 1
    worker-type: aws-provisioner-v1/gecko-{level}-b-win2012
    worker:
        max-run-time: 7200
        env:
            TOOLTOOL_MANIFEST: "browser/config/tooltool-manifests/win64/releng.manifest"
    run:
        using: mozharness
        script: mozharness/scripts/fx_desktop_build.py
        config:
            - builds/taskcluster_firefox_windows_64_opt.py
    run-on-projects: ['mozilla-beta', ]
    toolchains:
        - win64-clang-cl
        - win64-sccache

win32-devedition/opt:
    description: "Win32 Dev Edition Opt"
    index:
        product: devedition
        job-name: win32-devedition-opt
    treeherder:
        platform: windows2012-32-devedition/opt
        symbol: tc(B)
        tier: 1
    worker-type: aws-provisioner-v1/gecko-{level}-b-win2012
    worker:
        max-run-time: 7200
        env:
            TOOLTOOL_MANIFEST: "browser/config/tooltool-manifests/win32/releng.manifest"
    run:
        using: mozharness
        script: mozharness/scripts/fx_desktop_build.py
        config:
            - builds/taskcluster_firefox_windows_32_opt.py
    run-on-projects: ['mozilla-beta', ]

win64-devedition/opt:
    description: "Win64 Dev Edition Opt"
    index:
        product: devedition
        job-name: win64-devedition-opt
    treeherder:
        platform: windows2012-64-devedition/opt
        symbol: tc(B)
        tier: 1
    worker-type: aws-provisioner-v1/gecko-{level}-b-win2012
    worker:
        max-run-time: 7200
        env:
            TOOLTOOL_MANIFEST: "browser/config/tooltool-manifests/win64/releng.manifest"
    run:
        using: mozharness
        script: mozharness/scripts/fx_desktop_build.py
        config:
            - builds/taskcluster_firefox_windows_64_opt.py
    run-on-projects: ['mozilla-beta', ]

=======
>>>>>>> 48ea4528
win32-nightly/opt:
    description: "Win32 Nightly"
    index:
        product: firefox
        job-name: win32-opt
        type: nightly
    attributes:
        nightly: true
    treeherder:
        platform: windows2012-32/opt
        symbol: tc(N)
        tier: 1
    worker-type: aws-provisioner-v1/gecko-{level}-b-win2012
    worker:
        max-run-time: 7200
        env:
            TOOLTOOL_MANIFEST: "browser/config/tooltool-manifests/win32/releng.manifest"
    run:
        using: mozharness
        actions: [clone-tools, build, check-test, update]
        script: mozharness/scripts/fx_desktop_build.py
        config:
            - builds/taskcluster_firefox_windows_32_opt.py
            - disable_signing.py
            - taskcluster_nightly.py
    toolchains:
        - win32-clang-cl
        - win64-sccache

win64-nightly/opt:
    description: "Win64 Nightly"
    index:
        product: firefox
        job-name: win64-opt
        type: nightly
    attributes:
        nightly: true
    treeherder:
        platform: windows2012-64/opt
        symbol: tc(N)
        tier: 1
    worker-type: aws-provisioner-v1/gecko-{level}-b-win2012
    worker:
        max-run-time: 7200
        env:
            TOOLTOOL_MANIFEST: "browser/config/tooltool-manifests/win64/releng.manifest"
    run:
        using: mozharness
        actions: [clone-tools, build, check-test, update]
        script: mozharness/scripts/fx_desktop_build.py
        config:
            - builds/taskcluster_firefox_windows_64_opt.py
            - disable_signing.py
            - taskcluster_nightly.py
    toolchains:
        - win64-clang-cl
        - win64-sccache

win64/pgo:
    description: "Win64 Opt PGO"
    index:
        product: firefox
        job-name: win64-pgo
    treeherder:
        platform: windows2012-64/pgo
        symbol: tc(B)
        tier: 1
    worker-type: aws-provisioner-v1/gecko-{level}-b-win2012
    worker:
        max-run-time: 10800
        env:
            TOOLTOOL_MANIFEST: "browser/config/tooltool-manifests/win64/releng.manifest"
    run:
        using: mozharness
        options: [enable-pgo]
        script: mozharness/scripts/fx_desktop_build.py
        config:
            - builds/taskcluster_firefox_windows_64_opt.py
    toolchains:
        - win64-clang-cl
        - win64-sccache

win32-add-on-devel/opt:
    description: "Windows32 add-on-devel"
    index:
        product: firefox
        job-name: win32-add-on-devel
    treeherder:
        platform: windows2012-32-add-on-devel/opt
        symbol: tc(B)
        tier: 2
    worker-type: aws-provisioner-v1/gecko-{level}-b-win2012
    worker:
        max-run-time: 10800
        env:
            TOOLTOOL_MANIFEST: "browser/config/tooltool-manifests/win32/releng.manifest"
    run:
        using: mozharness
        script: "mozharness/scripts/fx_desktop_build.py"
        config:
            - builds/taskcluster_firefox_windows_32_addondevel.py
            - balrog/production.py
    run-on-projects: [ 'mozilla-beta', 'mozilla-release', 'mozilla-esr45' ]
    toolchains:
        - win32-clang-cl
        - win64-sccache

win64-add-on-devel/opt:
    description: "Windows64 add-on-devel"
    index:
        product: firefox
        job-name: win64-add-on-devel
    treeherder:
        platform: windows2012-64-add-on-devel/opt
        symbol: tc(B)
        tier: 2
    worker-type: aws-provisioner-v1/gecko-{level}-b-win2012
    worker:
        max-run-time: 10800
        env:
            TOOLTOOL_MANIFEST: "browser/config/tooltool-manifests/win64/releng.manifest"
    run:
        using: mozharness
        script: "mozharness/scripts/fx_desktop_build.py"
        config:
            - builds/taskcluster_firefox_windows_64_addondevel.py
            - balrog/production.py
    run-on-projects: [ 'mozilla-beta', 'mozilla-release', 'mozilla-esr45' ]
    toolchains:
        - win64-clang-cl
        - win64-sccache

win64-noopt/debug:
    description: "Win64 No-optimize Debug"
    index:
        product: firefox
        job-name: win64-noopt-debug
    treeherder:
        platform: windows2012-64-noopt/debug
        symbol: tc(B)
        tier: 2
    worker-type: aws-provisioner-v1/gecko-{level}-b-win2012
    worker:
        max-run-time: 7200
        env:
            TOOLTOOL_MANIFEST: "browser/config/tooltool-manifests/win64/releng.manifest"
    run:
        using: mozharness
        script: mozharness/scripts/fx_desktop_build.py
        config:
            - builds/taskcluster_firefox_win64_noopt_debug.py
    run-on-projects: [ 'trunk', 'try' ]
    toolchains:
        - win64-clang-cl
        - win64-sccache

win32-noopt/debug:
    description: "Win32 No-optimize Debug"
    index:
        product: firefox
        job-name: win32-noopt-debug
    treeherder:
        platform: windows2012-32-noopt/debug
        symbol: tc(B)
        tier: 2
    worker-type: aws-provisioner-v1/gecko-{level}-b-win2012
    worker:
        max-run-time: 7200
        env:
            TOOLTOOL_MANIFEST: "browser/config/tooltool-manifests/win32/releng.manifest"
    run:
        using: mozharness
        script: mozharness/scripts/fx_desktop_build.py
        config:
            - builds/taskcluster_firefox_win32_noopt_debug.py
    run-on-projects: [ 'trunk', 'try' ]
    toolchains:
        - win32-clang-cl
        - win64-sccache

win64-asan/debug:
    description: "Win64 Debug ASAN"
    index:
        product: firefox
        job-name: win64-asan-debug
    treeherder:
        platform: windows2012-64/asan
        symbol: tc(Bd)
        tier: 3
    worker-type: aws-provisioner-v1/gecko-{level}-b-win2012
    worker:
        max-run-time: 7200
        env:
            TOOLTOOL_MANIFEST: "browser/config/tooltool-manifests/win64/releng.manifest"
    run:
        using: mozharness
        script: mozharness/scripts/fx_desktop_build.py
        config:
            - builds/taskcluster_firefox_win64_asan_debug.py
    run-on-projects: []
    toolchains:
        - win64-clang-cl
        - win64-sccache

win64-asan/opt:
    description: "Win64 Opt ASAN"
    index:
        product: firefox
        job-name: win64-asan-opt
    treeherder:
        platform: windows2012-64/asan
        symbol: tc(Bo)
        tier: 3
    worker-type: aws-provisioner-v1/gecko-{level}-b-win2012
    worker:
        max-run-time: 7200
        env:
            TOOLTOOL_MANIFEST: "browser/config/tooltool-manifests/win64/releng.manifest"
    run:
        using: mozharness
        script: mozharness/scripts/fx_desktop_build.py
        config:
            - builds/taskcluster_firefox_win64_asan_opt.py
    run-on-projects: []
    toolchains:
        - win64-clang-cl
        - win64-sccache

win32-devedition-nightly/opt:
    description: "Win32 Dev Edition Nightly"
    index:
        product: devedition
        job-name: win32-opt
        type: nightly
    attributes:
        nightly: true
    treeherder:
        platform: windows2012-32-devedition/opt
        symbol: tc(N)
        tier: 1
    worker-type: aws-provisioner-v1/gecko-{level}-b-win2012
    worker:
        max-run-time: 7200
        env:
            TOOLTOOL_MANIFEST: "browser/config/tooltool-manifests/win32/releng.manifest"
    run:
        using: mozharness
        script: mozharness/scripts/fx_desktop_build.py
        config:
            - builds/taskcluster_firefox_windows_32_opt.py
            - disable_signing.py
            - taskcluster_nightly.py
        custom-build-variant-cfg: devedition
    run-on-projects: [ 'mozilla-beta', ]
    toolchains:
        - win32-clang-cl
        - win64-sccache

win64-devedition-nightly/opt:
    description: "Win64 Dev Edition Nightly"
    index:
        product: devedition
        job-name: win64-opt
        type: nightly
    attributes:
        nightly: true
    treeherder:
        platform: windows2012-64-devedition/opt
        symbol: tc(N)
        tier: 1
    worker-type: aws-provisioner-v1/gecko-{level}-b-win2012
    worker:
        max-run-time: 7200
        env:
            TOOLTOOL_MANIFEST: "browser/config/tooltool-manifests/win64/releng.manifest"
    run:
        using: mozharness
        script: mozharness/scripts/fx_desktop_build.py
        config:
            - builds/taskcluster_firefox_windows_64_opt.py
            - disable_signing.py
            - taskcluster_nightly.py
        custom-build-variant-cfg: devedition
    run-on-projects: [ 'mozilla-beta', ]
    toolchains:
        - win64-clang-cl
        - win64-sccache<|MERGE_RESOLUTION|>--- conflicted
+++ resolved
@@ -164,99 +164,6 @@
         - win64-clang-cl
         - win64-sccache
 
-<<<<<<< HEAD
-win32-devedition/opt:
-    description: "Win32 Dev Edition Opt"
-    index:
-        product: devedition
-        job-name: win32-devedition-opt
-    treeherder:
-        platform: windows2012-32-devedition/opt
-        symbol: tc(B)
-        tier: 1
-    worker-type: aws-provisioner-v1/gecko-{level}-b-win2012
-    worker:
-        max-run-time: 7200
-        env:
-            TOOLTOOL_MANIFEST: "browser/config/tooltool-manifests/win32/releng.manifest"
-    run:
-        using: mozharness
-        script: mozharness/scripts/fx_desktop_build.py
-        config:
-            - builds/taskcluster_firefox_windows_32_opt.py
-    run-on-projects: ['mozilla-beta', ]
-    toolchains:
-        - win32-clang-cl
-        - win64-sccache
-
-win64-devedition/opt:
-    description: "Win64 Dev Edition Opt"
-    index:
-        product: devedition
-        job-name: win64-devedition-opt
-    treeherder:
-        platform: windows2012-64-devedition/opt
-        symbol: tc(B)
-        tier: 1
-    worker-type: aws-provisioner-v1/gecko-{level}-b-win2012
-    worker:
-        max-run-time: 7200
-        env:
-            TOOLTOOL_MANIFEST: "browser/config/tooltool-manifests/win64/releng.manifest"
-    run:
-        using: mozharness
-        script: mozharness/scripts/fx_desktop_build.py
-        config:
-            - builds/taskcluster_firefox_windows_64_opt.py
-    run-on-projects: ['mozilla-beta', ]
-    toolchains:
-        - win64-clang-cl
-        - win64-sccache
-
-win32-devedition/opt:
-    description: "Win32 Dev Edition Opt"
-    index:
-        product: devedition
-        job-name: win32-devedition-opt
-    treeherder:
-        platform: windows2012-32-devedition/opt
-        symbol: tc(B)
-        tier: 1
-    worker-type: aws-provisioner-v1/gecko-{level}-b-win2012
-    worker:
-        max-run-time: 7200
-        env:
-            TOOLTOOL_MANIFEST: "browser/config/tooltool-manifests/win32/releng.manifest"
-    run:
-        using: mozharness
-        script: mozharness/scripts/fx_desktop_build.py
-        config:
-            - builds/taskcluster_firefox_windows_32_opt.py
-    run-on-projects: ['mozilla-beta', ]
-
-win64-devedition/opt:
-    description: "Win64 Dev Edition Opt"
-    index:
-        product: devedition
-        job-name: win64-devedition-opt
-    treeherder:
-        platform: windows2012-64-devedition/opt
-        symbol: tc(B)
-        tier: 1
-    worker-type: aws-provisioner-v1/gecko-{level}-b-win2012
-    worker:
-        max-run-time: 7200
-        env:
-            TOOLTOOL_MANIFEST: "browser/config/tooltool-manifests/win64/releng.manifest"
-    run:
-        using: mozharness
-        script: mozharness/scripts/fx_desktop_build.py
-        config:
-            - builds/taskcluster_firefox_windows_64_opt.py
-    run-on-projects: ['mozilla-beta', ]
-
-=======
->>>>>>> 48ea4528
 win32-nightly/opt:
     description: "Win32 Nightly"
     index:
