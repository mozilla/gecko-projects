--- conflicted
+++ resolved
@@ -775,10 +775,6 @@
         secrets: true
         tooltool-downloads: public
         need-xvfb: true
-<<<<<<< HEAD
-    run-on-projects: ['mozilla-beta', 'mozilla-release', 'mozilla-esr45', 'maple']
-=======
->>>>>>> 24ef5181
     toolchains:
         - linux64-clang
         - linux64-gcc
@@ -837,7 +833,7 @@
         custom-build-variant-cfg: add-on-devel
         tooltool-downloads: public
         need-xvfb: true
-    run-on-projects: ['mozilla-beta', 'mozilla-release', 'mozilla-esr45']
+    run-on-projects: ['mozilla-beta', 'mozilla-release', 'mozilla-esr45', 'maple']
     toolchains:
         - linux64-clang
         - linux64-gcc
