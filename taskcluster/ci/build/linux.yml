--- conflicted
+++ resolved
@@ -228,13 +228,8 @@
         secrets: true
         tooltool-downloads: public
         need-xvfb: true
-<<<<<<< HEAD
-        custom-build-variant-cfg: devedition
+        mozconfig-variant: devedition
     run-on-projects: ['mozilla-beta', 'maple']
-=======
-        mozconfig-variant: devedition
-    run-on-projects: ['mozilla-beta']
->>>>>>> 388d7c8b
     toolchains:
         - linux64-binutils
         - linux64-clang
@@ -518,13 +513,8 @@
         secrets: true
         tooltool-downloads: public
         need-xvfb: true
-<<<<<<< HEAD
-        custom-build-variant-cfg: devedition
+        mozconfig-variant: devedition
     run-on-projects: ['mozilla-beta', 'maple']
-=======
-        mozconfig-variant: devedition
-    run-on-projects: ['mozilla-beta']
->>>>>>> 388d7c8b
     toolchains:
         - linux64-binutils
         - linux64-clang
