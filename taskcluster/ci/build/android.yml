android-api-16/debug:
    description: "Android 4.0 api-16+ Debug"
    index:
        product: mobile
        job-name: android-api-16-debug
    treeherder:
<<<<<<< HEAD
        platform: android-4-0-armv7-api-16/debug
=======
        platform: android-4-0-armv7-api16/debug
>>>>>>> 5f157c17
        symbol: tc(B)
    worker-type: aws-provisioner-v1/gecko-{level}-b-android
    worker:
        max-run-time: 7200
        env:
            TOOLTOOL_MANIFEST: "mobile/android/config/tooltool-manifests/android/releng.manifest"
    run:
        using: mozharness
        actions: [get-secrets build multi-l10n update]
        config:
            - builds/releng_base_android_64_builds.py
            - disable_signing.py
            - platform_supports_post_upload_to_latest.py
        script: "mozharness/scripts/fx_desktop_build.py"
        secrets: true
        custom-build-variant-cfg: api-16-debug
        tooltool-downloads: internal
    toolchains:
        - linux64-gcc
        - linux64-sccache

android-x86/opt:
    description: "Android 4.2 x86 Opt"
    index:
        product: mobile
        job-name: android-x86-opt
    treeherder:
        platform: android-4-2-x86/opt
        symbol: tc(B)
    worker-type: aws-provisioner-v1/gecko-{level}-b-android
    worker:
        max-run-time: 7200
        env:
            TOOLTOOL_MANIFEST: "mobile/android/config/tooltool-manifests/android-x86/releng.manifest"
    run:
        using: mozharness
        actions: [get-secrets build multi-l10n update]
        config:
            - builds/releng_base_android_64_builds.py
            - disable_signing.py
            - platform_supports_post_upload_to_latest.py
        script: "mozharness/scripts/fx_desktop_build.py"
        secrets: true
        custom-build-variant-cfg: x86
        tooltool-downloads: internal
    toolchains:
        - linux64-gcc
        - linux64-sccache

android-x86-nightly/opt:
    description: "Android 4.2 x86 Nightly"
    attributes:
        nightly: true
    index:
        product: mobile
        job-name: android-x86-opt
        type: nightly
    treeherder:
        platform: android-4-2-x86/opt
        symbol: tc(N)
    worker-type: aws-provisioner-v1/gecko-{level}-b-android
    worker:
        max-run-time: 7200
        env:
            TOOLTOOL_MANIFEST: "mobile/android/config/tooltool-manifests/android-x86/releng.manifest"
    run:
        using: mozharness
        actions: [get-secrets build multi-l10n update]
        config:
            - builds/releng_base_android_64_builds.py
            - disable_signing.py
            - platform_supports_post_upload_to_latest.py
            - taskcluster_nightly.py
        script: "mozharness/scripts/fx_desktop_build.py"
        secrets: true
        custom-build-variant-cfg: x86
        tooltool-downloads: internal
    toolchains:
        - linux64-gcc
        - linux64-sccache

android-api-16/opt:
    description: "Android 4.0 api-16+ Opt"
    index:
        product: mobile
        job-name: android-api-16-opt
    treeherder:
<<<<<<< HEAD
        platform: android-4-0-armv7-api-16/opt
=======
        platform: android-4-0-armv7-api16/opt
>>>>>>> 5f157c17
        symbol: tc(B)
    worker-type: aws-provisioner-v1/gecko-{level}-b-android
    worker:
        max-run-time: 7200
        env:
            TOOLTOOL_MANIFEST: "mobile/android/config/tooltool-manifests/android/releng.manifest"
    run:
        using: mozharness
        actions: [get-secrets build multi-l10n update]
        config:
            - builds/releng_base_android_64_builds.py
            - disable_signing.py
            - platform_supports_post_upload_to_latest.py
        script: "mozharness/scripts/fx_desktop_build.py"
        secrets: true
        custom-build-variant-cfg: api-16
        tooltool-downloads: internal
    toolchains:
        - linux64-gcc
        - linux64-sccache

android-api-16-nightly/opt:
    description: "Android 4.0 api-16+ Nightly"
    attributes:
        nightly: true
    index:
        product: mobile
        job-name: android-api-16-opt
        type: nightly-with-multi-l10n
    treeherder:
<<<<<<< HEAD
        platform: android-4-0-armv7-api-16/opt
=======
        platform: android-4-0-armv7-api16/opt
>>>>>>> 5f157c17
        symbol: tc(N)
    worker-type: aws-provisioner-v1/gecko-{level}-b-android
    worker:
        max-run-time: 7200
        env:
            TOOLTOOL_MANIFEST: "mobile/android/config/tooltool-manifests/android/releng.manifest"
    run:
        using: mozharness
        actions: [get-secrets build multi-l10n update]
        config:
            - builds/releng_base_android_64_builds.py
            - disable_signing.py
            - platform_supports_post_upload_to_latest.py
            - taskcluster_nightly.py
        script: "mozharness/scripts/fx_desktop_build.py"
        secrets: true
        custom-build-variant-cfg: api-16
        tooltool-downloads: internal
    toolchains:
        - linux64-gcc
        - linux64-sccache

android-x86-old-id/opt:
    description: "Android 4.2 x86 Opt OldId"
    index:
        product: mobile
        job-name: android-x86-old-id-opt
    treeherder:
        platform: android-4-2-x86-old-id/opt
        symbol: tc(B)
    worker-type: aws-provisioner-v1/gecko-{level}-b-android
    worker:
        max-run-time: 7200
        env:
            TOOLTOOL_MANIFEST: "mobile/android/config/tooltool-manifests/android-x86/releng.manifest"
    run:
        using: mozharness
        actions: [get-secrets build multi-l10n update]
        config:
            - builds/releng_base_android_64_builds.py
            - disable_signing.py
            - platform_supports_post_upload_to_latest.py
        script: "mozharness/scripts/fx_desktop_build.py"
        secrets: true
        custom-build-variant-cfg: x86-old-id
        tooltool-downloads: internal
    run-on-projects: [ 'mozilla-central' ]
    toolchains:
        - linux64-gcc
        - linux64-sccache

android-x86-old-id-nightly/opt:
    description: "Android 4.2 x86 OldId Nightly"
    attributes:
        nightly: true
    index:
        product: mobile
        job-name: android-x86-old-id-opt
        type: nightly
    treeherder:
        platform: android-4-2-x86-old-id/opt
        symbol: tc(N)
    worker-type: aws-provisioner-v1/gecko-{level}-b-android
    worker:
        max-run-time: 7200
        env:
            TOOLTOOL_MANIFEST: "mobile/android/config/tooltool-manifests/android-x86/releng.manifest"
    run:
        using: mozharness
        actions: [get-secrets build multi-l10n update]
        config:
            - builds/releng_base_android_64_builds.py
            - disable_signing.py
            - platform_supports_post_upload_to_latest.py
            - taskcluster_nightly.py
        script: "mozharness/scripts/fx_desktop_build.py"
        secrets: true
        custom-build-variant-cfg: x86-old-id
        tooltool-downloads: internal
    run-on-projects: [ 'mozilla-central' ]
    toolchains:
        - linux64-gcc
        - linux64-sccache

android-api-16-old-id/opt:
    description: "Android 4.0 api-16+ Opt OldId"
    index:
        product: mobile
        job-name: android-api-16-old-id-opt
    treeherder:
<<<<<<< HEAD
        platform: android-4-0-armv7-api-16-old-id/opt
=======
        platform: android-4-0-armv7-api16-old-id/opt
>>>>>>> 5f157c17
        symbol: tc(B)
    worker-type: aws-provisioner-v1/gecko-{level}-b-android
    worker:
        max-run-time: 7200
        env:
            TOOLTOOL_MANIFEST: "mobile/android/config/tooltool-manifests/android/releng.manifest"
    run:
        using: mozharness
        actions: [get-secrets build multi-l10n update]
        config:
            - builds/releng_base_android_64_builds.py
            - disable_signing.py
            - platform_supports_post_upload_to_latest.py
        script: "mozharness/scripts/fx_desktop_build.py"
        secrets: true
        custom-build-variant-cfg: api-16-old-id
        tooltool-downloads: internal
    run-on-projects: [ 'mozilla-central' ]
    toolchains:
        - linux64-gcc
        - linux64-sccache

android-api-16-old-id-nightly/opt:
    description: "Android 4.0 api-16+ OldId Nightly"
    attributes:
        nightly: true
    index:
        product: mobile
        job-name: android-api-16-old-id-opt
        type: nightly-with-multi-l10n
    treeherder:
<<<<<<< HEAD
        platform: android-4-0-armv7-api-16-old-id/opt
=======
        platform: android-4-0-armv7-api16-old-id/opt
>>>>>>> 5f157c17
        symbol: tc(N)
    worker-type: aws-provisioner-v1/gecko-{level}-b-android
    worker:
        max-run-time: 7200
        env:
            TOOLTOOL_MANIFEST: "mobile/android/config/tooltool-manifests/android/releng.manifest"
    run:
        using: mozharness
        actions: [get-secrets build multi-l10n update]
        config:
            - builds/releng_base_android_64_builds.py
            - disable_signing.py
            - platform_supports_post_upload_to_latest.py
            - taskcluster_nightly.py
        script: "mozharness/scripts/fx_desktop_build.py"
        secrets: true
        custom-build-variant-cfg: api-16-old-id
        tooltool-downloads: internal
    run-on-projects: [ 'mozilla-central' ]
    toolchains:
        - linux64-gcc
        - linux64-sccache

android-api-16-gradle/opt:
    description: "Android 4.0 api-16+ (Gradle) Opt"
    index:
        product: mobile
        job-name: android-api-16-gradle-opt
    treeherder:
        platform: android-api-16-gradle/opt
        symbol: tc(Bg)
        tier: 2
    worker-type: aws-provisioner-v1/gecko-{level}-b-android
    worker:
        max-run-time: 7200
        env:
            # Bug 1292762 - Set GRADLE_USER_HOME to avoid sdk-manager-plugin intermittent
            GRADLE_USER_HOME: /builds/worker/workspace/build/src/dotgradle
            TOOLTOOL_MANIFEST: "mobile/android/config/tooltool-manifests/android/releng.manifest"
        artifacts:
          - name: public/android/maven
            path: /builds/worker/workspace/build/src/obj-firefox/gradle/build/mobile/android/geckoview/maven/
            type: directory
          - name: public/build/geckoview_example.apk
            path: /builds/worker/workspace/build/src/obj-firefox/gradle/build/mobile/android/geckoview_example/outputs/apk/geckoview_example-withGeckoBinaries.apk
            type: file
          - name: public/build
            path: /builds/worker/artifacts/
            type: directory
    run:
        using: mozharness
        actions: [get-secrets build multi-l10n update]
        config:
            - builds/releng_base_android_64_builds.py
            - disable_signing.py
            - platform_supports_post_upload_to_latest.py
        script: "mozharness/scripts/fx_desktop_build.py"
        secrets: true
        custom-build-variant-cfg: api-16-gradle
        tooltool-downloads: internal
    toolchains:
        - linux64-gcc
        - linux64-sccache

android-aarch64/opt:
    description: "Android 5.0 AArch64 Opt"
    index:
        product: mobile
        job-name: android-aarch64-opt
    treeherder:
        platform: android-5-0-aarch64/opt
        symbol: tc(B)
    worker-type: aws-provisioner-v1/gecko-{level}-b-android
    worker:
        max-run-time: 7200
        env:
            TOOLTOOL_MANIFEST: "mobile/android/config/tooltool-manifests/android/releng.manifest"
    run:
        using: mozharness
        actions: [get-secrets build multi-l10n update]
        config:
            - builds/releng_base_android_64_builds.py
            - disable_signing.py
            - platform_supports_post_upload_to_latest.py
        script: "mozharness/scripts/fx_desktop_build.py"
        secrets: true
        custom-build-variant-cfg: aarch64
        tooltool-downloads: internal
    toolchains:
        - linux64-gcc
        - linux64-sccache

android-aarch64-nightly/opt:
    description: "Android 5.0 AArch64 Nightly"
    attributes:
        nightly: true
    index:
        product: mobile
        job-name: android-aarch64-opt
        type: nightly
    treeherder:
        platform: android-5-0-aarch64/opt
        symbol: tc(N)
    worker-type: aws-provisioner-v1/gecko-{level}-b-android
    worker:
        max-run-time: 7200
        env:
            TOOLTOOL_MANIFEST: "mobile/android/config/tooltool-manifests/android/releng.manifest"
    run:
        using: mozharness
        actions: [get-secrets build multi-l10n update]
        config:
            - builds/releng_base_android_64_builds.py
            - disable_signing.py
            - platform_supports_post_upload_to_latest.py
            - taskcluster_nightly.py
        script: "mozharness/scripts/fx_desktop_build.py"
        secrets: true
        custom-build-variant-cfg: aarch64
        tooltool-downloads: internal
    toolchains:
        - linux64-gcc
        - linux64-sccache<|MERGE_RESOLUTION|>--- conflicted
+++ resolved
@@ -4,11 +4,7 @@
         product: mobile
         job-name: android-api-16-debug
     treeherder:
-<<<<<<< HEAD
-        platform: android-4-0-armv7-api-16/debug
-=======
         platform: android-4-0-armv7-api16/debug
->>>>>>> 5f157c17
         symbol: tc(B)
     worker-type: aws-provisioner-v1/gecko-{level}-b-android
     worker:
@@ -96,11 +92,7 @@
         product: mobile
         job-name: android-api-16-opt
     treeherder:
-<<<<<<< HEAD
-        platform: android-4-0-armv7-api-16/opt
-=======
         platform: android-4-0-armv7-api16/opt
->>>>>>> 5f157c17
         symbol: tc(B)
     worker-type: aws-provisioner-v1/gecko-{level}-b-android
     worker:
@@ -131,11 +123,7 @@
         job-name: android-api-16-opt
         type: nightly-with-multi-l10n
     treeherder:
-<<<<<<< HEAD
-        platform: android-4-0-armv7-api-16/opt
-=======
         platform: android-4-0-armv7-api16/opt
->>>>>>> 5f157c17
         symbol: tc(N)
     worker-type: aws-provisioner-v1/gecko-{level}-b-android
     worker:
@@ -226,11 +214,7 @@
         product: mobile
         job-name: android-api-16-old-id-opt
     treeherder:
-<<<<<<< HEAD
-        platform: android-4-0-armv7-api-16-old-id/opt
-=======
         platform: android-4-0-armv7-api16-old-id/opt
->>>>>>> 5f157c17
         symbol: tc(B)
     worker-type: aws-provisioner-v1/gecko-{level}-b-android
     worker:
@@ -262,11 +246,7 @@
         job-name: android-api-16-old-id-opt
         type: nightly-with-multi-l10n
     treeherder:
-<<<<<<< HEAD
-        platform: android-4-0-armv7-api-16-old-id/opt
-=======
         platform: android-4-0-armv7-api16-old-id/opt
->>>>>>> 5f157c17
         symbol: tc(N)
     worker-type: aws-provisioner-v1/gecko-{level}-b-android
     worker:
