--- conflicted
+++ resolved
@@ -461,27 +461,21 @@
         mac-depsigning:
             provisioner: scriptworker-prov-v1
             implementation: scriptworker-signing
-<<<<<<< HEAD
-            os: macosx
-            worker-type: signing-mac-aki
-        mac-notarization-poller:
-            provisioner: scriptworker-prov-v1
-            implementation: notarization-poller
-            os: macosx
-=======
             os: macosx
             worker-type: depsigning-mac-v1
         mac-notarization-poller:
             provisioner: scriptworker-prov-v1
             implementation: notarization-poller
             os: macosx
->>>>>>> 58c18a33
             worker-type: mac-notarization-poller
         mac-signing:
             provisioner: scriptworker-prov-v1
             implementation: scriptworker-signing
             os: macosx
-            worker-type: signing-mac-aki
+            worker-type:
+                by-release-level:
+                    production: signing-mac-v1
+                    staging: depsigning-mac-v1
         tree:
             provisioner: scriptworker-k8s
             implementation: treescript
@@ -589,15 +583,10 @@
 mac-notarization:
     mac-behavior:
         by-project:
-<<<<<<< HEAD
-            mozilla-(central|beta|release|esr.*): mac_notarize
-            maple: mac_notarize
-=======
             mozilla-(central|beta|release|esr.*):
                 by-shippable:
                     "true": mac_notarize
                     default: mac_sign_and_pkg
->>>>>>> 58c18a33
             default: mac_sign_and_pkg
     mac-entitlements:
         by-platform:
