# This Source Code Form is subject to the terms of the Mozilla Public
# License, v. 2.0. If a copy of the MPL was not distributed with this
# file, You can obtain one at http://mozilla.org/MPL/2.0/.

loader: taskgraph.loader.transform:loader

transforms:
   - taskgraph.transforms.release_deps:transforms
   - taskgraph.transforms.job:transforms
   - taskgraph.transforms.task:transforms

kind-dependencies:
   - beetmover-cdns

job-defaults:
   description: Uptake monitoring job
   worker-type: buildbot-bridge/buildbot-bridge
   run-on-projects: []
   shipping-phase: push
   index:
      type: release
   run:
      using: buildbot
      release-promotion: true
   worker:
      properties:
         tuxedo_server_url:
            by-project:
               mozilla-beta: https://bounceradmin.mozilla.com/api
               mozilla-release: https://bounceradmin.mozilla.com/api
               maple: https://admin-bouncer-releng.stage.mozaws.net/api/
               default: http://localhost/api
   notifications:
      completed:
         by-project:
            maple:
               - "release-drivers-staging"
            try:
            default:
               - "release-drivers"
      failed:
         by-project:
            maple:
               - "release-drivers-staging"
            try:
            default:
               - "release-drivers"
      exception:
         by-project:
            maple:
               - "release-drivers-staging"
            try:
            default:
               - "release-drivers"

jobs:
   fennec:
      name: fennec_release_uptake_monitoring
      shipping-product: fennec
      run:
         product: fennec
         buildername: release-{branch}-fennec_uptake_monitoring
<<<<<<< HEAD
=======
         release-promotion: true
      worker:
         properties:
            # TODO: Calculate "platforms" dynamically
            platforms: "android-api-16, android-x86"
            tuxedo_server_url:
               by-project:
                  mozilla-beta: https://bounceradmin.mozilla.com/api
                  mozilla-release: https://bounceradmin.mozilla.com/api
                  maple: https://admin-bouncer-releng.stage.mozaws.net/api/
                  default: http://localhost/api
>>>>>>> 795d7ec5
      routes:
         - index.releases.v1.{branch}.latest.fennec.latest.uptake_monitoring
         - index.releases.v1.{branch}.{revision}.fennec.{underscore_version}.build{build_number}.uptake_monitoring
      index:
         product: fennec
   firefox:
      name: firefox_release_uptake_monitoring
      shipping-product: firefox
      run:
         product: firefox
         buildername: release-{branch}-firefox_uptake_monitoring
      routes:
         - index.releases.v1.{branch}.latest.firefox.latest.uptake_monitoring
         - index.releases.v1.{branch}.{revision}.firefox.{underscore_version}.build{build_number}.uptake_monitoring
      index:
         product: firefox<|MERGE_RESOLUTION|>--- conflicted
+++ resolved
@@ -60,20 +60,10 @@
       run:
          product: fennec
          buildername: release-{branch}-fennec_uptake_monitoring
-<<<<<<< HEAD
-=======
-         release-promotion: true
       worker:
          properties:
             # TODO: Calculate "platforms" dynamically
             platforms: "android-api-16, android-x86"
-            tuxedo_server_url:
-               by-project:
-                  mozilla-beta: https://bounceradmin.mozilla.com/api
-                  mozilla-release: https://bounceradmin.mozilla.com/api
-                  maple: https://admin-bouncer-releng.stage.mozaws.net/api/
-                  default: http://localhost/api
->>>>>>> 795d7ec5
       routes:
          - index.releases.v1.{branch}.latest.fennec.latest.uptake_monitoring
          - index.releases.v1.{branch}.{revision}.fennec.{underscore_version}.build{build_number}.uptake_monitoring
