--- conflicted
+++ resolved
@@ -16,23 +16,6 @@
     - nightly
 
 not-for-build-platforms:
-<<<<<<< HEAD
-   - linux-nightly/opt
-   - linux64-nightly/opt
-   - macosx64-nightly/opt
-   - win32-nightly/opt
-   - win64-nightly/opt
-   - linux-devedition-nightly/opt
-   - linux64-devedition-nightly/opt
-   - macosx64-devedition-nightly/opt
-   - win32-devedition-nightly/opt
-   - win64-devedition-nightly/opt
-   - linux64-asan-reporter-nightly/opt
-   - win64-asan-reporter-nightly/opt
-
-job-template:
-   artifact-map: taskcluster/taskgraph/manifests/fennec_nightly.yml
-=======
     - linux-nightly/opt
     - linux64-nightly/opt
     - macosx64-nightly/opt
@@ -48,4 +31,4 @@
 
 job-template:
     shipping-phase: promote
->>>>>>> 647b9eb1
+    artifact-map: taskcluster/taskgraph/manifests/fennec_nightly.yml