# This Source Code Form is subject to the terms of the Mozilla Public
# License, v. 2.0. If a copy of the MPL was not distributed with this
# file, You can obtain one at http://mozilla.org/MPL/2.0/.

loader: taskgraph.loader.transform:loader

kind-dependencies:
  - packages

transforms:
  - taskgraph.transforms.docker_image:transforms
  - taskgraph.transforms.task:transforms

# make a task for each docker-image we might want.  For the moment, since we
# write artifacts for each, these are whitelisted, but ideally that will change
# (to use subdirectory clones of the proper directory), at which point we can
# generate tasks for every docker image in the directory, secure in the
# knowledge that unnecessary images will be omitted from the target task graph
jobs:
  image_builder:
    symbol: I(ib)
  desktop1604-test:
    symbol: I(dt16t)
  debian7-base:
    symbol: I(deb7-base)
    definition: debian-base
    args:
      DIST: wheezy
      BASE_TAG: '20171210'
      SNAPSHOT: '20171210T214726Z'
    packages:
      - deb7-gdb
      - deb7-git
      - deb7-make
      - deb7-mercurial
      - deb7-python
      - deb7-python3.5
      - deb7-xz-utils
  toolchain-build:
    symbol: I(toolchain)
    parent: debian7-base
    packages:
      - deb7-cmake
      - deb7-ninja
  debian7-amd64-build:
    symbol: I(deb7)
    parent: debian7-base
    definition: debian7-build
    packages:
      - deb7-valgrind
    args:
      ARCH: amd64
  debian7-i386-build:
    symbol: I(deb7-32)
    parent: debian7-base
    definition: debian7-build
    packages:
      - deb7-valgrind
    args:
      ARCH: i386
  debian7-mozjs-rust-build:
    symbol: I(deb7jsrs)
    parent: debian7-amd64-build
    packages:
      - deb7-cmake
  valgrind-build:
    symbol: I(vb)
    parent: debian7-amd64-build
  lint:
    symbol: I(lnt)
  debian9-base:
    symbol: I(deb9-base)
    definition: debian-base
    args:
      DIST: stretch
      BASE_TAG: '20170620'
      SNAPSHOT: '20170830T000511Z'
    packages:
      - deb9-mercurial
  android-build:
    symbol: I(agb)
    parent: debian9-base
  mingw32-build:
    symbol: I(mingw)
    parent: debian9-base
  index-task:
    symbol: I(idx)
  funsize-update-generator:
    symbol: I(pg)
  google-play-strings:
    symbol: I(gps)
  funsize-balrog-submitter:
    symbol: I(fbs)
  beet-mover:
    symbol: I(bm)
  update-verify:
    symbol: I(uv)
  diffoscope:
    symbol: I(diff)
<<<<<<< HEAD
  firefox-snap:
    symbol: I(snap)
  partner-repack:
    symbol: I(PR)
    parent: debian9-base
    definition: partner-repack
=======
  periodic-updates:
    symbol: I(file)
  firefox-snap:
    symbol: I(snap)
>>>>>>> 24ef5181
<|MERGE_RESOLUTION|>--- conflicted
+++ resolved
@@ -97,16 +97,11 @@
     symbol: I(uv)
   diffoscope:
     symbol: I(diff)
-<<<<<<< HEAD
   firefox-snap:
     symbol: I(snap)
   partner-repack:
     symbol: I(PR)
     parent: debian9-base
     definition: partner-repack
-=======
   periodic-updates:
-    symbol: I(file)
-  firefox-snap:
-    symbol: I(snap)
->>>>>>> 24ef5181
+    symbol: I(file)