--- conflicted
+++ resolved
@@ -26,9 +26,5 @@
     symbol: I(agb)
   index-task:
     symbol: I(idx)
-<<<<<<< HEAD
-  partial-update-generator:
-=======
   funsize-update-generator:
->>>>>>> 3d38c3cc
     symbol: I(pg)