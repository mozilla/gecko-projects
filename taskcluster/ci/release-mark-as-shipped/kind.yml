# This Source Code Form is subject to the terms of the Mozilla Public
# License, v. 2.0. If a copy of the MPL was not distributed with this
# file, You can obtain one at http://mozilla.org/MPL/2.0/.

loader: taskgraph.loader.transform:loader

transforms:
   - taskgraph.transforms.release_deps:transforms
   - taskgraph.transforms.job:transforms
   - taskgraph.transforms.task:transforms

kind-dependencies:
   - push-apk
   - release-bouncer-aliases
   - release-version-bump

job-defaults:
   shipping-phase: ship

job-defaults:
   description: mark release as shipped in Ship-It
   worker-type: buildbot-bridge/buildbot-bridge
   run-on-projects: []
   shipping-phase: ship
   run:
      using: buildbot
      release-promotion: true
   notifications:
      completed:
         by-project:
            maple:
               - "release-drivers-staging"
            try:
               #- "{task[tags][createdForUser]}"
            default:
               - "release-drivers"
      failed:
         by-project:
            maple:
               - "release-drivers-staging"
            try:
               #- "{task[tags][createdForUser]}"
            default:
               - "release-drivers"
      exception:
         by-project:
            maple:
               - "release-drivers-staging"
            try:
               #- "{task[tags][createdForUser]}"
            default:
               - "release-drivers"

jobs:
   fennec:
      name: release-fennec_mark_as_shipped
<<<<<<< HEAD
=======
      description: mark release as shipped in Ship-It
      worker-type: buildbot-bridge/buildbot-bridge
      run-on-projects: []
>>>>>>> 8802fbf2
      shipping-product: fennec
      run:
         product: fennec
         buildername: release-{branch}-fennec_mark_as_shipped
<<<<<<< HEAD
=======
         release-promotion: true
>>>>>>> 8802fbf2
      routes:
         - index.releases.v1.{branch}.latest.fennec.latest.mark_as_shipped
         - index.releases.v1.{branch}.{revision}.fennec.{underscore_version}.build{build_number}.mark_as_shipped
      index:
         type: release
         product: fennec
         job-name: android-api-16-opt
<<<<<<< HEAD
      extra:
         product: fennec
   firefox:
      name: release-firefox_mark_as_shipped
      shipping-product: firefox
      run:
         product: firefox
         buildername: release-{branch}-firefox_mark_as_shipped
      routes:
         - index.releases.v1.{branch}.latest.firefox.latest.mark_as_shipped
         - index.releases.v1.{branch}.{revision}.firefox.{underscore_version}.build{build_number}.mark_as_shipped
      index:
         type: release
         product: firefox
         job-name: linux64-opt
=======
      notifications:
         completed:
            by-project:
               maple:
                  - "release-drivers-staging"
               try:
                  #- "{task[tags][createdForUser]}"
               default:
                  - "release-drivers"
         failed:
            by-project:
               maple:
                  - "release-drivers-staging"
               try:
                  #- "{task[tags][createdForUser]}"
               default:
                  - "release-drivers"
         exception:
            by-project:
               maple:
                  - "release-drivers-staging"
               try:
                  #- "{task[tags][createdForUser]}"
               default:
                  - "release-drivers"
>>>>>>> 8802fbf2
      extra:
         product: firefox<|MERGE_RESOLUTION|>--- conflicted
+++ resolved
@@ -13,9 +13,6 @@
    - push-apk
    - release-bouncer-aliases
    - release-version-bump
-
-job-defaults:
-   shipping-phase: ship
 
 job-defaults:
    description: mark release as shipped in Ship-It
@@ -54,20 +51,10 @@
 jobs:
    fennec:
       name: release-fennec_mark_as_shipped
-<<<<<<< HEAD
-=======
-      description: mark release as shipped in Ship-It
-      worker-type: buildbot-bridge/buildbot-bridge
-      run-on-projects: []
->>>>>>> 8802fbf2
       shipping-product: fennec
       run:
          product: fennec
          buildername: release-{branch}-fennec_mark_as_shipped
-<<<<<<< HEAD
-=======
-         release-promotion: true
->>>>>>> 8802fbf2
       routes:
          - index.releases.v1.{branch}.latest.fennec.latest.mark_as_shipped
          - index.releases.v1.{branch}.{revision}.fennec.{underscore_version}.build{build_number}.mark_as_shipped
@@ -75,7 +62,6 @@
          type: release
          product: fennec
          job-name: android-api-16-opt
-<<<<<<< HEAD
       extra:
          product: fennec
    firefox:
@@ -91,32 +77,5 @@
          type: release
          product: firefox
          job-name: linux64-opt
-=======
-      notifications:
-         completed:
-            by-project:
-               maple:
-                  - "release-drivers-staging"
-               try:
-                  #- "{task[tags][createdForUser]}"
-               default:
-                  - "release-drivers"
-         failed:
-            by-project:
-               maple:
-                  - "release-drivers-staging"
-               try:
-                  #- "{task[tags][createdForUser]}"
-               default:
-                  - "release-drivers"
-         exception:
-            by-project:
-               maple:
-                  - "release-drivers-staging"
-               try:
-                  #- "{task[tags][createdForUser]}"
-               default:
-                  - "release-drivers"
->>>>>>> 8802fbf2
       extra:
          product: firefox