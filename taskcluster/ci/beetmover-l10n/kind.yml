# This Source Code Form is subject to the terms of the Mozilla Public
# License, v. 2.0. If a copy of the MPL was not distributed with this
# file, You can obtain one at http://mozilla.org/MPL/2.0/.

loader: taskgraph.loader.single_dep:loader

transforms:
    - taskgraph.transforms.beetmover_l10n:transforms
    - taskgraph.transforms.name_sanity:transforms
    - taskgraph.transforms.beetmover:transforms
    - taskgraph.transforms.task:transforms

kind-dependencies:
    - nightly-l10n-signing

only-for-attributes:
    - nightly

not-for-build-platforms:
<<<<<<< HEAD
   - linux-nightly/opt
   - linux64-nightly/opt
   - macosx64-nightly/opt
   - win32-nightly/opt
   - win64-nightly/opt
   - linux-devedition-nightly/opt
   - linux64-devedition-nightly/opt
   - macosx64-devedition-nightly/opt
   - win32-devedition-nightly/opt
   - win64-devedition-nightly/opt

job-template:
   artifact-map: taskcluster/taskgraph/manifests/fennec_nightly.yml
=======
    - linux-nightly/opt
    - linux64-nightly/opt
    - macosx64-nightly/opt
    - win32-nightly/opt
    - win64-nightly/opt
    - linux-devedition-nightly/opt
    - linux64-devedition-nightly/opt
    - macosx64-devedition-nightly/opt
    - win32-devedition-nightly/opt
    - win64-devedition-nightly/opt

job-template:
    shipping-phase: promote
>>>>>>> 647b9eb1
<|MERGE_RESOLUTION|>--- conflicted
+++ resolved
@@ -17,21 +17,6 @@
     - nightly
 
 not-for-build-platforms:
-<<<<<<< HEAD
-   - linux-nightly/opt
-   - linux64-nightly/opt
-   - macosx64-nightly/opt
-   - win32-nightly/opt
-   - win64-nightly/opt
-   - linux-devedition-nightly/opt
-   - linux64-devedition-nightly/opt
-   - macosx64-devedition-nightly/opt
-   - win32-devedition-nightly/opt
-   - win64-devedition-nightly/opt
-
-job-template:
-   artifact-map: taskcluster/taskgraph/manifests/fennec_nightly.yml
-=======
     - linux-nightly/opt
     - linux64-nightly/opt
     - macosx64-nightly/opt
@@ -45,4 +30,4 @@
 
 job-template:
     shipping-phase: promote
->>>>>>> 647b9eb1
+    artifact-map: taskcluster/taskgraph/manifests/fennec_nightly.yml