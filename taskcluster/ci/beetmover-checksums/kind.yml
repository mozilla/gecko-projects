# This Source Code Form is subject to the terms of the Mozilla Public
# License, v. 2.0. If a copy of the MPL was not distributed with this
# file, You can obtain one at http://mozilla.org/MPL/2.0/.

loader: taskgraph.loader.single_dep:loader

transforms:
   - taskgraph.transforms.name_sanity:transforms
   - taskgraph.transforms.beetmover_checksums:transforms
   - taskgraph.transforms.task:transforms

kind-dependencies:
   - checksums-signing

only-for-attributes:
<<<<<<< HEAD
  - nightly

job-template:
  shipping-phase: promote
  shipping-product: firefox
=======
   - nightly
>>>>>>> 8b1f82ef
<|MERGE_RESOLUTION|>--- conflicted
+++ resolved
@@ -13,12 +13,8 @@
    - checksums-signing
 
 only-for-attributes:
-<<<<<<< HEAD
   - nightly
 
 job-template:
   shipping-phase: promote
-  shipping-product: firefox
-=======
-   - nightly
->>>>>>> 8b1f82ef
+  shipping-product: firefox