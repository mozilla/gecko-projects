# This Source Code Form is subject to the terms of the Mozilla Public
# License, v. 2.0. If a copy of the MPL was not distributed with this
# file, You can obtain one at http://mozilla.org/MPL/2.0/.

loader: taskgraph.loader.transform:loader

kind-dependencies:
   - toolchain

transforms:
   - taskgraph.transforms.build:transforms
   - taskgraph.transforms.build_attrs:transforms
   - taskgraph.transforms.build_lints:transforms
   - taskgraph.transforms.use_toolchains:transforms
   - taskgraph.transforms.release_notifications:transforms
   - taskgraph.transforms.job:transforms
   - taskgraph.transforms.task:transforms

jobs-from:
   - source.yml

job-defaults:
   shipping-phase: promote
   treeherder:
      symbol: Src
   worker-type: aws-provisioner-v1/gecko-{level}-b-linux
   worker:
      max-run-time: 3600
      env:
         TOOLTOOL_MANIFEST: "browser/config/tooltool-manifests/linux64/releng.manifest"
         PKG_SRCPACK_BASENAME: source
   run:
      using: mozharness
<<<<<<< HEAD
      actions: [clobber package-source]
=======
      actions: [package-source]
>>>>>>> 24ef5181
      script: "mozharness/scripts/fx_desktop_build.py"
      config:
         - builds/releng_sub_linux_configs/64_source.py
         - disable_signing.py
      options: []
      tooltool-downloads: public
      need-xvfb: false
   run-on-projects: []
   toolchains:
      - linux64-clang
      - linux64-gcc
      - linux64-rust
      - linux64-sccache<|MERGE_RESOLUTION|>--- conflicted
+++ resolved
@@ -31,11 +31,7 @@
          PKG_SRCPACK_BASENAME: source
    run:
       using: mozharness
-<<<<<<< HEAD
-      actions: [clobber package-source]
-=======
       actions: [package-source]
->>>>>>> 24ef5181
       script: "mozharness/scripts/fx_desktop_build.py"
       config:
          - builds/releng_sub_linux_configs/64_source.py
