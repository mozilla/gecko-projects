# This Source Code Form is subject to the terms of the Mozilla Public
# License, v. 2.0. If a copy of the MPL was not distributed with this
# file, You can obtain one at http://mozilla.org/MPL/2.0/.

loader: taskgraph.loader.transform:loader

kind-dependencies:
    - toolchain

transforms:
    - taskgraph.transforms.build:transforms
    - taskgraph.transforms.build_attrs:transforms
    - taskgraph.transforms.build_lints:transforms
    - taskgraph.transforms.use_toolchains:transforms
    - taskgraph.transforms.job:transforms
    - taskgraph.transforms.task:transforms


job-defaults:
<<<<<<< HEAD
   shipping-phase: promote
   treeherder:
      symbol: Src
   worker-type: aws-provisioner-v1/gecko-{level}-b-linux
   worker:
      max-run-time: 3600
      env:
         TOOLTOOL_MANIFEST: "browser/config/tooltool-manifests/linux64/releng.manifest"
         PKG_SRCPACK_BASENAME: source
   run:
      using: mozharness
      actions: [package-source]
      script: "mozharness/scripts/fx_desktop_build.py"
      config:
         - builds/releng_sub_linux_configs/64_source.py
         - disable_signing.py
      options: []
      tooltool-downloads: public
      need-xvfb: false
   run-on-projects: []
   # The build_attrs transform defaults to setting a `skip-unlles-schedules'
   # optimization based on the task label. The tasks here don't have corresponding
   # schedules defined in mozbuild.
   optimization: {}
=======
    shipping-phase: promote
    treeherder:
        symbol: Src
    worker-type: aws-provisioner-v1/gecko-{level}-b-linux
    worker:
        max-run-time: 3600
        env:
            TOOLTOOL_MANIFEST: "browser/config/tooltool-manifests/linux64/releng.manifest"
            PKG_SRCPACK_BASENAME: source
    run:
        using: mozharness
        actions: [package-source]
        script: "mozharness/scripts/fx_desktop_build.py"
        config:
            - builds/releng_sub_linux_configs/64_source.py
        options: []
        tooltool-downloads: public
        need-xvfb: false
    run-on-projects: []
    # The build_attrs transform defaults to setting a `skip-unlles-schedules'
    # optimization based on the task label. The tasks here don't have corresponding
    # schedules defined in mozbuild.
    optimization: {}
>>>>>>> 0917b147

jobs:
    firefox-source/opt:
        description: "Firefox source builder"
        treeherder:
            platform: firefox-release/opt
        shipping-product: firefox

    fennec-source/opt:
        description: "Fennec source builder"
        treeherder:
            platform: fennec-release/opt
        shipping-product: fennec

    devedition-source/opt:
        description: "Devedition source builder"
        treeherder:
            platform: devedition-release/opt
        shipping-product: devedition<|MERGE_RESOLUTION|>--- conflicted
+++ resolved
@@ -17,32 +17,6 @@
 
 
 job-defaults:
-<<<<<<< HEAD
-   shipping-phase: promote
-   treeherder:
-      symbol: Src
-   worker-type: aws-provisioner-v1/gecko-{level}-b-linux
-   worker:
-      max-run-time: 3600
-      env:
-         TOOLTOOL_MANIFEST: "browser/config/tooltool-manifests/linux64/releng.manifest"
-         PKG_SRCPACK_BASENAME: source
-   run:
-      using: mozharness
-      actions: [package-source]
-      script: "mozharness/scripts/fx_desktop_build.py"
-      config:
-         - builds/releng_sub_linux_configs/64_source.py
-         - disable_signing.py
-      options: []
-      tooltool-downloads: public
-      need-xvfb: false
-   run-on-projects: []
-   # The build_attrs transform defaults to setting a `skip-unlles-schedules'
-   # optimization based on the task label. The tasks here don't have corresponding
-   # schedules defined in mozbuild.
-   optimization: {}
-=======
     shipping-phase: promote
     treeherder:
         symbol: Src
@@ -66,7 +40,6 @@
     # optimization based on the task label. The tasks here don't have corresponding
     # schedules defined in mozbuild.
     optimization: {}
->>>>>>> 0917b147
 
 jobs:
     firefox-source/opt:
