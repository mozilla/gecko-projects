--- conflicted
+++ resolved
@@ -25,13 +25,6 @@
             platform: Android/opt
             tier: 2
             kind: other
-<<<<<<< HEAD
-        run-on-projects:
-            - mozilla-central
+        run-on-projects: ['mozilla-central', 'mozilla-beta', 'mozilla-release']
             - date
-            - mozilla-beta
-            - mozilla-release
-=======
-        run-on-projects: ['mozilla-central', 'mozilla-beta', 'mozilla-release']
->>>>>>> 5e8c1546
         deadline-after: 5 days