# This Source Code Form is subject to the terms of the Mozilla Public
# License, v. 2.0. If a copy of the MPL was not distributed with this
# file, You can obtain one at http://mozilla.org/MPL/2.0/.

loader: taskgraph.loader.transform:loader

kind-dependencies:
   # TODO: this makes us depend on beetmover/balrog for all platforms
   # does it matter?
   # TODO: balrog deps don't actually show up until shipping-product
   # and shipping-phase is set for balrog tasks
   - post-balrog-dummy
   - post-beetmover-dummy

transforms:
   - taskgraph.transforms.release_deps:transforms
   - taskgraph.transforms.update_verify:transforms
   - taskgraph.transforms.task:transforms

job-defaults:
   name: update-verify
   run-on-projects: []  # to make sure this never runs as part of CI
   shipping-phase: promote
   worker-type: aws-provisioner-v1/gecko-{level}-b-linux
   worker:
      implementation: docker-worker
      os: linux
      docker-image:
         in-tree: "update-verify"
      max-run-time: 7200
      retry-exit-status:
         - 1
         - 255
      env:
         NO_BBCONFIG: "1"
         BUILD_TOOLS_REPO:
            by-project:
               jamun: https://hg.mozilla.org/users/stage-ffxbld/tools
               maple: https://hg.mozilla.org/users/asasaki_mozilla.com/tools
               default: https://hg.mozilla.org/build/tools
   extra:
      chunks: 12

jobs:
   firefox-linux64:
      description: linux64 update verify
      shipping-product: firefox
      worker:
         env:
            CHANNEL:
               by-project:
                  jamun: "beta-localtest"
                  maple: "beta-localtest"
                  mozilla-beta: "beta-localtest"
                  mozilla-release: "release-localtest"
                  mozilla-esr52: "esr-localtest"
                  default: "default"
            VERIFY_CONFIG:
               by-project:
                  jamun: "beta-firefox-linux64.cfg"
                  maple: "beta-firefox-linux64.cfg"
                  mozilla-beta: "beta-firefox-linux64.cfg"
                  mozilla-release: "release-firefox-linux64.cfg"
                  mozilla-esr52: "esr-firefox-linux64.cfg"
                  default: "none"
      treeherder:
         symbol: UV
         platform: linux64/opt
         kind: test
         tier: 1
      attributes:
         build_platform: linux64

   firefox-linux:
      description: linux update verify
      shipping-product: firefox
      worker:
         env:
            CHANNEL:
               by-project:
                  jamun: "beta-localtest"
                  maple: "beta-localtest"
                  mozilla-beta: "beta-localtest"
                  mozilla-release: "release-localtest"
                  mozilla-esr52: "esr-localtest"
                  default: "default"
            VERIFY_CONFIG:
               by-project:
                  jamun: "beta-firefox-linux.cfg"
                  maple: "beta-firefox-linux.cfg"
                  mozilla-beta: "beta-firefox-linux.cfg"
                  mozilla-release: "release-firefox-linux.cfg"
                  mozilla-esr52: "esr-firefox-linux.cfg"
                  default: "none"
      treeherder:
         symbol: UV
         platform: linux/opt
         kind: test
         tier: 1
      attributes:
         build_platform: linux

<<<<<<< HEAD
   devedition-linux64:
      description: linux64 update verify
      shipping-product: devedition
      worker:
         env:
            CHANNEL:
               by-project:
                  jamun: "aurora-localtest"
                  maple: "aurora-localtest"
                  mozilla-aurora: "aurora-localtest"
                  mozilla-release: "release-localtest"
                  mozilla-esr52: "esr-localtest"
                  default: "default"
            VERIFY_CONFIG:
               by-project:
                  jamun: "aurora-devedition-linux64.cfg"
                  maple: "aurora-devedition-linux64.cfg"
                  mozilla-aurora: "aurora-devedition-linux64.cfg"
                  mozilla-release: "release-devedition-linux64.cfg"
                  mozilla-esr52: "esr-devedition-linux64.cfg"
                  default: "none"
      treeherder:
         symbol: UV
         platform: linux64-devedition/opt
         kind: test
         tier: 1
      attributes:
         build_platform: linux64-devedition
=======
    firefox-secondary-linux64:
        description: linux64 secondary channel update verify
        shipping-product: firefox
        worker:
            env:
                CHANNEL:
                    by-project:
                        mozilla-release: "beta-localtest"
                        default: "default"
                VERIFY_CONFIG:
                    by-project:
                        mozilla-release: "beta-firefox-linux64.cfg"
                        default: "none"
        treeherder:
            symbol: UVS
            platform: linux64/opt
            kind: test
            tier: 1
        attributes:
            build_platform: linux64

    firefox-secondary-linux:
        description: linux secondary channel update verify
        shipping-product: firefox
        worker:
            env:
                CHANNEL:
                    by-project:
                        mozilla-release: "beta-localtest"
                        default: "default"
                VERIFY_CONFIG:
                    by-project:
                        mozilla-release: "beta-firefox-linux.cfg"
                        default: "none"
        treeherder:
            symbol: UVS
            platform: linux/opt
            kind: test
            tier: 1
        attributes:
            build_platform: linux

    devedition-linux64:
        description: linux64 update verify
        shipping-product: devedition
        worker:
            env:
                CHANNEL:
                    by-project:
                        jamun: "aurora-localtest"
                        maple: "aurora-localtest"
                        mozilla-aurora: "aurora-localtest"
                        mozilla-release: "release-localtest"
                        mozilla-esr52: "esr-localtest"
                        default: "default"
                VERIFY_CONFIG:
                    by-project:
                        jamun: "aurora-devedition-linux64.cfg"
                        maple: "aurora-devedition-linux64.cfg"
                        mozilla-aurora: "aurora-devedition-linux64.cfg"
                        mozilla-release: "release-devedition-linux64.cfg"
                        mozilla-esr52: "esr-devedition-linux64.cfg"
                        default: "none"
        treeherder:
            symbol: UV
            platform: linux64-devedition/opt
            kind: test
            tier: 1
        attributes:
            build_platform: linux64-devedition
>>>>>>> 99908b37

   devedition-linux:
      description: linux update verify
      shipping-product: devedition
      worker:
         env:
            CHANNEL:
               by-project:
                  jamun: "aurora-localtest"
                  maple: "aurora-localtest"
                  mozilla-aurora: "aurora-localtest"
                  mozilla-release: "release-localtest"
                  mozilla-esr52: "esr-localtest"
                  default: "default"
            VERIFY_CONFIG:
               by-project:
                  jamun: "aurora-devedition-linux.cfg"
                  maple: "aurora-devedition-linux.cfg"
                  mozilla-aurora: "aurora-devedition-linux.cfg"
                  mozilla-release: "release-devedition-linux.cfg"
                  mozilla-esr52: "esr-devedition-linux.cfg"
                  default: "none"
      treeherder:
         symbol: UV
         platform: linux-devedition/opt
         kind: test
         tier: 1
      attributes:
         build_platform: linux-devedition<|MERGE_RESOLUTION|>--- conflicted
+++ resolved
@@ -100,7 +100,48 @@
       attributes:
          build_platform: linux
 
-<<<<<<< HEAD
+   firefox-secondary-linux64:
+      description: linux64 secondary channel update verify
+      shipping-product: firefox
+      worker:
+         env:
+            CHANNEL:
+               by-project:
+                  mozilla-release: "beta-localtest"
+                  default: "default"
+            VERIFY_CONFIG:
+               by-project:
+                  mozilla-release: "beta-firefox-linux64.cfg"
+                  default: "none"
+      treeherder:
+         symbol: UVS
+         platform: linux64/opt
+         kind: test
+         tier: 1
+      attributes:
+         build_platform: linux64
+
+   firefox-secondary-linux:
+      description: linux secondary channel update verify
+      shipping-product: firefox
+      worker:
+         env:
+            CHANNEL:
+               by-project:
+                  mozilla-release: "beta-localtest"
+                  default: "default"
+            VERIFY_CONFIG:
+               by-project:
+                  mozilla-release: "beta-firefox-linux.cfg"
+                  default: "none"
+      treeherder:
+         symbol: UVS
+         platform: linux/opt
+         kind: test
+         tier: 1
+      attributes:
+         build_platform: linux
+
    devedition-linux64:
       description: linux64 update verify
       shipping-product: devedition
@@ -129,78 +170,6 @@
          tier: 1
       attributes:
          build_platform: linux64-devedition
-=======
-    firefox-secondary-linux64:
-        description: linux64 secondary channel update verify
-        shipping-product: firefox
-        worker:
-            env:
-                CHANNEL:
-                    by-project:
-                        mozilla-release: "beta-localtest"
-                        default: "default"
-                VERIFY_CONFIG:
-                    by-project:
-                        mozilla-release: "beta-firefox-linux64.cfg"
-                        default: "none"
-        treeherder:
-            symbol: UVS
-            platform: linux64/opt
-            kind: test
-            tier: 1
-        attributes:
-            build_platform: linux64
-
-    firefox-secondary-linux:
-        description: linux secondary channel update verify
-        shipping-product: firefox
-        worker:
-            env:
-                CHANNEL:
-                    by-project:
-                        mozilla-release: "beta-localtest"
-                        default: "default"
-                VERIFY_CONFIG:
-                    by-project:
-                        mozilla-release: "beta-firefox-linux.cfg"
-                        default: "none"
-        treeherder:
-            symbol: UVS
-            platform: linux/opt
-            kind: test
-            tier: 1
-        attributes:
-            build_platform: linux
-
-    devedition-linux64:
-        description: linux64 update verify
-        shipping-product: devedition
-        worker:
-            env:
-                CHANNEL:
-                    by-project:
-                        jamun: "aurora-localtest"
-                        maple: "aurora-localtest"
-                        mozilla-aurora: "aurora-localtest"
-                        mozilla-release: "release-localtest"
-                        mozilla-esr52: "esr-localtest"
-                        default: "default"
-                VERIFY_CONFIG:
-                    by-project:
-                        jamun: "aurora-devedition-linux64.cfg"
-                        maple: "aurora-devedition-linux64.cfg"
-                        mozilla-aurora: "aurora-devedition-linux64.cfg"
-                        mozilla-release: "release-devedition-linux64.cfg"
-                        mozilla-esr52: "esr-devedition-linux64.cfg"
-                        default: "none"
-        treeherder:
-            symbol: UV
-            platform: linux64-devedition/opt
-            kind: test
-            tier: 1
-        attributes:
-            build_platform: linux64-devedition
->>>>>>> 99908b37
 
    devedition-linux:
       description: linux update verify
