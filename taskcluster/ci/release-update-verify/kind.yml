--- conflicted
+++ resolved
@@ -149,10 +149,7 @@
          env:
             CHANNEL:
                by-project:
-<<<<<<< HEAD
                   birch: "release-localtest"
-=======
->>>>>>> f9f0efc5
                   jamun: "beta-localtest"
                   maple: "beta-localtest"
                   mozilla-beta: "beta-localtest"
@@ -161,10 +158,7 @@
                   default: "default"
             VERIFY_CONFIG:
                by-project:
-<<<<<<< HEAD
                   birch: "release-firefox-win64.cfg"
-=======
->>>>>>> f9f0efc5
                   jamun: "beta-firefox-win64.cfg"
                   maple: "beta-firefox-win64.cfg"
                   mozilla-beta: "beta-firefox-win64.cfg"
@@ -186,10 +180,7 @@
          env:
             CHANNEL:
                by-project:
-<<<<<<< HEAD
                   birch: "release-localtest"
-=======
->>>>>>> f9f0efc5
                   jamun: "beta-localtest"
                   maple: "beta-localtest"
                   mozilla-beta: "beta-localtest"
@@ -198,10 +189,7 @@
                   default: "default"
             VERIFY_CONFIG:
                by-project:
-<<<<<<< HEAD
                   birch: "release-firefox-win32.cfg"
-=======
->>>>>>> f9f0efc5
                   jamun: "beta-firefox-win32.cfg"
                   maple: "beta-firefox-win32.cfg"
                   mozilla-beta: "beta-firefox-win32.cfg"
@@ -223,10 +211,7 @@
          env:
             CHANNEL:
                by-project:
-<<<<<<< HEAD
                   birch: "release-localtest"
-=======
->>>>>>> f9f0efc5
                   jamun: "beta-localtest"
                   maple: "beta-localtest"
                   mozilla-beta: "beta-localtest"
@@ -235,10 +220,7 @@
                   default: "default"
             VERIFY_CONFIG:
                by-project:
-<<<<<<< HEAD
                   birch: "release-firefox-macosx64.cfg"
-=======
->>>>>>> f9f0efc5
                   jamun: "beta-firefox-macosx64.cfg"
                   maple: "beta-firefox-macosx64.cfg"
                   mozilla-beta: "beta-firefox-macosx64.cfg"
@@ -306,18 +288,12 @@
          env:
             CHANNEL:
                by-project:
-<<<<<<< HEAD
                   birch: "beta-localtest"
-=======
->>>>>>> f9f0efc5
                   mozilla-release: "beta-localtest"
                   default: "default"
             VERIFY_CONFIG:
                by-project:
-<<<<<<< HEAD
                   birch: "beta-firefox-win64.cfg"
-=======
->>>>>>> f9f0efc5
                   mozilla-release: "beta-firefox-win64.cfg"
                   default: "none"
       treeherder:
@@ -335,18 +311,12 @@
          env:
             CHANNEL:
                by-project:
-<<<<<<< HEAD
                   birch: "beta-localtest"
-=======
->>>>>>> f9f0efc5
                   mozilla-release: "beta-localtest"
                   default: "default"
             VERIFY_CONFIG:
                by-project:
-<<<<<<< HEAD
                   birch: "beta-firefox-win32.cfg"
-=======
->>>>>>> f9f0efc5
                   mozilla-release: "beta-firefox-win32.cfg"
                   default: "none"
       treeherder:
@@ -364,18 +334,12 @@
          env:
             CHANNEL:
                by-project:
-<<<<<<< HEAD
                   birch: "beta-localtest"
-=======
->>>>>>> f9f0efc5
                   mozilla-release: "beta-localtest"
                   default: "default"
             VERIFY_CONFIG:
                by-project:
-<<<<<<< HEAD
                   birch: "beta-firefox-macosx64.cfg"
-=======
->>>>>>> f9f0efc5
                   mozilla-release: "beta-firefox-macosx64.cfg"
                   default: "none"
       treeherder:
@@ -453,11 +417,7 @@
                by-project:
                   jamun: "aurora-localtest"
                   maple: "aurora-localtest"
-<<<<<<< HEAD
-                  mozilla-aurora: "aurora-localtest"
-=======
                   mozilla-beta: "aurora-localtest"
->>>>>>> f9f0efc5
                   mozilla-release: "release-localtest"
                   mozilla-esr52: "esr-localtest"
                   default: "default"
@@ -465,11 +425,7 @@
                by-project:
                   jamun: "aurora-devedition-win64.cfg"
                   maple: "aurora-devedition-win64.cfg"
-<<<<<<< HEAD
-                  mozilla-aurora: "aurora-devedition-win64.cfg"
-=======
                   mozilla-beta: "aurora-devedition-win64.cfg"
->>>>>>> f9f0efc5
                   mozilla-release: "release-devedition-win64.cfg"
                   mozilla-esr52: "esr-devedition-win64.cfg"
                   default: "none"
@@ -490,11 +446,7 @@
                by-project:
                   jamun: "aurora-localtest"
                   maple: "aurora-localtest"
-<<<<<<< HEAD
-                  mozilla-aurora: "aurora-localtest"
-=======
                   mozilla-beta: "aurora-localtest"
->>>>>>> f9f0efc5
                   mozilla-release: "release-localtest"
                   mozilla-esr52: "esr-localtest"
                   default: "default"
@@ -502,11 +454,7 @@
                by-project:
                   jamun: "aurora-devedition-win32.cfg"
                   maple: "aurora-devedition-win32.cfg"
-<<<<<<< HEAD
-                  mozilla-aurora: "aurora-devedition-win32.cfg"
-=======
                   mozilla-beta: "aurora-devedition-win32.cfg"
->>>>>>> f9f0efc5
                   mozilla-release: "release-devedition-win32.cfg"
                   mozilla-esr52: "esr-devedition-win32.cfg"
                   default: "none"
@@ -527,11 +475,7 @@
                by-project:
                   jamun: "aurora-localtest"
                   maple: "aurora-localtest"
-<<<<<<< HEAD
-                  mozilla-aurora: "aurora-localtest"
-=======
                   mozilla-beta: "aurora-localtest"
->>>>>>> f9f0efc5
                   mozilla-release: "release-localtest"
                   mozilla-esr52: "esr-localtest"
                   default: "default"
@@ -539,11 +483,7 @@
                by-project:
                   jamun: "aurora-devedition-macosx64.cfg"
                   maple: "aurora-devedition-macosx64.cfg"
-<<<<<<< HEAD
-                  mozilla-aurora: "aurora-devedition-macosx64.cfg"
-=======
                   mozilla-beta: "aurora-devedition-macosx64.cfg"
->>>>>>> f9f0efc5
                   mozilla-release: "release-devedition-macosx64.cfg"
                   mozilla-esr52: "esr-devedition-macosx64.cfg"
                   default: "none"
