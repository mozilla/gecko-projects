# This Source Code Form is subject to the terms of the Mozilla Public
# License, v. 2.0. If a copy of the MPL was not distributed with this
# file, You can obtain one at http://mozilla.org/MPL/2.0/.

loader: taskgraph.loader.transform:loader

kind-dependencies:
   - post-balrog-dummy
   - post-beetmover-dummy
<<<<<<< HEAD
   - release-balrog-submit-toplevel
=======
   - release-updates-builder
>>>>>>> 056a4057
   - release-update-verify-config

transforms:
   - taskgraph.transforms.release_deps:transforms
   - taskgraph.transforms.update_verify:transforms
   - taskgraph.transforms.release_notifications:transforms
   - taskgraph.transforms.task:transforms

job-defaults:
   name: update-verify
   run-on-projects: []  # to make sure this never runs as part of CI
   shipping-phase: promote
   worker-type: aws-provisioner-v1/gecko-{level}-b-linux
   worker:
      implementation: docker-worker
      os: linux
      docker-image:
         in-tree: "update-verify"
      max-run-time: 7200
      retry-exit-status:
         - 255
      env:
         NO_BBCONFIG: "1"
         BUILD_TOOLS_REPO:
            by-project:
               birch: https://hg.mozilla.org/users/bhearsum_mozilla.com/tools
               jamun: https://hg.mozilla.org/users/stage-ffxbld/tools
               maple: https://hg.mozilla.org/users/asasaki_mozilla.com/tools
               default: https://hg.mozilla.org/build/tools
   extra:
      chunks: 12

jobs:
   firefox-linux64:
      description: linux64 update verify
      shipping-product: firefox
      worker:
         env:
            CHANNEL:
               by-project:
                  birch: "release-localtest"
                  jamun: "beta-localtest"
                  maple: "beta-localtest"
                  mozilla-beta: "beta-localtest"
                  mozilla-release: "release-localtest"
                  default: "default"
      treeherder:
         symbol: UV
         platform: linux64/opt
         kind: test
         tier: 1
      attributes:
         build_platform: linux64

   firefox-linux:
      description: linux update verify
      shipping-product: firefox
      worker:
         env:
            CHANNEL:
               by-project:
                  birch: "release-localtest"
                  jamun: "beta-localtest"
                  maple: "beta-localtest"
                  mozilla-beta: "beta-localtest"
                  mozilla-release: "release-localtest"
                  default: "default"
      treeherder:
         symbol: UV
         platform: linux/opt
         kind: test
         tier: 1
      attributes:
         build_platform: linux

   firefox-win64:
      description: win64 update verify
      shipping-product: firefox
      worker:
         env:
            CHANNEL:
               by-project:
                  birch: "release-localtest"
                  jamun: "beta-localtest"
                  maple: "beta-localtest"
                  mozilla-beta: "beta-localtest"
                  mozilla-release: "release-localtest"
                  default: "default"
      treeherder:
         symbol: UV
         platform: win64/opt
         kind: test
         tier: 1
      attributes:
         build_platform: win64

   firefox-win32:
      description: win32 update verify
      shipping-product: firefox
      worker:
         env:
            CHANNEL:
               by-project:
                  birch: "release-localtest"
                  jamun: "beta-localtest"
                  maple: "beta-localtest"
                  mozilla-beta: "beta-localtest"
                  mozilla-release: "release-localtest"
                  default: "default"
      treeherder:
         symbol: UV
         platform: win32/opt
         kind: test
         tier: 1
      attributes:
         build_platform: win32

   firefox-macosx64:
      description: macosx64 update verify
      shipping-product: firefox
      worker:
         env:
            CHANNEL:
               by-project:
                  birch: "release-localtest"
                  jamun: "beta-localtest"
                  maple: "beta-localtest"
                  mozilla-beta: "beta-localtest"
                  mozilla-release: "release-localtest"
                  default: "default"
      treeherder:
         symbol: UV
         platform: macosx64/opt
         kind: test
         tier: 1
      attributes:
         build_platform: macosx64

   devedition-linux64:
      description: linux64 update verify
      shipping-product: devedition
      worker:
         env:
            CHANNEL: "aurora-localtest"
      treeherder:
         symbol: UV
         platform: linux64-devedition/opt
         kind: test
         tier: 1
      attributes:
         build_platform: linux64-devedition

   devedition-linux:
      description: linux update verify
      shipping-product: devedition
      worker:
         env:
            CHANNEL: "aurora-localtest"
      treeherder:
         symbol: UV
         platform: linux-devedition/opt
         kind: test
         tier: 1
      attributes:
         build_platform: linux-devedition

   devedition-win64:
      description: win64 update verify
      shipping-product: devedition
      worker:
         env:
            CHANNEL: "aurora-localtest"
      treeherder:
         symbol: UV
         platform: win64-devedition/opt
         kind: test
         tier: 1
      attributes:
         build_platform: win64-devedition

   devedition-win32:
      description: win32 update verify
      shipping-product: devedition
      worker:
         env:
            CHANNEL: "aurora-localtest"
      treeherder:
         symbol: UV
         platform: win32-devedition/opt
         kind: test
         tier: 1
      attributes:
         build_platform: win32-devedition

   devedition-macosx64:
      description: macosx64 update verify
      shipping-product: devedition
      worker:
         env:
            CHANNEL: "aurora-localtest"
      treeherder:
         symbol: UV
         platform: macosx64-devedition/opt
         kind: test
         tier: 1
      attributes:
         build_platform: macosx64-devedition<|MERGE_RESOLUTION|>--- conflicted
+++ resolved
@@ -7,11 +7,7 @@
 kind-dependencies:
    - post-balrog-dummy
    - post-beetmover-dummy
-<<<<<<< HEAD
    - release-balrog-submit-toplevel
-=======
-   - release-updates-builder
->>>>>>> 056a4057
    - release-update-verify-config
 
 transforms:
