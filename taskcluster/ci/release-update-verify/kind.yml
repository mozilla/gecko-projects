--- conflicted
+++ resolved
@@ -235,124 +235,6 @@
       attributes:
          build_platform: macosx64
 
-<<<<<<< HEAD
-   firefox-secondary-linux64:
-      description: linux64 secondary channel update verify
-      shipping-product: firefox
-      worker:
-         env:
-            CHANNEL:
-               by-project:
-                  birch: "beta-localtest"
-                  mozilla-release: "beta-localtest"
-                  default: "default"
-            VERIFY_CONFIG:
-               by-project:
-                  birch: "beta-firefox-linux64.cfg"
-                  mozilla-release: "beta-firefox-linux64.cfg"
-                  default: "none"
-      treeherder:
-         symbol: UVS
-         platform: linux64/opt
-         kind: test
-         tier: 1
-      attributes:
-         build_platform: linux64
-
-   firefox-secondary-linux:
-      description: linux secondary channel update verify
-      shipping-product: firefox
-      worker:
-         env:
-            CHANNEL:
-               by-project:
-                  birch: "beta-localtest"
-                  mozilla-release: "beta-localtest"
-                  default: "default"
-            VERIFY_CONFIG:
-               by-project:
-                  birch: "beta-firefox-linux.cfg"
-                  mozilla-release: "beta-firefox-linux.cfg"
-                  default: "none"
-      treeherder:
-         symbol: UVS
-         platform: linux/opt
-         kind: test
-         tier: 1
-      attributes:
-         build_platform: linux
-
-   firefox-secondary-win64:
-      description: win64 secondary channel update verify
-      shipping-product: firefox
-      worker:
-         env:
-            CHANNEL:
-               by-project:
-                  birch: "beta-localtest"
-                  mozilla-release: "beta-localtest"
-                  default: "default"
-            VERIFY_CONFIG:
-               by-project:
-                  birch: "beta-firefox-win64.cfg"
-                  mozilla-release: "beta-firefox-win64.cfg"
-                  default: "none"
-      treeherder:
-         symbol: UVS
-         platform: win64/opt
-         kind: test
-         tier: 1
-      attributes:
-         build_platform: win64
-
-   firefox-secondary-win32:
-      description: win32 secondary channel update verify
-      shipping-product: firefox
-      worker:
-         env:
-            CHANNEL:
-               by-project:
-                  birch: "beta-localtest"
-                  mozilla-release: "beta-localtest"
-                  default: "default"
-            VERIFY_CONFIG:
-               by-project:
-                  birch: "beta-firefox-win32.cfg"
-                  mozilla-release: "beta-firefox-win32.cfg"
-                  default: "none"
-      treeherder:
-         symbol: UVS
-         platform: win32/opt
-         kind: test
-         tier: 1
-      attributes:
-         build_platform: win32
-
-   firefox-secondary-macosx64:
-      description: macosx64 secondary channel update verify
-      shipping-product: firefox
-      worker:
-         env:
-            CHANNEL:
-               by-project:
-                  birch: "beta-localtest"
-                  mozilla-release: "beta-localtest"
-                  default: "default"
-            VERIFY_CONFIG:
-               by-project:
-                  birch: "beta-firefox-macosx64.cfg"
-                  mozilla-release: "beta-firefox-macosx64.cfg"
-                  default: "none"
-      treeherder:
-         symbol: UVS
-         platform: macosx64/opt
-         kind: test
-         tier: 1
-      attributes:
-         build_platform: macosx64
-
-=======
->>>>>>> a5abf843
    devedition-linux64:
       description: linux64 update verify
       shipping-product: devedition
