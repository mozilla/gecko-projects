--- conflicted
+++ resolved
@@ -1,9 +1,6 @@
-<<<<<<< HEAD
-=======
 # Ideally we'd use LTS here, but 16.04 doesn't have a new enough
 # p7zip-full for us. We should change this to the next LTS
 # (18.04), once available
->>>>>>> 3011413f
 FROM ubuntu:17.10
 
 MAINTAINER release@mozilla.com
