--- conflicted
+++ resolved
@@ -9,11 +9,7 @@
     apt-get install -yyq --no-install-recommends \
     python3.6 python3-setuptools python3-cryptography libgetopt-simple-perl \
     bzip2 clamav clamav-freshclam python3-requests python3-sh curl \
-<<<<<<< HEAD
-    python3-dev gcc liblzma-dev xz-utils jq libdpkg-perl && \
-=======
     python3-dev gcc liblzma-dev xz-utils jq libdpkg-perl locales && \
->>>>>>> 705b9958
     apt-get clean
 RUN useradd -d /home/worker -s /bin/bash -m worker
 COPY requirements.txt /tmp/
