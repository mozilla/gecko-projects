--- conflicted
+++ resolved
@@ -45,15 +45,10 @@
     "https://archive.mozilla.org/",
     "http://archive.mozilla.org/",
     "https://queue.taskcluster.net/v1/task/",
-<<<<<<< HEAD
-    "http://ftp.stage.mozaws.net/",
-]
-=======
 )
 STAGING_URL_PREFIXES = (
     "http://ftp.stage.mozaws.net/",
 )
->>>>>>> 03b5c517
 
 DEFAULT_FILENAME_TEMPLATE = "{appName}-{branch}-{version}-{platform}-" \
                             "{locale}-{from_buildid}-{to_buildid}.partial.mar"
