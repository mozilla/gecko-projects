# This Source Code Form is subject to the terms of the Mozilla Public
# License, v. 2.0. If a copy of the MPL was not distributed with this
# file, You can obtain one at http://mozilla.org/MPL/2.0/.

from __future__ import absolute_import, print_function, unicode_literals

import os
import logging
import sys
import attr
from six import text_type
from mozpack import path

from .util.python_path import find_object
from .util.schema import validate_schema, Schema, optionally_keyed_by
from voluptuous import Required, Optional, Any
from .util.yaml import load_yaml

logger = logging.getLogger(__name__)

graph_config_schema = Schema({
    # The trust-domain for this graph.
    # (See https://firefox-source-docs.mozilla.org/taskcluster/taskcluster/taskgraph.html#taskgraph-trust-domain)  # noqa
    Required('trust-domain'): text_type,
    # This specifes the prefix for repo parameters that refer to the project being built.
    # This selects between `head_rev` and `comm_head_rev` and related paramters.
    # (See http://firefox-source-docs.mozilla.org/taskcluster/taskcluster/parameters.html#push-information  # noqa
    # and http://firefox-source-docs.mozilla.org/taskcluster/taskcluster/parameters.html#comm-push-information)  # noqa
    Required('project-repo-param-prefix'): text_type,
    # This specifies the top level directory of the application being built.
    # ie. "browser/" for Firefox, "comm/mail/" for Thunderbird.
    Required('product-dir'): text_type,
    Required('treeherder'): {
        # Mapping of treeherder group symbols to descriptive names
        Required('group-names'): {text_type: text_type}
    },
    Required('index'): {
        Required('products'): [text_type]
    },
    Required('try'): {
        # We have a few platforms for which we want to do some "extra" builds, or at
        # least build-ish things.  Sort of.  Anyway, these other things are implemented
        # as different "platforms".  These do *not* automatically ride along with "-p
        # all"
        Required('ridealong-builds'): {text_type: [text_type]},
    },
    Required('release-promotion'): {
        Required('products'): [text_type],
        Required('flavors'): {text_type: {
            Required('product'): text_type,
            Required('target-tasks-method'): text_type,
            Optional('is-rc'): bool,
            Optional('rebuild-kinds'): [text_type],
            Optional('version-bump'): bool,
            Optional('partial-updates'): bool,
        }},
    },
    Required('merge-automation'): {
        Required('behaviors'): {text_type: {
            Optional('from-branch'): text_type,
            Required('to-branch'): text_type,
            Optional('from-repo'): text_type,
            Required('to-repo'): text_type,
            Required('version-files'): [
                {
                    Required('filename'): text_type,
                    Optional('new-suffix'): text_type,
                    Optional('version-bump'): Any('major', 'minor'),
                }
            ],
            Required('replacements'): [[text_type]],
            Required('merge-old-head'): bool,
            Optional('base-tag'): text_type,
            Optional('end-tag'): text_type,
            Optional('fetch-version-from'): text_type,
        }},
    },
    Required('scriptworker'): {
        # Prefix to add to scopes controlling scriptworkers
        Required('scope-prefix'): text_type,
    },
    Required('task-priority'): optionally_keyed_by('project', Any(
        'highest',
        'very-high',
        'high',
        'medium',
        'low',
        'very-low',
        'lowest',
    )),
    Required('partner-urls'): {
        Required('release-partner-repack'):
            optionally_keyed_by('release-product', 'release-level', 'release-type',
                                Any(text_type, None)),
        Required('release-eme-free-repack'):
            optionally_keyed_by('release-product', 'release-level', 'release-type',
                                Any(text_type, None)),
    },
    Required('workers'): {
        Required('aliases'): {
            text_type: {
                Required('provisioner'): optionally_keyed_by('level', text_type),
                Required('implementation'): text_type,
                Required('os'): text_type,
                Required('worker-type'): optionally_keyed_by('level', 'release-level', text_type),
            }
        },
    },
    Required('mac-notarization'): {
        Required('mac-behavior'):
<<<<<<< HEAD
            optionally_keyed_by('project',
=======
            optionally_keyed_by('project', 'shippable',
>>>>>>> 58c18a33
                                Any('mac_notarize', 'mac_geckodriver', 'mac_sign',
                                    'mac_sign_and_pkg')),
        Required('mac-entitlements'):
            optionally_keyed_by('platform', 'release-level', text_type),
    },
    Required("taskgraph"): {
        Optional(
            "register",
            description="Python function to call to register extensions.",
        ): text_type,
        Optional('decision-parameters'): text_type,
    },
})


@attr.s(frozen=True, cmp=False)
class GraphConfig(object):
    _config = attr.ib()
    root_dir = attr.ib()

    _PATH_MODIFIED = False

    def __getitem__(self, name):
        return self._config[name]

    def register(self):
        """
        Add the project's taskgraph directory to the python path, and register
        any extensions present.
        """
        modify_path = os.path.dirname(self.root_dir)
        if GraphConfig._PATH_MODIFIED:
            if GraphConfig._PATH_MODIFIED == modify_path:
                # Already modified path with the same root_dir.
                # We currently need to do this to enable actions to call
                # taskgraph_decision, e.g. relpro.
                return
            raise Exception("Can't register multiple directories on python path.")
        GraphConfig._PATH_MODIFIED = modify_path
        sys.path.insert(0, modify_path)
        register_path = self['taskgraph'].get('register')
        if register_path:
            find_object(register_path)(self)

    @property
    def taskcluster_yml(self):
        if path.split(self.root_dir)[-2:] != ['taskcluster', 'ci']:
            raise Exception(
                "Not guessing path to `.taskcluster.yml`. "
                "Graph config in non-standard location."
            )
        return os.path.join(
            os.path.dirname(os.path.dirname(self.root_dir)),
            ".taskcluster.yml",
        )


def validate_graph_config(config):
    validate_schema(graph_config_schema, config, "Invalid graph configuration:")


def load_graph_config(root_dir):
    config_yml = os.path.join(root_dir, "config.yml")
    if not os.path.exists(config_yml):
        raise Exception("Couldn't find taskgraph configuration: {}".format(config_yml))

    logger.debug("loading config from `{}`".format(config_yml))
    config = load_yaml(config_yml)

    validate_graph_config(config)
    return GraphConfig(config=config, root_dir=root_dir)<|MERGE_RESOLUTION|>--- conflicted
+++ resolved
@@ -108,11 +108,7 @@
     },
     Required('mac-notarization'): {
         Required('mac-behavior'):
-<<<<<<< HEAD
-            optionally_keyed_by('project',
-=======
             optionally_keyed_by('project', 'shippable',
->>>>>>> 58c18a33
                                 Any('mac_notarize', 'mac_geckodriver', 'mac_sign',
                                     'mac_sign_and_pkg')),
         Required('mac-entitlements'):
