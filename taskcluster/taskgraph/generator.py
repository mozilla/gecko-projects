--- conflicted
+++ resolved
@@ -222,11 +222,7 @@
         target_task_graph = TaskGraph(
             {l: all_tasks[l] for l in target_graph.nodes},
             target_graph)
-<<<<<<< HEAD
-=======
-        target_task_graph.for_each_task(verify_task_graph_symbol, scratch_pad={})
         target_task_graph.for_each_task(verify_gecko_v2_routes, scratch_pad={})
->>>>>>> f2c5f649
         yield 'target_task_graph', target_task_graph
 
         logger.info("Generating optimized task graph")
