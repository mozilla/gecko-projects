# -*- coding: utf-8 -*-

# This Source Code Form is subject to the terms of the Mozilla Public
# License, v. 2.0. If a copy of the MPL was not distributed with this
# file, You can obtain one at http://mozilla.org/MPL/2.0/.

from __future__ import absolute_import, print_function, unicode_literals

import logging

from .registry import register_callback_action
from .util import create_tasks, fetch_graph_and_labels

logger = logging.getLogger(__name__)


@register_callback_action(
    name='run-all-talos',
    title='Run All Talos Tests',
    symbol='raT',
    description="Add all Talos tasks to a push.",
    order=100,  # Useful for sheriffs, but not top of the list
    context=[],
    schema={
        'type': 'object',
        'properties': {
            'times': {
                'type': 'integer',
                'default': 1,
                'minimum': 1,
                'maximum': 6,
                'title': 'Times',
                'description': 'How many times to run each task.',
            }
        },
        'additionalProperties': False
    },
)
def add_all_talos(parameters, graph_config, input, task_group_id, task_id, task):
<<<<<<< HEAD
    decision_task_id, full_task_graph, label_to_taskid = fetch_graph_and_labels(parameters)
=======
    decision_task_id, full_task_graph, label_to_taskid = fetch_graph_and_labels(
        parameters, graph_config)
>>>>>>> 01f50bc3

    times = input.get('times', 1)
    for i in xrange(times):
        to_run = [label
                  for label, entry
                  in full_task_graph.tasks.iteritems() if 'talos_try_name' in entry.attributes]

        create_tasks(to_run, full_task_graph, label_to_taskid, parameters, decision_task_id)
        logger.info('Scheduled {} talos tasks (time {}/{})'.format(len(to_run), i+1, times))<|MERGE_RESOLUTION|>--- conflicted
+++ resolved
@@ -37,12 +37,8 @@
     },
 )
 def add_all_talos(parameters, graph_config, input, task_group_id, task_id, task):
-<<<<<<< HEAD
-    decision_task_id, full_task_graph, label_to_taskid = fetch_graph_and_labels(parameters)
-=======
     decision_task_id, full_task_graph, label_to_taskid = fetch_graph_and_labels(
         parameters, graph_config)
->>>>>>> 01f50bc3
 
     times = input.get('times', 1)
     for i in xrange(times):
