--- conflicted
+++ resolved
@@ -254,11 +254,7 @@
                 'description': action.description,
                 'context': action.context,
                 'schema': (
-<<<<<<< HEAD
-                    action.schema(graph_config) if callable(action.schema)
-=======
                     action.schema(graph_config=graph_config) if callable(action.schema)
->>>>>>> 0917b147
                     else action.schema
                 ),
                 'task': task,
