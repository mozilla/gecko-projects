--- conflicted
+++ resolved
@@ -239,7 +239,6 @@
                 partial_updates=input['partial_updates']
             )
 
-<<<<<<< HEAD
         if release_promotion_flavor in UPTAKE_MONITORING_PLATFORMS_FLAVORS:
             uptake_monitoring_platforms = json.dumps(input.get('uptake_monitoring_platforms', []))
             if partial_updates == "[]":
@@ -252,9 +251,8 @@
     release_eta = input.get('release_eta', '')
     if release_eta:
         os.environ['RELEASE_ETA'] = release_eta
-=======
+
     promotion_config = RELEASE_PROMOTION_CONFIG[release_promotion_flavor]
->>>>>>> 47cb3529
 
     target_tasks_method = promotion_config['target_tasks_method'].format(
         project=parameters['project']
