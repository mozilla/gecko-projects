# -*- coding: utf-8 -*-

# This Source Code Form is subject to the terms of the Mozilla Public
# License, v. 2.0. If a copy of the MPL was not distributed with this
# file, You can obtain one at http://mozilla.org/MPL/2.0/.

from __future__ import absolute_import, print_function, unicode_literals

import json
import os

from .registry import register_callback_action

from .util import (find_decision_task, find_existing_tasks_from_previous_kinds,
                   find_hg_revision_pushlog_id)
from taskgraph.util.taskcluster import get_artifact
from taskgraph.util.partials import populate_release_history
from taskgraph.util.partners import (
    EMEFREE_BRANCHES,
    PARTNER_BRANCHES,
    fix_partner_config,
    get_partner_config_by_url,
    get_partner_url_config,
    get_token
)
from taskgraph.taskgraph import TaskGraph
from taskgraph.decision import taskgraph_decision
from taskgraph.parameters import Parameters
from taskgraph.util.attributes import RELEASE_PROMOTION_PROJECTS


VERSION_BUMP_FLAVORS = (
    'ship_fennec',
    'ship_firefox',
    'ship_devedition',
)

PARTIAL_UPDATES_FLAVORS = (
    'promote_firefox',
    'promote_firefox_rc',
    'promote_devedition',
    'push_firefox',
    'push_firefox_rc',
    'push_devedition',
    'ship_firefox',
    'ship_firefox_rc',
    'ship_devedition',
)


def is_release_promotion_available(parameters):
    return parameters['project'] in RELEASE_PROMOTION_PROJECTS


def get_partner_config(partner_url_config, github_token):
    partner_config = {}
    for kind, url in partner_url_config.items():
        partner_config[kind] = get_partner_config_by_url(url, kind, github_token)
    return partner_config


@register_callback_action(
    name='release-promotion',
    title='Release Promotion',
    symbol='${input.release_promotion_flavor}',
    description="Promote a release.",
    order=10000,
    context=[],
    available=is_release_promotion_available,
    schema=lambda graph_config: {
        'type': 'object',
        'properties': {
            'build_number': {
                'type': 'integer',
                'default': 1,
                'minimum': 1,
                'title': 'The release build number',
                'description': ('The release build number. Starts at 1 per '
                                'release version, and increments on rebuild.'),
            },
            'do_not_optimize': {
                'type': 'array',
                'description': ('Optional: a list of labels to avoid optimizing out '
                                'of the graph (to force a rerun of, say, '
                                'funsize docker-image tasks).'),
                'items': {
                    'type': 'string',
                },
            },
            'revision': {
                'type': 'string',
                'title': 'Optional: revision to promote',
                'description': ('Optional: the revision to promote. If specified, '
                                'and if neither `pushlog_id` nor `previous_graph_kinds` '
                                'is specified, find the `pushlog_id using the '
                                'revision.'),
            },
            'release_promotion_flavor': {
                'type': 'string',
                'description': 'The flavor of release promotion to perform.',
                'enum': sorted(graph_config['release-promotion']['flavors'].keys()),
            },
            'rebuild_kinds': {
                'type': 'array',
                'description': ('Optional: an array of kinds to ignore from the previous '
                                'graph(s).'),
                'items': {
                    'type': 'string',
                },
            },
            'previous_graph_ids': {
                'type': 'array',
                'description': ('Optional: an array of taskIds of decision or action '
                                'tasks from the previous graph(s) to use to populate '
                                'our `previous_graph_kinds`.'),
                'items': {
                    'type': 'string',
                },
            },
            'version': {
                'type': 'string',
                'description': ('Optional: override the version for release promotion. '
                                "Occasionally we'll land a taskgraph fix in a later "
                                'commit, but want to act on a build from a previous '
                                'commit. If a version bump has landed in the meantime, '
                                'relying on the in-tree version will break things.'),
                'default': '',
            },
            'next_version': {
                'type': 'string',
                'description': ('Next version. Required in the following flavors: '
                                '{}'.format(sorted(VERSION_BUMP_FLAVORS))),
                'default': '',
            },

            # Example:
            #   'partial_updates': {
            #       '38.0': {
            #           'buildNumber': 1,
            #           'locales': ['de', 'en-GB', 'ru', 'uk', 'zh-TW']
            #       },
            #       '37.0': {
            #           'buildNumber': 2,
            #           'locales': ['de', 'en-GB', 'ru', 'uk']
            #       }
            #   }
            'partial_updates': {
                'type': 'object',
                'description': ('Partial updates. Required in the following flavors: '
                                '{}'.format(sorted(PARTIAL_UPDATES_FLAVORS))),
                'default': {},
                'additionalProperties': {
                    'type': 'object',
                    'properties': {
                        'buildNumber': {
                            'type': 'number',
                        },
                        'locales': {
                            'type': 'array',
                            'items':  {
                                'type': 'string',
                            },
                        },
                    },
                    'required': [
                        'buildNumber',
                        'locales',
                    ],
                    'additionalProperties': False,
                }
            },
            'release_eta': {
                'type': 'string',
                'default': '',
            },
            'release_enable_partners': {
                'type': 'boolean',
                'default': False,
                'description': ('Toggle for creating partner repacks'),
            },
            'release_partner_build_number': {
                'type': 'integer',
                'default': 1,
                'minimum': 1,
                'description': ('The partner build number. This translates to, e.g. '
                                '`v1` in the path. We generally only have to '
                                'bump this on off-cycle partner rebuilds.'),
            },
            'release_partners': {
                'type': 'array',
                'description': ('A list of partners to repack, or if null or empty then use '
                                'the current full set'),
                'items': {
                    'type': 'string',
                }
            },
            'release_partner_config': {
                'type': 'object',
                'description': ('Partner configuration to use for partner repacks.'),
                'properties': {},
                'additionalProperties': True,
            },
            'release_enable_emefree': {
                'type': 'boolean',
                'default': False,
                'description': ('Toggle for creating EME-free repacks'),
            },
        },
        "required": ['release_promotion_flavor', 'build_number'],
    }
)
def release_promotion_action(parameters, graph_config, input, task_group_id, task_id, task):
    release_promotion_flavor = input['release_promotion_flavor']
    promotion_config = graph_config['release-promotion']['flavors'][release_promotion_flavor]
    release_history = {}
    product = promotion_config['product']

    next_version = str(input.get('next_version') or '')
    if release_promotion_flavor in VERSION_BUMP_FLAVORS:
        # We force str() the input, hence the 'None'
        if next_version in ['', 'None']:
            raise Exception(
                "`next_version` property needs to be provided for %s "
                "targets." % ', '.join(VERSION_BUMP_FLAVORS)
            )

    if product in ('firefox', 'devedition'):
        if release_promotion_flavor in PARTIAL_UPDATES_FLAVORS:
            partial_updates = json.dumps(input.get('partial_updates', {}))
            if partial_updates == "{}":
                raise Exception(
                    "`partial_updates` property needs to be provided for %s "
                    "targets." % ', '.join(PARTIAL_UPDATES_FLAVORS)
                )
            balrog_prefix = product.title()
            os.environ['PARTIAL_UPDATES'] = partial_updates
            release_history = populate_release_history(
                balrog_prefix, parameters['project'],
                partial_updates=input['partial_updates']
            )

    target_tasks_method = promotion_config['target-tasks-method'].format(
        project=parameters['project']
    )
    rebuild_kinds = input.get(
        'rebuild_kinds', promotion_config.get('rebuild-kinds', [])
    )
    do_not_optimize = input.get(
        'do_not_optimize', promotion_config.get('do-not-optimize', [])
    )
    release_enable_partners = input.get(
        'release_enable_partners',
        parameters['project'] in PARTNER_BRANCHES and product in ('firefox',)
    )
    release_enable_emefree = input.get(
        'release_enable_emefree',
        parameters['project'] in EMEFREE_BRANCHES and product in ('firefox',)
    )

    # make parameters read-write
    parameters = dict(parameters)
    # Build previous_graph_ids from ``previous_graph_ids``, ``pushlog_id``,
    # or ``revision``.
    previous_graph_ids = input.get('previous_graph_ids')
    if not previous_graph_ids:
        revision = input.get('revision')
        parameters['pushlog_id'] = parameters['pushlog_id'] or \
            find_hg_revision_pushlog_id(parameters, graph_config, revision)
        previous_graph_ids = [find_decision_task(parameters, graph_config)]

    # Download parameters from the first decision task
    parameters = get_artifact(previous_graph_ids[0], "public/parameters.yml")
    # Download and combine full task graphs from each of the previous_graph_ids.
    # Sometimes previous relpro action tasks will add tasks, like partials,
    # that didn't exist in the first full_task_graph, so combining them is
    # important. The rightmost graph should take precedence in the case of
    # conflicts.
    combined_full_task_graph = {}
    for graph_id in previous_graph_ids:
        full_task_graph = get_artifact(graph_id, "public/full-task-graph.json")
        combined_full_task_graph.update(full_task_graph)
    _, combined_full_task_graph = TaskGraph.from_json(combined_full_task_graph)
    parameters['existing_tasks'] = find_existing_tasks_from_previous_kinds(
        combined_full_task_graph, previous_graph_ids, rebuild_kinds
    )
    parameters['do_not_optimize'] = do_not_optimize
    parameters['target_tasks_method'] = target_tasks_method
    parameters['build_number'] = int(input['build_number'])
    parameters['next_version'] = next_version
    parameters['release_history'] = release_history
    parameters['release_type'] = promotion_config.get('release-type', '')
    parameters['release_eta'] = input.get('release_eta', '')
    parameters['release_enable_partners'] = release_enable_partners
    parameters['release_partners'] = input.get('release_partners')
    parameters['release_enable_emefree'] = release_enable_emefree
    parameters['release_product'] = product
<<<<<<< HEAD
=======
    # When doing staging releases on try, we still want to re-use tasks from
    # previous graphs.
    parameters['optimize_target_tasks'] = True
>>>>>>> 0917b147

    partner_config = input.get('release_partner_config')
    if not partner_config and (release_enable_emefree or release_enable_partners):
        partner_url_config = get_partner_url_config(
            parameters, graph_config, enable_emefree=release_enable_emefree,
            enable_partners=release_enable_partners
        )
        github_token = get_token(parameters)
        partner_config = get_partner_config(partner_url_config, github_token)

    if input.get('release_partner_build_number'):
        parameters['release_partner_build_number'] = input['release_partner_build_number']

    if partner_config:
        parameters['release_partner_config'] = fix_partner_config(partner_config)

    if input['version']:
        parameters['version'] = input['version']

    # make parameters read-only
    parameters = Parameters(**parameters)

    taskgraph_decision({'root': graph_config.root_dir}, parameters=parameters)<|MERGE_RESOLUTION|>--- conflicted
+++ resolved
@@ -175,7 +175,6 @@
             },
             'release_enable_partners': {
                 'type': 'boolean',
-                'default': False,
                 'description': ('Toggle for creating partner repacks'),
             },
             'release_partner_build_number': {
@@ -202,7 +201,6 @@
             },
             'release_enable_emefree': {
                 'type': 'boolean',
-                'default': False,
                 'description': ('Toggle for creating EME-free repacks'),
             },
         },
@@ -294,12 +292,9 @@
     parameters['release_partners'] = input.get('release_partners')
     parameters['release_enable_emefree'] = release_enable_emefree
     parameters['release_product'] = product
-<<<<<<< HEAD
-=======
     # When doing staging releases on try, we still want to re-use tasks from
     # previous graphs.
     parameters['optimize_target_tasks'] = True
->>>>>>> 0917b147
 
     partner_config = input.get('release_partner_config')
     if not partner_config and (release_enable_emefree or release_enable_partners):
