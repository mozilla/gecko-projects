--- conflicted
+++ resolved
@@ -29,11 +29,7 @@
     logger.debug("Querying version control for metadata: %s", url)
 
     def get_automationrelevance():
-<<<<<<< HEAD
-        response = requests.get(url, timeout=60)
-=======
         response = requests.get(url, timeout=30)
->>>>>>> 647b9eb1
         return response.json()
     contents = retry(get_automationrelevance, attempts=10, sleeptime=10)
 
