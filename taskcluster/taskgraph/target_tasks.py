# -*- coding: utf-8 -*-

# This Source Code Form is subject to the terms of the Mozilla Public
# License, v. 2.0. If a copy of the MPL was not distributed with this
# file, You can obtain one at http://mozilla.org/MPL/2.0/.

from __future__ import absolute_import, print_function, unicode_literals
from taskgraph import try_option_syntax

INTEGRATION_PROJECTS = set([
    'mozilla-inbound',
    'autoland',
])

RELEASE_PROJECTS = set([
    'mozilla-central',
    'mozilla-aurora',
    'mozilla-beta',
    'mozilla-release',
])

_target_task_methods = {}


def _target_task(name):
    def wrap(func):
        _target_task_methods[name] = func
        return func
    return wrap


def get_method(method):
    """Get a target_task_method to pass to a TaskGraphGenerator."""
    return _target_task_methods[method]


@_target_task('try_option_syntax')
def target_tasks_try_option_syntax(full_task_graph, parameters):
    """Generate a list of target tasks based on try syntax in
    parameters['message'] and, for context, the full task graph."""
    options = try_option_syntax.TryOptionSyntax(parameters['message'], full_task_graph)
    target_tasks_labels = [t.label for t in full_task_graph.tasks.itervalues()
                           if options.task_matches(t.attributes)]

    # If the developer wants test jobs to be rebuilt N times we add that value here
    if int(options.trigger_tests) > 1:
        for l in target_tasks_labels:
            task = full_task_graph[l]
            if 'unittest_suite' in task.attributes:
                task.attributes['task_duplicates'] = options.trigger_tests

    # Add notifications here as well
    if options.notifications:
        for task in full_task_graph:
            owner = parameters.get('owner')
            routes = task.task.setdefault('routes', [])
            if options.notifications == 'all':
                routes.append("notify.email.{}.on-any".format(owner))
            elif options.notifications == 'failure':
                routes.append("notify.email.{}.on-failed".format(owner))
                routes.append("notify.email.{}.on-exception".format(owner))

    return target_tasks_labels


@_target_task('default')
def target_tasks_default(full_task_graph, parameters):
    """Target the tasks which have indicated they should be run on this project
    via the `run_on_projects` attributes."""
    def filter(task):
        run_on_projects = set(t.attributes.get('run_on_projects', []))
        if 'all' in run_on_projects:
            return True
        project = parameters['project']
        if 'integration' in run_on_projects:
            if project in INTEGRATION_PROJECTS:
                return True
        if 'release' in run_on_projects:
            if project in RELEASE_PROJECTS:
                return True
        return project in run_on_projects
    return [l for l, t in full_task_graph.tasks.iteritems() if filter(t)]


@_target_task('ash_tasks')
def target_tasks_ash(full_task_graph, parameters):
    """Target tasks that only run on the ash branch."""
    def filter(task):
        platform = task.attributes.get('build_platform')
        # only select platforms
        if platform not in ('linux64', 'linux64-asan', 'linux64-pgo'):
            return False
        # and none of this linux64-asan/debug stuff
        if platform == 'linux64-asan' and task.attributes['build_type'] == 'debug':
            return False
        # no non-e10s tests
        if task.attributes.get('unittest_suite') or task.attributes.get('talos_suite'):
            if not task.attributes.get('e10s'):
                return False
        # don't upload symbols
        if task.attributes['kind'] == 'upload-symbols':
            return False
        return True
    return [l for l, t in full_task_graph.tasks.iteritems() if filter(t)]


@_target_task('cedar_tasks')
def target_tasks_cedar(full_task_graph, parameters):
    """Target tasks that only run on the cedar branch."""
    def filter(task):
        platform = task.attributes.get('build_platform')
        # only select platforms
        if platform not in ['linux64']:
            return False
        if task.attributes.get('unittest_suite'):
            if not (task.attributes['unittest_suite'].startswith('mochitest')
                    or 'xpcshell' in task.attributes['unittest_suite']):
                return False
        return True
    return [l for l, t in full_task_graph.tasks.iteritems() if filter(t)]


@_target_task('graphics_tasks')
def target_tasks_graphics(full_task_graph, parameters):
    """In addition to doing the filtering by project that the 'default'
       filter does, also remove artifact builds because we have csets on
       the graphics branch that aren't on the candidate branches of artifact
       builds"""
    filtered_for_project = target_tasks_default(full_task_graph, parameters)

    def filter(task):
        if task.attributes['kind'] == 'artifact-build':
            return False
        return True
    return [l for l in filtered_for_project if filter(full_task_graph[l])]


@_target_task('nightly_fennec')
def target_tasks_nightly(full_task_graph, parameters):
    """Select the set of tasks required for a nightly build of fennec. The
    nightly build process involves a pipeline of builds, signing,
    and, eventually, uploading the tasks to balrog."""
    def filter(task):
        platform = task.attributes.get('build_platform')
        if platform in ('android-api-15-nightly', 'android-x86-nightly'):
            return task.attributes.get('nightly', False)
    return [l for l, t in full_task_graph.tasks.iteritems() if filter(t)]


@_target_task('nightly_linux')
def target_tasks_nightly_linux(full_task_graph, parameters):
    """Select the set of tasks required for a nightly build of linux. The
    nightly build process involves a pipeline of builds, signing,
    and, eventually, uploading the tasks to balrog."""
    def filter(task):
        platform = task.attributes.get('build_platform')
        if platform in ('linux64-nightly', 'linux-nightly'):
            return task.attributes.get('nightly', False)
    return [l for l, t in full_task_graph.tasks.iteritems() if filter(t)]


<<<<<<< HEAD
# nightly_linux should be refactored to be nightly_all once
# https://bugzilla.mozilla.org/show_bug.cgi?id=1267425 dependent bugs are implemented
@_target_task('nightly_macosx')
def target_tasks_nightly_macosx(full_task_graph, parameters):
    """Select the set of tasks required for a nightly build of linux. The
    nightly build process involves a pipeline of builds, signing,
    and, eventually, uploading the tasks to balrog."""
    def filter(task):
        platform = task.attributes.get('build_platform')
        if platform in ('macosx64-nightly', ):
            return task.attributes.get('nightly', False)
=======
@_target_task('stylo_tasks')
def target_tasks_stylo(full_task_graph, parameters):
    """Target stylotasks that only run on the m-c branch."""
    def filter(task):
        platform = task.attributes.get('build_platform')
        # only select platforms
        if platform not in ('linux64-stylo'):
            return False
        return True
>>>>>>> d01d00bc
    return [l for l, t in full_task_graph.tasks.iteritems() if filter(t)]<|MERGE_RESOLUTION|>--- conflicted
+++ resolved
@@ -159,7 +159,17 @@
     return [l for l, t in full_task_graph.tasks.iteritems() if filter(t)]
 
 
-<<<<<<< HEAD
+@_target_task('stylo_tasks')
+def target_tasks_stylo(full_task_graph, parameters):
+    """Target stylotasks that only run on the m-c branch."""
+    def filter(task):
+        platform = task.attributes.get('build_platform')
+        # only select platforms
+        if platform not in ('linux64-stylo'):
+            return False
+        return True
+    return [l for l, t in full_task_graph.tasks.iteritems() if filter(t)]
+
 # nightly_linux should be refactored to be nightly_all once
 # https://bugzilla.mozilla.org/show_bug.cgi?id=1267425 dependent bugs are implemented
 @_target_task('nightly_macosx')
@@ -171,15 +181,4 @@
         platform = task.attributes.get('build_platform')
         if platform in ('macosx64-nightly', ):
             return task.attributes.get('nightly', False)
-=======
-@_target_task('stylo_tasks')
-def target_tasks_stylo(full_task_graph, parameters):
-    """Target stylotasks that only run on the m-c branch."""
-    def filter(task):
-        platform = task.attributes.get('build_platform')
-        # only select platforms
-        if platform not in ('linux64-stylo'):
-            return False
-        return True
->>>>>>> d01d00bc
     return [l for l, t in full_task_graph.tasks.iteritems() if filter(t)]