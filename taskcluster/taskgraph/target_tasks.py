# -*- coding: utf-8 -*-

# This Source Code Form is subject to the terms of the Mozilla Public
# License, v. 2.0. If a copy of the MPL was not distributed with this
# file, You can obtain one at http://mozilla.org/MPL/2.0/.

from __future__ import absolute_import, print_function, unicode_literals

from taskgraph import try_option_syntax
from taskgraph.util.attributes import match_run_on_projects

_target_task_methods = {}


def _target_task(name):
    def wrap(func):
        _target_task_methods[name] = func
        return func
    return wrap


def get_method(method):
    """Get a target_task_method to pass to a TaskGraphGenerator."""
    return _target_task_methods[method]


def filter_out_nightly(task, parameters):
    return not task.attributes.get('nightly') or parameters.get('include_nightly')


def filter_for_project(task, parameters):
    """Filter tasks by project.  Optionally enable nightlies."""
    run_on_projects = set(task.attributes.get('run_on_projects', []))
    return match_run_on_projects(parameters['project'], run_on_projects)


def filter_on_platforms(task, platforms):
    """Filter tasks on the given platform"""
    platform = task.attributes.get('build_platform')
    return (platform in platforms)


def filter_beta_release_tasks(task, parameters, ignore_kinds=None, allow_l10n=False):
    if not standard_filter(task, parameters):
        return False
    if ignore_kinds is None:
        ignore_kinds = [
            'balrog',
            'beetmover', 'beetmover-checksums', 'beetmover-l10n',
            'beetmover-repackage', 'beetmover-repackage-signing',
            'checksums-signing',
            'nightly-l10n', 'nightly-l10n-signing',
            'push-apk', 'repackage-l10n',
        ]
    platform = task.attributes.get('build_platform')
    if platform in (
            # On beta, Nightly builds are already PGOs
            'linux-pgo', 'linux64-pgo',
            'win32-pgo', 'win64-pgo',
            # ASAN is central-only
            'linux64-asan-reporter-nightly',
            ):
        return False
    if str(platform).startswith('android') and 'nightly' in str(platform):
        return False

    if platform in (
            'linux', 'linux64',
            'macosx64',
            'win32', 'win64',
            ):
        if task.attributes['build_type'] == 'opt' and \
           task.attributes.get('unittest_suite') != 'talos' and \
           task.attributes.get('unittest_suite') != 'raptor':
            return False

    # skip l10n, beetmover, balrog
    if task.kind in ignore_kinds:
        return False

    # No l10n repacks per push. They may be triggered by kinds which depend
    # on l10n builds/repacks. For instance: "repackage-signing"
    if not allow_l10n and task.attributes.get('locale', '') != '':
        return False

    return True


def standard_filter(task, parameters):
    return all(
        filter_func(task, parameters) for filter_func in
        (filter_out_nightly, filter_for_project)
    )


def _try_task_config(full_task_graph, parameters, graph_config):
    requested_tasks = parameters['try_task_config']['tasks']
    return list(set(requested_tasks) & full_task_graph.graph.nodes)


def _try_option_syntax(full_task_graph, parameters, graph_config):
    """Generate a list of target tasks based on try syntax in
    parameters['message'] and, for context, the full task graph."""
    options = try_option_syntax.TryOptionSyntax(parameters, full_task_graph, graph_config)
    target_tasks_labels = [t.label for t in full_task_graph.tasks.itervalues()
                           if options.task_matches(t)]

    attributes = {
        k: getattr(options, k) for k in [
            'env',
            'no_retry',
            'tag',
        ]
    }

    for l in target_tasks_labels:
        task = full_task_graph[l]
        if 'unittest_suite' in task.attributes:
            task.attributes['task_duplicates'] = options.trigger_tests

    for l in target_tasks_labels:
        task = full_task_graph[l]
        # If the developer wants test jobs to be rebuilt N times we add that value here
        if options.trigger_tests > 1 and 'unittest_suite' in task.attributes:
            task.attributes['task_duplicates'] = options.trigger_tests
            task.attributes['profile'] = False

        # If the developer wants test talos jobs to be rebuilt N times we add that value here
        if options.talos_trigger_tests > 1 and task.attributes.get('unittest_suite') == 'talos':
            task.attributes['task_duplicates'] = options.talos_trigger_tests
            task.attributes['profile'] = options.profile

        # If the developer wants test raptor jobs to be rebuilt N times we add that value here
        if options.raptor_trigger_tests > 1 and task.attributes.get('unittest_suite') == 'raptor':
            task.attributes['task_duplicates'] = options.raptor_trigger_tests
            task.attributes['profile'] = options.profile

        task.attributes.update(attributes)

    # Add notifications here as well
    if options.notifications:
        for task in full_task_graph:
            owner = parameters.get('owner')
            routes = task.task.setdefault('routes', [])
            if options.notifications == 'all':
                routes.append("notify.email.{}.on-any".format(owner))
            elif options.notifications == 'failure':
                routes.append("notify.email.{}.on-failed".format(owner))
                routes.append("notify.email.{}.on-exception".format(owner))

    return target_tasks_labels


@_target_task('try_tasks')
def target_tasks_try(full_task_graph, parameters, graph_config):
    try_mode = parameters['try_mode']
    if try_mode == 'try_task_config':
        return _try_task_config(full_task_graph, parameters, graph_config)
    elif try_mode == 'try_option_syntax':
        return _try_option_syntax(full_task_graph, parameters, graph_config)
    else:
        # With no try mode, we schedule nothing, allowing the user to add tasks
        # later via treeherder.
        return []


@_target_task('default')
def target_tasks_default(full_task_graph, parameters, graph_config):
    """Target the tasks which have indicated they should be run on this project
    via the `run_on_projects` attributes."""
    return [l for l, t in full_task_graph.tasks.iteritems()
            if standard_filter(t, parameters)]


@_target_task('ash_tasks')
def target_tasks_ash(full_task_graph, parameters, graph_config):
    """Target tasks that only run on the ash branch."""
    def filter(task):
        platform = task.attributes.get('build_platform')
        # Early return if platform is None
        if not platform:
            return False
        # Only on Linux platforms
        if 'linux' not in platform:
            return False
        # No random non-build jobs either. This is being purposely done as a
        # blacklist so newly-added jobs aren't missed by default.
        for p in ('nightly', 'haz', 'artifact', 'cov', 'add-on'):
            if p in platform:
                return False
        for k in ('toolchain', 'l10n', 'static-analysis'):
            if k in task.attributes['kind']:
                return False
        # and none of this linux64-asan/debug stuff
        if platform == 'linux64-asan' and task.attributes['build_type'] == 'debug':
            return False
        # no non-e10s tests
        if task.attributes.get('unittest_suite'):
            if not task.attributes.get('e10s'):
                return False
            # don't run talos on ash
            if task.attributes.get('unittest_suite') == 'talos':
                return False
            # don't run raptor on ash
            if task.attributes.get('unittest_suite') == 'raptor':
                return False
        # don't upload symbols
        if task.attributes['kind'] == 'upload-symbols':
            return False
        return True
    return [l for l, t in full_task_graph.tasks.iteritems() if filter(t)]


@_target_task('cedar_tasks')
def target_tasks_cedar(full_task_graph, parameters, graph_config):
    """Target tasks that only run on the cedar branch."""
    def filter(task):
        platform = task.attributes.get('build_platform')
        # only select platforms
        if platform not in ('linux64', 'macosx64'):
            return False
        if task.attributes.get('unittest_suite'):
            if not (task.attributes['unittest_suite'].startswith('mochitest') or
                    'xpcshell' in task.attributes['unittest_suite']):
                return False
        return True
    return [l for l, t in full_task_graph.tasks.iteritems() if filter(t)]


@_target_task('graphics_tasks')
def target_tasks_graphics(full_task_graph, parameters, graph_config):
    """In addition to doing the filtering by project that the 'default'
       filter does, also remove artifact builds because we have csets on
       the graphics branch that aren't on the candidate branches of artifact
       builds"""
    filtered_for_project = target_tasks_default(full_task_graph, parameters, graph_config)

    def filter(task):
        if task.attributes['kind'] == 'artifact-build':
            return False
        return True
    return [l for l in filtered_for_project if filter(full_task_graph[l])]


@_target_task('mochitest_valgrind')
def target_tasks_valgrind(full_task_graph, parameters, graph_config):
    """Target tasks that only run on the cedar branch."""
    def filter(task):
        platform = task.attributes.get('test_platform', '').split('/')[0]
        if platform not in ['linux64']:
            return False

        if task.attributes.get('unittest_suite', '').startswith('mochitest') and \
           task.attributes.get('unittest_flavor', '').startswith('valgrind-plain'):
            return True
        return False

    return [l for l, t in full_task_graph.tasks.iteritems() if filter(t)]


@_target_task('mozilla_beta_tasks')
def target_tasks_mozilla_beta(full_task_graph, parameters, graph_config):
    """Select the set of tasks required for a promotable beta or release build
    of desktop, plus android CI. The candidates build process involves a pipeline
    of builds and signing, but does not include beetmover or balrog jobs."""

    return [l for l, t in full_task_graph.tasks.iteritems() if
            filter_beta_release_tasks(t, parameters)]


@_target_task('mozilla_release_tasks')
def target_tasks_mozilla_release(full_task_graph, parameters, graph_config):
    """Select the set of tasks required for a promotable beta or release build
    of desktop, plus android CI. The candidates build process involves a pipeline
    of builds and signing, but does not include beetmover or balrog jobs."""

    return [l for l, t in full_task_graph.tasks.iteritems() if
            filter_beta_release_tasks(t, parameters)]


<<<<<<< HEAD
=======
@_target_task('mozilla_esr60_tasks')
def target_tasks_mozilla_esr60(full_task_graph, parameters, graph_config):
    """Select the set of tasks required for a promotable beta or release build
    of desktop, plus android CI. The candidates build process involves a pipeline
    of builds and signing, but does not include beetmover or balrog jobs."""

    def filter(task):
        if not filter_beta_release_tasks(task, parameters):
            return False

        platform = task.attributes.get('build_platform')

        # Android is not built on esr.
        if platform and 'android' in platform:
            return False

        # All else was already filtered
        return True

    return [l for l, t in full_task_graph.tasks.iteritems() if filter(t)]


>>>>>>> 0917b147
@_target_task('promote_desktop')
def target_tasks_promote_desktop(full_task_graph, parameters, graph_config):
    """Select the superset of tasks required to promote a beta or release build
    of a desktop product. This should include all non-android
    mozilla_{beta,release} tasks, plus l10n, beetmover, balrog, etc."""

    beta_release_tasks = [l for l, t in full_task_graph.tasks.iteritems() if
                          filter_beta_release_tasks(t, parameters,
                                                    ignore_kinds=[],
                                                    allow_l10n=True)]

    def filter(task):
        if task.attributes.get('shipping_product') != parameters['release_product']:
            return False

        # Allow for {beta,release}_tasks; these will get optimized out to point
        # to the previous graph using ``previous_graph_ids`` and
        # ``previous_graph_kinds``.
        # At some point this should filter by shipping_phase == 'build' and
        # shipping_product matches.
        if task.label in beta_release_tasks:
            return True

        # 'secondary' balrog/update verify/final verify tasks only run for RCs
        if parameters.get('release_type') != 'rc':
            if 'secondary' in task.kind:
                return False

        if task.attributes.get('shipping_phase') == 'promote':
            return True

    return [l for l, t in full_task_graph.tasks.iteritems() if filter(t)]


@_target_task('push_desktop')
def target_tasks_push_desktop(full_task_graph, parameters, graph_config):
    """Select the set of tasks required to push a build of desktop to cdns.
    Previous build deps will be optimized out via action task."""
    filtered_for_candidates = target_tasks_promote_desktop(
        full_task_graph, parameters, graph_config,
    )

    def filter(task):
        # Include promotion tasks; these will be optimized out
        if task.label in filtered_for_candidates:
            return True
        if task.attributes.get('shipping_product') == parameters['release_product'] and \
                task.attributes.get('shipping_phase') == 'push':
            return True

    return [l for l, t in full_task_graph.tasks.iteritems() if filter(t)]


@_target_task('ship_desktop')
def target_tasks_ship_desktop(full_task_graph, parameters, graph_config):
    """Select the set of tasks required to ship desktop.
    Previous build deps will be optimized out via action task."""
    is_rc = (parameters.get('release_type') == 'rc')
    if is_rc:
        # ship_firefox_rc runs after `promote` rather than `push`; include
        # all promote tasks.
        filtered_for_candidates = target_tasks_promote_desktop(
            full_task_graph, parameters, graph_config,
        )
    else:
        # ship_firefox runs after `push`; include all push tasks.
        filtered_for_candidates = target_tasks_push_desktop(
            full_task_graph, parameters, graph_config,
        )

    def filter(task):
        # Include promotion tasks; these will be optimized out
        if task.label in filtered_for_candidates:
            return True
        if task.attributes.get('shipping_product') != parameters['release_product'] or \
                task.attributes.get('shipping_phase') != 'ship':
            return False

        if 'secondary' in task.kind:
                return is_rc
        else:
                return not is_rc

    return [l for l, t in full_task_graph.tasks.iteritems() if filter(t)]


@_target_task('promote_fennec')
def target_tasks_promote_fennec(full_task_graph, parameters, graph_config):
    """Select the set of tasks required for a candidates build of fennec. The
    nightly build process involves a pipeline of builds, signing,
    and, eventually, uploading the tasks to balrog."""
    filtered_for_project = target_tasks_nightly_fennec(full_task_graph, parameters, graph_config)

    def filter(task):
        attr = task.attributes.get
        # Don't ship single locale fennec anymore - Bug 1408083
        if attr("locale") or attr("chunk_locales"):
            return False
        if task.label in filtered_for_project:
            if task.kind not in ('balrog', 'push-apk'):
                if task.attributes.get('nightly'):
                    return True
        if task.attributes.get('shipping_product') == 'fennec' and \
                task.attributes.get('shipping_phase') == 'promote':
            return True

    return [l for l, t in full_task_graph.tasks.iteritems() if filter(full_task_graph[l])]


@_target_task('ship_fennec')
def target_tasks_ship_fennec(full_task_graph, parameters, graph_config):
    """Select the set of tasks required to ship fennec.
    Previous build deps will be optimized out via action task."""
    is_rc = (parameters.get('release_type') == 'rc')
    filtered_for_candidates = target_tasks_promote_fennec(
        full_task_graph, parameters, graph_config,
    )

    def filter(task):
        # Include candidates build tasks; these will be optimized out
        if task.label in filtered_for_candidates:
            return True
        if task.attributes.get('shipping_product') != 'fennec' or \
                task.attributes.get('shipping_phase') not in ('ship', 'push'):
            return False
        # We always run push-apk during ship
        if task.kind == 'push-apk':
            return True
        # secondary-notify-ship is only for RC
        if task.kind in (
            'release-secondary-notify-ship',
        ):
            return is_rc

        # Everything else is only for non-RC
        return not is_rc

    return [l for l, t in full_task_graph.tasks.iteritems() if filter(full_task_graph[l])]


@_target_task('pine_tasks')
def target_tasks_pine(full_task_graph, parameters, graph_config):
    """Bug 1339179 - no mobile automation needed on pine"""
    def filter(task):
        platform = task.attributes.get('build_platform')
        # disable mobile jobs
        if str(platform).startswith('android'):
            return False
        # disable asan
        if platform == 'linux64-asan':
            return False
        # disable non-pine and nightly tasks
        if standard_filter(task, parameters):
            return True
    return [l for l, t in full_task_graph.tasks.iteritems() if filter(t)]


@_target_task('nightly_fennec')
def target_tasks_nightly_fennec(full_task_graph, parameters, graph_config):
    """Select the set of tasks required for a nightly build of fennec. The
    nightly build process involves a pipeline of builds, signing,
    and, eventually, uploading the tasks to balrog."""
    def filter(task):
        platform = task.attributes.get('build_platform')
        if not filter_for_project(task, parameters):
            return False
        if platform in ('android-aarch64-nightly',
                        'android-api-16-nightly',
                        'android-nightly',
                        'android-x86-nightly',
                        ):
            if not task.attributes.get('nightly', False):
                return False
            return filter_for_project(task, parameters)
    filter
    return [l for l, t in full_task_graph.tasks.iteritems() if filter(t)]


def make_nightly_filter(platforms):
    """Returns a filter that gets all nightly tasks on the given platform."""
    def filter(task, parameters):
        return all([
            filter_on_platforms(task, platforms),
            filter_for_project(task, parameters),
            task.attributes.get('nightly', False),
        ])
    return filter


@_target_task('nightly_linux')
def target_tasks_nightly_linux(full_task_graph, parameters, graph_config):
    """Select the set of tasks required for a nightly build of linux. The
    nightly build process involves a pipeline of builds, signing,
    and, eventually, uploading the tasks to balrog."""
    filter = make_nightly_filter({'linux64-nightly', 'linux-nightly'})
    return [l for l, t in full_task_graph.tasks.iteritems() if filter(t, parameters)]


@_target_task('nightly_macosx')
def target_tasks_nightly_macosx(full_task_graph, parameters, graph_config):
    """Select the set of tasks required for a nightly build of macosx. The
    nightly build process involves a pipeline of builds, signing,
    and, eventually, uploading the tasks to balrog."""
    filter = make_nightly_filter({'macosx64-nightly'})
    return [l for l, t in full_task_graph.tasks.iteritems() if filter(t, parameters)]


@_target_task('nightly_win32')
def target_tasks_nightly_win32(full_task_graph, parameters, graph_config):
    """Select the set of tasks required for a nightly build of win32 and win64.
    The nightly build process involves a pipeline of builds, signing,
    and, eventually, uploading the tasks to balrog."""
    filter = make_nightly_filter({'win32-nightly'})
    return [l for l, t in full_task_graph.tasks.iteritems() if filter(t, parameters)]


@_target_task('nightly_win64')
def target_tasks_nightly_win64(full_task_graph, parameters, graph_config):
    """Select the set of tasks required for a nightly build of win32 and win64.
    The nightly build process involves a pipeline of builds, signing,
    and, eventually, uploading the tasks to balrog."""
    filter = make_nightly_filter({'win64-nightly'})
    return [l for l, t in full_task_graph.tasks.iteritems() if filter(t, parameters)]


@_target_task('nightly_asan')
def target_tasks_nightly_asan(full_task_graph, parameters, graph_config):
    """Select the set of tasks required for a nightly build of asan. The
    nightly build process involves a pipeline of builds, signing,
    and, eventually, uploading the tasks to balrog."""
    filter = make_nightly_filter({'linux64-asan-reporter-nightly'})
    return [l for l, t in full_task_graph.tasks.iteritems() if filter(t, parameters)]


@_target_task('nightly_desktop')
def target_tasks_nightly_desktop(full_task_graph, parameters, graph_config):
    """Select the set of tasks required for a nightly build of linux, mac,
    windows."""
    # Avoid duplicate tasks.
    return list(
        set(target_tasks_nightly_win32(full_task_graph, parameters, graph_config))
        | set(target_tasks_nightly_win64(full_task_graph, parameters, graph_config))
        | set(target_tasks_nightly_macosx(full_task_graph, parameters, graph_config))
        | set(target_tasks_nightly_linux(full_task_graph, parameters, graph_config))
        | set(target_tasks_nightly_asan(full_task_graph, parameters, graph_config))
    )


# Opt DMD builds should only run nightly
@_target_task('nightly_dmd')
def target_tasks_dmd(full_task_graph, parameters, graph_config):
    """Target DMD that run nightly on the m-c branch."""
    def filter(task):
        platform = task.attributes.get('build_platform', '')
        return platform.endswith('-dmd')
    return [l for l, t in full_task_graph.tasks.iteritems() if filter(t)]


# Run Searchfox analysis once daily.
@_target_task('searchfox_index')
def target_tasks_searchfox(full_task_graph, parameters, graph_config):
    """Select tasks required for indexing Firefox for Searchfox web site each day"""
    # For now we only do Linux debug builds. Windows and Mac builds
    # are currently broken (bug 1418415).
    return ['searchfox-linux64-searchfox/debug']


@_target_task('file_update')
def target_tasks_file_update(full_task_graph, parameters, graph_config):
    """Select the set of tasks required to perform nightly in-tree file updates
    """
    def filter(task):
        # For now any task in the repo-update kind is ok
        return task.kind in ['repo-update']
    return [l for l, t in full_task_graph.tasks.iteritems() if filter(t)]<|MERGE_RESOLUTION|>--- conflicted
+++ resolved
@@ -278,8 +278,6 @@
             filter_beta_release_tasks(t, parameters)]
 
 
-<<<<<<< HEAD
-=======
 @_target_task('mozilla_esr60_tasks')
 def target_tasks_mozilla_esr60(full_task_graph, parameters, graph_config):
     """Select the set of tasks required for a promotable beta or release build
@@ -302,7 +300,6 @@
     return [l for l, t in full_task_graph.tasks.iteritems() if filter(t)]
 
 
->>>>>>> 0917b147
 @_target_task('promote_desktop')
 def target_tasks_promote_desktop(full_task_graph, parameters, graph_config):
     """Select the superset of tasks required to promote a beta or release build
