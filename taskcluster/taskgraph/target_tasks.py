# -*- coding: utf-8 -*-

# This Source Code Form is subject to the terms of the Mozilla Public
# License, v. 2.0. If a copy of the MPL was not distributed with this
# file, You can obtain one at http://mozilla.org/MPL/2.0/.

from __future__ import absolute_import, print_function, unicode_literals

import os

from taskgraph import try_option_syntax
from taskgraph.util.attributes import match_run_on_projects

here = os.path.abspath(os.path.dirname(__file__))
_target_task_methods = {}


def _target_task(name):
    def wrap(func):
        _target_task_methods[name] = func
        return func
    return wrap


def get_method(method):
    """Get a target_task_method to pass to a TaskGraphGenerator."""
    return _target_task_methods[method]


def filter_on_nightly(task, parameters):
    return not task.attributes.get('nightly') or parameters.get('include_nightly')


def filter_for_project(task, parameters):
    """Filter tasks by project.  Optionally enable nightlies."""
    run_on_projects = set(task.attributes.get('run_on_projects', []))
    return match_run_on_projects(parameters['project'], run_on_projects)


def filter_upload_symbols(task, parameters):
    # Filters out symbols when there are not part of a nightly or a release build
    # TODO Remove this too specific filter (bug 1353296)
    return '-upload-symbols' not in task.label or \
        task.attributes.get('nightly') or \
        parameters.get('project') in ('mozilla-beta', 'mozilla-release')


def standard_filter(task, parameters):
    return all(
        filter_func(task, parameters) for filter_func in
        (filter_on_nightly, filter_for_project, filter_upload_symbols)
    )


def _try_task_config(full_task_graph, parameters):
    if not parameters.get('target_task_labels'):
        return []

    return [t.label for t in full_task_graph.tasks.itervalues()
            if t.label in parameters['target_task_labels']]


def _try_option_syntax(full_task_graph, parameters):
    """Generate a list of target tasks based on try syntax in
    parameters['message'] and, for context, the full task graph."""
    options = try_option_syntax.TryOptionSyntax(parameters['message'], full_task_graph)
    target_tasks_labels = [t.label for t in full_task_graph.tasks.itervalues()
                           if options.task_matches(t)]

    attributes = {
        k: getattr(options, k) for k in [
            'env',
            'no_retry',
            'tag',
        ]
    }

    for l in target_tasks_labels:
        task = full_task_graph[l]
        if 'unittest_suite' in task.attributes:
            task.attributes['task_duplicates'] = options.trigger_tests

    for l in target_tasks_labels:
        task = full_task_graph[l]
        # If the developer wants test jobs to be rebuilt N times we add that value here
        if options.trigger_tests > 1 and 'unittest_suite' in task.attributes:
            task.attributes['task_duplicates'] = options.trigger_tests
            task.attributes['profile'] = False

        # If the developer wants test talos jobs to be rebuilt N times we add that value here
        if options.talos_trigger_tests > 1 and task.attributes.get('unittest_suite') == 'talos':
            task.attributes['task_duplicates'] = options.talos_trigger_tests
            task.attributes['profile'] = options.profile

        task.attributes.update(attributes)

    # Add notifications here as well
    if options.notifications:
        for task in full_task_graph:
            owner = parameters.get('owner')
            routes = task.task.setdefault('routes', [])
            if options.notifications == 'all':
                routes.append("notify.email.{}.on-any".format(owner))
            elif options.notifications == 'failure':
                routes.append("notify.email.{}.on-failed".format(owner))
                routes.append("notify.email.{}.on-exception".format(owner))

    return target_tasks_labels


@_target_task('try_tasks')
def target_tasks_try(full_task_graph, parameters):
    labels = _try_task_config(full_task_graph, parameters)

    if 'try:' in parameters['message'] or not labels:
        labels.extend(_try_option_syntax(full_task_graph, parameters))

    return labels


@_target_task('default')
def target_tasks_default(full_task_graph, parameters):
    """Target the tasks which have indicated they should be run on this project
    via the `run_on_projects` attributes."""

    return [l for l, t in full_task_graph.tasks.iteritems()
            if standard_filter(t, parameters)]


@_target_task('ash_tasks')
def target_tasks_ash(full_task_graph, parameters):
    """Target tasks that only run on the ash branch."""
    def filter(task):
        platform = task.attributes.get('build_platform')
        # Early return if platform is None
        if not platform:
            return False
        # Only on Linux platforms
        if 'linux' not in platform:
            return False
        # No random non-build jobs either. This is being purposely done as a
        # blacklist so newly-added jobs aren't missed by default.
        for p in ('nightly', 'haz', 'artifact', 'cov', 'add-on'):
            if p in platform:
                return False
        for k in ('toolchain', 'l10n', 'static-analysis'):
            if k in task.attributes['kind']:
                return False
        # and none of this linux64-asan/debug stuff
        if platform == 'linux64-asan' and task.attributes['build_type'] == 'debug':
            return False
        # no non-e10s tests
        if task.attributes.get('unittest_suite'):
            if not task.attributes.get('e10s'):
                return False
            # don't run talos on ash
            if task.attributes.get('unittest_suite') == 'talos':
                return False
        # don't upload symbols
        if task.attributes['kind'] == 'upload-symbols':
            return False
        return True
    return [l for l, t in full_task_graph.tasks.iteritems() if filter(t)]


@_target_task('cedar_tasks')
def target_tasks_cedar(full_task_graph, parameters):
    """Target tasks that only run on the cedar branch."""
    def filter(task):
        platform = task.attributes.get('build_platform')
        # only select platforms
        if platform not in ('linux64', 'macosx64'):
            return False
        if task.attributes.get('unittest_suite'):
            if not (task.attributes['unittest_suite'].startswith('mochitest') or
                    'xpcshell' in task.attributes['unittest_suite']):
                return False
        return True
    return [l for l, t in full_task_graph.tasks.iteritems() if filter(t)]


@_target_task('graphics_tasks')
def target_tasks_graphics(full_task_graph, parameters):
    """In addition to doing the filtering by project that the 'default'
       filter does, also remove artifact builds because we have csets on
       the graphics branch that aren't on the candidate branches of artifact
       builds"""
    filtered_for_project = target_tasks_default(full_task_graph, parameters)

    def filter(task):
        if task.attributes['kind'] == 'artifact-build':
            return False
        return True
    return [l for l in filtered_for_project if filter(full_task_graph[l])]


@_target_task('mochitest_valgrind')
def target_tasks_valgrind(full_task_graph, parameters):
    """Target tasks that only run on the cedar branch."""
    def filter(task):
        platform = task.attributes.get('test_platform', '').split('/')[0]
        if platform not in ['linux64']:
            return False

        if task.attributes.get('unittest_suite', '').startswith('mochitest') and \
           task.attributes.get('unittest_flavor', '').startswith('valgrind-plain'):
            return True
        return False

    return [l for l, t in full_task_graph.tasks.iteritems() if filter(t)]


@_target_task('nightly_fennec')
def target_tasks_nightly_fennec(full_task_graph, parameters):
    """Select the set of tasks required for a nightly build of fennec. The
    nightly build process involves a pipeline of builds, signing,
    and, eventually, uploading the tasks to balrog."""
    def filter(task):
        platform = task.attributes.get('build_platform')
        if platform in ('android-aarch64-nightly',
                        'android-api-16-nightly',
                        'android-api-16-old-id-nightly',
                        'android-nightly',
                        'android-x86-nightly',
                        'android-x86-old-id-nightly'):
            if not task.attributes.get('nightly', False):
                return False
            return filter_for_project(task, parameters)
    return [l for l, t in full_task_graph.tasks.iteritems() if filter(t)]


@_target_task('nightly_linux')
def target_tasks_nightly_linux(full_task_graph, parameters):
    """Select the set of tasks required for a nightly build of linux. The
    nightly build process involves a pipeline of builds, signing,
    and, eventually, uploading the tasks to balrog."""
    def filter(task):
        platform = task.attributes.get('build_platform')
        if platform in ('linux64-nightly', 'linux-nightly'):
            return task.attributes.get('nightly', False)
    return [l for l, t in full_task_graph.tasks.iteritems() if filter(t)]


@_target_task('mozilla_beta_tasks')
def target_tasks_mozilla_beta(full_task_graph, parameters):
    """Select the set of tasks required for a promotable beta or release build
    of linux, plus android CI. The candidates build process involves a pipeline
    of builds and signing, but does not include beetmover or balrog jobs."""

    def filter(task):
        if not standard_filter(task, parameters):
            return False
        platform = task.attributes.get('build_platform')
        if platform in (
                # On beta, Nightly builds are already PGOs
                'linux-pgo', 'linux64-pgo',
                'win32-pgo', 'win64-pgo',
                'android-api-16-nightly', 'android-x86-nightly'
                ):
            return False

        if platform in (
                'linux', 'linux64',
                'macosx64',
                'win32', 'win64',
                ):
            if task.attributes['build_type'] == 'opt' and \
               task.attributes.get('unittest_suite') != 'talos':
                return False

        # skip l10n, beetmover, balrog
        if task.kind in [
            'balrog',
            'beetmover', 'beetmover-checksums', 'beetmover-l10n',
            'beetmover-repackage', 'beetmover-repackage-signing',
            'checksums-signing',
            'nightly-l10n', 'nightly-l10n-signing',
            'push-apk', 'push-apk-breakpoint',
            'repackage-l10n',
        ]:
            return False

        # No l10n repacks per push. They may be triggered by kinds which depend
        # on l10n builds/repacks. For instance: "repackage-signing"
        if task.attributes.get('locale', '') != '':
            return False

        return True

    return [l for l, t in full_task_graph.tasks.iteritems() if filter(t)]


@_target_task('mozilla_release_tasks')
def target_tasks_mozilla_release(full_task_graph, parameters):
    """Select the set of tasks required for a promotable beta or release build
    of linux, plus android CI. The candidates build process involves a pipeline
    of builds and signing, but does not include beetmover or balrog jobs."""
    return target_tasks_mozilla_beta(full_task_graph, parameters)


@_target_task('candidates_fennec')
def target_tasks_candidates_fennec(full_task_graph, parameters):
    """Select the set of tasks required for a candidates build of fennec. The
    nightly build process involves a pipeline of builds, signing,
    and, eventually, uploading the tasks to balrog."""
    filtered_for_project = target_tasks_nightly_fennec(full_task_graph, parameters)

    def filter(task):
        if task.kind not in ['balrog']:
            return task.attributes.get('nightly', False)

    return [l for l in filtered_for_project if filter(full_task_graph[l])]


@_target_task('pine_tasks')
def target_tasks_pine(full_task_graph, parameters):
    """Bug 1339179 - no mobile automation needed on pine"""
    def filter(task):
        platform = task.attributes.get('build_platform')
        # disable mobile jobs
        if str(platform).startswith('android'):
            return False
        # disable asan
        if platform == 'linux64-asan':
            return False
        # disable non-pine and nightly tasks
        if standard_filter(task, parameters):
            return True
    return [l for l, t in full_task_graph.tasks.iteritems() if filter(t)]


@_target_task('nightly_macosx')
def target_tasks_nightly_macosx(full_task_graph, parameters):
    """Select the set of tasks required for a nightly build of macosx. The
    nightly build process involves a pipeline of builds, signing,
    and, eventually, uploading the tasks to balrog."""
    def filter(task):
        platform = task.attributes.get('build_platform')
        if platform in ('macosx64-nightly', ):
            return task.attributes.get('nightly', False)
    return [l for l, t in full_task_graph.tasks.iteritems() if filter(t)]


@_target_task('nightly_win32')
def target_tasks_nightly_win32(full_task_graph, parameters):
<<<<<<< HEAD
    """Select the set of tasks required for a nightly build of win32.
=======
    """Select the set of tasks required for a nightly build of win32 and win64.
>>>>>>> 48ea4528
    The nightly build process involves a pipeline of builds, signing,
    and, eventually, uploading the tasks to balrog."""
    def filter(task):
        platform = task.attributes.get('build_platform')
        if not filter_for_project(task, parameters):
            return False
        if platform in ('win32-nightly', ):
            return task.attributes.get('nightly', False)
    return [l for l, t in full_task_graph.tasks.iteritems() if filter(t)]


@_target_task('nightly_win64')
def target_tasks_nightly_win64(full_task_graph, parameters):
    """Select the set of tasks required for a nightly build of win32 and win64.
    The nightly build process involves a pipeline of builds, signing,
    and, eventually, uploading the tasks to balrog."""
    def filter(task):
        platform = task.attributes.get('build_platform')
        if not filter_for_project(task, parameters):
            return False
        if platform in ('win64-nightly', ):
            return task.attributes.get('nightly', False)
    return [l for l, t in full_task_graph.tasks.iteritems() if filter(t)]


@_target_task('nightly_desktop')
def target_tasks_nightly_desktop(full_task_graph, parameters):
    """Select the set of tasks required for a nightly build of linux, mac,
    windows."""
    # Avoid duplicate tasks.
    return list(
        set(target_tasks_nightly_win32(full_task_graph, parameters))
        | set(target_tasks_nightly_win64(full_task_graph, parameters))
        | set(target_tasks_nightly_macosx(full_task_graph, parameters))
        | set(target_tasks_nightly_linux(full_task_graph, parameters))
    )


# Opt DMD builds should only run nightly
@_target_task('nightly_dmd')
def target_tasks_dmd(full_task_graph, parameters):
    """Target DMD that run nightly on the m-c branch."""
    def filter(task):
        platform = task.attributes.get('build_platform', '')
        return platform.endswith('-dmd')
    return [l for l, t in full_task_graph.tasks.iteritems() if filter(t)]<|MERGE_RESOLUTION|>--- conflicted
+++ resolved
@@ -343,11 +343,7 @@
 
 @_target_task('nightly_win32')
 def target_tasks_nightly_win32(full_task_graph, parameters):
-<<<<<<< HEAD
-    """Select the set of tasks required for a nightly build of win32.
-=======
     """Select the set of tasks required for a nightly build of win32 and win64.
->>>>>>> 48ea4528
     The nightly build process involves a pipeline of builds, signing,
     and, eventually, uploading the tasks to balrog."""
     def filter(task):
