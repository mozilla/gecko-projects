# -*- coding: utf-8 -*-

# This Source Code Form is subject to the terms of the Mozilla Public
# License, v. 2.0. If a copy of the MPL was not distributed with this
# file, You can obtain one at http://mozilla.org/MPL/2.0/.

from __future__ import absolute_import, print_function, unicode_literals

from taskgraph import try_option_syntax
from taskgraph.util.attributes import match_run_on_projects

_target_task_methods = {}


def _target_task(name):
    def wrap(func):
        _target_task_methods[name] = func
        return func
    return wrap


def get_method(method):
    """Get a target_task_method to pass to a TaskGraphGenerator."""
    return _target_task_methods[method]


def filter_on_nightly(task, parameters):
    return not task.attributes.get('nightly') or parameters.get('include_nightly')


def filter_for_project(task, parameters):
    """Filter tasks by project.  Optionally enable nightlies."""
    run_on_projects = set(task.attributes.get('run_on_projects', []))
    return match_run_on_projects(parameters['project'], run_on_projects)


def filter_upload_symbols(task, parameters):
    # Filters out symbols when there are not part of a nightly or a release build
    # TODO Remove this too specific filter (bug 1353296)
    return '-upload-symbols' not in task.label or \
        task.attributes.get('nightly') or \
        parameters.get('project') in ('mozilla-beta', 'mozilla-release')


def filter_beta_release_tasks(task, parameters, ignore_kinds=None, allow_l10n=False):
    if not standard_filter(task, parameters):
        return False
    if ignore_kinds is None:
        ignore_kinds = [
            'balrog',
            'beetmover', 'beetmover-checksums', 'beetmover-l10n',
            'beetmover-repackage', 'beetmover-repackage-signing',
            'checksums-signing',
            'nightly-l10n', 'nightly-l10n-signing',
            'push-apk', 'push-apk-breakpoint',
            'repackage-l10n',
        ]
    platform = task.attributes.get('build_platform')
    if platform in (
            # On beta, Nightly builds are already PGOs
            'linux-pgo', 'linux64-pgo',
            'win32-pgo', 'win64-pgo',
            ):
        return False
    if str(platform).startswith('android') and 'nightly' in str(platform):
        return False

    if platform in (
            'linux', 'linux64',
            'macosx64',
            'win32', 'win64',
            ):
        if task.attributes['build_type'] == 'opt' and \
           task.attributes.get('unittest_suite') != 'talos':
            return False

    # skip l10n, beetmover, balrog
    if task.kind in ignore_kinds:
        return False

    # No l10n repacks per push. They may be triggered by kinds which depend
    # on l10n builds/repacks. For instance: "repackage-signing"
    if not allow_l10n and task.attributes.get('locale', '') != '':
        return False

    return True


def standard_filter(task, parameters):
    return all(
        filter_func(task, parameters) for filter_func in
        (filter_on_nightly, filter_for_project, filter_upload_symbols)
    )


def _try_task_config(full_task_graph, parameters, graph_config):
    requested_tasks = parameters['try_task_config']['tasks']
    return list(set(requested_tasks) & full_task_graph.graph.nodes)


def _try_option_syntax(full_task_graph, parameters, graph_config):
    """Generate a list of target tasks based on try syntax in
    parameters['message'] and, for context, the full task graph."""
    options = try_option_syntax.TryOptionSyntax(parameters, full_task_graph, graph_config)
    target_tasks_labels = [t.label for t in full_task_graph.tasks.itervalues()
                           if options.task_matches(t)]

    attributes = {
        k: getattr(options, k) for k in [
            'env',
            'no_retry',
            'tag',
        ]
    }

    for l in target_tasks_labels:
        task = full_task_graph[l]
        if 'unittest_suite' in task.attributes:
            task.attributes['task_duplicates'] = options.trigger_tests

    for l in target_tasks_labels:
        task = full_task_graph[l]
        # If the developer wants test jobs to be rebuilt N times we add that value here
        if options.trigger_tests > 1 and 'unittest_suite' in task.attributes:
            task.attributes['task_duplicates'] = options.trigger_tests
            task.attributes['profile'] = False

        # If the developer wants test talos jobs to be rebuilt N times we add that value here
        if options.talos_trigger_tests > 1 and task.attributes.get('unittest_suite') == 'talos':
            task.attributes['task_duplicates'] = options.talos_trigger_tests
            task.attributes['profile'] = options.profile

        task.attributes.update(attributes)

    # Add notifications here as well
    if options.notifications:
        for task in full_task_graph:
            owner = parameters.get('owner')
            routes = task.task.setdefault('routes', [])
            if options.notifications == 'all':
                routes.append("notify.email.{}.on-any".format(owner))
            elif options.notifications == 'failure':
                routes.append("notify.email.{}.on-failed".format(owner))
                routes.append("notify.email.{}.on-exception".format(owner))

    return target_tasks_labels


@_target_task('try_tasks')
def target_tasks_try(full_task_graph, parameters, graph_config):
    try_mode = parameters['try_mode']
    if try_mode == 'try_task_config':
        return _try_task_config(full_task_graph, parameters, graph_config)
    elif try_mode == 'try_option_syntax':
        return _try_option_syntax(full_task_graph, parameters, graph_config)
    else:
        # With no try mode, we schedule nothing, allowing the user to add tasks
        # later via treeherder.
        return []


@_target_task('default')
def target_tasks_default(full_task_graph, parameters, graph_config):
    """Target the tasks which have indicated they should be run on this project
    via the `run_on_projects` attributes."""
    return [l for l, t in full_task_graph.tasks.iteritems()
            if standard_filter(t, parameters)]


@_target_task('ash_tasks')
def target_tasks_ash(full_task_graph, parameters, graph_config):
    """Target tasks that only run on the ash branch."""
    def filter(task):
        platform = task.attributes.get('build_platform')
        # Early return if platform is None
        if not platform:
            return False
        # Only on Linux platforms
        if 'linux' not in platform:
            return False
        # No random non-build jobs either. This is being purposely done as a
        # blacklist so newly-added jobs aren't missed by default.
        for p in ('nightly', 'haz', 'artifact', 'cov', 'add-on'):
            if p in platform:
                return False
        for k in ('toolchain', 'l10n', 'static-analysis'):
            if k in task.attributes['kind']:
                return False
        # and none of this linux64-asan/debug stuff
        if platform == 'linux64-asan' and task.attributes['build_type'] == 'debug':
            return False
        # no non-e10s tests
        if task.attributes.get('unittest_suite'):
            if not task.attributes.get('e10s'):
                return False
            # don't run talos on ash
            if task.attributes.get('unittest_suite') == 'talos':
                return False
        # don't upload symbols
        if task.attributes['kind'] == 'upload-symbols':
            return False
        return True
    return [l for l, t in full_task_graph.tasks.iteritems() if filter(t)]


@_target_task('cedar_tasks')
def target_tasks_cedar(full_task_graph, parameters, graph_config):
    """Target tasks that only run on the cedar branch."""
    def filter(task):
        platform = task.attributes.get('build_platform')
        # only select platforms
        if platform not in ('linux64', 'macosx64'):
            return False
        if task.attributes.get('unittest_suite'):
            if not (task.attributes['unittest_suite'].startswith('mochitest') or
                    'xpcshell' in task.attributes['unittest_suite']):
                return False
        return True
    return [l for l, t in full_task_graph.tasks.iteritems() if filter(t)]


@_target_task('graphics_tasks')
def target_tasks_graphics(full_task_graph, parameters, graph_config):
    """In addition to doing the filtering by project that the 'default'
       filter does, also remove artifact builds because we have csets on
       the graphics branch that aren't on the candidate branches of artifact
       builds"""
    filtered_for_project = target_tasks_default(full_task_graph, parameters, graph_config)

    def filter(task):
        if task.attributes['kind'] == 'artifact-build':
            return False
        return True
    return [l for l in filtered_for_project if filter(full_task_graph[l])]


@_target_task('mochitest_valgrind')
def target_tasks_valgrind(full_task_graph, parameters, graph_config):
    """Target tasks that only run on the cedar branch."""
    def filter(task):
        platform = task.attributes.get('test_platform', '').split('/')[0]
        if platform not in ['linux64']:
            return False

        if task.attributes.get('unittest_suite', '').startswith('mochitest') and \
           task.attributes.get('unittest_flavor', '').startswith('valgrind-plain'):
            return True
        return False

    return [l for l, t in full_task_graph.tasks.iteritems() if filter(t)]


@_target_task('nightly_fennec')
def target_tasks_nightly_fennec(full_task_graph, parameters, graph_config):
    """Select the set of tasks required for a nightly build of fennec. The
    nightly build process involves a pipeline of builds, signing,
    and, eventually, uploading the tasks to balrog."""
    def filter(task):
        platform = task.attributes.get('build_platform')
        if platform in ('android-aarch64-nightly',
                        'android-api-16-nightly',
                        'android-api-16-old-id-nightly',
                        'android-nightly',
                        'android-x86-nightly',
                        'android-x86-old-id-nightly'):
            if not task.attributes.get('nightly', False):
                return False
            return filter_for_project(task, parameters)
    return [l for l, t in full_task_graph.tasks.iteritems() if filter(t)]


@_target_task('nightly_linux')
def target_tasks_nightly_linux(full_task_graph, parameters, graph_config):
    """Select the set of tasks required for a nightly build of linux. The
    nightly build process involves a pipeline of builds, signing,
    and, eventually, uploading the tasks to balrog."""
    def filter(task):
        platform = task.attributes.get('build_platform')
        if platform in ('linux64-nightly', 'linux-nightly'):
            return task.attributes.get('nightly', False)
    return [l for l, t in full_task_graph.tasks.iteritems() if filter(t)]


@_target_task('mozilla_beta_tasks')
def target_tasks_mozilla_beta(full_task_graph, parameters, graph_config):
    """Select the set of tasks required for a promotable beta or release build
    of desktop, plus android CI. The candidates build process involves a pipeline
    of builds and signing, but does not include beetmover or balrog jobs."""

    return [l for l, t in full_task_graph.tasks.iteritems() if
            filter_beta_release_tasks(t, parameters)]


@_target_task('mozilla_release_tasks')
def target_tasks_mozilla_release(full_task_graph, parameters, graph_config):
    """Select the set of tasks required for a promotable beta or release build
    of desktop, plus android CI. The candidates build process involves a pipeline
    of builds and signing, but does not include beetmover or balrog jobs."""

    return [l for l, t in full_task_graph.tasks.iteritems() if
            filter_beta_release_tasks(t, parameters)]


@_target_task('promote_firefox')
def target_tasks_promote_firefox(full_task_graph, parameters, graph_config):
    """Select the superset of tasks required to promote a beta or release build
    of firefox. This should include all non-android mozilla_{beta,release} tasks,
    plus l10n, beetmover, balrog, etc."""

    beta_release_tasks = [l for l, t in full_task_graph.tasks.iteritems() if
                          filter_beta_release_tasks(t, parameters,
                                                    ignore_kinds=[],
                                                    allow_l10n=True)]

    def filter(task):
        platform = task.attributes.get('build_platform')

        # Android has its own promotion.
        if platform and 'android' in platform:
            return False

        if platform and 'devedition' in platform:
            return False

        # Allow for {beta,release}_tasks; these will get optimized out to point
        # to the previous graph using ``previous_graph_ids`` and
        # ``previous_graph_kinds``.
        # At some point this should filter by shipping_phase == 'build' and
        # shipping_product matches.
        if task.label in beta_release_tasks:
            return True

        # 'secondary' balrog/update verify/final verify tasks only run for RCs
        if parameters.get('release_type') != 'rc':
<<<<<<< HEAD
            if 'secondary' in task.kind or task.label == 'release-bouncer-sub-firefox-rc':
=======
            if 'secondary' in task.kind:
>>>>>>> 171f4896
                return False

        if task.attributes.get('shipping_product') == 'firefox' and \
                task.attributes.get('shipping_phase') == 'promote':
            return True

    return [l for l, t in full_task_graph.tasks.iteritems() if filter(t)]


@_target_task('push_firefox')
def target_tasks_push_firefox(full_task_graph, parameters, graph_config):
    """Select the set of tasks required to push a build of firefox to cdns.
    Previous build deps will be optimized out via action task."""
    filtered_for_candidates = target_tasks_promote_firefox(
        full_task_graph, parameters, graph_config,
    )

    def filter(task):
        # Include promotion tasks; these will be optimized out
        if task.label in filtered_for_candidates:
            return True
        if task.attributes.get('shipping_product') == 'firefox' and \
                task.attributes.get('shipping_phase') == 'push':
            return True

    return [l for l, t in full_task_graph.tasks.iteritems() if filter(t)]


@_target_task('ship_firefox')
def target_tasks_ship_firefox(full_task_graph, parameters, graph_config):
    """Select the set of tasks required to ship firefox.
    Previous build deps will be optimized out via action task."""
    is_rc = (parameters.get('release_type') == 'rc')
    if is_rc:
        # ship_firefox_rc runs after `promote` rather than `push`; include
        # all promote tasks.
        filtered_for_candidates = target_tasks_promote_firefox(
            full_task_graph, parameters, graph_config,
        )
    else:
        # ship_firefox runs after `push`; include all push tasks.
        filtered_for_candidates = target_tasks_push_firefox(
            full_task_graph, parameters, graph_config,
        )

    def filter(task):
        # Include promotion tasks; these will be optimized out
        if task.label in filtered_for_candidates:
            return True
        if task.attributes.get('shipping_product') != 'firefox' or \
                task.attributes.get('shipping_phase') != 'ship':
            return False

        if 'secondary' in task.kind:
                return is_rc
        else:
                return not is_rc

    return [l for l, t in full_task_graph.tasks.iteritems() if filter(t)]


@_target_task('promote_devedition')
def target_tasks_promote_devedition(full_task_graph, parameters, graph_config):
    """Select the superset of tasks required to promote a beta or release build
    of devedition. This should include all non-android mozilla_{beta,release}
    tasks, plus l10n, beetmover, balrog, etc."""

    beta_release_tasks = [l for l, t in full_task_graph.tasks.iteritems() if
                          filter_beta_release_tasks(t, parameters,
                                                    ignore_kinds=[],
                                                    allow_l10n=True)]

    def filter(task):
        platform = task.attributes.get('build_platform')

        # Android has its own promotion.
        if platform and 'android' in platform:
            return False

        if platform and 'devedition' not in platform:
            return False

        # Allow for {beta,release}_tasks; these will get optimized out to point to
        # the previous graph using ``previous_graph_ids`` and
        # ``previous_graph_kinds``.
        # At some point this should filter by shipping_phase == 'build' and
        # shipping_product matches.
        if task.label in beta_release_tasks:
            return True

        if task.attributes.get('shipping_product') == 'devedition' and \
                task.attributes.get('shipping_phase') == 'promote':
            return True

    return [l for l, t in full_task_graph.tasks.iteritems() if filter(t)]


@_target_task('push_devedition')
def target_tasks_push_devedition(full_task_graph, parameters, graph_config):
    """Select the set of tasks required to push a build of devedition to cdns.
    Previous build deps will be optimized out via action task."""
    filtered_for_candidates = target_tasks_promote_devedition(
        full_task_graph, parameters, graph_config,
    )

    def filter(task):
        # Include promotion tasks; these will be optimized out
        if task.label in filtered_for_candidates:
            return True
        if task.attributes.get('shipping_product') == 'devedition' and \
                task.attributes.get('shipping_phase') == 'push':
            return True

    return [l for l, t in full_task_graph.tasks.iteritems() if filter(t)]


@_target_task('ship_devedition')
def target_tasks_ship_devedition(full_task_graph, parameters, graph_config):
    """Select the set of tasks required to ship devedition.
    Previous build deps will be optimized out via action task."""
    filtered_for_candidates = target_tasks_push_devedition(
        full_task_graph, parameters, graph_config,
    )

    def filter(task):
        # Include promotion tasks; these will be optimized out
        if task.label in filtered_for_candidates:
            return True
        if task.attributes.get('shipping_product') == 'devedition' and \
                task.attributes.get('shipping_phase') == 'ship':
            return True

    return [l for l, t in full_task_graph.tasks.iteritems() if filter(t)]


@_target_task('promote_fennec')
def target_tasks_promote_fennec(full_task_graph, parameters, graph_config):
    """Select the set of tasks required for a candidates build of fennec. The
    nightly build process involves a pipeline of builds, signing,
    and, eventually, uploading the tasks to balrog."""
    filtered_for_project = target_tasks_nightly_fennec(full_task_graph, parameters, graph_config)

    def filter(task):
        attr = task.attributes.get
        # Don't ship single locale fennec anymore - Bug 1408083
        if attr("locale") or attr("chunk_locales"):
            return False
        if task.label in filtered_for_project:
            # bug 1438023 - old-id should only run on central.
            # We can remove this hack when shippable builds land and we
            # are using run-on-projects properly here.
            if 'old-id' in task.label:
                return False
            if task.kind not in ('balrog', 'push-apk', 'push-apk-breakpoint'):
                if task.attributes.get('nightly'):
                    return True
        if task.attributes.get('shipping_product') == 'fennec' and \
                task.attributes.get('shipping_phase') == 'promote':
            return True

    return [l for l, t in full_task_graph.tasks.iteritems() if filter(full_task_graph[l])]


@_target_task('ship_fennec')
def target_tasks_ship_fennec(full_task_graph, parameters, graph_config):
    """Select the set of tasks required to ship fennec.
    Previous build deps will be optimized out via action task."""
    is_rc = (parameters.get('release_type') == 'rc')
    filtered_for_candidates = target_tasks_promote_fennec(
        full_task_graph, parameters, graph_config,
    )

    def filter(task):
        # Include candidates build tasks; these will be optimized out
        if task.label in filtered_for_candidates:
            return True
        if task.attributes.get('shipping_product') != 'fennec' or \
                task.attributes.get('shipping_phase') not in ('ship', 'push'):
            return False
        # We always run push-apk* during ship
        if task.kind in (
            'push-apk',
            'push-apk-breakpoint',
        ):
                return True
        # secondary-notify-ship is only for RC
        if task.kind in (
            'release-secondary-notify-ship',
        ):
            return is_rc

        # Everything else is only for non-RC
        return not is_rc

    return [l for l, t in full_task_graph.tasks.iteritems() if filter(full_task_graph[l])]


@_target_task('pine_tasks')
def target_tasks_pine(full_task_graph, parameters, graph_config):
    """Bug 1339179 - no mobile automation needed on pine"""
    def filter(task):
        platform = task.attributes.get('build_platform')
        # disable mobile jobs
        if str(platform).startswith('android'):
            return False
        # disable asan
        if platform == 'linux64-asan':
            return False
        # disable non-pine and nightly tasks
        if standard_filter(task, parameters):
            return True
    return [l for l, t in full_task_graph.tasks.iteritems() if filter(t)]


@_target_task('nightly_macosx')
def target_tasks_nightly_macosx(full_task_graph, parameters, graph_config):
    """Select the set of tasks required for a nightly build of macosx. The
    nightly build process involves a pipeline of builds, signing,
    and, eventually, uploading the tasks to balrog."""
    def filter(task):
        platform = task.attributes.get('build_platform')
        if platform in ('macosx64-nightly', ):
            return task.attributes.get('nightly', False)
    return [l for l, t in full_task_graph.tasks.iteritems() if filter(t)]


@_target_task('nightly_win32')
def target_tasks_nightly_win32(full_task_graph, parameters, graph_config):
    """Select the set of tasks required for a nightly build of win32 and win64.
    The nightly build process involves a pipeline of builds, signing,
    and, eventually, uploading the tasks to balrog."""
    def filter(task):
        platform = task.attributes.get('build_platform')
        if not filter_for_project(task, parameters):
            return False
        if platform in ('win32-nightly', ):
            return task.attributes.get('nightly', False)
    return [l for l, t in full_task_graph.tasks.iteritems() if filter(t)]


@_target_task('nightly_win64')
def target_tasks_nightly_win64(full_task_graph, parameters, graph_config):
    """Select the set of tasks required for a nightly build of win32 and win64.
    The nightly build process involves a pipeline of builds, signing,
    and, eventually, uploading the tasks to balrog."""
    def filter(task):
        platform = task.attributes.get('build_platform')
        if not filter_for_project(task, parameters):
            return False
        if platform in ('win64-nightly', ):
            return task.attributes.get('nightly', False)
    return [l for l, t in full_task_graph.tasks.iteritems() if filter(t)]


@_target_task('nightly_desktop')
def target_tasks_nightly_desktop(full_task_graph, parameters, graph_config):
    """Select the set of tasks required for a nightly build of linux, mac,
    windows."""
    # Avoid duplicate tasks.
    return list(
        set(target_tasks_nightly_win32(full_task_graph, parameters, graph_config))
        | set(target_tasks_nightly_win64(full_task_graph, parameters, graph_config))
        | set(target_tasks_nightly_macosx(full_task_graph, parameters, graph_config))
        | set(target_tasks_nightly_linux(full_task_graph, parameters, graph_config))
    )


# Opt DMD builds should only run nightly
@_target_task('nightly_dmd')
def target_tasks_dmd(full_task_graph, parameters, graph_config):
    """Target DMD that run nightly on the m-c branch."""
    def filter(task):
        platform = task.attributes.get('build_platform', '')
        return platform.endswith('-dmd')
    return [l for l, t in full_task_graph.tasks.iteritems() if filter(t)]


# Run Searchfox analysis once daily.
@_target_task('searchfox_index')
def target_tasks_searchfox(full_task_graph, parameters, graph_config):
    """Select tasks required for indexing Firefox for Searchfox web site each day"""
    # For now we only do Linux debug builds. Windows and Mac builds
    # are currently broken (bug 1418415).
    return ['searchfox-linux64-searchfox/debug']


@_target_task('file_update')
def target_tasks_file_update(full_task_graph, parameters, graph_config):
    """Select the set of tasks required to perform nightly in-tree file updates
    """
    def filter(task):
        # For now any task in the repo-update kind is ok
        return task.kind in ['repo-update']
    return [l for l, t in full_task_graph.tasks.iteritems() if filter(t)]<|MERGE_RESOLUTION|>--- conflicted
+++ resolved
@@ -332,11 +332,7 @@
 
         # 'secondary' balrog/update verify/final verify tasks only run for RCs
         if parameters.get('release_type') != 'rc':
-<<<<<<< HEAD
-            if 'secondary' in task.kind or task.label == 'release-bouncer-sub-firefox-rc':
-=======
             if 'secondary' in task.kind:
->>>>>>> 171f4896
                 return False
 
         if task.attributes.get('shipping_product') == 'firefox' and \
