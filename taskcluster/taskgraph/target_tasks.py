# -*- coding: utf-8 -*-

# This Source Code Form is subject to the terms of the Mozilla Public
# License, v. 2.0. If a copy of the MPL was not distributed with this
# file, You can obtain one at http://mozilla.org/MPL/2.0/.

from __future__ import absolute_import, print_function, unicode_literals
from taskgraph import try_option_syntax
from taskgraph.util.attributes import match_run_on_projects

_target_task_methods = {}


def _target_task(name):
    def wrap(func):
        _target_task_methods[name] = func
        return func
    return wrap


def get_method(method):
    """Get a target_task_method to pass to a TaskGraphGenerator."""
    return _target_task_methods[method]


def filter_for_project(task, parameters):
    """Filter tasks by project.  Optionally enable nightlies."""
    if task.attributes.get('nightly') and not parameters.get('include_nightly'):
        return False
    run_on_projects = set(task.attributes.get('run_on_projects', []))
    return match_run_on_projects(parameters['project'], run_on_projects)


@_target_task('try_option_syntax')
def target_tasks_try_option_syntax(full_task_graph, parameters):
    """Generate a list of target tasks based on try syntax in
    parameters['message'] and, for context, the full task graph."""
    options = try_option_syntax.TryOptionSyntax(parameters['message'], full_task_graph)
    target_tasks_labels = [t.label for t in full_task_graph.tasks.itervalues()
                           if options.task_matches(t.attributes)]

    attributes = {
        k: getattr(options, k) for k in [
            'env',
            'no_retry',
            'tag',
        ]
    }

    for l in target_tasks_labels:
        task = full_task_graph[l]
        if 'unittest_suite' in task.attributes:
            task.attributes['task_duplicates'] = options.trigger_tests

    for l in target_tasks_labels:
        task = full_task_graph[l]
        # If the developer wants test jobs to be rebuilt N times we add that value here
        if options.trigger_tests > 1 and 'unittest_suite' in task.attributes:
            task.attributes['task_duplicates'] = options.trigger_tests
            task.attributes['profile'] = False

        # If the developer wants test talos jobs to be rebuilt N times we add that value here
        if options.talos_trigger_tests > 1 and 'talos_suite' in task.attributes:
            task.attributes['task_duplicates'] = options.talos_trigger_tests
            task.attributes['profile'] = options.profile

        task.attributes.update(attributes)

    # Add notifications here as well
    if options.notifications:
        for task in full_task_graph:
            owner = parameters.get('owner')
            routes = task.task.setdefault('routes', [])
            if options.notifications == 'all':
                routes.append("notify.email.{}.on-any".format(owner))
            elif options.notifications == 'failure':
                routes.append("notify.email.{}.on-failed".format(owner))
                routes.append("notify.email.{}.on-exception".format(owner))

    return target_tasks_labels


@_target_task('default')
def target_tasks_default(full_task_graph, parameters):
    """Target the tasks which have indicated they should be run on this project
    via the `run_on_projects` attributes."""

    return [l for l, t in full_task_graph.tasks.iteritems()
            if filter_for_project(t, parameters)]


@_target_task('ash_tasks')
def target_tasks_ash(full_task_graph, parameters):
    """Target tasks that only run on the ash branch."""
    def filter(task):
        platform = task.attributes.get('build_platform')
        # Early return if platform is None
        if not platform:
            return False
        # Only on Linux platforms
        if 'linux' not in platform:
            return False
        # No random non-build jobs either. This is being purposely done as a
        # blacklist so newly-added jobs aren't missed by default.
        for p in ('nightly', 'haz', 'artifact', 'cov', 'add-on'):
            if p in platform:
                return False
        for k in ('toolchain', 'l10n', 'static-analysis'):
            if k in task.attributes['kind']:
                return False
        # and none of this linux64-asan/debug stuff
        if platform == 'linux64-asan' and task.attributes['build_type'] == 'debug':
            return False
        # no non-e10s tests
        if task.attributes.get('unittest_suite'):
            if not task.attributes.get('e10s'):
                return False
            # don't run talos on ash
            if task.attributes.get('unittest_suite') == 'talos':
                return False
        # don't upload symbols
        if task.attributes['kind'] == 'upload-symbols':
            return False
        return True
    return [l for l, t in full_task_graph.tasks.iteritems() if filter(t)]


@_target_task('cedar_tasks')
def target_tasks_cedar(full_task_graph, parameters):
    """Target tasks that only run on the cedar branch."""
    def filter(task):
        platform = task.attributes.get('build_platform')
        # only select platforms
        if platform not in ['linux64']:
            return False
        if task.attributes.get('unittest_suite'):
            if not (task.attributes['unittest_suite'].startswith('mochitest')
                    or 'xpcshell' in task.attributes['unittest_suite']):
                return False
        return True
    return [l for l, t in full_task_graph.tasks.iteritems() if filter(t)]


@_target_task('graphics_tasks')
def target_tasks_graphics(full_task_graph, parameters):
    """In addition to doing the filtering by project that the 'default'
       filter does, also remove artifact builds because we have csets on
       the graphics branch that aren't on the candidate branches of artifact
       builds"""
    filtered_for_project = target_tasks_default(full_task_graph, parameters)

    def filter(task):
        if task.attributes['kind'] == 'artifact-build':
            return False
        return True
    return [l for l in filtered_for_project if filter(full_task_graph[l])]


@_target_task('mochitest_valgrind')
def target_tasks_valgrind(full_task_graph, parameters):
    """Target tasks that only run on the cedar branch."""
    def filter(task):
        platform = task.attributes.get('test_platform')
        if platform not in ['linux64']:
            return False

        if task.attributes.get('unittest_suite', '').startswith('mochitest') and \
           task.attributes.get('unittest_flavor', '').startswith('valgrind-plain'):
            return True
        return False

    return [l for l, t in full_task_graph.tasks.iteritems() if filter(t)]


@_target_task('nightly_code_coverage')
def target_tasks_code_coverage(full_task_graph, parameters):
    """Target tasks that generate coverage data."""
    def filter(task):
        platform = task.attributes.get('test_platform')
        if platform not in ('linux64-ccov', 'linux64-jsdcov'):
            return False
        return True
    return [l for l, t in full_task_graph.tasks.iteritems() if filter(t)]


@_target_task('nightly_fennec')
def target_tasks_nightly(full_task_graph, parameters):
    """Select the set of tasks required for a nightly build of fennec. The
    nightly build process involves a pipeline of builds, signing,
    and, eventually, uploading the tasks to balrog."""
    def filter(task):
        platform = task.attributes.get('build_platform')
        if platform in ('android-api-15-nightly', 'android-x86-nightly'):
            return task.attributes.get('nightly', False)
    return [l for l, t in full_task_graph.tasks.iteritems() if filter(t)]


@_target_task('nightly_linux')
def target_tasks_nightly_linux(full_task_graph, parameters):
    """Select the set of tasks required for a nightly build of linux. The
    nightly build process involves a pipeline of builds, signing,
    and, eventually, uploading the tasks to balrog."""
    def filter(task):
        platform = task.attributes.get('build_platform')
        if platform in ('linux64-nightly', 'linux-nightly'):
            return task.attributes.get('nightly', False)
    return [l for l, t in full_task_graph.tasks.iteritems() if filter(t)]


@_target_task('mozilla_beta_tasks')
def target_tasks_mozilla_beta(full_task_graph, parameters):
    """Select the set of tasks required for a promotable beta or release build
    of linux, plus android CI. The candidates build process involves a pipeline
    of builds and signing, but does not include beetmover or balrog jobs."""

    def filter(task):
        if not filter_for_project(task, parameters):
            return False
        platform = task.attributes.get('build_platform')
        if platform in ('linux64-pgo', 'linux-pgo', 'win32-pgo', 'win64-pgo',
                        'android-api-15-nightly', 'android-x86-nightly',
                        'win32', 'win64', 'macosx64'):
            return False
        if platform in ('linux64', 'linux'):
            if task.attributes['build_type'] == 'opt':
                return False
        # skip l10n, beetmover, balrog
        if task.kind in [
            'balrog', 'beetmover', 'beetmover-checksums', 'beetmover-l10n',
            'checksums-signing', 'nightly-l10n', 'nightly-l10n-signing',
        ]:
            return False
        return True

    return [l for l, t in full_task_graph.tasks.iteritems() if filter(t)]


@_target_task('mozilla_release_tasks')
def target_tasks_mozilla_release(full_task_graph, parameters):
    """Select the set of tasks required for a promotable beta or release build
    of linux, plus android CI. The candidates build process involves a pipeline
    of builds and signing, but does not include beetmover or balrog jobs."""
    return target_tasks_mozilla_beta(full_task_graph, parameters)


@_target_task('candidates_fennec')
def target_tasks_candidates_fennec(full_task_graph, parameters):
    """Select the set of tasks required for a candidates build of fennec. The
    nightly build process involves a pipeline of builds, signing,
    and, eventually, uploading the tasks to balrog."""
    filtered_for_project = target_tasks_nightly(full_task_graph, parameters)

    def filter(task):
        if task.kind not in ['balrog']:
            return task.attributes.get('nightly', False)

    return [l for l in filtered_for_project if filter(full_task_graph[l])]


@_target_task('pine_tasks')
def target_tasks_pine(full_task_graph, parameters):
    """Bug 1339179 - no mobile automation needed on pine"""
    def filter(task):
        platform = task.attributes.get('build_platform')
        # disable mobile jobs
        if str(platform).startswith('android'):
            return False
        return True
    return [l for l, t in full_task_graph.tasks.iteritems() if filter(t)]


@_target_task('stylo_tasks')
def target_tasks_stylo(full_task_graph, parameters):
    """Target stylotasks that only run on the m-c branch."""
    def filter(task):
        platform = task.attributes.get('build_platform')
        # only select platforms
        if platform not in ('linux64-stylo'):
            return False
        return True
    return [l for l, t in full_task_graph.tasks.iteritems() if filter(t)]

<<<<<<< HEAD
# nightly_linux should be refactored to be nightly_all once
# https://bugzilla.mozilla.org/show_bug.cgi?id=1267425 dependent bugs are implemented
@_target_task('nightly_macosx')
def target_tasks_nightly_macosx(full_task_graph, parameters):
    """Select the set of tasks required for a nightly build of linux. The
    nightly build process involves a pipeline of builds, signing,
    and, eventually, uploading the tasks to balrog."""
    def filter(task):
        platform = task.attributes.get('build_platform')
        if platform in ('macosx64-nightly', ):
            return task.attributes.get('nightly', False)
=======

@_target_task('stylo_talos')
def target_stylo_talos(full_task_graph, parameters):
    """Target stylotasks that only run on the m-c branch."""
    def filter(task):
        platform = task.attributes.get('build_platform')
        # only stylo platforms
        if platform != ('linux64-stylo'):
            return False
        # no non-e10s tests
        if task.attributes.get('unittest_suite'):
            if not task.attributes.get('e10s'):
                return False
            # only run talos
            if task.attributes.get('unittest_suite') == 'talos':
                return True
>>>>>>> 468f7d8e
    return [l for l, t in full_task_graph.tasks.iteritems() if filter(t)]<|MERGE_RESOLUTION|>--- conflicted
+++ resolved
@@ -280,19 +280,6 @@
         return True
     return [l for l, t in full_task_graph.tasks.iteritems() if filter(t)]
 
-<<<<<<< HEAD
-# nightly_linux should be refactored to be nightly_all once
-# https://bugzilla.mozilla.org/show_bug.cgi?id=1267425 dependent bugs are implemented
-@_target_task('nightly_macosx')
-def target_tasks_nightly_macosx(full_task_graph, parameters):
-    """Select the set of tasks required for a nightly build of linux. The
-    nightly build process involves a pipeline of builds, signing,
-    and, eventually, uploading the tasks to balrog."""
-    def filter(task):
-        platform = task.attributes.get('build_platform')
-        if platform in ('macosx64-nightly', ):
-            return task.attributes.get('nightly', False)
-=======
 
 @_target_task('stylo_talos')
 def target_stylo_talos(full_task_graph, parameters):
@@ -309,5 +296,4 @@
             # only run talos
             if task.attributes.get('unittest_suite') == 'talos':
                 return True
->>>>>>> 468f7d8e
     return [l for l, t in full_task_graph.tasks.iteritems() if filter(t)]