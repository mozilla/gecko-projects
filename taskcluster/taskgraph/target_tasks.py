# -*- coding: utf-8 -*-

# This Source Code Form is subject to the terms of the Mozilla Public
# License, v. 2.0. If a copy of the MPL was not distributed with this
# file, You can obtain one at http://mozilla.org/MPL/2.0/.

from __future__ import absolute_import, print_function, unicode_literals
from taskgraph import try_option_syntax
from taskgraph.util.attributes import match_run_on_projects

_target_task_methods = {}


def _target_task(name):
    def wrap(func):
        _target_task_methods[name] = func
        return func
    return wrap


def get_method(method):
    """Get a target_task_method to pass to a TaskGraphGenerator."""
    return _target_task_methods[method]


def filter_for_project(task, parameters):
    """Filter tasks by project.  Optionally enable nightlies."""
    if task.attributes.get('nightly') and not parameters.get('include_nightly'):
        return False
    run_on_projects = set(task.attributes.get('run_on_projects', []))
    return match_run_on_projects(parameters['project'], run_on_projects)


@_target_task('try_option_syntax')
def target_tasks_try_option_syntax(full_task_graph, parameters):
    """Generate a list of target tasks based on try syntax in
    parameters['message'] and, for context, the full task graph."""
    options = try_option_syntax.TryOptionSyntax(parameters['message'], full_task_graph)
    target_tasks_labels = [t.label for t in full_task_graph.tasks.itervalues()
                           if options.task_matches(t.attributes)]

    attributes = {
        k: getattr(options, k) for k in [
            'env',
            'no_retry',
            'tag',
        ]
    }

    for l in target_tasks_labels:
        task = full_task_graph[l]
        if 'unittest_suite' in task.attributes:
            task.attributes['task_duplicates'] = options.trigger_tests

    for l in target_tasks_labels:
        task = full_task_graph[l]
        # If the developer wants test jobs to be rebuilt N times we add that value here
        if options.trigger_tests > 1 and 'unittest_suite' in task.attributes:
            task.attributes['task_duplicates'] = options.trigger_tests
            task.attributes['profile'] = False

        # If the developer wants test talos jobs to be rebuilt N times we add that value here
        if options.talos_trigger_tests > 1 and 'talos_suite' in task.attributes:
            task.attributes['task_duplicates'] = options.talos_trigger_tests
            task.attributes['profile'] = options.profile

        task.attributes.update(attributes)

    # Add notifications here as well
    if options.notifications:
        for task in full_task_graph:
            owner = parameters.get('owner')
            routes = task.task.setdefault('routes', [])
            if options.notifications == 'all':
                routes.append("notify.email.{}.on-any".format(owner))
            elif options.notifications == 'failure':
                routes.append("notify.email.{}.on-failed".format(owner))
                routes.append("notify.email.{}.on-exception".format(owner))

    return target_tasks_labels


@_target_task('default')
def target_tasks_default(full_task_graph, parameters):
    """Target the tasks which have indicated they should be run on this project
    via the `run_on_projects` attributes."""

    return [l for l, t in full_task_graph.tasks.iteritems()
            if filter_for_project(t, parameters)]


@_target_task('ash_tasks')
def target_tasks_ash(full_task_graph, parameters):
    """Target tasks that only run on the ash branch."""
    def filter(task):
        platform = task.attributes.get('build_platform')
        # Early return if platform is None
        if not platform:
            return False
        # Only on Linux platforms
        if 'linux' not in platform:
            return False
        # No random non-build jobs either. This is being purposely done as a
        # blacklist so newly-added jobs aren't missed by default.
        for p in ('nightly', 'haz', 'artifact', 'cov', 'add-on'):
            if p in platform:
                return False
        for k in ('toolchain', 'l10n', 'static-analysis'):
            if k in task.attributes['kind']:
                return False
        # and none of this linux64-asan/debug stuff
        if platform == 'linux64-asan' and task.attributes['build_type'] == 'debug':
            return False
        # no non-e10s tests
        if task.attributes.get('unittest_suite'):
            if not task.attributes.get('e10s'):
                return False
            # don't run talos on ash
            if task.attributes.get('unittest_suite') == 'talos':
                return False
        # don't upload symbols
        if task.attributes['kind'] == 'upload-symbols':
            return False
        return True
    return [l for l, t in full_task_graph.tasks.iteritems() if filter(t)]


@_target_task('cedar_tasks')
def target_tasks_cedar(full_task_graph, parameters):
    """Target tasks that only run on the cedar branch."""
    def filter(task):
        platform = task.attributes.get('build_platform')
        # only select platforms
        if platform not in ['linux64']:
            return False
        if task.attributes.get('unittest_suite'):
            if not (task.attributes['unittest_suite'].startswith('mochitest')
                    or 'xpcshell' in task.attributes['unittest_suite']):
                return False
        return True
    return [l for l, t in full_task_graph.tasks.iteritems() if filter(t)]


@_target_task('graphics_tasks')
def target_tasks_graphics(full_task_graph, parameters):
    """In addition to doing the filtering by project that the 'default'
       filter does, also remove artifact builds because we have csets on
       the graphics branch that aren't on the candidate branches of artifact
       builds"""
    filtered_for_project = target_tasks_default(full_task_graph, parameters)

    def filter(task):
        if task.attributes['kind'] == 'artifact-build':
            return False
        return True
    return [l for l in filtered_for_project if filter(full_task_graph[l])]


@_target_task('mochitest_valgrind')
def target_tasks_valgrind(full_task_graph, parameters):
    """Target tasks that only run on the cedar branch."""
    def filter(task):
        platform = task.attributes.get('test_platform')
        if platform not in ['linux64']:
            return False

        if task.attributes.get('unittest_suite', '').startswith('mochitest') and \
           task.attributes.get('unittest_flavor', '').startswith('valgrind-plain'):
            return True
        return False

    return [l for l, t in full_task_graph.tasks.iteritems() if filter(t)]


@_target_task('nightly_code_coverage')
def target_tasks_code_coverage(full_task_graph, parameters):
    """Target tasks that generate coverage data."""
    def filter(task):
        platform = task.attributes.get('test_platform')
        if platform not in ('linux64-ccov', 'linux64-jsdcov'):
            return False
        return True
    return [l for l, t in full_task_graph.tasks.iteritems() if filter(t)]


@_target_task('nightly_fennec')
def target_tasks_nightly_fennec(full_task_graph, parameters):
    """Select the set of tasks required for a nightly build of fennec. The
    nightly build process involves a pipeline of builds, signing,
    and, eventually, uploading the tasks to balrog."""
    def filter(task):
        platform = task.attributes.get('build_platform')
        if platform in ('android-api-15-nightly', 'android-x86-nightly', 'android-nightly'):
            return task.attributes.get('nightly', False)
    return [l for l, t in full_task_graph.tasks.iteritems() if filter(t)]


@_target_task('nightly_linux')
def target_tasks_nightly_linux(full_task_graph, parameters):
    """Select the set of tasks required for a nightly build of linux. The
    nightly build process involves a pipeline of builds, signing,
    and, eventually, uploading the tasks to balrog."""
    def filter(task):
        platform = task.attributes.get('build_platform')
        if platform in ('linux64-nightly', 'linux-nightly'):
            return task.attributes.get('nightly', False)
    return [l for l, t in full_task_graph.tasks.iteritems() if filter(t)]


@_target_task('mozilla_beta_tasks')
def target_tasks_mozilla_beta(full_task_graph, parameters):
    """Select the set of tasks required for a promotable beta or release build
    of linux, plus android CI. The candidates build process involves a pipeline
    of builds and signing, but does not include beetmover or balrog jobs."""

    def filter(task):
        if not filter_for_project(task, parameters):
            return False
        platform = task.attributes.get('build_platform')
        if platform in ('linux64-pgo', 'linux-pgo', 'win32-pgo', 'win64-pgo',
                        'android-api-15-nightly', 'android-x86-nightly',
                        'win32', 'win64', 'macosx64'):
            return False
        if platform in ('linux64', 'linux'):
            if task.attributes['build_type'] == 'opt':
                return False
        # skip l10n, beetmover, balrog
        if task.kind in [
            'balrog', 'beetmover', 'beetmover-checksums', 'beetmover-l10n',
            'checksums-signing', 'nightly-l10n', 'nightly-l10n-signing',
        ]:
            return False
        return True

    return [l for l, t in full_task_graph.tasks.iteritems() if filter(t)]


@_target_task('mozilla_release_tasks')
def target_tasks_mozilla_release(full_task_graph, parameters):
    """Select the set of tasks required for a promotable beta or release build
    of linux, plus android CI. The candidates build process involves a pipeline
    of builds and signing, but does not include beetmover or balrog jobs."""
    return target_tasks_mozilla_beta(full_task_graph, parameters)


@_target_task('candidates_fennec')
def target_tasks_candidates_fennec(full_task_graph, parameters):
    """Select the set of tasks required for a candidates build of fennec. The
    nightly build process involves a pipeline of builds, signing,
    and, eventually, uploading the tasks to balrog."""
    filtered_for_project = target_tasks_nightly_fennec(full_task_graph, parameters)

    def filter(task):
        if task.kind not in ['balrog']:
            return task.attributes.get('nightly', False)

    return [l for l in filtered_for_project if filter(full_task_graph[l])]


@_target_task('pine_tasks')
def target_tasks_pine(full_task_graph, parameters):
    """Bug 1339179 - no mobile automation needed on pine"""
    def filter(task):
        platform = task.attributes.get('build_platform')
        # disable mobile jobs
        if str(platform).startswith('android'):
            return False
        return True
    return [l for l, t in full_task_graph.tasks.iteritems() if filter(t)]


@_target_task('stylo_tasks')
def target_tasks_stylo(full_task_graph, parameters):
    """Target stylotasks that only run on the m-c branch."""
    def filter(task):
        platform = task.attributes.get('build_platform')
        # only select platforms
        if platform not in ('linux64-stylo'):
            return False
        return True
<<<<<<< HEAD
    return [l for l, t in full_task_graph.tasks.iteritems() if filter(t)]


@_target_task('stylo_talos')
def target_stylo_talos(full_task_graph, parameters):
    """Target stylotasks that only run on the m-c branch."""
    def filter(task):
        platform = task.attributes.get('build_platform')
        # only stylo platforms
        if platform != ('linux64-stylo'):
            return False
        # no non-e10s tests
        if task.attributes.get('unittest_suite'):
            if not task.attributes.get('e10s'):
                return False
            # only run talos
            if task.attributes.get('unittest_suite') == 'talos':
                return True
    return [l for l, t in full_task_graph.tasks.iteritems() if filter(t)]

# nightly_linux should be refactored to be nightly_all once
# https://bugzilla.mozilla.org/show_bug.cgi?id=1267425 dependent bugs are
# implemented
@_target_task('nightly_macosx')
def target_tasks_nightly_macosx(full_task_graph, parameters):
    """Select the set of tasks required for a nightly build of macosx. The
    nightly build process involves a pipeline of builds, signing,
    and, eventually, uploading the tasks to balrog."""
    def filter(task):
        platform = task.attributes.get('build_platform')
        if platform in ('macosx64-nightly', ):
            return task.attributes.get('nightly', False)
=======
>>>>>>> 914dd4b7
    return [l for l, t in full_task_graph.tasks.iteritems() if filter(t)]<|MERGE_RESOLUTION|>--- conflicted
+++ resolved
@@ -278,26 +278,8 @@
         if platform not in ('linux64-stylo'):
             return False
         return True
-<<<<<<< HEAD
-    return [l for l, t in full_task_graph.tasks.iteritems() if filter(t)]
-
-
-@_target_task('stylo_talos')
-def target_stylo_talos(full_task_graph, parameters):
-    """Target stylotasks that only run on the m-c branch."""
-    def filter(task):
-        platform = task.attributes.get('build_platform')
-        # only stylo platforms
-        if platform != ('linux64-stylo'):
-            return False
-        # no non-e10s tests
-        if task.attributes.get('unittest_suite'):
-            if not task.attributes.get('e10s'):
-                return False
-            # only run talos
-            if task.attributes.get('unittest_suite') == 'talos':
-                return True
-    return [l for l, t in full_task_graph.tasks.iteritems() if filter(t)]
+    return [l for l, t in full_task_graph.tasks.iteritems() if filter(t)]
+
 
 # nightly_linux should be refactored to be nightly_all once
 # https://bugzilla.mozilla.org/show_bug.cgi?id=1267425 dependent bugs are
@@ -311,6 +293,4 @@
         platform = task.attributes.get('build_platform')
         if platform in ('macosx64-nightly', ):
             return task.attributes.get('nightly', False)
-=======
->>>>>>> 914dd4b7
-    return [l for l, t in full_task_graph.tasks.iteritems() if filter(t)]+    return [l for l, t in full_task_graph.tasks.iteritems() if filter(t)]
