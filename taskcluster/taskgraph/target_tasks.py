# -*- coding: utf-8 -*-

# This Source Code Form is subject to the terms of the Mozilla Public
# License, v. 2.0. If a copy of the MPL was not distributed with this
# file, You can obtain one at http://mozilla.org/MPL/2.0/.

from __future__ import absolute_import, print_function, unicode_literals

from taskgraph import try_option_syntax
from taskgraph.util.attributes import match_run_on_projects

_target_task_methods = {}


def _target_task(name):
    def wrap(func):
        _target_task_methods[name] = func
        return func
    return wrap


def get_method(method):
    """Get a target_task_method to pass to a TaskGraphGenerator."""
    return _target_task_methods[method]


def filter_on_nightly(task, parameters):
    return not task.attributes.get('nightly') or parameters.get('include_nightly')


def filter_for_project(task, parameters):
    """Filter tasks by project.  Optionally enable nightlies."""
    run_on_projects = set(task.attributes.get('run_on_projects', []))
    return match_run_on_projects(parameters['project'], run_on_projects)


def filter_upload_symbols(task, parameters):
    # Filters out symbols when there are not part of a nightly or a release build
    # TODO Remove this too specific filter (bug 1353296)
    return '-upload-symbols' not in task.label or \
        task.attributes.get('nightly') or \
        parameters.get('project') in ('mozilla-beta', 'mozilla-release')


def filter_beta_release_tasks(task, parameters, ignore_kinds=None, allow_l10n=False):
    if not standard_filter(task, parameters):
        return False
    if ignore_kinds is None:
        ignore_kinds = [
            'balrog',
            'beetmover', 'beetmover-checksums', 'beetmover-l10n',
            'beetmover-repackage', 'beetmover-repackage-signing',
            'checksums-signing',
            'nightly-l10n', 'nightly-l10n-signing',
            'push-apk', 'push-apk-breakpoint',
            'repackage-l10n',
        ]
    platform = task.attributes.get('build_platform')
    if platform in (
            # On beta, Nightly builds are already PGOs
            'linux-pgo', 'linux64-pgo',
            'win32-pgo', 'win64-pgo',
            ):
        return False
    if str(platform).startswith('android') and 'nightly' in str(platform):
        return False

    if platform in (
            'linux', 'linux64',
            'macosx64',
            'win32', 'win64',
            ):
        if task.attributes['build_type'] == 'opt' and \
           task.attributes.get('unittest_suite') != 'talos':
            return False

    # skip l10n, beetmover, balrog
    if task.kind in ignore_kinds:
        return False

    # No l10n repacks per push. They may be triggered by kinds which depend
    # on l10n builds/repacks. For instance: "repackage-signing"
    if not allow_l10n and task.attributes.get('locale', '') != '':
        return False

    return True


def standard_filter(task, parameters):
    return all(
        filter_func(task, parameters) for filter_func in
        (filter_on_nightly, filter_for_project, filter_upload_symbols)
    )


def _try_task_config(full_task_graph, parameters):
    requested_tasks = parameters['try_task_config']['tasks']
    return list(set(requested_tasks) & full_task_graph.graph.nodes)


def _try_option_syntax(full_task_graph, parameters):
    """Generate a list of target tasks based on try syntax in
    parameters['message'] and, for context, the full task graph."""
    options = try_option_syntax.TryOptionSyntax(parameters, full_task_graph)
    target_tasks_labels = [t.label for t in full_task_graph.tasks.itervalues()
                           if options.task_matches(t)]

    attributes = {
        k: getattr(options, k) for k in [
            'env',
            'no_retry',
            'tag',
        ]
    }

    for l in target_tasks_labels:
        task = full_task_graph[l]
        if 'unittest_suite' in task.attributes:
            task.attributes['task_duplicates'] = options.trigger_tests

    for l in target_tasks_labels:
        task = full_task_graph[l]
        # If the developer wants test jobs to be rebuilt N times we add that value here
        if options.trigger_tests > 1 and 'unittest_suite' in task.attributes:
            task.attributes['task_duplicates'] = options.trigger_tests
            task.attributes['profile'] = False

        # If the developer wants test talos jobs to be rebuilt N times we add that value here
        if options.talos_trigger_tests > 1 and task.attributes.get('unittest_suite') == 'talos':
            task.attributes['task_duplicates'] = options.talos_trigger_tests
            task.attributes['profile'] = options.profile

        task.attributes.update(attributes)

    # Add notifications here as well
    if options.notifications:
        for task in full_task_graph:
            owner = parameters.get('owner')
            routes = task.task.setdefault('routes', [])
            if options.notifications == 'all':
                routes.append("notify.email.{}.on-any".format(owner))
            elif options.notifications == 'failure':
                routes.append("notify.email.{}.on-failed".format(owner))
                routes.append("notify.email.{}.on-exception".format(owner))

    return target_tasks_labels


@_target_task('try_tasks')
def target_tasks_try(full_task_graph, parameters):
    try_mode = parameters['try_mode']
    if try_mode == 'try_task_config':
        return _try_task_config(full_task_graph, parameters)
    elif try_mode == 'try_option_syntax':
        return _try_option_syntax(full_task_graph, parameters)
    else:
        # With no try mode, we schedule nothing, allowing the user to add tasks
        # later via treeherder.
        return []


@_target_task('default')
def target_tasks_default(full_task_graph, parameters):
    """Target the tasks which have indicated they should be run on this project
    via the `run_on_projects` attributes."""
    return [l for l, t in full_task_graph.tasks.iteritems()
            if standard_filter(t, parameters)]


@_target_task('ash_tasks')
def target_tasks_ash(full_task_graph, parameters):
    """Target tasks that only run on the ash branch."""
    def filter(task):
        platform = task.attributes.get('build_platform')
        # Early return if platform is None
        if not platform:
            return False
        # Only on Linux platforms
        if 'linux' not in platform:
            return False
        # No random non-build jobs either. This is being purposely done as a
        # blacklist so newly-added jobs aren't missed by default.
        for p in ('nightly', 'haz', 'artifact', 'cov', 'add-on'):
            if p in platform:
                return False
        for k in ('toolchain', 'l10n', 'static-analysis'):
            if k in task.attributes['kind']:
                return False
        # and none of this linux64-asan/debug stuff
        if platform == 'linux64-asan' and task.attributes['build_type'] == 'debug':
            return False
        # no non-e10s tests
        if task.attributes.get('unittest_suite'):
            if not task.attributes.get('e10s'):
                return False
            # don't run talos on ash
            if task.attributes.get('unittest_suite') == 'talos':
                return False
        # don't upload symbols
        if task.attributes['kind'] == 'upload-symbols':
            return False
        return True
    return [l for l, t in full_task_graph.tasks.iteritems() if filter(t)]


@_target_task('cedar_tasks')
def target_tasks_cedar(full_task_graph, parameters):
    """Target tasks that only run on the cedar branch."""
    def filter(task):
        platform = task.attributes.get('build_platform')
        # only select platforms
        if platform not in ('linux64', 'macosx64'):
            return False
        if task.attributes.get('unittest_suite'):
            if not (task.attributes['unittest_suite'].startswith('mochitest') or
                    'xpcshell' in task.attributes['unittest_suite']):
                return False
        return True
    return [l for l, t in full_task_graph.tasks.iteritems() if filter(t)]


@_target_task('graphics_tasks')
def target_tasks_graphics(full_task_graph, parameters):
    """In addition to doing the filtering by project that the 'default'
       filter does, also remove artifact builds because we have csets on
       the graphics branch that aren't on the candidate branches of artifact
       builds"""
    filtered_for_project = target_tasks_default(full_task_graph, parameters)

    def filter(task):
        if task.attributes['kind'] == 'artifact-build':
            return False
        return True
    return [l for l in filtered_for_project if filter(full_task_graph[l])]


@_target_task('mochitest_valgrind')
def target_tasks_valgrind(full_task_graph, parameters):
    """Target tasks that only run on the cedar branch."""
    def filter(task):
        platform = task.attributes.get('test_platform', '').split('/')[0]
        if platform not in ['linux64']:
            return False

        if task.attributes.get('unittest_suite', '').startswith('mochitest') and \
           task.attributes.get('unittest_flavor', '').startswith('valgrind-plain'):
            return True
        return False

    return [l for l, t in full_task_graph.tasks.iteritems() if filter(t)]


@_target_task('nightly_fennec')
def target_tasks_nightly_fennec(full_task_graph, parameters):
    """Select the set of tasks required for a nightly build of fennec. The
    nightly build process involves a pipeline of builds, signing,
    and, eventually, uploading the tasks to balrog."""
    def filter(task):
        platform = task.attributes.get('build_platform')
        if platform in ('android-aarch64-nightly',
                        'android-api-16-nightly',
                        'android-api-16-old-id-nightly',
                        'android-nightly',
                        'android-x86-nightly',
                        'android-x86-old-id-nightly'):
            if not task.attributes.get('nightly', False):
                return False
            return filter_for_project(task, parameters)
    return [l for l, t in full_task_graph.tasks.iteritems() if filter(t)]


@_target_task('nightly_linux')
def target_tasks_nightly_linux(full_task_graph, parameters):
    """Select the set of tasks required for a nightly build of linux. The
    nightly build process involves a pipeline of builds, signing,
    and, eventually, uploading the tasks to balrog."""
    def filter(task):
        platform = task.attributes.get('build_platform')
        if platform in ('linux64-nightly', 'linux-nightly'):
            return task.attributes.get('nightly', False)
    return [l for l, t in full_task_graph.tasks.iteritems() if filter(t)]


@_target_task('mozilla_beta_tasks')
def target_tasks_mozilla_beta(full_task_graph, parameters):
    """Select the set of tasks required for a promotable beta or release build
    of desktop, plus android CI. The candidates build process involves a pipeline
    of builds and signing, but does not include beetmover or balrog jobs."""

    return [l for l, t in full_task_graph.tasks.iteritems() if
            filter_beta_release_tasks(t, parameters)]


@_target_task('mozilla_release_tasks')
def target_tasks_mozilla_release(full_task_graph, parameters):
    """Select the set of tasks required for a promotable beta or release build
    of desktop, plus android CI. The candidates build process involves a pipeline
    of builds and signing, but does not include beetmover or balrog jobs."""

    return [l for l, t in full_task_graph.tasks.iteritems() if
            filter_beta_release_tasks(t, parameters)]


@_target_task('maple_desktop_promotion')
<<<<<<< HEAD
@_target_task('mozilla_beta_desktop_promotion')
=======
@_target_task('mozilla-beta_desktop_promotion')
@_target_task('mozilla-release_desktop_promotion')
>>>>>>> dc77cc08
def target_tasks_mozilla_beta_desktop_promotion(full_task_graph, parameters):
    """Select the superset of tasks required to promote a beta or release build
    of desktop. This should include all non-android mozilla_beta tasks, plus
    l10n, beetmover, balrog, etc."""

    beta_tasks = [l for l, t in full_task_graph.tasks.iteritems() if
                  filter_beta_release_tasks(t, parameters,
                                            ignore_kinds=[],
                                            allow_l10n=True)]
    allow_kinds = [
        'build', 'build-signing', 'repackage', 'repackage-signing',
        'nightly-l10n', 'nightly-l10n-signing', 'repackage-l10n',
    ]

    def filter(task):
        platform = task.attributes.get('build_platform')

        # Android has its own promotion.
        if platform and 'android' in platform:
            return False

        if task.kind not in allow_kinds:
            return False

        # Allow for beta_tasks; these will get optimized out to point to
        # the previous graph using ``previous_graph_ids`` and
        # ``previous_graph_kinds``.
        if task.label in beta_tasks:
            return True

        # TODO: partner repacks
        # TODO: source task
        # TODO: funsize, all but balrog submission
        # TODO: bbb update verify
        # TODO: tc update verify
        # TODO: beetmover push-to-candidates
        # TODO: binary transparency
        # TODO: bouncer sub
        # TODO: snap
        # TODO: recompression tasks

    return [l for l, t in full_task_graph.tasks.iteritems() if filter(t)]


@_target_task('publish_firefox')
def target_tasks_publish_firefox(full_task_graph, parameters):
    """Select the set of tasks required to publish a candidates build of firefox.
    Previous build deps will be optimized out via action task."""
    filtered_for_candidates = target_tasks_mozilla_beta_desktop_promotion(
        full_task_graph, parameters
    )

    def filter(task):
        # Include promotion tasks; these will be optimized out
        if task.label in filtered_for_candidates:
            return True
<<<<<<< HEAD
        if task.task['payload'].get('properties', {}).get('product') == 'firefox':
            if task.kind in ('release-version-bump',
                             'release-bouncer-sub',
                             ):
                return True
        # TODO: add beetmover push-to-releases
=======
        # TODO: add beetmover push-to-releases
        # TODO: tagging / version bumping
>>>>>>> dc77cc08
        # TODO: publish to balrog
        # TODO: funsize balrog submission
        # TODO: recompression push-to-releases + balrog
        # TODO: final verify
        # TODO: uptake monitoring
<<<<<<< HEAD
        # TODO: checksums
        # TODO: shipit mark as shipped

    return [l for l, t in full_task_graph.tasks.iteritems() if filter(t)]
=======
        # TODO: bouncer aliases
        # TODO: checksums
        # TODO: shipit mark as shipped

    return [l for l, t in full_task_graph.iteritems() if filter(t)]
>>>>>>> dc77cc08


@_target_task('candidates_fennec')
def target_tasks_candidates_fennec(full_task_graph, parameters):
    """Select the set of tasks required for a candidates build of fennec. The
    nightly build process involves a pipeline of builds, signing,
    and, eventually, uploading the tasks to balrog."""
    filtered_for_project = target_tasks_nightly_fennec(full_task_graph, parameters)

    def filter(task):
        attr = task.attributes.get
        # Don't ship single locale fennec anymore - Bug 1408083
        if attr("locale") or attr("chunk_locales"):
            return False
        if task.label in filtered_for_project:
            if task.kind not in ('balrog', 'push-apk', 'push-apk-breakpoint'):
                if task.attributes.get('nightly'):
                    return True
        if task.task['payload'].get('properties', {}).get('product') == 'fennec':
            if task.kind in ('release-bouncer-sub',
                             ):
                return True
        if task.task.get('extra', {}).get('product') == 'fennec':
            if task.kind in ('release-notify-promote',
                             ):
                return True

    return [l for l, t in full_task_graph.tasks.iteritems() if filter(full_task_graph[l])]


@_target_task('publish_fennec')
def target_tasks_publish_fennec(full_task_graph, parameters):
    """Select the set of tasks required to publish a candidates build of fennec.
    Previous build deps will be optimized out via action task."""
    filtered_for_candidates = target_tasks_candidates_fennec(full_task_graph, parameters)

    def filter(task):
        # Include candidates build tasks; these will be optimized out
        if task.label in filtered_for_candidates:
            return True
        if task.task['payload'].get('properties', {}).get('product') == 'fennec':
            if task.kind in ('release-mark-as-shipped',
                             'release-bouncer-aliases',
                             'release-uptake-monitoring',
                             'release-version-bump',
                             ):
                return True
        if task.task.get('extra', {}).get('product') == 'fennec':
            if task.kind in ('release-notify-publish',
                             ):
                return True

        if task.task['payload'].get('product') == 'fennec':
            if task.kind in ('beetmover-cdns', ):
                return True

        if task.kind in ('push-apk', 'push-apk-breakpoint'):
            return True

    return [l for l, t in full_task_graph.tasks.iteritems() if filter(full_task_graph[l])]


@_target_task('pine_tasks')
def target_tasks_pine(full_task_graph, parameters):
    """Bug 1339179 - no mobile automation needed on pine"""
    def filter(task):
        platform = task.attributes.get('build_platform')
        # disable mobile jobs
        if str(platform).startswith('android'):
            return False
        # disable asan
        if platform == 'linux64-asan':
            return False
        # disable non-pine and nightly tasks
        if standard_filter(task, parameters):
            return True
    return [l for l, t in full_task_graph.tasks.iteritems() if filter(t)]


@_target_task('nightly_macosx')
def target_tasks_nightly_macosx(full_task_graph, parameters):
    """Select the set of tasks required for a nightly build of macosx. The
    nightly build process involves a pipeline of builds, signing,
    and, eventually, uploading the tasks to balrog."""
    def filter(task):
        platform = task.attributes.get('build_platform')
        if platform in ('macosx64-nightly', ):
            return task.attributes.get('nightly', False)
    return [l for l, t in full_task_graph.tasks.iteritems() if filter(t)]


@_target_task('nightly_win32')
def target_tasks_nightly_win32(full_task_graph, parameters):
    """Select the set of tasks required for a nightly build of win32 and win64.
    The nightly build process involves a pipeline of builds, signing,
    and, eventually, uploading the tasks to balrog."""
    def filter(task):
        platform = task.attributes.get('build_platform')
        if not filter_for_project(task, parameters):
            return False
        if platform in ('win32-nightly', ):
            return task.attributes.get('nightly', False)
    return [l for l, t in full_task_graph.tasks.iteritems() if filter(t)]


@_target_task('nightly_win64')
def target_tasks_nightly_win64(full_task_graph, parameters):
    """Select the set of tasks required for a nightly build of win32 and win64.
    The nightly build process involves a pipeline of builds, signing,
    and, eventually, uploading the tasks to balrog."""
    def filter(task):
        platform = task.attributes.get('build_platform')
        if not filter_for_project(task, parameters):
            return False
        if platform in ('win64-nightly', ):
            return task.attributes.get('nightly', False)
    return [l for l, t in full_task_graph.tasks.iteritems() if filter(t)]


@_target_task('nightly_desktop')
def target_tasks_nightly_desktop(full_task_graph, parameters):
    """Select the set of tasks required for a nightly build of linux, mac,
    windows."""
    # Avoid duplicate tasks.
    return list(
        set(target_tasks_nightly_win32(full_task_graph, parameters))
        | set(target_tasks_nightly_win64(full_task_graph, parameters))
        | set(target_tasks_nightly_macosx(full_task_graph, parameters))
        | set(target_tasks_nightly_linux(full_task_graph, parameters))
    )


# Opt DMD builds should only run nightly
@_target_task('nightly_dmd')
def target_tasks_dmd(full_task_graph, parameters):
    """Target DMD that run nightly on the m-c branch."""
    def filter(task):
        platform = task.attributes.get('build_platform', '')
        return platform.endswith('-dmd')
    return [l for l, t in full_task_graph.tasks.iteritems() if filter(t)]


@_target_task('file_update')
def target_tasks_file_update(full_task_graph, parameters):
    """Select the set of tasks required to perform nightly in-tree file updates
    """
    def filter(task):
        # For now any task in the repo-update kind is ok
        return task.kind in ['repo-update']
    return [l for l, t in full_task_graph.tasks.iteritems() if filter(t)]<|MERGE_RESOLUTION|>--- conflicted
+++ resolved
@@ -302,12 +302,8 @@
 
 
 @_target_task('maple_desktop_promotion')
-<<<<<<< HEAD
-@_target_task('mozilla_beta_desktop_promotion')
-=======
 @_target_task('mozilla-beta_desktop_promotion')
 @_target_task('mozilla-release_desktop_promotion')
->>>>>>> dc77cc08
 def target_tasks_mozilla_beta_desktop_promotion(full_task_graph, parameters):
     """Select the superset of tasks required to promote a beta or release build
     of desktop. This should include all non-android mozilla_beta tasks, plus
@@ -364,34 +360,21 @@
         # Include promotion tasks; these will be optimized out
         if task.label in filtered_for_candidates:
             return True
-<<<<<<< HEAD
         if task.task['payload'].get('properties', {}).get('product') == 'firefox':
             if task.kind in ('release-version-bump',
                              'release-bouncer-sub',
                              ):
                 return True
         # TODO: add beetmover push-to-releases
-=======
-        # TODO: add beetmover push-to-releases
-        # TODO: tagging / version bumping
->>>>>>> dc77cc08
         # TODO: publish to balrog
         # TODO: funsize balrog submission
         # TODO: recompression push-to-releases + balrog
         # TODO: final verify
         # TODO: uptake monitoring
-<<<<<<< HEAD
         # TODO: checksums
         # TODO: shipit mark as shipped
 
     return [l for l, t in full_task_graph.tasks.iteritems() if filter(t)]
-=======
-        # TODO: bouncer aliases
-        # TODO: checksums
-        # TODO: shipit mark as shipped
-
-    return [l for l, t in full_task_graph.iteritems() if filter(t)]
->>>>>>> dc77cc08
 
 
 @_target_task('candidates_fennec')
