--- conflicted
+++ resolved
@@ -147,16 +147,10 @@
     """Target tasks that only run on the cedar branch."""
     def filter(task):
         platform = task.attributes.get('build_platform')
-<<<<<<< HEAD
         # Early return if platform is None
         if not platform:
-=======
-        # only select platforms
-        if platform not in ('linux64', 'macosx64'):
->>>>>>> df47cd92
-            return False
-        # Only on Linux platforms
-        if platform not in ('linux64', 'macosx64'):
+            return False
+        if 'linux64' not in platform or 'macosx64' not in platform:
             return False
         # No random non-build jobs either. This is being purposely done as a
         # blacklist so newly-added jobs aren't missed by default.
