# -*- coding: utf-8 -*-

# This Source Code Form is subject to the terms of the Mozilla Public
# License, v. 2.0. If a copy of the MPL was not distributed with this
# file, You can obtain one at http://mozilla.org/MPL/2.0/.

from __future__ import absolute_import, print_function, unicode_literals

from taskgraph import try_option_syntax
from taskgraph.util.attributes import match_run_on_projects

_target_task_methods = {}


def _target_task(name):
    def wrap(func):
        _target_task_methods[name] = func
        return func
    return wrap


def get_method(method):
    """Get a target_task_method to pass to a TaskGraphGenerator."""
    return _target_task_methods[method]


def filter_on_nightly(task, parameters):
    return not task.attributes.get('nightly') or parameters.get('include_nightly')


def filter_for_project(task, parameters):
    """Filter tasks by project.  Optionally enable nightlies."""
    run_on_projects = set(task.attributes.get('run_on_projects', []))
    return match_run_on_projects(parameters['project'], run_on_projects)


def filter_upload_symbols(task, parameters):
    # Filters out symbols when there are not part of a nightly or a release build
    # TODO Remove this too specific filter (bug 1353296)
    return '-upload-symbols' not in task.label or \
        task.attributes.get('nightly') or \
        parameters.get('project') in ('mozilla-beta', 'mozilla-release')


def filter_beta_release_tasks(task, parameters, ignore_kinds=None, allow_l10n=False):
    if not standard_filter(task, parameters):
        return False
    if ignore_kinds is None:
        ignore_kinds = [
            'balrog',
            'beetmover', 'beetmover-checksums', 'beetmover-l10n',
            'beetmover-repackage', 'beetmover-repackage-signing',
            'checksums-signing',
            'nightly-l10n', 'nightly-l10n-signing',
            'push-apk', 'push-apk-breakpoint',
            'repackage-l10n',
        ]
    platform = task.attributes.get('build_platform')
    if platform in (
            # On beta, Nightly builds are already PGOs
            'linux-pgo', 'linux64-pgo',
            'win32-pgo', 'win64-pgo',
            ):
        return False
    if str(platform).startswith('android') and 'nightly' in str(platform):
        return False

    if platform in (
            'linux', 'linux64',
            'macosx64',
            'win32', 'win64',
            ):
        if task.attributes['build_type'] == 'opt' and \
           task.attributes.get('unittest_suite') != 'talos':
            return False

    # skip l10n, beetmover, balrog
    if task.kind in ignore_kinds:
        return False

    # No l10n repacks per push. They may be triggered by kinds which depend
    # on l10n builds/repacks. For instance: "repackage-signing"
    if not allow_l10n and task.attributes.get('locale', '') != '':
        return False

    return True


def standard_filter(task, parameters):
    return all(
        filter_func(task, parameters) for filter_func in
        (filter_on_nightly, filter_for_project, filter_upload_symbols)
    )


def _try_task_config(full_task_graph, parameters, graph_config):
    requested_tasks = parameters['try_task_config']['tasks']
    return list(set(requested_tasks) & full_task_graph.graph.nodes)


def _try_option_syntax(full_task_graph, parameters, graph_config):
    """Generate a list of target tasks based on try syntax in
    parameters['message'] and, for context, the full task graph."""
    options = try_option_syntax.TryOptionSyntax(parameters, full_task_graph, graph_config)
    target_tasks_labels = [t.label for t in full_task_graph.tasks.itervalues()
                           if options.task_matches(t)]

    attributes = {
        k: getattr(options, k) for k in [
            'env',
            'no_retry',
            'tag',
        ]
    }

    for l in target_tasks_labels:
        task = full_task_graph[l]
        if 'unittest_suite' in task.attributes:
            task.attributes['task_duplicates'] = options.trigger_tests

    for l in target_tasks_labels:
        task = full_task_graph[l]
        # If the developer wants test jobs to be rebuilt N times we add that value here
        if options.trigger_tests > 1 and 'unittest_suite' in task.attributes:
            task.attributes['task_duplicates'] = options.trigger_tests
            task.attributes['profile'] = False

        # If the developer wants test talos jobs to be rebuilt N times we add that value here
        if options.talos_trigger_tests > 1 and task.attributes.get('unittest_suite') == 'talos':
            task.attributes['task_duplicates'] = options.talos_trigger_tests
            task.attributes['profile'] = options.profile

        task.attributes.update(attributes)

    # Add notifications here as well
    if options.notifications:
        for task in full_task_graph:
            owner = parameters.get('owner')
            routes = task.task.setdefault('routes', [])
            if options.notifications == 'all':
                routes.append("notify.email.{}.on-any".format(owner))
            elif options.notifications == 'failure':
                routes.append("notify.email.{}.on-failed".format(owner))
                routes.append("notify.email.{}.on-exception".format(owner))

    return target_tasks_labels


@_target_task('try_tasks')
def target_tasks_try(full_task_graph, parameters, graph_config):
    try_mode = parameters['try_mode']
    if try_mode == 'try_task_config':
        return _try_task_config(full_task_graph, parameters, graph_config)
    elif try_mode == 'try_option_syntax':
        return _try_option_syntax(full_task_graph, parameters, graph_config)
    else:
        # With no try mode, we schedule nothing, allowing the user to add tasks
        # later via treeherder.
        return []


@_target_task('default')
def target_tasks_default(full_task_graph, parameters, graph_config):
    """Target the tasks which have indicated they should be run on this project
    via the `run_on_projects` attributes."""
    return [l for l, t in full_task_graph.tasks.iteritems()
            if standard_filter(t, parameters)]


@_target_task('ash_tasks')
def target_tasks_ash(full_task_graph, parameters, graph_config):
    """Target tasks that only run on the ash branch."""
    def filter(task):
        platform = task.attributes.get('build_platform')
        # Early return if platform is None
        if not platform:
            return False
        # Only on Linux platforms
        if 'linux' not in platform:
            return False
        # No random non-build jobs either. This is being purposely done as a
        # blacklist so newly-added jobs aren't missed by default.
        for p in ('nightly', 'haz', 'artifact', 'cov', 'add-on'):
            if p in platform:
                return False
        for k in ('toolchain', 'l10n', 'static-analysis'):
            if k in task.attributes['kind']:
                return False
        # and none of this linux64-asan/debug stuff
        if platform == 'linux64-asan' and task.attributes['build_type'] == 'debug':
            return False
        # no non-e10s tests
        if task.attributes.get('unittest_suite'):
            if not task.attributes.get('e10s'):
                return False
            # don't run talos on ash
            if task.attributes.get('unittest_suite') == 'talos':
                return False
        # don't upload symbols
        if task.attributes['kind'] == 'upload-symbols':
            return False
        return True
    return [l for l, t in full_task_graph.tasks.iteritems() if filter(t)]


@_target_task('cedar_tasks')
def target_tasks_cedar(full_task_graph, parameters, graph_config):
    """Target tasks that only run on the cedar branch."""
    def filter(task):
        platform = task.attributes.get('build_platform')
        # only select platforms
        if platform not in ('linux64', 'macosx64'):
            return False
        if task.attributes.get('unittest_suite'):
            if not (task.attributes['unittest_suite'].startswith('mochitest') or
                    'xpcshell' in task.attributes['unittest_suite']):
                return False
        return True
    return [l for l, t in full_task_graph.tasks.iteritems() if filter(t)]


@_target_task('graphics_tasks')
def target_tasks_graphics(full_task_graph, parameters, graph_config):
    """In addition to doing the filtering by project that the 'default'
       filter does, also remove artifact builds because we have csets on
       the graphics branch that aren't on the candidate branches of artifact
       builds"""
    filtered_for_project = target_tasks_default(full_task_graph, parameters, graph_config)

    def filter(task):
        if task.attributes['kind'] == 'artifact-build':
            return False
        return True
    return [l for l in filtered_for_project if filter(full_task_graph[l])]


@_target_task('mochitest_valgrind')
def target_tasks_valgrind(full_task_graph, parameters, graph_config):
    """Target tasks that only run on the cedar branch."""
    def filter(task):
        platform = task.attributes.get('test_platform', '').split('/')[0]
        if platform not in ['linux64']:
            return False

        if task.attributes.get('unittest_suite', '').startswith('mochitest') and \
           task.attributes.get('unittest_flavor', '').startswith('valgrind-plain'):
            return True
        return False

    return [l for l, t in full_task_graph.tasks.iteritems() if filter(t)]


@_target_task('nightly_fennec')
def target_tasks_nightly_fennec(full_task_graph, parameters, graph_config):
    """Select the set of tasks required for a nightly build of fennec. The
    nightly build process involves a pipeline of builds, signing,
    and, eventually, uploading the tasks to balrog."""
    def filter(task):
        platform = task.attributes.get('build_platform')
        if platform in ('android-aarch64-nightly',
                        'android-api-16-nightly',
                        'android-api-16-old-id-nightly',
                        'android-nightly',
                        'android-x86-nightly',
                        'android-x86-old-id-nightly'):
            if not task.attributes.get('nightly', False):
                return False
            return filter_for_project(task, parameters)
    return [l for l, t in full_task_graph.tasks.iteritems() if filter(t)]


@_target_task('nightly_linux')
def target_tasks_nightly_linux(full_task_graph, parameters, graph_config):
    """Select the set of tasks required for a nightly build of linux. The
    nightly build process involves a pipeline of builds, signing,
    and, eventually, uploading the tasks to balrog."""
    def filter(task):
        platform = task.attributes.get('build_platform')
        if platform in ('linux64-nightly', 'linux-nightly'):
            return task.attributes.get('nightly', False)
    return [l for l, t in full_task_graph.tasks.iteritems() if filter(t)]


@_target_task('mozilla_beta_tasks')
def target_tasks_mozilla_beta(full_task_graph, parameters, graph_config):
    """Select the set of tasks required for a promotable beta or release build
    of desktop, plus android CI. The candidates build process involves a pipeline
    of builds and signing, but does not include beetmover or balrog jobs."""

    return [l for l, t in full_task_graph.tasks.iteritems() if
            filter_beta_release_tasks(t, parameters)]


@_target_task('mozilla_release_tasks')
def target_tasks_mozilla_release(full_task_graph, parameters, graph_config):
    """Select the set of tasks required for a promotable beta or release build
    of desktop, plus android CI. The candidates build process involves a pipeline
    of builds and signing, but does not include beetmover or balrog jobs."""

    return [l for l, t in full_task_graph.tasks.iteritems() if
            filter_beta_release_tasks(t, parameters)]


@_target_task('promote_firefox')
def target_tasks_promote_firefox(full_task_graph, parameters, graph_config):
    """Select the superset of tasks required to promote a beta or release build
    of firefox. This should include all non-android mozilla_{beta,release} tasks,
    plus l10n, beetmover, balrog, etc."""

    beta_release_tasks = [l for l, t in full_task_graph.tasks.iteritems() if
                          filter_beta_release_tasks(t, parameters,
                                                    ignore_kinds=[],
                                                    allow_l10n=True)]

    def filter(task):
        platform = task.attributes.get('build_platform')

        # Android has its own promotion.
        if platform and 'android' in platform:
            return False

        if platform and 'devedition' in platform:
            return False

        # Allow for {beta,release}_tasks; these will get optimized out to point
        # to the previous graph using ``previous_graph_ids`` and
        # ``previous_graph_kinds``.
        # At some point this should filter by shipping_phase == 'build' and
        # shipping_product matches.
        if task.label in beta_release_tasks:
            return True

        # 'secondary' update/final verify tasks only run for
        # RCs
        if parameters.get('release_type') != 'rc':
<<<<<<< HEAD
            if task.kind in ('release-buildbot-update-verify',
                             'release-update-verify',
=======
            if task.kind in ('release-secondary-update-verify',
>>>>>>> a5abf843
                             'release-secondary-final-verify'):
                return False

        if task.attributes.get('shipping_product') == 'firefox' and \
                task.attributes.get('shipping_phase') == 'promote':
            return True

    return [l for l, t in full_task_graph.tasks.iteritems() if filter(t)]


@_target_task('push_firefox')
def target_tasks_push_firefox(full_task_graph, parameters, graph_config):
    """Select the set of tasks required to push a build of firefox to cdns.
    Previous build deps will be optimized out via action task."""
    filtered_for_candidates = target_tasks_promote_firefox(
        full_task_graph, parameters, graph_config,
    )

    def filter(task):
        # Include promotion tasks; these will be optimized out
        if task.label in filtered_for_candidates:
            return True
        if task.attributes.get('shipping_product') == 'firefox' and \
                task.attributes.get('shipping_phase') == 'push':
            return True

    return [l for l, t in full_task_graph.tasks.iteritems() if filter(t)]


@_target_task('ship_firefox')
def target_tasks_ship_firefox(full_task_graph, parameters, graph_config):
    """Select the set of tasks required to ship firefox.
    Previous build deps will be optimized out via action task."""
    is_rc = (parameters.get('release_type') == 'rc')
    if is_rc:
        # ship_firefox_rc runs after `promote` rather than `push`; include
        # all promote tasks.
        filtered_for_candidates = target_tasks_promote_firefox(
            full_task_graph, parameters, graph_config,
        )
    else:
        # ship_firefox runs after `push`; include all push tasks.
        filtered_for_candidates = target_tasks_push_firefox(
            full_task_graph, parameters, graph_config,
        )

    def filter(task):
        # Include promotion tasks; these will be optimized out
        if task.label in filtered_for_candidates:
            return True
        if task.attributes.get('shipping_product') != 'firefox' or \
                task.attributes.get('shipping_phase') != 'ship':
            return False

        if task.kind in (
            'release-secondary-balrog-publishing',
            'release-secondary-notify-ship',
        ):
                return is_rc
        else:
                return not is_rc

    return [l for l, t in full_task_graph.tasks.iteritems() if filter(t)]


@_target_task('promote_devedition')
def target_tasks_promote_devedition(full_task_graph, parameters, graph_config):
    """Select the superset of tasks required to promote a beta or release build
    of devedition. This should include all non-android mozilla_{beta,release}
    tasks, plus l10n, beetmover, balrog, etc."""

    beta_release_tasks = [l for l, t in full_task_graph.tasks.iteritems() if
                          filter_beta_release_tasks(t, parameters,
                                                    ignore_kinds=[],
                                                    allow_l10n=True)]

    def filter(task):
        platform = task.attributes.get('build_platform')

        # Android has its own promotion.
        if platform and 'android' in platform:
            return False

        if platform and 'devedition' not in platform:
            return False

        # Allow for {beta,release}_tasks; these will get optimized out to point to
        # the previous graph using ``previous_graph_ids`` and
        # ``previous_graph_kinds``.
        # At some point this should filter by shipping_phase == 'build' and
        # shipping_product matches.
        if task.label in beta_release_tasks:
            return True

        if task.attributes.get('shipping_product') == 'devedition' and \
                task.attributes.get('shipping_phase') == 'promote':
            return True

    return [l for l, t in full_task_graph.tasks.iteritems() if filter(t)]


@_target_task('push_devedition')
def target_tasks_push_devedition(full_task_graph, parameters, graph_config):
    """Select the set of tasks required to push a build of devedition to cdns.
    Previous build deps will be optimized out via action task."""
    filtered_for_candidates = target_tasks_promote_devedition(
        full_task_graph, parameters, graph_config,
    )

    def filter(task):
        # Include promotion tasks; these will be optimized out
        if task.label in filtered_for_candidates:
            return True
        if task.attributes.get('shipping_product') == 'devedition' and \
                task.attributes.get('shipping_phase') == 'push':
            return True

    return [l for l, t in full_task_graph.tasks.iteritems() if filter(t)]


@_target_task('ship_devedition')
def target_tasks_ship_devedition(full_task_graph, parameters, graph_config):
    """Select the set of tasks required to ship devedition.
    Previous build deps will be optimized out via action task."""
    filtered_for_candidates = target_tasks_push_devedition(
        full_task_graph, parameters, graph_config,
    )

    def filter(task):
        # Include promotion tasks; these will be optimized out
        if task.label in filtered_for_candidates:
            return True
        if task.attributes.get('shipping_product') == 'devedition' and \
                task.attributes.get('shipping_phase') == 'ship':
            return True

    return [l for l, t in full_task_graph.tasks.iteritems() if filter(t)]


@_target_task('promote_fennec')
def target_tasks_promote_fennec(full_task_graph, parameters, graph_config):
    """Select the set of tasks required for a candidates build of fennec. The
    nightly build process involves a pipeline of builds, signing,
    and, eventually, uploading the tasks to balrog."""
    filtered_for_project = target_tasks_nightly_fennec(full_task_graph, parameters, graph_config)

    def filter(task):
        attr = task.attributes.get
        # Don't ship single locale fennec anymore - Bug 1408083
        if attr("locale") or attr("chunk_locales"):
            return False
        if task.label in filtered_for_project:
            if task.kind not in ('balrog', 'push-apk', 'push-apk-breakpoint'):
                if task.attributes.get('nightly'):
                    return True
        if task.attributes.get('shipping_product') == 'fennec' and \
                task.attributes.get('shipping_phase') == 'promote':
            return True

    return [l for l, t in full_task_graph.tasks.iteritems() if filter(full_task_graph[l])]


@_target_task('ship_fennec')
def target_tasks_ship_fennec(full_task_graph, parameters, graph_config):
    """Select the set of tasks required to ship fennec.
    Previous build deps will be optimized out via action task."""
    is_rc = (parameters.get('release_type') == 'rc')
    filtered_for_candidates = target_tasks_promote_fennec(
        full_task_graph, parameters, graph_config,
    )

    def filter(task):
        # Include candidates build tasks; these will be optimized out
        if task.label in filtered_for_candidates:
            return True
        if task.attributes.get('shipping_product') != 'fennec' or \
                task.attributes.get('shipping_phase') not in ('ship', 'push'):
            return False
        # We always run push-apk* during ship
        if task.kind in (
            'push-apk',
            'push-apk-breakpoint',
        ):
                return True
        # secondary-notify-ship is only for RC
        if task.kind in (
            'release-secondary-notify-ship',
        ):
            return is_rc

        # Everything else is only for non-RC
        return not is_rc

    return [l for l, t in full_task_graph.tasks.iteritems() if filter(full_task_graph[l])]


@_target_task('pine_tasks')
def target_tasks_pine(full_task_graph, parameters, graph_config):
    """Bug 1339179 - no mobile automation needed on pine"""
    def filter(task):
        platform = task.attributes.get('build_platform')
        # disable mobile jobs
        if str(platform).startswith('android'):
            return False
        # disable asan
        if platform == 'linux64-asan':
            return False
        # disable non-pine and nightly tasks
        if standard_filter(task, parameters):
            return True
    return [l for l, t in full_task_graph.tasks.iteritems() if filter(t)]


@_target_task('nightly_macosx')
def target_tasks_nightly_macosx(full_task_graph, parameters, graph_config):
    """Select the set of tasks required for a nightly build of macosx. The
    nightly build process involves a pipeline of builds, signing,
    and, eventually, uploading the tasks to balrog."""
    def filter(task):
        platform = task.attributes.get('build_platform')
        if platform in ('macosx64-nightly', ):
            return task.attributes.get('nightly', False)
    return [l for l, t in full_task_graph.tasks.iteritems() if filter(t)]


@_target_task('nightly_win32')
def target_tasks_nightly_win32(full_task_graph, parameters, graph_config):
    """Select the set of tasks required for a nightly build of win32 and win64.
    The nightly build process involves a pipeline of builds, signing,
    and, eventually, uploading the tasks to balrog."""
    def filter(task):
        platform = task.attributes.get('build_platform')
        if not filter_for_project(task, parameters):
            return False
        if platform in ('win32-nightly', ):
            return task.attributes.get('nightly', False)
    return [l for l, t in full_task_graph.tasks.iteritems() if filter(t)]


@_target_task('nightly_win64')
def target_tasks_nightly_win64(full_task_graph, parameters, graph_config):
    """Select the set of tasks required for a nightly build of win32 and win64.
    The nightly build process involves a pipeline of builds, signing,
    and, eventually, uploading the tasks to balrog."""
    def filter(task):
        platform = task.attributes.get('build_platform')
        if not filter_for_project(task, parameters):
            return False
        if platform in ('win64-nightly', ):
            return task.attributes.get('nightly', False)
    return [l for l, t in full_task_graph.tasks.iteritems() if filter(t)]


@_target_task('nightly_desktop')
def target_tasks_nightly_desktop(full_task_graph, parameters, graph_config):
    """Select the set of tasks required for a nightly build of linux, mac,
    windows."""
    # Avoid duplicate tasks.
    return list(
        set(target_tasks_nightly_win32(full_task_graph, parameters, graph_config))
        | set(target_tasks_nightly_win64(full_task_graph, parameters, graph_config))
        | set(target_tasks_nightly_macosx(full_task_graph, parameters, graph_config))
        | set(target_tasks_nightly_linux(full_task_graph, parameters, graph_config))
    )


# Opt DMD builds should only run nightly
@_target_task('nightly_dmd')
def target_tasks_dmd(full_task_graph, parameters, graph_config):
    """Target DMD that run nightly on the m-c branch."""
    def filter(task):
        platform = task.attributes.get('build_platform', '')
        return platform.endswith('-dmd')
    return [l for l, t in full_task_graph.tasks.iteritems() if filter(t)]


# Run Searchfox analysis once daily.
@_target_task('searchfox_index')
def target_tasks_searchfox(full_task_graph, parameters, graph_config):
    """Select tasks required for indexing Firefox for Searchfox web site each day"""
    # For now we only do Linux debug builds. Windows and Mac builds
    # are currently broken (bug 1418415).
    return ['searchfox-linux64-searchfox/debug']


@_target_task('file_update')
def target_tasks_file_update(full_task_graph, parameters, graph_config):
    """Select the set of tasks required to perform nightly in-tree file updates
    """
    def filter(task):
        # For now any task in the repo-update kind is ok
        return task.kind in ['repo-update']
    return [l for l, t in full_task_graph.tasks.iteritems() if filter(t)]<|MERGE_RESOLUTION|>--- conflicted
+++ resolved
@@ -333,12 +333,7 @@
         # 'secondary' update/final verify tasks only run for
         # RCs
         if parameters.get('release_type') != 'rc':
-<<<<<<< HEAD
-            if task.kind in ('release-buildbot-update-verify',
-                             'release-update-verify',
-=======
             if task.kind in ('release-secondary-update-verify',
->>>>>>> a5abf843
                              'release-secondary-final-verify'):
                 return False
 
