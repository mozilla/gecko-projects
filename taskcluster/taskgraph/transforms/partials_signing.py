--- conflicted
+++ resolved
@@ -33,10 +33,6 @@
     upstream_artifacts = [{
         "taskId": {"task-reference": '<partials>'},
         "taskType": 'partials',
-<<<<<<< HEAD
-        "paths": ["{}/{}".format(artifact_prefix, p)
-                  for p in artifacts],
-=======
         "paths": [
             "{}/{}".format(artifact_prefix, path)
             for path, version in artifacts
@@ -44,7 +40,6 @@
             # considered smaller than Firefox 56
             if version is None or version >= '56'
         ],
->>>>>>> 2060f92f
         "formats": ["autograph_mar384"],
     }]
 
@@ -107,15 +102,11 @@
         signing_cert_scope = get_signing_cert_scope_per_platform(
             build_platform, is_nightly, config
         )
-<<<<<<< HEAD
-        scopes = [signing_cert_scope, 'project:releng:signing:format:autograph_mar384']
-=======
 
         scopes = [signing_cert_scope, 'project:releng:signing:format:autograph_mar384']
         if any("mar" in upstream_details["formats"] for upstream_details in upstream_artifacts):
             scopes.append('project:releng:signing:format:mar')
 
->>>>>>> 2060f92f
         task = {
             'label': label,
             'description': "{} Partials".format(
