--- conflicted
+++ resolved
@@ -41,13 +41,8 @@
 # See example in bug 1348286
 _DESKTOP_UPSTREAM_ARTIFACTS_UNSIGNED_EN_US = [
     "buildhub.json",
-<<<<<<< HEAD
-    "target.common.tests.zip",
-    "target.cppunittest.tests.zip",
-=======
     "target.common.tests.tar.gz",
     "target.cppunittest.tests.tar.gz",
->>>>>>> 94e37e71
     "target.crashreporter-symbols.zip",
     "target.json",
     "target.mochitest.tests.tar.gz",
