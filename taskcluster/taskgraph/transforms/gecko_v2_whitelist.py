--- conflicted
+++ resolved
@@ -17,14 +17,6 @@
 # please keep me in lexical order
 JOB_NAME_WHITELIST = set([
     'android-aarch64-opt',
-<<<<<<< HEAD
-    'android-api-16-debug',
-    'android-api-16-gradle-dependencies-opt',
-    'android-api-16-gradle-opt',
-    'android-api-16-opt',
-    'android-api-16-old-id-opt',
-    'android-x86-opt',
-=======
     'android-api-15-debug',
     'android-api-15-gradle-opt',
     'android-api-15-old-id-opt',
@@ -34,7 +26,6 @@
     'android-findbugs',
     'android-lint',
     'android-test',
->>>>>>> 48ea4528
     'android-x86-old-id-opt',
     'android-x86-opt',
     'browser-haz-debug',
