--- conflicted
+++ resolved
@@ -289,11 +289,7 @@
 @transforms.add
 def all_locales_attribute(config, jobs):
     for job in jobs:
-<<<<<<< HEAD
-        locales_platform = job['attributes']['build_platform'].replace('-nightly', '')
-=======
         locales_platform = job['attributes']['build_platform'].replace("-nightly", "")
->>>>>>> 784125e4
         locales_with_changesets = _parse_locales_file(job["locales-file"],
                                                       platform=locales_platform)
         locales_with_changesets = _remove_locales(locales_with_changesets,
