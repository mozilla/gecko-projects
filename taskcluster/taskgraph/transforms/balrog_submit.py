# This Source Code Form is subject to the terms of the Mozilla Public
# License, v. 2.0. If a copy of the MPL was not distributed with this
# file, You can obtain one at http://mozilla.org/MPL/2.0/.
"""
Transform the beetmover task into an actual task description.
"""

from __future__ import absolute_import, print_function, unicode_literals

from taskgraph.transforms.base import TransformSequence
from taskgraph.util.attributes import copy_attributes_from_dependent_job
from taskgraph.util.schema import validate_schema, Schema
from taskgraph.util.scriptworker import (
    get_balrog_server_scope, get_worker_type_for_scope
)
from taskgraph.transforms.task import task_description_schema
from voluptuous import Any, Required, Optional


# Voluptuous uses marker objects as dictionary *keys*, but they are not
# comparable, so we cast all of the keys back to regular strings
task_description_schema = {str(k): v for k, v in task_description_schema.schema.iteritems()}

transforms = TransformSequence()

# shortcut for a string where task references are allowed
taskref_or_string = Any(
    basestring,
    {Required('task-reference'): basestring})

balrog_description_schema = Schema({
    # the dependent task (object) for this balrog job, used to inform balrogworker.
    Required('dependent-task'): object,

    # unique label to describe this balrog task, defaults to balrog-{dep.label}
    Optional('label'): basestring,

    # treeherder is allowed here to override any defaults we use for beetmover.  See
    # taskcluster/taskgraph/transforms/task.py for the schema details, and the
    # below transforms for defaults of various values.
    Optional('treeherder'): task_description_schema['treeherder'],

    # Shipping product / phase
    Optional('shipping-product'): task_description_schema['shipping-product'],
    Optional('shipping-phase'): task_description_schema['shipping-phase'],
})


@transforms.add
def validate(config, jobs):
    for job in jobs:
        label = job.get('dependent-task', object).__dict__.get('label', '?no-label?')
        validate_schema(
            balrog_description_schema, job,
            "In balrog ({!r} kind) task for {!r}:".format(config.kind, label))

        yield job


@transforms.add
def make_task_description(config, jobs):
    for job in jobs:
        dep_job = job['dependent-task']

        treeherder = job.get('treeherder', {})
        treeherder.setdefault('symbol', 'c-Up(N)')
        dep_th_platform = dep_job.task.get('extra', {}).get(
            'treeherder', {}).get('machine', {}).get('platform', '')
        treeherder.setdefault('platform',
                              "{}/opt".format(dep_th_platform))
        treeherder.setdefault('tier', 1)
        treeherder.setdefault('kind', 'build')

        attributes = copy_attributes_from_dependent_job(dep_job)

        treeherder_job_symbol = dep_job.attributes.get('locale', 'N')

        if dep_job.attributes.get('locale'):
            treeherder['symbol'] = 'c-Up({})'.format(treeherder_job_symbol)
            attributes['locale'] = dep_job.attributes.get('locale')

        label = job['label']

        description = (
            "Balrog submission for locale '{locale}' for build '"
            "{build_platform}/{build_type}'".format(
                locale=attributes.get('locale', 'en-US'),
                build_platform=attributes.get('build_platform'),
                build_type=attributes.get('build_type')
            )
        )

        upstream_artifacts = [{
            "taskId": {"task-reference": "<beetmover>"},
            "taskType": "beetmover",
            "paths": [
                "public/manifest.json"
            ],
        }]

        server_scope = get_balrog_server_scope(config)

        task = {
            'label': label,
            'description': description,
<<<<<<< HEAD
            'worker-type': 'scriptworker-prov-v1/balrog-dev',
=======
            'worker-type': get_worker_type_for_scope(config, server_scope),
>>>>>>> 0917b147
            'worker': {
                'implementation': 'balrog',
                'upstream-artifacts': upstream_artifacts,
                'balrog-action': 'submit-locale',
            },
            'dependencies': {'beetmover': dep_job.label},
            'attributes': attributes,
            'run-on-projects': dep_job.attributes.get('run_on_projects'),
            'treeherder': treeherder,
            'shipping-phase': job.get('shipping-phase', 'promote'),
            'shipping-product': job.get('shipping-product'),
        }

        yield task<|MERGE_RESOLUTION|>--- conflicted
+++ resolved
@@ -103,11 +103,7 @@
         task = {
             'label': label,
             'description': description,
-<<<<<<< HEAD
-            'worker-type': 'scriptworker-prov-v1/balrog-dev',
-=======
             'worker-type': get_worker_type_for_scope(config, server_scope),
->>>>>>> 0917b147
             'worker': {
                 'implementation': 'balrog',
                 'upstream-artifacts': upstream_artifacts,
