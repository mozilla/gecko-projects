# This Source Code Form is subject to the terms of the Mozilla Public
# License, v. 2.0. If a copy of the MPL was not distributed with this
# file, You can obtain one at http://mozilla.org/MPL/2.0/.

from __future__ import absolute_import, print_function, unicode_literals

from voluptuous import Required
from taskgraph.util.taskcluster import get_artifact_url
from taskgraph.transforms.job import run_job_using
from taskgraph.util.schema import Schema
from taskgraph.transforms.tests import (
    test_description_schema,
    get_firefox_version,
    normpath
)
from taskgraph.transforms.job.common import (
    support_vcs_checkout,
)
import os
import re

BUILDER_NAME_PREFIX = {
    'linux64-pgo': 'Ubuntu VM 12.04 x64',
    'linux64': 'Ubuntu VM 12.04 x64',
    'linux64-nightly': 'Ubuntu VM 12.04 x64',
    'linux64-asan': 'Ubuntu ASAN VM 12.04 x64',
    'linux64-ccov': 'Ubuntu Code Coverage VM 12.04 x64',
    'linux64-jsdcov': 'Ubuntu Code Coverage VM 12.04 x64',
    'linux64-stylo': 'Ubuntu VM 12.04 x64',
    'macosx64': 'Rev7 MacOSX Yosemite 10.10.5',
    'macosx64-devedition': 'Rev7 MacOSX Yosemite 10.10.5 DevEdition',
    'android-4.3-arm7-api-15': 'Android 4.3 armv7 API 15+',
    'android-4.2-x86': 'Android 4.2 x86 Emulator',
    'android-4.3-arm7-api-15-gradle': 'Android 4.3 armv7 API 15+',
}

test_description_schema = {str(k): v for k, v in test_description_schema.schema.iteritems()}

mozharness_test_run_schema = Schema({
    Required('using'): 'mozharness-test',
    Required('test'): test_description_schema,
})


def test_packages_url(taskdesc):
    """Account for different platforms that name their test packages differently"""
<<<<<<< HEAD
    return get_artifact_url('<build>', 'public/build/target.test_packages.json')
=======
    build_platform = taskdesc['attributes']['build_platform']
    build_type = taskdesc['attributes']['build_type']

    if build_platform.startswith('macosx64') and build_type == 'opt':
        target = 'firefox-{}.en-US.{}'.format(get_firefox_version(), 'mac')
    else:
        target = 'target'

    return get_artifact_url(
        '<build>', 'public/build/{}.test_packages.json'.format(target))
>>>>>>> c0e1236f


@run_job_using('docker-engine', 'mozharness-test', schema=mozharness_test_run_schema)
@run_job_using('docker-worker', 'mozharness-test', schema=mozharness_test_run_schema)
def mozharness_test_on_docker(config, job, taskdesc):
    test = taskdesc['run']['test']
    mozharness = test['mozharness']
    worker = taskdesc['worker']

    # apply some defaults
    worker['docker-image'] = test['docker-image']
    worker['allow-ptrace'] = True  # required for all tests, for crashreporter
    worker['loopback-video'] = test['loopback-video']
    worker['loopback-audio'] = test['loopback-audio']
    worker['max-run-time'] = test['max-run-time']
    worker['retry-exit-status'] = test['retry-exit-status']

    artifacts = [
        # (artifact name prefix, in-image path)
        ("public/logs/", "/home/worker/workspace/build/upload/logs/"),
        ("public/test", "/home/worker/artifacts/"),
        ("public/test_info/", "/home/worker/workspace/build/blobber_upload_dir/"),
    ]

    installer_url = get_artifact_url('<build>', mozharness['build-artifact-name'])
    mozharness_url = get_artifact_url('<build>',
                                      'public/build/mozharness.zip')

    worker['artifacts'] = [{
        'name': prefix,
        'path': os.path.join('/home/worker/workspace', path),
        'type': 'directory',
    } for (prefix, path) in artifacts]

    worker['caches'] = [{
        'type': 'persistent',
        'name': 'level-{}-{}-test-workspace'.format(
            config.params['level'], config.params['project']),
        'mount-point': "/home/worker/workspace",
    }]

    env = worker['env'] = {
        'MOZHARNESS_CONFIG': ' '.join(mozharness['config']),
        'MOZHARNESS_SCRIPT': mozharness['script'],
        'MOZILLA_BUILD_URL': {'task-reference': installer_url},
        'NEED_PULSEAUDIO': 'true',
        'NEED_WINDOW_MANAGER': 'true',
        'ENABLE_E10S': str(bool(test.get('e10s'))).lower(),
        'MOZ_AUTOMATION': '1',
    }

    if mozharness.get('mochitest-flavor'):
        env['MOCHITEST_FLAVOR'] = mozharness['mochitest-flavor']

    if mozharness['set-moz-node-path']:
        env['MOZ_NODE_PATH'] = '/usr/local/bin/node'

    if 'actions' in mozharness:
        env['MOZHARNESS_ACTIONS'] = ' '.join(mozharness['actions'])

    if config.params['project'] == 'try':
        env['TRY_COMMIT_MSG'] = config.params['message']

    # handle some of the mozharness-specific options

    if mozharness['tooltool-downloads']:
        worker['relengapi-proxy'] = True
        worker['caches'].append({
            'type': 'persistent',
            'name': 'tooltool-cache',
            'mount-point': '/home/worker/tooltool-cache',
        })
        taskdesc['scopes'].extend([
            'docker-worker:relengapi-proxy:tooltool.download.internal',
            'docker-worker:relengapi-proxy:tooltool.download.public',
        ])

    if test['reboot']:
        raise Exception('reboot: {} not supported on generic-worker'.format(test['reboot']))

    # assemble the command line
    command = [
        '/home/worker/bin/run-task',
        # The workspace cache/volume is default owned by root:root.
        '--chown', '/home/worker/workspace',
    ]

    # Support vcs checkouts regardless of whether the task runs from
    # source or not in case it is needed on an interactive loaner.
    support_vcs_checkout(config, job, taskdesc)

    # If we have a source checkout, run mozharness from it instead of
    # downloading a zip file with the same content.
    if test['checkout']:
        command.extend(['--vcs-checkout', '/home/worker/checkouts/gecko'])
        env['MOZHARNESS_PATH'] = '/home/worker/checkouts/gecko/testing/mozharness'
    else:
        env['MOZHARNESS_URL'] = {'task-reference': mozharness_url}

    command.extend([
        '--',
        '/home/worker/bin/test-linux.sh',
    ])

    if mozharness.get('no-read-buildbot-config'):
        command.append("--no-read-buildbot-config")
    command.extend([
        {"task-reference": "--installer-url=" + installer_url},
        {"task-reference": "--test-packages-url=" + test_packages_url(taskdesc)},
    ])
    command.extend(mozharness.get('extra-options', []))

    # TODO: remove the need for run['chunked']
    if mozharness.get('chunked') or test['chunks'] > 1:
        # Implement mozharness['chunking-args'], modifying command in place
        if mozharness['chunking-args'] == 'this-chunk':
            command.append('--total-chunk={}'.format(test['chunks']))
            command.append('--this-chunk={}'.format(test['this-chunk']))
        elif mozharness['chunking-args'] == 'test-suite-suffix':
            suffix = mozharness['chunk-suffix'].replace('<CHUNK>', str(test['this-chunk']))
            for i, c in enumerate(command):
                if isinstance(c, basestring) and c.startswith('--test-suite'):
                    command[i] += suffix

    if 'download-symbols' in mozharness:
        download_symbols = mozharness['download-symbols']
        download_symbols = {True: 'true', False: 'false'}.get(download_symbols, download_symbols)
        command.append('--download-symbols=' + download_symbols)

    worker['command'] = command


@run_job_using('generic-worker', 'mozharness-test', schema=mozharness_test_run_schema)
def mozharness_test_on_generic_worker(config, job, taskdesc):
    test = taskdesc['run']['test']
    mozharness = test['mozharness']
    worker = taskdesc['worker']

    is_macosx = worker['os'] == 'macosx'
    is_windows = worker['os'] == 'windows'
    assert is_macosx or is_windows

    artifacts = [
        {
            'name': 'public/logs',
            'path': 'logs',
            'type': 'directory'
        },
    ]

    # jittest doesn't have blob_upload_dir
    if test['test-name'] != 'jittest':
        artifacts.append({
            'name': 'public/test_info',
            'path': 'build/blobber_upload_dir',
            'type': 'directory'
        })

    installer_url = get_artifact_url('<build>', mozharness['build-artifact-name'])

    taskdesc['scopes'].extend(
        ['generic-worker:os-group:{}'.format(group) for group in test['os-groups']])

    worker['os-groups'] = test['os-groups']

    if test['reboot']:
        raise Exception('reboot: {} not supported on generic-worker'.format(test['reboot']))

    worker['max-run-time'] = test['max-run-time']
    worker['artifacts'] = artifacts

    env = worker.setdefault('env', {})
    env['MOZ_AUTOMATION'] = '1'

    # this list will get cleaned up / reduced / removed in bug 1354088
    if is_macosx:
        env.update({
            'IDLEIZER_DISABLE_SHUTDOWN': 'true',
            'LANG': 'en_US.UTF-8',
            'LC_ALL': 'en_US.UTF-8',
            'MOZ_HIDE_RESULTS_TABLE': '1',
            'MOZ_NODE_PATH': '/usr/local/bin/node',
            'MOZ_NO_REMOTE': '1',
            'NO_EM_RESTART': '1',
            'NO_FAIL_ON_TEST_ERRORS': '1',
            'PATH': '/usr/local/bin:/usr/bin:/bin:/usr/sbin:/sbin',
            'SHELL': '/bin/bash',
            'XPCOM_DEBUG_BREAK': 'warn',
            'XPC_FLAGS': '0x0',
            'XPC_SERVICE_NAME': '0',
        })

    if is_macosx:
        mh_command = [
            'python2.7',
            '-u',
            'mozharness/scripts/' + mozharness['script']
        ]
    elif is_windows:
        mh_command = [
            'c:\\mozilla-build\\python\\python.exe',
            '-u',
            'mozharness\\scripts\\' + normpath(mozharness['script'])
        ]

    for mh_config in mozharness['config']:
        cfg_path = 'mozharness/configs/' + mh_config
        if is_windows:
            cfg_path = normpath(cfg_path)
        mh_command.extend(['--cfg', cfg_path])
    mh_command.extend(mozharness.get('extra-options', []))
    if mozharness.get('no-read-buildbot-config'):
        mh_command.append('--no-read-buildbot-config')
    mh_command.extend(['--installer-url', installer_url])
    mh_command.extend(['--test-packages-url', test_packages_url(taskdesc)])
    if mozharness.get('download-symbols'):
        if isinstance(mozharness['download-symbols'], basestring):
            mh_command.extend(['--download-symbols', mozharness['download-symbols']])
        else:
            mh_command.extend(['--download-symbols', 'true'])
    if mozharness.get('include-blob-upload-branch'):
        mh_command.append('--blob-upload-branch=' + config.params['project'])
    mh_command.extend(mozharness.get('extra-options', []))

    # TODO: remove the need for run['chunked']
    if mozharness.get('chunked') or test['chunks'] > 1:
        # Implement mozharness['chunking-args'], modifying command in place
        if mozharness['chunking-args'] == 'this-chunk':
            mh_command.append('--total-chunk={}'.format(test['chunks']))
            mh_command.append('--this-chunk={}'.format(test['this-chunk']))
        elif mozharness['chunking-args'] == 'test-suite-suffix':
            suffix = mozharness['chunk-suffix'].replace('<CHUNK>', str(test['this-chunk']))
            for i, c in enumerate(mh_command):
                if isinstance(c, basestring) and c.startswith('--test-suite'):
                    mh_command[i] += suffix

    worker['mounts'] = [{
        'directory': '.',
        'content': {
            'artifact': 'public/build/mozharness.zip',
            'task-id': {
                'task-reference': '<build>'
            }
        },
        'format': 'zip'
    }]

    if is_windows:
        worker['command'] = [
            {'task-reference': ' '.join(mh_command)}
        ]
    else:  # is_macosx
        mh_command_task_ref = []
        for token in mh_command:
            mh_command_task_ref.append({'task-reference': token})
        worker['command'] = [
            mh_command_task_ref
        ]


@run_job_using('native-engine', 'mozharness-test', schema=mozharness_test_run_schema)
def mozharness_test_on_native_engine(config, job, taskdesc):
    test = taskdesc['run']['test']
    mozharness = test['mozharness']
    worker = taskdesc['worker']
    is_talos = test['suite'] == 'talos'
    is_macosx = worker['os'] == 'macosx'

    installer_url = get_artifact_url('<build>', mozharness['build-artifact-name'])
    mozharness_url = get_artifact_url('<build>',
                                      'public/build/mozharness.zip')

    worker['artifacts'] = [{
        'name': prefix.rstrip('/'),
        'path': path.rstrip('/'),
        'type': 'directory',
    } for (prefix, path) in [
        # (artifact name prefix, in-image path relative to homedir)
        ("public/logs/", "workspace/build/upload/logs/"),
        ("public/test", "artifacts/"),
        ("public/test_info/", "workspace/build/blobber_upload_dir/"),
    ]]

    if test['reboot']:
        worker['reboot'] = test['reboot']

    worker['env'] = env = {
        'GECKO_HEAD_REPOSITORY': config.params['head_repository'],
        'GECKO_HEAD_REV': config.params['head_rev'],
        'MOZHARNESS_CONFIG': ' '.join(mozharness['config']),
        'MOZHARNESS_SCRIPT': mozharness['script'],
        'MOZHARNESS_URL': {'task-reference': mozharness_url},
        'MOZILLA_BUILD_URL': {'task-reference': installer_url},
        "MOZ_NO_REMOTE": '1',
        "NO_EM_RESTART": '1',
        "XPCOM_DEBUG_BREAK": 'warn',
        "NO_FAIL_ON_TEST_ERRORS": '1',
        "MOZ_HIDE_RESULTS_TABLE": '1',
        "MOZ_NODE_PATH": "/usr/local/bin/node",
        'MOZ_AUTOMATION': '1',
    }
    # talos tests don't need Xvfb
    if is_talos:
        env['NEED_XVFB'] = 'false'

    script = 'test-macosx.sh' if is_macosx else 'test-linux.sh'
    worker['context'] = '{}/raw-file/{}/taskcluster/scripts/tester/{}'.format(
        config.params['head_repository'], config.params['head_rev'], script
    )

    command = worker['command'] = ["./{}".format(script)]
    if mozharness.get('no-read-buildbot-config'):
        command.append("--no-read-buildbot-config")
    command.extend([
        {"task-reference": "--installer-url=" + installer_url},
        {"task-reference": "--test-packages-url=" + test_packages_url(taskdesc)},
    ])
    if mozharness.get('include-blob-upload-branch'):
        command.append('--blob-upload-branch=' + config.params['project'])
    command.extend(mozharness.get('extra-options', []))

    # TODO: remove the need for run['chunked']
    if mozharness.get('chunked') or test['chunks'] > 1:
        # Implement mozharness['chunking-args'], modifying command in place
        if mozharness['chunking-args'] == 'this-chunk':
            command.append('--total-chunk={}'.format(test['chunks']))
            command.append('--this-chunk={}'.format(test['this-chunk']))
        elif mozharness['chunking-args'] == 'test-suite-suffix':
            suffix = mozharness['chunk-suffix'].replace('<CHUNK>', str(test['this-chunk']))
            for i, c in enumerate(command):
                if isinstance(c, basestring) and c.startswith('--test-suite'):
                    command[i] += suffix

    if 'download-symbols' in mozharness:
        download_symbols = mozharness['download-symbols']
        download_symbols = {True: 'true', False: 'false'}.get(download_symbols, download_symbols)
        command.append('--download-symbols=' + download_symbols)


@run_job_using('buildbot-bridge', 'mozharness-test', schema=mozharness_test_run_schema)
def mozharness_test_buildbot_bridge(config, job, taskdesc):
    test = taskdesc['run']['test']
    mozharness = test['mozharness']
    worker = taskdesc['worker']

    branch = config.params['project']
    platform, build_type = test['build-platform'].split('/')
    test_name = test.get('try-name', test['test-name'])
    mozharness = test['mozharness']

    # mochitest e10s follows the pattern mochitest-e10s-<suffix>
    # in buildbot, except for these special cases
    buildbot_specials = [
        'mochitest-webgl',
        'mochitest-clipboard',
        'mochitest-media',
        'mochitest-gpu',
        'mochitest-e10s',
    ]
    test_name = test.get('try-name', test['test-name'])
    if test['e10s'] and 'e10s' not in test_name:
        test_name += '-e10s'

    if test_name.startswith('mochitest') \
            and test_name.endswith('e10s') \
            and not any(map(
                lambda name: test_name.startswith(name),
                buildbot_specials
            )):
        split_mochitest = test_name.split('-')
        test_name = '-'.join([
            split_mochitest[0],
            split_mochitest[-1],
            '-'.join(split_mochitest[1:-1])
        ])

    # in buildbot, mochitest-webgl is called mochitest-gl
    test_name = test_name.replace('webgl', 'gl')

    if mozharness.get('chunked', False):
        this_chunk = test.get('this-chunk')
        test_name = '{}-{}'.format(test_name, this_chunk)

    if test.get('suite', '') == 'talos':
        # on linux64-<variant>/<build>, we add the variant to the buildername
        m = re.match(r'\w+-([^/]+)/.*', test['test-platform'])
        variant = m.group(1) if m and m.group(1) else ''

        # On beta and release, we run nightly builds on-push; the talos
        # builders need to run against non-nightly buildernames
        if variant == 'nightly':
            variant = ''

        # this variant name has branch after the variant type in BBB bug 1338871
        if variant in ('stylo', 'stylo-sequential'):
            name = '{prefix} {variant} {branch} talos {test_name}'
        elif variant:
            name = '{prefix} {branch} {variant} talos {test_name}'
        else:
            name = '{prefix} {branch} talos {test_name}'

        buildername = name.format(
            prefix=BUILDER_NAME_PREFIX[platform],
            variant=variant,
            branch=branch,
            test_name=test_name
        )

        if buildername.startswith('Ubuntu'):
            buildername = buildername.replace('VM', 'HW')
    else:
        buildername = '{} {} {} test {}'.format(
            BUILDER_NAME_PREFIX[platform],
            branch,
            build_type,
            test_name
        )

    worker.update({
        'buildername': buildername,
        'sourcestamp': {
            'branch': branch,
            'repository': config.params['head_repository'],
            'revision': config.params['head_rev'],
        },
        'properties': {
            'product': test.get('product', 'firefox'),
            'who': config.params['owner'],
            'installer_path': mozharness['build-artifact-name'],
        }
    })<|MERGE_RESOLUTION|>--- conflicted
+++ resolved
@@ -44,20 +44,7 @@
 
 def test_packages_url(taskdesc):
     """Account for different platforms that name their test packages differently"""
-<<<<<<< HEAD
     return get_artifact_url('<build>', 'public/build/target.test_packages.json')
-=======
-    build_platform = taskdesc['attributes']['build_platform']
-    build_type = taskdesc['attributes']['build_type']
-
-    if build_platform.startswith('macosx64') and build_type == 'opt':
-        target = 'firefox-{}.en-US.{}'.format(get_firefox_version(), 'mac')
-    else:
-        target = 'target'
-
-    return get_artifact_url(
-        '<build>', 'public/build/{}.test_packages.json'.format(target))
->>>>>>> c0e1236f
 
 
 @run_job_using('docker-engine', 'mozharness-test', schema=mozharness_test_run_schema)
