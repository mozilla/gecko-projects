# This Source Code Form is subject to the terms of the Mozilla Public
# License, v. 2.0. If a copy of the MPL was not distributed with this
# file, You can obtain one at http://mozilla.org/MPL/2.0/.
"""

Support for running jobs via buildbot.

"""

from __future__ import absolute_import, print_function, unicode_literals
import slugid
from urlparse import urlparse

from taskgraph.util.schema import Schema, optionally_keyed_by, resolve_keyed_by
from taskgraph.util.scriptworker import get_release_config
from voluptuous import Optional, Required, Any

from taskgraph.transforms.job import run_job_using


buildbot_run_schema = Schema({
    Required('using'): 'buildbot',

    # the buildername to use for buildbot-bridge, will expand {branch} in name from
    # the current project.
    Required('buildername'): basestring,

    # the product to use
    Required('product'): Any('firefox', 'mobile', 'fennec', 'devedition', 'thunderbird'),

    Optional('channels'): optionally_keyed_by('project', basestring),

    Optional('release-promotion'): bool,

    Optional('release-eta'): basestring,
})


def _get_balrog_api_root(branch):
    if branch in ('mozilla-beta', 'mozilla-release') or branch.startswith('mozilla-esr'):
        return 'https://aus4-admin.mozilla.org/api'
    else:
        return 'https://balrog-admin.stage.mozaws.net/api'


def bb_release_worker(config, worker, run):
    # props
    release_props = get_release_config(config)
    repo_path = urlparse(config.params['head_repository']).path.lstrip('/')
    revision = config.params['head_rev']
    branch = config.params['project']
    product = run['product']

    release_props.update({
        'release_promotion': True,
        'repo_path': repo_path,
        'revision': revision,
    })

    if 'channels' in run:
        release_props['channels'] = run['channels']
        resolve_keyed_by(release_props, 'channels', 'channels', **config.params)

    if product in ('devedition', 'firefox'):
        release_props['balrog_api_root'] = _get_balrog_api_root(branch)

    if run.get('release-eta'):
<<<<<<< HEAD
        release_props['release_eta'] = run['release-eta']
=======
        # TODO Use same property name when we move away from BuildBot
        release_props['schedule_at'] = run['release-eta']
>>>>>>> 48aa9f1d

    worker['properties'].update(release_props)
    # Setting script_repo_revision to the gecko revision doesn't work for
    # jobs that clone build/tools or other repos instead of gecko.
    if 'script_repo_revision' not in worker['properties']:
        worker['properties']['script_repo_revision'] = revision


def bb_ci_worker(config, worker):
    worker['properties'].update({
        'who': config.params['owner'],
        'upload_to_task_id': slugid.nice(),
    })


@run_job_using('buildbot-bridge', 'buildbot', schema=buildbot_run_schema)
def mozharness_on_buildbot_bridge(config, job, taskdesc):
    run = job['run']
    worker = taskdesc['worker']
    branch = config.params['project']
    product = run['product']

    buildername = run['buildername'].format(branch=branch)
    revision = config.params['head_rev']

    worker.update({
        'buildername': buildername,
        'sourcestamp': {
            'branch': branch,
            'repository': config.params['head_repository'],
            'revision': revision,
        },
    })
    worker.setdefault('properties', {})['product'] = product

    if run.get('release-promotion'):
        bb_release_worker(config, worker, run)
    else:
        bb_ci_worker(config, worker)<|MERGE_RESOLUTION|>--- conflicted
+++ resolved
@@ -65,12 +65,8 @@
         release_props['balrog_api_root'] = _get_balrog_api_root(branch)
 
     if run.get('release-eta'):
-<<<<<<< HEAD
-        release_props['release_eta'] = run['release-eta']
-=======
         # TODO Use same property name when we move away from BuildBot
         release_props['schedule_at'] = run['release-eta']
->>>>>>> 48aa9f1d
 
     worker['properties'].update(release_props)
     # Setting script_repo_revision to the gecko revision doesn't work for
