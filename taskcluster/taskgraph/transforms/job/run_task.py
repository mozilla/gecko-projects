--- conflicted
+++ resolved
@@ -63,11 +63,7 @@
     worker = taskdesc['worker'] = job['worker']
     common_setup(config, job, taskdesc)
 
-<<<<<<< HEAD
-    if worker.get('caches'):
-=======
     if run.get('cache-dotcache'):
->>>>>>> b24e6342
         worker['caches'].append({
             'type': 'persistent',
             'name': 'level-{level}-{project}-dotcache'.format(**config.params),
