--- conflicted
+++ resolved
@@ -13,15 +13,8 @@
 from taskgraph.transforms.base import TransformSequence
 from taskgraph.transforms.task import task_description_schema
 from taskgraph.util.attributes import copy_attributes_from_dependent_job
-<<<<<<< HEAD
-from taskgraph.util.schema import validate_schema
-from taskgraph.util.scriptworker import (generate_beetmover_artifact_map,
-                                         generate_beetmover_upstream_artifacts,
-=======
 from taskgraph.util.scriptworker import (get_beetmover_bucket_scope,
->>>>>>> 0859e6b1
                                          get_beetmover_action_scope,
-                                         get_beetmover_bucket_scope,
                                          get_worker_type_for_scope,
                                          should_use_artifact_map)
 from taskgraph.util.taskcluster import get_artifact_prefix
