# This Source Code Form is subject to the terms of the Mozilla Public
# License, v. 2.0. If a copy of the MPL was not distributed with this
# file, You can obtain one at http://mozilla.org/MPL/2.0/.
"""
Transform the beetmover task into an actual task description.
"""

from __future__ import absolute_import, print_function, unicode_literals

from taskgraph.transforms.base import TransformSequence
from taskgraph.util.attributes import copy_attributes_from_dependent_job
from taskgraph.util.schema import validate_schema, Schema
from taskgraph.util.scriptworker import (get_beetmover_bucket_scope,
                                         get_beetmover_action_scope,
<<<<<<< HEAD
                                         get_phase,
                                         get_worker_type_for_scope)
=======
                                         get_phase)
from taskgraph.util.taskcluster import get_artifact_prefix
>>>>>>> c1328604
from taskgraph.transforms.task import task_description_schema
from voluptuous import Any, Required, Optional


# Until bug 1331141 is fixed, if you are adding any new artifacts here that
# need to be transfered to S3, please be aware you also need to follow-up
# with a beetmover patch in https://github.com/mozilla-releng/beetmoverscript/.
# See example in bug 1348286
_DESKTOP_UPSTREAM_ARTIFACTS_UNSIGNED_EN_US = [
    "target.common.tests.zip",
    "target.cppunittest.tests.zip",
    "target.crashreporter-symbols.zip",
    "target.json",
    "target.mochitest.tests.zip",
    "target.mozinfo.json",
    "target.reftest.tests.zip",
    "target.talos.tests.zip",
    "target.awsy.tests.zip",
    "target.test_packages.json",
    "target.txt",
    "target.web-platform.tests.tar.gz",
    "target.xpcshell.tests.zip",
    "target_info.txt",
    "target.jsshell.zip",
    "mozharness.zip",
    "target.langpack.xpi",
]

# Until bug 1331141 is fixed, if you are adding any new artifacts here that
# need to be transfered to S3, please be aware you also need to follow-up
# with a beetmover patch in https://github.com/mozilla-releng/beetmoverscript/.
# See example in bug 1348286
_DESKTOP_UPSTREAM_ARTIFACTS_SIGNED_EN_US = [
    "update/target.complete.mar",
]
# Until bug 1331141 is fixed, if you are adding any new artifacts here that
# need to be transfered to S3, please be aware you also need to follow-up
# with a beetmover patch in https://github.com/mozilla-releng/beetmoverscript/.
# See example in bug 1348286
_DESKTOP_UPSTREAM_ARTIFACTS_UNSIGNED_L10N = [
    "target.langpack.xpi",
]
# Until bug 1331141 is fixed, if you are adding any new artifacts here that
# need to be transfered to S3, please be aware you also need to follow-up
# with a beetmover patch in https://github.com/mozilla-releng/beetmoverscript/.
# See example in bug 1348286
_DESKTOP_UPSTREAM_ARTIFACTS_SIGNED_L10N = [
    "target.complete.mar",
]
# Until bug 1331141 is fixed, if you are adding any new artifacts here that
# need to be transfered to S3, please be aware you also need to follow-up
# with a beetmover patch in https://github.com/mozilla-releng/beetmoverscript/.
# See example in bug 1348286
_MOBILE_UPSTREAM_ARTIFACTS_UNSIGNED_EN_US = [
    "en-US/target.common.tests.zip",
    "en-US/target.cppunittest.tests.zip",
    "en-US/target.crashreporter-symbols.zip",
    "en-US/target.json",
    "en-US/target.mochitest.tests.zip",
    "en-US/target.mozinfo.json",
    "en-US/target.reftest.tests.zip",
    "en-US/target.talos.tests.zip",
    "en-US/target.awsy.tests.zip",
    "en-US/target.test_packages.json",
    "en-US/target.txt",
    "en-US/target.web-platform.tests.tar.gz",
    "en-US/target.xpcshell.tests.zip",
    "en-US/target_info.txt",
    "en-US/mozharness.zip",
    "en-US/robocop.apk",
    "en-US/target.jsshell.zip",
]
# Until bug 1331141 is fixed, if you are adding any new artifacts here that
# need to be transfered to S3, please be aware you also need to follow-up
# with a beetmover patch in https://github.com/mozilla-releng/beetmoverscript/.
# See example in bug 1348286
_MOBILE_UPSTREAM_ARTIFACTS_UNSIGNED_MULTI = [
    "target.common.tests.zip",
    "target.cppunittest.tests.zip",
    "target.json",
    "target.mochitest.tests.zip",
    "target.mozinfo.json",
    "target.reftest.tests.zip",
    "target.talos.tests.zip",
    "target.awsy.tests.zip",
    "target.test_packages.json",
    "target.txt",
    "target.web-platform.tests.tar.gz",
    "target.xpcshell.tests.zip",
    "target_info.txt",
    "mozharness.zip",
    "robocop.apk",
    "target.jsshell.zip",
]
# Until bug 1331141 is fixed, if you are adding any new artifacts here that
# need to be transfered to S3, please be aware you also need to follow-up
# with a beetmover patch in https://github.com/mozilla-releng/beetmoverscript/.
# See example in bug 1348286
_MOBILE_UPSTREAM_ARTIFACTS_SIGNED_EN_US = [
    "en-US/target.apk",
]
# Until bug 1331141 is fixed, if you are adding any new artifacts here that
# need to be transfered to S3, please be aware you also need to follow-up
# with a beetmover patch in https://github.com/mozilla-releng/beetmoverscript/.
# See example in bug 1348286
_MOBILE_UPSTREAM_ARTIFACTS_SIGNED_MULTI = [
    "target.apk",
]


# Until bug 1331141 is fixed, if you are adding any new artifacts here that
# need to be transfered to S3, please be aware you also need to follow-up
# with a beetmover patch in https://github.com/mozilla-releng/beetmoverscript/.
# See example in bug 1348286
UPSTREAM_ARTIFACT_UNSIGNED_PATHS = {
    'linux64-nightly': _DESKTOP_UPSTREAM_ARTIFACTS_UNSIGNED_EN_US + [
        "host/bin/mar",
        "host/bin/mbsdiff",
    ],
    'linux-nightly': _DESKTOP_UPSTREAM_ARTIFACTS_UNSIGNED_EN_US + [
        "host/bin/mar",
        "host/bin/mbsdiff",
    ],
    'linux64-devedition-nightly': _DESKTOP_UPSTREAM_ARTIFACTS_UNSIGNED_EN_US + [
        "host/bin/mar",
        "host/bin/mbsdiff",
    ],
    'linux-devedition-nightly': _DESKTOP_UPSTREAM_ARTIFACTS_UNSIGNED_EN_US + [
        "host/bin/mar",
        "host/bin/mbsdiff",
    ],
    'linux64-source': [
    ],
    'linux64-devedition-source': [
    ],
    'linux64-fennec-source': [
    ],
    'android-x86-nightly': _MOBILE_UPSTREAM_ARTIFACTS_UNSIGNED_EN_US,
    'android-aarch64-nightly': _MOBILE_UPSTREAM_ARTIFACTS_UNSIGNED_EN_US,
    'android-api-16-nightly': _MOBILE_UPSTREAM_ARTIFACTS_UNSIGNED_EN_US,
    'android-x86-old-id-nightly': _MOBILE_UPSTREAM_ARTIFACTS_UNSIGNED_EN_US,
    'android-api-16-old-id-nightly': _MOBILE_UPSTREAM_ARTIFACTS_UNSIGNED_EN_US,
    'macosx64-nightly': _DESKTOP_UPSTREAM_ARTIFACTS_UNSIGNED_EN_US + [
        "host/bin/mar",
        "host/bin/mbsdiff",
    ],
    'macosx64-devedition-nightly': _DESKTOP_UPSTREAM_ARTIFACTS_UNSIGNED_EN_US + [
        "host/bin/mar",
        "host/bin/mbsdiff",
    ],
    'win32-nightly': _DESKTOP_UPSTREAM_ARTIFACTS_UNSIGNED_EN_US + [
        "host/bin/mar.exe",
        "host/bin/mbsdiff.exe",
    ],
    'win32-devedition-nightly': _DESKTOP_UPSTREAM_ARTIFACTS_UNSIGNED_EN_US + [
        "host/bin/mar.exe",
        "host/bin/mbsdiff.exe",
    ],
    'win64-nightly': _DESKTOP_UPSTREAM_ARTIFACTS_UNSIGNED_EN_US + [
        "host/bin/mar.exe",
        "host/bin/mbsdiff.exe",
    ],
    'win64-devedition-nightly': _DESKTOP_UPSTREAM_ARTIFACTS_UNSIGNED_EN_US + [
        "host/bin/mar.exe",
        "host/bin/mbsdiff.exe",
    ],
    'linux64-nightly-l10n': _DESKTOP_UPSTREAM_ARTIFACTS_UNSIGNED_L10N,
    'linux64-devedition-nightly-l10n': _DESKTOP_UPSTREAM_ARTIFACTS_UNSIGNED_L10N,
    'linux-nightly-l10n': _DESKTOP_UPSTREAM_ARTIFACTS_UNSIGNED_L10N,
    'linux-devedition-nightly-l10n': _DESKTOP_UPSTREAM_ARTIFACTS_UNSIGNED_L10N,
    'android-x86-nightly-multi': _MOBILE_UPSTREAM_ARTIFACTS_UNSIGNED_MULTI,
    'android-x86-old-id-nightly-multi': _MOBILE_UPSTREAM_ARTIFACTS_UNSIGNED_MULTI,
    'android-aarch64-nightly-multi': _MOBILE_UPSTREAM_ARTIFACTS_UNSIGNED_MULTI,
    'android-api-16-nightly-l10n': [],
    'android-api-16-nightly-multi': _MOBILE_UPSTREAM_ARTIFACTS_UNSIGNED_MULTI,
    'android-api-16-old-id-nightly-multi': _MOBILE_UPSTREAM_ARTIFACTS_UNSIGNED_MULTI,
    'macosx64-nightly-l10n': _DESKTOP_UPSTREAM_ARTIFACTS_UNSIGNED_L10N,
    'macosx64-devedition-nightly-l10n': _DESKTOP_UPSTREAM_ARTIFACTS_UNSIGNED_L10N,
    'win32-nightly-l10n': _DESKTOP_UPSTREAM_ARTIFACTS_UNSIGNED_L10N,
    'win32-devedition-nightly-l10n': _DESKTOP_UPSTREAM_ARTIFACTS_UNSIGNED_L10N,
    'win64-nightly-l10n': _DESKTOP_UPSTREAM_ARTIFACTS_UNSIGNED_L10N,
    'win64-devedition-nightly-l10n': _DESKTOP_UPSTREAM_ARTIFACTS_UNSIGNED_L10N,
}
# Until bug 1331141 is fixed, if you are adding any new artifacts here that
# need to be transfered to S3, please be aware you also need to follow-up
# with a beetmover patch in https://github.com/mozilla-releng/beetmoverscript/.
# See example in bug 1348286
UPSTREAM_ARTIFACT_SIGNED_PATHS = {
    'linux64-nightly': _DESKTOP_UPSTREAM_ARTIFACTS_SIGNED_EN_US + [
        "target.tar.bz2",
        "target.tar.bz2.asc",
    ],
    'linux-nightly': _DESKTOP_UPSTREAM_ARTIFACTS_SIGNED_EN_US + [
        "target.tar.bz2",
        "target.tar.bz2.asc",
    ],
    'linux64-devedition-nightly': _DESKTOP_UPSTREAM_ARTIFACTS_SIGNED_EN_US + [
        "target.tar.bz2",
        "target.tar.bz2.asc",
    ],
    'linux-devedition-nightly': _DESKTOP_UPSTREAM_ARTIFACTS_SIGNED_EN_US + [
        "target.tar.bz2",
        "target.tar.bz2.asc",
    ],
    'linux64-source': [
        "source.tar.xz",
        "source.tar.xz.asc",
    ],
    'linux64-devedition-source': [
        "source.tar.xz",
        "source.tar.xz.asc",
    ],
    'linux64-fennec-source': [
        "source.tar.xz",
        "source.tar.xz.asc",
    ],
    'android-x86-nightly': ["en-US/target.apk"],
    'android-aarch64-nightly': ["en-US/target.apk"],
    'android-api-16-nightly': ["en-US/target.apk"],
    'android-x86-old-id-nightly': ["en-US/target.apk"],
    'android-api-16-old-id-nightly': ["en-US/target.apk"],
    'macosx64-nightly': _DESKTOP_UPSTREAM_ARTIFACTS_SIGNED_EN_US + [
        "target.dmg",
        "target.dmg.asc",
    ],
    'macosx64-devedition-nightly': _DESKTOP_UPSTREAM_ARTIFACTS_SIGNED_EN_US + [
        "target.dmg",
        "target.dmg.asc",
    ],
    'win32-nightly': _DESKTOP_UPSTREAM_ARTIFACTS_SIGNED_EN_US + [
        "target.zip",
    ],
    'win32-devedition-nightly': _DESKTOP_UPSTREAM_ARTIFACTS_SIGNED_EN_US + [
        "target.zip",
    ],
    'win64-nightly': _DESKTOP_UPSTREAM_ARTIFACTS_SIGNED_EN_US + [
        "target.zip",
    ],
    'win64-devedition-nightly': _DESKTOP_UPSTREAM_ARTIFACTS_SIGNED_EN_US + [
        "target.zip",
    ],
    'linux64-nightly-l10n': _DESKTOP_UPSTREAM_ARTIFACTS_SIGNED_L10N + [
        "target.tar.bz2",
        "target.tar.bz2.asc",
    ],
    'linux64-devedition-nightly-l10n': _DESKTOP_UPSTREAM_ARTIFACTS_SIGNED_L10N + [
        "target.tar.bz2",
        "target.tar.bz2.asc",
    ],
    'linux-nightly-l10n': _DESKTOP_UPSTREAM_ARTIFACTS_SIGNED_L10N + [
        "target.tar.bz2",
        "target.tar.bz2.asc",
    ],
    'linux-devedition-nightly-l10n': _DESKTOP_UPSTREAM_ARTIFACTS_SIGNED_L10N + [
        "target.tar.bz2",
        "target.tar.bz2.asc",
    ],
    'android-x86-nightly-multi': ["target.apk"],
    'android-x86-old-id-nightly-multi': ["target.apk"],
    'android-aarch64-nightly-multi': ["target.apk"],
    'android-api-16-nightly-l10n': ["target.apk"],
    'android-api-16-nightly-multi': ["target.apk"],
    'android-api-16-old-id-nightly-multi': ["target.apk"],
    'macosx64-nightly-l10n': _DESKTOP_UPSTREAM_ARTIFACTS_SIGNED_L10N + [
        "target.dmg",
        "target.dmg.asc",
    ],
    'macosx64-devedition-nightly-l10n': _DESKTOP_UPSTREAM_ARTIFACTS_SIGNED_L10N + [
        "target.dmg",
        "target.dmg.asc",
    ],
    'win32-nightly-l10n': _DESKTOP_UPSTREAM_ARTIFACTS_SIGNED_L10N + [
        "target.zip",
    ],
    'win32-devedition-nightly-l10n': _DESKTOP_UPSTREAM_ARTIFACTS_SIGNED_L10N + [
        "target.zip",
    ],
    'win64-nightly-l10n': _DESKTOP_UPSTREAM_ARTIFACTS_SIGNED_L10N + [
        "target.zip",
    ],
    'win64-devedition-nightly-l10n': _DESKTOP_UPSTREAM_ARTIFACTS_SIGNED_L10N + [
        "target.zip",
    ],

}

# Voluptuous uses marker objects as dictionary *keys*, but they are not
# comparable, so we cast all of the keys back to regular strings
task_description_schema = {str(k): v for k, v in task_description_schema.schema.iteritems()}

transforms = TransformSequence()

# shortcut for a string where task references are allowed
taskref_or_string = Any(
    basestring,
    {Required('task-reference'): basestring})

beetmover_description_schema = Schema({
    # the dependent task (object) for this beetmover job, used to inform beetmover.
    Required('dependent-task'): object,

    # depname is used in taskref's to identify the taskID of the unsigned things
    Required('depname', default='build'): basestring,

    # unique label to describe this beetmover task, defaults to {dep.label}-beetmover
    Optional('label'): basestring,

    # treeherder is allowed here to override any defaults we use for beetmover.  See
    # taskcluster/taskgraph/transforms/task.py for the schema details, and the
    # below transforms for defaults of various values.
    Optional('treeherder'): task_description_schema['treeherder'],

    # locale is passed only for l10n beetmoving
    Optional('locale'): basestring,

    Optional('shipping-phase'): task_description_schema['shipping-phase'],
    Optional('shipping-product'): task_description_schema['shipping-product'],
})


@transforms.add
def validate(config, jobs):
    for job in jobs:
        label = job.get('dependent-task', object).__dict__.get('label', '?no-label?')
        validate_schema(
            beetmover_description_schema, job,
            "In beetmover ({!r} kind) task for {!r}:".format(config.kind, label))
        yield job


@transforms.add
def make_task_description(config, jobs):
    for job in jobs:
        dep_job = job['dependent-task']
        attributes = dep_job.attributes

        treeherder = job.get('treeherder', {})
        treeherder.setdefault('symbol', 'BM-S')
        dep_th_platform = dep_job.task.get('extra', {}).get(
            'treeherder', {}).get('machine', {}).get('platform', '')
        treeherder.setdefault('platform',
                              "{}/opt".format(dep_th_platform))
        treeherder.setdefault('tier', 1)
        treeherder.setdefault('kind', 'build')
        label = job['label']
        description = (
            "Beetmover submission for locale '{locale}' for build '"
            "{build_platform}/{build_type}'".format(
                locale=attributes.get('locale', 'en-US'),
                build_platform=attributes.get('build_platform'),
                build_type=attributes.get('build_type')
            )
        )

        dependent_kind = str(dep_job.kind)
        dependencies = {dependent_kind: dep_job.label}

        if len(dep_job.dependencies) > 1:
            raise NotImplementedError(
                "Can't beetmove a signing task with multiple dependencies")
        signing_dependencies = dep_job.dependencies
        dependencies.update(signing_dependencies)

        attributes = copy_attributes_from_dependent_job(dep_job)

        if job.get('locale'):
            attributes['locale'] = job['locale']

        bucket_scope = get_beetmover_bucket_scope(config)
        action_scope = get_beetmover_action_scope(config)
        phase = get_phase(config)

        task = {
            'label': label,
            'description': description,
            'worker-type': get_worker_type_for_scope(config, bucket_scope),
            'scopes': [bucket_scope, action_scope],
            'dependencies': dependencies,
            'attributes': attributes,
            'run-on-projects': dep_job.attributes.get('run_on_projects'),
            'treeherder': treeherder,
            'shipping-phase': phase,
        }

        yield task


def generate_upstream_artifacts(job, signing_task_ref, build_task_ref, platform,
                                locale=None):
    build_mapping = UPSTREAM_ARTIFACT_UNSIGNED_PATHS
    signing_mapping = UPSTREAM_ARTIFACT_SIGNED_PATHS

    artifact_prefix = get_artifact_prefix(job)
    if locale:
        artifact_prefix = '{}/{}'.format(artifact_prefix, locale)
        platform = "{}-l10n".format(platform)

    upstream_artifacts = []

    # Some platforms (like android-api-16-nightly-l10n) may not depend on any unsigned artifact
    if build_mapping[platform]:
        upstream_artifacts.append({
            "taskId": {"task-reference": build_task_ref},
            "taskType": "build",
            "paths": ["{}/{}".format(artifact_prefix, p)
                      for p in build_mapping[platform]],
            "locale": locale or "en-US",
        })

    upstream_artifacts.append({
        "taskId": {"task-reference": signing_task_ref},
        "taskType": "signing",
        "paths": ["{}/{}".format(artifact_prefix, p)
                  for p in signing_mapping[platform]],
        "locale": locale or "en-US",
    })

    if not locale and "android" in platform:
        # edge case to support 'multi' locale paths
        multi_platform = "{}-multi".format(platform)
        upstream_artifacts.extend([{
            "taskId": {"task-reference": build_task_ref},
            "taskType": "build",
            "paths": ["{}/{}".format(artifact_prefix, p)
                      for p in build_mapping[multi_platform]],
            "locale": "multi",
            }, {
            "taskId": {"task-reference": signing_task_ref},
            "taskType": "signing",
            "paths": ["{}/{}".format(artifact_prefix, p)
                      for p in signing_mapping[multi_platform]],
            "locale": "multi",
        }])

    return upstream_artifacts


def craft_release_properties(config, job):
    params = config.params
    build_platform = job['attributes']['build_platform']
    build_platform = build_platform.replace('-nightly', '')
    if 'fennec-source' in build_platform:
        # XXX This case is hardcoded to match the current implementation in beetmover
        build_platform = 'android-api-16'
    else:
        build_platform = build_platform.replace('-source', '')

    app_name = 'Fennec' if 'android' in job['label'] or 'fennec' in job['label'] else 'Firefox'

    return {
        # XXX Even DevEdition is called Firefox
        'app-name': app_name,
        'app-version': str(params['app_version']),
        'branch': params['project'],
        'build-id': str(params['moz_build_date']),
        'hash-type': 'sha512',
        'platform': build_platform,
    }


@transforms.add
def make_task_worker(config, jobs):
    for job in jobs:
        valid_beetmover_job = (len(job["dependencies"]) == 2 and
                               any(['signing' in j for j in job['dependencies']]))
        if not valid_beetmover_job:
            raise NotImplementedError("Beetmover must have two dependencies.")

        locale = job["attributes"].get("locale")
        platform = job["attributes"]["build_platform"]
        build_task = None
        signing_task = None
        for dependency in job["dependencies"].keys():
            if 'signing' in dependency:
                signing_task = dependency
            else:
                build_task = dependency

        signing_task_ref = "<" + str(signing_task) + ">"
        build_task_ref = "<" + str(build_task) + ">"

        worker = {
            'implementation': 'beetmover',
            'release-properties': craft_release_properties(config, job),
            'upstream-artifacts': generate_upstream_artifacts(
                job, signing_task_ref, build_task_ref, platform, locale
            )
        }

        if locale:
            worker["locale"] = locale
        job["worker"] = worker

        yield job<|MERGE_RESOLUTION|>--- conflicted
+++ resolved
@@ -12,13 +12,9 @@
 from taskgraph.util.schema import validate_schema, Schema
 from taskgraph.util.scriptworker import (get_beetmover_bucket_scope,
                                          get_beetmover_action_scope,
-<<<<<<< HEAD
                                          get_phase,
                                          get_worker_type_for_scope)
-=======
-                                         get_phase)
 from taskgraph.util.taskcluster import get_artifact_prefix
->>>>>>> c1328604
 from taskgraph.transforms.task import task_description_schema
 from voluptuous import Any, Required, Optional
 
