--- conflicted
+++ resolved
@@ -12,13 +12,8 @@
 from taskgraph.util.schema import validate_schema, Schema
 from taskgraph.util.scriptworker import (get_beetmover_bucket_scope,
                                          get_beetmover_action_scope,
-<<<<<<< HEAD
                                          get_phase)
 from taskgraph.util.taskcluster import get_artifact_prefix
-=======
-                                         get_phase,
-                                         get_worker_type_for_scope)
->>>>>>> 24ef5181
 from taskgraph.transforms.task import task_description_schema
 from voluptuous import Any, Required, Optional
 
@@ -386,11 +381,7 @@
         task = {
             'label': label,
             'description': description,
-<<<<<<< HEAD
             'worker-type': 'scriptworker-prov-v1/beetmoverworker-dev',
-=======
-            'worker-type': get_worker_type_for_scope(config, bucket_scope),
->>>>>>> 24ef5181
             'scopes': [bucket_scope, action_scope],
             'dependencies': dependencies,
             'attributes': attributes,
