# This Source Code Form is subject to the terms of the Mozilla Public
# License, v. 2.0. If a copy of the MPL was not distributed with this
# file, You can obtain one at http://mozilla.org/MPL/2.0/.
"""
Transform the checksums signing task into an actual task description.
"""

from __future__ import absolute_import, print_function, unicode_literals

from taskgraph.transforms.base import TransformSequence
from taskgraph.util.attributes import copy_attributes_from_dependent_job
from taskgraph.util.schema import validate_schema, Schema
<<<<<<< HEAD
# from taskgraph.util.scriptworker import get_signing_cert_scope
=======
from taskgraph.util.scriptworker import (
    get_signing_cert_scope,
    get_worker_type_for_scope,
)
>>>>>>> f9f0efc5
from taskgraph.transforms.task import task_description_schema
from voluptuous import Any, Required, Optional

# Voluptuous uses marker objects as dictionary *keys*, but they are not
# comparable, so we cast all of the keys back to regular strings
task_description_schema = {str(k): v for k, v in task_description_schema.schema.iteritems()}

transforms = TransformSequence()

taskref_or_string = Any(
    basestring,
    {Required('task-reference'): basestring})

checksums_signing_description_schema = Schema({
    Required('dependent-task'): object,
    Required('depname', default='beetmover'): basestring,
    Optional('label'): basestring,
    Optional('treeherder'): task_description_schema['treeherder'],
    Optional('shipping-product'): task_description_schema['shipping-product'],
    Optional('shipping-phase'): task_description_schema['shipping-phase'],
})


@transforms.add
def validate(config, jobs):
    for job in jobs:
        label = job.get('dependent-task', object).__dict__.get('label', '?no-label?')
        validate_schema(
            checksums_signing_description_schema, job,
            "In checksums-signing ({!r} kind) task for {!r}:".format(config.kind, label))
        yield job


@transforms.add
def make_checksums_signing_description(config, jobs):
    for job in jobs:
        dep_job = job['dependent-task']
        attributes = dep_job.attributes

        treeherder = job.get('treeherder', {})
        treeherder.setdefault('symbol', 'tc-cs(N)')
        dep_th_platform = dep_job.task.get('extra', {}).get(
            'treeherder', {}).get('machine', {}).get('platform', '')
        treeherder.setdefault('platform',
                              "{}/opt".format(dep_th_platform))
        treeherder.setdefault('tier', 1)
        treeherder.setdefault('kind', 'build')

        label = job['label']
        description = (
            "Signing of Checksums file for locale '{locale}' for build '"
            "{build_platform}/{build_type}'".format(
                locale=attributes.get('locale', 'en-US'),
                build_platform=attributes.get('build_platform'),
                build_type=attributes.get('build_type')
            )
        )
        dependencies = {"beetmover": dep_job.label}

        attributes = copy_attributes_from_dependent_job(dep_job)

        if dep_job.attributes.get('locale'):
            treeherder['symbol'] = 'tc-cs({})'.format(dep_job.attributes.get('locale'))
            attributes['locale'] = dep_job.attributes.get('locale')

        upstream_artifacts = [{
            "taskId": {"task-reference": "<beetmover>"},
            "taskType": "beetmover",
            "paths": [
                "public/target.checksums",
            ],
            "formats": ["gpg"]
        }]

        # signing_cert_scope = get_signing_cert_scope(config)
        task = {
            'label': label,
            'description': description,
<<<<<<< HEAD
            # XXX hardcode on maple to get a green graph. DO NOT UPLIFT
            # 'worker-type': _generate_worker_type(signing_cert_scope),
            'worker-type': 'scriptworker-prov-v1/depsigning',
=======
            'worker-type': get_worker_type_for_scope(config, signing_cert_scope),
>>>>>>> f9f0efc5
            'worker': {'implementation': 'scriptworker-signing',
                       'upstream-artifacts': upstream_artifacts,
                       'max-run-time': 3600},
            'scopes': [
                # XXX hardcode on maple to get a green graph. DO NOT UPLIFT
                # signing_cert_scope,
                "project:releng:signing:cert:dep-signing",
                "project:releng:signing:format:gpg"
            ],
            'dependencies': dependencies,
            'attributes': attributes,
            'run-on-projects': dep_job.attributes.get('run_on_projects'),
            'treeherder': treeherder,
        }

        yield task<|MERGE_RESOLUTION|>--- conflicted
+++ resolved
@@ -10,14 +10,10 @@
 from taskgraph.transforms.base import TransformSequence
 from taskgraph.util.attributes import copy_attributes_from_dependent_job
 from taskgraph.util.schema import validate_schema, Schema
-<<<<<<< HEAD
-# from taskgraph.util.scriptworker import get_signing_cert_scope
-=======
 from taskgraph.util.scriptworker import (
     get_signing_cert_scope,
     get_worker_type_for_scope,
 )
->>>>>>> f9f0efc5
 from taskgraph.transforms.task import task_description_schema
 from voluptuous import Any, Required, Optional
 
@@ -92,24 +88,19 @@
             "formats": ["gpg"]
         }]
 
-        # signing_cert_scope = get_signing_cert_scope(config)
+        signing_cert_scope = get_signing_cert_scope(config)
+        # XXX hardcode on maple to get a green graph. DO NOT UPLIFT
+        signing_cert_scope = 'project:releng:signing:cert:dep-signing'
+
         task = {
             'label': label,
             'description': description,
-<<<<<<< HEAD
-            # XXX hardcode on maple to get a green graph. DO NOT UPLIFT
-            # 'worker-type': _generate_worker_type(signing_cert_scope),
-            'worker-type': 'scriptworker-prov-v1/depsigning',
-=======
             'worker-type': get_worker_type_for_scope(config, signing_cert_scope),
->>>>>>> f9f0efc5
             'worker': {'implementation': 'scriptworker-signing',
                        'upstream-artifacts': upstream_artifacts,
                        'max-run-time': 3600},
             'scopes': [
-                # XXX hardcode on maple to get a green graph. DO NOT UPLIFT
-                # signing_cert_scope,
-                "project:releng:signing:cert:dep-signing",
+                signing_cert_scope,
                 "project:releng:signing:format:gpg"
             ],
             'dependencies': dependencies,
