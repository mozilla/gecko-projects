# This Source Code Form is subject to the terms of the Mozilla Public
# License, v. 2.0. If a copy of the MPL was not distributed with this
# file, You can obtain one at http://mozilla.org/MPL/2.0/.
"""
Transform the signing task into an actual task description.
"""

from __future__ import absolute_import, print_function, unicode_literals

from taskgraph.transforms.base import TransformSequence
from taskgraph.util.signed_artifacts import generate_specifications_of_artifacts_to_sign


transforms = TransformSequence()


@transforms.add
def add_signed_routes(config, jobs):
    """Add routes corresponding to the routes of the build task
       this corresponds to, with .signed inserted, for all gecko.v2 routes"""

    for job in jobs:
        dep_job = job['dependent-task']

        job['routes'] = []
        if dep_job.attributes.get('nightly'):
            for dep_route in dep_job.task.get('routes', []):
                if not dep_route.startswith('index.gecko.v2'):
                    continue
                branch = dep_route.split(".")[3]
                rest = ".".join(dep_route.split(".")[4:])
                job['routes'].append(
                    'index.gecko.v2.{}.signed-nightly.{}'.format(branch, rest))

        yield job


@transforms.add
def make_signing_description(config, jobs):
    for job in jobs:
        dep_job = job['dependent-task']

<<<<<<< HEAD
        label = dep_job.label.replace("build-", "signing-")
        job['label'] = label
=======
        job['upstream-artifacts'] = _generate_upstream_artifacts(
            dep_job.attributes.get('build_platform'),
            dep_job.attributes.get('nightly')
        )
>>>>>>> 650baf5c

        yield job


@transforms.add
def define_upstream_artifacts(config, jobs):
    for job in jobs:
        dep_job = job['dependent-task']
        build_platform = dep_job.attributes.get('build_platform')

        artifacts_specificications = generate_specifications_of_artifacts_to_sign(
            build_platform,
            dep_job.attributes.get('nightly'),
            keep_locale_template=False
        )

        if 'android' in build_platform:
            # We're in the job that creates both multilocale and en-US APKs
            artifacts_specificications[0]['artifacts'].append('public/build/en-US/target.apk')

        job['upstream-artifacts'] = [{
            'taskId': {'task-reference': '<build>'},
            'taskType': 'build',
            'paths': spec['artifacts'],
            'formats': spec['formats'],
        } for spec in artifacts_specificications]

        yield job<|MERGE_RESOLUTION|>--- conflicted
+++ resolved
@@ -36,24 +36,6 @@
 
 
 @transforms.add
-def make_signing_description(config, jobs):
-    for job in jobs:
-        dep_job = job['dependent-task']
-
-<<<<<<< HEAD
-        label = dep_job.label.replace("build-", "signing-")
-        job['label'] = label
-=======
-        job['upstream-artifacts'] = _generate_upstream_artifacts(
-            dep_job.attributes.get('build_platform'),
-            dep_job.attributes.get('nightly')
-        )
->>>>>>> 650baf5c
-
-        yield job
-
-
-@transforms.add
 def define_upstream_artifacts(config, jobs):
     for job in jobs:
         dep_job = job['dependent-task']
