--- conflicted
+++ resolved
@@ -9,15 +9,10 @@
 from taskgraph.loader.single_dep import schema
 from taskgraph.transforms.base import TransformSequence
 from taskgraph.util.attributes import copy_attributes_from_dependent_job
-<<<<<<< HEAD
-from taskgraph.util.schema import validate_schema, Schema
+from taskgraph.util.schema import validate_schema
 from taskgraph.util.scriptworker import (generate_beetmover_artifact_map,
                                          generate_beetmover_upstream_artifacts,
                                          get_beetmover_bucket_scope,
-=======
-from taskgraph.util.schema import validate_schema
-from taskgraph.util.scriptworker import (get_beetmover_bucket_scope,
->>>>>>> 647b9eb1
                                          get_beetmover_action_scope,
                                          get_worker_type_for_scope,
                                          should_use_artifact_map,
