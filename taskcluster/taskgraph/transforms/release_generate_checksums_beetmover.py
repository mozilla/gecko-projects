# This Source Code Form is subject to the terms of the Mozilla Public
# License, v. 2.0. If a copy of the MPL was not distributed with this
# file, You can obtain one at http://mozilla.org/MPL/2.0/.
"""
Transform the `release-generate-checksums-beetmover` task to also append `build` as dependency
"""
from __future__ import absolute_import, print_function, unicode_literals

from taskgraph.loader.single_dep import schema
from taskgraph.transforms.base import TransformSequence
from taskgraph.util.attributes import copy_attributes_from_dependent_job
<<<<<<< HEAD
from taskgraph.util.schema import validate_schema
from taskgraph.util.scriptworker import (generate_beetmover_artifact_map,
                                         generate_beetmover_upstream_artifacts,
                                         get_beetmover_bucket_scope,
=======
from taskgraph.util.scriptworker import (get_beetmover_bucket_scope,
>>>>>>> 0859e6b1
                                         get_beetmover_action_scope,
                                         get_worker_type_for_scope,
                                         should_use_artifact_map,
                                         )
from taskgraph.util.taskcluster import get_artifact_prefix
from taskgraph.transforms.beetmover import craft_release_properties
from taskgraph.transforms.task import task_description_schema
from voluptuous import Required, Optional

transforms = TransformSequence()

CHECKSUMS_BUILD_ARTIFACTS = [
    "SHA256SUMMARY",
    "SHA512SUMMARY"
]

CHECKSUMS_SIGNING_ARTIFACTS = [
    "KEY",
    "SHA256SUMS",
    "SHA256SUMS.asc",
    "SHA512SUMS",
    "SHA512SUMS.asc"
]


# Voluptuous uses marker objects as dictionary *keys*, but they are not
# comparable, so we cast all of the keys back to regular strings
task_description_schema = {str(k): v for k, v in task_description_schema.schema.iteritems()}

release_generate_checksums_beetmover_schema = schema.extend({
    # depname is used in taskref's to identify the taskID of the unsigned things
    Required('depname', default='build'): basestring,

    # unique label to describe this beetmover task, defaults to {dep.label}-beetmover
    Optional('label'): basestring,

    # treeherder is allowed here to override any defaults we use for beetmover.  See
    # taskcluster/taskgraph/transforms/task.py for the schema details, and the
    # below transforms for defaults of various values.
    Optional('treeherder'): task_description_schema['treeherder'],

    Optional('shipping-phase'): task_description_schema['shipping-phase'],
    Optional('shipping-product'): task_description_schema['shipping-product'],
<<<<<<< HEAD
    Optional('attributes'): task_description_schema['attributes'],
})
=======
>>>>>>> 0859e6b1

    Optional('attributes'): task_description_schema['attributes'],
})

transforms = TransformSequence()
transforms.add_validate(release_generate_checksums_beetmover_schema)


@transforms.add
def make_task_description(config, jobs):
    for job in jobs:
        dep_job = job['primary-dependency']
        attributes = copy_attributes_from_dependent_job(dep_job)
        attributes.update(job.get('attributes', {}))

        treeherder = job.get('treeherder', {})
        treeherder.setdefault('symbol', 'BM-SGenChcks')
        dep_th_platform = dep_job.task.get('extra', {}).get(
            'treeherder', {}).get('machine', {}).get('platform', '')
        treeherder.setdefault('platform',
                              "{}/opt".format(dep_th_platform))
        treeherder.setdefault('tier', 1)
        treeherder.setdefault('kind', 'build')

        job_template = "{}".format(dep_job.label)
        label = job_template.replace("signing", "beetmover")

        description = "Transfer *SUMS and *SUMMARY checksums file to S3."

        # first dependency is the signing task for the *SUMS files
        dependencies = {
            str(dep_job.kind): dep_job.label
        }

        if len(dep_job.dependencies) > 1:
            raise NotImplementedError(
                "Can't beetmove a signing task with multiple dependencies")
        # update the dependencies with the dependencies of the signing task
        dependencies.update(dep_job.dependencies)

        bucket_scope = get_beetmover_bucket_scope(config)
        action_scope = get_beetmover_action_scope(config)

        task = {
            'label': label,
            'description': description,
            'worker-type': get_worker_type_for_scope(config, bucket_scope),
            'scopes': [bucket_scope, action_scope],
            'dependencies': dependencies,
            'attributes': attributes,
            'run-on-projects': dep_job.attributes.get('run_on_projects'),
            'treeherder': treeherder,
            'shipping-phase': 'promote',
        }

        yield task


def generate_upstream_artifacts(job, signing_task_ref, build_task_ref):
    build_mapping = CHECKSUMS_BUILD_ARTIFACTS
    signing_mapping = CHECKSUMS_SIGNING_ARTIFACTS

    artifact_prefix = get_artifact_prefix(job)

    upstream_artifacts = [{
        "taskId": {"task-reference": build_task_ref},
        "taskType": "build",
        "paths": ["{}/{}".format(artifact_prefix, p)
                  for p in build_mapping],
        "locale": "en-US",
    }, {
        "taskId": {"task-reference": signing_task_ref},
        "taskType": "signing",
        "paths": ["{}/{}".format(artifact_prefix, p)
                  for p in signing_mapping],
        "locale": "en-US",
    }]

    return upstream_artifacts


@transforms.add
def make_task_worker(config, jobs):
    for job in jobs:
        valid_beetmover_job = (len(job["dependencies"]) == 2 and
                               any(['signing' in j for j in job['dependencies']]))
        if not valid_beetmover_job:
            raise NotImplementedError("Beetmover must have two dependencies.")

        build_task = None
        signing_task = None
        for dependency in job["dependencies"].keys():
            if 'signing' in dependency:
                signing_task = dependency
            else:
                build_task = dependency

        signing_task_ref = "<{}>".format(str(signing_task))
        build_task_ref = "<{}>".format(str(build_task))

        worker = {
            'implementation': 'beetmover',
            'release-properties': craft_release_properties(config, job),
        }

        platform = job["attributes"]["build_platform"]
        # Works with Firefox/Devedition. Commented for migration.
        if should_use_artifact_map(platform, config.params['project']):
            upstream_artifacts = generate_beetmover_upstream_artifacts(
                job, platform=None, locale=None
            )
        else:
            upstream_artifacts = generate_upstream_artifacts(
                job, signing_task_ref, build_task_ref
            )

        worker['upstream-artifacts'] = upstream_artifacts

        # Works with Firefox/Devedition. Commented for migration.
        if should_use_artifact_map(platform, config.params['project']):
            worker['artifact-map'] = generate_beetmover_artifact_map(
                config, job, platform=platform)

        job["worker"] = worker

        yield job<|MERGE_RESOLUTION|>--- conflicted
+++ resolved
@@ -9,14 +9,9 @@
 from taskgraph.loader.single_dep import schema
 from taskgraph.transforms.base import TransformSequence
 from taskgraph.util.attributes import copy_attributes_from_dependent_job
-<<<<<<< HEAD
-from taskgraph.util.schema import validate_schema
 from taskgraph.util.scriptworker import (generate_beetmover_artifact_map,
                                          generate_beetmover_upstream_artifacts,
                                          get_beetmover_bucket_scope,
-=======
-from taskgraph.util.scriptworker import (get_beetmover_bucket_scope,
->>>>>>> 0859e6b1
                                          get_beetmover_action_scope,
                                          get_worker_type_for_scope,
                                          should_use_artifact_map,
@@ -60,11 +55,6 @@
 
     Optional('shipping-phase'): task_description_schema['shipping-phase'],
     Optional('shipping-product'): task_description_schema['shipping-product'],
-<<<<<<< HEAD
-    Optional('attributes'): task_description_schema['attributes'],
-})
-=======
->>>>>>> 0859e6b1
 
     Optional('attributes'): task_description_schema['attributes'],
 })
