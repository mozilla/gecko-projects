# This Source Code Form is subject to the terms of the Mozilla Public
# License, v. 2.0. If a copy of the MPL was not distributed with this
# file, You can obtain one at http://mozilla.org/MPL/2.0/.
"""
These transformations take a task description and turn it into a TaskCluster
task definition (along with attributes, label, etc.).  The input to these
transformations is generic to any kind of task, but abstracts away some of the
complexities of worker implementations, scopes, and treeherder annotations.
"""

from __future__ import absolute_import, print_function, unicode_literals

import hashlib
import json
import os
import re
import time
from copy import deepcopy

from mozbuild.util import memoize
from mozbuild import schedules
from taskgraph.util.attributes import TRUNK_PROJECTS
from taskgraph.util.hash import hash_path
from taskgraph.util.treeherder import split_symbol
from taskgraph.transforms.base import TransformSequence
from taskgraph.util.schema import validate_schema, Schema, optionally_keyed_by, resolve_keyed_by
from taskgraph.util.scriptworker import get_release_config
from voluptuous import Any, Required, Optional, Extra
from taskgraph import GECKO
from ..util import docker as dockerutil

from .gecko_v2_whitelist import JOB_NAME_WHITELIST, JOB_NAME_WHITELIST_ERROR


RUN_TASK = os.path.join(GECKO, 'taskcluster', 'docker', 'recipes', 'run-task')


@memoize
def _run_task_suffix():
    """String to append to cache names under control of run-task."""
    return hash_path(RUN_TASK)[0:20]


# shortcut for a string where task references are allowed
taskref_or_string = Any(
    basestring,
    {Required('task-reference'): basestring},
)

notification_ids = optionally_keyed_by('project', Any(None, [basestring]))
notification_schema = Schema({
    Required("subject"): basestring,
    Required("message"): basestring,
    Required("ids"): notification_ids,

})

FULL_TASK_NAME = (
    "[{task[payload][properties][product]} "
    "{task[payload][properties][version]} "
    "build{task[payload][properties][build_number]}/"
    "{task[payload][sourcestamp][branch]}] "
    "{task[metadata][name]} task"
)

# A task description is a general description of a TaskCluster task
task_description_schema = Schema({
    # the label for this task
    Required('label'): basestring,

    # description of the task (for metadata)
    Required('description'): basestring,

    # attributes for this task
    Optional('attributes'): {basestring: object},

    # relative path (from config.path) to the file task was defined in
    Optional('job-from'): basestring,

    # dependencies of this task, keyed by name; these are passed through
    # verbatim and subject to the interpretation of the Task's get_dependencies
    # method.
    Optional('dependencies'): {basestring: object},

    # expiration and deadline times, relative to task creation, with units
    # (e.g., "14 days").  Defaults are set based on the project.
    Optional('expires-after'): basestring,
    Optional('deadline-after'): basestring,

    # custom routes for this task; the default treeherder routes will be added
    # automatically
    Optional('routes'): [basestring],

    # custom scopes for this task; any scopes required for the worker will be
    # added automatically. The following parameters will be substituted in each
    # scope:
    #  {level} -- the scm level of this push
    Optional('scopes'): [basestring],

    # Tags
    Optional('tags'): {basestring: basestring},

    # custom "task.extra" content
    Optional('extra'): {basestring: object},

    # treeherder-related information; see
    # https://schemas.taskcluster.net/taskcluster-treeherder/v1/task-treeherder-config.json
    # If not specified, no treeherder extra information or routes will be
    # added to the task
    Optional('treeherder'): {
        # either a bare symbol, or "grp(sym)".
        'symbol': basestring,

        # the job kind
        'kind': Any('build', 'test', 'other'),

        # tier for this task
        'tier': int,

        # task platform, in the form platform/collection, used to set
        # treeherder.machine.platform and treeherder.collection or
        # treeherder.labels
        'platform': basestring,

        # treeherder environments (defaults to both staging and production)
        Required('environments', default=['production', 'staging']): ['production', 'staging'],
    },

    # information for indexing this build so its artifacts can be discovered;
    # if omitted, the build will not be indexed.
    Optional('index'): {
        # the name of the product this build produces
        'product': Any(
            'firefox',
            'fennec',
            'mobile',
            'static-analysis',
            'devedition',
            'source',
        ),

        # the names to use for this job in the TaskCluster index
        'job-name': basestring,

        # Type of gecko v2 index to use
        'type': Any('generic', 'nightly', 'l10n', 'nightly-with-multi-l10n', 'release'),

        # The rank that the task will receive in the TaskCluster
        # index.  A newly completed task supercedes the currently
        # indexed task iff it has a higher rank.  If unspecified,
        # 'by-tier' behavior will be used.
        'rank': Any(
            # Rank is equal the timestamp of the build_date for tier-1
            # tasks, and zero for non-tier-1.  This sorts tier-{2,3}
            # builds below tier-1 in the index.
            'by-tier',

            # Rank is given as an integer constant (e.g. zero to make
            # sure a task is last in the index).
            int,

            # Rank is equal to the timestamp of the build_date.  This
            # option can be used to override the 'by-tier' behavior
            # for non-tier-1 tasks.
            'build_date',
        ),
    },

    # The `run_on_projects` attribute, defaulting to "all".  This dictates the
    # projects on which this task should be included in the target task set.
    # See the attributes documentation for details.
    Optional('run-on-projects'): [basestring],

    # The `shipping_phase` attribute, defaulting to None. This specifies the
    # release promotion phase that this task belongs to.
    Required('shipping-phase', default=None): Any(
        None,
        'promote',
        'publish',
        'ship',
    ),

    # The `shipping_product` attribute, defaulting to None. This specifies the
    # release promotion product that this task belongs to.
    Required('shipping-product', default=None): Any(
        None,
        'devedition',
        'fennec',
        'firefox',
    ),

    # Coalescing provides the facility for tasks to be superseded by the same
    # task in a subsequent commit, if the current task backlog reaches an
    # explicit threshold. Both age and size thresholds need to be met in order
    # for coalescing to be triggered.
    Optional('coalesce'): {
        # A unique identifier per job (typically a hash of the job label) in
        # order to partition tasks into appropriate sets for coalescing. This
        # is combined with the project in order to generate a unique coalescing
        # key for the coalescing service.
        'job-identifier': basestring,

        # The minimum amount of time in seconds between two pending tasks with
        # the same coalescing key, before the coalescing service will return
        # tasks.
        'age': int,

        # The minimum number of backlogged tasks with the same coalescing key,
        # before the coalescing service will return tasks.
        'size': int,
    },

    # The `always-target` attribute will cause the task to be included in the
    # target_task_graph regardless of filtering. Tasks included in this manner
    # will be candidates for optimization even when `optimize_target_tasks` is
    # False, unless the task was also explicitly chosen by the target_tasks
    # method.
    Required('always-target', default=False): bool,

    # Optimization to perform on this task during the optimization phase.
    # Optimizations are defined in taskcluster/taskgraph/optimize.py.
    Required('optimization', default=None): Any(
        # always run this task (default)
        None,
        # search the index for the given index namespaces, and replace this task if found
        # the search occurs in order, with the first match winning
        {'index-search': [basestring]},
        # consult SETA and skip this task if it is low-value
        {'seta': None},
        # skip this task if none of the given file patterns match
        {'skip-unless-changed': [basestring]},
        # skip this task if unless the change files' SCHEDULES contains any of these components
        {'skip-unless-schedules': list(schedules.ALL_COMPONENTS)},
        # skip if SETA or skip-unless-schedules says to
        {'skip-unless-schedules-or-seta': list(schedules.ALL_COMPONENTS)},
        # only run this task if its dependencies will run (useful for follow-on tasks that
        # are unnecessary if the parent tasks are not run)
        {'only-if-dependencies-run': None}
    ),

    # the provisioner-id/worker-type for the task.  The following parameters will
    # be substituted in this string:
    #  {level} -- the scm level of this push
    'worker-type': basestring,

    # Whether the job should use sccache compiler caching.
    Required('needs-sccache', default=False): bool,

    # notifications
    Optional('notifications'): {
        Optional('completed'): Any(notification_schema, notification_ids),
        Optional('failed'): Any(notification_schema, notification_ids),
        Optional('exception'): Any(notification_schema, notification_ids),
    },

    # information specific to the worker implementation that will run this task
    'worker': Any({
        Required('implementation'): Any('docker-worker', 'docker-engine'),
        Required('os'): 'linux',

        # For tasks that will run in docker-worker or docker-engine, this is the
        # name of the docker image or in-tree docker image to run the task in.  If
        # in-tree, then a dependency will be created automatically.  This is
        # generally `desktop-test`, or an image that acts an awful lot like it.
        Required('docker-image'): Any(
            # a raw Docker image path (repo/image:tag)
            basestring,
            # an in-tree generated docker image (from `taskcluster/docker/<name>`)
            {'in-tree': basestring},
            # an indexed docker image
            {'indexed': basestring},
        ),

        # worker features that should be enabled
        Required('relengapi-proxy', default=False): bool,
        Required('chain-of-trust', default=False): bool,
        Required('taskcluster-proxy', default=False): bool,
        Required('allow-ptrace', default=False): bool,
        Required('loopback-video', default=False): bool,
        Required('loopback-audio', default=False): bool,
        Required('docker-in-docker', default=False): bool,  # (aka 'dind')

        # Paths to Docker volumes.
        #
        # For in-tree Docker images, volumes can be parsed from Dockerfile.
        # This only works for the Dockerfile itself: if a volume is defined in
        # a base image, it will need to be declared here. Out-of-tree Docker
        # images will also require explicit volume annotation.
        #
        # Caches are often mounted to the same path as Docker volumes. In this
        # case, they take precedence over a Docker volume. But a volume still
        # needs to be declared for the path.
        Optional('volumes', default=[]): [basestring],

        # caches to set up for the task
        Optional('caches'): [{
            # only one type is supported by any of the workers right now
            'type': 'persistent',

            # name of the cache, allowing re-use by subsequent tasks naming the
            # same cache
            'name': basestring,

            # location in the task image where the cache will be mounted
            'mount-point': basestring,

            # Whether the cache is not used in untrusted environments
            # (like the Try repo).
            Optional('skip-untrusted', default=False): bool,
        }],

        # artifacts to extract from the task image after completion
        Optional('artifacts'): [{
            # type of artifact -- simple file, or recursive directory
            'type': Any('file', 'directory'),

            # task image path from which to read artifact
            'path': basestring,

            # name of the produced artifact (root of the names for
            # type=directory)
            'name': basestring,
        }],

        # environment variables
        Required('env', default={}): {basestring: taskref_or_string},

        # the command to run; if not given, docker-worker will default to the
        # command in the docker image
        Optional('command'): [taskref_or_string],

        # the maximum time to run, in seconds
        Required('max-run-time'): int,

        # the exit status code that indicates the task should be retried
        Optional('retry-exit-status'): Any(
            int,
            [int],
        ),
    }, {
        Required('implementation'): 'generic-worker',
        Required('os'): Any('windows', 'macosx'),
        # see http://schemas.taskcluster.net/generic-worker/v1/payload.json
        # and https://docs.taskcluster.net/reference/workers/generic-worker/payload

        # command is a list of commands to run, sequentially
        # on Windows, each command is a string, on OS X and Linux, each command is
        # a string array
        Required('command'): Any(
            [taskref_or_string],   # Windows
            [[taskref_or_string]]  # Linux / OS X
        ),

        # artifacts to extract from the task image after completion; note that artifacts
        # for the generic worker cannot have names
        Optional('artifacts'): [{
            # type of artifact -- simple file, or recursive directory
            'type': Any('file', 'directory'),

            # filesystem path from which to read artifact
            'path': basestring,

            # if not specified, path is used for artifact name
            Optional('name'): basestring
        }],

        # Directories and/or files to be mounted.
        # The actual allowed combinations are stricter than the model below,
        # but this provides a simple starting point.
        # See https://docs.taskcluster.net/reference/workers/generic-worker/payload
        Optional('mounts'): [{
            # A unique name for the cache volume, implies writable cache directory
            # (otherwise mount is a read-only file or directory).
            Optional('cache-name'): basestring,
            # Optional content for pre-loading cache, or mandatory content for
            # read-only file or directory. Pre-loaded content can come from either
            # a task artifact or from a URL.
            Optional('content'): {

                # *** Either (artifact and task-id) or url must be specified. ***

                # Artifact name that contains the content.
                Optional('artifact'): basestring,
                # Task ID that has the artifact that contains the content.
                Optional('task-id'): taskref_or_string,
                # URL that supplies the content in response to an unauthenticated
                # GET request.
                Optional('url'): basestring
            },

            # *** Either file or directory must be specified. ***

            # If mounting a cache or read-only directory, the filesystem location of
            # the directory should be specified as a relative path to the task
            # directory here.
            Optional('directory'): basestring,
            # If mounting a file, specify the relative path within the task
            # directory to mount the file (the file will be read only).
            Optional('file'): basestring,
            # Required if and only if `content` is specified and mounting a
            # directory (not a file). This should be the archive format of the
            # content (either pre-loaded cache or read-only directory).
            Optional('format'): Any('rar', 'tar.bz2', 'tar.gz', 'zip')
        }],

        # environment variables
        Required('env', default={}): {basestring: taskref_or_string},

        # the maximum time to run, in seconds
        Required('max-run-time'): int,

        # os user groups for test task workers
        Optional('os-groups', default=[]): [basestring],

        # optional features
        Required('chain-of-trust', default=False): bool,
    }, {
        Required('implementation'): 'buildbot-bridge',

        # see
        # https://github.com/mozilla/buildbot-bridge/blob/master/bbb/schemas/payload.yml
        Required('buildername'): basestring,
        Required('sourcestamp'): {
            'branch': basestring,
            Optional('revision'): basestring,
            Optional('repository'): basestring,
            Optional('project'): basestring,
        },
        Required('properties'): {
            'product': basestring,
            Optional('build_number'): int,
            Optional('release_promotion'): bool,
            Optional('tuxedo_server_url'): optionally_keyed_by('project', basestring),
            Extra: taskref_or_string,  # additional properties are allowed
        },
    }, {
        Required('implementation'): 'native-engine',
        Required('os'): Any('macosx', 'linux'),

        # A link for an executable to download
        Optional('context'): basestring,

        # Tells the worker whether machine should reboot
        # after the task is finished.
        Optional('reboot'):
            Any('always', 'on-exception', 'on-failure'),

        # the command to run
        Optional('command'): [taskref_or_string],

        # environment variables
        Optional('env'): {basestring: taskref_or_string},

        # artifacts to extract from the task image after completion
        Optional('artifacts'): [{
            # type of artifact -- simple file, or recursive directory
            Required('type'): Any('file', 'directory'),

            # task image path from which to read artifact
            Required('path'): basestring,

            # name of the produced artifact (root of the names for
            # type=directory)
            Required('name'): basestring,
        }],
    }, {
        Required('implementation'): 'scriptworker-signing',

        # the maximum time to run, in seconds
        Required('max-run-time', default=600): int,

        # list of artifact URLs for the artifacts that should be signed
        Required('upstream-artifacts'): [{
            # taskId of the task with the artifact
            Required('taskId'): taskref_or_string,

            # type of signing task (for CoT)
            Required('taskType'): basestring,

            # Paths to the artifacts to sign
            Required('paths'): [basestring],

            # Signing formats to use on each of the paths
            Required('formats'): [basestring],
        }],
    }, {
        Required('implementation'): 'beetmover',

        # the maximum time to run, in seconds
        Required('max-run-time', default=600): int,

        # locale key, if this is a locale beetmover job
        Optional('locale'): basestring,

        # list of artifact URLs for the artifacts that should be beetmoved
        Required('upstream-artifacts'): [{
            # taskId of the task with the artifact
            Required('taskId'): taskref_or_string,

            # type of signing task (for CoT)
            Required('taskType'): basestring,

            # Paths to the artifacts to sign
            Required('paths'): [basestring],

            # locale is used to map upload path and allow for duplicate simple names
            Required('locale'): basestring,
        }],
    }, {
        Required('implementation'): 'beetmover-cdns',

        # the maximum time to run, in seconds
        Required('max-run-time', default=600): int,
        Required('product'): basestring,
    }, {
        Required('implementation'): 'balrog',

        # list of artifact URLs for the artifacts that should be beetmoved
        Required('upstream-artifacts'): [{
            # taskId of the task with the artifact
            Required('taskId'): taskref_or_string,

            # type of signing task (for CoT)
            Required('taskType'): basestring,

            # Paths to the artifacts to sign
            Required('paths'): [basestring],
        }],
    }, {
        Required('implementation'): 'push-apk-breakpoint',
        Required('payload'): object,

    }, {
        Required('implementation'): 'invalid',
        # an invalid task is one which should never actually be created; this is used in
        # release automation on branches where the task just doesn't make sense
        Extra: object,

    }, {
        Required('implementation'): 'push-apk',

        # list of artifact URLs for the artifacts that should be beetmoved
        Required('upstream-artifacts'): [{
            # taskId of the task with the artifact
            Required('taskId'): taskref_or_string,

            # type of signing task (for CoT)
            Required('taskType'): basestring,

            # Paths to the artifacts to sign
            Required('paths'): [basestring],
        }],

        # "Invalid" is a noop for try and other non-supported branches
        Required('google-play-track'): Any('production', 'beta', 'alpha', 'rollout', 'invalid'),
        Required('dry-run', default=True): bool,
        Optional('rollout-percentage'): int,
    }),
})

TC_TREEHERDER_SCHEMA_URL = 'https://github.com/taskcluster/taskcluster-treeherder/' \
                           'blob/master/schemas/task-treeherder-config.yml'


UNKNOWN_GROUP_NAME = "Treeherder group {} has no name; add it to " + __file__

V2_ROUTE_TEMPLATES = [
    "index.gecko.v2.{project}.latest.{product}.{job-name}",
    "index.gecko.v2.{project}.pushdate.{build_date_long}.{product}.{job-name}",
    "index.gecko.v2.{project}.pushlog-id.{pushlog_id}.{product}.{job-name}",
    "index.gecko.v2.{project}.revision.{head_rev}.{product}.{job-name}",
]

# {central, inbound, autoland} write to a "trunk" index prefix. This facilitates
# walking of tasks with similar configurations.
V2_TRUNK_ROUTE_TEMPLATES = [
    "index.gecko.v2.trunk.revision.{head_rev}.{product}.{job-name}",
]

V2_NIGHTLY_TEMPLATES = [
    "index.gecko.v2.{project}.nightly.latest.{product}.{job-name}",
    "index.gecko.v2.{project}.nightly.{build_date}.revision.{head_rev}.{product}.{job-name}",
    "index.gecko.v2.{project}.nightly.{build_date}.latest.{product}.{job-name}",
    "index.gecko.v2.{project}.nightly.revision.{head_rev}.{product}.{job-name}",
]

V2_L10N_TEMPLATES = [
    "index.gecko.v2.{project}.revision.{head_rev}.{product}-l10n.{job-name}.{locale}",
    "index.gecko.v2.{project}.pushdate.{build_date_long}.{product}-l10n.{job-name}.{locale}",
    "index.gecko.v2.{project}.latest.{product}-l10n.{job-name}.{locale}",
]

# the roots of the treeherder routes, keyed by treeherder environment
TREEHERDER_ROUTE_ROOTS = {
    'production': 'tc-treeherder',
    'staging': 'tc-treeherder-stage',
}

# Which repository repository revision to use when reporting results to treeherder.
DEFAULT_BRANCH_REV_PARAM = 'head_rev'
BRANCH_REV_PARAM = {
    'comm-esr45': 'comm_head_rev',
    'comm-esr52': 'comm_head_rev',
    'comm-beta': 'comm_head_rev',
    'comm-central': 'comm_head_rev',
    'comm-aurora': 'comm_head_rev',
    'try-comm-central': 'comm_head_rev',
}

COALESCE_KEY = '{project}.{job-identifier}'
SUPERSEDER_URL = 'https://coalesce.mozilla-releng.net/v1/list/{age}/{size}/{key}'

DEFAULT_BRANCH_PRIORITY = 'low'
BRANCH_PRIORITIES = {
    'mozilla-release': 'highest',
    'comm-esr45': 'highest',
    'comm-esr52': 'highest',
    'mozilla-esr45': 'very-high',
    'mozilla-esr52': 'very-high',
    'mozilla-beta': 'high',
    'comm-beta': 'high',
    'mozilla-central': 'medium',
    'comm-central': 'medium',
    'comm-aurora': 'medium',
    'autoland': 'low',
    'mozilla-inbound': 'low',
    'try': 'very-low',
    'try-comm-central': 'very-low',
    'alder': 'very-low',
    'ash': 'very-low',
    'birch': 'very-low',
    'cedar': 'very-low',
    'cypress': 'very-low',
    'date': 'very-low',
    'elm': 'very-low',
    'fig': 'very-low',
    'gum': 'very-low',
    'holly': 'very-low',
    'jamun': 'very-low',
    'larch': 'very-low',
    'maple': 'very-low',
    'oak': 'very-low',
    'pine': 'very-low',
    'graphics': 'very-low',
    'ux': 'very-low',
}

# define a collection of payload builders, depending on the worker implementation
payload_builders = {}


def payload_builder(name):
    def wrap(func):
        payload_builders[name] = func
        return func
    return wrap


# define a collection of index builders, depending on the type implementation
index_builders = {}


def index_builder(name):
    def wrap(func):
        index_builders[name] = func
        return func
    return wrap


def coalesce_key(config, task):
    return COALESCE_KEY.format(**{
               'project': config.params['project'],
               'job-identifier': task['coalesce']['job-identifier'],
           })


def superseder_url(config, task):
    key = coalesce_key(config, task)
    age = task['coalesce']['age']
    size = task['coalesce']['size']
    return SUPERSEDER_URL.format(
        age=age,
        size=size,
        key=key
    )


def verify_index_job_name(index):
    job_name = index['job-name']
    if job_name not in JOB_NAME_WHITELIST:
        raise Exception(JOB_NAME_WHITELIST_ERROR.format(job_name))


@payload_builder('docker-worker')
def build_docker_worker_payload(config, task, task_def):
    worker = task['worker']
    level = int(config.params['level'])

    image = worker['docker-image']
    if isinstance(image, dict):
        if 'in-tree' in image:
            name = image['in-tree']
            docker_image_task = 'build-docker-image-' + image['in-tree']
            task.setdefault('dependencies', {})['docker-image'] = docker_image_task

            image = {
                "path": "public/image.tar.zst",
                "taskId": {"task-reference": "<docker-image>"},
                "type": "task-image",
            }

            # Find VOLUME in Dockerfile.
            volumes = dockerutil.parse_volumes(name)
            for v in sorted(volumes):
                if v in worker['volumes']:
                    raise Exception('volume %s already defined; '
                                    'if it is defined in a Dockerfile, '
                                    'it does not need to be specified in the '
                                    'worker definition' % v)

                worker['volumes'].append(v)

        elif 'indexed' in image:
            image = {
                "path": "public/image.tar.zst",
                "namespace": image['indexed'],
                "type": "indexed-image",
            }
        else:
            raise Exception("unknown docker image type")

    features = {}

    if worker.get('relengapi-proxy'):
        features['relengAPIProxy'] = True

    if worker.get('taskcluster-proxy'):
        features['taskclusterProxy'] = True

    if worker.get('allow-ptrace'):
        features['allowPtrace'] = True
        task_def['scopes'].append('docker-worker:feature:allowPtrace')

    if worker.get('chain-of-trust'):
        features['chainOfTrust'] = True

    if worker.get('docker-in-docker'):
        features['dind'] = True

    if task.get('needs-sccache'):
        features['taskclusterProxy'] = True
        task_def['scopes'].append(
            'assume:project:taskcluster:level-{level}-sccache-buckets'.format(
                level=config.params['level'])
        )
        worker['env']['USE_SCCACHE'] = '1'
    else:
        worker['env']['SCCACHE_DISABLE'] = '1'

    capabilities = {}

    for lo in 'audio', 'video':
        if worker.get('loopback-' + lo):
            capitalized = 'loopback' + lo.capitalize()
            devices = capabilities.setdefault('devices', {})
            devices[capitalized] = True
            task_def['scopes'].append('docker-worker:capability:device:' + capitalized)

    task_def['payload'] = payload = {
        'image': image,
        'env': worker['env'],
    }
    if 'command' in worker:
        payload['command'] = worker['command']

    if 'max-run-time' in worker:
        payload['maxRunTime'] = worker['max-run-time']

    if 'retry-exit-status' in worker:
        if isinstance(worker['retry-exit-status'], int):
            payload['onExitStatus'] = {'retry': [worker['retry-exit-status']]}
        elif isinstance(worker['retry-exit-status'], list):
            payload['onExitStatus'] = {'retry': worker['retry-exit-status']}

    if 'artifacts' in worker:
        artifacts = {}
        for artifact in worker['artifacts']:
            artifacts[artifact['name']] = {
                'path': artifact['path'],
                'type': artifact['type'],
                'expires': task_def['expires'],  # always expire with the task
            }
        payload['artifacts'] = artifacts

    if isinstance(worker.get('docker-image'), basestring):
        out_of_tree_image = worker['docker-image']
    else:
        out_of_tree_image = None

    run_task = any([
        payload.get('command', [''])[0].endswith('run-task'),
        # image_builder is special and doesn't get detected like other tasks.
        # It uses run-task so it needs our cache manipulations.
        (out_of_tree_image or '').startswith('taskcluster/image_builder'),
    ])

    if 'caches' in worker:
        caches = {}

        # run-task knows how to validate caches.
        #
        # To help ensure new run-task features and bug fixes don't interfere
        # with existing caches, we seed the hash of run-task into cache names.
        # So, any time run-task changes, we should get a fresh set of caches.
        # This means run-task can make changes to cache interaction at any time
        # without regards for backwards or future compatibility.
        #
        # But this mechanism only works for in-tree Docker images that are built
        # with the current run-task! For out-of-tree Docker images, we have no
        # way of knowing their content of run-task. So, in addition to varying
        # cache names by the contents of run-task, we also take the Docker image
        # name into consideration. This means that different Docker images will
        # never share the same cache. This is a bit unfortunate. But it is the
        # safest thing to do. Fortunately, most images are defined in-tree.
        #
        # For out-of-tree Docker images, we don't strictly need to incorporate
        # the run-task content into the cache name. However, doing so preserves
        # the mechanism whereby changing run-task results in new caches
        # everywhere.
        if run_task:
            suffix = '-%s' % _run_task_suffix()

            if out_of_tree_image:
                name_hash = hashlib.sha256(out_of_tree_image).hexdigest()
                suffix += name_hash[0:12]

        else:
            suffix = ''

        skip_untrusted = config.params['project'] == 'try' or level == 1

        for cache in worker['caches']:
            # Some caches aren't enabled in environments where we can't
            # guarantee certain behavior. Filter those out.
            if cache.get('skip-untrusted') and skip_untrusted:
                continue

            name = '%s%s' % (cache['name'], suffix)
            caches[name] = cache['mount-point']
            task_def['scopes'].append('docker-worker:cache:%s' % name)

        # Assertion: only run-task is interested in this.
        if run_task:
            payload['env']['TASKCLUSTER_CACHES'] = ';'.join(sorted(
                caches.values()))

        payload['cache'] = caches

    # And send down volumes information to run-task as well.
    if run_task and worker.get('volumes'):
        payload['env']['TASKCLUSTER_VOLUMES'] = ';'.join(
            sorted(worker['volumes']))

    if payload.get('cache') and skip_untrusted:
        payload['env']['TASKCLUSTER_UNTRUSTED_CACHES'] = '1'

    if features:
        payload['features'] = features
    if capabilities:
        payload['capabilities'] = capabilities

    # coalesce / superseding
    if 'coalesce' in task:
        payload['supersederUrl'] = superseder_url(config, task)

    check_caches_are_volumes(task)


@payload_builder('generic-worker')
def build_generic_worker_payload(config, task, task_def):
    worker = task['worker']

    artifacts = []

    for artifact in worker['artifacts']:
        a = {
            'path': artifact['path'],
            'type': artifact['type'],
            'expires': task_def['expires'],  # always expire with the task
        }
        if 'name' in artifact:
            a['name'] = artifact['name']
        artifacts.append(a)

    # Need to copy over mounts, but rename keys to respect naming convention
    #   * 'cache-name' -> 'cacheName'
    #   * 'task-id'    -> 'taskId'
    # All other key names are already suitable, and don't need renaming.
    mounts = deepcopy(worker.get('mounts', []))
    for mount in mounts:
        if 'cache-name' in mount:
            mount['cacheName'] = mount.pop('cache-name')
        if 'content' in mount:
            if 'task-id' in mount['content']:
                mount['content']['taskId'] = mount['content'].pop('task-id')

    task_def['payload'] = {
        'command': worker['command'],
        'artifacts': artifacts,
        'env': worker.get('env', {}),
        'mounts': mounts,
        'maxRunTime': worker['max-run-time'],
        'osGroups': worker.get('os-groups', []),
    }

    # needs-sccache is handled in mozharness_on_windows

    if 'retry-exit-status' in worker:
        raise Exception("retry-exit-status not supported in generic-worker")

    # currently only support one feature (chain of trust) but this will likely grow
    features = {}

    if worker.get('chain-of-trust'):
        features['chainOfTrust'] = True

    if features:
        task_def['payload']['features'] = features

    # coalesce / superseding
    if 'coalesce' in task:
        task_def['payload']['supersederUrl'] = superseder_url(config, task)


@payload_builder('scriptworker-signing')
def build_scriptworker_signing_payload(config, task, task_def):
    worker = task['worker']

    task_def['payload'] = {
        'maxRunTime': worker['max-run-time'],
        'upstreamArtifacts':  worker['upstream-artifacts']
    }


@payload_builder('beetmover')
def build_beetmover_payload(config, task, task_def):
    worker = task['worker']
    release_config = get_release_config(config)

    task_def['payload'] = {
        'maxRunTime': worker['max-run-time'],
        'upload_date': config.params['build_date'],
        'upstreamArtifacts':  worker['upstream-artifacts']
    }
    if worker.get('locale'):
        task_def['payload']['locale'] = worker['locale']
    if release_config:
        task_def['payload'].update(release_config)


@payload_builder('beetmover-cdns')
def build_beetmover_cdns_payload(config, task, task_def):
    worker = task['worker']
    release_config = get_release_config(config, force=True)

    task_def['payload'] = {
        'maxRunTime': worker['max-run-time'],
        'product': worker['product'],
        'version': release_config['version'],
        'build_number': release_config['build_number'],
    }


@payload_builder('balrog')
def build_balrog_payload(config, task, task_def):
    worker = task['worker']

    task_def['payload'] = {
        'upstreamArtifacts':  worker['upstream-artifacts']
    }


@payload_builder('push-apk')
def build_push_apk_payload(config, task, task_def):
    worker = task['worker']

    task_def['payload'] = {
        'dry_run': worker['dry-run'],
        'upstreamArtifacts':  worker['upstream-artifacts'],
        'google_play_track': worker['google-play-track'],
    }

    if worker.get('rollout-percentage', None):
        task_def['payload']['rollout_percentage'] = worker['rollout-percentage']


@payload_builder('push-apk-breakpoint')
def build_push_apk_breakpoint_payload(config, task, task_def):
    task_def['payload'] = task['worker']['payload']


@payload_builder('invalid')
def build_invalid_payload(config, task, task_def):
    task_def['payload'] = 'invalid task - should never be created'


@payload_builder('native-engine')
def build_macosx_engine_payload(config, task, task_def):
    worker = task['worker']
    artifacts = map(lambda artifact: {
        'name': artifact['name'],
        'path': artifact['path'],
        'type': artifact['type'],
        'expires': task_def['expires'],
    }, worker.get('artifacts', []))

    task_def['payload'] = {
        'context': worker['context'],
        'command': worker['command'],
        'env': worker['env'],
        'artifacts': artifacts,
    }
    if worker.get('reboot'):
        task_def['payload'] = worker['reboot']

    if task.get('needs-sccache'):
        raise Exception('needs-sccache not supported in native-engine')


@payload_builder('buildbot-bridge')
def build_buildbot_bridge_payload(config, task, task_def):
    task['extra'].pop('treeherder', None)
    task['extra'].pop('treeherderEnv', None)
    worker = task['worker']

    if worker['properties'].get('tuxedo_server_url'):
        resolve_keyed_by(
            worker, 'properties.tuxedo_server_url', worker['buildername'],
            **config.params
        )

    task_def['payload'] = {
        'buildername': worker['buildername'],
        'sourcestamp': worker['sourcestamp'],
        'properties': worker['properties'],
    }
    task_def.setdefault('scopes', [])
    if worker['properties'].get('release_promotion'):
        task_def['scopes'].append(
            "project:releng:buildbot-bridge:builder-name:{}".format(worker['buildername'])
        )


transforms = TransformSequence()


@transforms.add
def task_name_from_label(config, tasks):
    for task in tasks:
        if 'label' not in task:
            if 'name' not in task:
                raise Exception("task has neither a name nor a label")
            task['label'] = '{}-{}'.format(config.kind, task['name'])
        if task.get('name'):
            del task['name']
        yield task


@transforms.add
def validate(config, tasks):
    for task in tasks:
        yield validate_schema(
            task_description_schema, task,
            "In task {!r}:".format(task.get('label', '?no-label?')))


@index_builder('generic')
def add_generic_index_routes(config, task):
    index = task.get('index')
    routes = task.setdefault('routes', [])

    verify_index_job_name(index)

    subs = config.params.copy()
    subs['job-name'] = index['job-name']
    subs['build_date_long'] = time.strftime("%Y.%m.%d.%Y%m%d%H%M%S",
                                            time.gmtime(config.params['build_date']))
    subs['product'] = index['product']

    project = config.params.get('project')

    for tpl in V2_ROUTE_TEMPLATES:
        routes.append(tpl.format(**subs))

    # Additionally alias all tasks for "trunk" repos into a common
    # namespace.
    if project and project in TRUNK_PROJECTS:
        for tpl in V2_TRUNK_ROUTE_TEMPLATES:
            routes.append(tpl.format(**subs))

    return task


@index_builder('nightly')
def add_nightly_index_routes(config, task):
    index = task.get('index')
    routes = task.setdefault('routes', [])

    verify_index_job_name(index)

    subs = config.params.copy()
    subs['job-name'] = index['job-name']
    subs['build_date_long'] = time.strftime("%Y.%m.%d.%Y%m%d%H%M%S",
                                            time.gmtime(config.params['build_date']))
    subs['build_date'] = time.strftime("%Y.%m.%d",
                                       time.gmtime(config.params['build_date']))
    subs['product'] = index['product']

    for tpl in V2_NIGHTLY_TEMPLATES:
        routes.append(tpl.format(**subs))

    # Also add routes for en-US
    task = add_l10n_index_routes(config, task, force_locale="en-US")

    return task


@index_builder('release')
def add_release_index_routes(config, task):
    index = task.get('index')
    routes = []
    release_config = get_release_config(config, force=True)

    verify_index_job_name(index)

    subs = config.params.copy()
    subs['build_number'] = str(release_config['build_number'])
    subs['revision'] = subs['head_rev']
    subs['underscore_version'] = release_config['version'].replace('.', '_')
    subs['product'] = index['product']
    subs['branch'] = subs['project']

    for rt in task.get('routes', []):
        routes.append(rt.format(**subs))

    task['routes'] = routes

    return task


@index_builder('nightly-with-multi-l10n')
def add_nightly_multi_index_routes(config, task):
    task = add_nightly_index_routes(config, task)
    task = add_l10n_index_routes(config, task, force_locale="multi")
    return task


@index_builder('l10n')
def add_l10n_index_routes(config, task, force_locale=None):
    index = task.get('index')
    routes = task.setdefault('routes', [])

    verify_index_job_name(index)

    subs = config.params.copy()
    subs['job-name'] = index['job-name']
    subs['build_date_long'] = time.strftime("%Y.%m.%d.%Y%m%d%H%M%S",
                                            time.gmtime(config.params['build_date']))
    subs['product'] = index['product']

    locales = task['attributes'].get('chunk_locales',
                                     task['attributes'].get('all_locales'))
    # Some tasks has only one locale set
    if task['attributes'].get('locale'):
        locales = [task['attributes']['locale']]

    if force_locale:
        # Used for en-US and multi-locale
        locales = [force_locale]

    if not locales:
        raise Exception("Error: Unable to use l10n index for tasks without locales")

    # If there are too many locales, we can't write a route for all of them
    # See Bug 1323792
    if len(locales) > 18:  # 18 * 3 = 54, max routes = 64
        return task

    for locale in locales:
        for tpl in V2_L10N_TEMPLATES:
            routes.append(tpl.format(locale=locale, **subs))

    return task


@transforms.add
def add_index_routes(config, tasks):
    for task in tasks:
        index = task.get('index')

        if not index:
            yield task
            continue

        index_type = index.get('type', 'generic')
        task = index_builders[index_type](config, task)

        # The default behavior is to rank tasks according to their tier
        extra_index = task.setdefault('extra', {}).setdefault('index', {})
        rank = index.get('rank', 'by-tier')

        if rank == 'by-tier':
            # rank is zero for non-tier-1 tasks and based on pushid for others;
            # this sorts tier-{2,3} builds below tier-1 in the index
            tier = task.get('treeherder', {}).get('tier', 3)
            extra_index['rank'] = 0 if tier > 1 else int(config.params['build_date'])
        elif rank == 'build_date':
            extra_index['rank'] = int(config.params['build_date'])
        else:
            extra_index['rank'] = rank

        del task['index']
        yield task


@transforms.add
def build_task(config, tasks):
    for task in tasks:
        level = str(config.params['level'])
        worker_type = task['worker-type'].format(level=level)
        provisioner_id, worker_type = worker_type.split('/', 1)
        branch = config.params['project']

        routes = task.get('routes', [])
        scopes = [s.format(level=level, branch=branch) for s in task.get('scopes', [])]

        # set up extra
        extra = task.get('extra', {})
        extra['parent'] = os.environ.get('TASK_ID', '')
        task_th = task.get('treeherder')
        if task_th:
            extra['treeherderEnv'] = task_th['environments']

            treeherder = extra.setdefault('treeherder', {})

            machine_platform, collection = task_th['platform'].split('/', 1)
            treeherder['machine'] = {'platform': machine_platform}
            treeherder['collection'] = {collection: True}

            group_names = config.graph_config['treeherder']['group-names']
            groupSymbol, symbol = split_symbol(task_th['symbol'])
            if groupSymbol != '?':
                treeherder['groupSymbol'] = groupSymbol
                if groupSymbol not in group_names:
                    raise Exception(UNKNOWN_GROUP_NAME.format(groupSymbol))
                treeherder['groupName'] = group_names[groupSymbol]
            treeherder['symbol'] = symbol
            if len(symbol) > 25 or len(groupSymbol) > 25:
                raise RuntimeError("Treeherder group and symbol names must not be longer than "
                                   "25 characters: {} (see {})".format(
                                       task_th['symbol'],
                                       TC_TREEHERDER_SCHEMA_URL,
                                       ))
            treeherder['jobKind'] = task_th['kind']
            treeherder['tier'] = task_th['tier']

            treeherder_rev = config.params[
                BRANCH_REV_PARAM.get(
                    config.params['project'],
                    DEFAULT_BRANCH_REV_PARAM)]

            routes.extend([
                '{}.v2.{}.{}.{}'.format(TREEHERDER_ROUTE_ROOTS[env],
                                        config.params['project'],
                                        treeherder_rev,
                                        config.params['pushlog_id'])
                for env in task_th['environments']
            ])

        if 'expires-after' not in task:
            task['expires-after'] = '28 days' if config.params['project'] == 'try' else '1 year'

        if 'deadline-after' not in task:
            task['deadline-after'] = '1 day'

        if 'coalesce' in task:
            key = coalesce_key(config, task)
            routes.append('coalesce.v1.' + key)

        if 'priority' not in task:
            task['priority'] = BRANCH_PRIORITIES.get(
                config.params['project'],
                DEFAULT_BRANCH_PRIORITY)

        tags = task.get('tags', {})
        tags.update({
            'createdForUser': config.params['owner'],
            'kind': config.kind,
            'label': task['label'],
        })

        task_def = {
            'provisionerId': provisioner_id,
            'workerType': worker_type,
            'routes': routes,
            'created': {'relative-datestamp': '0 seconds'},
            'deadline': {'relative-datestamp': task['deadline-after']},
            'expires': {'relative-datestamp': task['expires-after']},
            'scopes': scopes,
            'metadata': {
                'description': task['description'],
                'name': task['label'],
                'owner': config.params['owner'],
                'source': '{}/file/{}/{}'.format(
                    config.params['head_repository'],
                    config.params['head_rev'],
                    config.path),
            },
            'extra': extra,
            'tags': tags,
            'priority': task['priority'],
        }

        if task_th:
            # link back to treeherder in description
            th_push_link = 'https://treeherder.mozilla.org/#/jobs?repo={}&revision={}'.format(
                config.params['project'], treeherder_rev)
            task_def['metadata']['description'] += ' ([Treeherder push]({}))'.format(
                th_push_link)

        # add the payload and adjust anything else as required (e.g., scopes)
        payload_builders[task['worker']['implementation']](config, task, task_def)

        attributes = task.get('attributes', {})
        attributes['run_on_projects'] = task.get('run-on-projects', ['all'])
<<<<<<< HEAD
        attributes['shipping_phase'] = task['shipping-phase']
        attributes['shipping_product'] = task['shipping-product']
=======
        attributes['always_target'] = task['always-target']
>>>>>>> 3c232c4d

        # Set MOZ_AUTOMATION on all jobs.
        if task['worker']['implementation'] in (
            'generic-worker',
            'docker-engine',
            'native-engine',
            'docker-worker',
        ):
            payload = task_def.get('payload')
            if payload:
                env = payload.setdefault('env', {})
                env['MOZ_AUTOMATION'] = '1'

        notifications = task.get('notifications')
        if notifications:
            task_def['extra'].setdefault('notifications', {})
            for k, v in notifications.items():
                if isinstance(v, dict) and len(v) == 1 and v.keys()[0].startswith('by-'):
                    v = {'tmp': v}
                    resolve_keyed_by(v, 'tmp', 'notifications', **config.params)
                    v = v['tmp']
                if v is None:
                    continue
                elif isinstance(v, list):
                    v = {'ids': v}
                    if 'completed' == k:
                        v.update({
                            "subject": "Completed: {}".format(FULL_TASK_NAME),
                            "message": "{} has completed successfully! Yay!".format(
                                FULL_TASK_NAME),
                        })
                    elif k == 'failed':
                        v.update({
                            "subject": "Failed: {}".format(FULL_TASK_NAME),
                            "message": "Uh-oh! {} failed.".format(FULL_TASK_NAME),
                        })
                    elif k == 'exception':
                        v.update({
                            "subject": "Exception: {}".format(FULL_TASK_NAME),
                            "message": "Uh-oh! {} resulted in an exception.".format(
                                FULL_TASK_NAME),
                        })
                else:
                    resolve_keyed_by(v, 'ids', 'notifications', **config.params)
                if v['ids'] is None:
                    continue
                notifications_kwargs = dict(
                    task=task_def,
                    config=config.__dict__,
                    release_config=get_release_config(config, force=True),
                )
                task_def['extra']['notifications']['task-' + k] = {
                    'subject': v['subject'].format(**notifications_kwargs),
                    'message': v['message'].format(**notifications_kwargs),
                    'ids': v['ids'],
                }

        yield {
            'label': task['label'],
            'task': task_def,
            'dependencies': task.get('dependencies', {}),
            'attributes': attributes,
            'optimization': task.get('optimization', None),
        }


def check_caches_are_volumes(task):
    """Ensures that all cache paths are defined as volumes.

    Caches and volumes are the only filesystem locations whose content
    isn't defined by the Docker image itself. Some caches are optional
    depending on the job environment. We want paths that are potentially
    caches to have as similar behavior regardless of whether a cache is
    used. To help enforce this, we require that all paths used as caches
    to be declared as Docker volumes. This check won't catch all offenders.
    But it is better than nothing.
    """
    volumes = set(task['worker']['volumes'])
    paths = set(c['mount-point'] for c in task['worker'].get('caches', []))
    missing = paths - volumes

    if not missing:
        return

    raise Exception('task %s (image %s) has caches that are not declared as '
                    'Docker volumes: %s' % (task['label'],
                                            task['worker']['docker-image'],
                                            ', '.join(sorted(missing))))


@transforms.add
def check_run_task_caches(config, tasks):
    """Audit for caches requiring run-task.

    run-task manages caches in certain ways. If a cache managed by run-task
    is used by a non run-task task, it could cause problems. So we audit for
    that and make sure certain cache names are exclusive to run-task.

    IF YOU ARE TEMPTED TO MAKE EXCLUSIONS TO THIS POLICY, YOU ARE LIKELY
    CONTRIBUTING TECHNICAL DEBT AND WILL HAVE TO SOLVE MANY OF THE PROBLEMS
    THAT RUN-TASK ALREADY SOLVES. THINK LONG AND HARD BEFORE DOING THAT.
    """
    re_reserved_caches = re.compile('''^
        (level-\d+-checkouts|level-\d+-tooltool-cache)
    ''', re.VERBOSE)

    re_sparse_checkout_cache = re.compile('^level-\d+-checkouts-sparse')

    suffix = _run_task_suffix()

    for task in tasks:
        payload = task['task'].get('payload', {})
        command = payload.get('command') or ['']

        main_command = command[0] if isinstance(command[0], basestring) else ''
        run_task = main_command.endswith('run-task')

        require_sparse_cache = False
        have_sparse_cache = False

        if run_task:
            for arg in command[1:]:
                if not isinstance(arg, basestring):
                    continue

                if arg == '--':
                    break

                if arg.startswith('--sparse-profile'):
                    require_sparse_cache = True
                    break

        for cache in payload.get('cache', {}):
            if re_sparse_checkout_cache.match(cache):
                have_sparse_cache = True

            if not re_reserved_caches.match(cache):
                continue

            if not run_task:
                raise Exception(
                    '%s is using a cache (%s) reserved for run-task '
                    'change the task to use run-task or use a different '
                    'cache name' % (task['label'], cache))

            if not cache.endswith(suffix):
                raise Exception(
                    '%s is using a cache (%s) reserved for run-task '
                    'but the cache name is not dependent on the contents '
                    'of run-task; change the cache name to conform to the '
                    'naming requirements' % (task['label'], cache))

        if require_sparse_cache and not have_sparse_cache:
            raise Exception('%s is using a sparse checkout but not using '
                            'a sparse checkout cache; change the checkout '
                            'cache name so it is sparse aware' % task['label'])

        yield task


# Check that the v2 route templates match those used by Mozharness.  This can
# go away once Mozharness builds are no longer performed in Buildbot, and the
# Mozharness code referencing routes.json is deleted.
def check_v2_routes():
    with open(os.path.join(GECKO, "testing/mozharness/configs/routes.json"), "rb") as f:
        routes_json = json.load(f)

    for key in ('routes', 'nightly', 'l10n'):
        if key == 'routes':
            tc_template = V2_ROUTE_TEMPLATES
        elif key == 'nightly':
            tc_template = V2_NIGHTLY_TEMPLATES
        elif key == 'l10n':
            tc_template = V2_L10N_TEMPLATES

        routes = routes_json[key]

        # we use different variables than mozharness
        for mh, tg in [
                ('{index}', 'index'),
                ('{build_product}', '{product}'),
                ('{build_name}-{build_type}', '{job-name}'),
                ('{year}.{month}.{day}.{pushdate}', '{build_date_long}'),
                ('{pushid}', '{pushlog_id}'),
                ('{year}.{month}.{day}', '{build_date}')]:
            routes = [r.replace(mh, tg) for r in routes]

        if sorted(routes) != sorted(tc_template):
            raise Exception("V2 TEMPLATES do not match Mozharness's routes.json: "
                            "(tc):%s vs (mh):%s" % (tc_template, routes))


check_v2_routes()<|MERGE_RESOLUTION|>--- conflicted
+++ resolved
@@ -1333,12 +1333,9 @@
 
         attributes = task.get('attributes', {})
         attributes['run_on_projects'] = task.get('run-on-projects', ['all'])
-<<<<<<< HEAD
+        attributes['always_target'] = task['always-target']
         attributes['shipping_phase'] = task['shipping-phase']
         attributes['shipping_product'] = task['shipping-product']
-=======
-        attributes['always_target'] = task['always-target']
->>>>>>> 3c232c4d
 
         # Set MOZ_AUTOMATION on all jobs.
         if task['worker']['implementation'] in (
