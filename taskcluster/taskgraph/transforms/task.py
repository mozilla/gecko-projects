# This Source Code Form is subject to the terms of the Mozilla Public
# License, v. 2.0. If a copy of the MPL was not distributed with this
# file, You can obtain one at http://mozilla.org/MPL/2.0/.
"""
These transformations take a task description and turn it into a TaskCluster
task definition (along with attributes, label, etc.).  The input to these
transformations is generic to any kind of task, but abstracts away some of the
complexities of worker implementations, scopes, and treeherder annotations.
"""

from __future__ import absolute_import, print_function, unicode_literals

import hashlib
import os
import re
import time
from copy import deepcopy

from mozbuild.util import memoize
from taskgraph.util.attributes import TRUNK_PROJECTS
from taskgraph.util.hash import hash_path
from taskgraph.util.treeherder import split_symbol
from taskgraph.transforms.base import TransformSequence
from taskgraph.util.schema import (
    validate_schema,
    Schema,
    optionally_keyed_by,
    resolve_keyed_by,
    OptimizationSchema,
)
from taskgraph.util.scriptworker import (
    BALROG_ACTIONS,
    get_release_config,
)
from voluptuous import Any, Required, Optional, Extra
from taskgraph import GECKO, MAX_DEPENDENCIES
from ..util import docker as dockerutil

RUN_TASK = os.path.join(GECKO, 'taskcluster', 'docker', 'recipes', 'run-task')


@memoize
def _run_task_suffix():
    """String to append to cache names under control of run-task."""
    return hash_path(RUN_TASK)[0:20]


# shortcut for a string where task references are allowed
taskref_or_string = Any(
    basestring,
    {Required('task-reference'): basestring},
)

# A task description is a general description of a TaskCluster task
task_description_schema = Schema({
    # the label for this task
    Required('label'): basestring,

    # description of the task (for metadata)
    Required('description'): basestring,

    # attributes for this task
    Optional('attributes'): {basestring: object},

    # relative path (from config.path) to the file task was defined in
    Optional('job-from'): basestring,

    # dependencies of this task, keyed by name; these are passed through
    # verbatim and subject to the interpretation of the Task's get_dependencies
    # method.
    Optional('dependencies'): {basestring: object},

    Optional('requires'): Any('all-completed', 'all-resolved'),

    # expiration and deadline times, relative to task creation, with units
    # (e.g., "14 days").  Defaults are set based on the project.
    Optional('expires-after'): basestring,
    Optional('deadline-after'): basestring,

    # custom routes for this task; the default treeherder routes will be added
    # automatically
    Optional('routes'): [basestring],

    # custom scopes for this task; any scopes required for the worker will be
    # added automatically. The following parameters will be substituted in each
    # scope:
    #  {level} -- the scm level of this push
    #  {project} -- the project of this push
    Optional('scopes'): [basestring],

    # Tags
    Optional('tags'): {basestring: basestring},

    # custom "task.extra" content
    Optional('extra'): {basestring: object},

    # treeherder-related information; see
    # https://schemas.taskcluster.net/taskcluster-treeherder/v1/task-treeherder-config.json
    # If not specified, no treeherder extra information or routes will be
    # added to the task
    Optional('treeherder'): {
        # either a bare symbol, or "grp(sym)".
        'symbol': basestring,

        # the job kind
        'kind': Any('build', 'test', 'other'),

        # tier for this task
        'tier': int,

        # task platform, in the form platform/collection, used to set
        # treeherder.machine.platform and treeherder.collection or
        # treeherder.labels
        'platform': basestring,
    },

    # information for indexing this build so its artifacts can be discovered;
    # if omitted, the build will not be indexed.
    Optional('index'): {
        # the name of the product this build produces
        'product': basestring,

        # the names to use for this job in the TaskCluster index
        'job-name': basestring,

        # Type of gecko v2 index to use
        'type': Any('generic', 'nightly', 'l10n', 'nightly-with-multi-l10n',
                    'release', 'nightly-l10n'),

        # The rank that the task will receive in the TaskCluster
        # index.  A newly completed task supercedes the currently
        # indexed task iff it has a higher rank.  If unspecified,
        # 'by-tier' behavior will be used.
        'rank': Any(
            # Rank is equal the timestamp of the build_date for tier-1
            # tasks, and zero for non-tier-1.  This sorts tier-{2,3}
            # builds below tier-1 in the index.
            'by-tier',

            # Rank is given as an integer constant (e.g. zero to make
            # sure a task is last in the index).
            int,

            # Rank is equal to the timestamp of the build_date.  This
            # option can be used to override the 'by-tier' behavior
            # for non-tier-1 tasks.
            'build_date',
        ),

        'channel': optionally_keyed_by('project', basestring),
    },

    # The `run_on_projects` attribute, defaulting to "all".  This dictates the
    # projects on which this task should be included in the target task set.
    # See the attributes documentation for details.
    Optional('run-on-projects'): optionally_keyed_by('build-platform', [basestring]),

    # The `shipping_phase` attribute, defaulting to None. This specifies the
    # release promotion phase that this task belongs to.
    Required('shipping-phase'): Any(
        None,
        'build',
        'promote',
        'push',
        'ship',
    ),

    # The `shipping_product` attribute, defaulting to None. This specifies the
    # release promotion product that this task belongs to.
    Required('shipping-product'): Any(
        None,
        'devedition',
        'fennec',
        'firefox',
    ),

    # Coalescing provides the facility for tasks to be superseded by the same
    # task in a subsequent commit, if the current task backlog reaches an
    # explicit threshold. Both age and size thresholds need to be met in order
    # for coalescing to be triggered.
    Optional('coalesce'): {
        # A unique identifier per job (typically a hash of the job label) in
        # order to partition tasks into appropriate sets for coalescing. This
        # is combined with the project in order to generate a unique coalescing
        # key for the coalescing service.
        'job-identifier': basestring,

        # The minimum amount of time in seconds between two pending tasks with
        # the same coalescing key, before the coalescing service will return
        # tasks.
        'age': int,

        # The minimum number of backlogged tasks with the same coalescing key,
        # before the coalescing service will return tasks.
        'size': int,
    },

    # The `always-target` attribute will cause the task to be included in the
    # target_task_graph regardless of filtering. Tasks included in this manner
    # will be candidates for optimization even when `optimize_target_tasks` is
    # False, unless the task was also explicitly chosen by the target_tasks
    # method.
    Required('always-target'): bool,

    # Optimization to perform on this task during the optimization phase.
    # Optimizations are defined in taskcluster/taskgraph/optimize.py.
    Required('optimization'): OptimizationSchema,

    # the provisioner-id/worker-type for the task.  The following parameters will
    # be substituted in this string:
    #  {level} -- the scm level of this push
    'worker-type': basestring,

    # Whether the job should use sccache compiler caching.
    Required('needs-sccache'): bool,

    # information specific to the worker implementation that will run this task
    'worker': Any({
        Required('implementation'): Any('docker-worker', 'docker-engine'),
        Required('os'): 'linux',

        # For tasks that will run in docker-worker or docker-engine, this is the
        # name of the docker image or in-tree docker image to run the task in.  If
        # in-tree, then a dependency will be created automatically.  This is
        # generally `desktop-test`, or an image that acts an awful lot like it.
        Required('docker-image'): Any(
            # a raw Docker image path (repo/image:tag)
            basestring,
            # an in-tree generated docker image (from `taskcluster/docker/<name>`)
            {'in-tree': basestring},
            # an indexed docker image
            {'indexed': basestring},
        ),

        # worker features that should be enabled
        Required('relengapi-proxy'): bool,
        Required('chain-of-trust'): bool,
        Required('taskcluster-proxy'): bool,
        Required('allow-ptrace'): bool,
        Required('loopback-video'): bool,
        Required('loopback-audio'): bool,
        Required('docker-in-docker'): bool,  # (aka 'dind')

        # Paths to Docker volumes.
        #
        # For in-tree Docker images, volumes can be parsed from Dockerfile.
        # This only works for the Dockerfile itself: if a volume is defined in
        # a base image, it will need to be declared here. Out-of-tree Docker
        # images will also require explicit volume annotation.
        #
        # Caches are often mounted to the same path as Docker volumes. In this
        # case, they take precedence over a Docker volume. But a volume still
        # needs to be declared for the path.
        Optional('volumes'): [basestring],

        # caches to set up for the task
        Optional('caches'): [{
            # only one type is supported by any of the workers right now
            'type': 'persistent',

            # name of the cache, allowing re-use by subsequent tasks naming the
            # same cache
            'name': basestring,

            # location in the task image where the cache will be mounted
            'mount-point': basestring,

            # Whether the cache is not used in untrusted environments
            # (like the Try repo).
            Optional('skip-untrusted'): bool,
        }],

        # artifacts to extract from the task image after completion
        Optional('artifacts'): [{
            # type of artifact -- simple file, or recursive directory
            'type': Any('file', 'directory'),

            # task image path from which to read artifact
            'path': basestring,

            # name of the produced artifact (root of the names for
            # type=directory)
            'name': basestring,
        }],

        # environment variables
        Required('env'): {basestring: taskref_or_string},

        # the command to run; if not given, docker-worker will default to the
        # command in the docker image
        Optional('command'): [taskref_or_string],

        # the maximum time to run, in seconds
        Required('max-run-time'): int,

        # the exit status code(s) that indicates the task should be retried
        Optional('retry-exit-status'): [int],

        # the exit status code(s) that indicates the caches used by the task
        # should be purged
        Optional('purge-caches-exit-status'): [int],
    }, {
        Required('implementation'): 'generic-worker',
        Required('os'): Any('windows', 'macosx'),
        # see http://schemas.taskcluster.net/generic-worker/v1/payload.json
        # and https://docs.taskcluster.net/reference/workers/generic-worker/payload

        # command is a list of commands to run, sequentially
        # on Windows, each command is a string, on OS X and Linux, each command is
        # a string array
        Required('command'): Any(
            [taskref_or_string],   # Windows
            [[taskref_or_string]]  # Linux / OS X
        ),

        # artifacts to extract from the task image after completion; note that artifacts
        # for the generic worker cannot have names
        Optional('artifacts'): [{
            # type of artifact -- simple file, or recursive directory
            'type': Any('file', 'directory'),

            # filesystem path from which to read artifact
            'path': basestring,

            # if not specified, path is used for artifact name
            Optional('name'): basestring
        }],

        # Directories and/or files to be mounted.
        # The actual allowed combinations are stricter than the model below,
        # but this provides a simple starting point.
        # See https://docs.taskcluster.net/reference/workers/generic-worker/payload
        Optional('mounts'): [{
            # A unique name for the cache volume, implies writable cache directory
            # (otherwise mount is a read-only file or directory).
            Optional('cache-name'): basestring,
            # Optional content for pre-loading cache, or mandatory content for
            # read-only file or directory. Pre-loaded content can come from either
            # a task artifact or from a URL.
            Optional('content'): {

                # *** Either (artifact and task-id) or url must be specified. ***

                # Artifact name that contains the content.
                Optional('artifact'): basestring,
                # Task ID that has the artifact that contains the content.
                Optional('task-id'): taskref_or_string,
                # URL that supplies the content in response to an unauthenticated
                # GET request.
                Optional('url'): basestring
            },

            # *** Either file or directory must be specified. ***

            # If mounting a cache or read-only directory, the filesystem location of
            # the directory should be specified as a relative path to the task
            # directory here.
            Optional('directory'): basestring,
            # If mounting a file, specify the relative path within the task
            # directory to mount the file (the file will be read only).
            Optional('file'): basestring,
            # Required if and only if `content` is specified and mounting a
            # directory (not a file). This should be the archive format of the
            # content (either pre-loaded cache or read-only directory).
            Optional('format'): Any('rar', 'tar.bz2', 'tar.gz', 'zip')
        }],

        # environment variables
        Required('env'): {basestring: taskref_or_string},

        # the maximum time to run, in seconds
        Required('max-run-time'): int,

        # os user groups for test task workers
        Optional('os-groups'): [basestring],

        # optional features
        Required('chain-of-trust'): bool,
        Optional('taskcluster-proxy'): bool,
    }, {
        Required('implementation'): 'buildbot-bridge',

        # see
        # https://github.com/mozilla/buildbot-bridge/blob/master/bbb/schemas/payload.yml
        Required('buildername'): basestring,
        Required('sourcestamp'): {
            'branch': basestring,
            Optional('revision'): basestring,
            Optional('repository'): basestring,
            Optional('project'): basestring,
        },
        Required('properties'): {
            'product': basestring,
            Optional('build_number'): int,
            Optional('release_promotion'): bool,
            Optional('generate_bz2_blob'): bool,
            Optional('tuxedo_server_url'): optionally_keyed_by('project', basestring),
            Optional('release_eta'): basestring,
            Extra: taskref_or_string,  # additional properties are allowed
        },
    }, {
        Required('implementation'): 'native-engine',
        Required('os'): Any('macosx', 'linux'),

        # the maximum time to run, in seconds
        Required('max-run-time'): int,

        # A link for an executable to download
        Optional('context'): basestring,

        # Tells the worker whether machine should reboot
        # after the task is finished.
        Optional('reboot'):
            Any('always', 'on-exception', 'on-failure'),

        # the command to run
        Optional('command'): [taskref_or_string],

        # environment variables
        Optional('env'): {basestring: taskref_or_string},

        # artifacts to extract from the task image after completion
        Optional('artifacts'): [{
            # type of artifact -- simple file, or recursive directory
            Required('type'): Any('file', 'directory'),

            # task image path from which to read artifact
            Required('path'): basestring,

            # name of the produced artifact (root of the names for
            # type=directory)
            Required('name'): basestring,
        }],
    }, {
        Required('implementation'): 'scriptworker-signing',

        # the maximum time to run, in seconds
        Required('max-run-time'): int,

        # list of artifact URLs for the artifacts that should be signed
        Required('upstream-artifacts'): [{
            # taskId of the task with the artifact
            Required('taskId'): taskref_or_string,

            # type of signing task (for CoT)
            Required('taskType'): basestring,

            # Paths to the artifacts to sign
            Required('paths'): [basestring],

            # Signing formats to use on each of the paths
            Required('formats'): [basestring],
        }],
    }, {
        Required('implementation'): 'binary-transparency',
    }, {
        Required('implementation'): 'beetmover',

        # the maximum time to run, in seconds
        Required('max-run-time'): int,

        # locale key, if this is a locale beetmover job
        Optional('locale'): basestring,

        Required('release-properties'): {
            'app-name': basestring,
            'app-version': basestring,
            'branch': basestring,
            'build-id': basestring,
            'hash-type': basestring,
            'platform': basestring,
        },

        # list of artifact URLs for the artifacts that should be beetmoved
        Required('upstream-artifacts'): [{
            # taskId of the task with the artifact
            Required('taskId'): taskref_or_string,

            # type of signing task (for CoT)
            Required('taskType'): basestring,

            # Paths to the artifacts to sign
            Required('paths'): [basestring],

            # locale is used to map upload path and allow for duplicate simple names
            Required('locale'): basestring,
        }],
    }, {
        Required('implementation'): 'beetmover-cdns',

        # the maximum time to run, in seconds
        Required('max-run-time'): int,
        Required('product'): basestring,
    }, {
        Required('implementation'): 'balrog',
        Required('balrog-action'): Any(*BALROG_ACTIONS),
        Optional('product'): basestring,
        Optional('platforms'): [basestring],
        Optional('channel-names'): optionally_keyed_by('project', [basestring]),
        Optional('require-mirrors'): bool,
        Optional('publish-rules'): optionally_keyed_by('project', [int]),
        Optional('rules-to-update'): optionally_keyed_by('project', [basestring]),
        Optional('archive-domain'): optionally_keyed_by('project', basestring),
        Optional('download-domain'): optionally_keyed_by('project', basestring),

        # list of artifact URLs for the artifacts that should be beetmoved
        Optional('upstream-artifacts'): [{
            # taskId of the task with the artifact
            Required('taskId'): taskref_or_string,

            # type of signing task (for CoT)
            Required('taskType'): basestring,

            # Paths to the artifacts to sign
            Required('paths'): [basestring],
        }],
    }, {
        Required('implementation'): 'bouncer-aliases',
        Required('entries'): object,
    }, {
        Required('implementation'): 'bouncer-submission',
        Required('locales'): [basestring],
        Required('entries'): object,
    }, {
        Required('implementation'): 'invalid',
        # an invalid task is one which should never actually be created; this is used in
        # release automation on branches where the task just doesn't make sense
        Extra: object,

    }, {
        Required('implementation'): 'always-optimized',
        Extra: object,

    }, {
        Required('implementation'): 'push-apk',
        Required('upstream-artifacts'): [{
            Required('taskId'): taskref_or_string,
            Required('taskType'): basestring,
            Required('paths'): [basestring],
            Optional('optional', default=False): bool,
        }],

        # "Invalid" is a noop for try and other non-supported branches
        Required('google-play-track'): Any('production', 'beta', 'alpha', 'rollout', 'invalid'),
        Required('commit'): bool,
        Optional('rollout-percentage'): Any(int, None),
    }, {
        Required('implementation'): 'push-snap',
        Required('upstream-artifacts'): [{
            Required('taskId'): taskref_or_string,
            Required('taskType'): basestring,
            Required('paths'): [basestring],
        }],
    }, {
<<<<<<< HEAD
        Required('implementation'): 'sign-and-push-addons',
        Required('channel'): Any('listed', 'unlisted'),
        Required('upstream-artifacts'): [{
            Required('taskId'): taskref_or_string,
            Required('taskType'): basestring,
            Required('paths'): [basestring],
        }],
    }, {
=======
>>>>>>> 24ef5181
        Required('implementation'): 'shipit',
        Required('release-name'): basestring,
    }, {
        Required('implementation'): 'treescript',
        Required('tag'): bool,
        Required('bump'): bool,
        Optional('bump-files'): [basestring],
        Required('force-dry-run', default=True): bool,
        Required('push', default=False): bool
    }),
})

TC_TREEHERDER_SCHEMA_URL = 'https://github.com/taskcluster/taskcluster-treeherder/' \
                           'blob/master/schemas/task-treeherder-config.yml'


UNKNOWN_GROUP_NAME = "Treeherder group {} (from {}) has no name; " \
                     "add it to taskcluster/ci/config.yml"

V2_ROUTE_TEMPLATES = [
    "index.{trust-domain}.v2.{project}.latest.{product}.{job-name}",
    "index.{trust-domain}.v2.{project}.pushdate.{build_date_long}.{product}.{job-name}",
    "index.{trust-domain}.v2.{project}.pushlog-id.{pushlog_id}.{product}.{job-name}",
    "index.{trust-domain}.v2.{project}.revision.{branch_rev}.{product}.{job-name}",
]

# {central, inbound, autoland} write to a "trunk" index prefix. This facilitates
# walking of tasks with similar configurations.
V2_TRUNK_ROUTE_TEMPLATES = [
    "index.{trust-domain}.v2.trunk.revision.{branch_rev}.{product}.{job-name}",
]

V2_NIGHTLY_TEMPLATES = [
    "index.{trust-domain}.v2.{project}.nightly.latest.{product}.{job-name}",
    "index.{trust-domain}.v2.{project}.nightly.{build_date}.revision.{branch_rev}.{product}.{job-name}",  # noqa - too long
    "index.{trust-domain}.v2.{project}.nightly.{build_date}.latest.{product}.{job-name}",
    "index.{trust-domain}.v2.{project}.nightly.revision.{branch_rev}.{product}.{job-name}",
]

V2_NIGHTLY_L10N_TEMPLATES = [
    "index.{trust-domain}.v2.{project}.nightly.latest.{product}-l10n.{job-name}.{locale}",
    "index.{trust-domain}.v2.{project}.nightly.{build_date}.revision.{branch_rev}.{product}-l10n.{job-name}.{locale}",  # noqa - too long
    "index.{trust-domain}.v2.{project}.nightly.{build_date}.latest.{product}-l10n.{job-name}.{locale}",  # noqa - too long
    "index.{trust-domain}.v2.{project}.nightly.revision.{branch_rev}.{product}-l10n.{job-name}.{locale}",  # noqa - too long
]

V2_L10N_TEMPLATES = [
    "index.{trust-domain}.v2.{project}.revision.{branch_rev}.{product}-l10n.{job-name}.{locale}",
    "index.{trust-domain}.v2.{project}.pushdate.{build_date_long}.{product}-l10n.{job-name}.{locale}",  # noqa - too long
    "index.{trust-domain}.v2.{project}.latest.{product}-l10n.{job-name}.{locale}",
]

# the roots of the treeherder routes
TREEHERDER_ROUTE_ROOT = 'tc-treeherder'

# Which repository repository revision to use when reporting results to treeherder.
DEFAULT_BRANCH_REV_PARAM = 'head_rev'
BRANCH_REV_PARAM = {
    'comm-esr45': 'comm_head_rev',
    'comm-esr52': 'comm_head_rev',
    'comm-beta': 'comm_head_rev',
    'comm-central': 'comm_head_rev',
    'comm-aurora': 'comm_head_rev',
    'try-comm-central': 'comm_head_rev',
}


def get_branch_rev(config):
    return config.params[
        BRANCH_REV_PARAM.get(
            config.params['project'],
            DEFAULT_BRANCH_REV_PARAM
        )
    ]


COALESCE_KEY = '{project}.{job-identifier}'
SUPERSEDER_URL = 'https://coalesce.mozilla-releng.net/v1/list/{age}/{size}/{key}'

DEFAULT_BRANCH_PRIORITY = 'low'
BRANCH_PRIORITIES = {
    'mozilla-release': 'highest',
    'comm-esr45': 'highest',
    'comm-esr52': 'highest',
    'mozilla-esr45': 'very-high',
    'mozilla-esr52': 'very-high',
    'mozilla-beta': 'high',
    'comm-beta': 'high',
    'mozilla-central': 'medium',
    'comm-central': 'medium',
    'comm-aurora': 'medium',
    'autoland': 'low',
    'mozilla-inbound': 'low',
    'try': 'very-low',
    'try-comm-central': 'very-low',
    'alder': 'very-low',
    'ash': 'very-low',
    'birch': 'very-low',
    'cedar': 'very-low',
    'cypress': 'very-low',
    'date': 'very-low',
    'elm': 'very-low',
    'fig': 'very-low',
    'gum': 'very-low',
    'holly': 'very-low',
    'jamun': 'very-low',
    'larch': 'very-low',
    'maple': 'very-low',
    'oak': 'very-low',
    'pine': 'very-low',
    'graphics': 'very-low',
    'ux': 'very-low',
}

# define a collection of payload builders, depending on the worker implementation
payload_builders = {}


def payload_builder(name):
    def wrap(func):
        payload_builders[name] = func
        return func
    return wrap


# define a collection of index builders, depending on the type implementation
index_builders = {}


def index_builder(name):
    def wrap(func):
        index_builders[name] = func
        return func
    return wrap


def coalesce_key(config, task):
    return COALESCE_KEY.format(**{
               'project': config.params['project'],
               'job-identifier': task['coalesce']['job-identifier'],
           })


def superseder_url(config, task):
    key = coalesce_key(config, task)
    age = task['coalesce']['age']
    size = task['coalesce']['size']
    return SUPERSEDER_URL.format(
        age=age,
        size=size,
        key=key
    )


UNSUPPORTED_PRODUCT_ERROR = """\
The gecko-v2 product {product} is not in the list of configured products in
`taskcluster/ci/config.yml'.
"""


def verify_index(config, index):
    product = index['product']
    if product not in config.graph_config['index']['products']:
        raise Exception(UNSUPPORTED_PRODUCT_ERROR.format(product=product))


@payload_builder('docker-worker')
def build_docker_worker_payload(config, task, task_def):
    worker = task['worker']
    level = int(config.params['level'])

    image = worker['docker-image']
    if isinstance(image, dict):
        if 'in-tree' in image:
            name = image['in-tree']
            docker_image_task = 'build-docker-image-' + image['in-tree']
            task.setdefault('dependencies', {})['docker-image'] = docker_image_task

            image = {
                "path": "public/image.tar.zst",
                "taskId": {"task-reference": "<docker-image>"},
                "type": "task-image",
            }

            # Find VOLUME in Dockerfile.
            volumes = dockerutil.parse_volumes(name)
            for v in sorted(volumes):
                if v in worker['volumes']:
                    raise Exception('volume %s already defined; '
                                    'if it is defined in a Dockerfile, '
                                    'it does not need to be specified in the '
                                    'worker definition' % v)

                worker['volumes'].append(v)

        elif 'indexed' in image:
            image = {
                "path": "public/image.tar.zst",
                "namespace": image['indexed'],
                "type": "indexed-image",
            }
        else:
            raise Exception("unknown docker image type")

    features = {}

    if worker.get('relengapi-proxy'):
        features['relengAPIProxy'] = True

    if worker.get('taskcluster-proxy'):
        features['taskclusterProxy'] = True

    if worker.get('allow-ptrace'):
        features['allowPtrace'] = True
        task_def['scopes'].append('docker-worker:feature:allowPtrace')

    if worker.get('chain-of-trust'):
        features['chainOfTrust'] = True

    if worker.get('docker-in-docker'):
        features['dind'] = True

    if task.get('needs-sccache'):
        features['taskclusterProxy'] = True
        task_def['scopes'].append(
            'assume:project:taskcluster:{trust_domain}:level-{level}-sccache-buckets'.format(
                trust_domain=config.graph_config['trust-domain'],
                level=config.params['level'])
        )
        worker['env']['USE_SCCACHE'] = '1'
    else:
        worker['env']['SCCACHE_DISABLE'] = '1'

    capabilities = {}

    for lo in 'audio', 'video':
        if worker.get('loopback-' + lo):
            capitalized = 'loopback' + lo.capitalize()
            devices = capabilities.setdefault('devices', {})
            devices[capitalized] = True
            task_def['scopes'].append('docker-worker:capability:device:' + capitalized)

    task_def['payload'] = payload = {
        'image': image,
        'env': worker['env'],
    }
    if 'command' in worker:
        payload['command'] = worker['command']

    if 'max-run-time' in worker:
        payload['maxRunTime'] = worker['max-run-time']

    payload['onExitStatus'] = {}
    if 'retry-exit-status' in worker:
        payload['onExitStatus']['retry'] = worker['retry-exit-status']
    if 'purge-caches-exit-status' in worker:
        payload['onExitStatus']['purgeCaches'] = worker['purge-caches-exit-status']

    if 'artifacts' in worker:
        artifacts = {}
        for artifact in worker['artifacts']:
            artifacts[artifact['name']] = {
                'path': artifact['path'],
                'type': artifact['type'],
                'expires': task_def['expires'],  # always expire with the task
            }
        payload['artifacts'] = artifacts

    run_task = payload.get('command', [''])[0].endswith('run-task')

    if isinstance(worker.get('docker-image'), basestring):
        out_of_tree_image = worker['docker-image']
        run_task = run_task or out_of_tree_image.startswith(
            'taskcluster/image_builder')
    else:
        out_of_tree_image = None
        image = worker.get('docker-image', {}).get('in-tree')
        run_task = run_task or image == 'image_builder'

    if 'caches' in worker:
        caches = {}

        # run-task knows how to validate caches.
        #
        # To help ensure new run-task features and bug fixes don't interfere
        # with existing caches, we seed the hash of run-task into cache names.
        # So, any time run-task changes, we should get a fresh set of caches.
        # This means run-task can make changes to cache interaction at any time
        # without regards for backwards or future compatibility.
        #
        # But this mechanism only works for in-tree Docker images that are built
        # with the current run-task! For out-of-tree Docker images, we have no
        # way of knowing their content of run-task. So, in addition to varying
        # cache names by the contents of run-task, we also take the Docker image
        # name into consideration. This means that different Docker images will
        # never share the same cache. This is a bit unfortunate. But it is the
        # safest thing to do. Fortunately, most images are defined in-tree.
        #
        # For out-of-tree Docker images, we don't strictly need to incorporate
        # the run-task content into the cache name. However, doing so preserves
        # the mechanism whereby changing run-task results in new caches
        # everywhere.

        # As an additional mechanism to force the use of different caches, the
        # string literal in the variable below can be changed. This is
        # preferred to changing run-task because it doesn't require images
        # to be rebuilt.
        cache_version = 'v3'

        if run_task:
            suffix = '-%s-%s' % (cache_version, _run_task_suffix())

            if out_of_tree_image:
                name_hash = hashlib.sha256(out_of_tree_image).hexdigest()
                suffix += name_hash[0:12]

        else:
            suffix = '-%s' % cache_version

        skip_untrusted = config.params.is_try() or level == 1

        for cache in worker['caches']:
            # Some caches aren't enabled in environments where we can't
            # guarantee certain behavior. Filter those out.
            if cache.get('skip-untrusted') and skip_untrusted:
                continue

            name = '%s%s' % (cache['name'], suffix)
            caches[name] = cache['mount-point']
            task_def['scopes'].append('docker-worker:cache:%s' % name)

        # Assertion: only run-task is interested in this.
        if run_task:
            payload['env']['TASKCLUSTER_CACHES'] = ';'.join(sorted(
                caches.values()))

        payload['cache'] = caches

    # And send down volumes information to run-task as well.
    if run_task and worker.get('volumes'):
        payload['env']['TASKCLUSTER_VOLUMES'] = ';'.join(
            sorted(worker['volumes']))

    if payload.get('cache') and skip_untrusted:
        payload['env']['TASKCLUSTER_UNTRUSTED_CACHES'] = '1'

    if features:
        payload['features'] = features
    if capabilities:
        payload['capabilities'] = capabilities

    # coalesce / superseding
    if 'coalesce' in task:
        payload['supersederUrl'] = superseder_url(config, task)

    check_caches_are_volumes(task)


@payload_builder('generic-worker')
def build_generic_worker_payload(config, task, task_def):
    worker = task['worker']

    artifacts = []

    for artifact in worker['artifacts']:
        a = {
            'path': artifact['path'],
            'type': artifact['type'],
            'expires': task_def['expires'],  # always expire with the task
        }
        if 'name' in artifact:
            a['name'] = artifact['name']
        artifacts.append(a)

    # Need to copy over mounts, but rename keys to respect naming convention
    #   * 'cache-name' -> 'cacheName'
    #   * 'task-id'    -> 'taskId'
    # All other key names are already suitable, and don't need renaming.
    mounts = deepcopy(worker.get('mounts', []))
    for mount in mounts:
        if 'cache-name' in mount:
            mount['cacheName'] = mount.pop('cache-name')
        if 'content' in mount:
            if 'task-id' in mount['content']:
                mount['content']['taskId'] = mount['content'].pop('task-id')

    task_def['payload'] = {
        'command': worker['command'],
        'artifacts': artifacts,
        'env': worker.get('env', {}),
        'mounts': mounts,
        'maxRunTime': worker['max-run-time'],
        'osGroups': worker.get('os-groups', []),
    }

    if task.get('needs-sccache'):
        worker['env']['USE_SCCACHE'] = '1'
    else:
        worker['env']['SCCACHE_DISABLE'] = '1'

    # currently only support one feature (chain of trust) but this will likely grow
    features = {}

    if worker.get('chain-of-trust'):
        features['chainOfTrust'] = True

    if worker.get('taskcluster-proxy'):
        features['taskclusterProxy'] = True

    if features:
        task_def['payload']['features'] = features

    # coalesce / superseding
    if 'coalesce' in task:
        task_def['payload']['supersederUrl'] = superseder_url(config, task)


@payload_builder('scriptworker-signing')
def build_scriptworker_signing_payload(config, task, task_def):
    worker = task['worker']

    task_def['payload'] = {
        'maxRunTime': worker['max-run-time'],
        'upstreamArtifacts':  worker['upstream-artifacts']
    }


@payload_builder('binary-transparency')
def build_binary_transparency_payload(config, task, task_def):
    release_config = get_release_config(config)

    task_def['payload'] = {
        'version': release_config['version'],
        'chain': 'TRANSPARENCY.pem',
        'contact': task_def['metadata']['owner'],
        'maxRunTime': 600,
        'stage-product': task['shipping-product'],
        'summary': (
            'https://archive.mozilla.org/pub/{}/candidates/'
            '{}-candidates/build{}/SHA256SUMMARY'
        ).format(
            task['shipping-product'],
            release_config['version'],
            release_config['build_number'],
        ),
    }


@payload_builder('beetmover')
def build_beetmover_payload(config, task, task_def):
    worker = task['worker']
    release_config = get_release_config(config)
    release_properties = worker['release-properties']

    task_def['payload'] = {
        'maxRunTime': worker['max-run-time'],
        'releaseProperties': {
            'appName': release_properties['app-name'],
            'appVersion': release_properties['app-version'],
            'branch': release_properties['branch'],
            'buildid': release_properties['build-id'],
            'hashType': release_properties['hash-type'],
            'platform': release_properties['platform'],
        },
        'upload_date': config.params['build_date'],
        'upstreamArtifacts':  worker['upstream-artifacts'],
    }
    if worker.get('locale'):
        task_def['payload']['locale'] = worker['locale']
    if release_config:
        task_def['payload'].update(release_config)


@payload_builder('beetmover-cdns')
def build_beetmover_cdns_payload(config, task, task_def):
    worker = task['worker']
    release_config = get_release_config(config)

    task_def['payload'] = {
        'maxRunTime': worker['max-run-time'],
        'product': worker['product'],
        'version': release_config['version'],
        'build_number': release_config['build_number'],
    }


@payload_builder('balrog')
def build_balrog_payload(config, task, task_def):
    worker = task['worker']
    release_config = get_release_config(config)

    if worker['balrog-action'] == 'submit-locale':
        task_def['payload'] = {
            'upstreamArtifacts':  worker['upstream-artifacts']
        }
    else:
        for prop in ('archive-domain', 'channel-names', 'download-domain',
                     'publish-rules', 'rules-to-update'):
            if prop in worker:
                resolve_keyed_by(
                    worker, prop, task['description'],
                    **config.params
                )
        task_def['payload'] = {
            'build_number': release_config['build_number'],
            'product': worker['product'],
            'version': release_config['version'],
        }
        if worker['balrog-action'] == 'submit-toplevel':
            task_def['payload'].update({
                'app_version': release_config['appVersion'],
                'archive_domain': worker['archive-domain'],
                'channel_names': worker['channel-names'],
                'download_domain': worker['download-domain'],
                'partial_versions': release_config.get('partial_versions', ""),
                'platforms': worker['platforms'],
                'rules_to_update': worker['rules-to-update'],
                'require_mirrors': worker['require-mirrors'],
            })
        else:  # schedule / ship
            task_def['payload'].update({
                'publish_rules': worker['publish-rules'],
                'release_eta': config.params.get('release_eta') or '',
            })


@payload_builder('bouncer-aliases')
def build_bouncer_aliases_payload(config, task, task_def):
    worker = task['worker']

    task_def['payload'] = {
        'aliases_entries': worker['entries']
    }


@payload_builder('bouncer-submission')
def build_bouncer_submission_payload(config, task, task_def):
    worker = task['worker']

    task_def['payload'] = {
        'locales':  worker['locales'],
        'submission_entries': worker['entries']
    }


@payload_builder('push-apk')
def build_push_apk_payload(config, task, task_def):
    worker = task['worker']

    task_def['payload'] = {
        'commit': worker['commit'],
        'upstreamArtifacts':  worker['upstream-artifacts'],
        'google_play_track': worker['google-play-track'],
    }

    if worker.get('rollout-percentage', None):
        task_def['payload']['rollout_percentage'] = worker['rollout-percentage']


@payload_builder('push-snap')
def build_push_snap_payload(config, task, task_def):
    worker = task['worker']

    task_def['payload'] = {
        'upstreamArtifacts':  worker['upstream-artifacts'],
    }


@payload_builder('shipit')
def build_ship_it_payload(config, task, task_def):
    worker = task['worker']

    task_def['payload'] = {
        'release_name': worker['release-name']
    }


@payload_builder('sign-and-push-addons')
def build_sign_and_push_addons_payload(config, task, task_def):
    worker = task['worker']

    task_def['payload'] = {
        'channel': worker['channel'],
        'upstreamArtifacts': worker['upstream-artifacts'],
    }


@payload_builder('treescript')
def build_treescript_payload(config, task, task_def):
    worker = task['worker']
    release_config = get_release_config(config)

    task_def['payload'] = {}
    task_def.setdefault('scopes', [])
    if worker['tag']:
        product = task['shipping-product'].upper()
        version = release_config['version'].replace('.', '_')
        buildnum = release_config['build_number']
        tag_names = [
            "{}_{}_BUILD{}".format(product, version, buildnum),
            "{}_{}_RELEASE".format(product, version)
        ]
        tag_info = {
            'tags': tag_names,
            'revision': config.params['head_rev']
        }
        task_def['payload']['tag_info'] = tag_info
        task_def['scopes'].append('project:releng:treescript:action:tagging')

    if worker['bump']:
        if not worker['bump-files']:
            raise Exception("Version Bump requested without bump-files")

        bump_info = {}
        bump_info['next_version'] = release_config['next_version']
        bump_info['files'] = worker['bump-files']
        task_def['payload']['version_bump_info'] = bump_info
        task_def['scopes'].append('project:releng:treescript:action:version_bump')

    if worker['push']:
        task_def['scopes'].append('project:releng:treescript:action:push')

    if worker.get('force-dry-run'):
        task_def['payload']['dry_run'] = True


@payload_builder('invalid')
def build_invalid_payload(config, task, task_def):
    task_def['payload'] = 'invalid task - should never be created'


@payload_builder('always-optimized')
def build_always_optimized_payload(config, task, task_def):
    task_def['payload'] = {}


@payload_builder('native-engine')
def build_macosx_engine_payload(config, task, task_def):
    worker = task['worker']
    artifacts = map(lambda artifact: {
        'name': artifact['name'],
        'path': artifact['path'],
        'type': artifact['type'],
        'expires': task_def['expires'],
    }, worker.get('artifacts', []))

    task_def['payload'] = {
        'context': worker['context'],
        'command': worker['command'],
        'env': worker['env'],
        'artifacts': artifacts,
        'maxRunTime': worker['max-run-time'],
    }
    if worker.get('reboot'):
        task_def['payload'] = worker['reboot']

    if task.get('needs-sccache'):
        raise Exception('needs-sccache not supported in native-engine')


@payload_builder('buildbot-bridge')
def build_buildbot_bridge_payload(config, task, task_def):
    task['extra'].pop('treeherder', None)
    worker = task['worker']

    if worker['properties'].get('tuxedo_server_url'):
        resolve_keyed_by(
            worker, 'properties.tuxedo_server_url', worker['buildername'],
            **config.params
        )

    task_def['payload'] = {
        'buildername': worker['buildername'],
        'sourcestamp': worker['sourcestamp'],
        'properties': worker['properties'],
    }
    task_def.setdefault('scopes', [])
    if worker['properties'].get('release_promotion'):
        task_def['scopes'].append(
            "project:releng:buildbot-bridge:builder-name:{}".format(worker['buildername'])
        )


transforms = TransformSequence()


@transforms.add
def set_defaults(config, tasks):
    for task in tasks:
        task.setdefault('shipping-phase', None)
        task.setdefault('shipping-product', None)
        task.setdefault('always-target', False)
        task.setdefault('optimization', None)
        task.setdefault('needs-sccache', False)

        worker = task['worker']
        if worker['implementation'] in ('docker-worker', 'docker-engine'):
            worker.setdefault('relengapi-proxy', False)
            worker.setdefault('chain-of-trust', False)
            worker.setdefault('taskcluster-proxy', False)
            worker.setdefault('allow-ptrace', False)
            worker.setdefault('loopback-video', False)
            worker.setdefault('loopback-audio', False)
            worker.setdefault('docker-in-docker', False)
            worker.setdefault('volumes', [])
            worker.setdefault('env', {})
            if 'caches' in worker:
                for c in worker['caches']:
                    c.setdefault('skip-untrusted', False)
        elif worker['implementation'] == 'generic-worker':
            worker.setdefault('env', {})
            worker.setdefault('os-groups', [])
            worker.setdefault('chain-of-trust', False)
        elif worker['implementation'] == 'scriptworker-signing':
            worker.setdefault('max-run-time', 600)
        elif worker['implementation'] == 'beetmover':
            worker.setdefault('max-run-time', 600)
        elif worker['implementation'] == 'beetmover-cdns':
            worker.setdefault('max-run-time', 600)
        elif worker['implementation'] == 'push-apk':
            worker.setdefault('commit', False)

        yield task


@transforms.add
def task_name_from_label(config, tasks):
    for task in tasks:
        if 'label' not in task:
            if 'name' not in task:
                raise Exception("task has neither a name nor a label")
            task['label'] = '{}-{}'.format(config.kind, task['name'])
        if task.get('name'):
            del task['name']
        yield task


@transforms.add
def validate(config, tasks):
    for task in tasks:
        validate_schema(
            task_description_schema, task,
            "In task {!r}:".format(task.get('label', '?no-label?')))
        yield task


@index_builder('generic')
def add_generic_index_routes(config, task):
    index = task.get('index')
    routes = task.setdefault('routes', [])

    verify_index(config, index)

    subs = config.params.copy()
    subs['job-name'] = index['job-name']
    subs['build_date_long'] = time.strftime("%Y.%m.%d.%Y%m%d%H%M%S",
                                            time.gmtime(config.params['build_date']))
    subs['product'] = index['product']
    subs['trust-domain'] = config.graph_config['trust-domain']
    subs['branch_rev'] = get_branch_rev(config)

    project = config.params.get('project')

    for tpl in V2_ROUTE_TEMPLATES:
        routes.append(tpl.format(**subs))

    # Additionally alias all tasks for "trunk" repos into a common
    # namespace.
    if project and project in TRUNK_PROJECTS:
        for tpl in V2_TRUNK_ROUTE_TEMPLATES:
            routes.append(tpl.format(**subs))

    return task


@index_builder('nightly')
def add_nightly_index_routes(config, task):
    index = task.get('index')
    routes = task.setdefault('routes', [])

    verify_index(config, index)

    subs = config.params.copy()
    subs['job-name'] = index['job-name']
    subs['build_date_long'] = time.strftime("%Y.%m.%d.%Y%m%d%H%M%S",
                                            time.gmtime(config.params['build_date']))
    subs['build_date'] = time.strftime("%Y.%m.%d",
                                       time.gmtime(config.params['build_date']))
    subs['product'] = index['product']
    subs['trust-domain'] = config.graph_config['trust-domain']
    subs['branch_rev'] = get_branch_rev(config)

    for tpl in V2_NIGHTLY_TEMPLATES:
        routes.append(tpl.format(**subs))

    # Also add routes for en-US
    task = add_l10n_index_routes(config, task, force_locale="en-US")

    return task


@index_builder('release')
def add_release_index_routes(config, task):
    index = task.get('index')
    routes = []
    release_config = get_release_config(config)

    subs = config.params.copy()
    subs['build_number'] = str(release_config['build_number'])
    subs['revision'] = subs['head_rev']
    subs['underscore_version'] = release_config['version'].replace('.', '_')
    subs['product'] = index['product']
    subs['trust-domain'] = config.graph_config['trust-domain']
    subs['branch_rev'] = get_branch_rev(config)
    subs['branch'] = subs['project']
    if 'channel' in index:
        resolve_keyed_by(
            index, 'channel', item_name=task['label'], project=config.params['project']
        )
        subs['channel'] = index['channel']

    for rt in task.get('routes', []):
        routes.append(rt.format(**subs))

    task['routes'] = routes

    return task


@index_builder('nightly-with-multi-l10n')
def add_nightly_multi_index_routes(config, task):
    task = add_nightly_index_routes(config, task)
    task = add_l10n_index_routes(config, task, force_locale="multi")
    return task


@index_builder('l10n')
def add_l10n_index_routes(config, task, force_locale=None):
    index = task.get('index')
    routes = task.setdefault('routes', [])

    verify_index(config, index)

    subs = config.params.copy()
    subs['job-name'] = index['job-name']
    subs['build_date_long'] = time.strftime("%Y.%m.%d.%Y%m%d%H%M%S",
                                            time.gmtime(config.params['build_date']))
    subs['product'] = index['product']
    subs['trust-domain'] = config.graph_config['trust-domain']
    subs['branch_rev'] = get_branch_rev(config)

    locales = task['attributes'].get('chunk_locales',
                                     task['attributes'].get('all_locales'))
    # Some tasks has only one locale set
    if task['attributes'].get('locale'):
        locales = [task['attributes']['locale']]

    if force_locale:
        # Used for en-US and multi-locale
        locales = [force_locale]

    if not locales:
        raise Exception("Error: Unable to use l10n index for tasks without locales")

    # If there are too many locales, we can't write a route for all of them
    # See Bug 1323792
    if len(locales) > 18:  # 18 * 3 = 54, max routes = 64
        return task

    for locale in locales:
        for tpl in V2_L10N_TEMPLATES:
            routes.append(tpl.format(locale=locale, **subs))

    return task


@index_builder('nightly-l10n')
def add_nightly_l10n_index_routes(config, task, force_locale=None):
    index = task.get('index')
    routes = task.setdefault('routes', [])

    verify_index(config, index)

    subs = config.params.copy()
    subs['job-name'] = index['job-name']
    subs['build_date_long'] = time.strftime("%Y.%m.%d.%Y%m%d%H%M%S",
                                            time.gmtime(config.params['build_date']))
    subs['product'] = index['product']
    subs['trust-domain'] = config.graph_config['trust-domain']
    subs['branch_rev'] = get_branch_rev(config)

    locales = task['attributes'].get('chunk_locales',
                                     task['attributes'].get('all_locales'))
    # Some tasks has only one locale set
    if task['attributes'].get('locale'):
        locales = [task['attributes']['locale']]

    if force_locale:
        # Used for en-US and multi-locale
        locales = [force_locale]

    if not locales:
        raise Exception("Error: Unable to use l10n index for tasks without locales")

    for locale in locales:
        for tpl in V2_NIGHTLY_L10N_TEMPLATES:
            routes.append(tpl.format(locale=locale, **subs))

    # Add locales at old route too
    task = add_l10n_index_routes(config, task, force_locale=force_locale)
    return task


@transforms.add
def add_index_routes(config, tasks):
    for task in tasks:
        index = task.get('index', {})

        # The default behavior is to rank tasks according to their tier
        extra_index = task.setdefault('extra', {}).setdefault('index', {})
        rank = index.get('rank', 'by-tier')

        if rank == 'by-tier':
            # rank is zero for non-tier-1 tasks and based on pushid for others;
            # this sorts tier-{2,3} builds below tier-1 in the index
            tier = task.get('treeherder', {}).get('tier', 3)
            extra_index['rank'] = 0 if tier > 1 else int(config.params['build_date'])
        elif rank == 'build_date':
            extra_index['rank'] = int(config.params['build_date'])
        else:
            extra_index['rank'] = rank

        if not index:
            yield task
            continue

        index_type = index.get('type', 'generic')
        task = index_builders[index_type](config, task)

        del task['index']
        yield task


@transforms.add
def build_task(config, tasks):
    for task in tasks:
        level = str(config.params['level'])
        worker_type = task['worker-type'].format(level=level)
        provisioner_id, worker_type = worker_type.split('/', 1)
        project = config.params['project']

        routes = task.get('routes', [])
        scopes = [s.format(level=level, project=project) for s in task.get('scopes', [])]

        # set up extra
        extra = task.get('extra', {})
        extra['parent'] = os.environ.get('TASK_ID', '')
        task_th = task.get('treeherder')
        if task_th:
            treeherder = extra.setdefault('treeherder', {})

            machine_platform, collection = task_th['platform'].split('/', 1)
            treeherder['machine'] = {'platform': machine_platform}
            treeherder['collection'] = {collection: True}

            group_names = config.graph_config['treeherder']['group-names']
            groupSymbol, symbol = split_symbol(task_th['symbol'])
            if groupSymbol != '?':
                treeherder['groupSymbol'] = groupSymbol
                if groupSymbol not in group_names:
                    path = os.path.join(config.path, task.get('job-from', ''))
                    raise Exception(UNKNOWN_GROUP_NAME.format(groupSymbol, path))
                treeherder['groupName'] = group_names[groupSymbol]
            treeherder['symbol'] = symbol
            if len(symbol) > 25 or len(groupSymbol) > 25:
                raise RuntimeError("Treeherder group and symbol names must not be longer than "
                                   "25 characters: {} (see {})".format(
                                       task_th['symbol'],
                                       TC_TREEHERDER_SCHEMA_URL,
                                       ))
            treeherder['jobKind'] = task_th['kind']
            treeherder['tier'] = task_th['tier']

            branch_rev = get_branch_rev(config)

            routes.append(
                '{}.v2.{}.{}.{}'.format(TREEHERDER_ROUTE_ROOT,
                                        config.params['project'],
                                        branch_rev,
                                        config.params['pushlog_id'])
            )

        if 'expires-after' not in task:
            task['expires-after'] = '28 days' if config.params['project'] == 'try' else '1 year'

        if 'deadline-after' not in task:
            task['deadline-after'] = '1 day'

        if 'coalesce' in task:
            key = coalesce_key(config, task)
            routes.append('coalesce.v1.' + key)

        if 'priority' not in task:
            task['priority'] = BRANCH_PRIORITIES.get(
                config.params['project'],
                DEFAULT_BRANCH_PRIORITY)

        tags = task.get('tags', {})
        tags.update({
            'createdForUser': config.params['owner'],
            'kind': config.kind,
            'label': task['label'],
        })

        task_def = {
            'provisionerId': provisioner_id,
            'workerType': worker_type,
            'routes': routes,
            'created': {'relative-datestamp': '0 seconds'},
            'deadline': {'relative-datestamp': task['deadline-after']},
            'expires': {'relative-datestamp': task['expires-after']},
            'scopes': scopes,
            'metadata': {
                'description': task['description'],
                'name': task['label'],
                'owner': config.params['owner'],
                'source': config.params.file_url(config.path),
            },
            'extra': extra,
            'tags': tags,
            'priority': task['priority'],
        }

        if task.get('requires', None):
            task_def['requires'] = task['requires']

        if task_th:
            # link back to treeherder in description
            th_push_link = 'https://treeherder.mozilla.org/#/jobs?repo={}&revision={}'.format(
                config.params['project'], branch_rev)
            task_def['metadata']['description'] += ' ([Treeherder push]({}))'.format(
                th_push_link)

        # add the payload and adjust anything else as required (e.g., scopes)
        payload_builders[task['worker']['implementation']](config, task, task_def)

        attributes = task.get('attributes', {})
        # Resolve run-on-projects
        build_platform = attributes.get('build_platform')
        resolve_keyed_by(task, 'run-on-projects', item_name=task['label'],
                         **{'build-platform': build_platform})
        attributes['run_on_projects'] = task.get('run-on-projects', ['all'])
        attributes['always_target'] = task['always-target']
        # This logic is here since downstream tasks don't always match their
        # upstream dependency's shipping_phase.
        # A basestring task['shipping-phase'] takes precedence, then
        # an existing attributes['shipping_phase'], then fall back to None.
        if task.get('shipping-phase') is not None:
            attributes['shipping_phase'] = task['shipping-phase']
        else:
            attributes.setdefault('shipping_phase', None)
        # shipping_product will always match the upstream task's
        # shipping_product, so a pre-set existing attributes['shipping_product']
        # takes precedence over task['shipping-product']. However, make sure
        # we don't have conflicting values.
        if task.get('shipping-product') and \
                attributes.get('shipping_product') not in (None, task['shipping-product']):
            raise Exception(
                "{} shipping_product {} doesn't match task shipping-product {}!".format(
                    task['label'], attributes['shipping_product'], task['shipping-product']
                )
            )
        attributes.setdefault('shipping_product', task['shipping-product'])

        # Set MOZ_AUTOMATION on all jobs.
        if task['worker']['implementation'] in (
            'generic-worker',
            'docker-engine',
            'native-engine',
            'docker-worker',
        ):
            payload = task_def.get('payload')
            if payload:
                env = payload.setdefault('env', {})
                env['MOZ_AUTOMATION'] = '1'

        yield {
            'label': task['label'],
            'task': task_def,
            'dependencies': task.get('dependencies', {}),
            'attributes': attributes,
            'optimization': task.get('optimization', None),
        }


@transforms.add
def chain_of_trust(config, tasks):
    for task in tasks:
        if task['task'].get('payload', {}).get('features', {}).get('chainOfTrust'):
            image = task.get('dependencies', {}).get('docker-image')
            if image:
                cot = task['task'].setdefault('extra', {}).setdefault('chainOfTrust', {})
                cot.setdefault('inputs', {})['docker-image'] = {
                    'task-reference': '<docker-image>'
                }
        yield task


@transforms.add
def check_task_identifiers(config, tasks):
    """Ensures that all tasks have well defined identifiers:
       ^[a-zA-Z0-9_-]{1,22}$
    """
    e = re.compile("^[a-zA-Z0-9_-]{1,22}$")
    for task in tasks:
        for attr in ('workerType', 'provisionerId'):
            if not e.match(task['task'][attr]):
                raise Exception(
                    'task {}.{} is not a valid identifier: {}'.format(
                        task['label'], attr, task['task'][attr]))
        yield task


@transforms.add
def check_task_dependencies(config, tasks):
    """Ensures that tasks don't have more than 100 dependencies."""
    for task in tasks:
        if len(task['dependencies']) > MAX_DEPENDENCIES:
            raise Exception(
                    'task {}/{} has too many dependencies ({} > {})'.format(
                        config.kind, task['label'], len(task['dependencies']),
                        MAX_DEPENDENCIES))
        yield task


def check_caches_are_volumes(task):
    """Ensures that all cache paths are defined as volumes.

    Caches and volumes are the only filesystem locations whose content
    isn't defined by the Docker image itself. Some caches are optional
    depending on the job environment. We want paths that are potentially
    caches to have as similar behavior regardless of whether a cache is
    used. To help enforce this, we require that all paths used as caches
    to be declared as Docker volumes. This check won't catch all offenders.
    But it is better than nothing.
    """
    volumes = set(task['worker']['volumes'])
    paths = set(c['mount-point'] for c in task['worker'].get('caches', []))
    missing = paths - volumes

    if not missing:
        return

    raise Exception('task %s (image %s) has caches that are not declared as '
                    'Docker volumes: %s'
                    'Have you added them as VOLUMEs in the Dockerfile?'
                    % (task['label'], task['worker']['docker-image'],
                       ', '.join(sorted(missing))))


@transforms.add
def check_run_task_caches(config, tasks):
    """Audit for caches requiring run-task.

    run-task manages caches in certain ways. If a cache managed by run-task
    is used by a non run-task task, it could cause problems. So we audit for
    that and make sure certain cache names are exclusive to run-task.

    IF YOU ARE TEMPTED TO MAKE EXCLUSIONS TO THIS POLICY, YOU ARE LIKELY
    CONTRIBUTING TECHNICAL DEBT AND WILL HAVE TO SOLVE MANY OF THE PROBLEMS
    THAT RUN-TASK ALREADY SOLVES. THINK LONG AND HARD BEFORE DOING THAT.
    """
    re_reserved_caches = re.compile('''^
        (level-\d+-checkouts|level-\d+-tooltool-cache)
    ''', re.VERBOSE)

    re_sparse_checkout_cache = re.compile('^level-\d+-checkouts-sparse')

    suffix = _run_task_suffix()

    for task in tasks:
        payload = task['task'].get('payload', {})
        command = payload.get('command') or ['']

        main_command = command[0] if isinstance(command[0], basestring) else ''
        run_task = main_command.endswith('run-task')

        require_sparse_cache = False
        have_sparse_cache = False

        if run_task:
            for arg in command[1:]:
                if not isinstance(arg, basestring):
                    continue

                if arg == '--':
                    break

                if arg.startswith('--sparse-profile'):
                    require_sparse_cache = True
                    break

        for cache in payload.get('cache', {}):
            if re_sparse_checkout_cache.match(cache):
                have_sparse_cache = True

            if not re_reserved_caches.match(cache):
                continue

            if not run_task:
                raise Exception(
                    '%s is using a cache (%s) reserved for run-task '
                    'change the task to use run-task or use a different '
                    'cache name' % (task['label'], cache))

            if not cache.endswith(suffix):
                raise Exception(
                    '%s is using a cache (%s) reserved for run-task '
                    'but the cache name is not dependent on the contents '
                    'of run-task; change the cache name to conform to the '
                    'naming requirements' % (task['label'], cache))

        if require_sparse_cache and not have_sparse_cache:
            raise Exception('%s is using a sparse checkout but not using '
                            'a sparse checkout cache; change the checkout '
                            'cache name so it is sparse aware' % task['label'])

        yield task<|MERGE_RESOLUTION|>--- conflicted
+++ resolved
@@ -552,7 +552,6 @@
             Required('paths'): [basestring],
         }],
     }, {
-<<<<<<< HEAD
         Required('implementation'): 'sign-and-push-addons',
         Required('channel'): Any('listed', 'unlisted'),
         Required('upstream-artifacts'): [{
@@ -561,8 +560,6 @@
             Required('paths'): [basestring],
         }],
     }, {
-=======
->>>>>>> 24ef5181
         Required('implementation'): 'shipit',
         Required('release-name'): basestring,
     }, {
