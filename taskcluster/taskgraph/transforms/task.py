--- conflicted
+++ resolved
@@ -540,11 +540,6 @@
     'pub': 'APK publishing',
     'p': 'Partial generation',
     'ps': 'Partials signing',
-<<<<<<< HEAD
-    'pBM': 'Beetmover for partials',
-    'cp-Up': 'Balrog submission of updates, completes and partials',
-=======
->>>>>>> 3d38c3cc
 }
 
 UNKNOWN_GROUP_NAME = "Treeherder group {} has no name; add it to " + __file__
