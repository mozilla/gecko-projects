# This Source Code Form is subject to the terms of the Mozilla Public
# License, v. 2.0. If a copy of the MPL was not distributed with this
# file, You can obtain one at http://mozilla.org/MPL/2.0/.
"""
These transformations take a task description and turn it into a TaskCluster
task definition (along with attributes, label, etc.).  The input to these
transformations is generic to any kind of task, but abstracts away some of the
complexities of worker implementations, scopes, and treeherder annotations.
"""

from __future__ import absolute_import, print_function, unicode_literals

import json
import time

from taskgraph.util.treeherder import split_symbol
from taskgraph.transforms.base import (
    validate_schema,
    TransformSequence
)
from voluptuous import Schema, Any, Required, Optional, Extra

from .gecko_v2_whitelist import JOB_NAME_WHITELIST, JOB_NAME_WHITELIST_ERROR


# shortcut for a string where task references are allowed
taskref_or_string = Any(
    basestring,
    {Required('task-reference'): basestring})

# A task description is a general description of a TaskCluster task
task_description_schema = Schema({
    # the label for this task
    Required('label'): basestring,

    # description of the task (for metadata)
    Required('description'): basestring,

    # attributes for this task
    Optional('attributes'): {basestring: object},

    # dependencies of this task, keyed by name; these are passed through
    # verbatim and subject to the interpretation of the Task's get_dependencies
    # method.
    Optional('dependencies'): {basestring: object},

    # expiration and deadline times, relative to task creation, with units
    # (e.g., "14 days").  Defaults are set based on the project.
    Optional('expires-after'): basestring,
    Optional('deadline-after'): basestring,

    # custom routes for this task; the default treeherder routes will be added
    # automatically
    Optional('routes'): [basestring],

    # custom scopes for this task; any scopes required for the worker will be
    # added automatically
    Optional('scopes'): [basestring],

    # custom "task.extra" content
    Optional('extra'): {basestring: object},

    # treeherder-related information; see
    # https://schemas.taskcluster.net/taskcluster-treeherder/v1/task-treeherder-config.json
    # If not specified, no treeherder extra information or routes will be
    # added to the task
    Optional('treeherder'): {
        # either a bare symbol, or "grp(sym)".
        'symbol': basestring,

        # the job kind
        'kind': Any('build', 'test', 'other'),

        # tier for this task
        'tier': int,

        # task platform, in the form platform/collection, used to set
        # treeherder.machine.platform and treeherder.collection or
        # treeherder.labels
        'platform': basestring,

        # treeherder environments (defaults to both staging and production)
        Required('environments', default=['production', 'staging']): ['production', 'staging'],
    },

    # information for indexing this build so its artifacts can be discovered;
    # if omitted, the build will not be indexed.
    Optional('index'): {
        # the name of the product this build produces
        'product': Any('firefox', 'mobile'),

        # the names to use for this job in the TaskCluster index
        'job-name': Any(
            # Assuming the job is named "normally", this is the v2 job name,
            # and the v1 and buildbot routes will be determined appropriately.
            basestring,

            # otherwise, give separate names for each of the legacy index
            # routes; if a name is omitted, no corresponding route will be
            # created.
            {
                # the name as it appears in buildbot routes
                Optional('buildbot'): basestring,
                Required('gecko-v2'): basestring,
            }
        ),

        # The rank that the task will receive in the TaskCluster
        # index.  A newly completed task supercedes the currently
        # indexed task iff it has a higher rank.  If unspecified,
        # 'by-tier' behavior will be used.
        'rank': Any(
            # Rank is equal the timestamp of the build_date for tier-1
            # tasks, and zero for non-tier-1.  This sorts tier-{2,3}
            # builds below tier-1 in the index.
            'by-tier',

            # Rank is given as an integer constant (e.g. zero to make
            # sure a task is last in the index).
            int,

            # Rank is equal to the timestamp of the build_date.  This
            # option can be used to override the 'by-tier' behavior
            # for non-tier-1 tasks.
            'build_date',
        ),
    },

    # The `run_on_projects` attribute, defaulting to "all".  This dictates the
    # projects on which this task should be included in the target task set.
    # See the attributes documentation for details.
    Optional('run-on-projects'): [basestring],

    # If the task can be coalesced, this is the name used in the coalesce key
    # the project, etc. will be added automatically.  Note that try (level 1)
    # tasks are never coalesced
    Optional('coalesce-name'): basestring,

    # the provisioner-id/worker-type for the task.  The following parameters will
    # be substituted in this string:
    #  {level} -- the scm level of this push
    'worker-type': basestring,

    # information specific to the worker implementation that will run this task
    'worker': Any({
        Required('implementation'): Any('docker-worker', 'docker-engine'),

        # For tasks that will run in docker-worker or docker-engine, this is the
        # name of the docker image or in-tree docker image to run the task in.  If
        # in-tree, then a dependency will be created automatically.  This is
        # generally `desktop-test`, or an image that acts an awful lot like it.
        Required('docker-image'): Any(
            # a raw Docker image path (repo/image:tag)
            basestring,
            # an in-tree generated docker image (from `testing/docker/<name>`)
            {'in-tree': basestring}
        ),

        # worker features that should be enabled
        Required('relengapi-proxy', default=False): bool,
        Required('chain-of-trust', default=False): bool,
        Required('taskcluster-proxy', default=False): bool,
        Required('allow-ptrace', default=False): bool,
        Required('loopback-video', default=False): bool,
        Required('loopback-audio', default=False): bool,

        # caches to set up for the task
        Optional('caches'): [{
            # only one type is supported by any of the workers right now
            'type': 'persistent',

            # name of the cache, allowing re-use by subsequent tasks naming the
            # same cache
            'name': basestring,

            # location in the task image where the cache will be mounted
            'mount-point': basestring,
        }],

        # artifacts to extract from the task image after completion
        Optional('artifacts'): [{
            # type of artifact -- simple file, or recursive directory
            'type': Any('file', 'directory'),

            # task image path from which to read artifact
            'path': basestring,

            # name of the produced artifact (root of the names for
            # type=directory)
            'name': basestring,
        }],

        # environment variables
        Required('env', default={}): {basestring: taskref_or_string},

        # the command to run
        'command': [taskref_or_string],

        # the maximum time to run, in seconds
        'max-run-time': int,

        # the exit status code that indicates the task should be retried
        Optional('retry-exit-status'): int,

    }, {
        Required('implementation'): 'generic-worker',

        # command is a list of commands to run, sequentially
        'command': [taskref_or_string],

        # artifacts to extract from the task image after completion; note that artifacts
        # for the generic worker cannot have names
        Optional('artifacts'): [{
            # type of artifact -- simple file, or recursive directory
            'type': Any('file', 'directory'),

            # task image path from which to read artifact
            'path': basestring,
        }],

        # directories and/or files to be mounted
        Optional('mounts'): [{
            # a unique name for the cache volume
            'cache-name': basestring,

            # task image path for the cache
            'path': basestring,
        }],

        # environment variables
        Required('env', default={}): {basestring: taskref_or_string},

        # the maximum time to run, in seconds
        'max-run-time': int,

        # os user groups for test task workers
        Optional('os-groups', default=[]): [basestring],
    }, {
        Required('implementation'): 'buildbot-bridge',

        # see
        # https://github.com/mozilla/buildbot-bridge/blob/master/bbb/schemas/payload.yml
        'buildername': basestring,
        'sourcestamp': {
            'branch': basestring,
            Optional('revision'): basestring,
            Optional('repository'): basestring,
            Optional('project'): basestring,
        },
        'properties': {
            'product': basestring,
            Extra: basestring,  # additional properties are allowed
        },
    }, {
        Required('implementation'): 'scriptworker-signing',

        # the maximum time to spend signing, in seconds
        Required('max-run-time', default=600): int,

        # list of artifact URLs for the artifacts that should be signed
        Required('unsigned-artifacts'): [taskref_or_string],
    }, {
        Required('implementation'): 'beetmover',

        # the maximum time to spend signing, in seconds
        Required('max-run-time', default=600): int,

        # taskid of task with artifacts to beetmove
        Required('taskid_to_beetmove'): taskref_or_string,

        # taskid of task with artifacts to beetmove
        Required('taskid_of_manifest'): taskref_or_string,

        # beetmover template key
        Required('update_manifest'): bool,
    }),

    # The "when" section contains descriptions of the circumstances
    # under which this task can be "optimized", that is, left out of the
    # task graph because it is unnecessary.
    Optional('when'): Any({
        # This task only needs to be run if a file matching one of the given
        # patterns has changed in the push.  The patterns use the mozpack
        # match function (python/mozbuild/mozpack/path.py).
        Optional('files-changed'): [basestring],
    }),
})

GROUP_NAMES = {
    'tc': 'Executed by TaskCluster',
    'tc-e10s': 'Executed by TaskCluster with e10s',
    'tc-Fxfn-l': 'Firefox functional tests (local) executed by TaskCluster',
    'tc-Fxfn-l-e10s': 'Firefox functional tests (local) executed by TaskCluster with e10s',
    'tc-Fxfn-r': 'Firefox functional tests (remote) executed by TaskCluster',
    'tc-Fxfn-r-e10s': 'Firefox functional tests (remote) executed by TaskCluster with e10s',
    'tc-M': 'Mochitests executed by TaskCluster',
    'tc-M-e10s': 'Mochitests executed by TaskCluster with e10s',
    'tc-R': 'Reftests executed by TaskCluster',
    'tc-R-e10s': 'Reftests executed by TaskCluster with e10s',
    'tc-VP': 'VideoPuppeteer tests executed by TaskCluster',
    'tc-W': 'Web platform tests executed by TaskCluster',
    'tc-W-e10s': 'Web platform tests executed by TaskCluster with e10s',
    'tc-X': 'Xpcshell tests executed by TaskCluster',
    'tc-X-e10s': 'Xpcshell tests executed by TaskCluster with e10s',
    'tc-L10n': 'Localised Repacks executed by Taskcluster',
    'Aries': 'Aries Device Image',
    'Nexus 5-L': 'Nexus 5-L Device Image',
    'Cc': 'Toolchain builds',
    'SM-tc': 'Spidermonkey builds',
}
UNKNOWN_GROUP_NAME = "Treeherder group {} has no name; add it to " + __file__

BUILDBOT_ROUTE_TEMPLATES = [
    "index.buildbot.branches.{project}.{job-name-buildbot}",
    "index.buildbot.revisions.{head_rev}.{project}.{job-name-buildbot}",
]

V2_ROUTE_TEMPLATES = [
    "index.gecko.v2.{project}.latest.{product}.{job-name-gecko-v2}",
    "index.gecko.v2.{project}.pushdate.{build_date_long}.{product}.{job-name-gecko-v2}",
    "index.gecko.v2.{project}.revision.{head_rev}.{product}.{job-name-gecko-v2}",
]

# the roots of the treeherder routes, keyed by treeherder environment
TREEHERDER_ROUTE_ROOTS = {
    'production': 'tc-treeherder',
    'staging': 'tc-treeherder-stage',
}

COALESCE_KEY = 'builds.{project}.{name}'

# define a collection of payload builders, depending on the worker implementation
payload_builders = {}


def payload_builder(name):
    def wrap(func):
        payload_builders[name] = func
        return func
    return wrap


@payload_builder('docker-worker')
def build_docker_worker_payload(config, task, task_def):
    worker = task['worker']

    image = worker['docker-image']
    if isinstance(image, dict):
        docker_image_task = 'build-docker-image-' + image['in-tree']
        task.setdefault('dependencies', {})['docker-image'] = docker_image_task
        image = {
            "path": "public/image.tar",
            "taskId": {"task-reference": "<docker-image>"},
            "type": "task-image",
        }

    features = {}

    if worker.get('relengapi-proxy'):
        features['relengAPIProxy'] = True

    if worker.get('taskcluster-proxy'):
        features['taskclusterProxy'] = True

    if worker.get('allow-ptrace'):
        features['allowPtrace'] = True
        task_def['scopes'].append('docker-worker:feature:allowPtrace')

    if worker.get('chain-of-trust'):
        features['chainOfTrust'] = True

    capabilities = {}

    for lo in 'audio', 'video':
        if worker.get('loopback-' + lo):
            capitalized = 'loopback' + lo.capitalize()
            devices = capabilities.setdefault('devices', {})
            devices[capitalized] = True
            task_def['scopes'].append('docker-worker:capability:device:' + capitalized)

    task_def['payload'] = payload = {
        'command': worker['command'],
        'image': image,
        'env': worker['env'],
    }

    if 'max-run-time' in worker:
        payload['maxRunTime'] = worker['max-run-time']

    if 'retry-exit-status' in worker:
        payload['onExitStatus'] = {'retry': [worker['retry-exit-status']]}

    if 'artifacts' in worker:
        artifacts = {}
        for artifact in worker['artifacts']:
            artifacts[artifact['name']] = {
                'path': artifact['path'],
                'type': artifact['type'],
                'expires': task_def['expires'],  # always expire with the task
            }
        payload['artifacts'] = artifacts

    if 'caches' in worker:
        caches = {}
        for cache in worker['caches']:
            caches[cache['name']] = cache['mount-point']
            task_def['scopes'].append('docker-worker:cache:' + cache['name'])
        payload['cache'] = caches

    if features:
        payload['features'] = features
    if capabilities:
        payload['capabilities'] = capabilities

    # coalesce / superseding
    if 'coalesce-name' in task and int(config.params['level']) > 1:
        key = COALESCE_KEY.format(
            project=config.params['project'],
            name=task['coalesce-name'])
        payload['supersederUrl'] = "https://coalesce.mozilla-releng.net/v1/list/" + key


@payload_builder('generic-worker')
def build_generic_worker_payload(config, task, task_def):
    worker = task['worker']

    artifacts = []

    for artifact in worker['artifacts']:
        artifacts.append({
            'path': artifact['path'],
            'type': artifact['type'],
            'expires': task_def['expires'],  # always expire with the task
        })

    mounts = []

    for mount in worker.get('mounts', []):
        mounts.append({
            'cacheName': mount['cache-name'],
            'directory': mount['path']
        })

    task_def['payload'] = {
        'command': worker['command'],
        'artifacts': artifacts,
        'env': worker.get('env', {}),
        'mounts': mounts,
        'maxRunTime': worker['max-run-time'],
        'osGroups': worker.get('os-groups', []),
    }

    if 'retry-exit-status' in worker:
        raise Exception("retry-exit-status not supported in generic-worker")


@payload_builder('scriptworker-signing')
def build_scriptworker_signing_payload(config, task, task_def):
    worker = task['worker']

    task_def['payload'] = {
        'maxRunTime': worker['max-run-time'],
        'unsignedArtifacts':  worker['unsigned-artifacts']
    }


@payload_builder('beetmover')
def build_beetmover_payload(config, task, task_def):
    worker = task['worker']

    task_def['payload'] = {
        'maxRunTime': worker['max-run-time'],
        'upload_date': config.params['build_date'],
        'taskid_to_beetmove': worker['taskid_to_beetmove'],
        'taskid_of_manifest': worker['taskid_of_manifest'],
        'update_manifest': worker['update_manifest']
    }


transforms = TransformSequence()


@transforms.add
def validate(config, tasks):
    for task in tasks:
        yield validate_schema(
            task_description_schema, task,
            "In task {!r}:".format(task.get('label', '?no-label?')))


@transforms.add
def add_index_routes(config, tasks):
    for task in tasks:
        index = task.get('index')
        routes = task.setdefault('routes', [])

        if not index:
            yield task
            continue

        job_name = index['job-name']
        # unpack the v2 name to v1 and buildbot names
        if isinstance(job_name, basestring):
            base_name, type_name = job_name.rsplit('-', 1)
            job_name = {
                'buildbot': base_name,
                'gecko-v2': '{}-{}'.format(base_name, type_name),
            }

        if job_name['gecko-v2'] not in JOB_NAME_WHITELIST:
            raise Exception(JOB_NAME_WHITELIST_ERROR.format(job_name['gecko-v2']))

        subs = config.params.copy()
        for n in job_name:
            subs['job-name-' + n] = job_name[n]
        subs['build_date_long'] = time.strftime("%Y.%m.%d.%Y%m%d%H%M%S",
<<<<<<< HEAD
                                              time.gmtime(config.params['build_date']))
=======
                                                time.gmtime(config.params['build_date']))
>>>>>>> d78b4ced
        subs['product'] = index['product']

        if 'buildbot' in job_name:
            for tpl in BUILDBOT_ROUTE_TEMPLATES:
                routes.append(tpl.format(**subs))
        if 'gecko-v2' in job_name:
            for tpl in V2_ROUTE_TEMPLATES:
                routes.append(tpl.format(**subs))

        # The default behavior is to rank tasks according to their tier
        extra_index = task.setdefault('extra', {}).setdefault('index', {})
        rank = index.get('rank', 'by-tier')

        if rank == 'by-tier':
            # rank is zero for non-tier-1 tasks and based on pushid for others;
            # this sorts tier-{2,3} builds below tier-1 in the index
            tier = task.get('treeherder', {}).get('tier', 3)
            extra_index['rank'] = 0 if tier > 1 else int(config.params['build_date'])
        elif rank == 'build_date':
            extra_index['rank'] = int(config.params['build_date'])
        else:
            extra_index['rank'] = rank

        del task['index']
        yield task


@transforms.add
def build_task(config, tasks):
    for task in tasks:
        worker_type = task['worker-type'].format(level=str(config.params['level']))
        provisioner_id, worker_type = worker_type.split('/', 1)

        routes = task.get('routes', [])
        scopes = task.get('scopes', [])

        # set up extra
        extra = task.get('extra', {})
        task_th = task.get('treeherder')
        if task_th:
            extra['treeherderEnv'] = task_th['environments']

            treeherder = extra.setdefault('treeherder', {})

            machine_platform, collection = task_th['platform'].split('/', 1)
            treeherder['machine'] = {'platform': machine_platform}
            treeherder['collection'] = {collection: True}

            groupSymbol, symbol = split_symbol(task_th['symbol'])
            if groupSymbol != '?':
                treeherder['groupSymbol'] = groupSymbol
                if groupSymbol not in GROUP_NAMES:
                    raise Exception(UNKNOWN_GROUP_NAME.format(groupSymbol))
                treeherder['groupName'] = GROUP_NAMES[groupSymbol]
            treeherder['symbol'] = symbol
            treeherder['jobKind'] = task_th['kind']
            treeherder['tier'] = task_th['tier']

            routes.extend([
                '{}.v2.{}.{}.{}'.format(TREEHERDER_ROUTE_ROOTS[env],
                                        config.params['project'],
                                        config.params['head_rev'],
                                        config.params['pushlog_id'])
                for env in task_th['environments']
            ])

        if 'expires-after' not in task:
            task['expires-after'] = '28 days' if config.params['project'] == 'try' else '1 year'

        if 'deadline-after' not in task:
            task['deadline-after'] = '1 day'

        if 'coalesce-name' in task and int(config.params['level']) > 1:
            key = COALESCE_KEY.format(
                project=config.params['project'],
                name=task['coalesce-name'])
            routes.append('coalesce.v1.' + key)

        task_def = {
            'provisionerId': provisioner_id,
            'workerType': worker_type,
            'routes': routes,
            'created': {'relative-datestamp': '0 seconds'},
            'deadline': {'relative-datestamp': task['deadline-after']},
            'expires': {'relative-datestamp': task['expires-after']},
            'scopes': scopes,
            'metadata': {
                'description': task['description'],
                'name': task['label'],
                'owner': config.params['owner'],
                'source': '{}/file/{}/{}'.format(
                    config.params['head_repository'],
                    config.params['head_rev'],
                    config.path),
            },
            'extra': extra,
            'tags': {'createdForUser': config.params['owner']},
        }

        # add the payload and adjust anything else as required (e.g., scopes)
        payload_builders[task['worker']['implementation']](config, task, task_def)

        attributes = task.get('attributes', {})
        attributes['run_on_projects'] = task.get('run-on-projects', ['all'])

        yield {
            'label': task['label'],
            'task': task_def,
            'dependencies': task.get('dependencies', {}),
            'attributes': attributes,
            'when': task.get('when', {}),
        }


# Check that the v2 route templates match those used by Mozharness.  This can
# go away once Mozharness builds are no longer performed in Buildbot, and the
# Mozharness code referencing routes.json is deleted.
def check_v2_routes():
    with open("testing/mozharness/configs/routes.json", "rb") as f:
        routes_json = json.load(f)

    # we only deal with the 'routes' key here
    routes = routes_json['routes']

    # we use different variables than mozharness
    for mh, tg in [
            ('{index}', 'index'),
            ('{build_product}', '{product}'),
            ('{build_name}-{build_type}', '{job-name-gecko-v2}'),
            ('{year}.{month}.{day}.{pushdate}', '{build_date_long}')]:
        routes = [r.replace(mh, tg) for r in routes]

    if sorted(routes) != sorted(V2_ROUTE_TEMPLATES):
        raise Exception("V2_ROUTE_TEMPLATES does not match Mozharness's routes.json: "
                        "%s vs %s" % (V2_ROUTE_TEMPLATES, routes))

check_v2_routes()<|MERGE_RESOLUTION|>--- conflicted
+++ resolved
@@ -514,11 +514,7 @@
         for n in job_name:
             subs['job-name-' + n] = job_name[n]
         subs['build_date_long'] = time.strftime("%Y.%m.%d.%Y%m%d%H%M%S",
-<<<<<<< HEAD
-                                              time.gmtime(config.params['build_date']))
-=======
                                                 time.gmtime(config.params['build_date']))
->>>>>>> d78b4ced
         subs['product'] = index['product']
 
         if 'buildbot' in job_name:
