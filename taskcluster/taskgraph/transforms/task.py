# This Source Code Form is subject to the terms of the Mozilla Public
# License, v. 2.0. If a copy of the MPL was not distributed with this
# file, You can obtain one at http://mozilla.org/MPL/2.0/.
"""
These transformations take a task description and turn it into a TaskCluster
task definition (along with attributes, label, etc.).  The input to these
transformations is generic to any kind of task, but abstracts away some of the
complexities of worker implementations, scopes, and treeherder annotations.
"""

from __future__ import absolute_import, print_function, unicode_literals

import hashlib
import os
import re
import time
from copy import deepcopy

from mozbuild.util import memoize
from taskgraph.util.attributes import TRUNK_PROJECTS
from taskgraph.util.hash import hash_path
from taskgraph.util.treeherder import split_symbol
from taskgraph.transforms.base import TransformSequence
<<<<<<< HEAD
from taskgraph.util.schema import validate_schema, Schema, optionally_keyed_by, resolve_keyed_by
=======
from taskgraph.util.schema import (
    validate_schema,
    Schema,
    optionally_keyed_by,
    resolve_keyed_by,
    OptimizationSchema,
)
>>>>>>> 171f4896
from taskgraph.util.scriptworker import (
    BALROG_ACTIONS,
    get_balrog_action_scope,
    get_balrog_server_scope,
    get_release_config,
)
from voluptuous import Any, Required, Optional, Extra
from taskgraph import GECKO, MAX_DEPENDENCIES
from ..util import docker as dockerutil

RUN_TASK = os.path.join(GECKO, 'taskcluster', 'docker', 'recipes', 'run-task')


@memoize
def _run_task_suffix():
    """String to append to cache names under control of run-task."""
    return hash_path(RUN_TASK)[0:20]


# shortcut for a string where task references are allowed
taskref_or_string = Any(
    basestring,
    {Required('task-reference'): basestring},
)

# For more details look at https://github.com/mozilla-releng/pulse-notify#task-definition
#
# Notification fields are keyed by project, which lets you use
# `by-project` and define different messages or recepients for each
# project.
notification_schema = Schema({
    # notification routes for this task status
    # https://github.com/mozilla-releng/pulse-notify/tree/master/pulsenotify/plugins
    Optional('plugins'): optionally_keyed_by('project', [basestring]),

    # notification subject
    Optional('subject'): optionally_keyed_by('project', basestring),

    # notification message
    Optional('message'): optionally_keyed_by('project', basestring),

    # emails to be notified (for ses and smtp plugins only)
    Optional('emails'): optionally_keyed_by('project', [basestring]),

    # IRC nicknames to notify (for irc plugin only)
    Optional('nicks'): optionally_keyed_by('project', [basestring]),

    # IRC channels to send a notification to (for irc plugin only)
    Optional('channels'): optionally_keyed_by('project', [basestring]),

    # notify a 'name' based on a configuration in the service
    # https://github.com/mozilla-releng/pulse-notify/blob/production/pulsenotify/id_configs/prod.yml
    Optional('ids'): optionally_keyed_by('project', [basestring]),
})

# A task description is a general description of a TaskCluster task
task_description_schema = Schema({
    # the label for this task
    Required('label'): basestring,

    # description of the task (for metadata)
    Required('description'): basestring,

    # attributes for this task
    Optional('attributes'): {basestring: object},

    # relative path (from config.path) to the file task was defined in
    Optional('job-from'): basestring,

    # dependencies of this task, keyed by name; these are passed through
    # verbatim and subject to the interpretation of the Task's get_dependencies
    # method.
    Optional('dependencies'): {basestring: object},

    Optional('requires'): Any('all-completed', 'all-resolved'),

    # expiration and deadline times, relative to task creation, with units
    # (e.g., "14 days").  Defaults are set based on the project.
    Optional('expires-after'): basestring,
    Optional('deadline-after'): basestring,

    # custom routes for this task; the default treeherder routes will be added
    # automatically
    Optional('routes'): [basestring],

    # custom scopes for this task; any scopes required for the worker will be
    # added automatically. The following parameters will be substituted in each
    # scope:
    #  {level} -- the scm level of this push
    #  {project} -- the project of this push
    Optional('scopes'): [basestring],

    # Tags
    Optional('tags'): {basestring: basestring},

    # custom "task.extra" content
    Optional('extra'): {basestring: object},

    # treeherder-related information; see
    # https://schemas.taskcluster.net/taskcluster-treeherder/v1/task-treeherder-config.json
    # If not specified, no treeherder extra information or routes will be
    # added to the task
    Optional('treeherder'): {
        # either a bare symbol, or "grp(sym)".
        'symbol': basestring,

        # the job kind
        'kind': Any('build', 'test', 'other'),

        # tier for this task
        'tier': int,

        # task platform, in the form platform/collection, used to set
        # treeherder.machine.platform and treeherder.collection or
        # treeherder.labels
        'platform': basestring,
    },

    # information for indexing this build so its artifacts can be discovered;
    # if omitted, the build will not be indexed.
    Optional('index'): {
        # the name of the product this build produces
        'product': basestring,

        # the names to use for this job in the TaskCluster index
        'job-name': basestring,

        # Type of gecko v2 index to use
        'type': Any('generic', 'nightly', 'l10n', 'nightly-with-multi-l10n',
                    'release', 'nightly-l10n'),

        # The rank that the task will receive in the TaskCluster
        # index.  A newly completed task supercedes the currently
        # indexed task iff it has a higher rank.  If unspecified,
        # 'by-tier' behavior will be used.
        'rank': Any(
            # Rank is equal the timestamp of the build_date for tier-1
            # tasks, and zero for non-tier-1.  This sorts tier-{2,3}
            # builds below tier-1 in the index.
            'by-tier',

            # Rank is given as an integer constant (e.g. zero to make
            # sure a task is last in the index).
            int,

            # Rank is equal to the timestamp of the build_date.  This
            # option can be used to override the 'by-tier' behavior
            # for non-tier-1 tasks.
            'build_date',
        ),

        'channel': optionally_keyed_by('project', basestring),
    },

    # The `run_on_projects` attribute, defaulting to "all".  This dictates the
    # projects on which this task should be included in the target task set.
    # See the attributes documentation for details.
    Optional('run-on-projects'): [basestring],

    # The `shipping_phase` attribute, defaulting to None. This specifies the
    # release promotion phase that this task belongs to.
    Required('shipping-phase'): Any(
        None,
        'build',
        'promote',
        'push',
        'ship',
    ),

    # The `shipping_product` attribute, defaulting to None. This specifies the
    # release promotion product that this task belongs to.
    Required('shipping-product'): Any(
        None,
        'devedition',
        'fennec',
        'firefox',
    ),

    # Coalescing provides the facility for tasks to be superseded by the same
    # task in a subsequent commit, if the current task backlog reaches an
    # explicit threshold. Both age and size thresholds need to be met in order
    # for coalescing to be triggered.
    Optional('coalesce'): {
        # A unique identifier per job (typically a hash of the job label) in
        # order to partition tasks into appropriate sets for coalescing. This
        # is combined with the project in order to generate a unique coalescing
        # key for the coalescing service.
        'job-identifier': basestring,

        # The minimum amount of time in seconds between two pending tasks with
        # the same coalescing key, before the coalescing service will return
        # tasks.
        'age': int,

        # The minimum number of backlogged tasks with the same coalescing key,
        # before the coalescing service will return tasks.
        'size': int,
    },

    # The `always-target` attribute will cause the task to be included in the
    # target_task_graph regardless of filtering. Tasks included in this manner
    # will be candidates for optimization even when `optimize_target_tasks` is
    # False, unless the task was also explicitly chosen by the target_tasks
    # method.
    Required('always-target'): bool,

    # Optimization to perform on this task during the optimization phase.
    # Optimizations are defined in taskcluster/taskgraph/optimize.py.
    Required('optimization'): OptimizationSchema,

    # the provisioner-id/worker-type for the task.  The following parameters will
    # be substituted in this string:
    #  {level} -- the scm level of this push
    'worker-type': basestring,

    # Whether the job should use sccache compiler caching.
    Required('needs-sccache'): bool,

    # Send notifications using pulse-notifier[1] service:
    #
    #     https://github.com/mozilla-releng/pulse-notify
    #
    # Notifications are send uppon task completion, failure or when exception
    # is raised.
    Optional('notifications'): {
        Optional('defined'): notification_schema,
        Optional('pending'): notification_schema,
        Optional('running'): notification_schema,
        Optional('artifact-created'): notification_schema,
        Optional('completed'): notification_schema,
        Optional('failed'): notification_schema,
        Optional('exception'): notification_schema,
    },

    # information specific to the worker implementation that will run this task
    'worker': Any({
        Required('implementation'): Any('docker-worker', 'docker-engine'),
        Required('os'): 'linux',

        # For tasks that will run in docker-worker or docker-engine, this is the
        # name of the docker image or in-tree docker image to run the task in.  If
        # in-tree, then a dependency will be created automatically.  This is
        # generally `desktop-test`, or an image that acts an awful lot like it.
        Required('docker-image'): Any(
            # a raw Docker image path (repo/image:tag)
            basestring,
            # an in-tree generated docker image (from `taskcluster/docker/<name>`)
            {'in-tree': basestring},
            # an indexed docker image
            {'indexed': basestring},
        ),

        # worker features that should be enabled
        Required('relengapi-proxy'): bool,
        Required('chain-of-trust'): bool,
        Required('taskcluster-proxy'): bool,
        Required('allow-ptrace'): bool,
        Required('loopback-video'): bool,
        Required('loopback-audio'): bool,
        Required('docker-in-docker'): bool,  # (aka 'dind')

        # Paths to Docker volumes.
        #
        # For in-tree Docker images, volumes can be parsed from Dockerfile.
        # This only works for the Dockerfile itself: if a volume is defined in
        # a base image, it will need to be declared here. Out-of-tree Docker
        # images will also require explicit volume annotation.
        #
        # Caches are often mounted to the same path as Docker volumes. In this
        # case, they take precedence over a Docker volume. But a volume still
        # needs to be declared for the path.
        Optional('volumes'): [basestring],

        # caches to set up for the task
        Optional('caches'): [{
            # only one type is supported by any of the workers right now
            'type': 'persistent',

            # name of the cache, allowing re-use by subsequent tasks naming the
            # same cache
            'name': basestring,

            # location in the task image where the cache will be mounted
            'mount-point': basestring,

            # Whether the cache is not used in untrusted environments
            # (like the Try repo).
            Optional('skip-untrusted'): bool,
        }],

        # artifacts to extract from the task image after completion
        Optional('artifacts'): [{
            # type of artifact -- simple file, or recursive directory
            'type': Any('file', 'directory'),

            # task image path from which to read artifact
            'path': basestring,

            # name of the produced artifact (root of the names for
            # type=directory)
            'name': basestring,
        }],

        # environment variables
        Required('env'): {basestring: taskref_or_string},

        # the command to run; if not given, docker-worker will default to the
        # command in the docker image
        Optional('command'): [taskref_or_string],

        # the maximum time to run, in seconds
        Required('max-run-time'): int,

        # the exit status code(s) that indicates the task should be retried
        Optional('retry-exit-status'): [int],

        # the exit status code(s) that indicates the caches used by the task
        # should be purged
        Optional('purge-caches-exit-status'): [int],
    }, {
        Required('implementation'): 'generic-worker',
        Required('os'): Any('windows', 'macosx'),
        # see http://schemas.taskcluster.net/generic-worker/v1/payload.json
        # and https://docs.taskcluster.net/reference/workers/generic-worker/payload

        # command is a list of commands to run, sequentially
        # on Windows, each command is a string, on OS X and Linux, each command is
        # a string array
        Required('command'): Any(
            [taskref_or_string],   # Windows
            [[taskref_or_string]]  # Linux / OS X
        ),

        # artifacts to extract from the task image after completion; note that artifacts
        # for the generic worker cannot have names
        Optional('artifacts'): [{
            # type of artifact -- simple file, or recursive directory
            'type': Any('file', 'directory'),

            # filesystem path from which to read artifact
            'path': basestring,

            # if not specified, path is used for artifact name
            Optional('name'): basestring
        }],

        # Directories and/or files to be mounted.
        # The actual allowed combinations are stricter than the model below,
        # but this provides a simple starting point.
        # See https://docs.taskcluster.net/reference/workers/generic-worker/payload
        Optional('mounts'): [{
            # A unique name for the cache volume, implies writable cache directory
            # (otherwise mount is a read-only file or directory).
            Optional('cache-name'): basestring,
            # Optional content for pre-loading cache, or mandatory content for
            # read-only file or directory. Pre-loaded content can come from either
            # a task artifact or from a URL.
            Optional('content'): {

                # *** Either (artifact and task-id) or url must be specified. ***

                # Artifact name that contains the content.
                Optional('artifact'): basestring,
                # Task ID that has the artifact that contains the content.
                Optional('task-id'): taskref_or_string,
                # URL that supplies the content in response to an unauthenticated
                # GET request.
                Optional('url'): basestring
            },

            # *** Either file or directory must be specified. ***

            # If mounting a cache or read-only directory, the filesystem location of
            # the directory should be specified as a relative path to the task
            # directory here.
            Optional('directory'): basestring,
            # If mounting a file, specify the relative path within the task
            # directory to mount the file (the file will be read only).
            Optional('file'): basestring,
            # Required if and only if `content` is specified and mounting a
            # directory (not a file). This should be the archive format of the
            # content (either pre-loaded cache or read-only directory).
            Optional('format'): Any('rar', 'tar.bz2', 'tar.gz', 'zip')
        }],

        # environment variables
        Required('env'): {basestring: taskref_or_string},

        # the maximum time to run, in seconds
        Required('max-run-time'): int,

        # os user groups for test task workers
        Optional('os-groups'): [basestring],

        # optional features
        Required('chain-of-trust'): bool,
    }, {
        Required('implementation'): 'buildbot-bridge',

        # see
        # https://github.com/mozilla/buildbot-bridge/blob/master/bbb/schemas/payload.yml
        Required('buildername'): basestring,
        Required('sourcestamp'): {
            'branch': basestring,
            Optional('revision'): basestring,
            Optional('repository'): basestring,
            Optional('project'): basestring,
        },
        Required('properties'): {
            'product': basestring,
            Optional('build_number'): int,
            Optional('release_promotion'): bool,
            Optional('generate_bz2_blob'): bool,
            Optional('tuxedo_server_url'): optionally_keyed_by('project', basestring),
            Optional('release_eta'): basestring,
            Extra: taskref_or_string,  # additional properties are allowed
        },
    }, {
        Required('implementation'): 'native-engine',
        Required('os'): Any('macosx', 'linux'),

        # A link for an executable to download
        Optional('context'): basestring,

        # Tells the worker whether machine should reboot
        # after the task is finished.
        Optional('reboot'):
            Any('always', 'on-exception', 'on-failure'),

        # the command to run
        Optional('command'): [taskref_or_string],

        # environment variables
        Optional('env'): {basestring: taskref_or_string},

        # artifacts to extract from the task image after completion
        Optional('artifacts'): [{
            # type of artifact -- simple file, or recursive directory
            Required('type'): Any('file', 'directory'),

            # task image path from which to read artifact
            Required('path'): basestring,

            # name of the produced artifact (root of the names for
            # type=directory)
            Required('name'): basestring,
        }],
    }, {
        Required('implementation'): 'scriptworker-signing',

        # the maximum time to run, in seconds
        Required('max-run-time'): int,

        # list of artifact URLs for the artifacts that should be signed
        Required('upstream-artifacts'): [{
            # taskId of the task with the artifact
            Required('taskId'): taskref_or_string,

            # type of signing task (for CoT)
            Required('taskType'): basestring,

            # Paths to the artifacts to sign
            Required('paths'): [basestring],

            # Signing formats to use on each of the paths
            Required('formats'): [basestring],
        }],
    }, {
        Required('implementation'): 'binary-transparency',
    }, {
        Required('implementation'): 'beetmover',

        # the maximum time to run, in seconds
        Required('max-run-time'): int,

        # locale key, if this is a locale beetmover job
        Optional('locale'): basestring,

        Required('release-properties'): {
            'app-name': basestring,
            'app-version': basestring,
            'branch': basestring,
            'build-id': basestring,
            'hash-type': basestring,
            'platform': basestring,
        },

        # list of artifact URLs for the artifacts that should be beetmoved
        Required('upstream-artifacts'): [{
            # taskId of the task with the artifact
            Required('taskId'): taskref_or_string,

            # type of signing task (for CoT)
            Required('taskType'): basestring,

            # Paths to the artifacts to sign
            Required('paths'): [basestring],

            # locale is used to map upload path and allow for duplicate simple names
            Required('locale'): basestring,
        }],
    }, {
        Required('implementation'): 'beetmover-cdns',

        # the maximum time to run, in seconds
        Required('max-run-time'): int,
        Required('product'): basestring,
    }, {
        Required('implementation'): 'balrog',
        Required('balrog-action'): Any(*BALROG_ACTIONS),
        Optional('product'): basestring,
        Optional('platforms'): [basestring],
        Optional('channel-names'): optionally_keyed_by('project', [basestring]),
        Optional('require-mirrors'): bool,
        Optional('publish-rules'): optionally_keyed_by('project', [int]),
        Optional('rules-to-update'): optionally_keyed_by('project', [basestring]),
        Optional('archive-domain'): optionally_keyed_by('project', basestring),
        Optional('download-domain'): optionally_keyed_by('project', basestring),

        # list of artifact URLs for the artifacts that should be beetmoved
        Optional('upstream-artifacts'): [{
            # taskId of the task with the artifact
            Required('taskId'): taskref_or_string,

            # type of signing task (for CoT)
            Required('taskType'): basestring,

            # Paths to the artifacts to sign
            Required('paths'): [basestring],
        }],
    }, {
        Required('implementation'): 'bouncer-aliases',
        Required('entries'): object,
    }, {
        Required('implementation'): 'bouncer-submission',
        Required('locales'): [basestring],
        Required('entries'): object,
    }, {
        Required('implementation'): 'push-apk-breakpoint',
        Required('payload'): object,
    }, {
        Required('implementation'): 'invalid',
        # an invalid task is one which should never actually be created; this is used in
        # release automation on branches where the task just doesn't make sense
        Extra: object,

    }, {
        Required('implementation'): 'always-optimized',
        Extra: object,

    }, {
        Required('implementation'): 'push-apk',

        # list of artifact URLs for the artifacts that should be beetmoved
        Required('upstream-artifacts'): [{
            # taskId of the task with the artifact
            Required('taskId'): taskref_or_string,

            # type of signing task (for CoT)
            Required('taskType'): basestring,

            # Paths to the artifacts to sign
            Required('paths'): [basestring],

            # Artifact is optional to run the task
            Optional('optional', default=False): bool,
        }],

        # "Invalid" is a noop for try and other non-supported branches
        Required('google-play-track'): Any('production', 'beta', 'alpha', 'rollout', 'invalid'),
        Required('commit'): bool,
        Optional('rollout-percentage'): Any(int, None),
    }, {
        Required('implementation'): 'shipit',
        Required('release-name'): basestring,
    }),
})

TC_TREEHERDER_SCHEMA_URL = 'https://github.com/taskcluster/taskcluster-treeherder/' \
                           'blob/master/schemas/task-treeherder-config.yml'


UNKNOWN_GROUP_NAME = "Treeherder group {} (from {}) has no name; " \
                     "add it to taskcluster/ci/config.yml"

V2_ROUTE_TEMPLATES = [
    "index.{trust-domain}.v2.{project}.latest.{product}.{job-name}",
    "index.{trust-domain}.v2.{project}.pushdate.{build_date_long}.{product}.{job-name}",
    "index.{trust-domain}.v2.{project}.pushlog-id.{pushlog_id}.{product}.{job-name}",
    "index.{trust-domain}.v2.{project}.revision.{head_rev}.{product}.{job-name}",
]

# {central, inbound, autoland} write to a "trunk" index prefix. This facilitates
# walking of tasks with similar configurations.
V2_TRUNK_ROUTE_TEMPLATES = [
    "index.{trust-domain}.v2.trunk.revision.{head_rev}.{product}.{job-name}",
]

V2_NIGHTLY_TEMPLATES = [
    "index.{trust-domain}.v2.{project}.nightly.latest.{product}.{job-name}",
    "index.{trust-domain}.v2.{project}.nightly.{build_date}.revision.{head_rev}.{product}.{job-name}",  # noqa - too long
    "index.{trust-domain}.v2.{project}.nightly.{build_date}.latest.{product}.{job-name}",
    "index.{trust-domain}.v2.{project}.nightly.revision.{head_rev}.{product}.{job-name}",
]

V2_NIGHTLY_L10N_TEMPLATES = [
    "index.{trust-domain}.v2.{project}.nightly.latest.{product}-l10n.{job-name}.{locale}",
    "index.{trust-domain}.v2.{project}.nightly.{build_date}.revision.{head_rev}.{product}-l10n.{job-name}.{locale}",  # noqa - too long
    "index.{trust-domain}.v2.{project}.nightly.{build_date}.latest.{product}-l10n.{job-name}.{locale}",  # noqa - too long
    "index.{trust-domain}.v2.{project}.nightly.revision.{head_rev}.{product}-l10n.{job-name}.{locale}",  # noqa - too long
]

V2_L10N_TEMPLATES = [
    "index.{trust-domain}.v2.{project}.revision.{head_rev}.{product}-l10n.{job-name}.{locale}",
    "index.{trust-domain}.v2.{project}.pushdate.{build_date_long}.{product}-l10n.{job-name}.{locale}",  # noqa - too long
    "index.{trust-domain}.v2.{project}.latest.{product}-l10n.{job-name}.{locale}",
]

# the roots of the treeherder routes
TREEHERDER_ROUTE_ROOT = 'tc-treeherder'

# Which repository repository revision to use when reporting results to treeherder.
DEFAULT_BRANCH_REV_PARAM = 'head_rev'
BRANCH_REV_PARAM = {
    'comm-esr45': 'comm_head_rev',
    'comm-esr52': 'comm_head_rev',
    'comm-beta': 'comm_head_rev',
    'comm-central': 'comm_head_rev',
    'comm-aurora': 'comm_head_rev',
    'try-comm-central': 'comm_head_rev',
}

COALESCE_KEY = '{project}.{job-identifier}'
SUPERSEDER_URL = 'https://coalesce.mozilla-releng.net/v1/list/{age}/{size}/{key}'

DEFAULT_BRANCH_PRIORITY = 'low'
BRANCH_PRIORITIES = {
    'mozilla-release': 'highest',
    'comm-esr45': 'highest',
    'comm-esr52': 'highest',
    'mozilla-esr45': 'very-high',
    'mozilla-esr52': 'very-high',
    'mozilla-beta': 'high',
    'comm-beta': 'high',
    'mozilla-central': 'medium',
    'comm-central': 'medium',
    'comm-aurora': 'medium',
    'autoland': 'low',
    'mozilla-inbound': 'low',
    'try': 'very-low',
    'try-comm-central': 'very-low',
    'alder': 'very-low',
    'ash': 'very-low',
    'birch': 'very-low',
    'cedar': 'very-low',
    'cypress': 'very-low',
    'date': 'very-low',
    'elm': 'very-low',
    'fig': 'very-low',
    'gum': 'very-low',
    'holly': 'very-low',
    'jamun': 'very-low',
    'larch': 'very-low',
    'maple': 'very-low',
    'oak': 'very-low',
    'pine': 'very-low',
    'graphics': 'very-low',
    'ux': 'very-low',
}

# define a collection of payload builders, depending on the worker implementation
payload_builders = {}


def payload_builder(name):
    def wrap(func):
        payload_builders[name] = func
        return func
    return wrap


# define a collection of index builders, depending on the type implementation
index_builders = {}


def index_builder(name):
    def wrap(func):
        index_builders[name] = func
        return func
    return wrap


def coalesce_key(config, task):
    return COALESCE_KEY.format(**{
               'project': config.params['project'],
               'job-identifier': task['coalesce']['job-identifier'],
           })


def superseder_url(config, task):
    key = coalesce_key(config, task)
    age = task['coalesce']['age']
    size = task['coalesce']['size']
    return SUPERSEDER_URL.format(
        age=age,
        size=size,
        key=key
    )


UNSUPPORTED_PRODUCT_ERROR = """\
The gecko-v2 product {product} is not in the list of configured products in
`taskcluster/ci/config.yml'.
"""


def verify_index(config, index):
    product = index['product']
    if product not in config.graph_config['index']['products']:
        raise Exception(UNSUPPORTED_PRODUCT_ERROR.format(product=product))


@payload_builder('docker-worker')
def build_docker_worker_payload(config, task, task_def):
    worker = task['worker']
    level = int(config.params['level'])

    image = worker['docker-image']
    if isinstance(image, dict):
        if 'in-tree' in image:
            name = image['in-tree']
            docker_image_task = 'build-docker-image-' + image['in-tree']
            task.setdefault('dependencies', {})['docker-image'] = docker_image_task

            image = {
                "path": "public/image.tar.zst",
                "taskId": {"task-reference": "<docker-image>"},
                "type": "task-image",
            }

            # Find VOLUME in Dockerfile.
            volumes = dockerutil.parse_volumes(name)
            for v in sorted(volumes):
                if v in worker['volumes']:
                    raise Exception('volume %s already defined; '
                                    'if it is defined in a Dockerfile, '
                                    'it does not need to be specified in the '
                                    'worker definition' % v)

                worker['volumes'].append(v)

        elif 'indexed' in image:
            image = {
                "path": "public/image.tar.zst",
                "namespace": image['indexed'],
                "type": "indexed-image",
            }
        else:
            raise Exception("unknown docker image type")

    features = {}

    if worker.get('relengapi-proxy'):
        features['relengAPIProxy'] = True

    if worker.get('taskcluster-proxy'):
        features['taskclusterProxy'] = True

    if worker.get('allow-ptrace'):
        features['allowPtrace'] = True
        task_def['scopes'].append('docker-worker:feature:allowPtrace')

    if worker.get('chain-of-trust'):
        features['chainOfTrust'] = True

    if worker.get('docker-in-docker'):
        features['dind'] = True

    if task.get('needs-sccache'):
        features['taskclusterProxy'] = True
        task_def['scopes'].append(
            'assume:project:taskcluster:{trust_domain}:level-{level}-sccache-buckets'.format(
                trust_domain=config.graph_config['trust-domain'],
                level=config.params['level'])
        )
        worker['env']['USE_SCCACHE'] = '1'
    else:
        worker['env']['SCCACHE_DISABLE'] = '1'

    capabilities = {}

    for lo in 'audio', 'video':
        if worker.get('loopback-' + lo):
            capitalized = 'loopback' + lo.capitalize()
            devices = capabilities.setdefault('devices', {})
            devices[capitalized] = True
            task_def['scopes'].append('docker-worker:capability:device:' + capitalized)

    task_def['payload'] = payload = {
        'image': image,
        'env': worker['env'],
    }
    if 'command' in worker:
        payload['command'] = worker['command']

    if 'max-run-time' in worker:
        payload['maxRunTime'] = worker['max-run-time']

    payload['onExitStatus'] = {}
    if 'retry-exit-status' in worker:
        payload['onExitStatus']['retry'] = worker['retry-exit-status']
    if 'purge-caches-exit-status' in worker:
        payload['onExitStatus']['purgeCaches'] = worker['purge-caches-exit-status']

    if 'artifacts' in worker:
        artifacts = {}
        for artifact in worker['artifacts']:
            artifacts[artifact['name']] = {
                'path': artifact['path'],
                'type': artifact['type'],
                'expires': task_def['expires'],  # always expire with the task
            }
        payload['artifacts'] = artifacts

    run_task = payload.get('command', [''])[0].endswith('run-task')

    if isinstance(worker.get('docker-image'), basestring):
        out_of_tree_image = worker['docker-image']
        run_task = run_task or out_of_tree_image.startswith(
            'taskcluster/image_builder')
    else:
        out_of_tree_image = None
        image = worker.get('docker-image', {}).get('in-tree')
        run_task = run_task or image == 'image_builder'

    if 'caches' in worker:
        caches = {}

        # run-task knows how to validate caches.
        #
        # To help ensure new run-task features and bug fixes don't interfere
        # with existing caches, we seed the hash of run-task into cache names.
        # So, any time run-task changes, we should get a fresh set of caches.
        # This means run-task can make changes to cache interaction at any time
        # without regards for backwards or future compatibility.
        #
        # But this mechanism only works for in-tree Docker images that are built
        # with the current run-task! For out-of-tree Docker images, we have no
        # way of knowing their content of run-task. So, in addition to varying
        # cache names by the contents of run-task, we also take the Docker image
        # name into consideration. This means that different Docker images will
        # never share the same cache. This is a bit unfortunate. But it is the
        # safest thing to do. Fortunately, most images are defined in-tree.
        #
        # For out-of-tree Docker images, we don't strictly need to incorporate
        # the run-task content into the cache name. However, doing so preserves
        # the mechanism whereby changing run-task results in new caches
        # everywhere.

        # As an additional mechanism to force the use of different caches, the
        # string literal in the variable below can be changed. This is
        # preferred to changing run-task because it doesn't require images
        # to be rebuilt.
        cache_version = 'v3'

        if run_task:
            suffix = '-%s-%s' % (cache_version, _run_task_suffix())

            if out_of_tree_image:
                name_hash = hashlib.sha256(out_of_tree_image).hexdigest()
                suffix += name_hash[0:12]

        else:
            suffix = '-%s' % cache_version

        skip_untrusted = config.params.is_try() or level == 1

        for cache in worker['caches']:
            # Some caches aren't enabled in environments where we can't
            # guarantee certain behavior. Filter those out.
            if cache.get('skip-untrusted') and skip_untrusted:
                continue

            name = '%s%s' % (cache['name'], suffix)
            caches[name] = cache['mount-point']
            task_def['scopes'].append('docker-worker:cache:%s' % name)

        # Assertion: only run-task is interested in this.
        if run_task:
            payload['env']['TASKCLUSTER_CACHES'] = ';'.join(sorted(
                caches.values()))

        payload['cache'] = caches

    # And send down volumes information to run-task as well.
    if run_task and worker.get('volumes'):
        payload['env']['TASKCLUSTER_VOLUMES'] = ';'.join(
            sorted(worker['volumes']))

    if payload.get('cache') and skip_untrusted:
        payload['env']['TASKCLUSTER_UNTRUSTED_CACHES'] = '1'

    if features:
        payload['features'] = features
    if capabilities:
        payload['capabilities'] = capabilities

    # coalesce / superseding
    if 'coalesce' in task:
        payload['supersederUrl'] = superseder_url(config, task)

    check_caches_are_volumes(task)


@payload_builder('generic-worker')
def build_generic_worker_payload(config, task, task_def):
    worker = task['worker']

    artifacts = []

    for artifact in worker['artifacts']:
        a = {
            'path': artifact['path'],
            'type': artifact['type'],
            'expires': task_def['expires'],  # always expire with the task
        }
        if 'name' in artifact:
            a['name'] = artifact['name']
        artifacts.append(a)

    # Need to copy over mounts, but rename keys to respect naming convention
    #   * 'cache-name' -> 'cacheName'
    #   * 'task-id'    -> 'taskId'
    # All other key names are already suitable, and don't need renaming.
    mounts = deepcopy(worker.get('mounts', []))
    for mount in mounts:
        if 'cache-name' in mount:
            mount['cacheName'] = mount.pop('cache-name')
        if 'content' in mount:
            if 'task-id' in mount['content']:
                mount['content']['taskId'] = mount['content'].pop('task-id')

    task_def['payload'] = {
        'command': worker['command'],
        'artifacts': artifacts,
        'env': worker.get('env', {}),
        'mounts': mounts,
        'maxRunTime': worker['max-run-time'],
        'osGroups': worker.get('os-groups', []),
    }

    if task.get('needs-sccache'):
        worker['env']['USE_SCCACHE'] = '1'
    else:
        worker['env']['SCCACHE_DISABLE'] = '1'

    # currently only support one feature (chain of trust) but this will likely grow
    features = {}

    if worker.get('chain-of-trust'):
        features['chainOfTrust'] = True

    if features:
        task_def['payload']['features'] = features

    # coalesce / superseding
    if 'coalesce' in task:
        task_def['payload']['supersederUrl'] = superseder_url(config, task)


@payload_builder('scriptworker-signing')
def build_scriptworker_signing_payload(config, task, task_def):
    worker = task['worker']

    task_def['payload'] = {
        'maxRunTime': worker['max-run-time'],
        'upstreamArtifacts':  worker['upstream-artifacts']
    }


@payload_builder('binary-transparency')
def build_binary_transparency_payload(config, task, task_def):
    release_config = get_release_config(config)

    task_def['payload'] = {
        'version': release_config['version'],
        'chain': 'TRANSPARENCY.pem',
        'contact': task_def['metadata']['owner'],
        'maxRunTime': 600,
        'stage-product': task['shipping-product'],
        'summary': (
            'https://archive.mozilla.org/pub/{}/candidates/'
            '{}-candidates/build{}/SHA256SUMMARY'
        ).format(
            task['shipping-product'],
            release_config['version'],
            release_config['build_number'],
        ),
    }


@payload_builder('beetmover')
def build_beetmover_payload(config, task, task_def):
    worker = task['worker']
    release_config = get_release_config(config)
    release_properties = worker['release-properties']

    task_def['payload'] = {
        'maxRunTime': worker['max-run-time'],
        'releaseProperties': {
            'appName': release_properties['app-name'],
            'appVersion': release_properties['app-version'],
            'branch': release_properties['branch'],
            'buildid': release_properties['build-id'],
            'hashType': release_properties['hash-type'],
            'platform': release_properties['platform'],
        },
        'upload_date': config.params['build_date'],
        'upstreamArtifacts':  worker['upstream-artifacts'],
    }
    if worker.get('locale'):
        task_def['payload']['locale'] = worker['locale']
    if release_config:
        task_def['payload'].update(release_config)


@payload_builder('beetmover-cdns')
def build_beetmover_cdns_payload(config, task, task_def):
    worker = task['worker']
    release_config = get_release_config(config)

    task_def['payload'] = {
        'maxRunTime': worker['max-run-time'],
        'product': worker['product'],
        'version': release_config['version'],
        'build_number': release_config['build_number'],
    }


@payload_builder('balrog')
def build_balrog_payload(config, task, task_def):
    worker = task['worker']
    release_config = get_release_config(config)
<<<<<<< HEAD

    server_scope = get_balrog_server_scope(config)
    action_scope = get_balrog_action_scope(config, action=worker['balrog-action'])
    task_def['scopes'] = [server_scope, action_scope]

    if worker['balrog-action'] == 'submit-locale':
        task_def['payload'] = {
            'upstreamArtifacts':  worker['upstream-artifacts']
        }
    else:
        for prop in ('archive-domain', 'channel-names', 'download-domain',
                     'publish-rules', 'rules-to-update'):
            if prop in worker:
                resolve_keyed_by(
                    worker, prop, task['description'],
                    **config.params
                )
        task_def['payload'] = {
            'build_number': release_config['build_number'],
            'product': worker['product'],
            'version': release_config['version'],
        }
        if worker['balrog-action'] == 'submit-toplevel':
            task_def['payload'].update({
                'app_version': release_config['appVersion'],
                'archive_domain': worker['archive-domain'],
                'channel_names': worker['channel-names'],
                'download_domain': worker['download-domain'],
                'partial_versions': release_config.get('partial_versions', ""),
                'platforms': worker['platforms'],
                'rules_to_update': worker['rules-to-update'],
                'require_mirrors': worker['require-mirrors'],
            })
        else:  # schedule / ship
            task_def['payload'].update({
                'publish_rules': worker['publish-rules'],
                'release_eta': config.params.get('release_eta') or '',
            })


@payload_builder('bouncer-aliases')
def build_bouncer_aliases_payload(config, task, task_def):
    worker = task['worker']

    task_def['payload'] = {
        'aliases_entries': worker['entries']
    }


@payload_builder('bouncer-submission')
def build_bouncer_submission_payload(config, task, task_def):
    worker = task['worker']

    task_def['payload'] = {
        'locales':  worker['locales'],
        'submission_entries': worker['entries']
    }
=======

    server_scope = get_balrog_server_scope(config)
    action_scope = get_balrog_action_scope(config, action=worker['balrog-action'])
    task_def['scopes'] = [server_scope, action_scope]

    if worker['balrog-action'] == 'submit-locale':
        task_def['payload'] = {
            'upstreamArtifacts':  worker['upstream-artifacts']
        }
    else:
        for prop in ('archive-domain', 'channel-names', 'download-domain',
                     'publish-rules', 'rules-to-update'):
            if prop in worker:
                resolve_keyed_by(
                    worker, prop, task['description'],
                    **config.params
                )
        task_def['payload'] = {
            'build_number': release_config['build_number'],
            'product': worker['product'],
            'version': release_config['version'],
        }
        if worker['balrog-action'] == 'submit-toplevel':
            task_def['payload'].update({
                'app_version': release_config['appVersion'],
                'archive_domain': worker['archive-domain'],
                'channel_names': worker['channel-names'],
                'download_domain': worker['download-domain'],
                'partial_versions': release_config.get('partial_versions', ""),
                'platforms': worker['platforms'],
                'rules_to_update': worker['rules-to-update'],
                'require_mirrors': worker['require-mirrors'],
            })
        else:  # schedule / ship
            task_def['payload'].update({
                'publish_rules': worker['publish-rules'],
                'release_eta': config.params.get('release_eta') or '',
            })
>>>>>>> 171f4896


@payload_builder('push-apk')
def build_push_apk_payload(config, task, task_def):
    worker = task['worker']

    task_def['payload'] = {
        'commit': worker['commit'],
        'upstreamArtifacts':  worker['upstream-artifacts'],
        'google_play_track': worker['google-play-track'],
    }

    if worker.get('rollout-percentage', None):
        task_def['payload']['rollout_percentage'] = worker['rollout-percentage']


@payload_builder('push-apk-breakpoint')
def build_push_apk_breakpoint_payload(config, task, task_def):
    task_def['payload'] = task['worker']['payload']


@payload_builder('shipit')
def build_ship_it_payload(config, task, task_def):
    worker = task['worker']

    task_def['payload'] = {
        'release_name': worker['release-name']
    }


@payload_builder('invalid')
def build_invalid_payload(config, task, task_def):
    task_def['payload'] = 'invalid task - should never be created'


@payload_builder('always-optimized')
def build_always_optimized_payload(config, task, task_def):
    task_def['payload'] = {}


@payload_builder('native-engine')
def build_macosx_engine_payload(config, task, task_def):
    worker = task['worker']
    artifacts = map(lambda artifact: {
        'name': artifact['name'],
        'path': artifact['path'],
        'type': artifact['type'],
        'expires': task_def['expires'],
    }, worker.get('artifacts', []))

    task_def['payload'] = {
        'context': worker['context'],
        'command': worker['command'],
        'env': worker['env'],
        'artifacts': artifacts,
    }
    if worker.get('reboot'):
        task_def['payload'] = worker['reboot']

    if task.get('needs-sccache'):
        raise Exception('needs-sccache not supported in native-engine')


@payload_builder('buildbot-bridge')
def build_buildbot_bridge_payload(config, task, task_def):
    task['extra'].pop('treeherder', None)
    worker = task['worker']

    if worker['properties'].get('tuxedo_server_url'):
        resolve_keyed_by(
            worker, 'properties.tuxedo_server_url', worker['buildername'],
            **config.params
        )

    task_def['payload'] = {
        'buildername': worker['buildername'],
        'sourcestamp': worker['sourcestamp'],
        'properties': worker['properties'],
    }
    task_def.setdefault('scopes', [])
    if worker['properties'].get('release_promotion'):
        task_def['scopes'].append(
            "project:releng:buildbot-bridge:builder-name:{}".format(worker['buildername'])
        )


transforms = TransformSequence()


@transforms.add
def set_defaults(config, tasks):
    for task in tasks:
        task.setdefault('shipping-phase', None)
        task.setdefault('shipping-product', None)
        task.setdefault('always-target', False)
        task.setdefault('optimization', None)
        task.setdefault('needs-sccache', False)

        worker = task['worker']
        if worker['implementation'] in ('docker-worker', 'docker-engine'):
            worker.setdefault('relengapi-proxy', False)
            worker.setdefault('chain-of-trust', False)
            worker.setdefault('taskcluster-proxy', False)
            worker.setdefault('allow-ptrace', False)
            worker.setdefault('loopback-video', False)
            worker.setdefault('loopback-audio', False)
            worker.setdefault('docker-in-docker', False)
            worker.setdefault('volumes', [])
            worker.setdefault('env', {})
            if 'caches' in worker:
                for c in worker['caches']:
                    c.setdefault('skip-untrusted', False)
        elif worker['implementation'] == 'generic-worker':
            worker.setdefault('env', {})
            worker.setdefault('os-groups', [])
            worker.setdefault('chain-of-trust', False)
        elif worker['implementation'] == 'scriptworker-signing':
            worker.setdefault('max-run-time', 600)
        elif worker['implementation'] == 'beetmover':
            worker.setdefault('max-run-time', 600)
        elif worker['implementation'] == 'beetmover-cdns':
            worker.setdefault('max-run-time', 600)
        elif worker['implementation'] == 'push-apk':
            worker.setdefault('commit', False)

        yield task


@transforms.add
def task_name_from_label(config, tasks):
    for task in tasks:
        if 'label' not in task:
            if 'name' not in task:
                raise Exception("task has neither a name nor a label")
            task['label'] = '{}-{}'.format(config.kind, task['name'])
        if task.get('name'):
            del task['name']
        yield task


@transforms.add
def validate(config, tasks):
    for task in tasks:
        validate_schema(
            task_description_schema, task,
            "In task {!r}:".format(task.get('label', '?no-label?')))
        yield task


@index_builder('generic')
def add_generic_index_routes(config, task):
    index = task.get('index')
    routes = task.setdefault('routes', [])

    verify_index(config, index)

    subs = config.params.copy()
    subs['job-name'] = index['job-name']
    subs['build_date_long'] = time.strftime("%Y.%m.%d.%Y%m%d%H%M%S",
                                            time.gmtime(config.params['build_date']))
    subs['product'] = index['product']
    subs['trust-domain'] = config.graph_config['trust-domain']

    project = config.params.get('project')

    for tpl in V2_ROUTE_TEMPLATES:
        routes.append(tpl.format(**subs))

    # Additionally alias all tasks for "trunk" repos into a common
    # namespace.
    if project and project in TRUNK_PROJECTS:
        for tpl in V2_TRUNK_ROUTE_TEMPLATES:
            routes.append(tpl.format(**subs))

    return task


@index_builder('nightly')
def add_nightly_index_routes(config, task):
    index = task.get('index')
    routes = task.setdefault('routes', [])

    verify_index(config, index)

    subs = config.params.copy()
    subs['job-name'] = index['job-name']
    subs['build_date_long'] = time.strftime("%Y.%m.%d.%Y%m%d%H%M%S",
                                            time.gmtime(config.params['build_date']))
    subs['build_date'] = time.strftime("%Y.%m.%d",
                                       time.gmtime(config.params['build_date']))
    subs['product'] = index['product']
    subs['trust-domain'] = config.graph_config['trust-domain']

    for tpl in V2_NIGHTLY_TEMPLATES:
        routes.append(tpl.format(**subs))

    # Also add routes for en-US
    task = add_l10n_index_routes(config, task, force_locale="en-US")

    return task


@index_builder('release')
def add_release_index_routes(config, task):
    index = task.get('index')
    routes = []
    release_config = get_release_config(config)

    subs = config.params.copy()
    subs['build_number'] = str(release_config['build_number'])
    subs['revision'] = subs['head_rev']
    subs['underscore_version'] = release_config['version'].replace('.', '_')
    subs['product'] = index['product']
    subs['trust-domain'] = config.graph_config['trust-domain']
    subs['branch'] = subs['project']
    if 'channel' in index:
        resolve_keyed_by(
            index, 'channel', item_name=task['label'], project=config.params['project']
        )
        subs['channel'] = index['channel']

    for rt in task.get('routes', []):
        routes.append(rt.format(**subs))

    task['routes'] = routes

    return task


@index_builder('nightly-with-multi-l10n')
def add_nightly_multi_index_routes(config, task):
    task = add_nightly_index_routes(config, task)
    task = add_l10n_index_routes(config, task, force_locale="multi")
    return task


@index_builder('l10n')
def add_l10n_index_routes(config, task, force_locale=None):
    index = task.get('index')
    routes = task.setdefault('routes', [])

    verify_index(config, index)

    subs = config.params.copy()
    subs['job-name'] = index['job-name']
    subs['build_date_long'] = time.strftime("%Y.%m.%d.%Y%m%d%H%M%S",
                                            time.gmtime(config.params['build_date']))
    subs['product'] = index['product']
    subs['trust-domain'] = config.graph_config['trust-domain']

    locales = task['attributes'].get('chunk_locales',
                                     task['attributes'].get('all_locales'))
    # Some tasks has only one locale set
    if task['attributes'].get('locale'):
        locales = [task['attributes']['locale']]

    if force_locale:
        # Used for en-US and multi-locale
        locales = [force_locale]

    if not locales:
        raise Exception("Error: Unable to use l10n index for tasks without locales")

    # If there are too many locales, we can't write a route for all of them
    # See Bug 1323792
    if len(locales) > 18:  # 18 * 3 = 54, max routes = 64
        return task

    for locale in locales:
        for tpl in V2_L10N_TEMPLATES:
            routes.append(tpl.format(locale=locale, **subs))

    return task


@index_builder('nightly-l10n')
def add_nightly_l10n_index_routes(config, task, force_locale=None):
    index = task.get('index')
    routes = task.setdefault('routes', [])

    verify_index(config, index)

    subs = config.params.copy()
    subs['job-name'] = index['job-name']
    subs['build_date_long'] = time.strftime("%Y.%m.%d.%Y%m%d%H%M%S",
                                            time.gmtime(config.params['build_date']))
    subs['product'] = index['product']
    subs['trust-domain'] = config.graph_config['trust-domain']

    locales = task['attributes'].get('chunk_locales',
                                     task['attributes'].get('all_locales'))
    # Some tasks has only one locale set
    if task['attributes'].get('locale'):
        locales = [task['attributes']['locale']]

    if force_locale:
        # Used for en-US and multi-locale
        locales = [force_locale]

    if not locales:
        raise Exception("Error: Unable to use l10n index for tasks without locales")

    for locale in locales:
        for tpl in V2_NIGHTLY_L10N_TEMPLATES:
            routes.append(tpl.format(locale=locale, **subs))

    # Add locales at old route too
    task = add_l10n_index_routes(config, task, force_locale=force_locale)
    return task


@transforms.add
def add_index_routes(config, tasks):
    for task in tasks:
        index = task.get('index', {})

        # The default behavior is to rank tasks according to their tier
        extra_index = task.setdefault('extra', {}).setdefault('index', {})
        rank = index.get('rank', 'by-tier')

        if rank == 'by-tier':
            # rank is zero for non-tier-1 tasks and based on pushid for others;
            # this sorts tier-{2,3} builds below tier-1 in the index
            tier = task.get('treeherder', {}).get('tier', 3)
            extra_index['rank'] = 0 if tier > 1 else int(config.params['build_date'])
        elif rank == 'build_date':
            extra_index['rank'] = int(config.params['build_date'])
        else:
            extra_index['rank'] = rank

        if not index:
            yield task
            continue

        index_type = index.get('type', 'generic')
        task = index_builders[index_type](config, task)

        del task['index']
        yield task


@transforms.add
def build_task(config, tasks):
    for task in tasks:
        level = str(config.params['level'])
        worker_type = task['worker-type'].format(level=level)
        provisioner_id, worker_type = worker_type.split('/', 1)
        project = config.params['project']

        routes = task.get('routes', [])
        scopes = [s.format(level=level, project=project) for s in task.get('scopes', [])]

        # set up extra
        extra = task.get('extra', {})
        extra['parent'] = os.environ.get('TASK_ID', '')
        task_th = task.get('treeherder')
        if task_th:
            treeherder = extra.setdefault('treeherder', {})

            machine_platform, collection = task_th['platform'].split('/', 1)
            treeherder['machine'] = {'platform': machine_platform}
            treeherder['collection'] = {collection: True}

            group_names = config.graph_config['treeherder']['group-names']
            groupSymbol, symbol = split_symbol(task_th['symbol'])
            if groupSymbol != '?':
                treeherder['groupSymbol'] = groupSymbol
                if groupSymbol not in group_names:
                    path = os.path.join(config.path, task.get('job-from', ''))
                    raise Exception(UNKNOWN_GROUP_NAME.format(groupSymbol, path))
                treeherder['groupName'] = group_names[groupSymbol]
            treeherder['symbol'] = symbol
            if len(symbol) > 25 or len(groupSymbol) > 25:
                raise RuntimeError("Treeherder group and symbol names must not be longer than "
                                   "25 characters: {} (see {})".format(
                                       task_th['symbol'],
                                       TC_TREEHERDER_SCHEMA_URL,
                                       ))
            treeherder['jobKind'] = task_th['kind']
            treeherder['tier'] = task_th['tier']

            treeherder_rev = config.params[
                BRANCH_REV_PARAM.get(
                    config.params['project'],
                    DEFAULT_BRANCH_REV_PARAM)]

            routes.append(
                '{}.v2.{}.{}.{}'.format(TREEHERDER_ROUTE_ROOT,
                                        config.params['project'],
                                        treeherder_rev,
                                        config.params['pushlog_id'])
            )

        if 'expires-after' not in task:
            task['expires-after'] = '28 days' if config.params['project'] == 'try' else '1 year'

        if 'deadline-after' not in task:
            task['deadline-after'] = '1 day'

        if 'coalesce' in task:
            key = coalesce_key(config, task)
            routes.append('coalesce.v1.' + key)

        if 'priority' not in task:
            task['priority'] = BRANCH_PRIORITIES.get(
                config.params['project'],
                DEFAULT_BRANCH_PRIORITY)

        tags = task.get('tags', {})
        tags.update({
            'createdForUser': config.params['owner'],
            'kind': config.kind,
            'label': task['label'],
        })

        task_def = {
            'provisionerId': provisioner_id,
            'workerType': worker_type,
            'routes': routes,
            'created': {'relative-datestamp': '0 seconds'},
            'deadline': {'relative-datestamp': task['deadline-after']},
            'expires': {'relative-datestamp': task['expires-after']},
            'scopes': scopes,
            'metadata': {
                'description': task['description'],
                'name': task['label'],
                'owner': config.params['owner'],
                'source': config.params.file_url(config.path),
            },
            'extra': extra,
            'tags': tags,
            'priority': task['priority'],
        }

        if task.get('requires', None):
            task_def['requires'] = task['requires']

        if task_th:
            # link back to treeherder in description
            th_push_link = 'https://treeherder.mozilla.org/#/jobs?repo={}&revision={}'.format(
                config.params['project'], treeherder_rev)
            task_def['metadata']['description'] += ' ([Treeherder push]({}))'.format(
                th_push_link)

        # add the payload and adjust anything else as required (e.g., scopes)
        payload_builders[task['worker']['implementation']](config, task, task_def)

        attributes = task.get('attributes', {})
        attributes['run_on_projects'] = task.get('run-on-projects', ['all'])
        attributes['always_target'] = task['always-target']
        # This logic is here since downstream tasks don't always match their
        # upstream dependency's shipping_phase.
        # A basestring task['shipping-phase'] takes precedence, then
        # an existing attributes['shipping_phase'], then fall back to None.
        if task.get('shipping-phase') is not None:
            attributes['shipping_phase'] = task['shipping-phase']
        else:
            attributes.setdefault('shipping_phase', None)
        # shipping_product will always match the upstream task's
        # shipping_product, so a pre-set existing attributes['shipping_product']
        # takes precedence over task['shipping-product']. However, make sure
        # we don't have conflicting values.
        if task.get('shipping-product') and \
                attributes.get('shipping_product') not in (None, task['shipping-product']):
            raise Exception(
                "{} shipping_product {} doesn't match task shipping-product {}!".format(
                    task['label'], attributes['shipping_product'], task['shipping-product']
                )
            )
        attributes.setdefault('shipping_product', task['shipping-product'])

        # Set MOZ_AUTOMATION on all jobs.
        if task['worker']['implementation'] in (
            'generic-worker',
            'docker-engine',
            'native-engine',
            'docker-worker',
        ):
            payload = task_def.get('payload')
            if payload:
                env = payload.setdefault('env', {})
                env['MOZ_AUTOMATION'] = '1'

        notifications = task.get('notifications')
        if notifications:
            release_config = get_release_config(config)
            task_def['extra'].setdefault('notifications', {})
            for notification_event, notification in notifications.items():

                for notification_option, notification_option_value in notification.items():

                    # resolve by-project
                    resolve_keyed_by(
                        notification,
                        notification_option,
                        'notifications',
                        project=config.params['project'],
                    )

                    # resolve formatting for each of the fields
                    format_kwargs = dict(
                            task=task,
                            task_def=task_def,
                            config=config.__dict__,
                            release_config=release_config,
                    )
                    if isinstance(notification_option_value, basestring):
                        notification[notification_option] = notification_option_value.format(
                            **format_kwargs
                        )
                    elif isinstance(notification_option_value, list):
                        notification[notification_option] = [
                            i.format(**format_kwargs) for i in notification_option_value
                        ]

                # change event to correct event
                if notification_event != 'artifact-created':
                    notification_event = 'task-' + notification_event

                # update notifications
                task_def['extra']['notifications'][notification_event] = notification

        yield {
            'label': task['label'],
            'task': task_def,
            'dependencies': task.get('dependencies', {}),
            'attributes': attributes,
            'optimization': task.get('optimization', None),
        }


@transforms.add
def chain_of_trust(config, tasks):
    for task in tasks:
        if task['task'].get('payload', {}).get('features', {}).get('chainOfTrust'):
            image = task.get('dependencies', {}).get('docker-image')
            if image:
                cot = task['task'].setdefault('extra', {}).setdefault('chainOfTrust', {})
                cot.setdefault('inputs', {})['docker-image'] = {
                    'task-reference': '<docker-image>'
                }
        yield task


@transforms.add
def check_task_identifiers(config, tasks):
    """Ensures that all tasks have well defined identifiers:
       ^[a-zA-Z0-9_-]{1,22}$
    """
    e = re.compile("^[a-zA-Z0-9_-]{1,22}$")
    for task in tasks:
        for attr in ('workerType', 'provisionerId'):
            if not e.match(task['task'][attr]):
                raise Exception(
                    'task {}.{} is not a valid identifier: {}'.format(
                        task['label'], attr, task['task'][attr]))
        yield task


@transforms.add
def check_task_dependencies(config, tasks):
    """Ensures that tasks don't have more than 100 dependencies."""
    for task in tasks:
        if len(task['dependencies']) > MAX_DEPENDENCIES:
            raise Exception(
                    'task {}/{} has too many dependencies ({} > {})'.format(
                        config.kind, task['label'], len(task['dependencies']),
                        MAX_DEPENDENCIES))
        yield task


def check_caches_are_volumes(task):
    """Ensures that all cache paths are defined as volumes.

    Caches and volumes are the only filesystem locations whose content
    isn't defined by the Docker image itself. Some caches are optional
    depending on the job environment. We want paths that are potentially
    caches to have as similar behavior regardless of whether a cache is
    used. To help enforce this, we require that all paths used as caches
    to be declared as Docker volumes. This check won't catch all offenders.
    But it is better than nothing.
    """
    volumes = set(task['worker']['volumes'])
    paths = set(c['mount-point'] for c in task['worker'].get('caches', []))
    missing = paths - volumes

    if not missing:
        return

    raise Exception('task %s (image %s) has caches that are not declared as '
                    'Docker volumes: %s'
                    'Have you added them as VOLUMEs in the Dockerfile?'
                    % (task['label'], task['worker']['docker-image'],
                       ', '.join(sorted(missing))))


@transforms.add
def check_run_task_caches(config, tasks):
    """Audit for caches requiring run-task.

    run-task manages caches in certain ways. If a cache managed by run-task
    is used by a non run-task task, it could cause problems. So we audit for
    that and make sure certain cache names are exclusive to run-task.

    IF YOU ARE TEMPTED TO MAKE EXCLUSIONS TO THIS POLICY, YOU ARE LIKELY
    CONTRIBUTING TECHNICAL DEBT AND WILL HAVE TO SOLVE MANY OF THE PROBLEMS
    THAT RUN-TASK ALREADY SOLVES. THINK LONG AND HARD BEFORE DOING THAT.
    """
    re_reserved_caches = re.compile('''^
        (level-\d+-checkouts|level-\d+-tooltool-cache)
    ''', re.VERBOSE)

    re_sparse_checkout_cache = re.compile('^level-\d+-checkouts-sparse')

    suffix = _run_task_suffix()

    for task in tasks:
        payload = task['task'].get('payload', {})
        command = payload.get('command') or ['']

        main_command = command[0] if isinstance(command[0], basestring) else ''
        run_task = main_command.endswith('run-task')

        require_sparse_cache = False
        have_sparse_cache = False

        if run_task:
            for arg in command[1:]:
                if not isinstance(arg, basestring):
                    continue

                if arg == '--':
                    break

                if arg.startswith('--sparse-profile'):
                    require_sparse_cache = True
                    break

        for cache in payload.get('cache', {}):
            if re_sparse_checkout_cache.match(cache):
                have_sparse_cache = True

            if not re_reserved_caches.match(cache):
                continue

            if not run_task:
                raise Exception(
                    '%s is using a cache (%s) reserved for run-task '
                    'change the task to use run-task or use a different '
                    'cache name' % (task['label'], cache))

            if not cache.endswith(suffix):
                raise Exception(
                    '%s is using a cache (%s) reserved for run-task '
                    'but the cache name is not dependent on the contents '
                    'of run-task; change the cache name to conform to the '
                    'naming requirements' % (task['label'], cache))

        if require_sparse_cache and not have_sparse_cache:
            raise Exception('%s is using a sparse checkout but not using '
                            'a sparse checkout cache; change the checkout '
                            'cache name so it is sparse aware' % task['label'])

        yield task<|MERGE_RESOLUTION|>--- conflicted
+++ resolved
@@ -21,9 +21,6 @@
 from taskgraph.util.hash import hash_path
 from taskgraph.util.treeherder import split_symbol
 from taskgraph.transforms.base import TransformSequence
-<<<<<<< HEAD
-from taskgraph.util.schema import validate_schema, Schema, optionally_keyed_by, resolve_keyed_by
-=======
 from taskgraph.util.schema import (
     validate_schema,
     Schema,
@@ -31,7 +28,6 @@
     resolve_keyed_by,
     OptimizationSchema,
 )
->>>>>>> 171f4896
 from taskgraph.util.scriptworker import (
     BALROG_ACTIONS,
     get_balrog_action_scope,
@@ -1075,7 +1071,6 @@
 def build_balrog_payload(config, task, task_def):
     worker = task['worker']
     release_config = get_release_config(config)
-<<<<<<< HEAD
 
     server_scope = get_balrog_server_scope(config)
     action_scope = get_balrog_action_scope(config, action=worker['balrog-action'])
@@ -1133,46 +1128,6 @@
         'locales':  worker['locales'],
         'submission_entries': worker['entries']
     }
-=======
-
-    server_scope = get_balrog_server_scope(config)
-    action_scope = get_balrog_action_scope(config, action=worker['balrog-action'])
-    task_def['scopes'] = [server_scope, action_scope]
-
-    if worker['balrog-action'] == 'submit-locale':
-        task_def['payload'] = {
-            'upstreamArtifacts':  worker['upstream-artifacts']
-        }
-    else:
-        for prop in ('archive-domain', 'channel-names', 'download-domain',
-                     'publish-rules', 'rules-to-update'):
-            if prop in worker:
-                resolve_keyed_by(
-                    worker, prop, task['description'],
-                    **config.params
-                )
-        task_def['payload'] = {
-            'build_number': release_config['build_number'],
-            'product': worker['product'],
-            'version': release_config['version'],
-        }
-        if worker['balrog-action'] == 'submit-toplevel':
-            task_def['payload'].update({
-                'app_version': release_config['appVersion'],
-                'archive_domain': worker['archive-domain'],
-                'channel_names': worker['channel-names'],
-                'download_domain': worker['download-domain'],
-                'partial_versions': release_config.get('partial_versions', ""),
-                'platforms': worker['platforms'],
-                'rules_to_update': worker['rules-to-update'],
-                'require_mirrors': worker['require-mirrors'],
-            })
-        else:  # schedule / ship
-            task_def['payload'].update({
-                'publish_rules': worker['publish-rules'],
-                'release_eta': config.params.get('release_eta') or '',
-            })
->>>>>>> 171f4896
 
 
 @payload_builder('push-apk')
