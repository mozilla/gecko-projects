# This Source Code Form is subject to the terms of the Mozilla Public
# License, v. 2.0. If a copy of the MPL was not distributed with this
# file, You can obtain one at http://mozilla.org/MPL/2.0/.
"""
These transformations take a task description and turn it into a TaskCluster
task definition (along with attributes, label, etc.).  The input to these
transformations is generic to any kind of task, but abstracts away some of the
complexities of worker implementations, scopes, and treeherder annotations.
"""

from __future__ import absolute_import, print_function, unicode_literals

import hashlib
import os
import re
import time
from copy import deepcopy

from mozbuild.util import memoize
from taskgraph.util.attributes import TRUNK_PROJECTS
from taskgraph.util.hash import hash_path
from taskgraph.util.treeherder import split_symbol
from taskgraph.transforms.base import TransformSequence
from taskgraph.util.schema import (
    validate_schema,
    Schema,
    optionally_keyed_by,
    resolve_keyed_by,
    OptimizationSchema,
)
from taskgraph.util.scriptworker import (
    BALROG_ACTIONS,
    get_release_config,
    add_scope_prefix,
)
from taskgraph.util.signed_artifacts import get_signed_artifacts
from voluptuous import Any, Required, Optional, Extra
from taskgraph import GECKO, MAX_DEPENDENCIES
from ..util import docker as dockerutil

RUN_TASK = os.path.join(GECKO, 'taskcluster', 'scripts', 'run-task')


@memoize
def _run_task_suffix():
    """String to append to cache names under control of run-task."""
    return hash_path(RUN_TASK)[0:20]


# shortcut for a string where task references are allowed
taskref_or_string = Any(
    basestring,
    {Required('task-reference'): basestring},
)

# A task description is a general description of a TaskCluster task
task_description_schema = Schema({
    # the label for this task
    Required('label'): basestring,

    # description of the task (for metadata)
    Required('description'): basestring,

    # attributes for this task
    Optional('attributes'): {basestring: object},

    # relative path (from config.path) to the file task was defined in
    Optional('job-from'): basestring,

    # dependencies of this task, keyed by name; these are passed through
    # verbatim and subject to the interpretation of the Task's get_dependencies
    # method.
    Optional('dependencies'): {basestring: object},

    Optional('requires'): Any('all-completed', 'all-resolved'),

    # expiration and deadline times, relative to task creation, with units
    # (e.g., "14 days").  Defaults are set based on the project.
    Optional('expires-after'): basestring,
    Optional('deadline-after'): basestring,

    # custom routes for this task; the default treeherder routes will be added
    # automatically
    Optional('routes'): [basestring],

    # custom scopes for this task; any scopes required for the worker will be
    # added automatically. The following parameters will be substituted in each
    # scope:
    #  {level} -- the scm level of this push
    #  {project} -- the project of this push
    Optional('scopes'): [basestring],

    # Tags
    Optional('tags'): {basestring: basestring},

    # custom "task.extra" content
    Optional('extra'): {basestring: object},

    # treeherder-related information; see
    # https://schemas.taskcluster.net/taskcluster-treeherder/v1/task-treeherder-config.json
    # If not specified, no treeherder extra information or routes will be
    # added to the task
    Optional('treeherder'): {
        # either a bare symbol, or "grp(sym)".
        'symbol': basestring,

        # the job kind
        'kind': Any('build', 'test', 'other'),

        # tier for this task
        'tier': int,

        # task platform, in the form platform/collection, used to set
        # treeherder.machine.platform and treeherder.collection or
        # treeherder.labels
        'platform': basestring,
    },

    # information for indexing this build so its artifacts can be discovered;
    # if omitted, the build will not be indexed.
    Optional('index'): {
        # the name of the product this build produces
        'product': basestring,

        # the names to use for this job in the TaskCluster index
        'job-name': basestring,

        # Type of gecko v2 index to use
        'type': Any('generic', 'nightly', 'l10n', 'nightly-with-multi-l10n',
                    'release', 'nightly-l10n'),

        # The rank that the task will receive in the TaskCluster
        # index.  A newly completed task supercedes the currently
        # indexed task iff it has a higher rank.  If unspecified,
        # 'by-tier' behavior will be used.
        'rank': Any(
            # Rank is equal the timestamp of the build_date for tier-1
            # tasks, and zero for non-tier-1.  This sorts tier-{2,3}
            # builds below tier-1 in the index.
            'by-tier',

            # Rank is given as an integer constant (e.g. zero to make
            # sure a task is last in the index).
            int,

            # Rank is equal to the timestamp of the build_date.  This
            # option can be used to override the 'by-tier' behavior
            # for non-tier-1 tasks.
            'build_date',
        ),

        'channel': optionally_keyed_by('project', basestring),
    },

    # The `run_on_projects` attribute, defaulting to "all".  This dictates the
    # projects on which this task should be included in the target task set.
    # See the attributes documentation for details.
    Optional('run-on-projects'): optionally_keyed_by('build-platform', [basestring]),

    # The `shipping_phase` attribute, defaulting to None. This specifies the
    # release promotion phase that this task belongs to.
    Required('shipping-phase'): Any(
        None,
        'build',
        'promote',
        'push',
        'ship',
    ),

    # The `shipping_product` attribute, defaulting to None. This specifies the
    # release promotion product that this task belongs to.
    Required('shipping-product'): Any(
        None,
        basestring
    ),

    # Coalescing provides the facility for tasks to be superseded by the same
    # task in a subsequent commit, if the current task backlog reaches an
    # explicit threshold. Both age and size thresholds need to be met in order
    # for coalescing to be triggered.
    Optional('coalesce'): {
        # A unique identifier per job (typically a hash of the job label) in
        # order to partition tasks into appropriate sets for coalescing. This
        # is combined with the project in order to generate a unique coalescing
        # key for the coalescing service.
        'job-identifier': basestring,

        # The minimum amount of time in seconds between two pending tasks with
        # the same coalescing key, before the coalescing service will return
        # tasks.
        'age': int,

        # The minimum number of backlogged tasks with the same coalescing key,
        # before the coalescing service will return tasks.
        'size': int,
    },

    # The `always-target` attribute will cause the task to be included in the
    # target_task_graph regardless of filtering. Tasks included in this manner
    # will be candidates for optimization even when `optimize_target_tasks` is
    # False, unless the task was also explicitly chosen by the target_tasks
    # method.
    Required('always-target'): bool,

    # Optimization to perform on this task during the optimization phase.
    # Optimizations are defined in taskcluster/taskgraph/optimize.py.
    Required('optimization'): OptimizationSchema,

    # the provisioner-id/worker-type for the task.  The following parameters will
    # be substituted in this string:
    #  {level} -- the scm level of this push
    'worker-type': basestring,

    # Whether the job should use sccache compiler caching.
    Required('needs-sccache'): bool,

    # Set of artifacts relevant to release tasks
    Optional('release-artifacts'): [basestring],

    # information specific to the worker implementation that will run this task
    'worker': Any({
        Required('implementation'): Any('docker-worker', 'docker-engine'),
        Required('os'): 'linux',

        # For tasks that will run in docker-worker or docker-engine, this is the
        # name of the docker image or in-tree docker image to run the task in.  If
        # in-tree, then a dependency will be created automatically.  This is
        # generally `desktop-test`, or an image that acts an awful lot like it.
        Required('docker-image'): Any(
            # a raw Docker image path (repo/image:tag)
            basestring,
            # an in-tree generated docker image (from `taskcluster/docker/<name>`)
            {'in-tree': basestring},
            # an indexed docker image
            {'indexed': basestring},
        ),

        # worker features that should be enabled
        Required('relengapi-proxy'): bool,
        Required('chain-of-trust'): bool,
        Required('taskcluster-proxy'): bool,
        Required('allow-ptrace'): bool,
        Required('loopback-video'): bool,
        Required('loopback-audio'): bool,
        Required('docker-in-docker'): bool,  # (aka 'dind')
        Required('privileged'): bool,

        # Paths to Docker volumes.
        #
        # For in-tree Docker images, volumes can be parsed from Dockerfile.
        # This only works for the Dockerfile itself: if a volume is defined in
        # a base image, it will need to be declared here. Out-of-tree Docker
        # images will also require explicit volume annotation.
        #
        # Caches are often mounted to the same path as Docker volumes. In this
        # case, they take precedence over a Docker volume. But a volume still
        # needs to be declared for the path.
        Optional('volumes'): [basestring],

        # caches to set up for the task
        Optional('caches'): [{
            # only one type is supported by any of the workers right now
            'type': 'persistent',

            # name of the cache, allowing re-use by subsequent tasks naming the
            # same cache
            'name': basestring,

            # location in the task image where the cache will be mounted
            'mount-point': basestring,

            # Whether the cache is not used in untrusted environments
            # (like the Try repo).
            Optional('skip-untrusted'): bool,
        }],

        # artifacts to extract from the task image after completion
        Optional('artifacts'): [{
            # type of artifact -- simple file, or recursive directory
            'type': Any('file', 'directory'),

            # task image path from which to read artifact
            'path': basestring,

            # name of the produced artifact (root of the names for
            # type=directory)
            'name': basestring,
        }],

        # environment variables
        Required('env'): {basestring: taskref_or_string},

        # the command to run; if not given, docker-worker will default to the
        # command in the docker image
        Optional('command'): [taskref_or_string],

        # the maximum time to run, in seconds
        Required('max-run-time'): int,

        # the exit status code(s) that indicates the task should be retried
        Optional('retry-exit-status'): [int],

        # the exit status code(s) that indicates the caches used by the task
        # should be purged
        Optional('purge-caches-exit-status'): [int],

        # Wether any artifacts are assigned to this worker
        Optional('skip-artifacts'): bool,
    }, {
        Required('implementation'): 'generic-worker',
        Required('os'): Any('windows', 'macosx'),
        # see http://schemas.taskcluster.net/generic-worker/v1/payload.json
        # and https://docs.taskcluster.net/reference/workers/generic-worker/payload

        # command is a list of commands to run, sequentially
        # on Windows, each command is a string, on OS X and Linux, each command is
        # a string array
        Required('command'): Any(
            [taskref_or_string],   # Windows
            [[taskref_or_string]]  # Linux / OS X
        ),

        # artifacts to extract from the task image after completion; note that artifacts
        # for the generic worker cannot have names
        Optional('artifacts'): [{
            # type of artifact -- simple file, or recursive directory
            'type': Any('file', 'directory'),

            # filesystem path from which to read artifact
            'path': basestring,

            # if not specified, path is used for artifact name
            Optional('name'): basestring
        }],

        # Directories and/or files to be mounted.
        # The actual allowed combinations are stricter than the model below,
        # but this provides a simple starting point.
        # See https://docs.taskcluster.net/reference/workers/generic-worker/payload
        Optional('mounts'): [{
            # A unique name for the cache volume, implies writable cache directory
            # (otherwise mount is a read-only file or directory).
            Optional('cache-name'): basestring,
            # Optional content for pre-loading cache, or mandatory content for
            # read-only file or directory. Pre-loaded content can come from either
            # a task artifact or from a URL.
            Optional('content'): {

                # *** Either (artifact and task-id) or url must be specified. ***

                # Artifact name that contains the content.
                Optional('artifact'): basestring,
                # Task ID that has the artifact that contains the content.
                Optional('task-id'): taskref_or_string,
                # URL that supplies the content in response to an unauthenticated
                # GET request.
                Optional('url'): basestring
            },

            # *** Either file or directory must be specified. ***

            # If mounting a cache or read-only directory, the filesystem location of
            # the directory should be specified as a relative path to the task
            # directory here.
            Optional('directory'): basestring,
            # If mounting a file, specify the relative path within the task
            # directory to mount the file (the file will be read only).
            Optional('file'): basestring,
            # Required if and only if `content` is specified and mounting a
            # directory (not a file). This should be the archive format of the
            # content (either pre-loaded cache or read-only directory).
            Optional('format'): Any('rar', 'tar.bz2', 'tar.gz', 'zip')
        }],

        # environment variables
        Required('env'): {basestring: taskref_or_string},

        # the maximum time to run, in seconds
        Required('max-run-time'): int,

        # os user groups for test task workers
        Optional('os-groups'): [basestring],

        # feature for test task to run as administarotr
        Optional('run-as-administrator'): bool,

        # optional features
        Required('chain-of-trust'): bool,
        Optional('taskcluster-proxy'): bool,

        # Wether any artifacts are assigned to this worker
        Optional('skip-artifacts'): bool,
    }, {
        Required('implementation'): 'native-engine',
        Required('os'): Any('macosx', 'linux'),

        # the maximum time to run, in seconds
        Required('max-run-time'): int,

        # A link for an executable to download
        Optional('context'): basestring,

        # Tells the worker whether machine should reboot
        # after the task is finished.
        Optional('reboot'):
            Any('always', 'on-exception', 'on-failure'),

        # the command to run
        Optional('command'): [taskref_or_string],

        # environment variables
        Optional('env'): {basestring: taskref_or_string},

        # artifacts to extract from the task image after completion
        Optional('artifacts'): [{
            # type of artifact -- simple file, or recursive directory
            Required('type'): Any('file', 'directory'),

            # task image path from which to read artifact
            Required('path'): basestring,

            # name of the produced artifact (root of the names for
            # type=directory)
            Required('name'): basestring,
        }],
        # Wether any artifacts are assigned to this worker
        Optional('skip-artifacts'): bool,
    }, {
        Required('implementation'): 'script-engine-autophone',
        Required('os'): Any('macosx', 'linux'),

        # A link for an executable to download
        Optional('context'): basestring,

        # Tells the worker whether machine should reboot
        # after the task is finished.
        Optional('reboot'):
            Any(False, 'always', 'never', 'on-exception', 'on-failure'),

        # the command to run
        Optional('command'): [taskref_or_string],

        # environment variables
        Optional('env'): {basestring: taskref_or_string},

        # artifacts to extract from the task image after completion
        Optional('artifacts'): [{
            # type of artifact -- simple file, or recursive directory
            Required('type'): Any('file', 'directory'),

            # task image path from which to read artifact
            Required('path'): basestring,

            # name of the produced artifact (root of the names for
            # type=directory)
            Required('name'): basestring,
        }],
    }, {
        Required('implementation'): 'scriptworker-signing',

        # the maximum time to run, in seconds
        Required('max-run-time'): int,

        # list of artifact URLs for the artifacts that should be signed
        Required('upstream-artifacts'): [{
            # taskId of the task with the artifact
            Required('taskId'): taskref_or_string,

            # type of signing task (for CoT)
            Required('taskType'): basestring,

            # Paths to the artifacts to sign
            Required('paths'): [basestring],

            # Signing formats to use on each of the paths
            Required('formats'): [basestring],
        }],
    }, {
        Required('implementation'): 'binary-transparency',
    }, {
        Required('implementation'): 'beetmover',

        # the maximum time to run, in seconds
        Required('max-run-time', default=600): int,

        # locale key, if this is a locale beetmover job
        Optional('locale'): basestring,

        Optional('partner-public'): bool,

        Required('release-properties'): {
            'app-name': basestring,
            'app-version': basestring,
            'branch': basestring,
            'build-id': basestring,
            'hash-type': basestring,
            'platform': basestring,
        },

        # list of artifact URLs for the artifacts that should be beetmoved
        Required('upstream-artifacts'): [{
            # taskId of the task with the artifact
            Required('taskId'): taskref_or_string,

            # type of signing task (for CoT)
            Required('taskType'): basestring,

            # Paths to the artifacts to sign
            Required('paths'): [basestring],

            # locale is used to map upload path and allow for duplicate simple names
            Required('locale'): basestring,
        }],
    }, {
        Required('implementation'): 'beetmover-push-to-release',

        # the maximum time to run, in seconds
        Required('max-run-time'): int,
        Required('product'): basestring,
    }, {
        Required('implementation'): 'beetmover-maven',

        Required('max-run-time', default=600): int,
        Required('release-properties'): {
            'app-name': basestring,
            'app-version': basestring,
            'branch': basestring,
            'build-id': basestring,
            'artifact-id': basestring,
            'hash-type': basestring,
            'platform': basestring,
        },

        Required('upstream-artifacts'): [{
            Required('taskId'): taskref_or_string,
            Required('taskType'): basestring,
            Required('paths'): [basestring],
            Required('zipExtract', default=False): bool,
        }],
    }, {
        Required('implementation'): 'balrog',
        Required('balrog-action'): Any(*BALROG_ACTIONS),
        Optional('product'): basestring,
        Optional('platforms'): [basestring],
        Optional('release-eta'): basestring,
        Optional('channel-names'): optionally_keyed_by('release-type', [basestring]),
        Optional('require-mirrors'): bool,
        Optional('publish-rules'): optionally_keyed_by('release-type', 'release-level', [int]),
        Optional('rules-to-update'): optionally_keyed_by(
            'release-type', 'release-level', [basestring]),
        Optional('archive-domain'): optionally_keyed_by('release-level', basestring),
        Optional('download-domain'): optionally_keyed_by('release-level', basestring),
        Optional('blob-suffix'): basestring,
        Optional('complete-mar-filename-pattern'): basestring,
        Optional('complete-mar-bouncer-product-pattern'): basestring,

        # list of artifact URLs for the artifacts that should be beetmoved
        Optional('upstream-artifacts'): [{
            # taskId of the task with the artifact
            Required('taskId'): taskref_or_string,

            # type of signing task (for CoT)
            Required('taskType'): basestring,

            # Paths to the artifacts to sign
            Required('paths'): [basestring],
        }],
    }, {
        Required('implementation'): 'bouncer-aliases',
        Required('entries'): object,
    }, {
        Required('implementation'): 'bouncer-locations',
        Required('bouncer-products'): [basestring],
    }, {
        Required('implementation'): 'bouncer-submission',
        Required('locales'): [basestring],
        Required('entries'): object,
    }, {
        Required('implementation'): 'invalid',
        # an invalid task is one which should never actually be created; this is used in
        # release automation on branches where the task just doesn't make sense
        Extra: object,

    }, {
        Required('implementation'): 'always-optimized',
        Extra: object,

    }, {
        Required('implementation'): 'push-apk',
        Required('upstream-artifacts'): [{
            Required('taskId'): taskref_or_string,
            Required('taskType'): basestring,
            Required('paths'): [basestring],
            Optional('optional', default=False): bool,
        }],

        # "Invalid" is a noop for try and other non-supported branches
        Required('google-play-track'): Any('production', 'beta', 'alpha', 'rollout', 'internal'),
        Required('commit'): bool,
        Optional('rollout-percentage'): Any(int, None),
    }, {
        Required('implementation'): 'push-snap',
        Required('upstream-artifacts'): [{
            Required('taskId'): taskref_or_string,
            Required('taskType'): basestring,
            Required('paths'): [basestring],
        }],
    }, {
        Required('implementation'): 'sign-and-push-addons',
        Required('channel'): Any('listed', 'unlisted'),
        Required('upstream-artifacts'): [{
            Required('taskId'): taskref_or_string,
            Required('taskType'): basestring,
            Required('paths'): [basestring],
        }],
    }, {
        Required('implementation'): 'shipit-shipped',
        Required('release-name'): basestring,
    }, {
        Required('implementation'): 'treescript',
        Required('tags'): [Any('buildN', 'release', None)],
        Required('bump'): bool,
        Optional('bump-files'): [basestring],
        Optional('repo-param-prefix'): basestring,
        Optional('dontbuild'): bool,
        Required('force-dry-run', default=True): bool,
        Required('push', default=False): bool
    }),
})

TC_TREEHERDER_SCHEMA_URL = 'https://github.com/taskcluster/taskcluster-treeherder/' \
                           'blob/master/schemas/task-treeherder-config.yml'


UNKNOWN_GROUP_NAME = "Treeherder group {} (from {}) has no name; " \
                     "add it to taskcluster/ci/config.yml"

V2_ROUTE_TEMPLATES = [
    "index.{trust-domain}.v2.{project}.latest.{product}.{job-name}",
    "index.{trust-domain}.v2.{project}.pushdate.{build_date_long}.{product}.{job-name}",
    "index.{trust-domain}.v2.{project}.pushlog-id.{pushlog_id}.{product}.{job-name}",
    "index.{trust-domain}.v2.{project}.revision.{branch_rev}.{product}.{job-name}",
]

# {central, inbound, autoland} write to a "trunk" index prefix. This facilitates
# walking of tasks with similar configurations.
V2_TRUNK_ROUTE_TEMPLATES = [
    "index.{trust-domain}.v2.trunk.revision.{branch_rev}.{product}.{job-name}",
]

V2_NIGHTLY_TEMPLATES = [
    "index.{trust-domain}.v2.{project}.nightly.latest.{product}.{job-name}",
    "index.{trust-domain}.v2.{project}.nightly.{build_date}.revision.{branch_rev}.{product}.{job-name}",  # noqa - too long
    "index.{trust-domain}.v2.{project}.nightly.{build_date}.latest.{product}.{job-name}",
    "index.{trust-domain}.v2.{project}.nightly.revision.{branch_rev}.{product}.{job-name}",
]

V2_NIGHTLY_L10N_TEMPLATES = [
    "index.{trust-domain}.v2.{project}.nightly.latest.{product}-l10n.{job-name}.{locale}",
    "index.{trust-domain}.v2.{project}.nightly.{build_date}.revision.{branch_rev}.{product}-l10n.{job-name}.{locale}",  # noqa - too long
    "index.{trust-domain}.v2.{project}.nightly.{build_date}.latest.{product}-l10n.{job-name}.{locale}",  # noqa - too long
    "index.{trust-domain}.v2.{project}.nightly.revision.{branch_rev}.{product}-l10n.{job-name}.{locale}",  # noqa - too long
]

V2_L10N_TEMPLATES = [
    "index.{trust-domain}.v2.{project}.revision.{branch_rev}.{product}-l10n.{job-name}.{locale}",
    "index.{trust-domain}.v2.{project}.pushdate.{build_date_long}.{product}-l10n.{job-name}.{locale}",  # noqa - too long
    "index.{trust-domain}.v2.{project}.pushlog-id.{pushlog_id}.{product}-l10n.{job-name}.{locale}",
    "index.{trust-domain}.v2.{project}.latest.{product}-l10n.{job-name}.{locale}",
]

# the roots of the treeherder routes
TREEHERDER_ROUTE_ROOT = 'tc-treeherder'


def get_branch_rev(config):
    return config.params['{}head_rev'.format(
        config.graph_config['project-repo-param-prefix']
    )]


def get_branch_repo(config):
    return config.params['{}head_repository'.format(
        config.graph_config['project-repo-param-prefix'],
    )]


COALESCE_KEY = '{project}.{job-identifier}'
SUPERSEDER_URL = 'https://coalesce.mozilla-releng.net/v1/list/{age}/{size}/{key}'

DEFAULT_BRANCH_PRIORITY = 'low'
BRANCH_PRIORITIES = {
    'mozilla-release': 'highest',
    'comm-esr45': 'highest',
    'comm-esr52': 'highest',
    'mozilla-esr45': 'very-high',
    'mozilla-esr52': 'very-high',
    'mozilla-beta': 'high',
    'comm-beta': 'high',
    'mozilla-central': 'medium',
    'comm-central': 'medium',
    'comm-aurora': 'medium',
    'autoland': 'low',
    'mozilla-inbound': 'low',
    'try': 'very-low',
    'try-comm-central': 'very-low',
    'alder': 'very-low',
    'ash': 'very-low',
    'birch': 'very-low',
    'cedar': 'very-low',
    'cypress': 'very-low',
    'elm': 'very-low',
    'fig': 'very-low',
    'gum': 'very-low',
    'holly': 'very-low',
    'jamun': 'very-low',
    'larch': 'very-low',
    'maple': 'very-low',
    'oak': 'very-low',
    'pine': 'very-low',
    'graphics': 'very-low',
    'ux': 'very-low',
}

# define a collection of payload builders, depending on the worker implementation
payload_builders = {}


def payload_builder(name):
    def wrap(func):
        payload_builders[name] = func
        return func
    return wrap


# define a collection of index builders, depending on the type implementation
index_builders = {}


def index_builder(name):
    def wrap(func):
        index_builders[name] = func
        return func
    return wrap


def coalesce_key(config, task):
    return COALESCE_KEY.format(**{
               'project': config.params['project'],
               'job-identifier': task['coalesce']['job-identifier'],
           })


def superseder_url(config, task):
    key = coalesce_key(config, task)
    age = task['coalesce']['age']
    size = task['coalesce']['size']
    return SUPERSEDER_URL.format(
        age=age,
        size=size,
        key=key
    )


UNSUPPORTED_INDEX_PRODUCT_ERROR = """\
The gecko-v2 product {product} is not in the list of configured products in
`taskcluster/ci/config.yml'.
"""


def verify_index(config, index):
    product = index['product']
    if product not in config.graph_config['index']['products']:
        raise Exception(UNSUPPORTED_INDEX_PRODUCT_ERROR.format(product=product))


@payload_builder('docker-worker')
def build_docker_worker_payload(config, task, task_def):
    worker = task['worker']
    level = int(config.params['level'])

    image = worker['docker-image']
    if isinstance(image, dict):
        if 'in-tree' in image:
            name = image['in-tree']
            docker_image_task = 'build-docker-image-' + image['in-tree']
            task.setdefault('dependencies', {})['docker-image'] = docker_image_task

            image = {
                "path": "public/image.tar.zst",
                "taskId": {"task-reference": "<docker-image>"},
                "type": "task-image",
            }

            # Find VOLUME in Dockerfile.
            volumes = dockerutil.parse_volumes(name)
            for v in sorted(volumes):
                if v in worker['volumes']:
                    raise Exception('volume %s already defined; '
                                    'if it is defined in a Dockerfile, '
                                    'it does not need to be specified in the '
                                    'worker definition' % v)

                worker['volumes'].append(v)

        elif 'indexed' in image:
            image = {
                "path": "public/image.tar.zst",
                "namespace": image['indexed'],
                "type": "indexed-image",
            }
        else:
            raise Exception("unknown docker image type")

    features = {}

    if worker.get('relengapi-proxy'):
        features['relengAPIProxy'] = True

    if worker.get('taskcluster-proxy'):
        features['taskclusterProxy'] = True

    if worker.get('allow-ptrace'):
        features['allowPtrace'] = True
        task_def['scopes'].append('docker-worker:feature:allowPtrace')

    if worker.get('chain-of-trust'):
        features['chainOfTrust'] = True

    if worker.get('docker-in-docker'):
        features['dind'] = True

    if task.get('needs-sccache'):
        features['taskclusterProxy'] = True
        task_def['scopes'].append(
            'assume:project:taskcluster:{trust_domain}:level-{level}-sccache-buckets'.format(
                trust_domain=config.graph_config['trust-domain'],
                level=config.params['level'])
        )
        worker['env']['USE_SCCACHE'] = '1'
        # Disable sccache idle shutdown.
        worker['env']['SCCACHE_IDLE_TIMEOUT'] = '0'
    else:
        worker['env']['SCCACHE_DISABLE'] = '1'

    capabilities = {}

    for lo in 'audio', 'video':
        if worker.get('loopback-' + lo):
            capitalized = 'loopback' + lo.capitalize()
            devices = capabilities.setdefault('devices', {})
            devices[capitalized] = True
            task_def['scopes'].append('docker-worker:capability:device:' + capitalized)

    if worker.get('privileged'):
        capabilities['privileged'] = True
        task_def['scopes'].append('docker-worker:capability:privileged')

    task_def['payload'] = payload = {
        'image': image,
        'env': worker['env'],
    }
    if 'command' in worker:
        payload['command'] = worker['command']

    if 'max-run-time' in worker:
        payload['maxRunTime'] = worker['max-run-time']

    run_task = payload.get('command', [''])[0].endswith('run-task')

    # run-task exits EXIT_PURGE_CACHES if there is a problem with caches.
    # Automatically retry the tasks and purge caches if we see this exit
    # code.
    # TODO move this closer to code adding run-task once bug 1469697 is
    # addressed.
    if run_task:
        worker.setdefault('retry-exit-status', []).append(72)
        worker.setdefault('purge-caches-exit-status', []).append(72)

    payload['onExitStatus'] = {}
    if 'retry-exit-status' in worker:
        payload['onExitStatus']['retry'] = worker['retry-exit-status']
    if 'purge-caches-exit-status' in worker:
        payload['onExitStatus']['purgeCaches'] = worker['purge-caches-exit-status']

    if 'artifacts' in worker:
        artifacts = {}
        for artifact in worker['artifacts']:
            artifacts[artifact['name']] = {
                'path': artifact['path'],
                'type': artifact['type'],
                'expires': task_def['expires'],  # always expire with the task
            }
        payload['artifacts'] = artifacts

    if isinstance(worker.get('docker-image'), basestring):
        out_of_tree_image = worker['docker-image']
        run_task = run_task or out_of_tree_image.startswith(
            'taskcluster/image_builder')
    else:
        out_of_tree_image = None
        image = worker.get('docker-image', {}).get('in-tree')
        run_task = run_task or image == 'image_builder'

    if 'caches' in worker:
        caches = {}

        # run-task knows how to validate caches.
        #
        # To help ensure new run-task features and bug fixes don't interfere
        # with existing caches, we seed the hash of run-task into cache names.
        # So, any time run-task changes, we should get a fresh set of caches.
        # This means run-task can make changes to cache interaction at any time
        # without regards for backwards or future compatibility.
        #
        # But this mechanism only works for in-tree Docker images that are built
        # with the current run-task! For out-of-tree Docker images, we have no
        # way of knowing their content of run-task. So, in addition to varying
        # cache names by the contents of run-task, we also take the Docker image
        # name into consideration. This means that different Docker images will
        # never share the same cache. This is a bit unfortunate. But it is the
        # safest thing to do. Fortunately, most images are defined in-tree.
        #
        # For out-of-tree Docker images, we don't strictly need to incorporate
        # the run-task content into the cache name. However, doing so preserves
        # the mechanism whereby changing run-task results in new caches
        # everywhere.

        # As an additional mechanism to force the use of different caches, the
        # string literal in the variable below can be changed. This is
        # preferred to changing run-task because it doesn't require images
        # to be rebuilt.
        cache_version = 'v3'

        if run_task:
            suffix = '-%s-%s' % (cache_version, _run_task_suffix())

            if out_of_tree_image:
                name_hash = hashlib.sha256(out_of_tree_image).hexdigest()
                suffix += name_hash[0:12]

        else:
            suffix = '-%s' % cache_version

        skip_untrusted = config.params.is_try() or level == 1

        for cache in worker['caches']:
            # Some caches aren't enabled in environments where we can't
            # guarantee certain behavior. Filter those out.
            if cache.get('skip-untrusted') and skip_untrusted:
                continue

            name = '%s%s' % (cache['name'], suffix)
            caches[name] = cache['mount-point']
            task_def['scopes'].append('docker-worker:cache:%s' % name)

        # Assertion: only run-task is interested in this.
        if run_task:
            payload['env']['TASKCLUSTER_CACHES'] = ';'.join(sorted(
                caches.values()))

        payload['cache'] = caches

    # And send down volumes information to run-task as well.
    if run_task and worker.get('volumes'):
        payload['env']['TASKCLUSTER_VOLUMES'] = ';'.join(
            sorted(worker['volumes']))

    if payload.get('cache') and skip_untrusted:
        payload['env']['TASKCLUSTER_UNTRUSTED_CACHES'] = '1'

    if features:
        payload['features'] = features
    if capabilities:
        payload['capabilities'] = capabilities

    # coalesce / superseding
    if 'coalesce' in task:
        payload['supersederUrl'] = superseder_url(config, task)

    check_caches_are_volumes(task)


@payload_builder('generic-worker')
def build_generic_worker_payload(config, task, task_def):
    worker = task['worker']

    task_def['payload'] = {
        'command': worker['command'],
        'maxRunTime': worker['max-run-time'],
    }

    env = worker.get('env', {})

    if task.get('needs-sccache'):
        env['USE_SCCACHE'] = '1'
        # Disable sccache idle shutdown.
        env['SCCACHE_IDLE_TIMEOUT'] = '0'
    else:
        env['SCCACHE_DISABLE'] = '1'

    if env:
        task_def['payload']['env'] = env

    artifacts = []

    for artifact in worker.get('artifacts', []):
        a = {
            'path': artifact['path'],
            'type': artifact['type'],
        }
        if 'name' in artifact:
            a['name'] = artifact['name']
        artifacts.append(a)

    if artifacts:
        task_def['payload']['artifacts'] = artifacts

    # Need to copy over mounts, but rename keys to respect naming convention
    #   * 'cache-name' -> 'cacheName'
    #   * 'task-id'    -> 'taskId'
    # All other key names are already suitable, and don't need renaming.
    mounts = deepcopy(worker.get('mounts', []))
    for mount in mounts:
        if 'cache-name' in mount:
            mount['cacheName'] = mount.pop('cache-name')
        if 'content' in mount:
            if 'task-id' in mount['content']:
                mount['content']['taskId'] = mount['content'].pop('task-id')

    if mounts:
        task_def['payload']['mounts'] = mounts

    if worker.get('os-groups', []):
        task_def['payload']['osGroups'] = worker['os-groups']

    features = {}

    if worker.get('chain-of-trust'):
        features['chainOfTrust'] = True

    if worker.get('taskcluster-proxy'):
        features['taskclusterProxy'] = True

    if worker.get('run-as-administrator', False):
        features['runAsAdministrator'] = True

    if features:
        task_def['payload']['features'] = features

    # coalesce / superseding
    if 'coalesce' in task:
        task_def['payload']['supersederUrl'] = superseder_url(config, task)


@payload_builder('scriptworker-signing')
def build_scriptworker_signing_payload(config, task, task_def):
    worker = task['worker']

    task_def['payload'] = {
        'maxRunTime': worker['max-run-time'],
        'upstreamArtifacts':  worker['upstream-artifacts']
    }

    artifacts = set(task.get('release-artifacts', []))
    for upstream_artifact in worker['upstream-artifacts']:
        for path in upstream_artifact['paths']:
            artifacts.update(get_signed_artifacts(
                input=path,
                formats=upstream_artifact['formats'],
            ))

    task['release-artifacts'] = list(artifacts)


@payload_builder('binary-transparency')
def build_binary_transparency_payload(config, task, task_def):
    release_config = get_release_config(config)

    task_def['payload'] = {
        'version': release_config['version'],
        'chain': 'TRANSPARENCY.pem',
        'contact': task_def['metadata']['owner'],
        'maxRunTime': 600,
        'stage-product': task['shipping-product'],
        'summary': (
            'https://archive.mozilla.org/pub/{}/candidates/'
            '{}-candidates/build{}/SHA256SUMMARY'
        ).format(
            task['shipping-product'],
            release_config['version'],
            release_config['build_number'],
        ),
    }


@payload_builder('beetmover')
def build_beetmover_payload(config, task, task_def):
    worker = task['worker']
    release_config = get_release_config(config)
    release_properties = worker['release-properties']

    task_def['payload'] = {
        'maxRunTime': worker['max-run-time'],
        'releaseProperties': {
            'appName': release_properties['app-name'],
            'appVersion': release_properties['app-version'],
            'branch': release_properties['branch'],
            'buildid': release_properties['build-id'],
            'hashType': release_properties['hash-type'],
            'platform': release_properties['platform'],
        },
        'upload_date': config.params['build_date'],
        'upstreamArtifacts':  worker['upstream-artifacts'],
    }
    if worker.get('locale'):
        task_def['payload']['locale'] = worker['locale']
    if worker.get('partner-public'):
        task_def['payload']['is_partner_repack_public'] = worker['partner-public']
    if release_config:
        task_def['payload'].update(release_config)


@payload_builder('beetmover-push-to-release')
def build_beetmover_push_to_release_payload(config, task, task_def):
    worker = task['worker']
    release_config = get_release_config(config)

    task_def['payload'] = {
        'maxRunTime': worker['max-run-time'],
        'product': worker['product'],
        'version': release_config['version'],
        'build_number': release_config['build_number'],
    }


@payload_builder('beetmover-maven')
def build_beetmover_maven_payload(config, task, task_def):
    build_beetmover_payload(config, task, task_def)

    task_def['payload']['artifact_id'] = task['worker']['release-properties']['artifact-id']

    del task_def['payload']['releaseProperties']['hashType']
    del task_def['payload']['releaseProperties']['platform']


@payload_builder('balrog')
def build_balrog_payload(config, task, task_def):
    worker = task['worker']
    release_config = get_release_config(config)

    if worker['balrog-action'] == 'submit-locale':
        task_def['payload'] = {
            'upstreamArtifacts':  worker['upstream-artifacts']
        }
    else:
        for prop in ('archive-domain', 'channel-names', 'download-domain',
                     'publish-rules', 'rules-to-update'):
            if prop in worker:
                resolve_keyed_by(
                    worker, prop, task['description'],
                    **{
                        'release-type': config.params['release_type'],
                        'release-level': config.params.release_level(),
                    }
                )
        task_def['payload'] = {
            'build_number': release_config['build_number'],
            'product': worker['product'],
            'version': release_config['version'],
        }
        for prop in ('blob-suffix', 'complete-mar-filename-pattern',
                     'complete-mar-bouncer-product-pattern'):
            if prop in worker:
                task_def['payload'][prop.replace('-', '_')] = worker[prop]
        if worker['balrog-action'] == 'submit-toplevel':
            task_def['payload'].update({
                'app_version': release_config['appVersion'],
                'archive_domain': worker['archive-domain'],
                'channel_names': worker['channel-names'],
                'download_domain': worker['download-domain'],
                'partial_versions': release_config.get('partial_versions', ""),
                'platforms': worker['platforms'],
                'rules_to_update': worker['rules-to-update'],
                'require_mirrors': worker['require-mirrors'],
            })
        else:  # schedule / ship
            task_def['payload'].update({
                'publish_rules': worker['publish-rules'],
                'release_eta': worker.get('release-eta', config.params.get('release_eta')) or '',
            })


@payload_builder('bouncer-aliases')
def build_bouncer_aliases_payload(config, task, task_def):
    worker = task['worker']

    task_def['payload'] = {
        'aliases_entries': worker['entries']
    }


@payload_builder('bouncer-locations')
def build_bouncer_locations_payload(config, task, task_def):
    worker = task['worker']
    release_config = get_release_config(config)

    task_def['payload'] = {
        'bouncer_products': worker['bouncer-products'],
        'version': release_config['version'],
    }


@payload_builder('bouncer-submission')
def build_bouncer_submission_payload(config, task, task_def):
    worker = task['worker']

    task_def['payload'] = {
        'locales':  worker['locales'],
        'submission_entries': worker['entries']
    }


@payload_builder('push-apk')
def build_push_apk_payload(config, task, task_def):
    worker = task['worker']

    task_def['payload'] = {
        'commit': worker['commit'],
        'upstreamArtifacts': worker['upstream-artifacts'],
        'google_play_track': worker['google-play-track'],
    }

    if worker.get('rollout-percentage', None):
        task_def['payload']['rollout_percentage'] = worker['rollout-percentage']


@payload_builder('push-snap')
def build_push_snap_payload(config, task, task_def):
    worker = task['worker']

    task_def['payload'] = {
        'upstreamArtifacts':  worker['upstream-artifacts'],
    }


@payload_builder('shipit-shipped')
def build_ship_it_shipped_payload(config, task, task_def):
    worker = task['worker']

    task_def['payload'] = {
        'release_name': worker['release-name']
    }


@payload_builder('sign-and-push-addons')
def build_sign_and_push_addons_payload(config, task, task_def):
    worker = task['worker']

    task_def['payload'] = {
        'channel': worker['channel'],
        'upstreamArtifacts': worker['upstream-artifacts'],
    }


@payload_builder('treescript')
def build_treescript_payload(config, task, task_def):
    worker = task['worker']
    release_config = get_release_config(config)

    task_def['payload'] = {}
    task_def.setdefault('scopes', [])
    if worker['tags']:
        tag_names = []
        product = task['shipping-product'].upper()
        version = release_config['version'].replace('.', '_')
        buildnum = release_config['build_number']
        if 'buildN' in worker['tags']:
            tag_names.extend([
                "{}_{}_BUILD{}".format(product, version, buildnum),
            ])
        if 'release' in worker['tags']:
            tag_names.extend([
              "{}_{}_RELEASE".format(product, version)
            ])
        tag_info = {
            'tags': tag_names,
            'revision': config.params['{}head_rev'.format(worker.get('repo-param-prefix', ''))],
        }
        task_def['payload']['tag_info'] = tag_info
        task_def['scopes'].append(add_scope_prefix(config, 'treescript:action:tagging'))

    if worker['bump']:
        if not worker['bump-files']:
            raise Exception("Version Bump requested without bump-files")

        bump_info = {}
        bump_info['next_version'] = release_config['next_version']
        bump_info['files'] = worker['bump-files']
        task_def['payload']['version_bump_info'] = bump_info
        task_def['scopes'].append(add_scope_prefix(config, 'treescript:action:version_bump'))

    if worker['push']:
        task_def['scopes'].append(add_scope_prefix(config, 'treescript:action:push'))

    if worker.get('force-dry-run'):
        task_def['payload']['dry_run'] = True

    if worker.get('dontbuild'):
<<<<<<< HEAD
        task_def['payload']['dont_build'] = True
=======
        task_def['payload']['dontbuild'] = True
>>>>>>> 94e37e71


@payload_builder('invalid')
def build_invalid_payload(config, task, task_def):
    task_def['payload'] = 'invalid task - should never be created'


@payload_builder('always-optimized')
def build_always_optimized_payload(config, task, task_def):
    task_def['payload'] = {}


@payload_builder('native-engine')
def build_macosx_engine_payload(config, task, task_def):
    worker = task['worker']
    artifacts = map(lambda artifact: {
        'name': artifact['name'],
        'path': artifact['path'],
        'type': artifact['type'],
        'expires': task_def['expires'],
    }, worker.get('artifacts', []))

    task_def['payload'] = {
        'context': worker['context'],
        'command': worker['command'],
        'env': worker['env'],
        'artifacts': artifacts,
        'maxRunTime': worker['max-run-time'],
    }
    if worker.get('reboot'):
        task_def['payload'] = worker['reboot']

    if task.get('needs-sccache'):
        raise Exception('needs-sccache not supported in native-engine')


@payload_builder('script-engine-autophone')
def build_script_engine_autophone_payload(config, task, task_def):
    worker = task['worker']
    artifacts = map(lambda artifact: {
        'name': artifact['name'],
        'path': artifact['path'],
        'type': artifact['type'],
        'expires': task_def['expires'],
    }, worker.get('artifacts', []))

    task_def['payload'] = {
        'context': worker['context'],
        'command': worker['command'],
        'env': worker['env'],
        'artifacts': artifacts,
    }
    if worker.get('reboot'):
        task_def['payload'] = worker['reboot']

    if task.get('needs-sccache'):
        raise Exception('needs-sccache not supported in taskcluster-worker')


transforms = TransformSequence()


@transforms.add
def set_defaults(config, tasks):
    for task in tasks:
        task.setdefault('shipping-phase', None)
        task.setdefault('shipping-product', None)
        task.setdefault('always-target', False)
        task.setdefault('optimization', None)
        task.setdefault('needs-sccache', False)

        worker = task['worker']
        if worker['implementation'] in ('docker-worker', 'docker-engine'):
            worker.setdefault('relengapi-proxy', False)
            worker.setdefault('chain-of-trust', False)
            worker.setdefault('taskcluster-proxy', False)
            worker.setdefault('allow-ptrace', False)
            worker.setdefault('loopback-video', False)
            worker.setdefault('loopback-audio', False)
            worker.setdefault('docker-in-docker', False)
            worker.setdefault('privileged', False)
            worker.setdefault('volumes', [])
            worker.setdefault('env', {})
            if 'caches' in worker:
                for c in worker['caches']:
                    c.setdefault('skip-untrusted', False)
        elif worker['implementation'] == 'generic-worker':
            worker.setdefault('env', {})
            worker.setdefault('os-groups', [])
            if worker['os-groups'] and worker['os'] != 'windows':
                raise Exception('os-groups feature of generic-worker is only supported on '
                                'Windows, not on {}'.format(worker['os']))
            worker.setdefault('chain-of-trust', False)
        elif worker['implementation'] in (
            'scriptworker-signing', 'beetmover', 'beetmover-push-to-release', 'beetmover-maven',
        ):
            worker.setdefault('max-run-time', 600)
        elif worker['implementation'] == 'push-apk':
            worker.setdefault('commit', False)

        yield task


@transforms.add
def task_name_from_label(config, tasks):
    for task in tasks:
        if 'label' not in task:
            if 'name' not in task:
                raise Exception("task has neither a name nor a label")
            task['label'] = '{}-{}'.format(config.kind, task['name'])
        if task.get('name'):
            del task['name']
        yield task


UNSUPPORTED_SHIPPING_PRODUCT_ERROR = """\
The shipping product {product} is not in the list of configured products in
`taskcluster/ci/config.yml'.
"""


def validate_shipping_product(config, product):
    if product not in config.graph_config['release-promotion']['products']:
        raise Exception(UNSUPPORTED_SHIPPING_PRODUCT_ERROR.format(product=product))


@transforms.add
def validate(config, tasks):
    for task in tasks:
        validate_schema(
            task_description_schema, task,
            "In task {!r}:".format(task.get('label', '?no-label?')))
        if task['shipping-product'] is not None:
            validate_shipping_product(config, task['shipping-product'])
        yield task


@index_builder('generic')
def add_generic_index_routes(config, task):
    index = task.get('index')
    routes = task.setdefault('routes', [])

    verify_index(config, index)

    subs = config.params.copy()
    subs['job-name'] = index['job-name']
    subs['build_date_long'] = time.strftime("%Y.%m.%d.%Y%m%d%H%M%S",
                                            time.gmtime(config.params['build_date']))
    subs['product'] = index['product']
    subs['trust-domain'] = config.graph_config['trust-domain']
    subs['branch_rev'] = get_branch_rev(config)

    project = config.params.get('project')

    for tpl in V2_ROUTE_TEMPLATES:
        routes.append(tpl.format(**subs))

    # Additionally alias all tasks for "trunk" repos into a common
    # namespace.
    if project and project in TRUNK_PROJECTS:
        for tpl in V2_TRUNK_ROUTE_TEMPLATES:
            routes.append(tpl.format(**subs))

    return task


@index_builder('nightly')
def add_nightly_index_routes(config, task):
    index = task.get('index')
    routes = task.setdefault('routes', [])

    verify_index(config, index)

    subs = config.params.copy()
    subs['job-name'] = index['job-name']
    subs['build_date_long'] = time.strftime("%Y.%m.%d.%Y%m%d%H%M%S",
                                            time.gmtime(config.params['build_date']))
    subs['build_date'] = time.strftime("%Y.%m.%d",
                                       time.gmtime(config.params['build_date']))
    subs['product'] = index['product']
    subs['trust-domain'] = config.graph_config['trust-domain']
    subs['branch_rev'] = get_branch_rev(config)

    for tpl in V2_NIGHTLY_TEMPLATES:
        routes.append(tpl.format(**subs))

    # Also add routes for en-US
    task = add_l10n_index_routes(config, task, force_locale="en-US")

    return task


@index_builder('release')
def add_release_index_routes(config, task):
    index = task.get('index')
    routes = []
    release_config = get_release_config(config)

    subs = config.params.copy()
    subs['build_number'] = str(release_config['build_number'])
    subs['revision'] = subs['head_rev']
    subs['underscore_version'] = release_config['version'].replace('.', '_')
    subs['product'] = index['product']
    subs['trust-domain'] = config.graph_config['trust-domain']
    subs['branch_rev'] = get_branch_rev(config)
    subs['branch'] = subs['project']
    if 'channel' in index:
        resolve_keyed_by(
            index, 'channel', item_name=task['label'], project=config.params['project']
        )
        subs['channel'] = index['channel']

    for rt in task.get('routes', []):
        routes.append(rt.format(**subs))

    task['routes'] = routes

    return task


@index_builder('nightly-with-multi-l10n')
def add_nightly_multi_index_routes(config, task):
    task = add_nightly_index_routes(config, task)
    task = add_l10n_index_routes(config, task, force_locale="multi")
    return task


@index_builder('l10n')
def add_l10n_index_routes(config, task, force_locale=None):
    index = task.get('index')
    routes = task.setdefault('routes', [])

    verify_index(config, index)

    subs = config.params.copy()
    subs['job-name'] = index['job-name']
    subs['build_date_long'] = time.strftime("%Y.%m.%d.%Y%m%d%H%M%S",
                                            time.gmtime(config.params['build_date']))
    subs['product'] = index['product']
    subs['trust-domain'] = config.graph_config['trust-domain']
    subs['branch_rev'] = get_branch_rev(config)

    locales = task['attributes'].get('chunk_locales',
                                     task['attributes'].get('all_locales'))
    # Some tasks has only one locale set
    if task['attributes'].get('locale'):
        locales = [task['attributes']['locale']]

    if force_locale:
        # Used for en-US and multi-locale
        locales = [force_locale]

    if not locales:
        raise Exception("Error: Unable to use l10n index for tasks without locales")

    # If there are too many locales, we can't write a route for all of them
    # See Bug 1323792
    if len(locales) > 18:  # 18 * 3 = 54, max routes = 64
        return task

    for locale in locales:
        for tpl in V2_L10N_TEMPLATES:
            routes.append(tpl.format(locale=locale, **subs))

    return task


@index_builder('nightly-l10n')
def add_nightly_l10n_index_routes(config, task, force_locale=None):
    index = task.get('index')
    routes = task.setdefault('routes', [])

    verify_index(config, index)

    subs = config.params.copy()
    subs['job-name'] = index['job-name']
    subs['build_date_long'] = time.strftime("%Y.%m.%d.%Y%m%d%H%M%S",
                                            time.gmtime(config.params['build_date']))
    subs['build_date'] = time.strftime("%Y.%m.%d",
                                       time.gmtime(config.params['build_date']))
    subs['product'] = index['product']
    subs['trust-domain'] = config.graph_config['trust-domain']
    subs['branch_rev'] = get_branch_rev(config)

    locales = task['attributes'].get('chunk_locales',
                                     task['attributes'].get('all_locales'))
    # Some tasks has only one locale set
    if task['attributes'].get('locale'):
        locales = [task['attributes']['locale']]

    if force_locale:
        # Used for en-US and multi-locale
        locales = [force_locale]

    if not locales:
        raise Exception("Error: Unable to use l10n index for tasks without locales")

    for locale in locales:
        for tpl in V2_NIGHTLY_L10N_TEMPLATES:
            routes.append(tpl.format(locale=locale, **subs))

    return task


@transforms.add
def add_index_routes(config, tasks):
    for task in tasks:
        index = task.get('index', {})

        # The default behavior is to rank tasks according to their tier
        extra_index = task.setdefault('extra', {}).setdefault('index', {})
        rank = index.get('rank', 'by-tier')

        if rank == 'by-tier':
            # rank is zero for non-tier-1 tasks and based on pushid for others;
            # this sorts tier-{2,3} builds below tier-1 in the index
            tier = task.get('treeherder', {}).get('tier', 3)
            extra_index['rank'] = 0 if tier > 1 else int(config.params['build_date'])
        elif rank == 'build_date':
            extra_index['rank'] = int(config.params['build_date'])
        else:
            extra_index['rank'] = rank

        if not index:
            yield task
            continue

        index_type = index.get('type', 'generic')
        task = index_builders[index_type](config, task)

        del task['index']
        yield task


@transforms.add
def build_task(config, tasks):
    for task in tasks:
        level = str(config.params['level'])
        worker_type = task['worker-type'].format(level=level)
        provisioner_id, worker_type = worker_type.split('/', 1)
        project = config.params['project']

        routes = task.get('routes', [])
        scopes = [s.format(level=level, project=project) for s in task.get('scopes', [])]

        # set up extra
        extra = task.get('extra', {})
        extra['parent'] = os.environ.get('TASK_ID', '')
        task_th = task.get('treeherder')
        if task_th:
            extra.setdefault('treeherder-platform', task_th['platform'])
            treeherder = extra.setdefault('treeherder', {})

            machine_platform, collection = task_th['platform'].split('/', 1)
            treeherder['machine'] = {'platform': machine_platform}
            treeherder['collection'] = {collection: True}

            group_names = config.graph_config['treeherder']['group-names']
            groupSymbol, symbol = split_symbol(task_th['symbol'])
            if groupSymbol != '?':
                treeherder['groupSymbol'] = groupSymbol
                if groupSymbol not in group_names:
                    path = os.path.join(config.path, task.get('job-from', ''))
                    raise Exception(UNKNOWN_GROUP_NAME.format(groupSymbol, path))
                treeherder['groupName'] = group_names[groupSymbol]
            treeherder['symbol'] = symbol
            if len(symbol) > 25 or len(groupSymbol) > 25:
                raise RuntimeError("Treeherder group and symbol names must not be longer than "
                                   "25 characters: {} (see {})".format(
                                       task_th['symbol'],
                                       TC_TREEHERDER_SCHEMA_URL,
                                       ))
            treeherder['jobKind'] = task_th['kind']
            treeherder['tier'] = task_th['tier']

            branch_rev = get_branch_rev(config)

            routes.append(
                '{}.v2.{}.{}.{}'.format(TREEHERDER_ROUTE_ROOT,
                                        config.params['project'],
                                        branch_rev,
                                        config.params['pushlog_id'])
            )

        if 'expires-after' not in task:
            task['expires-after'] = '28 days' if config.params.is_try() else '1 year'

        if 'deadline-after' not in task:
            task['deadline-after'] = '1 day'

        if 'coalesce' in task:
            key = coalesce_key(config, task)
            routes.append('coalesce.v1.' + key)

        if 'priority' not in task:
            task['priority'] = BRANCH_PRIORITIES.get(
                config.params['project'],
                DEFAULT_BRANCH_PRIORITY)

        tags = task.get('tags', {})
        tags.update({
            'createdForUser': config.params['owner'],
            'kind': config.kind,
            'label': task['label'],
        })

        task_def = {
            'provisionerId': provisioner_id,
            'workerType': worker_type,
            'routes': routes,
            'created': {'relative-datestamp': '0 seconds'},
            'deadline': {'relative-datestamp': task['deadline-after']},
            'expires': {'relative-datestamp': task['expires-after']},
            'scopes': scopes,
            'metadata': {
                'description': task['description'],
                'name': task['label'],
                'owner': config.params['owner'],
                'source': config.params.file_url(config.path),
            },
            'extra': extra,
            'tags': tags,
            'priority': task['priority'],
        }

        if task.get('requires', None):
            task_def['requires'] = task['requires']

        if task_th:
            # link back to treeherder in description
            th_push_link = 'https://treeherder.mozilla.org/#/jobs?repo={}&revision={}'.format(
                config.params['project'], branch_rev)
            task_def['metadata']['description'] += ' ([Treeherder push]({}))'.format(
                th_push_link)

        # add the payload and adjust anything else as required (e.g., scopes)
        payload_builders[task['worker']['implementation']](config, task, task_def)

        attributes = task.get('attributes', {})
        # Resolve run-on-projects
        build_platform = attributes.get('build_platform')
        resolve_keyed_by(task, 'run-on-projects', item_name=task['label'],
                         **{'build-platform': build_platform})
        attributes['run_on_projects'] = task.get('run-on-projects', ['all'])
        attributes['always_target'] = task['always-target']
        # This logic is here since downstream tasks don't always match their
        # upstream dependency's shipping_phase.
        # A basestring task['shipping-phase'] takes precedence, then
        # an existing attributes['shipping_phase'], then fall back to None.
        if task.get('shipping-phase') is not None:
            attributes['shipping_phase'] = task['shipping-phase']
        else:
            attributes.setdefault('shipping_phase', None)
        # shipping_product will always match the upstream task's
        # shipping_product, so a pre-set existing attributes['shipping_product']
        # takes precedence over task['shipping-product']. However, make sure
        # we don't have conflicting values.
        if task.get('shipping-product') and \
                attributes.get('shipping_product') not in (None, task['shipping-product']):
            raise Exception(
                "{} shipping_product {} doesn't match task shipping-product {}!".format(
                    task['label'], attributes['shipping_product'], task['shipping-product']
                )
            )
        attributes.setdefault('shipping_product', task['shipping-product'])

        # Set MOZ_AUTOMATION on all jobs.
        if task['worker']['implementation'] in (
            'generic-worker',
            'docker-engine',
            'native-engine',
            'docker-worker',
        ):
            payload = task_def.get('payload')
            if payload:
                env = payload.setdefault('env', {})
                env['MOZ_AUTOMATION'] = '1'

        yield {
            'label': task['label'],
            'task': task_def,
            'dependencies': task.get('dependencies', {}),
            'attributes': attributes,
            'optimization': task.get('optimization', None),
            'release-artifacts': task.get('release-artifacts', []),
        }


@transforms.add
def chain_of_trust(config, tasks):
    for task in tasks:
        if task['task'].get('payload', {}).get('features', {}).get('chainOfTrust'):
            image = task.get('dependencies', {}).get('docker-image')
            if image:
                cot = task['task'].setdefault('extra', {}).setdefault('chainOfTrust', {})
                cot.setdefault('inputs', {})['docker-image'] = {
                    'task-reference': '<docker-image>'
                }
        yield task


@transforms.add
def check_task_identifiers(config, tasks):
    """Ensures that all tasks have well defined identifiers:
       ^[a-zA-Z0-9_-]{1,22}$
    """
    e = re.compile("^[a-zA-Z0-9_-]{1,22}$")
    for task in tasks:
        for attr in ('workerType', 'provisionerId'):
            if not e.match(task['task'][attr]):
                raise Exception(
                    'task {}.{} is not a valid identifier: {}'.format(
                        task['label'], attr, task['task'][attr]))
        yield task


@transforms.add
def check_task_dependencies(config, tasks):
    """Ensures that tasks don't have more than 100 dependencies."""
    for task in tasks:
        if len(task['dependencies']) > MAX_DEPENDENCIES:
            raise Exception(
                    'task {}/{} has too many dependencies ({} > {})'.format(
                        config.kind, task['label'], len(task['dependencies']),
                        MAX_DEPENDENCIES))
        yield task


def check_caches_are_volumes(task):
    """Ensures that all cache paths are defined as volumes.

    Caches and volumes are the only filesystem locations whose content
    isn't defined by the Docker image itself. Some caches are optional
    depending on the job environment. We want paths that are potentially
    caches to have as similar behavior regardless of whether a cache is
    used. To help enforce this, we require that all paths used as caches
    to be declared as Docker volumes. This check won't catch all offenders.
    But it is better than nothing.
    """
    volumes = set(task['worker']['volumes'])
    paths = set(c['mount-point'] for c in task['worker'].get('caches', []))
    missing = paths - volumes

    if not missing:
        return

    raise Exception('task %s (image %s) has caches that are not declared as '
                    'Docker volumes: %s'
                    'Have you added them as VOLUMEs in the Dockerfile?'
                    % (task['label'], task['worker']['docker-image'],
                       ', '.join(sorted(missing))))


@transforms.add
def check_run_task_caches(config, tasks):
    """Audit for caches requiring run-task.

    run-task manages caches in certain ways. If a cache managed by run-task
    is used by a non run-task task, it could cause problems. So we audit for
    that and make sure certain cache names are exclusive to run-task.

    IF YOU ARE TEMPTED TO MAKE EXCLUSIONS TO THIS POLICY, YOU ARE LIKELY
    CONTRIBUTING TECHNICAL DEBT AND WILL HAVE TO SOLVE MANY OF THE PROBLEMS
    THAT RUN-TASK ALREADY SOLVES. THINK LONG AND HARD BEFORE DOING THAT.
    """
    re_reserved_caches = re.compile('''^
        (level-\d+-checkouts|level-\d+-tooltool-cache)
    ''', re.VERBOSE)

    re_sparse_checkout_cache = re.compile('^level-\d+-checkouts-sparse')

    suffix = _run_task_suffix()

    for task in tasks:
        payload = task['task'].get('payload', {})
        command = payload.get('command') or ['']

        main_command = command[0] if isinstance(command[0], basestring) else ''
        run_task = main_command.endswith('run-task')

        require_sparse_cache = False
        have_sparse_cache = False

        if run_task:
            for arg in command[1:]:
                if not isinstance(arg, basestring):
                    continue

                if arg == '--':
                    break

                if arg.startswith('--sparse-profile'):
                    require_sparse_cache = True
                    break

        for cache in payload.get('cache', {}):
            if re_sparse_checkout_cache.match(cache):
                have_sparse_cache = True

            if not re_reserved_caches.match(cache):
                continue

            if not run_task:
                raise Exception(
                    '%s is using a cache (%s) reserved for run-task '
                    'change the task to use run-task or use a different '
                    'cache name' % (task['label'], cache))

            if not cache.endswith(suffix):
                raise Exception(
                    '%s is using a cache (%s) reserved for run-task '
                    'but the cache name is not dependent on the contents '
                    'of run-task; change the cache name to conform to the '
                    'naming requirements' % (task['label'], cache))

        if require_sparse_cache and not have_sparse_cache:
            raise Exception('%s is using a sparse checkout but not using '
                            'a sparse checkout cache; change the checkout '
                            'cache name so it is sparse aware' % task['label'])

        yield task<|MERGE_RESOLUTION|>--- conflicted
+++ resolved
@@ -1307,11 +1307,7 @@
         task_def['payload']['dry_run'] = True
 
     if worker.get('dontbuild'):
-<<<<<<< HEAD
-        task_def['payload']['dont_build'] = True
-=======
         task_def['payload']['dontbuild'] = True
->>>>>>> 94e37e71
 
 
 @payload_builder('invalid')
