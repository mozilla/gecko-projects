--- conflicted
+++ resolved
@@ -252,7 +252,29 @@
             Extra: basestring,  # additional properties are allowed
         },
     }, {
-<<<<<<< HEAD
+        'implementation': 'macosx-engine',
+
+        # A link for an executable to download
+        Optional('link'): basestring,
+
+        # the command to run
+        Required('command'): [taskref_or_string],
+
+        # environment variables
+        Optional('env'): {basestring: taskref_or_string},
+
+        # artifacts to extract from the task image after completion
+        Optional('artifacts'): [{
+            # type of artifact -- simple file, or recursive directory
+            Required('type'): Any('file', 'directory'),
+
+            # task image path from which to read artifact
+            Required('path'): basestring,
+
+            # name of the produced artifact (root of the names for
+            # type=directory)
+            Required('name'): basestring,
+    }, {
         Required('implementation'): 'scriptworker-signing',
 
         # the maximum time to spend signing, in seconds
@@ -286,31 +308,6 @@
 
         # beetmover template key
         Required('update_manifest'): bool,
-=======
-        'implementation': 'macosx-engine',
-
-        # A link for an executable to download
-        Optional('link'): basestring,
-
-        # the command to run
-        Required('command'): [taskref_or_string],
-
-        # environment variables
-        Optional('env'): {basestring: taskref_or_string},
-
-        # artifacts to extract from the task image after completion
-        Optional('artifacts'): [{
-            # type of artifact -- simple file, or recursive directory
-            Required('type'): Any('file', 'directory'),
-
-            # task image path from which to read artifact
-            Required('path'): basestring,
-
-            # name of the produced artifact (root of the names for
-            # type=directory)
-            Required('name'): basestring,
-        }],
->>>>>>> 846adaea
     }),
 
     # The "when" section contains descriptions of the circumstances
@@ -492,7 +489,6 @@
         raise Exception("retry-exit-status not supported in generic-worker")
 
 
-<<<<<<< HEAD
 @payload_builder('scriptworker-signing')
 def build_scriptworker_signing_payload(config, task, task_def):
     worker = task['worker']
@@ -516,7 +512,6 @@
     }
 
 
-=======
 @payload_builder('macosx-engine')
 def build_macosx_engine_payload(config, task, task_def):
     worker = task['worker']
@@ -534,7 +529,6 @@
         'artifacts': artifacts,
     }
 
->>>>>>> 846adaea
 transforms = TransformSequence()
 
 
