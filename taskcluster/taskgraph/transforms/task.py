# This Source Code Form is subject to the terms of the Mozilla Public
# License, v. 2.0. If a copy of the MPL was not distributed with this
# file, You can obtain one at http://mozilla.org/MPL/2.0/.
"""
These transformations take a task description and turn it into a TaskCluster
task definition (along with attributes, label, etc.).  The input to these
transformations is generic to any kind of task, but abstracts away some of the
complexities of worker implementations, scopes, and treeherder annotations.
"""

from __future__ import absolute_import, print_function, unicode_literals

import hashlib
import os
import re
import time
from copy import deepcopy

from mozbuild.util import memoize
from taskgraph.util.attributes import TRUNK_PROJECTS
from taskgraph.util.hash import hash_path
from taskgraph.util.treeherder import split_symbol
from taskgraph.transforms.base import TransformSequence
from taskgraph.util.schema import (
    validate_schema,
    Schema,
    optionally_keyed_by,
    resolve_keyed_by,
    OptimizationSchema,
)
from taskgraph.util.scriptworker import (
    BALROG_ACTIONS,
    get_release_config,
    add_scope_prefix,
)
from taskgraph.util.signed_artifacts import get_signed_artifacts
from voluptuous import Any, Required, Optional, Extra
from taskgraph import GECKO, MAX_DEPENDENCIES
from ..util import docker as dockerutil

RUN_TASK = os.path.join(GECKO, 'taskcluster', 'scripts', 'run-task')


@memoize
def _run_task_suffix():
    """String to append to cache names under control of run-task."""
    return hash_path(RUN_TASK)[0:20]


# shortcut for a string where task references are allowed
taskref_or_string = Any(
    basestring,
    {Required('task-reference'): basestring},
)

# A task description is a general description of a TaskCluster task
task_description_schema = Schema({
    # the label for this task
    Required('label'): basestring,

    # description of the task (for metadata)
    Required('description'): basestring,

    # attributes for this task
    Optional('attributes'): {basestring: object},

    # relative path (from config.path) to the file task was defined in
    Optional('job-from'): basestring,

    # dependencies of this task, keyed by name; these are passed through
    # verbatim and subject to the interpretation of the Task's get_dependencies
    # method.
    Optional('dependencies'): {basestring: object},

    Optional('requires'): Any('all-completed', 'all-resolved'),

    # expiration and deadline times, relative to task creation, with units
    # (e.g., "14 days").  Defaults are set based on the project.
    Optional('expires-after'): basestring,
    Optional('deadline-after'): basestring,

    # custom routes for this task; the default treeherder routes will be added
    # automatically
    Optional('routes'): [basestring],

    # custom scopes for this task; any scopes required for the worker will be
    # added automatically. The following parameters will be substituted in each
    # scope:
    #  {level} -- the scm level of this push
    #  {project} -- the project of this push
    Optional('scopes'): [basestring],

    # Tags
    Optional('tags'): {basestring: basestring},

    # custom "task.extra" content
    Optional('extra'): {basestring: object},

    # treeherder-related information; see
    # https://schemas.taskcluster.net/taskcluster-treeherder/v1/task-treeherder-config.json
    # If not specified, no treeherder extra information or routes will be
    # added to the task
    Optional('treeherder'): {
        # either a bare symbol, or "grp(sym)".
        'symbol': basestring,

        # the job kind
        'kind': Any('build', 'test', 'other'),

        # tier for this task
        'tier': int,

        # task platform, in the form platform/collection, used to set
        # treeherder.machine.platform and treeherder.collection or
        # treeherder.labels
        'platform': basestring,
    },

    # information for indexing this build so its artifacts can be discovered;
    # if omitted, the build will not be indexed.
    Optional('index'): {
        # the name of the product this build produces
        'product': basestring,

        # the names to use for this job in the TaskCluster index
        'job-name': basestring,

        # Type of gecko v2 index to use
        'type': Any('generic', 'nightly', 'l10n', 'nightly-with-multi-l10n',
                    'release', 'nightly-l10n'),

        # The rank that the task will receive in the TaskCluster
        # index.  A newly completed task supercedes the currently
        # indexed task iff it has a higher rank.  If unspecified,
        # 'by-tier' behavior will be used.
        'rank': Any(
            # Rank is equal the timestamp of the build_date for tier-1
            # tasks, and zero for non-tier-1.  This sorts tier-{2,3}
            # builds below tier-1 in the index.
            'by-tier',

            # Rank is given as an integer constant (e.g. zero to make
            # sure a task is last in the index).
            int,

            # Rank is equal to the timestamp of the build_date.  This
            # option can be used to override the 'by-tier' behavior
            # for non-tier-1 tasks.
            'build_date',
        ),

        'channel': optionally_keyed_by('project', basestring),
    },

    # The `run_on_projects` attribute, defaulting to "all".  This dictates the
    # projects on which this task should be included in the target task set.
    # See the attributes documentation for details.
    Optional('run-on-projects'): optionally_keyed_by('build-platform', [basestring]),

    # Like `run_on_projects`, `run-on-hg-branches` defaults to "all".
    Optional('run-on-hg-branches'): optionally_keyed_by('project', [basestring]),

    # The `shipping_phase` attribute, defaulting to None. This specifies the
    # release promotion phase that this task belongs to.
    Required('shipping-phase'): Any(
        None,
        'build',
        'promote',
        'push',
        'ship',
    ),

    # The `shipping_product` attribute, defaulting to None. This specifies the
    # release promotion product that this task belongs to.
    Required('shipping-product'): Any(
        None,
        basestring
    ),

    # Coalescing provides the facility for tasks to be superseded by the same
    # task in a subsequent commit, if the current task backlog reaches an
    # explicit threshold. Both age and size thresholds need to be met in order
    # for coalescing to be triggered.
    Optional('coalesce'): {
        # A unique identifier per job (typically a hash of the job label) in
        # order to partition tasks into appropriate sets for coalescing. This
        # is combined with the project in order to generate a unique coalescing
        # key for the coalescing service.
        'job-identifier': basestring,

        # The minimum amount of time in seconds between two pending tasks with
        # the same coalescing key, before the coalescing service will return
        # tasks.
        'age': int,

        # The minimum number of backlogged tasks with the same coalescing key,
        # before the coalescing service will return tasks.
        'size': int,
    },

    # The `always-target` attribute will cause the task to be included in the
    # target_task_graph regardless of filtering. Tasks included in this manner
    # will be candidates for optimization even when `optimize_target_tasks` is
    # False, unless the task was also explicitly chosen by the target_tasks
    # method.
    Required('always-target'): bool,

    # Optimization to perform on this task during the optimization phase.
    # Optimizations are defined in taskcluster/taskgraph/optimize.py.
    Required('optimization'): OptimizationSchema,

    # the provisioner-id/worker-type for the task.  The following parameters will
    # be substituted in this string:
    #  {level} -- the scm level of this push
    'worker-type': basestring,

    # Whether the job should use sccache compiler caching.
    Required('needs-sccache'): bool,

    # Set of artifacts relevant to release tasks
    Optional('release-artifacts'): [basestring],

    # information specific to the worker implementation that will run this task
<<<<<<< HEAD
    'worker': Any({
        Required('implementation'): Any('docker-worker', 'docker-engine'),
        Required('os'): 'linux',

        # For tasks that will run in docker-worker or docker-engine, this is the
        # name of the docker image or in-tree docker image to run the task in.  If
        # in-tree, then a dependency will be created automatically.  This is
        # generally `desktop-test`, or an image that acts an awful lot like it.
        Required('docker-image'): Any(
            # a raw Docker image path (repo/image:tag)
            basestring,
            # an in-tree generated docker image (from `taskcluster/docker/<name>`)
            {'in-tree': basestring},
            # an indexed docker image
            {'indexed': basestring},
        ),

        # worker features that should be enabled
        Required('relengapi-proxy'): bool,
        Required('chain-of-trust'): bool,
        Required('taskcluster-proxy'): bool,
        Required('allow-ptrace'): bool,
        Required('loopback-video'): bool,
        Required('loopback-audio'): bool,
        Required('docker-in-docker'): bool,  # (aka 'dind')
        Required('privileged'): bool,

        # Paths to Docker volumes.
        #
        # For in-tree Docker images, volumes can be parsed from Dockerfile.
        # This only works for the Dockerfile itself: if a volume is defined in
        # a base image, it will need to be declared here. Out-of-tree Docker
        # images will also require explicit volume annotation.
        #
        # Caches are often mounted to the same path as Docker volumes. In this
        # case, they take precedence over a Docker volume. But a volume still
        # needs to be declared for the path.
        Optional('volumes'): [basestring],

        # caches to set up for the task
        Optional('caches'): [{
            # only one type is supported by any of the workers right now
            'type': 'persistent',

            # name of the cache, allowing re-use by subsequent tasks naming the
            # same cache
            'name': basestring,

            # location in the task image where the cache will be mounted
            'mount-point': basestring,

            # Whether the cache is not used in untrusted environments
            # (like the Try repo).
            Optional('skip-untrusted'): bool,
        }],

        # artifacts to extract from the task image after completion
        Optional('artifacts'): [{
            # type of artifact -- simple file, or recursive directory
            'type': Any('file', 'directory'),

            # task image path from which to read artifact
            'path': basestring,

            # name of the produced artifact (root of the names for
            # type=directory)
            'name': basestring,
        }],

        # environment variables
        Required('env'): {basestring: taskref_or_string},

        # the command to run; if not given, docker-worker will default to the
        # command in the docker image
        Optional('command'): [taskref_or_string],

        # the maximum time to run, in seconds
        Required('max-run-time'): int,

        # the exit status code(s) that indicates the task should be retried
        Optional('retry-exit-status'): [int],

        # the exit status code(s) that indicates the caches used by the task
        # should be purged
        Optional('purge-caches-exit-status'): [int],

        # Wether any artifacts are assigned to this worker
        Optional('skip-artifacts'): bool,
    }, {
        Required('implementation'): 'generic-worker',
        Required('os'): Any('windows', 'macosx'),
        # see http://schemas.taskcluster.net/generic-worker/v1/payload.json
        # and https://docs.taskcluster.net/reference/workers/generic-worker/payload

        # command is a list of commands to run, sequentially
        # on Windows, each command is a string, on OS X and Linux, each command is
        # a string array
        Required('command'): Any(
            [taskref_or_string],   # Windows
            [[taskref_or_string]]  # Linux / OS X
        ),

        # artifacts to extract from the task image after completion; note that artifacts
        # for the generic worker cannot have names
        Optional('artifacts'): [{
            # type of artifact -- simple file, or recursive directory
            'type': Any('file', 'directory'),

            # filesystem path from which to read artifact
            'path': basestring,

            # if not specified, path is used for artifact name
            Optional('name'): basestring
        }],

        # Directories and/or files to be mounted.
        # The actual allowed combinations are stricter than the model below,
        # but this provides a simple starting point.
        # See https://docs.taskcluster.net/reference/workers/generic-worker/payload
        Optional('mounts'): [{
            # A unique name for the cache volume, implies writable cache directory
            # (otherwise mount is a read-only file or directory).
            Optional('cache-name'): basestring,
            # Optional content for pre-loading cache, or mandatory content for
            # read-only file or directory. Pre-loaded content can come from either
            # a task artifact or from a URL.
            Optional('content'): {

                # *** Either (artifact and task-id) or url must be specified. ***

                # Artifact name that contains the content.
                Optional('artifact'): basestring,
                # Task ID that has the artifact that contains the content.
                Optional('task-id'): taskref_or_string,
                # URL that supplies the content in response to an unauthenticated
                # GET request.
                Optional('url'): basestring
            },

            # *** Either file or directory must be specified. ***

            # If mounting a cache or read-only directory, the filesystem location of
            # the directory should be specified as a relative path to the task
            # directory here.
            Optional('directory'): basestring,
            # If mounting a file, specify the relative path within the task
            # directory to mount the file (the file will be read only).
            Optional('file'): basestring,
            # Required if and only if `content` is specified and mounting a
            # directory (not a file). This should be the archive format of the
            # content (either pre-loaded cache or read-only directory).
            Optional('format'): Any('rar', 'tar.bz2', 'tar.gz', 'zip')
        }],

        # environment variables
        Required('env'): {basestring: taskref_or_string},

        # the maximum time to run, in seconds
        Required('max-run-time'): int,

        # os user groups for test task workers
        Optional('os-groups'): [basestring],

        # feature for test task to run as administarotr
        Optional('run-as-administrator'): bool,

        # optional features
        Required('chain-of-trust'): bool,
        Optional('taskcluster-proxy'): bool,

        # Wether any artifacts are assigned to this worker
        Optional('skip-artifacts'): bool,
    }, {
        Required('implementation'): 'native-engine',
        Required('os'): Any('macosx', 'linux'),

        # the maximum time to run, in seconds
        Required('max-run-time'): int,

        # A link for an executable to download
        Optional('context'): basestring,

        # Tells the worker whether machine should reboot
        # after the task is finished.
        Optional('reboot'):
            Any('always', 'on-exception', 'on-failure'),

        # the command to run
        Optional('command'): [taskref_or_string],

        # environment variables
        Optional('env'): {basestring: taskref_or_string},

        # artifacts to extract from the task image after completion
        Optional('artifacts'): [{
            # type of artifact -- simple file, or recursive directory
            Required('type'): Any('file', 'directory'),

            # task image path from which to read artifact
            Required('path'): basestring,

            # name of the produced artifact (root of the names for
            # type=directory)
            Required('name'): basestring,
        }],
        # Wether any artifacts are assigned to this worker
        Optional('skip-artifacts'): bool,
    }, {
        Required('implementation'): 'script-engine-autophone',
        Required('os'): Any('macosx', 'linux'),

        # A link for an executable to download
        Optional('context'): basestring,

        # Tells the worker whether machine should reboot
        # after the task is finished.
        Optional('reboot'):
            Any(False, 'always', 'never', 'on-exception', 'on-failure'),

        # the command to run
        Optional('command'): [taskref_or_string],

        # environment variables
        Optional('env'): {basestring: taskref_or_string},

        # artifacts to extract from the task image after completion
        Optional('artifacts'): [{
            # type of artifact -- simple file, or recursive directory
            Required('type'): Any('file', 'directory'),

            # task image path from which to read artifact
            Required('path'): basestring,

            # name of the produced artifact (root of the names for
            # type=directory)
            Required('name'): basestring,
        }],
    }, {
        Required('implementation'): 'scriptworker-signing',

        # the maximum time to run, in seconds
        Required('max-run-time'): int,

        # list of artifact URLs for the artifacts that should be signed
        Required('upstream-artifacts'): [{
            # taskId of the task with the artifact
            Required('taskId'): taskref_or_string,

            # type of signing task (for CoT)
            Required('taskType'): basestring,

            # Paths to the artifacts to sign
            Required('paths'): [basestring],

            # Signing formats to use on each of the paths
            Required('formats'): [basestring],
        }],
    }, {
        Required('implementation'): 'binary-transparency',
    }, {
        Required('implementation'): 'beetmover',

        # the maximum time to run, in seconds
        Required('max-run-time', default=600): int,

        # locale key, if this is a locale beetmover job
        Optional('locale'): basestring,

        Optional('partner-public'): bool,

        Required('release-properties'): {
            'app-name': basestring,
            'app-version': basestring,
            'branch': basestring,
            'build-id': basestring,
            'hash-type': basestring,
            'platform': basestring,
        },

        # list of artifact URLs for the artifacts that should be beetmoved
        Required('upstream-artifacts'): [{
            # taskId of the task with the artifact
            Required('taskId'): taskref_or_string,

            # type of signing task (for CoT)
            Required('taskType'): basestring,

            # Paths to the artifacts to sign
            Required('paths'): [basestring],

            # locale is used to map upload path and allow for duplicate simple names
            Required('locale'): basestring,
        }],

        Optional('artifact-map'): object,
    }, {
        Required('implementation'): 'beetmover-push-to-release',

        # the maximum time to run, in seconds
        Required('max-run-time'): int,
        Required('product'): basestring,
    }, {
        Required('implementation'): 'beetmover-maven',

        Required('max-run-time', default=600): int,
        Required('release-properties'): {
            'app-name': basestring,
            'app-version': basestring,
            'branch': basestring,
            'build-id': basestring,
            'artifact-id': basestring,
            'hash-type': basestring,
            'platform': basestring,
        },

        Required('upstream-artifacts'): [{
            Required('taskId'): taskref_or_string,
            Required('taskType'): basestring,
            Required('paths'): [basestring],
            Required('zipExtract', default=False): bool,
        }],
        Optional('artifact-map'): object,
    }, {
        Required('implementation'): 'balrog',
        Required('balrog-action'): Any(*BALROG_ACTIONS),
        Optional('product'): basestring,
        Optional('platforms'): [basestring],
        Optional('release-eta'): basestring,
        Optional('channel-names'): optionally_keyed_by('release-type', [basestring]),
        Optional('require-mirrors'): bool,
        Optional('publish-rules'): optionally_keyed_by('release-type', 'release-level', [int]),
        Optional('rules-to-update'): optionally_keyed_by(
            'release-type', 'release-level', [basestring]),
        Optional('archive-domain'): optionally_keyed_by('release-level', basestring),
        Optional('download-domain'): optionally_keyed_by('release-level', basestring),
        Optional('blob-suffix'): basestring,
        Optional('complete-mar-filename-pattern'): basestring,
        Optional('complete-mar-bouncer-product-pattern'): basestring,

        # list of artifact URLs for the artifacts that should be beetmoved
        Optional('upstream-artifacts'): [{
            # taskId of the task with the artifact
            Required('taskId'): taskref_or_string,

            # type of signing task (for CoT)
            Required('taskType'): basestring,

            # Paths to the artifacts to sign
            Required('paths'): [basestring],
        }],
    }, {
        Required('implementation'): 'bouncer-aliases',
        Required('entries'): object,
    }, {
        Required('implementation'): 'bouncer-locations',
        Required('bouncer-products'): [basestring],
    }, {
        Required('implementation'): 'bouncer-submission',
        Required('locales'): [basestring],
        Required('entries'): object,
    }, {
        Required('implementation'): 'invalid',
        # an invalid task is one which should never actually be created; this is used in
        # release automation on branches where the task just doesn't make sense
        Extra: object,

    }, {
        Required('implementation'): 'always-optimized',
=======
    'worker': {
        Required('implementation'): basestring,
>>>>>>> 647b9eb1
        Extra: object,
    }
})

TC_TREEHERDER_SCHEMA_URL = 'https://github.com/taskcluster/taskcluster-treeherder/' \
                           'blob/master/schemas/task-treeherder-config.yml'


UNKNOWN_GROUP_NAME = "Treeherder group {} (from {}) has no name; " \
                     "add it to taskcluster/ci/config.yml"

V2_ROUTE_TEMPLATES = [
    "index.{trust-domain}.v2.{project}.latest.{product}.{job-name}",
    "index.{trust-domain}.v2.{project}.pushdate.{build_date_long}.{product}.{job-name}",
    "index.{trust-domain}.v2.{project}.pushlog-id.{pushlog_id}.{product}.{job-name}",
    "index.{trust-domain}.v2.{project}.revision.{branch_rev}.{product}.{job-name}",
]

# {central, inbound, autoland} write to a "trunk" index prefix. This facilitates
# walking of tasks with similar configurations.
V2_TRUNK_ROUTE_TEMPLATES = [
    "index.{trust-domain}.v2.trunk.revision.{branch_rev}.{product}.{job-name}",
]

V2_NIGHTLY_TEMPLATES = [
    "index.{trust-domain}.v2.{project}.nightly.latest.{product}.{job-name}",
    "index.{trust-domain}.v2.{project}.nightly.{build_date}.revision.{branch_rev}.{product}.{job-name}",  # noqa - too long
    "index.{trust-domain}.v2.{project}.nightly.{build_date}.latest.{product}.{job-name}",
    "index.{trust-domain}.v2.{project}.nightly.revision.{branch_rev}.{product}.{job-name}",
]

V2_NIGHTLY_L10N_TEMPLATES = [
    "index.{trust-domain}.v2.{project}.nightly.latest.{product}-l10n.{job-name}.{locale}",
    "index.{trust-domain}.v2.{project}.nightly.{build_date}.revision.{branch_rev}.{product}-l10n.{job-name}.{locale}",  # noqa - too long
    "index.{trust-domain}.v2.{project}.nightly.{build_date}.latest.{product}-l10n.{job-name}.{locale}",  # noqa - too long
    "index.{trust-domain}.v2.{project}.nightly.revision.{branch_rev}.{product}-l10n.{job-name}.{locale}",  # noqa - too long
]

V2_L10N_TEMPLATES = [
    "index.{trust-domain}.v2.{project}.revision.{branch_rev}.{product}-l10n.{job-name}.{locale}",
    "index.{trust-domain}.v2.{project}.pushdate.{build_date_long}.{product}-l10n.{job-name}.{locale}",  # noqa - too long
    "index.{trust-domain}.v2.{project}.pushlog-id.{pushlog_id}.{product}-l10n.{job-name}.{locale}",
    "index.{trust-domain}.v2.{project}.latest.{product}-l10n.{job-name}.{locale}",
]

# the roots of the treeherder routes
TREEHERDER_ROUTE_ROOT = 'tc-treeherder'


def get_branch_rev(config):
    return config.params['{}head_rev'.format(
        config.graph_config['project-repo-param-prefix']
    )]


def get_branch_repo(config):
    return config.params['{}head_repository'.format(
        config.graph_config['project-repo-param-prefix'],
    )]


COALESCE_KEY = '{project}.{job-identifier}'
SUPERSEDER_URL = 'https://coalesce.mozilla-releng.net/v1/list/{age}/{size}/{key}'

DEFAULT_BRANCH_PRIORITY = 'low'
BRANCH_PRIORITIES = {
    'mozilla-release': 'highest',
    'comm-esr60': 'highest',
    'mozilla-esr60': 'very-high',
    'mozilla-beta': 'high',
    'comm-beta': 'high',
    'mozilla-central': 'medium',
    'comm-central': 'medium',
    'comm-aurora': 'medium',
    'autoland': 'low',
    'mozilla-inbound': 'low',
    'try': 'very-low',
    'try-comm-central': 'very-low',
    'alder': 'very-low',
    'ash': 'very-low',
    'birch': 'very-low',
    'cedar': 'very-low',
    'cypress': 'very-low',
    'elm': 'very-low',
    'fig': 'very-low',
    'gum': 'very-low',
    'holly': 'very-low',
    'jamun': 'very-low',
    'larch': 'very-low',
    'maple': 'very-low',
    'oak': 'very-low',
    'pine': 'very-low',
    'graphics': 'very-low',
    'ux': 'very-low',
}

# define a collection of payload builders, depending on the worker implementation
payload_builders = {}


def payload_builder(name, schema):
    schema = Schema({Required('implementation'): name}).extend(schema)

    def wrap(func):
        payload_builders[name] = func
        func.schema = Schema(schema)
        return func
    return wrap


# define a collection of index builders, depending on the type implementation
index_builders = {}


def index_builder(name):
    def wrap(func):
        index_builders[name] = func
        return func
    return wrap


def coalesce_key(config, task):
    return COALESCE_KEY.format(**{
               'project': config.params['project'],
               'job-identifier': task['coalesce']['job-identifier'],
           })


def superseder_url(config, task):
    key = coalesce_key(config, task)
    age = task['coalesce']['age']
    size = task['coalesce']['size']
    return SUPERSEDER_URL.format(
        age=age,
        size=size,
        key=key
    )


UNSUPPORTED_INDEX_PRODUCT_ERROR = """\
The gecko-v2 product {product} is not in the list of configured products in
`taskcluster/ci/config.yml'.
"""


def verify_index(config, index):
    product = index['product']
    if product not in config.graph_config['index']['products']:
        raise Exception(UNSUPPORTED_INDEX_PRODUCT_ERROR.format(product=product))


@payload_builder('docker-worker', schema={
    Required('os'): 'linux',

    # For tasks that will run in docker-worker or docker-engine, this is the
    # name of the docker image or in-tree docker image to run the task in.  If
    # in-tree, then a dependency will be created automatically.  This is
    # generally `desktop-test`, or an image that acts an awful lot like it.
    Required('docker-image'): Any(
        # a raw Docker image path (repo/image:tag)
        basestring,
        # an in-tree generated docker image (from `taskcluster/docker/<name>`)
        {'in-tree': basestring},
        # an indexed docker image
        {'indexed': basestring},
    ),

    # worker features that should be enabled
    Required('relengapi-proxy'): bool,
    Required('chain-of-trust'): bool,
    Required('taskcluster-proxy'): bool,
    Required('allow-ptrace'): bool,
    Required('loopback-video'): bool,
    Required('loopback-audio'): bool,
    Required('docker-in-docker'): bool,  # (aka 'dind')
    Required('privileged'): bool,

    # Paths to Docker volumes.
    #
    # For in-tree Docker images, volumes can be parsed from Dockerfile.
    # This only works for the Dockerfile itself: if a volume is defined in
    # a base image, it will need to be declared here. Out-of-tree Docker
    # images will also require explicit volume annotation.
    #
    # Caches are often mounted to the same path as Docker volumes. In this
    # case, they take precedence over a Docker volume. But a volume still
    # needs to be declared for the path.
    Optional('volumes'): [basestring],

    # caches to set up for the task
    Optional('caches'): [{
        # only one type is supported by any of the workers right now
        'type': 'persistent',

        # name of the cache, allowing re-use by subsequent tasks naming the
        # same cache
        'name': basestring,

        # location in the task image where the cache will be mounted
        'mount-point': basestring,

        # Whether the cache is not used in untrusted environments
        # (like the Try repo).
        Optional('skip-untrusted'): bool,
    }],

    # artifacts to extract from the task image after completion
    Optional('artifacts'): [{
        # type of artifact -- simple file, or recursive directory
        'type': Any('file', 'directory'),

        # task image path from which to read artifact
        'path': basestring,

        # name of the produced artifact (root of the names for
        # type=directory)
        'name': basestring,
    }],

    # environment variables
    Required('env'): {basestring: taskref_or_string},

    # the command to run; if not given, docker-worker will default to the
    # command in the docker image
    Optional('command'): [taskref_or_string],

    # the maximum time to run, in seconds
    Required('max-run-time'): int,

    # the exit status code(s) that indicates the task should be retried
    Optional('retry-exit-status'): [int],

    # the exit status code(s) that indicates the caches used by the task
    # should be purged
    Optional('purge-caches-exit-status'): [int],

    # Wether any artifacts are assigned to this worker
    Optional('skip-artifacts'): bool,
})
def build_docker_worker_payload(config, task, task_def):
    worker = task['worker']
    level = int(config.params['level'])

    image = worker['docker-image']
    if isinstance(image, dict):
        if 'in-tree' in image:
            name = image['in-tree']
            docker_image_task = 'build-docker-image-' + image['in-tree']
            task.setdefault('dependencies', {})['docker-image'] = docker_image_task

            image = {
                "path": "public/image.tar.zst",
                "taskId": {"task-reference": "<docker-image>"},
                "type": "task-image",
            }

            # Find VOLUME in Dockerfile.
            volumes = dockerutil.parse_volumes(name)
            for v in sorted(volumes):
                if v in worker['volumes']:
                    raise Exception('volume %s already defined; '
                                    'if it is defined in a Dockerfile, '
                                    'it does not need to be specified in the '
                                    'worker definition' % v)

                worker['volumes'].append(v)

        elif 'indexed' in image:
            image = {
                "path": "public/image.tar.zst",
                "namespace": image['indexed'],
                "type": "indexed-image",
            }
        else:
            raise Exception("unknown docker image type")

    features = {}

    if worker.get('relengapi-proxy'):
        features['relengAPIProxy'] = True

    if worker.get('taskcluster-proxy'):
        features['taskclusterProxy'] = True
        worker['env']['TASKCLUSTER_PROXY_URL'] = 'http://taskcluster/'

    if worker.get('allow-ptrace'):
        features['allowPtrace'] = True
        task_def['scopes'].append('docker-worker:feature:allowPtrace')

    if worker.get('chain-of-trust'):
        features['chainOfTrust'] = True

    if worker.get('docker-in-docker'):
        features['dind'] = True

    if task.get('needs-sccache'):
        features['taskclusterProxy'] = True
        task_def['scopes'].append(
            'assume:project:taskcluster:{trust_domain}:level-{level}-sccache-buckets'.format(
                trust_domain=config.graph_config['trust-domain'],
                level=config.params['level'])
        )
        worker['env']['USE_SCCACHE'] = '1'
        # Disable sccache idle shutdown.
        worker['env']['SCCACHE_IDLE_TIMEOUT'] = '0'
    else:
        worker['env']['SCCACHE_DISABLE'] = '1'

    capabilities = {}

    for lo in 'audio', 'video':
        if worker.get('loopback-' + lo):
            capitalized = 'loopback' + lo.capitalize()
            devices = capabilities.setdefault('devices', {})
            devices[capitalized] = True
            task_def['scopes'].append('docker-worker:capability:device:' + capitalized)

    if worker.get('privileged'):
        capabilities['privileged'] = True
        task_def['scopes'].append('docker-worker:capability:privileged')

    task_def['payload'] = payload = {
        'image': image,
        'env': worker['env'],
    }
    if 'command' in worker:
        payload['command'] = worker['command']

    if 'max-run-time' in worker:
        payload['maxRunTime'] = worker['max-run-time']

    run_task = payload.get('command', [''])[0].endswith('run-task')

    # run-task exits EXIT_PURGE_CACHES if there is a problem with caches.
    # Automatically retry the tasks and purge caches if we see this exit
    # code.
    # TODO move this closer to code adding run-task once bug 1469697 is
    # addressed.
    if run_task:
        worker.setdefault('retry-exit-status', []).append(72)
        worker.setdefault('purge-caches-exit-status', []).append(72)

    payload['onExitStatus'] = {}
    if 'retry-exit-status' in worker:
        payload['onExitStatus']['retry'] = worker['retry-exit-status']
    if 'purge-caches-exit-status' in worker:
        payload['onExitStatus']['purgeCaches'] = worker['purge-caches-exit-status']

    if 'artifacts' in worker:
        artifacts = {}
        for artifact in worker['artifacts']:
            artifacts[artifact['name']] = {
                'path': artifact['path'],
                'type': artifact['type'],
                'expires': task_def['expires'],  # always expire with the task
            }
        payload['artifacts'] = artifacts

    if isinstance(worker.get('docker-image'), basestring):
        out_of_tree_image = worker['docker-image']
        run_task = run_task or out_of_tree_image.startswith(
            'taskcluster/image_builder')
    else:
        out_of_tree_image = None
        image = worker.get('docker-image', {}).get('in-tree')
        run_task = run_task or image == 'image_builder'

    if 'caches' in worker:
        caches = {}

        # run-task knows how to validate caches.
        #
        # To help ensure new run-task features and bug fixes don't interfere
        # with existing caches, we seed the hash of run-task into cache names.
        # So, any time run-task changes, we should get a fresh set of caches.
        # This means run-task can make changes to cache interaction at any time
        # without regards for backwards or future compatibility.
        #
        # But this mechanism only works for in-tree Docker images that are built
        # with the current run-task! For out-of-tree Docker images, we have no
        # way of knowing their content of run-task. So, in addition to varying
        # cache names by the contents of run-task, we also take the Docker image
        # name into consideration. This means that different Docker images will
        # never share the same cache. This is a bit unfortunate. But it is the
        # safest thing to do. Fortunately, most images are defined in-tree.
        #
        # For out-of-tree Docker images, we don't strictly need to incorporate
        # the run-task content into the cache name. However, doing so preserves
        # the mechanism whereby changing run-task results in new caches
        # everywhere.

        # As an additional mechanism to force the use of different caches, the
        # string literal in the variable below can be changed. This is
        # preferred to changing run-task because it doesn't require images
        # to be rebuilt.
        cache_version = 'v3'

        if run_task:
            suffix = '-%s-%s' % (cache_version, _run_task_suffix())

            if out_of_tree_image:
                name_hash = hashlib.sha256(out_of_tree_image).hexdigest()
                suffix += name_hash[0:12]

        else:
            suffix = '-%s' % cache_version

        skip_untrusted = config.params.is_try() or level == 1

        for cache in worker['caches']:
            # Some caches aren't enabled in environments where we can't
            # guarantee certain behavior. Filter those out.
            if cache.get('skip-untrusted') and skip_untrusted:
                continue

            name = '%s%s' % (cache['name'], suffix)
            caches[name] = cache['mount-point']
            task_def['scopes'].append('docker-worker:cache:%s' % name)

        # Assertion: only run-task is interested in this.
        if run_task:
            payload['env']['TASKCLUSTER_CACHES'] = ';'.join(sorted(
                caches.values()))

        payload['cache'] = caches

    # And send down volumes information to run-task as well.
    if run_task and worker.get('volumes'):
        payload['env']['TASKCLUSTER_VOLUMES'] = ';'.join(
            sorted(worker['volumes']))

    if payload.get('cache') and skip_untrusted:
        payload['env']['TASKCLUSTER_UNTRUSTED_CACHES'] = '1'

    if features:
        payload['features'] = features
    if capabilities:
        payload['capabilities'] = capabilities

    # coalesce / superseding
    if 'coalesce' in task:
        payload['supersederUrl'] = superseder_url(config, task)

    check_caches_are_volumes(task)


@payload_builder('generic-worker', schema={
    Required('os'): Any('windows', 'macosx', 'linux'),
    # see http://schemas.taskcluster.net/generic-worker/v1/payload.json
    # and https://docs.taskcluster.net/reference/workers/generic-worker/payload

    # command is a list of commands to run, sequentially
    # on Windows, each command is a string, on OS X and Linux, each command is
    # a string array
    Required('command'): Any(
        [taskref_or_string],   # Windows
        [[taskref_or_string]]  # Linux / OS X
    ),

    # artifacts to extract from the task image after completion; note that artifacts
    # for the generic worker cannot have names
    Optional('artifacts'): [{
        # type of artifact -- simple file, or recursive directory
        'type': Any('file', 'directory'),

        # filesystem path from which to read artifact
        'path': basestring,

        # if not specified, path is used for artifact name
        Optional('name'): basestring
    }],

    # Directories and/or files to be mounted.
    # The actual allowed combinations are stricter than the model below,
    # but this provides a simple starting point.
    # See https://docs.taskcluster.net/reference/workers/generic-worker/payload
    Optional('mounts'): [{
        # A unique name for the cache volume, implies writable cache directory
        # (otherwise mount is a read-only file or directory).
        Optional('cache-name'): basestring,
        # Optional content for pre-loading cache, or mandatory content for
        # read-only file or directory. Pre-loaded content can come from either
        # a task artifact or from a URL.
        Optional('content'): {

            # *** Either (artifact and task-id) or url must be specified. ***

            # Artifact name that contains the content.
            Optional('artifact'): basestring,
            # Task ID that has the artifact that contains the content.
            Optional('task-id'): taskref_or_string,
            # URL that supplies the content in response to an unauthenticated
            # GET request.
            Optional('url'): basestring
        },

        # *** Either file or directory must be specified. ***

        # If mounting a cache or read-only directory, the filesystem location of
        # the directory should be specified as a relative path to the task
        # directory here.
        Optional('directory'): basestring,
        # If mounting a file, specify the relative path within the task
        # directory to mount the file (the file will be read only).
        Optional('file'): basestring,
        # Required if and only if `content` is specified and mounting a
        # directory (not a file). This should be the archive format of the
        # content (either pre-loaded cache or read-only directory).
        Optional('format'): Any('rar', 'tar.bz2', 'tar.gz', 'zip')
    }],

    # environment variables
    Required('env'): {basestring: taskref_or_string},

    # the maximum time to run, in seconds
    Required('max-run-time'): int,

    # os user groups for test task workers
    Optional('os-groups'): [basestring],

    # feature for test task to run as administarotr
    Optional('run-as-administrator'): bool,

    # optional features
    Required('chain-of-trust'): bool,
    Optional('taskcluster-proxy'): bool,

    # Wether any artifacts are assigned to this worker
    Optional('skip-artifacts'): bool,
})
def build_generic_worker_payload(config, task, task_def):
    worker = task['worker']

    task_def['payload'] = {
        'command': worker['command'],
        'maxRunTime': worker['max-run-time'],
    }

    env = worker.get('env', {})

    if task.get('needs-sccache'):
        env['USE_SCCACHE'] = '1'
        # Disable sccache idle shutdown.
        env['SCCACHE_IDLE_TIMEOUT'] = '0'
    else:
        env['SCCACHE_DISABLE'] = '1'

    if env:
        task_def['payload']['env'] = env

    artifacts = []

    for artifact in worker.get('artifacts', []):
        a = {
            'path': artifact['path'],
            'type': artifact['type'],
        }
        if 'name' in artifact:
            a['name'] = artifact['name']
        artifacts.append(a)

    if artifacts:
        task_def['payload']['artifacts'] = artifacts

    # Need to copy over mounts, but rename keys to respect naming convention
    #   * 'cache-name' -> 'cacheName'
    #   * 'task-id'    -> 'taskId'
    # All other key names are already suitable, and don't need renaming.
    mounts = deepcopy(worker.get('mounts', []))
    for mount in mounts:
        if 'cache-name' in mount:
            mount['cacheName'] = mount.pop('cache-name')
            task_def['scopes'].append('generic-worker:cache:{}'.format(mount['cacheName']))
        if 'content' in mount:
            if 'task-id' in mount['content']:
                mount['content']['taskId'] = mount['content'].pop('task-id')
            if 'artifact' in mount['content']:
                if not mount['content']['artifact'].startswith('public/'):
                    task_def['scopes'].append(
                        'queue:get-artifact:{}'.format(mount['content']['artifact']))

    if mounts:
        task_def['payload']['mounts'] = mounts

    if worker.get('os-groups', []):
        task_def['payload']['osGroups'] = worker['os-groups']

    features = {}

    if worker.get('chain-of-trust'):
        features['chainOfTrust'] = True

    if worker.get('taskcluster-proxy'):
        features['taskclusterProxy'] = True
        worker['env']['TASKCLUSTER_PROXY_URL'] = 'http://taskcluster/'

    if worker.get('run-as-administrator', False):
        features['runAsAdministrator'] = True

    if features:
        task_def['payload']['features'] = features

    # coalesce / superseding
    if 'coalesce' in task:
        task_def['payload']['supersederUrl'] = superseder_url(config, task)


@payload_builder('scriptworker-signing', schema={
    # the maximum time to run, in seconds
    Required('max-run-time'): int,

    # list of artifact URLs for the artifacts that should be signed
    Required('upstream-artifacts'): [{
        # taskId of the task with the artifact
        Required('taskId'): taskref_or_string,

        # type of signing task (for CoT)
        Required('taskType'): basestring,

        # Paths to the artifacts to sign
        Required('paths'): [basestring],

        # Signing formats to use on each of the paths
        Required('formats'): [basestring],
    }],
})
def build_scriptworker_signing_payload(config, task, task_def):
    worker = task['worker']

    task_def['payload'] = {
        'maxRunTime': worker['max-run-time'],
        'upstreamArtifacts':  worker['upstream-artifacts']
    }

    artifacts = set(task.get('release-artifacts', []))
    for upstream_artifact in worker['upstream-artifacts']:
        for path in upstream_artifact['paths']:
            artifacts.update(get_signed_artifacts(
                input=path,
                formats=upstream_artifact['formats'],
            ))

    task['release-artifacts'] = list(artifacts)


@payload_builder('binary-transparency', schema={})
def build_binary_transparency_payload(config, task, task_def):
    release_config = get_release_config(config)

    task_def['payload'] = {
        'version': release_config['version'],
        'chain': 'TRANSPARENCY.pem',
        'contact': task_def['metadata']['owner'],
        'maxRunTime': 600,
        'stage-product': task['shipping-product'],
        'summary': (
            'https://archive.mozilla.org/pub/{}/candidates/'
            '{}-candidates/build{}/SHA256SUMMARY'
        ).format(
            task['shipping-product'],
            release_config['version'],
            release_config['build_number'],
        ),
    }


@payload_builder('beetmover', schema={
    # the maximum time to run, in seconds
    Required('max-run-time', default=600): int,

    # locale key, if this is a locale beetmover job
    Optional('locale'): basestring,

    Optional('partner-public'): bool,

    Required('release-properties'): {
        'app-name': basestring,
        'app-version': basestring,
        'branch': basestring,
        'build-id': basestring,
        'hash-type': basestring,
        'platform': basestring,
    },

    # list of artifact URLs for the artifacts that should be beetmoved
    Required('upstream-artifacts'): [{
        # taskId of the task with the artifact
        Required('taskId'): taskref_or_string,

        # type of signing task (for CoT)
        Required('taskType'): basestring,

        # Paths to the artifacts to sign
        Required('paths'): [basestring],

        # locale is used to map upload path and allow for duplicate simple names
        Required('locale'): basestring,
    }],
})
def build_beetmover_payload(config, task, task_def):
    worker = task['worker']
    release_config = get_release_config(config)
    release_properties = worker['release-properties']

    task_def['payload'] = {
        'maxRunTime': worker['max-run-time'],
        'releaseProperties': {
            'appName': release_properties['app-name'],
            'appVersion': release_properties['app-version'],
            'branch': release_properties['branch'],
            'buildid': release_properties['build-id'],
            'hashType': release_properties['hash-type'],
            'platform': release_properties['platform'],
        },
        'upload_date': config.params['build_date'],
        'upstreamArtifacts':  worker['upstream-artifacts'],
    }
    if worker.get('locale'):
        task_def['payload']['locale'] = worker['locale']
    if worker.get('artifact-map'):
        task_def['payload']['artifactMap'] = worker['artifact-map']
    if worker.get('partner-public'):
        task_def['payload']['is_partner_repack_public'] = worker['partner-public']
    if release_config:
        task_def['payload'].update(release_config)


@payload_builder('beetmover-push-to-release', schema={
    # the maximum time to run, in seconds
    Required('max-run-time'): int,
    Required('product'): basestring,
})
def build_beetmover_push_to_release_payload(config, task, task_def):
    worker = task['worker']
    release_config = get_release_config(config)

    task_def['payload'] = {
        'maxRunTime': worker['max-run-time'],
        'product': worker['product'],
        'version': release_config['version'],
        'build_number': release_config['build_number'],
    }


@payload_builder('beetmover-maven', schema={
    Required('max-run-time', default=600): int,
    Required('release-properties'): {
        'app-name': basestring,
        'app-version': basestring,
        'branch': basestring,
        'build-id': basestring,
        'artifact-id': basestring,
        'hash-type': basestring,
        'platform': basestring,
    },

    Required('upstream-artifacts'): [{
        Required('taskId'): taskref_or_string,
        Required('taskType'): basestring,
        Required('paths'): [basestring],
        Required('zipExtract', default=False): bool,
    }],
})
def build_beetmover_maven_payload(config, task, task_def):
    build_beetmover_payload(config, task, task_def)

    task_def['payload']['artifact_id'] = task['worker']['release-properties']['artifact-id']

    del task_def['payload']['releaseProperties']['hashType']
    del task_def['payload']['releaseProperties']['platform']


@payload_builder('balrog', schema={
    Required('balrog-action'): Any(*BALROG_ACTIONS),
    Optional('product'): basestring,
    Optional('platforms'): [basestring],
    Optional('release-eta'): basestring,
    Optional('channel-names'): optionally_keyed_by('release-type', [basestring]),
    Optional('require-mirrors'): bool,
    Optional('publish-rules'): optionally_keyed_by('release-type', 'release-level', [int]),
    Optional('rules-to-update'): optionally_keyed_by(
        'release-type', 'release-level', [basestring]),
    Optional('archive-domain'): optionally_keyed_by('release-level', basestring),
    Optional('download-domain'): optionally_keyed_by('release-level', basestring),
    Optional('blob-suffix'): basestring,
    Optional('complete-mar-filename-pattern'): basestring,
    Optional('complete-mar-bouncer-product-pattern'): basestring,

    # list of artifact URLs for the artifacts that should be beetmoved
    Optional('upstream-artifacts'): [{
        # taskId of the task with the artifact
        Required('taskId'): taskref_or_string,

        # type of signing task (for CoT)
        Required('taskType'): basestring,

        # Paths to the artifacts to sign
        Required('paths'): [basestring],
    }],
})
def build_balrog_payload(config, task, task_def):
    worker = task['worker']
    release_config = get_release_config(config)

    if worker['balrog-action'] == 'submit-locale':
        task_def['payload'] = {
            'upstreamArtifacts':  worker['upstream-artifacts']
        }
    else:
        for prop in ('archive-domain', 'channel-names', 'download-domain',
                     'publish-rules', 'rules-to-update'):
            if prop in worker:
                resolve_keyed_by(
                    worker, prop, task['description'],
                    **{
                        'release-type': config.params['release_type'],
                        'release-level': config.params.release_level(),
                    }
                )
        task_def['payload'] = {
            'build_number': release_config['build_number'],
            'product': worker['product'],
            'version': release_config['version'],
        }
        for prop in ('blob-suffix', 'complete-mar-filename-pattern',
                     'complete-mar-bouncer-product-pattern'):
            if prop in worker:
                task_def['payload'][prop.replace('-', '_')] = worker[prop]
        if worker['balrog-action'] == 'submit-toplevel':
            task_def['payload'].update({
                'app_version': release_config['appVersion'],
                'archive_domain': worker['archive-domain'],
                'channel_names': worker['channel-names'],
                'download_domain': worker['download-domain'],
                'partial_versions': release_config.get('partial_versions', ""),
                'platforms': worker['platforms'],
                'rules_to_update': worker['rules-to-update'],
                'require_mirrors': worker['require-mirrors'],
            })
        else:  # schedule / ship
            task_def['payload'].update({
                'publish_rules': worker['publish-rules'],
                'release_eta': worker.get('release-eta', config.params.get('release_eta')) or '',
            })


@payload_builder('bouncer-aliases', schema={
    Required('entries'): object,
})
def build_bouncer_aliases_payload(config, task, task_def):
    worker = task['worker']

    task_def['payload'] = {
        'aliases_entries': worker['entries']
    }


@payload_builder('bouncer-locations', schema={
    Required('implementation'): 'bouncer-locations',
    Required('bouncer-products'): [basestring],
})
def build_bouncer_locations_payload(config, task, task_def):
    worker = task['worker']
    release_config = get_release_config(config)

    task_def['payload'] = {
        'bouncer_products': worker['bouncer-products'],
        'version': release_config['version'],
    }


@payload_builder('bouncer-submission', schema={
    Required('locales'): [basestring],
    Required('entries'): object,
})
def build_bouncer_submission_payload(config, task, task_def):
    worker = task['worker']

    task_def['payload'] = {
        'locales':  worker['locales'],
        'submission_entries': worker['entries']
    }


@payload_builder('push-apk', schema={
    Required('upstream-artifacts'): [{
        Required('taskId'): taskref_or_string,
        Required('taskType'): basestring,
        Required('paths'): [basestring],
        Optional('optional', default=False): bool,
    }],

    # "Invalid" is a noop for try and other non-supported branches
    Required('google-play-track'): Any('production', 'beta', 'alpha', 'rollout', 'internal'),
    Required('commit'): bool,
    Optional('rollout-percentage'): Any(int, None),
})
def build_push_apk_payload(config, task, task_def):
    worker = task['worker']

    task_def['payload'] = {
        'commit': worker['commit'],
        'upstreamArtifacts': worker['upstream-artifacts'],
        'google_play_track': worker['google-play-track'],
    }

    if worker.get('rollout-percentage', None):
        task_def['payload']['rollout_percentage'] = worker['rollout-percentage']


@payload_builder('push-snap', schema={
    Required('upstream-artifacts'): [{
        Required('taskId'): taskref_or_string,
        Required('taskType'): basestring,
        Required('paths'): [basestring],
    }],
})
def build_push_snap_payload(config, task, task_def):
    worker = task['worker']

    task_def['payload'] = {
        'upstreamArtifacts':  worker['upstream-artifacts'],
    }


@payload_builder('shipit-shipped', schema={
    Required('release-name'): basestring,
})
def build_ship_it_shipped_payload(config, task, task_def):
    worker = task['worker']

    task_def['payload'] = {
        'release_name': worker['release-name']
    }


@payload_builder('shipit-started', schema={
    Required('release-name'): basestring,
    Required('product'): basestring,
    Required('branch'): basestring,
    Required('locales'): basestring,
})
def build_ship_it_started_payload(config, task, task_def):
    worker = task['worker']
    release_config = get_release_config(config)

    task_def['payload'] = {
        'release_name': worker['release-name'],
        'product': worker['product'],
        'version': release_config['version'],
        'build_number': release_config['build_number'],
        'branch': worker['branch'],
        'revision': get_branch_rev(config),
        'partials': release_config.get('partial_versions', ""),
        'l10n_changesets': worker['locales'],
    }


@payload_builder('sign-and-push-addons', schema={
    Required('channel'): Any('listed', 'unlisted'),
    Required('upstream-artifacts'): [{
        Required('taskId'): taskref_or_string,
        Required('taskType'): basestring,
        Required('paths'): [basestring],
    }],
})
def build_sign_and_push_addons_payload(config, task, task_def):
    worker = task['worker']

    task_def['payload'] = {
        'channel': worker['channel'],
        'upstreamArtifacts': worker['upstream-artifacts'],
    }


@payload_builder('treescript', schema={
    Required('tags'): [Any('buildN', 'release', None)],
    Required('bump'): bool,
    Optional('bump-files'): [basestring],
    Optional('repo-param-prefix'): basestring,
    Optional('dontbuild'): bool,
    Required('force-dry-run', default=True): bool,
    Required('push', default=False): bool
})
def build_treescript_payload(config, task, task_def):
    worker = task['worker']
    release_config = get_release_config(config)

    task_def['payload'] = {}
    task_def.setdefault('scopes', [])
    if worker['tags']:
        tag_names = []
        product = task['shipping-product'].upper()
        version = release_config['version'].replace('.', '_')
        buildnum = release_config['build_number']
        if 'buildN' in worker['tags']:
            tag_names.extend([
                "{}_{}_BUILD{}".format(product, version, buildnum),
            ])
        if 'release' in worker['tags']:
            tag_names.extend([
              "{}_{}_RELEASE".format(product, version)
            ])
        tag_info = {
            'tags': tag_names,
            'revision': config.params['{}head_rev'.format(worker.get('repo-param-prefix', ''))],
        }
        task_def['payload']['tag_info'] = tag_info
        task_def['scopes'].append(add_scope_prefix(config, 'treescript:action:tagging'))

    if worker['bump']:
        if not worker['bump-files']:
            raise Exception("Version Bump requested without bump-files")

        bump_info = {}
        bump_info['next_version'] = release_config['next_version']
        bump_info['files'] = worker['bump-files']
        task_def['payload']['version_bump_info'] = bump_info
        task_def['scopes'].append(add_scope_prefix(config, 'treescript:action:version_bump'))

    if worker['push']:
        task_def['scopes'].append(add_scope_prefix(config, 'treescript:action:push'))

    if worker.get('force-dry-run'):
        task_def['payload']['dry_run'] = True

    if worker.get('dontbuild'):
        task_def['payload']['dontbuild'] = True


@payload_builder('invalid', schema={
    # an invalid task is one which should never actually be created; this is used in
    # release automation on branches where the task just doesn't make sense
    Extra: object,
})
def build_invalid_payload(config, task, task_def):
    task_def['payload'] = 'invalid task - should never be created'


@payload_builder('always-optimized', schema={
    Extra: object,
})
def build_always_optimized_payload(config, task, task_def):
    task_def['payload'] = {}


@payload_builder('native-engine', schema={
    Required('os'): Any('macosx', 'linux'),

    # the maximum time to run, in seconds
    Required('max-run-time'): int,

    # A link for an executable to download
    Optional('context'): basestring,

    # Tells the worker whether machine should reboot
    # after the task is finished.
    Optional('reboot'):
    Any('always', 'on-exception', 'on-failure'),

    # the command to run
    Optional('command'): [taskref_or_string],

    # environment variables
    Optional('env'): {basestring: taskref_or_string},

    # artifacts to extract from the task image after completion
    Optional('artifacts'): [{
        # type of artifact -- simple file, or recursive directory
        Required('type'): Any('file', 'directory'),

        # task image path from which to read artifact
        Required('path'): basestring,

        # name of the produced artifact (root of the names for
        # type=directory)
        Required('name'): basestring,
    }],
    # Wether any artifacts are assigned to this worker
    Optional('skip-artifacts'): bool,
})
def build_macosx_engine_payload(config, task, task_def):
    worker = task['worker']
    artifacts = map(lambda artifact: {
        'name': artifact['name'],
        'path': artifact['path'],
        'type': artifact['type'],
        'expires': task_def['expires'],
    }, worker.get('artifacts', []))

    task_def['payload'] = {
        'context': worker['context'],
        'command': worker['command'],
        'env': worker['env'],
        'artifacts': artifacts,
        'maxRunTime': worker['max-run-time'],
    }
    if worker.get('reboot'):
        task_def['payload'] = worker['reboot']

    if task.get('needs-sccache'):
        raise Exception('needs-sccache not supported in native-engine')


@payload_builder('script-engine-autophone', schema={
    Required('os'): Any('macosx', 'linux'),

    # A link for an executable to download
    Optional('context'): basestring,

    # Tells the worker whether machine should reboot
    # after the task is finished.
    Optional('reboot'):
    Any(False, 'always', 'never', 'on-exception', 'on-failure'),

    # the command to run
    Optional('command'): [taskref_or_string],

    # environment variables
    Optional('env'): {basestring: taskref_or_string},

    # artifacts to extract from the task image after completion
    Optional('artifacts'): [{
        # type of artifact -- simple file, or recursive directory
        Required('type'): Any('file', 'directory'),

        # task image path from which to read artifact
        Required('path'): basestring,

        # name of the produced artifact (root of the names for
        # type=directory)
        Required('name'): basestring,
    }],
})
def build_script_engine_autophone_payload(config, task, task_def):
    worker = task['worker']
    artifacts = map(lambda artifact: {
        'name': artifact['name'],
        'path': artifact['path'],
        'type': artifact['type'],
        'expires': task_def['expires'],
    }, worker.get('artifacts', []))

    task_def['payload'] = {
        'context': worker['context'],
        'command': worker['command'],
        'env': worker['env'],
        'artifacts': artifacts,
    }
    if worker.get('reboot'):
        task_def['payload'] = worker['reboot']

    if task.get('needs-sccache'):
        raise Exception('needs-sccache not supported in taskcluster-worker')


transforms = TransformSequence()


@transforms.add
def set_defaults(config, tasks):
    for task in tasks:
        task.setdefault('shipping-phase', None)
        task.setdefault('shipping-product', None)
        task.setdefault('always-target', False)
        task.setdefault('optimization', None)
        task.setdefault('needs-sccache', False)

        worker = task['worker']
        if worker['implementation'] in ('docker-worker', 'docker-engine'):
            worker.setdefault('relengapi-proxy', False)
            worker.setdefault('chain-of-trust', False)
            worker.setdefault('taskcluster-proxy', False)
            worker.setdefault('allow-ptrace', False)
            worker.setdefault('loopback-video', False)
            worker.setdefault('loopback-audio', False)
            worker.setdefault('docker-in-docker', False)
            worker.setdefault('privileged', False)
            worker.setdefault('volumes', [])
            worker.setdefault('env', {})
            if 'caches' in worker:
                for c in worker['caches']:
                    c.setdefault('skip-untrusted', False)
        elif worker['implementation'] == 'generic-worker':
            worker.setdefault('env', {})
            worker.setdefault('os-groups', [])
            if worker['os-groups'] and worker['os'] != 'windows':
                raise Exception('os-groups feature of generic-worker is only supported on '
                                'Windows, not on {}'.format(worker['os']))
            worker.setdefault('chain-of-trust', False)
        elif worker['implementation'] in (
            'scriptworker-signing', 'beetmover', 'beetmover-push-to-release', 'beetmover-maven',
        ):
            worker.setdefault('max-run-time', 600)
        elif worker['implementation'] == 'push-apk':
            worker.setdefault('commit', False)

        yield task


@transforms.add
def task_name_from_label(config, tasks):
    for task in tasks:
        if 'label' not in task:
            if 'name' not in task:
                raise Exception("task has neither a name nor a label")
            task['label'] = '{}-{}'.format(config.kind, task['name'])
        if task.get('name'):
            del task['name']
        yield task


UNSUPPORTED_SHIPPING_PRODUCT_ERROR = """\
The shipping product {product} is not in the list of configured products in
`taskcluster/ci/config.yml'.
"""


def validate_shipping_product(config, product):
    if product not in config.graph_config['release-promotion']['products']:
        raise Exception(UNSUPPORTED_SHIPPING_PRODUCT_ERROR.format(product=product))


@transforms.add
def validate(config, tasks):
    for task in tasks:
        validate_schema(
            task_description_schema, task,
            "In task {!r}:".format(task.get('label', '?no-label?')))
        validate_schema(
           payload_builders[task['worker']['implementation']].schema,
           task['worker'],
           "In task.run {!r}:".format(task.get('label', '?no-label?')))
        if task['shipping-product'] is not None:
            validate_shipping_product(config, task['shipping-product'])
        yield task


@index_builder('generic')
def add_generic_index_routes(config, task):
    index = task.get('index')
    routes = task.setdefault('routes', [])

    verify_index(config, index)

    subs = config.params.copy()
    subs['job-name'] = index['job-name']
    subs['build_date_long'] = time.strftime("%Y.%m.%d.%Y%m%d%H%M%S",
                                            time.gmtime(config.params['build_date']))
    subs['product'] = index['product']
    subs['trust-domain'] = config.graph_config['trust-domain']
    subs['branch_rev'] = get_branch_rev(config)

    project = config.params.get('project')

    for tpl in V2_ROUTE_TEMPLATES:
        routes.append(tpl.format(**subs))

    # Additionally alias all tasks for "trunk" repos into a common
    # namespace.
    if project and project in TRUNK_PROJECTS:
        for tpl in V2_TRUNK_ROUTE_TEMPLATES:
            routes.append(tpl.format(**subs))

    return task


@index_builder('nightly')
def add_nightly_index_routes(config, task):
    index = task.get('index')
    routes = task.setdefault('routes', [])

    verify_index(config, index)

    subs = config.params.copy()
    subs['job-name'] = index['job-name']
    subs['build_date_long'] = time.strftime("%Y.%m.%d.%Y%m%d%H%M%S",
                                            time.gmtime(config.params['build_date']))
    subs['build_date'] = time.strftime("%Y.%m.%d",
                                       time.gmtime(config.params['build_date']))
    subs['product'] = index['product']
    subs['trust-domain'] = config.graph_config['trust-domain']
    subs['branch_rev'] = get_branch_rev(config)

    for tpl in V2_NIGHTLY_TEMPLATES:
        routes.append(tpl.format(**subs))

    # Also add routes for en-US
    task = add_l10n_index_routes(config, task, force_locale="en-US")

    return task


@index_builder('release')
def add_release_index_routes(config, task):
    index = task.get('index')
    routes = []
    release_config = get_release_config(config)

    subs = config.params.copy()
    subs['build_number'] = str(release_config['build_number'])
    subs['revision'] = subs['head_rev']
    subs['underscore_version'] = release_config['version'].replace('.', '_')
    subs['product'] = index['product']
    subs['trust-domain'] = config.graph_config['trust-domain']
    subs['branch_rev'] = get_branch_rev(config)
    subs['branch'] = subs['project']
    if 'channel' in index:
        resolve_keyed_by(
            index, 'channel', item_name=task['label'], project=config.params['project']
        )
        subs['channel'] = index['channel']

    for rt in task.get('routes', []):
        routes.append(rt.format(**subs))

    task['routes'] = routes

    return task


@index_builder('nightly-with-multi-l10n')
def add_nightly_multi_index_routes(config, task):
    task = add_nightly_index_routes(config, task)
    task = add_l10n_index_routes(config, task, force_locale="multi")
    return task


@index_builder('l10n')
def add_l10n_index_routes(config, task, force_locale=None):
    index = task.get('index')
    routes = task.setdefault('routes', [])

    verify_index(config, index)

    subs = config.params.copy()
    subs['job-name'] = index['job-name']
    subs['build_date_long'] = time.strftime("%Y.%m.%d.%Y%m%d%H%M%S",
                                            time.gmtime(config.params['build_date']))
    subs['product'] = index['product']
    subs['trust-domain'] = config.graph_config['trust-domain']
    subs['branch_rev'] = get_branch_rev(config)

    locales = task['attributes'].get('chunk_locales',
                                     task['attributes'].get('all_locales'))
    # Some tasks has only one locale set
    if task['attributes'].get('locale'):
        locales = [task['attributes']['locale']]

    if force_locale:
        # Used for en-US and multi-locale
        locales = [force_locale]

    if not locales:
        raise Exception("Error: Unable to use l10n index for tasks without locales")

    # If there are too many locales, we can't write a route for all of them
    # See Bug 1323792
    if len(locales) > 18:  # 18 * 3 = 54, max routes = 64
        return task

    for locale in locales:
        for tpl in V2_L10N_TEMPLATES:
            routes.append(tpl.format(locale=locale, **subs))

    return task


@index_builder('nightly-l10n')
def add_nightly_l10n_index_routes(config, task, force_locale=None):
    index = task.get('index')
    routes = task.setdefault('routes', [])

    verify_index(config, index)

    subs = config.params.copy()
    subs['job-name'] = index['job-name']
    subs['build_date_long'] = time.strftime("%Y.%m.%d.%Y%m%d%H%M%S",
                                            time.gmtime(config.params['build_date']))
    subs['build_date'] = time.strftime("%Y.%m.%d",
                                       time.gmtime(config.params['build_date']))
    subs['product'] = index['product']
    subs['trust-domain'] = config.graph_config['trust-domain']
    subs['branch_rev'] = get_branch_rev(config)

    locales = task['attributes'].get('chunk_locales',
                                     task['attributes'].get('all_locales'))
    # Some tasks has only one locale set
    if task['attributes'].get('locale'):
        locales = [task['attributes']['locale']]

    if force_locale:
        # Used for en-US and multi-locale
        locales = [force_locale]

    if not locales:
        raise Exception("Error: Unable to use l10n index for tasks without locales")

    for locale in locales:
        for tpl in V2_NIGHTLY_L10N_TEMPLATES:
            routes.append(tpl.format(locale=locale, **subs))

    return task


@transforms.add
def add_index_routes(config, tasks):
    for task in tasks:
        index = task.get('index', {})

        # The default behavior is to rank tasks according to their tier
        extra_index = task.setdefault('extra', {}).setdefault('index', {})
        rank = index.get('rank', 'by-tier')

        if rank == 'by-tier':
            # rank is zero for non-tier-1 tasks and based on pushid for others;
            # this sorts tier-{2,3} builds below tier-1 in the index
            tier = task.get('treeherder', {}).get('tier', 3)
            extra_index['rank'] = 0 if tier > 1 else int(config.params['build_date'])
        elif rank == 'build_date':
            extra_index['rank'] = int(config.params['build_date'])
        else:
            extra_index['rank'] = rank

        if not index:
            yield task
            continue

        index_type = index.get('type', 'generic')
        task = index_builders[index_type](config, task)

        del task['index']
        yield task


@transforms.add
def build_task(config, tasks):
    for task in tasks:
        level = str(config.params['level'])
        worker_type = task['worker-type'].format(level=level)
        provisioner_id, worker_type = worker_type.split('/', 1)
        project = config.params['project']

        routes = task.get('routes', [])
        scopes = [s.format(level=level, project=project) for s in task.get('scopes', [])]

        # set up extra
        extra = task.get('extra', {})
        extra['parent'] = os.environ.get('TASK_ID', '')
        task_th = task.get('treeherder')
        if task_th:
            extra.setdefault('treeherder-platform', task_th['platform'])
            treeherder = extra.setdefault('treeherder', {})

            machine_platform, collection = task_th['platform'].split('/', 1)
            treeherder['machine'] = {'platform': machine_platform}
            treeherder['collection'] = {collection: True}

            group_names = config.graph_config['treeherder']['group-names']
            groupSymbol, symbol = split_symbol(task_th['symbol'])
            if groupSymbol != '?':
                treeherder['groupSymbol'] = groupSymbol
                if groupSymbol not in group_names:
                    path = os.path.join(config.path, task.get('job-from', ''))
                    raise Exception(UNKNOWN_GROUP_NAME.format(groupSymbol, path))
                treeherder['groupName'] = group_names[groupSymbol]
            treeherder['symbol'] = symbol
            if len(symbol) > 25 or len(groupSymbol) > 25:
                raise RuntimeError("Treeherder group and symbol names must not be longer than "
                                   "25 characters: {} (see {})".format(
                                       task_th['symbol'],
                                       TC_TREEHERDER_SCHEMA_URL,
                                       ))
            treeherder['jobKind'] = task_th['kind']
            treeherder['tier'] = task_th['tier']

            branch_rev = get_branch_rev(config)

            routes.append(
                '{}.v2.{}.{}.{}'.format(TREEHERDER_ROUTE_ROOT,
                                        config.params['project'],
                                        branch_rev,
                                        config.params['pushlog_id'])
            )

        if 'expires-after' not in task:
            task['expires-after'] = '28 days' if config.params.is_try() else '1 year'

        if 'deadline-after' not in task:
            task['deadline-after'] = '1 day'

        if 'coalesce' in task:
            key = coalesce_key(config, task)
            routes.append('coalesce.v1.' + key)

        if 'priority' not in task:
            task['priority'] = BRANCH_PRIORITIES.get(
                config.params['project'],
                DEFAULT_BRANCH_PRIORITY)

        tags = task.get('tags', {})
        tags.update({
            'createdForUser': config.params['owner'],
            'kind': config.kind,
            'label': task['label'],
        })

        task_def = {
            'provisionerId': provisioner_id,
            'workerType': worker_type,
            'routes': routes,
            'created': {'relative-datestamp': '0 seconds'},
            'deadline': {'relative-datestamp': task['deadline-after']},
            'expires': {'relative-datestamp': task['expires-after']},
            'scopes': scopes,
            'metadata': {
                'description': task['description'],
                'name': task['label'],
                'owner': config.params['owner'],
                'source': config.params.file_url(config.path),
            },
            'extra': extra,
            'tags': tags,
            'priority': task['priority'],
        }

        if task.get('requires', None):
            task_def['requires'] = task['requires']

        if task_th:
            # link back to treeherder in description
            th_push_link = 'https://treeherder.mozilla.org/#/jobs?repo={}&revision={}'.format(
                config.params['project'], branch_rev)
            task_def['metadata']['description'] += ' ([Treeherder push]({}))'.format(
                th_push_link)

        # add the payload and adjust anything else as required (e.g., scopes)
        payload_builders[task['worker']['implementation']](config, task, task_def)

        attributes = task.get('attributes', {})
        # Resolve run-on-projects
        build_platform = attributes.get('build_platform')
        resolve_keyed_by(task, 'run-on-projects', item_name=task['label'],
                         **{'build-platform': build_platform})
        attributes['run_on_projects'] = task.get('run-on-projects', ['all'])
        attributes['always_target'] = task['always-target']
        # This logic is here since downstream tasks don't always match their
        # upstream dependency's shipping_phase.
        # A basestring task['shipping-phase'] takes precedence, then
        # an existing attributes['shipping_phase'], then fall back to None.
        if task.get('shipping-phase') is not None:
            attributes['shipping_phase'] = task['shipping-phase']
        else:
            attributes.setdefault('shipping_phase', None)
        # shipping_product will always match the upstream task's
        # shipping_product, so a pre-set existing attributes['shipping_product']
        # takes precedence over task['shipping-product']. However, make sure
        # we don't have conflicting values.
        if task.get('shipping-product') and \
                attributes.get('shipping_product') not in (None, task['shipping-product']):
            raise Exception(
                "{} shipping_product {} doesn't match task shipping-product {}!".format(
                    task['label'], attributes['shipping_product'], task['shipping-product']
                )
            )
        attributes.setdefault('shipping_product', task['shipping-product'])

        # Set MOZ_AUTOMATION on all jobs.
        if task['worker']['implementation'] in (
            'generic-worker',
            'docker-engine',
            'native-engine',
            'docker-worker',
        ):
            payload = task_def.get('payload')
            if payload:
                env = payload.setdefault('env', {})
                env['MOZ_AUTOMATION'] = '1'

        yield {
            'label': task['label'],
            'task': task_def,
            'dependencies': task.get('dependencies', {}),
            'attributes': attributes,
            'optimization': task.get('optimization', None),
            'release-artifacts': task.get('release-artifacts', []),
        }


@transforms.add
def chain_of_trust(config, tasks):
    for task in tasks:
        if task['task'].get('payload', {}).get('features', {}).get('chainOfTrust'):
            image = task.get('dependencies', {}).get('docker-image')
            if image:
                cot = task['task'].setdefault('extra', {}).setdefault('chainOfTrust', {})
                cot.setdefault('inputs', {})['docker-image'] = {
                    'task-reference': '<docker-image>'
                }
        yield task


@transforms.add
def check_task_identifiers(config, tasks):
    """Ensures that all tasks have well defined identifiers:
       ^[a-zA-Z0-9_-]{1,22}$
    """
    e = re.compile("^[a-zA-Z0-9_-]{1,22}$")
    for task in tasks:
        for attr in ('workerType', 'provisionerId'):
            if not e.match(task['task'][attr]):
                raise Exception(
                    'task {}.{} is not a valid identifier: {}'.format(
                        task['label'], attr, task['task'][attr]))
        yield task


@transforms.add
def check_task_dependencies(config, tasks):
    """Ensures that tasks don't have more than 100 dependencies."""
    for task in tasks:
        if len(task['dependencies']) > MAX_DEPENDENCIES:
            raise Exception(
                    'task {}/{} has too many dependencies ({} > {})'.format(
                        config.kind, task['label'], len(task['dependencies']),
                        MAX_DEPENDENCIES))
        yield task


def check_caches_are_volumes(task):
    """Ensures that all cache paths are defined as volumes.

    Caches and volumes are the only filesystem locations whose content
    isn't defined by the Docker image itself. Some caches are optional
    depending on the job environment. We want paths that are potentially
    caches to have as similar behavior regardless of whether a cache is
    used. To help enforce this, we require that all paths used as caches
    to be declared as Docker volumes. This check won't catch all offenders.
    But it is better than nothing.
    """
    volumes = set(task['worker']['volumes'])
    paths = set(c['mount-point'] for c in task['worker'].get('caches', []))
    missing = paths - volumes

    if not missing:
        return

    raise Exception('task %s (image %s) has caches that are not declared as '
                    'Docker volumes: %s'
                    'Have you added them as VOLUMEs in the Dockerfile?'
                    % (task['label'], task['worker']['docker-image'],
                       ', '.join(sorted(missing))))


@transforms.add
def check_run_task_caches(config, tasks):
    """Audit for caches requiring run-task.

    run-task manages caches in certain ways. If a cache managed by run-task
    is used by a non run-task task, it could cause problems. So we audit for
    that and make sure certain cache names are exclusive to run-task.

    IF YOU ARE TEMPTED TO MAKE EXCLUSIONS TO THIS POLICY, YOU ARE LIKELY
    CONTRIBUTING TECHNICAL DEBT AND WILL HAVE TO SOLVE MANY OF THE PROBLEMS
    THAT RUN-TASK ALREADY SOLVES. THINK LONG AND HARD BEFORE DOING THAT.
    """
    re_reserved_caches = re.compile('''^
        (level-\d+-checkouts|level-\d+-tooltool-cache)
    ''', re.VERBOSE)

    re_sparse_checkout_cache = re.compile('^level-\d+-checkouts-sparse')

    suffix = _run_task_suffix()

    for task in tasks:
        payload = task['task'].get('payload', {})
        command = payload.get('command') or ['']

        main_command = command[0] if isinstance(command[0], basestring) else ''
        run_task = main_command.endswith('run-task')

        require_sparse_cache = False
        have_sparse_cache = False

        if run_task:
            for arg in command[1:]:
                if not isinstance(arg, basestring):
                    continue

                if arg == '--':
                    break

                if arg.startswith('--sparse-profile'):
                    require_sparse_cache = True
                    break

        for cache in payload.get('cache', {}):
            if re_sparse_checkout_cache.match(cache):
                have_sparse_cache = True

            if not re_reserved_caches.match(cache):
                continue

            if not run_task:
                raise Exception(
                    '%s is using a cache (%s) reserved for run-task '
                    'change the task to use run-task or use a different '
                    'cache name' % (task['label'], cache))

            if not cache.endswith(suffix):
                raise Exception(
                    '%s is using a cache (%s) reserved for run-task '
                    'but the cache name is not dependent on the contents '
                    'of run-task; change the cache name to conform to the '
                    'naming requirements' % (task['label'], cache))

        if require_sparse_cache and not have_sparse_cache:
            raise Exception('%s is using a sparse checkout but not using '
                            'a sparse checkout cache; change the checkout '
                            'cache name so it is sparse aware' % task['label'])

        yield task<|MERGE_RESOLUTION|>--- conflicted
+++ resolved
@@ -221,7 +221,6 @@
     Optional('release-artifacts'): [basestring],
 
     # information specific to the worker implementation that will run this task
-<<<<<<< HEAD
     'worker': Any({
         Required('implementation'): Any('docker-worker', 'docker-engine'),
         Required('os'): 'linux',
@@ -587,15 +586,7 @@
         # an invalid task is one which should never actually be created; this is used in
         # release automation on branches where the task just doesn't make sense
         Extra: object,
-
-    }, {
-        Required('implementation'): 'always-optimized',
-=======
-    'worker': {
-        Required('implementation'): basestring,
->>>>>>> 647b9eb1
-        Extra: object,
-    }
+    }),
 })
 
 TC_TREEHERDER_SCHEMA_URL = 'https://github.com/taskcluster/taskcluster-treeherder/' \
