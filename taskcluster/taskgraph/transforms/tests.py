# This Source Code Form is subject to the terms of the Mozilla Public
# License, v. 2.0. If a copy of the MPL was not distributed with this
# file, You can obtain one at http://mozilla.org/MPL/2.0/.
"""
These transforms construct a task description to run the given test, based on a
test description.  The implementation here is shared among all test kinds, but
contains specific support for how we run tests in Gecko (via mozharness,
invoked in particular ways).

This is a good place to translate a test-description option such as
`single-core: true` to the implementation of that option in a task description
(worker options, mozharness commandline, environment variables, etc.)

The test description should be fully formed by the time it reaches these
transforms, and these transforms should not embody any specific knowledge about
what should run where. this is the wrong place for special-casing platforms,
for example - use `all_tests.py` instead.
"""

from __future__ import absolute_import, print_function, unicode_literals

from taskgraph.transforms.base import TransformSequence
from taskgraph.util.schema import resolve_keyed_by
from taskgraph.util.treeherder import split_symbol, join_symbol
from taskgraph.util.schema import (
    validate_schema,
    optionally_keyed_by,
    Schema,
)
from voluptuous import (
    Any,
    Optional,
    Required,
)

import copy
import logging

# default worker types keyed by instance-size
LINUX_WORKER_TYPES = {
    'large': 'aws-provisioner-v1/gecko-t-linux-large',
    'xlarge': 'aws-provisioner-v1/gecko-t-linux-xlarge',
    'legacy': 'aws-provisioner-v1/gecko-t-linux-medium',
    'default': 'aws-provisioner-v1/gecko-t-linux-large',
}

# windows worker types keyed by test-platform and virtualization
WINDOWS_WORKER_TYPES = {
    'windows7-32': {
      'virtual': 'aws-provisioner-v1/gecko-t-win7-32',
      'virtual-with-gpu': 'aws-provisioner-v1/gecko-t-win7-32-gpu',
      'hardware': 'releng-hardware/gecko-t-win7-32-hw',
    },
    'windows7-32-pgo': {
      'virtual': 'aws-provisioner-v1/gecko-t-win7-32',
      'virtual-with-gpu': 'aws-provisioner-v1/gecko-t-win7-32-gpu',
      'hardware': 'releng-hardware/gecko-t-win7-32-hw',
    },
    'windows7-32-nightly': {
      'virtual': 'aws-provisioner-v1/gecko-t-win7-32',
      'virtual-with-gpu': 'aws-provisioner-v1/gecko-t-win7-32-gpu',
      'hardware': 'releng-hardware/gecko-t-win7-32-hw',
    },
    'windows7-32-devedition': {
      'virtual': 'aws-provisioner-v1/gecko-t-win7-32',
      'virtual-with-gpu': 'aws-provisioner-v1/gecko-t-win7-32-gpu',
      'hardware': 'releng-hardware/gecko-t-win7-32-hw',
    },
    'windows7-32-stylo': {
      'virtual': 'aws-provisioner-v1/gecko-t-win7-32',
      'virtual-with-gpu': 'aws-provisioner-v1/gecko-t-win7-32-gpu',
      'hardware': 'releng-hardware/gecko-t-win7-32-hw',
    },
    'windows10-64': {
      'virtual': 'aws-provisioner-v1/gecko-t-win10-64',
      'virtual-with-gpu': 'aws-provisioner-v1/gecko-t-win10-64-gpu',
      'hardware': 'releng-hardware/gecko-t-win10-64-hw',
    },
    'windows10-64-pgo': {
      'virtual': 'aws-provisioner-v1/gecko-t-win10-64',
      'virtual-with-gpu': 'aws-provisioner-v1/gecko-t-win10-64-gpu',
      'hardware': 'releng-hardware/gecko-t-win10-64-hw',
    },
    'windows10-64-devedition': {
      'virtual': 'aws-provisioner-v1/gecko-t-win10-64',
      'virtual-with-gpu': 'aws-provisioner-v1/gecko-t-win10-64-gpu',
      'hardware': 'releng-hardware/gecko-t-win10-64-hw',
    },
    'windows10-64-nightly': {
      'virtual': 'aws-provisioner-v1/gecko-t-win10-64',
      'virtual-with-gpu': 'aws-provisioner-v1/gecko-t-win10-64-gpu',
      'hardware': 'releng-hardware/gecko-t-win10-64-hw',
    },
    'windows10-64-stylo': {
      'virtual': 'aws-provisioner-v1/gecko-t-win10-64',
      'virtual-with-gpu': 'aws-provisioner-v1/gecko-t-win10-64-gpu',
      'hardware': 'releng-hardware/gecko-t-win10-64-hw',
    },
    'windows10-64-asan': {
      'virtual': 'aws-provisioner-v1/gecko-t-win10-64',
      'virtual-with-gpu': 'aws-provisioner-v1/gecko-t-win10-64-gpu',
      'hardware': 'releng-hardware/gecko-t-win10-64-hw',
    },
    # These values don't really matter since BBB will be executing them
    'windows8-64': {
      'virtual': 'aws-provisioner-v1/gecko-t-win10-64',
      'virtual-with-gpu': 'aws-provisioner-v1/gecko-t-win10-64-gpu',
      'hardware': 'releng-hardware/gecko-t-win10-64-hw',
    },
    'windows8-64-pgo': {
      'virtual': 'aws-provisioner-v1/gecko-t-win10-64',
      'virtual-with-gpu': 'aws-provisioner-v1/gecko-t-win10-64-gpu',
      'hardware': 'releng-hardware/gecko-t-win10-64-hw',
    },
    'windows8-64-nightly': {
      'virtual': 'aws-provisioner-v1/gecko-t-win10-64',
      'virtual-with-gpu': 'aws-provisioner-v1/gecko-t-win10-64-gpu',
      'hardware': 'releng-hardware/gecko-t-win10-64-hw',
    },
}

# os x worker types keyed by test-platform
MACOSX_WORKER_TYPES = {
    'macosx64': 'releng-hardware/gecko-t-osx-1010',
}

logger = logging.getLogger(__name__)

transforms = TransformSequence()

# Schema for a test description
#
# *****WARNING*****
#
# This is a great place for baffling cruft to accumulate, and that makes
# everyone move more slowly.  Be considerate of your fellow hackers!
# See the warnings in taskcluster/docs/how-tos.rst
#
# *****WARNING*****
test_description_schema = Schema({
    # description of the suite, for the task metadata
    'description': basestring,

    # test suite name, or <suite>/<flavor>
    Required('suite'): optionally_keyed_by(
        'test-platform',
        basestring),

    # the name by which this test suite is addressed in try syntax; defaults to
    # the test-name.  This will translate to the `unittest_try_name` or
    # `talos_try_name` attribute.
    Optional('try-name'): basestring,

    # additional tags to mark up this type of test
    Optional('tags'): {basestring: object},

    # the symbol, or group(symbol), under which this task should appear in
    # treeherder.
    'treeherder-symbol': basestring,

    # the value to place in task.extra.treeherder.machine.platform; ideally
    # this is the same as build-platform, and that is the default, but in
    # practice it's not always a match.
    Optional('treeherder-machine-platform'): basestring,

    # attributes to appear in the resulting task (later transforms will add the
    # common attributes)
    Optional('attributes'): {basestring: object},

    # The `run_on_projects` attribute, defaulting to "all".  This dictates the
    # projects on which this task should be included in the target task set.
    # See the attributes documentation for details.
    #
    # Note that the special case 'built-projects', the default, uses the parent
    # build task's run-on-projects, meaning that tests run only on platforms
    # that are built.
    Optional('run-on-projects', default='built-projects'): optionally_keyed_by(
        'test-platform',
        Any([basestring], 'built-projects')),

    # the sheriffing tier for this task (default: set based on test platform)
    Optional('tier'): optionally_keyed_by(
        'test-platform',
        Any(int, 'default')),

    # number of chunks to create for this task.  This can be keyed by test
    # platform by passing a dictionary in the `by-test-platform` key.  If the
    # test platform is not found, the key 'default' will be tried.
    Required('chunks', default=1): optionally_keyed_by(
        'test-platform',
        int),

    # the time (with unit) after which this task is deleted; default depends on
    # the branch (see below)
    Optional('expires-after'): basestring,

    # Whether to run this task with e10s (desktop-test only).  If false, run
    # without e10s; if true, run with e10s; if 'both', run one task with and
    # one task without e10s.  E10s tasks have "-e10s" appended to the test name
    # and treeherder group.
    Required('e10s', default='true'): optionally_keyed_by(
        'test-platform', 'project',
        Any(bool, 'both')),

    # Whether the task should run with WebRender enabled or not.
    Optional('webrender', default=False): bool,

    # The EC2 instance size to run these tests on.
    Required('instance-size', default='default'): optionally_keyed_by(
        'test-platform',
        Any('default', 'large', 'xlarge', 'legacy')),

    # type of virtualization or hardware required by test.
    Required('virtualization', default='virtual'): optionally_keyed_by(
        'test-platform',
        Any('virtual', 'virtual-with-gpu', 'hardware')),

    # Whether the task requires loopback audio or video (whatever that may mean
    # on the platform)
    Required('loopback-audio', default=False): bool,
    Required('loopback-video', default=False): bool,

    # Whether the test can run using a software GL implementation on Linux
    # using the GL compositor. May not be used with "legacy" sized instances
    # due to poor LLVMPipe performance (bug 1296086).  Defaults to true for
    # unit tests on linux platforms and false otherwise
    Optional('allow-software-gl-layers'): bool,

    # For tasks that will run in docker-worker or docker-engine, this is the
    # name of the docker image or in-tree docker image to run the task in.  If
    # in-tree, then a dependency will be created automatically.  This is
    # generally `desktop-test`, or an image that acts an awful lot like it.
    Required('docker-image', default={'in-tree': 'desktop1604-test'}): optionally_keyed_by(
        'test-platform',
        Any(
            # a raw Docker image path (repo/image:tag)
            basestring,
            # an in-tree generated docker image (from `taskcluster/docker/<name>`)
            {'in-tree': basestring},
            # an indexed docker image
            {'indexed': basestring},
        )
    ),

    # seconds of runtime after which the task will be killed.  Like 'chunks',
    # this can be keyed by test pltaform.
    Required('max-run-time', default=3600): optionally_keyed_by(
        'test-platform',
        int),

    # the exit status code that indicates the task should be retried
    Optional('retry-exit-status'): int,

    # Whether to perform a gecko checkout.
    Required('checkout', default=False): bool,

    # Wheter to perform a machine reboot after test is done
    Optional('reboot', default=False):
        Any(False, 'always', 'on-exception', 'on-failure'),

    # What to run
    Required('mozharness'): optionally_keyed_by(
        'test-platform', {
            # the mozharness script used to run this task
            Required('script'): basestring,

            # the config files required for the task
            Required('config'): optionally_keyed_by(
                'test-platform',
                [basestring]),

            # mochitest flavor for mochitest runs
            Optional('mochitest-flavor'): basestring,

            # any additional actions to pass to the mozharness command
            Optional('actions'): [basestring],

            # additional command-line options for mozharness, beyond those
            # automatically added
            Required('extra-options', default=[]): optionally_keyed_by(
                'test-platform',
                [basestring]),

            # the artifact name (including path) to test on the build task; this is
            # generally set in a per-kind transformation
            Optional('build-artifact-name'): basestring,

            # If true, tooltool downloads will be enabled via relengAPIProxy.
            Required('tooltool-downloads', default=False): bool,

            # This mozharness script also runs in Buildbot and tries to read a
            # buildbot config file, so tell it not to do so in TaskCluster
            Required('no-read-buildbot-config', default=False): bool,

            # Add --blob-upload-branch=<project> mozharness parameter
            Optional('include-blob-upload-branch'): bool,

            # The setting for --download-symbols (if omitted, the option will not
            # be passed to mozharness)
            Optional('download-symbols'): Any(True, 'ondemand'),

            # If set, then MOZ_NODE_PATH=/usr/local/bin/node is included in the
            # environment.  This is more than just a helpful path setting -- it
            # causes xpcshell tests to start additional servers, and runs
            # additional tests.
            Required('set-moz-node-path', default=False): bool,

            # If true, include chunking information in the command even if the number
            # of chunks is 1
            Required('chunked', default=False): optionally_keyed_by(
                'test-platform',
                bool),

            # The chunking argument format to use
            Required('chunking-args', default='this-chunk'): Any(
                # Use the usual --this-chunk/--total-chunk arguments
                'this-chunk',
                # Use --test-suite=<suite>-<chunk-suffix>; see chunk-suffix, below
                'test-suite-suffix',
            ),

            # the string to append to the `--test-suite` arugment when
            # chunking-args = test-suite-suffix; "<CHUNK>" in this string will
            # be replaced with the chunk number.
            Optional('chunk-suffix'): basestring,

            Required('requires-signed-builds', default=False): optionally_keyed_by(
                'test-platform',
                bool),
        }
    ),

    # The current chunk; this is filled in by `all_kinds.py`
    Optional('this-chunk'): int,

    # os user groups for test task workers; required scopes, will be
    # added automatically
    Optional('os-groups', default=[]): optionally_keyed_by(
        'test-platform',
        [basestring]),

    # -- values supplied by the task-generation infrastructure

    # the platform of the build this task is testing
    'build-platform': basestring,

    # the label of the build task generating the materials to test
    'build-label': basestring,

    # the label of the signing task generating the materials to test.
    # Signed builds are used in xpcshell tests on Windows, for instance.
    Optional('build-signing-label'): basestring,

    # the build's attributes
    'build-attributes': {basestring: object},

    # the platform on which the tests will run
    'test-platform': basestring,

    # the name of the test (the key in tests.yml)
    'test-name': basestring,

    # the product name, defaults to firefox
    Optional('product'): basestring,

    # conditional files to determine when these tests should be run
    Optional('when'): Any({
        Optional('files-changed'): [basestring],
    }),

    Optional('worker-type'): optionally_keyed_by(
        'test-platform',
        Any(basestring, None),
    ),

}, required=True)


@transforms.add
def validate(config, tests):
    for test in tests:
        yield validate_schema(test_description_schema, test,
                              "In test {!r}:".format(test['test-name']))


@transforms.add
def handle_keyed_by_mozharness(config, tests):
    """Resolve a mozharness field if it is keyed by something"""
    for test in tests:
        resolve_keyed_by(test, 'mozharness', item_name=test['test-name'])
        yield test


@transforms.add
def set_defaults(config, tests):
    for test in tests:
        build_platform = test['build-platform']
        if build_platform.startswith('android'):
            # all Android test tasks download internal objects from tooltool
            test['mozharness']['tooltool-downloads'] = True
            test['mozharness']['actions'] = ['get-secrets']
            # Android doesn't do e10s
            test['e10s'] = False
            # loopback-video is always true for Android, but false for other
            # platform phyla
            test['loopback-video'] = True
        else:
            # all non-android tests want to run the bits that require node
            test['mozharness']['set-moz-node-path'] = True
            test.setdefault('e10s', 'true')

        # software-gl-layers is only meaningful on linux unittests, where it defaults to True
        if test['test-platform'].startswith('linux') and test['suite'] != 'talos':
            test.setdefault('allow-software-gl-layers', True)
        else:
            test['allow-software-gl-layers'] = False

        # Enable WebRender by default on the QuantumRender test platform, since
        # the whole point of QuantumRender is to run with WebRender enabled.
        # If other *-qr test platforms are added they should also be checked for
        # here; currently linux64-qr is the only one.
        if test['test-platform'].startswith('linux64-qr'):
            test['webrender'] = True
        else:
            test.setdefault('webrender', False)

        test.setdefault('try-name', test['test-name'])

        test.setdefault('os-groups', [])
        test.setdefault('chunks', 1)
        test.setdefault('run-on-projects', 'built-projects')
        test.setdefault('instance-size', 'default')
        test.setdefault('max-run-time', 3600)
        test.setdefault('reboot', True)
        test['mozharness'].setdefault('extra-options', [])
        yield test


@transforms.add
def setup_talos(config, tests):
    """Add options that are specific to talos jobs (identified by suite=talos)"""
    for test in tests:
        if test['suite'] != 'talos':
            yield test
            continue

        extra_options = test.setdefault('mozharness', {}).setdefault('extra-options', [])
        extra_options.append('--add-option')
        extra_options.append('--webServer,localhost')
        extra_options.append('--use-talos-json')

        # Per https://bugzilla.mozilla.org/show_bug.cgi?id=1357753#c3, branch
        # name is only required for try
        if config.params['project'] == 'try':
            extra_options.append('--branch-name')
            extra_options.append('Try')

        yield test


@transforms.add
def set_target(config, tests):
    for test in tests:
        build_platform = test['build-platform']
        if build_platform.startswith('macosx'):
            target = 'target.dmg'
        elif build_platform.startswith('android'):
            if 'geckoview' in test['test-name']:
                target = 'geckoview_example.apk'
            else:
                target = 'target.apk'
        elif build_platform.startswith('win'):
            target = 'target.zip'
        else:
            target = 'target.tar.bz2'
        test['mozharness']['build-artifact-name'] = 'public/build/' + target

        yield test


@transforms.add
def set_treeherder_machine_platform(config, tests):
    """Set the appropriate task.extra.treeherder.machine.platform"""
    translation = {
        # Linux64 build platforms for asan and pgo are specified differently to
        # treeherder.
        'linux64-asan/opt': 'linux64/asan',
        'linux64-pgo/opt': 'linux64/pgo',
        'macosx64/debug': 'osx-10-10/debug',
        'macosx64/opt': 'osx-10-10/opt',
        'win64-asan/opt': 'windows10-64/asan',
        'win32-pgo/opt': 'windows7-32/pgo',
        'win64-pgo/opt': 'windows10-64/pgo',
        # The build names for Android platforms have partially evolved over the
        # years and need to be translated.
<<<<<<< HEAD
        'android-api-16/debug': 'android-4-3-armv7-api-16/debug',
        'android-api-16/opt': 'android-4-3-armv7-api-16/opt',
=======
        'android-api-16/debug': 'android-4-3-armv7-api16/debug',
        'android-api-16/opt': 'android-4-3-armv7-api16/opt',
>>>>>>> 5f157c17
        'android-x86/opt': 'android-4-2-x86/opt',
        'android-api-16-gradle/opt': 'android-api-16-gradle/opt',
    }
    for test in tests:
        # For most desktop platforms, the above table is not used for "regular"
        # builds, so we'll always pick the test platform here.
        # On macOS though, the regular builds are in the table.  This causes a
        # conflict in `verify_task_graph_symbol` once you add a new test
        # platform based on regular macOS builds, such as for Stylo.
        # Since it's unclear if the regular macOS builds can be removed from
        # the table, workaround the issue for Stylo.
        if '-stylo' in test['test-platform']:
            test['treeherder-machine-platform'] = test['test-platform']
        else:
            test['treeherder-machine-platform'] = translation.get(
                test['build-platform'], test['test-platform'])
        yield test


@transforms.add
def set_tier(config, tests):
    """Set the tier based on policy for all test descriptions that do not
    specify a tier otherwise."""
    for test in tests:
        if 'tier' in test:
            resolve_keyed_by(test, 'tier', item_name=test['test-name'])

        # only override if not set for the test
        if 'tier' not in test or test['tier'] == 'default':
            if test['test-platform'] in ['linux32/opt',
                                         'linux32/debug',
                                         'linux32-nightly/opt',
                                         'linux32-devedition/opt',
                                         'linux64/opt',
                                         'linux64-nightly/opt',
                                         'linux64/debug',
                                         'linux64-pgo/opt',
                                         'linux64-devedition/opt',
                                         'linux64-asan/opt',
                                         'windows7-32/debug',
                                         'windows7-32/opt',
                                         'windows7-32-pgo/opt',
                                         'windows7-32-devedition/opt',
                                         'windows7-32-nightly/opt',
                                         'windows10-64/debug',
                                         'windows10-64/opt',
                                         'windows10-64-pgo/opt',
                                         'windows10-64-devedition/opt',
                                         'windows10-64-nightly/opt',
                                         'macosx64/opt',
                                         'macosx64/debug',
                                         'android-4.3-arm7-api-16/opt',
                                         'android-4.3-arm7-api-16/debug',
                                         'android-4.2-x86/opt']:
                test['tier'] = 1
            else:
                test['tier'] = 2
        yield test


@transforms.add
def set_expires_after(config, tests):
    """Try jobs expire after 2 weeks; everything else lasts 1 year.  This helps
    keep storage costs low."""
    for test in tests:
        if 'expires-after' not in test:
            if config.params['project'] == 'try':
                test['expires-after'] = "14 days"
            else:
                test['expires-after'] = "1 year"
        yield test


@transforms.add
def set_download_symbols(config, tests):
    """In general, we download symbols immediately for debug builds, but only
    on demand for everything else. ASAN builds shouldn't download
    symbols since they don't product symbol zips see bug 1283879"""
    for test in tests:
        if test['test-platform'].split('/')[-1] == 'debug':
            test['mozharness']['download-symbols'] = True
        elif test['build-platform'] == 'linux64-asan/opt' or \
                test['build-platform'] == 'windows10-64-asan/opt':
            if 'download-symbols' in test['mozharness']:
                del test['mozharness']['download-symbols']
        else:
            test['mozharness']['download-symbols'] = 'ondemand'
        yield test


@transforms.add
def handle_keyed_by(config, tests):
    """Resolve fields that can be keyed by platform, etc."""
    fields = [
        'instance-size',
        'docker-image',
        'max-run-time',
        'chunks',
        'e10s',
        'suite',
        'run-on-projects',
        'os-groups',
        'mozharness.chunked',
        'mozharness.config',
        'mozharness.extra-options',
        'mozharness.requires-signed-builds',
        'worker-type',
    ]
    for test in tests:
        for field in fields:
            resolve_keyed_by(test, field, item_name=test['test-name'],
                             project=config.params['project'])
        yield test


@transforms.add
def enable_code_coverage(config, tests):
    """Enable code coverage for the linux64-ccov/opt & linux64-jsdcov/opt build-platforms"""
    for test in tests:
        if test['build-platform'] == 'linux64-ccov/opt':
            test['mozharness'].setdefault('extra-options', []).append('--code-coverage')
            test['when'] = {}
            test['instance-size'] = 'xlarge'
            test['run-on-projects'] = ['mozilla-central']

            if test['test-name'].startswith('talos'):
                test['max-run-time'] = 7200
                test['docker-image'] = {"in-tree": "desktop1604-test"}
                test['mozharness']['config'] = ['talos/linux64_config_taskcluster.py']
                test['mozharness']['extra-options'].append('--add-option')
                test['mozharness']['extra-options'].append('--cycles,1')
                test['mozharness']['extra-options'].append('--add-option')
                test['mozharness']['extra-options'].append('--tppagecycles,1')
                test['mozharness']['extra-options'].append('--add-option')
                test['mozharness']['extra-options'].append('--no-upload-results')
                test['mozharness']['extra-options'].append('--add-option')
                test['mozharness']['extra-options'].append('--tptimeout,15000')
        elif test['build-platform'] == 'linux64-jsdcov/opt':
            test['run-on-projects'] = ['mozilla-central']
        yield test


@transforms.add
def handle_run_on_projects(config, tests):
    """Handle translating `built-projects` appropriately"""
    for test in tests:
        if test['run-on-projects'] == 'built-projects':
            test['run-on-projects'] = test['build-attributes'].get('run_on_projects', ['all'])
        yield test


@transforms.add
def split_e10s(config, tests):
    for test in tests:
        e10s = test['e10s']

        test.setdefault('attributes', {})
        test['e10s'] = False
        test['attributes']['e10s'] = False

        if e10s == 'both':
            yield copy.deepcopy(test)
            e10s = True
        if e10s:
            test['test-name'] += '-e10s'
            test['try-name'] += '-e10s'
            test['e10s'] = True
            test['attributes']['e10s'] = True
            group, symbol = split_symbol(test['treeherder-symbol'])
            if group != '?':
                group += '-e10s'
            test['treeherder-symbol'] = join_symbol(group, symbol)
            if test['suite'] == 'talos':
                for i, option in enumerate(test['mozharness']['extra-options']):
                    if option.startswith('--suite='):
                        test['mozharness']['extra-options'][i] += '-e10s'
            else:
                test['mozharness']['extra-options'].append('--e10s')
        yield test


@transforms.add
def split_chunks(config, tests):
    """Based on the 'chunks' key, split tests up into chunks by duplicating
    them and assigning 'this-chunk' appropriately and updating the treeherder
    symbol."""
    for test in tests:
        if test['chunks'] == 1:
            test['this-chunk'] = 1
            yield test
            continue

        for this_chunk in range(1, test['chunks'] + 1):
            # copy the test and update with the chunk number
            chunked = copy.deepcopy(test)
            chunked['this-chunk'] = this_chunk

            # add the chunk number to the TH symbol
            group, symbol = split_symbol(chunked['treeherder-symbol'])
            symbol += str(this_chunk)
            chunked['treeherder-symbol'] = join_symbol(group, symbol)

            yield chunked


@transforms.add
def allow_software_gl_layers(config, tests):
    """
    Handle the "allow-software-gl-layers" property for platforms where it
    applies.
    """
    for test in tests:
        if test.get('allow-software-gl-layers'):
            assert test['instance-size'] != 'legacy',\
                'Software GL layers on a legacy instance is disallowed (bug 1296086).'

            # This should be set always once bug 1296086 is resolved.
            test['mozharness'].setdefault('extra-options', [])\
                              .append("--allow-software-gl-layers")

        yield test


@transforms.add
def enable_webrender(config, tests):
    """
    Handle the "webrender" property by passing a flag to mozharness if it is
    enabled.
    """
    for test in tests:
        if test.get('webrender'):
            test['mozharness'].setdefault('extra-options', [])\
                              .append("--enable-webrender")

        yield test


@transforms.add
def set_retry_exit_status(config, tests):
    """Set the retry exit status to TBPL_RETRY, the value returned by mozharness
       scripts to indicate a transient failure that should be retried."""
    for test in tests:
        test['retry-exit-status'] = 4
        yield test


@transforms.add
def set_profile(config, tests):
    """Set profiling mode for tests."""
    for test in tests:
        if config.config['args'].profile and test['suite'] == 'talos':
            test['mozharness']['extra-options'].append('--geckoProfile')
        yield test


@transforms.add
def set_tag(config, tests):
    """Set test for a specific tag."""
    for test in tests:
        tag = config.config['args'].tag
        if tag:
            test['mozharness']['extra-options'].extend(['--tag', tag])
        yield test


@transforms.add
def set_test_type(config, tests):
    for test in tests:
        for test_type in ['mochitest', 'reftest']:
            if test_type in test['suite'] and 'web-platform' not in test['suite']:
                test.setdefault('tags', {})['test-type'] = test_type
        yield test


@transforms.add
def enable_stylo(config, tests):
    """
    Force Stylo on for all its tests, except Stylo vs. Gecko reftests where the
    test harness will handle this.
    """
    for test in tests:
        if '-stylo' not in test['test-platform']:
            yield test
            continue

        if 'reftest-stylo' not in test['suite']:
            test['mozharness'].setdefault('extra-options', []).append('--enable-stylo')

        yield test


@transforms.add
def single_stylo_traversal_tests(config, tests):
    """Enable single traversal for all tests on the sequential Stylo platform."""

    for test in tests:
        if not test['test-platform'].startswith('linux64-stylo-sequential/'):
            yield test
            continue

        # Bug 1356122 - Run Stylo tests in sequential mode
        test['mozharness'].setdefault('extra-options', [])\
                          .append('--single-stylo-traversal')
        yield test


@transforms.add
def set_worker_type(config, tests):
    """Set the worker type based on the test platform."""
    for test in tests:
        # during the taskcluster migration, this is a bit tortured, but it
        # will get simpler eventually!
        test_platform = test['test-platform']
        if test.get('worker-type'):
            # This test already has its worker type defined, so just use that (yields below)
            pass
        elif test_platform.startswith('macosx'):
            test['worker-type'] = MACOSX_WORKER_TYPES['macosx64']
        elif test_platform.startswith('win'):
            if test.get('suite', '') == 'talos' and \
                    not any('taskcluster' in cfg for cfg in test['mozharness']['config']):
                test['worker-type'] = 'buildbot-bridge/buildbot-bridge'
            else:
                test['worker-type'] = \
                    WINDOWS_WORKER_TYPES[test_platform.split('/')[0]][test['virtualization']]
        elif test_platform.startswith('linux') or test_platform.startswith('android'):
            if test.get('suite', '') == 'talos' and test['build-platform'] != 'linux64-ccov/opt':
                if config.config['args'].taskcluster_worker:
                    test['worker-type'] = 'releng-hardware/gecko-t-linux-talos'
                else:
                    test['worker-type'] = 'buildbot-bridge/buildbot-bridge'
            else:
                test['worker-type'] = LINUX_WORKER_TYPES[test['instance-size']]
        else:
            raise Exception("unknown test_platform {}".format(test_platform))

        yield test


@transforms.add
def skip_win10_hardware(config, tests):
    """Windows 10 hardware isn't ready yet, don't even bother scheduling
    unless we're on try"""
    for test in tests:
        if 'releng-hardware/gecko-t-win10-64-hw' not in test['worker-type']:
            yield test
        if config.params == 'try':
            yield test
        # Silently drop the test on the floor if its win10 hardware and we're not try


@transforms.add
def make_job_description(config, tests):
    """Convert *test* descriptions to *job* descriptions (input to
    taskgraph.transforms.job)"""

    for test in tests:
        label = '{}-{}-{}'.format(config.kind, test['test-platform'], test['test-name'])
        if test['chunks'] > 1:
            label += '-{}'.format(test['this-chunk'])

        build_label = test['build-label']

        try_name = test['try-name']
        if test['suite'] == 'talos':
            attr_try_name = 'talos_try_name'
        else:
            attr_try_name = 'unittest_try_name'

        attr_build_platform, attr_build_type = test['build-platform'].split('/', 1)

        suite = test['suite']
        if '/' in suite:
            suite, flavor = suite.split('/', 1)
        else:
            flavor = suite

        attributes = test.get('attributes', {})
        attributes.update({
            'build_platform': attr_build_platform,
            'build_type': attr_build_type,
            'test_platform': test['test-platform'],
            'test_chunk': str(test['this-chunk']),
            'unittest_suite': suite,
            'unittest_flavor': flavor,
            attr_try_name: try_name,
        })

        jobdesc = {}
        name = '{}-{}'.format(test['test-platform'], test['test-name'])
        jobdesc['name'] = name
        jobdesc['label'] = label
        jobdesc['description'] = test['description']
        jobdesc['when'] = test.get('when', {})
        jobdesc['attributes'] = attributes
        jobdesc['dependencies'] = {'build': build_label}

        if test['mozharness']['requires-signed-builds'] is True:
            jobdesc['dependencies']['build-signing'] = test['build-signing-label']

        jobdesc['expires-after'] = test['expires-after']
        jobdesc['routes'] = []
        jobdesc['run-on-projects'] = test['run-on-projects']
        jobdesc['scopes'] = []
        jobdesc['tags'] = test.get('tags', {})
        jobdesc['extra'] = {
            'chunks': {
                'current': test['this-chunk'],
                'total': test['chunks'],
            },
            'suite': {
                'name': suite,
                'flavor': flavor,
            },
        }
        jobdesc['treeherder'] = {
            'symbol': test['treeherder-symbol'],
            'kind': 'test',
            'tier': test['tier'],
            'platform': test.get('treeherder-machine-platform', test['build-platform']),
        }

        # run SETA unless this is a try push
        jobdesc['optimizations'] = optimizations = []
        if config.params['project'] != 'try':
            optimizations.append(['seta'])

        run = jobdesc['run'] = {}
        run['using'] = 'mozharness-test'
        run['test'] = test

        jobdesc['worker-type'] = test.pop('worker-type')

        yield jobdesc


def normpath(path):
    return path.replace('/', '\\')


def get_firefox_version():
    with open('browser/config/version.txt', 'r') as f:
        return f.readline().strip()<|MERGE_RESOLUTION|>--- conflicted
+++ resolved
@@ -493,13 +493,8 @@
         'win64-pgo/opt': 'windows10-64/pgo',
         # The build names for Android platforms have partially evolved over the
         # years and need to be translated.
-<<<<<<< HEAD
-        'android-api-16/debug': 'android-4-3-armv7-api-16/debug',
-        'android-api-16/opt': 'android-4-3-armv7-api-16/opt',
-=======
         'android-api-16/debug': 'android-4-3-armv7-api16/debug',
         'android-api-16/opt': 'android-4-3-armv7-api16/opt',
->>>>>>> 5f157c17
         'android-x86/opt': 'android-4-2-x86/opt',
         'android-api-16-gradle/opt': 'android-api-16-gradle/opt',
     }
