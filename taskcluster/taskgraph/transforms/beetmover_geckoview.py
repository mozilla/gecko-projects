# This Source Code Form is subject to the terms of the Mozilla Public
# License, v. 2.0. If a copy of the MPL was not distributed with this
# file, You can obtain one at http://mozilla.org/MPL/2.0/.
"""
Transform the beetmover task into an actual task description.
"""

from __future__ import absolute_import, print_function, unicode_literals

import re

from taskgraph.loader.single_dep import schema
from taskgraph.transforms.base import TransformSequence
from taskgraph.transforms.beetmover import \
    craft_release_properties as beetmover_craft_release_properties
from taskgraph.util.attributes import copy_attributes_from_dependent_job
<<<<<<< HEAD
from taskgraph.util.schema import validate_schema, resolve_keyed_by, optionally_keyed_by
from taskgraph.util.scriptworker import (generate_beetmover_artifact_map,
                                         generate_beetmover_compressed_upstream_artifacts,
                                         get_worker_type_for_scope)
=======
from taskgraph.util.schema import resolve_keyed_by, optionally_keyed_by
from taskgraph.util.scriptworker import get_worker_type_for_scope
>>>>>>> 0859e6b1
from taskgraph.transforms.task import task_description_schema
from voluptuous import Required, Optional


_ARTIFACT_ID_PER_PLATFORM = {
    'android-aarch64': 'geckoview{update_channel}-arm64-v8a',
    'android-api-16': 'geckoview{update_channel}-armeabi-v7a',
    'android-x86': 'geckoview{update_channel}-x86',
    'android-x86_64': 'geckoview{update_channel}-x86_64',
}

_MOZ_UPDATE_CHANNEL_PER_BRANCH = {
    'mozilla-release': '',
    'mozilla-beta': '-beta',
    'mozilla-central': '-nightly',
    'try': '-nightly-try',
    'maple': '-nightly-maple',
    'birch': '-nightly-birch',
}

task_description_schema = {str(k): v for k, v in task_description_schema.schema.iteritems()}

beetmover_description_schema = schema.extend({
    Required('depname', default='build'): basestring,
    Optional('label'): basestring,
    Optional('treeherder'): task_description_schema['treeherder'],

    Required('run-on-projects'): task_description_schema['run-on-projects'],
    Required('run-on-hg-branches'): task_description_schema['run-on-hg-branches'],

    Optional('bucket-scope'): optionally_keyed_by('release-level', basestring),
    Optional('shipping-phase'): optionally_keyed_by(
        'project', task_description_schema['shipping-phase']
    ),
    Optional('shipping-product'): task_description_schema['shipping-product'],
    Optional('attributes'): task_description_schema['attributes'],
})

transforms = TransformSequence()
transforms.add_validate(beetmover_description_schema)


@transforms.add
def resolve_keys(config, jobs):
    for job in jobs:
        resolve_keyed_by(
            job, 'run-on-hg-branches', item_name=job['label'], project=config.params['project']
        )
        resolve_keyed_by(
            job, 'shipping-phase', item_name=job['label'], project=config.params['project']
        )
        resolve_keyed_by(
            job, 'bucket-scope', item_name=job['label'],
            **{'release-level': config.params.release_level()}
        )
        yield job


@transforms.add
def make_task_description(config, jobs):
    for job in jobs:
        dep_job = job['primary-dependency']
        attributes = dep_job.attributes

        treeherder = job.get('treeherder', {})
        treeherder.setdefault('symbol', 'BM-gv')
        dep_th_platform = dep_job.task.get('extra', {}).get(
            'treeherder', {}).get('machine', {}).get('platform', '')
        treeherder.setdefault('platform',
                              '{}/opt'.format(dep_th_platform))
        treeherder.setdefault('tier', 2)
        treeherder.setdefault('kind', 'build')
        label = job['label']
        description = (
            "Beetmover submission for geckoview"
            "{build_platform}/{build_type}'".format(
                build_platform=attributes.get('build_platform'),
                build_type=attributes.get('build_type')
            )
        )

        dependent_kind = str(dep_job.kind)
        dependencies = {dependent_kind: dep_job.label}

        attributes = copy_attributes_from_dependent_job(dep_job)
        attributes.update(job.get('attributes', {}))

        if job.get('locale'):
            attributes['locale'] = job['locale']

        attributes['run_on_hg_branches'] = job['run-on-hg-branches']

        task = {
            'label': label,
            'description': description,
            'worker-type': get_worker_type_for_scope(config, job['bucket-scope']),
            'scopes': [job['bucket-scope'], 'project:releng:beetmover:action:push-to-maven'],
            'dependencies': dependencies,
            'attributes': attributes,
            'run-on-projects': ['mozilla-central', 'birch'],
            'treeherder': treeherder,
            'shipping-phase': job['shipping-phase'],
        }

        yield task


def generate_upstream_artifacts(build_task_ref):
    return [{
        'taskId': {'task-reference': build_task_ref},
        'taskType': 'build',
        'paths': ['public/build/target.maven.zip'],
        'zipExtract': True,
    }]


@transforms.add
def make_task_worker(config, jobs):
    for job in jobs:
        valid_beetmover_job = len(job['dependencies']) == 1 and 'build' in job['dependencies']
        if not valid_beetmover_job:
            raise NotImplementedError(
                'Beetmover-geckoview must have a single dependency. Got: {}'.format(
                    job['dependencies']
                )
            )

        worker = {
            'implementation': 'beetmover-maven',
            'release-properties': craft_release_properties(config, job),
        }

        upstream_artifacts = generate_beetmover_compressed_upstream_artifacts(job)

        worker['upstream-artifacts'] = upstream_artifacts

        version_groups = re.match(r'(\d+).(\d+).*', config.params['version'])
        if version_groups:
            major_version, minor_version = version_groups.groups()

        template_vars = {
            'artifact_id': worker['release-properties']['artifact-id'],
            'build_date': config.params['moz_build_date'],
            'major_version': major_version,
            'minor_version': minor_version,
        }
        worker['artifact-map'] = generate_beetmover_artifact_map(
            config, job, **template_vars)

        job["worker"] = worker

        yield job


def craft_release_properties(config, job):
    props = beetmover_craft_release_properties(config, job)

    platform = props['platform']
    update_channel = _MOZ_UPDATE_CHANNEL_PER_BRANCH.get(
        props['branch'], '-UNKNOWN_MOZ_UPDATE_CHANNEL'
    )
    artifact_id = _ARTIFACT_ID_PER_PLATFORM[platform].format(update_channel=update_channel)
    props['artifact-id'] = artifact_id
    props['app-name'] = 'geckoview'     # this beetmover job is not about pushing Fennec

    return props<|MERGE_RESOLUTION|>--- conflicted
+++ resolved
@@ -14,15 +14,10 @@
 from taskgraph.transforms.beetmover import \
     craft_release_properties as beetmover_craft_release_properties
 from taskgraph.util.attributes import copy_attributes_from_dependent_job
-<<<<<<< HEAD
-from taskgraph.util.schema import validate_schema, resolve_keyed_by, optionally_keyed_by
+from taskgraph.util.schema import resolve_keyed_by, optionally_keyed_by
 from taskgraph.util.scriptworker import (generate_beetmover_artifact_map,
                                          generate_beetmover_compressed_upstream_artifacts,
                                          get_worker_type_for_scope)
-=======
-from taskgraph.util.schema import resolve_keyed_by, optionally_keyed_by
-from taskgraph.util.scriptworker import get_worker_type_for_scope
->>>>>>> 0859e6b1
 from taskgraph.transforms.task import task_description_schema
 from voluptuous import Required, Optional
 
