# This Source Code Form is subject to the terms of the Mozilla Public
# License, v. 2.0. If a copy of the MPL was not distributed with this
# file, You can obtain one at http://mozilla.org/MPL/2.0/.
"""
Transform the checksums signing task into an actual task description.
"""

from __future__ import absolute_import, print_function, unicode_literals

from taskgraph.transforms.base import TransformSequence
from taskgraph.transforms.beetmover import craft_release_properties
from taskgraph.util.attributes import copy_attributes_from_dependent_job
from taskgraph.util.schema import validate_schema, Schema
from taskgraph.util.scriptworker import (get_beetmover_bucket_scope,
                                         get_beetmover_action_scope,
                                         get_worker_type_for_scope)
from taskgraph.transforms.task import task_description_schema
from voluptuous import Any, Required, Optional

# Voluptuous uses marker objects as dictionary *keys*, but they are not
# comparable, so we cast all of the keys back to regular strings
task_description_schema = {str(k): v for k, v in task_description_schema.schema.iteritems()}

transforms = TransformSequence()

taskref_or_string = Any(
    basestring,
    {Required('task-reference'): basestring})

beetmover_checksums_description_schema = Schema({
    Required('dependent-task'): object,
    Required('depname', default='build'): basestring,
    Optional('label'): basestring,
    Optional('treeherder'): task_description_schema['treeherder'],
    Optional('locale'): basestring,
    Optional('shipping-phase'): task_description_schema['shipping-phase'],
    Optional('shipping-product'): task_description_schema['shipping-product'],
})


@transforms.add
def validate(config, jobs):
    for job in jobs:
        label = job.get('dependent-task', object).__dict__.get('label', '?no-label?')
        validate_schema(
            beetmover_checksums_description_schema, job,
            "In checksums-signing ({!r} kind) task for {!r}:".format(config.kind, label))
        yield job


@transforms.add
def make_beetmover_checksums_description(config, jobs):
    for job in jobs:
        dep_job = job['dependent-task']
        attributes = dep_job.attributes

        treeherder = job.get('treeherder', {})
        treeherder.setdefault('symbol', 'BMcs(N)')
        dep_th_platform = dep_job.task.get('extra', {}).get(
            'treeherder', {}).get('machine', {}).get('platform', '')
        treeherder.setdefault('platform',
                              "{}/opt".format(dep_th_platform))
        treeherder.setdefault('tier', 1)
        treeherder.setdefault('kind', 'build')

        label = job['label']
        build_platform = attributes.get('build_platform')

        description = (
            "Beetmover submission of checksums for locale '{locale}' for build '"
            "{build_platform}/{build_type}'".format(
                locale=attributes.get('locale', 'en-US'),
                build_platform=build_platform,
                build_type=attributes.get('build_type')
            )
        )

        extra = {}
        if build_platform.startswith("android"):
            extra['product'] = 'fennec'
        elif 'devedition' in build_platform:
            extra['product'] = 'devedition'
        else:
            extra['product'] = 'firefox'

        dependent_kind = str(dep_job.kind)
        dependencies = {dependent_kind: dep_job.label}
        for k, v in dep_job.dependencies.items():
            if k.startswith('beetmover'):
                dependencies[k] = v

        attributes = copy_attributes_from_dependent_job(dep_job)

        if dep_job.attributes.get('locale'):
            treeherder['symbol'] = 'BMcs({})'.format(dep_job.attributes.get('locale'))
            attributes['locale'] = dep_job.attributes.get('locale')

        bucket_scope = get_beetmover_bucket_scope(config)
        action_scope = get_beetmover_action_scope(config)

        task = {
            'label': label,
            'description': description,
<<<<<<< HEAD
            'worker-type': 'scriptworker-prov-v1/beetmoverworker-dev',
=======
            'worker-type': get_worker_type_for_scope(config, bucket_scope),
>>>>>>> 24ef5181
            'scopes': [bucket_scope, action_scope],
            'dependencies': dependencies,
            'attributes': attributes,
            'run-on-projects': dep_job.attributes.get('run_on_projects'),
            'treeherder': treeherder,
            'extra': extra,
        }

        if 'shipping-phase' in job:
            task['shipping-phase'] = job['shipping-phase']

        if 'shipping-product' in job:
            task['shipping-product'] = job['shipping-product']

        yield task


def generate_upstream_artifacts(refs, platform, locale=None):
    # Until bug 1331141 is fixed, if you are adding any new artifacts here that
    # need to be transfered to S3, please be aware you also need to follow-up
    # with a beetmover patch in https://github.com/mozilla-releng/beetmoverscript/.
    # See example in bug 1348286
    common_paths = [
        "public/target.checksums",
        "public/target.checksums.asc",
    ]

    upstream_artifacts = [{
        "taskId": {"task-reference": refs["signing"]},
        "taskType": "signing",
        "paths": common_paths,
        "locale": locale or "en-US",
    }]

    return upstream_artifacts


@transforms.add
def make_beetmover_checksums_worker(config, jobs):
    for job in jobs:
        valid_beetmover_job = (len(job["dependencies"]) == 2)
        if not valid_beetmover_job:
            raise NotImplementedError("Beetmover checksums must have two dependencies.")

        locale = job["attributes"].get("locale")
        platform = job["attributes"]["build_platform"]

        refs = {
            "beetmover": None,
            "signing": None,
        }
        for dependency in job["dependencies"].keys():
            if dependency.startswith("beetmover"):
                refs['beetmover'] = "<{}>".format(dependency)
            else:
                refs['signing'] = "<{}>".format(dependency)
        if None in refs.values():
            raise NotImplementedError(
                "Beetmover checksums must have a beetmover and signing dependency!")

        worker = {
            'implementation': 'beetmover',
            'release-properties': craft_release_properties(config, job),
            'upstream-artifacts': generate_upstream_artifacts(
                refs, platform, locale
            ),
        }

        if locale:
            worker["locale"] = locale
        job["worker"] = worker

        yield job<|MERGE_RESOLUTION|>--- conflicted
+++ resolved
@@ -101,11 +101,7 @@
         task = {
             'label': label,
             'description': description,
-<<<<<<< HEAD
             'worker-type': 'scriptworker-prov-v1/beetmoverworker-dev',
-=======
-            'worker-type': get_worker_type_for_scope(config, bucket_scope),
->>>>>>> 24ef5181
             'scopes': [bucket_scope, action_scope],
             'dependencies': dependencies,
             'attributes': attributes,
