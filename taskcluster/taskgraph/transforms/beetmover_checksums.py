# This Source Code Form is subject to the terms of the Mozilla Public
# License, v. 2.0. If a copy of the MPL was not distributed with this
# file, You can obtain one at http://mozilla.org/MPL/2.0/.
"""
Transform the checksums signing task into an actual task description.
"""

from __future__ import absolute_import, print_function, unicode_literals

<<<<<<< HEAD
from voluptuous import Any, Optional, Required

=======
from taskgraph.loader.single_dep import schema
>>>>>>> 647b9eb1
from taskgraph.transforms.base import TransformSequence
from taskgraph.transforms.beetmover import craft_release_properties
from taskgraph.transforms.task import task_description_schema
from taskgraph.util.attributes import copy_attributes_from_dependent_job
<<<<<<< HEAD
from taskgraph.util.schema import Schema, validate_schema, optionally_keyed_by
from taskgraph.util.scriptworker import (generate_beetmover_artifact_map,
                                         generate_beetmover_upstream_artifacts,
=======
from taskgraph.util.schema import validate_schema
from taskgraph.util.scriptworker import (get_beetmover_bucket_scope,
>>>>>>> 647b9eb1
                                         get_beetmover_action_scope,
                                         get_beetmover_bucket_scope,
                                         get_worker_type_for_scope,
                                         should_use_artifact_map)

# Voluptuous uses marker objects as dictionary *keys*, but they are not
# comparable, so we cast all of the keys back to regular strings
task_description_schema = {str(k): v for k, v in task_description_schema.schema.iteritems()}

transforms = TransformSequence()

taskref_or_string = Any(
    basestring,
    {Required('task-reference'): basestring})

beetmover_checksums_description_schema = schema.extend({
    Required('depname', default='build'): basestring,
    Required('attributes'): {basestring: object},
    Optional('label'): basestring,
    Optional('treeherder'): task_description_schema['treeherder'],
    Optional('locale'): basestring,
    Optional('shipping-phase'): task_description_schema['shipping-phase'],
    Optional('shipping-product'): task_description_schema['shipping-product'],
    Optional('artifact-map'): optionally_keyed_by('platform', basestring),
})


@transforms.add
def validate(config, jobs):
    for job in jobs:
        label = job.get('primary-dependency', object).__dict__.get('label', '?no-label?')
        validate_schema(
            beetmover_checksums_description_schema, job,
            "In checksums-signing ({!r} kind) task for {!r}:".format(config.kind, label))
        yield job


@transforms.add
def make_beetmover_checksums_description(config, jobs):
    for job in jobs:
        dep_job = job['primary-dependency']
        attributes = dep_job.attributes

        treeherder = job.get('treeherder', {})
        treeherder.setdefault('symbol', 'BMcs(N)')
        dep_th_platform = dep_job.task.get('extra', {}).get(
            'treeherder', {}).get('machine', {}).get('platform', '')
        treeherder.setdefault('platform',
                              "{}/opt".format(dep_th_platform))
        treeherder.setdefault(
            'tier',
            dep_job.task.get('extra', {}).get('treeherder', {}).get('tier', 1)
        )
        treeherder.setdefault('kind', 'build')

        label = job['label']
        build_platform = attributes.get('build_platform')

        description = (
            "Beetmover submission of checksums for locale '{locale}' for build '"
            "{build_platform}/{build_type}'".format(
                locale=attributes.get('locale', 'en-US'),
                build_platform=build_platform,
                build_type=attributes.get('build_type')
            )
        )

        extra = {}
        if build_platform.startswith("android"):
            extra['product'] = 'fennec'
        elif 'devedition' in build_platform:
            extra['product'] = 'devedition'
        else:
            extra['product'] = 'firefox'

        dependent_kind = str(dep_job.kind)
        dependencies = {dependent_kind: dep_job.label}

        attributes = copy_attributes_from_dependent_job(dep_job)
        attributes.update(job.get('attributes', {}))

        if dep_job.attributes.get('locale'):
            treeherder['symbol'] = 'BMcs({})'.format(dep_job.attributes.get('locale'))
            attributes['locale'] = dep_job.attributes.get('locale')

        bucket_scope = get_beetmover_bucket_scope(config)
        action_scope = get_beetmover_action_scope(config)

        task = {
            'label': label,
            'description': description,
            'worker-type': get_worker_type_for_scope(config, bucket_scope),
            'scopes': [bucket_scope, action_scope],
            'dependencies': dependencies,
            'attributes': attributes,
            'run-on-projects': dep_job.attributes.get('run_on_projects'),
            'treeherder': treeherder,
            'extra': extra,
        }

        if 'shipping-phase' in job:
            task['shipping-phase'] = job['shipping-phase']

        if 'shipping-product' in job:
            task['shipping-product'] = job['shipping-product']

        if 'artifact-map' in job:
            task['artifact-map'] = job['artifact-map']

        yield task


def generate_upstream_artifacts(refs, platform, locale=None):
    # Until bug 1331141 is fixed, if you are adding any new artifacts here that
    # need to be transfered to S3, please be aware you also need to follow-up
    # with a beetmover patch in https://github.com/mozilla-releng/beetmoverscript/.
    # See example in bug 1348286
    common_paths = [
        "public/target.checksums",
        "public/target.checksums.asc",
    ]

    upstream_artifacts = [{
        "taskId": {"task-reference": refs["signing"]},
        "taskType": "signing",
        "paths": common_paths,
        "locale": locale or "en-US",
    }]

    return upstream_artifacts


@transforms.add
def make_beetmover_checksums_worker(config, jobs):
    for job in jobs:
        locale = job["attributes"].get("locale")
        platform = job["attributes"]["build_platform"]

        refs = {
            "signing": "<checksums-signing>",
        }

        worker = {
            'implementation': 'beetmover',
            'release-properties': craft_release_properties(config, job),
        }

        if should_use_artifact_map(platform, config.params['project']):
            upstream_artifacts = generate_beetmover_upstream_artifacts(
                job, platform, locale
            )
            worker['artifact-map'] = generate_beetmover_artifact_map(
                config, job, platform=platform, locale=locale)
        else:
            upstream_artifacts = generate_upstream_artifacts(
                refs, platform, locale
            )

        worker['upstream-artifacts'] = upstream_artifacts

        if locale:
            worker["locale"] = locale
        job["worker"] = worker

        # Clean up
        if job.get('artifact-map'):
            del job['artifact-map']

        yield job<|MERGE_RESOLUTION|>--- conflicted
+++ resolved
@@ -7,28 +7,20 @@
 
 from __future__ import absolute_import, print_function, unicode_literals
 
-<<<<<<< HEAD
-from voluptuous import Any, Optional, Required
 
-=======
 from taskgraph.loader.single_dep import schema
->>>>>>> 647b9eb1
 from taskgraph.transforms.base import TransformSequence
 from taskgraph.transforms.beetmover import craft_release_properties
-from taskgraph.transforms.task import task_description_schema
 from taskgraph.util.attributes import copy_attributes_from_dependent_job
-<<<<<<< HEAD
-from taskgraph.util.schema import Schema, validate_schema, optionally_keyed_by
+from taskgraph.util.schema import validate_schema, optionally_keyed_by
 from taskgraph.util.scriptworker import (generate_beetmover_artifact_map,
                                          generate_beetmover_upstream_artifacts,
-=======
-from taskgraph.util.schema import validate_schema
-from taskgraph.util.scriptworker import (get_beetmover_bucket_scope,
->>>>>>> 647b9eb1
                                          get_beetmover_action_scope,
                                          get_beetmover_bucket_scope,
                                          get_worker_type_for_scope,
                                          should_use_artifact_map)
+from voluptuous import Any, Optional, Required
+from taskgraph.transforms.task import task_description_schema
 
 # Voluptuous uses marker objects as dictionary *keys*, but they are not
 # comparable, so we cast all of the keys back to regular strings
