# This Source Code Form is subject to the terms of the Mozilla Public
# License, v. 2.0. If a copy of the MPL was not distributed with this
# file, You can obtain one at http://mozilla.org/MPL/2.0/.
"""
Transform the partials task into an actual task description.
"""
from __future__ import absolute_import, print_function, unicode_literals

from taskgraph.transforms.base import TransformSequence
from taskgraph.util.attributes import copy_attributes_from_dependent_job
from taskgraph.util.partials import get_balrog_platform_name, get_builds
from taskgraph.util.taskcluster import get_taskcluster_artifact_prefix

import logging
logger = logging.getLogger(__name__)

transforms = TransformSequence()


def _generate_task_output_files(filenames, locale=None):
    locale_output_path = '{}/'.format(locale) if locale else ''

    data = list()
    for filename in filenames:
        data.append({
            'type': 'file',
            'path': '/home/worker/artifacts/{}'.format(filename),
            'name': 'public/build/{}{}'.format(locale_output_path, filename)
        })
    data.append({
        'type': 'file',
        'path': '/home/worker/artifacts/manifest.json',
        'name': 'public/build/{}manifest.json'.format(locale_output_path)
    })
    return data


@transforms.add
def make_task_description(config, jobs):
    # If no balrog release history, then don't generate partials
    if not config.params.get('release_history'):
        return
    for job in jobs:
        dep_job = job['dependent-task']

        treeherder = job.get('treeherder', {})
        treeherder.setdefault('symbol', 'p(N)')

        label = job.get('label', "partials-{}".format(dep_job.label))
        dep_th_platform = dep_job.task.get('extra', {}).get(
            'treeherder', {}).get('machine', {}).get('platform', '')

        treeherder.setdefault('platform',
                              "{}/opt".format(dep_th_platform))
        treeherder.setdefault('kind', 'build')
        treeherder.setdefault('tier', 1)

        dependent_kind = str(dep_job.kind)
        dependencies = {dependent_kind: dep_job.label}
        signing_dependencies = dep_job.dependencies
        # This is so we get the build task etc in our dependencies to
        # have better beetmover support.
        dependencies.update(signing_dependencies)

        attributes = copy_attributes_from_dependent_job(dep_job)
        locale = dep_job.attributes.get('locale')
        if locale:
            attributes['locale'] = locale
            treeherder['symbol'] = "p({})".format(locale)

        build_locale = locale or 'en-US'

        builds = get_builds(config.params['release_history'], dep_th_platform,
                            build_locale)

        # If the list is empty there's no available history for this platform
        # and locale combination, so we can't build any partials.
        if not builds:
            continue

        signing_task = None
        for dependency in sorted(dependencies.keys()):
            if 'repackage-signing' in dependency:
                signing_task = dependency
                break
        signing_task_ref = '<{}>'.format(signing_task)

        extra = {'funsize': {'partials': list()}}
        update_number = 1
        artifact_path = "{}{}".format(
            get_taskcluster_artifact_prefix(signing_task_ref, locale=locale),
            'target.complete.mar'
        )
<<<<<<< HEAD
        for build in builds:
            partial_info = {
=======
        for build in sorted(builds):
            extra['funsize']['partials'].append({
>>>>>>> c958fc3b
                'locale': build_locale,
                'from_mar': builds[build]['mar_url'],
                'to_mar': {'task-reference': artifact_path},
                'platform': get_balrog_platform_name(dep_th_platform),
                'branch': config.params['project'],
                'update_number': update_number,
                'dest_mar': build,
            }
            if 'product' in builds[build]:
                partial_info['product'] = builds[build]['product']
            if 'previousVersion' in builds[build]:
                partial_info['previousVersion'] = builds[build]['previousVersion']
            if 'previousBuildNumber' in builds[build]:
                partial_info['previousBuildNumber'] = builds[build]['previousBuildNumber']
            extra['funsize']['partials'].append(partial_info)
            update_number += 1

        cot = extra.setdefault('chainOfTrust', {})
        cot.setdefault('inputs', {})['docker-image'] = {"task-reference": "<docker-image>"}

        mar_channel_id = None
        if config.params['project'] in ('mozilla-beta', 'maple',):
            if 'devedition' in label:
                mar_channel_id = 'firefox-mozilla-aurora'
            else:
                mar_channel_id = 'firefox-mozilla-beta'
        elif config.params['project'] in ('mozilla-release',):
            mar_channel_id = 'firefox-mozilla-release'
        elif 'esr' in config.params['project']:
            mar_channel_id = 'firefox-mozilla-esr'

        worker = {
            'artifacts': _generate_task_output_files(builds.keys(), locale),
            'implementation': 'docker-worker',
            'docker-image': {'in-tree': 'funsize-update-generator'},
            'os': 'linux',
            'max-run-time': 3600,
            'chain-of-trust': True,
            'taskcluster-proxy': True,
            'env': {
                'SHA1_SIGNING_CERT': 'nightly_sha1',
                'SHA384_SIGNING_CERT': 'nightly_sha384',
            }
        }
        if mar_channel_id:
            worker['env']['ACCEPTED_MAR_CHANNEL_IDS'] = mar_channel_id

        level = config.params['level']

        task = {
            'label': label,
            'description': "{} Partials".format(
                dep_job.task["metadata"]["description"]),
            'worker-type': 'aws-provisioner-v1/gecko-%s-b-linux' % level,
            'dependencies': dependencies,
            'scopes': ['secrets:get:project/releng/gecko/build/level-%s/datadog-api-key' % level],
            'attributes': attributes,
            'run-on-projects': dep_job.attributes.get('run_on_projects'),
            'treeherder': treeherder,
            'extra': extra,
            'worker': worker,
        }

        yield task<|MERGE_RESOLUTION|>--- conflicted
+++ resolved
@@ -91,13 +91,8 @@
             get_taskcluster_artifact_prefix(signing_task_ref, locale=locale),
             'target.complete.mar'
         )
-<<<<<<< HEAD
-        for build in builds:
+        for build in sorted(builds):
             partial_info = {
-=======
-        for build in sorted(builds):
-            extra['funsize']['partials'].append({
->>>>>>> c958fc3b
                 'locale': build_locale,
                 'from_mar': builds[build]['mar_url'],
                 'to_mar': {'task-reference': artifact_path},
