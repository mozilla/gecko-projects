--- conflicted
+++ resolved
@@ -110,14 +110,8 @@
         'target_tasks_method': 'pine_tasks',
     },
 
-<<<<<<< HEAD
-    'maple': {
-        'target_tasks_method': 'maple_tasks',
-        'release_type': 'beta',
-=======
     'kaios': {
         'target_tasks_method': 'kaios_tasks',
->>>>>>> 58c18a33
     },
 
     # the default parameters are used for projects that do not match above.
