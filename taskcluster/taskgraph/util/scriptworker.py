--- conflicted
+++ resolved
@@ -101,13 +101,8 @@
         'nightly_fennec',
         'nightly_linux',
         'nightly_macosx',
-<<<<<<< HEAD
-        'nightly_win64',
-        'nightly_win32',
-=======
         'nightly_win32',
         'nightly_win64',
->>>>>>> 5f157c17
         'nightly_desktop',
         'mozilla_beta_tasks',
         'mozilla_release_tasks',
