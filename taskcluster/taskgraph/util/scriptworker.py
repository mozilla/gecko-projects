--- conflicted
+++ resolved
@@ -257,30 +257,12 @@
 
 
 PUSH_APK_SCOPES = {
-<<<<<<< HEAD
-    'central': 'project:releng:googleplay:aurora',
-    'beta': 'project:releng:googleplay:beta',
-    'release': 'project:releng:googleplay:release',
-    'maple': 'project:releng:googleplay:dep',
-    'default': 'project:releng:googleplay:dep',
-}
-
-# See https://github.com/mozilla-releng/pushapkscript#aurora-beta-release-vs-alpha-beta-production
-PUSH_APK_GOOGLE_PLAY_TRACT = {
-    'central': 'beta',
-    'beta': 'rollout',
-    'release': 'rollout',
-    'maple': 'rollout',
-    'default': 'invalid',
-}
-=======
     'central': 'googleplay:aurora',
     'beta': 'googleplay:beta',
     'release': 'googleplay:release',
     'default': 'googleplay:invalid',
 }
 
->>>>>>> f9f0efc5
 
 def add_scope_prefix(config, scope):
     """
@@ -299,16 +281,6 @@
         scope=scope,
     )
 
-<<<<<<< HEAD
-PUSH_APK_ROLLOUT_PERCENTAGE = {
-    # XXX Please make sure to change PUSH_APK_GOOGLE_PLAY_TRACT to 'rollout' if you add a new
-    # supported project
-    'release': 10,
-    'beta': 10,
-    'maple': 10,
-    'default': None,
-}
-=======
 
 def with_scope_prefix(f):
     """
@@ -331,7 +303,6 @@
             return add_scope_prefix(config, scope_or_scopes)
 
     return wrapper
->>>>>>> f9f0efc5
 
 
 # scope functions {{{1
