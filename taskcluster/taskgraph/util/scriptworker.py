--- conflicted
+++ resolved
@@ -40,11 +40,7 @@
 SIGNING_SCOPE_ALIAS_TO_PROJECT = [[
     'all-nightly-branches', set([
         'mozilla-central',
-<<<<<<< HEAD
-        'mozilla-aurora',
         'date',
-=======
->>>>>>> c0e1236f
     ])
 ], [
     'all-release-branches', set([
