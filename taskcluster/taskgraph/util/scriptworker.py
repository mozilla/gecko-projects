# This Source Code Form is subject to the terms of the Mozilla Public
# License, v. 2.0. If a copy of the MPL was not distributed with this
# file, You can obtain one at http://mozilla.org/MPL/2.0/.
"""Make scriptworker.cot.verify more user friendly by making scopes dynamic.

Scriptworker uses certain scopes to determine which sets of credentials to use.
Certain scopes are restricted by branch in chain of trust verification, and are
checked again at the script level.  This file provides functions to adjust
these scopes automatically by project; this makes pushing to try, forking a
project branch, and merge day uplifts more user friendly.

In the future, we may adjust scopes by other settings as well, e.g. different
scopes for `push-to-candidates` rather than `push-to-releases`, even if both
happen on mozilla-beta and mozilla-release.

Additional configuration is found in the :ref:`graph config <taskgraph-graph-config>`.
"""
from __future__ import absolute_import, print_function, unicode_literals
import functools
import json
import os


# constants {{{1
"""Map signing scope aliases to sets of projects.

Currently m-c and DevEdition on m-b use nightly signing; Beta on m-b and m-r
use release signing. These data structures aren't set-up to handle different
scopes on the same repo, so we use a different set of them for DevEdition, and
callers are responsible for using the correct one (by calling the appropriate
helper below). More context on this in https://bugzilla.mozilla.org/show_bug.cgi?id=1358601.

We will need to add esr support at some point. Eventually we want to add
nuance so certain m-b and m-r tasks use dep or nightly signing, and we only
release sign when we have a signed-off set of candidate builds.  This current
approach works for now, though.

This is a list of list-pairs, for ordering.
"""
SIGNING_SCOPE_ALIAS_TO_PROJECT = [[
    'all-nightly-branches', set([
        'mozilla-central',
    ])
], [
    'all-release-branches', set([
        'mozilla-beta',
        'mozilla-release',
        'maple',
    ])
]]

"""Map the signing scope aliases to the actual scopes.
"""
SIGNING_CERT_SCOPES = {
    'all-release-branches': 'signing:cert:release-signing',
    'all-nightly-branches': 'signing:cert:nightly-signing',
    'default': 'signing:cert:dep-signing',
}

DEVEDITION_SIGNING_SCOPE_ALIAS_TO_PROJECT = [[
    'beta', set([
        'mozilla-beta',
        'maple',
    ])
]]

DEVEDITION_SIGNING_CERT_SCOPES = {
    'beta': 'signing:cert:nightly-signing',
    'default': 'signing:cert:dep-signing',
}

"""Map beetmover scope aliases to sets of projects.
"""
BEETMOVER_SCOPE_ALIAS_TO_PROJECT = [[
    'all-nightly-branches', set([
        'mozilla-central',
        'mozilla-beta',
        'mozilla-release',
    ])
], [
    'all-release-branches', set([
        'mozilla-beta',
        'mozilla-release',
    ])
]]

"""The set of all beetmover release target tasks.

Used for both `BEETMOVER_SCOPE_ALIAS_TO_TARGET_TASK` and `get_release_build_number`
"""
BEETMOVER_CANDIDATES_TARGET_TASKS = set([
    'promote_fennec',
    'promote_firefox',
    'promote_devedition',
])
BEETMOVER_PUSH_TARGET_TASKS = set([
    'push_fennec',
    'ship_fennec',
    'push_firefox',
    'ship_firefox',
    'push_devedition',
    'ship_devedition',
])
BEETMOVER_RELEASE_TARGET_TASKS = BEETMOVER_CANDIDATES_TARGET_TASKS | BEETMOVER_PUSH_TARGET_TASKS

"""Map beetmover tasks aliases to sets of target task methods.

This is a list of list-pairs, for ordering.
"""
BEETMOVER_SCOPE_ALIAS_TO_TARGET_TASK = [[
    'all-nightly-tasks', set([
        'nightly_fennec',
        'nightly_linux',
        'nightly_macosx',
        'nightly_win32',
        'nightly_win64',
        'nightly_desktop',
        'mozilla_beta_tasks',
        'mozilla_release_tasks',
    ])
], [
    'all-candidates-tasks', BEETMOVER_CANDIDATES_TARGET_TASKS
], [
    'all-push-tasks', BEETMOVER_PUSH_TARGET_TASKS
]]

"""Map the beetmover scope aliases to the actual scopes.
"""
BEETMOVER_BUCKET_SCOPES = {
    'all-candidates-tasks': {
        'all-release-branches': 'beetmover:bucket:release',
    },
    'all-push-tasks': {
        'all-release-branches': 'beetmover:bucket:release',
    },
    'all-nightly-tasks': {
        'all-nightly-branches': 'beetmover:bucket:nightly',
    },
    'default': 'beetmover:bucket:dep',
}

"""Map the beetmover tasks aliases to the actual action scopes.
"""
BEETMOVER_ACTION_SCOPES = {
    'all-candidates-tasks': 'beetmover:action:push-to-candidates',
    'all-push-tasks': 'beetmover:action:push-to-releases',
    'all-nightly-tasks': 'beetmover:action:push-to-nightly',
    'default': 'beetmover:action:push-to-staging',
}


"""Map the beetmover tasks aliases to phases.
"""
PHASES = {
    'all-candidates-tasks': 'promote',
    'all-push-tasks': 'push',
    'default': None,
}

"""Known balrog actions."""
BALROG_ACTIONS = ('submit-locale', 'submit-toplevel', 'schedule')

"""Map balrog scope aliases to sets of projects.

This is a list of list-pairs, for ordering.
"""
BALROG_SCOPE_ALIAS_TO_PROJECT = [[
    'nightly', set([
        'mozilla-central',
    ])
], [
    'beta', set([
        'mozilla-beta',
    ])
], [
    'release', set([
        'mozilla-release',
    ])
], [
    'esr', set([
        'mozilla-esr52',
    ])
]]

"""Map the balrog scope aliases to the actual scopes.
"""
BALROG_SERVER_SCOPES = {
    'nightly': 'balrog:server:nightly',
    'aurora': 'balrog:server:aurora',
    'beta': 'balrog:server:beta',
    'release': 'balrog:server:release',
    'esr': 'balrog:server:esr',
    'default': 'balrog:server:dep',
}


PUSH_APK_SCOPE_ALIAS_TO_PROJECT = [[
    'central', set([
        'mozilla-central',
    ])
], [
    'maple', set([
        'maple',
    ])
], [
    'beta', set([
        'mozilla-beta',
    ])
], [
    'release', set([
        'mozilla-release',
    ])
]]


PUSH_APK_SCOPES = {
    'central': 'googleplay:aurora',
    'beta': 'googleplay:beta',
    'release': 'googleplay:release',
    'default': 'googleplay:dep',
}


""" The list of the release promotion phases which we send notifications for
"""
RELEASE_NOTIFICATION_PHASES = ('promote', 'push', 'ship')


def add_scope_prefix(config, scope):
    """
    Prepends the scriptworker scope prefix from the :ref:`graph config
    <taskgraph-graph-config>`.

    Args:
        config (TransformConfig): The configuration for the kind being transformed.
        scope (string): The suffix of the scope

    Returns:
        string: the scope to use.
    """
    return "{prefix}:{scope}".format(
        prefix=config.graph_config['scriptworker']['scope-prefix'],
        scope=scope,
    )


def with_scope_prefix(f):
    """
    Wraps a function, calling :py:func:`add_scope_prefix` on the result of
    calling the wrapped function.

    Args:
        f (callable): A function that takes a ``config`` and some keyword
            arguments, and returns a scope suffix.

    Returns:
        callable: the wrapped function
    """
    @functools.wraps(f)
    def wrapper(config, **kwargs):
        scope_or_scopes = f(config, **kwargs)
        if isinstance(scope_or_scopes, list):
            return map(functools.partial(add_scope_prefix, config), scope_or_scopes)
        else:
            return add_scope_prefix(config, scope_or_scopes)

    return wrapper


# scope functions {{{1
@with_scope_prefix
def get_scope_from_project(config, alias_to_project_map, alias_to_scope_map):
    """Determine the restricted scope from `config.params['project']`.

    Args:
        config (TransformConfig): The configuration for the kind being transformed.
        alias_to_project_map (list of lists): each list pair contains the
            alias and the set of projects that match.  This is ordered.
        alias_to_scope_map (dict): the alias alias to scope

    Returns:
        string: the scope to use.
    """
    for alias, projects in alias_to_project_map:
        if config.params['project'] in projects and alias in alias_to_scope_map:
            return alias_to_scope_map[alias]
    return alias_to_scope_map['default']


@with_scope_prefix
def get_scope_from_target_method(config, alias_to_tasks_map, alias_to_scope_map):
    """Determine the restricted scope from `config.params['target_tasks_method']`.

    Args:
        config (TransformConfig): The configuration for the kind being transformed.
        alias_to_tasks_map (list of lists): each list pair contains the
            alias and the set of target methods that match. This is ordered.
        alias_to_scope_map (dict): the alias alias to scope

    Returns:
        string: the scope to use.
    """
    for alias, tasks in alias_to_tasks_map:
        if config.params['target_tasks_method'] in tasks and alias in alias_to_scope_map:
            return alias_to_scope_map[alias]
    return alias_to_scope_map['default']


@with_scope_prefix
def get_scope_from_target_method_and_project(config, alias_to_tasks_map,
                                             alias_to_project_map, aliases_to_scope_map):
    """Determine the restricted scope from both `target_tasks_method` and `project`.

    On certain branches, we'll need differing restricted scopes based on
    `target_tasks_method`.  However, we can't key solely on that, since that
    `target_tasks_method` might be run on an unprivileged branch.  This method
    checks both.

    Args:
        config (TransformConfig): The configuration for the kind being transformed.
        alias_to_tasks_map (list of lists): each list pair contains the
            alias and the set of target methods that match. This is ordered.
        alias_to_project_map (list of lists): each list pair contains the
            alias and the set of projects that match.  This is ordered.
        aliases_to_scope_map (dict of dicts): the task alias to project alias to scope

    Returns:
        string: the scope to use.
    """
    project = config.params['project']
    target = config.params['target_tasks_method']
    for alias1, tasks in alias_to_tasks_map:
        for alias2, projects in alias_to_project_map:
            if target in tasks and project in projects and \
                    aliases_to_scope_map.get(alias1, {}).get(alias2):
                return aliases_to_scope_map[alias1][alias2]
    return aliases_to_scope_map['default']


def get_phase_from_target_method(config, alias_to_tasks_map, alias_to_phase_map):
    """Determine the phase from `config.params['target_tasks_method']`.

    Args:
        config (TransformConfig): The configuration for the kind being transformed.
        alias_to_tasks_map (list of lists): each list pair contains the
            alias and the set of target methods that match. This is ordered.
        alias_to_phase_map (dict): the alias to phase map

    Returns:
        string: the phase to use.
    """
    for alias, tasks in alias_to_tasks_map:
        if config.params['target_tasks_method'] in tasks and alias in alias_to_phase_map:
            return alias_to_phase_map[alias]
    return alias_to_phase_map['default']


@with_scope_prefix
def get_balrog_action_scope(config, action='submit'):
    assert action in BALROG_ACTIONS
    return "balrog:action:{}".format(action)


get_signing_cert_scope = functools.partial(
    get_scope_from_project,
    alias_to_project_map=SIGNING_SCOPE_ALIAS_TO_PROJECT,
    alias_to_scope_map=SIGNING_CERT_SCOPES,
)

get_devedition_signing_cert_scope = functools.partial(
    get_scope_from_project,
    alias_to_project_map=DEVEDITION_SIGNING_SCOPE_ALIAS_TO_PROJECT,
    alias_to_scope_map=DEVEDITION_SIGNING_CERT_SCOPES,
)

get_beetmover_bucket_scope = functools.partial(
    get_scope_from_target_method_and_project,
    alias_to_tasks_map=BEETMOVER_SCOPE_ALIAS_TO_TARGET_TASK,
    alias_to_project_map=BEETMOVER_SCOPE_ALIAS_TO_PROJECT,
    aliases_to_scope_map=BEETMOVER_BUCKET_SCOPES,
)

get_beetmover_action_scope = functools.partial(
    get_scope_from_target_method,
    alias_to_tasks_map=BEETMOVER_SCOPE_ALIAS_TO_TARGET_TASK,
    alias_to_scope_map=BEETMOVER_ACTION_SCOPES,
)

get_phase = functools.partial(
    get_phase_from_target_method,
    alias_to_tasks_map=BEETMOVER_SCOPE_ALIAS_TO_TARGET_TASK,
    alias_to_phase_map=PHASES,
)

get_balrog_server_scope = functools.partial(
    get_scope_from_project,
    alias_to_project_map=BALROG_SCOPE_ALIAS_TO_PROJECT,
    alias_to_scope_map=BALROG_SERVER_SCOPES,
)

get_push_apk_scope = functools.partial(
    get_scope_from_project,
    alias_to_project_map=PUSH_APK_SCOPE_ALIAS_TO_PROJECT,
    alias_to_scope_map=PUSH_APK_SCOPES,
)


# release_config {{{1
def get_release_config(config):
    """Get the build number and version for a release task.

    Currently only applies to beetmover tasks.

    Args:
        config (TransformConfig): The configuration for the kind being transformed.

    Returns:
        dict: containing both `build_number` and `version`.  This can be used to
            update `task.payload`.
    """
    release_config = {}

    partial_updates = os.environ.get("PARTIAL_UPDATES", "")
    if partial_updates != "" and config.kind in ('release-bouncer-sub',
                                                 'release-bouncer-check',
                                                 'release-updates-builder',
                                                 'release-update-verify-config',
<<<<<<< HEAD
                                                 'release-balrog-submit-toplevel',
                                                 'release-secondary-balrog-submit-toplevel',
=======
                                                 'release-secondary-update-verify-config',
>>>>>>> 056a4057
                                                 ):
        partial_updates = json.loads(partial_updates)
        release_config['partial_versions'] = ', '.join([
            '{}build{}'.format(v, info['buildNumber'])
            for v, info in partial_updates.items()
        ])
        if release_config['partial_versions'] == "{}":
            del release_config['partial_versions']

    release_config['version'] = str(config.params['version'])
    release_config['appVersion'] = str(config.params['app_version'])

    release_config['next_version'] = str(config.params['next_version'])
    release_config['build_number'] = config.params['build_number']
    return release_config


def get_signing_cert_scope_per_platform(build_platform, is_nightly, config):
    if 'devedition' in build_platform:
        return get_devedition_signing_cert_scope(config)
    elif is_nightly or build_platform in ('linux64-source', 'linux64-fennec-source'):
        return get_signing_cert_scope(config)
    else:
        return add_scope_prefix(config, 'signing:cert:dep-signing')


def get_worker_type_for_scope(config, scope):
    """Get the scriptworker type that will accept the given scope.

    Args:
        config (TransformConfig): The configuration for the kind being transformed.
        scope (string): The scope being used.

    Returns:
        string: The worker-type to use.
    """
    for worker_type, scopes in config.graph_config['scriptworker']['worker-types'].items():
        if scope in scopes:
            return worker_type
    raise RuntimeError(
        "Unsupported scriptworker scope {scope}. (supported scopes: {available_scopes})".format(
            scope=scope,
            available_scopes=sorted(
                scope
                for scopes in config.graph_config['scriptworker']['worker-types'].values()
                for scope in scopes
            ),
        )
    )<|MERGE_RESOLUTION|>--- conflicted
+++ resolved
@@ -425,12 +425,9 @@
                                                  'release-bouncer-check',
                                                  'release-updates-builder',
                                                  'release-update-verify-config',
-<<<<<<< HEAD
                                                  'release-balrog-submit-toplevel',
                                                  'release-secondary-balrog-submit-toplevel',
-=======
                                                  'release-secondary-update-verify-config',
->>>>>>> 056a4057
                                                  ):
         partial_updates = json.loads(partial_updates)
         release_config['partial_versions'] = ', '.join([
