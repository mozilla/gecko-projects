--- conflicted
+++ resolved
@@ -46,11 +46,8 @@
     'all-release-branches', set([
         'mozilla-beta',
         'mozilla-release',
-<<<<<<< HEAD
         'maple',
-=======
         'comm-beta',
->>>>>>> f620cf50
     ])
 ]]
 
