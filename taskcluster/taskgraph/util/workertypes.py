# This Source Code Form is subject to the terms of the Mozilla Public
# License, v. 2.0. If a copy of the MPL was not distributed with this
# file, You can obtain one at http://mozilla.org/MPL/2.0/.

from __future__ import absolute_import, print_function, unicode_literals

WORKER_TYPES = {
    'aws-provisioner-v1/gecko-1-b-android': ('docker-worker', 'linux'),
    'aws-provisioner-v1/gecko-1-b-linux': ('docker-worker', 'linux'),
    'aws-provisioner-v1/gecko-1-b-linux-large': ('docker-worker', 'linux'),
    'aws-provisioner-v1/gecko-1-b-linux-xlarge': ('docker-worker', 'linux'),
    'aws-provisioner-v1/gecko-1-b-macosx64': ('docker-worker', 'linux'),
    'aws-provisioner-v1/gecko-1-b-win2012': ('generic-worker', 'windows'),
    'aws-provisioner-v1/gecko-1-images': ('docker-worker', 'linux'),
    'aws-provisioner-v1/gecko-2-b-android': ('docker-worker', 'linux'),
    'aws-provisioner-v1/gecko-2-b-linux': ('docker-worker', 'linux'),
    'aws-provisioner-v1/gecko-2-b-linux-large': ('docker-worker', 'linux'),
    'aws-provisioner-v1/gecko-2-b-linux-xlarge': ('docker-worker', 'linux'),
    'aws-provisioner-v1/gecko-2-b-macosx64': ('docker-worker', 'linux'),
    'aws-provisioner-v1/gecko-2-b-win2012': ('generic-worker', 'windows'),
    'aws-provisioner-v1/gecko-2-images': ('docker-worker', 'linux'),
    'aws-provisioner-v1/gecko-3-b-android': ('docker-worker', 'linux'),
    'aws-provisioner-v1/gecko-3-b-linux': ('docker-worker', 'linux'),
    'aws-provisioner-v1/gecko-3-b-linux-large': ('docker-worker', 'linux'),
    'aws-provisioner-v1/gecko-3-b-linux-xlarge': ('docker-worker', 'linux'),
    'aws-provisioner-v1/gecko-3-b-macosx64': ('docker-worker', 'linux'),
    'aws-provisioner-v1/gecko-3-b-win2012': ('generic-worker', 'windows'),
    'aws-provisioner-v1/gecko-3-images': ('docker-worker', 'linux'),
    'aws-provisioner-v1/gecko-symbol-upload': ('docker-worker', 'linux'),
    'aws-provisioner-v1/gecko-t-linux-large': ('docker-worker', 'linux'),
    'aws-provisioner-v1/gecko-t-linux-medium': ('docker-worker', 'linux'),
    'aws-provisioner-v1/gecko-t-linux-xlarge': ('docker-worker', 'linux'),
    'aws-provisioner-v1/gecko-t-win10-64': ('generic-worker', 'windows'),
    'aws-provisioner-v1/gecko-t-win10-64-gpu': ('generic-worker', 'windows'),
    'releng-hardware/gecko-t-win10-64-hw': ('generic-worker', 'windows'),
    'aws-provisioner-v1/gecko-t-win7-32': ('generic-worker', 'windows'),
    'aws-provisioner-v1/gecko-t-win7-32-gpu': ('generic-worker', 'windows'),
    'releng-hardware/gecko-t-win7-32-hw': ('generic-worker', 'windows'),
    'aws-provisioner-v1/taskcluster-generic': ('docker-worker', 'linux'),
    'buildbot-bridge/buildbot-bridge': ('buildbot-bridge', None),
    'invalid/invalid': ('invalid', None),
    'invalid/always-optimized': ('always-optimized', None),
<<<<<<< HEAD
=======
    'null-provisioner/human-breakpoint': ('push-apk-breakpoint', None),
>>>>>>> 171f4896
    'releng-hardware/gecko-t-linux-talos': ('native-engine', 'linux'),
    'scriptworker-prov-v1/balrog-dev': ('balrog', None),
    'scriptworker-prov-v1/balrogworker-v1': ('balrog', None),
    'scriptworker-prov-v1/beetmoverworker-dev': ('beetmover', None),
    'scriptworker-prov-v1/beetmoverworker-v1': ('beetmover', None),
    'scriptworker-prov-v1/pushapk-v1': ('push-apk', None),
    "scriptworker-prov-v1/signing-linux-v1": ('scriptworker-signing', None),
    "scriptworker-prov-v1/shipit": ('shipit', None),
    "scriptworker-prov-v1/shipit-dev": ('shipit', None),
    "scriptworker-prov-v1/treescript-v1": ('treescript', None),
    'releng-hardware/gecko-t-osx-1010': ('generic-worker', 'macosx'),
}


def worker_type_implementation(worker_type):
    """Get the worker implementation and OS for the given workerType, where the
    OS represents the host system, not the target OS, in the case of
    cross-compiles."""
    # assume that worker types for all levels are the same implementation
    worker_type = worker_type.replace('{level}', '1')
    return WORKER_TYPES[worker_type]<|MERGE_RESOLUTION|>--- conflicted
+++ resolved
@@ -40,10 +40,7 @@
     'buildbot-bridge/buildbot-bridge': ('buildbot-bridge', None),
     'invalid/invalid': ('invalid', None),
     'invalid/always-optimized': ('always-optimized', None),
-<<<<<<< HEAD
-=======
     'null-provisioner/human-breakpoint': ('push-apk-breakpoint', None),
->>>>>>> 171f4896
     'releng-hardware/gecko-t-linux-talos': ('native-engine', 'linux'),
     'scriptworker-prov-v1/balrog-dev': ('balrog', None),
     'scriptworker-prov-v1/balrogworker-v1': ('balrog', None),
