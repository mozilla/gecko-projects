--- conflicted
+++ resolved
@@ -27,36 +27,12 @@
 
 
 # Please keep this list sorted and in sync with taskcluster/docs/parameters.rst
-<<<<<<< HEAD
-PARAMETER_NAMES = set([
-    'base_repository',
-    'build_date',
-    'do_not_optimize',
-    'existing_tasks',
-    'filters',
-    'head_ref',
-    'head_repository',
-    'head_rev',
-    'include_nightly',
-    'level',
-    'message',
-    'moz_build_date',
-    'optimize_target_tasks',
-    'owner',
-    'project',
-    'pushdate',
-    'pushlog_id',
-    'release_history',
-    'target_tasks_method',
-    'try_mode',
-    'try_options',
-    'try_task_config',
-])
-=======
 # Parameters are of the form: {name: default}
 PARAMETERS = {
     'base_repository': 'https://hg.mozilla.org/mozilla-unified',
     'build_date': lambda: int(time.time()),
+    'do_not_optimize': [],
+    'existing_tasks': {},
     'filters': ['check_servo', 'target_tasks_method'],
     'head_ref': get_head_ref,
     'head_repository': 'https://hg.mozilla.org/mozilla-central',
@@ -76,7 +52,6 @@
     'try_options': None,
     'try_task_config': None,
 }
->>>>>>> f4358f15
 
 
 class Parameters(ReadOnlyDict):
