--- conflicted
+++ resolved
@@ -2175,22 +2175,6 @@
             onLocaleChanged(Locales.getLanguageTag(changed));
         }
 
-<<<<<<< HEAD
-        // onConfigurationChanged is not called for 180 degree orientation changes,
-        // we will miss such rotations and the screen orientation will not be
-        // updated.
-        if (GeckoScreenOrientation.getInstance().update(newConfig.orientation)) {
-            if (mFormAssistPopup != null)
-                mFormAssistPopup.hide();
-            refreshChrome();
-        }
-
-        if (mPromptService != null) {
-            mPromptService.changePromptOrientation(newConfig.orientation);
-        }
-
-=======
->>>>>>> 94e37e71
         super.onConfigurationChanged(newConfig);
     }
 
