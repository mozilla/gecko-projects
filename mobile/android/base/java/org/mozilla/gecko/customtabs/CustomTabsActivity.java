--- conflicted
+++ resolved
@@ -9,7 +9,6 @@
 import android.content.ActivityNotFoundException;
 import android.content.Intent;
 import android.content.pm.ResolveInfo;
-import android.content.res.Configuration;
 import android.graphics.Bitmap;
 import android.graphics.drawable.BitmapDrawable;
 import android.graphics.drawable.Drawable;
@@ -57,13 +56,7 @@
 import org.mozilla.gecko.webapps.WebApps;
 import org.mozilla.gecko.widget.ActionModePresenter;
 import org.mozilla.gecko.widget.GeckoPopupMenu;
-<<<<<<< HEAD
-import org.mozilla.geckoview.GeckoResponse;
 import org.mozilla.geckoview.GeckoResult;
-import org.mozilla.geckoview.GeckoRuntime;
-=======
-import org.mozilla.geckoview.GeckoResult;
->>>>>>> 94e37e71
 import org.mozilla.geckoview.GeckoSession;
 import org.mozilla.geckoview.GeckoSessionSettings;
 import org.mozilla.geckoview.GeckoView;
@@ -179,15 +172,6 @@
     public void onRequestPermissionsResult(final int requestCode, final String[] permissions,
                                            final int[] grantResults) {
         Permissions.onRequestPermissionsResult(this, permissions, grantResults);
-    }
-
-    @Override
-    public void onConfigurationChanged(Configuration newConfig) {
-        super.onConfigurationChanged(newConfig);
-
-        if (mPromptService != null) {
-            mPromptService.changePromptOrientation(newConfig.orientation);
-        }
     }
 
     private void sendTelemetry() {
