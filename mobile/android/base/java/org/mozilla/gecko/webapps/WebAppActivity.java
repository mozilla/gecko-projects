--- conflicted
+++ resolved
@@ -9,7 +9,6 @@
 import android.app.ActivityManager;
 import android.content.ActivityNotFoundException;
 import android.content.Intent;
-import android.content.res.Configuration;
 import android.graphics.Bitmap;
 import android.net.Uri;
 import android.os.Build;
@@ -39,13 +38,7 @@
 import org.mozilla.gecko.util.ActivityUtils;
 import org.mozilla.gecko.util.ColorUtil;
 import org.mozilla.gecko.widget.ActionModePresenter;
-<<<<<<< HEAD
-import org.mozilla.geckoview.GeckoResponse;
 import org.mozilla.geckoview.GeckoResult;
-import org.mozilla.geckoview.GeckoRuntime;
-=======
-import org.mozilla.geckoview.GeckoResult;
->>>>>>> 94e37e71
 import org.mozilla.geckoview.GeckoSession;
 import org.mozilla.geckoview.GeckoSessionSettings;
 import org.mozilla.geckoview.GeckoView;
@@ -184,15 +177,6 @@
         mGeckoSession.loadUri(mManifest.getStartUri().toString());
     }
 
-    @Override
-    public void onConfigurationChanged(Configuration newConfig) {
-        super.onConfigurationChanged(newConfig);
-
-        if (mPromptService != null) {
-            mPromptService.changePromptOrientation(newConfig.orientation);
-        }
-    }
-
     private void fallbackToFennec(String message) {
         if (message != null) {
             Toast.makeText(this, message, Toast.LENGTH_LONG).show();
@@ -407,14 +391,6 @@
             // This is in scope and wants to load in the same frame, so
             // let Gecko handle it.
             return GeckoResult.fromValue(false);
-<<<<<<< HEAD
-        }
-
-        if ("javascript".equals(uri.getScheme())) {
-            // These URIs will fail the scope check but should still be loaded in the PWA.
-            return GeckoResult.fromValue(false);
-=======
->>>>>>> 94e37e71
         }
 
         if ("http".equals(uri.getScheme()) || "https".equals(uri.getScheme()) ||
