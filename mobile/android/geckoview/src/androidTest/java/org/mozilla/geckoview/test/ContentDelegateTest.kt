--- conflicted
+++ resolved
@@ -4,11 +4,8 @@
 
 package org.mozilla.geckoview.test
 
-<<<<<<< HEAD
-=======
 import android.app.assist.AssistStructure
 import android.os.Build
->>>>>>> 94e37e71
 import org.mozilla.geckoview.GeckoResult
 import org.mozilla.geckoview.GeckoSession
 import org.mozilla.geckoview.test.rule.GeckoSessionTestRule.AssertCalled
@@ -170,8 +167,6 @@
                 mainSession.evaluateJS("window.scrollY") as Double,
                 closeTo(100.0, .5))
     }
-<<<<<<< HEAD
-=======
 
     @Test fun saveStateSync() {
         val startUri = createTestUrl(SAVE_STATE_PATH)
@@ -420,5 +415,4 @@
         assertThat("Should not have focused field",
                    countAutoFillNodes({ it.isFocused }), equalTo(0))
     }
->>>>>>> 94e37e71
 }