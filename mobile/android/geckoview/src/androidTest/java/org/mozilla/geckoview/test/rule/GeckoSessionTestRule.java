--- conflicted
+++ resolved
@@ -7,10 +7,6 @@
 
 import org.mozilla.geckoview.GeckoDisplay;
 import org.mozilla.geckoview.BuildConfig;
-<<<<<<< HEAD
-import org.mozilla.geckoview.GeckoResponse;
-=======
->>>>>>> 94e37e71
 import org.mozilla.geckoview.GeckoResult;
 import org.mozilla.geckoview.GeckoResult.OnExceptionListener;
 import org.mozilla.geckoview.GeckoResult.OnValueListener;
@@ -19,11 +15,8 @@
 import org.mozilla.geckoview.GeckoSession;
 import org.mozilla.geckoview.GeckoSessionSettings;
 import org.mozilla.geckoview.SessionTextInput;
-<<<<<<< HEAD
-=======
 import org.mozilla.geckoview.test.util.Environment;
 import org.mozilla.geckoview.test.TestCrashHandler;
->>>>>>> 94e37e71
 import org.mozilla.geckoview.test.util.UiThreadUtils;
 import org.mozilla.geckoview.test.rdp.Actor;
 import org.mozilla.geckoview.test.rdp.Promise;
@@ -1433,22 +1426,6 @@
         return new Statement() {
             @Override
             public void evaluate() throws Throwable {
-<<<<<<< HEAD
-                try {
-                    prepareStatement(description);
-                    base.evaluate();
-                    performTestEndCheck();
-                } finally {
-                    cleanupStatement();
-                }
-            }
-        }, description);
-    }
-
-    @Override
-    protected boolean shouldRunOnUiThread(final Description description) {
-        return true;
-=======
                 final AtomicReference<Throwable> exceptionRef = new AtomicReference<>();
                 mInstrumentation.runOnMainSync(new Runnable() {
                     @Override
@@ -1475,7 +1452,6 @@
                 }
             }
         };
->>>>>>> 94e37e71
     }
 
     /**
