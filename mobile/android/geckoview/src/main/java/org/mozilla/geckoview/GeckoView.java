/* -*- Mode: Java; c-basic-offset: 4; tab-width: 20; indent-tabs-mode: nil; -*-
 * vim: ts=4 sw=4 expandtab:
 * This Source Code Form is subject to the terms of the Mozilla Public
 * License, v. 2.0. If a copy of the MPL was not distributed with this
 * file, You can obtain one at http://mozilla.org/MPL/2.0/. */

package org.mozilla.geckoview;

import org.mozilla.gecko.AndroidGamepadManager;
import org.mozilla.gecko.EventDispatcher;
import org.mozilla.gecko.gfx.DynamicToolbarAnimator;
import org.mozilla.gecko.gfx.PanZoomController;
import org.mozilla.gecko.InputMethods;
import org.mozilla.gecko.util.ActivityUtils;

import android.annotation.TargetApi;
import android.app.Activity;
import android.content.Context;
import android.content.res.Configuration;
import android.graphics.Canvas;
import android.graphics.Color;
import android.graphics.Rect;
import android.graphics.Region;
import android.os.Build;
import android.os.Handler;
import android.os.Parcel;
import android.os.Parcelable;
import android.support.annotation.Nullable;
import android.support.annotation.NonNull;
import android.util.AttributeSet;
import android.util.DisplayMetrics;
import android.util.SparseArray;
import android.util.TypedValue;
import android.view.KeyEvent;
import android.view.MotionEvent;
import android.view.SurfaceHolder;
import android.view.SurfaceView;
import android.view.View;
import android.view.ViewGroup;
import android.view.ViewStructure;
import android.view.autofill.AutofillValue;
import android.view.inputmethod.EditorInfo;
import android.view.inputmethod.InputConnection;
import android.view.inputmethod.InputMethodManager;
import android.widget.FrameLayout;

public class GeckoView extends FrameLayout {
    private static final String LOGTAG = "GeckoView";
    private static final boolean DEBUG = false;

    protected final Display mDisplay = new Display();
    protected GeckoSession mSession;
    protected GeckoRuntime mRuntime;
    private boolean mStateSaved;

    protected SurfaceView mSurfaceView;

    private boolean mIsResettingFocus;

    private GeckoSession.SelectionActionDelegate mSelectionActionDelegate;

    private static class SavedState extends BaseSavedState {
        public final GeckoSession session;

        public SavedState(final Parcelable superState, final GeckoSession session) {
            super(superState);
            this.session = session;
        }

        /* package */ SavedState(final Parcel in) {
            super(in);
            session = in.readParcelable(getClass().getClassLoader());
        }

        @Override // BaseSavedState
        public void writeToParcel(final Parcel dest, final int flags) {
            super.writeToParcel(dest, flags);
            dest.writeParcelable(session, flags);
        }

        public static final Creator<SavedState> CREATOR = new Creator<SavedState>() {
            @Override
            public SavedState createFromParcel(final Parcel in) {
                return new SavedState(in);
            }

            @Override
            public SavedState[] newArray(final int size) {
                return new SavedState[size];
            }
        };
    }

    private class Display implements SurfaceHolder.Callback {
        private final int[] mOrigin = new int[2];

        private GeckoDisplay mDisplay;
        private boolean mValid;

        public void acquire(final GeckoDisplay display) {
            mDisplay = display;

            if (!mValid) {
                return;
            }

            // Tell display there is already a surface.
            onGlobalLayout();
            if (GeckoView.this.mSurfaceView != null) {
                final SurfaceHolder holder = GeckoView.this.mSurfaceView.getHolder();
                final Rect frame = holder.getSurfaceFrame();
                mDisplay.surfaceChanged(holder.getSurface(), frame.right, frame.bottom);
                GeckoView.this.setActive(true);
            }
        }

        public GeckoDisplay release() {
            if (mValid) {
                mDisplay.surfaceDestroyed();
                GeckoView.this.setActive(false);
            }

            final GeckoDisplay display = mDisplay;
            mDisplay = null;
            return display;
        }

        @Override // SurfaceHolder.Callback
        public void surfaceCreated(final SurfaceHolder holder) {
        }

        @Override // SurfaceHolder.Callback
        public void surfaceChanged(final SurfaceHolder holder, final int format,
                                   final int width, final int height) {
            if (mDisplay != null) {
                mDisplay.surfaceChanged(holder.getSurface(), width, height);
                if (!mValid) {
                    GeckoView.this.setActive(true);
                }
            }
            mValid = true;
        }

        @Override // SurfaceHolder.Callback
        public void surfaceDestroyed(final SurfaceHolder holder) {
            if (mDisplay != null) {
                mDisplay.surfaceDestroyed();
                GeckoView.this.setActive(false);
            }
            mValid = false;
        }

        public void onGlobalLayout() {
            if (mDisplay == null) {
                return;
            }
            if (GeckoView.this.mSurfaceView != null) {
                GeckoView.this.mSurfaceView.getLocationOnScreen(mOrigin);
                mDisplay.screenOriginChanged(mOrigin[0], mOrigin[1]);
            }
        }

        public boolean shouldPinOnScreen() {
            return mDisplay != null ? mDisplay.shouldPinOnScreen() : false;
        }
    }

    public GeckoView(final Context context) {
        super(context);
        init();
    }

    public GeckoView(final Context context, final AttributeSet attrs) {
        super(context, attrs);
        init();
    }

    private void init() {
        setFocusable(true);
        setFocusableInTouchMode(true);
        setImportantForAccessibility(View.IMPORTANT_FOR_ACCESSIBILITY_YES);

        // We are adding descendants to this LayerView, but we don't want the
        // descendants to affect the way LayerView retains its focus.
        setDescendantFocusability(FOCUS_BLOCK_DESCENDANTS);

        // This will stop PropertyAnimator from creating a drawing cache (i.e. a
        // bitmap) from a SurfaceView, which is just not possible (the bitmap will be
        // transparent).
        setWillNotCacheDrawing(false);

        mSurfaceView = new SurfaceView(getContext());
        mSurfaceView.setBackgroundColor(Color.WHITE);
        addView(mSurfaceView,
                new ViewGroup.LayoutParams(ViewGroup.LayoutParams.MATCH_PARENT,
                                           ViewGroup.LayoutParams.MATCH_PARENT));

        mSurfaceView.getHolder().addCallback(mDisplay);

        final Activity activity = ActivityUtils.getActivityFromContext(getContext());
        if (activity != null) {
            mSelectionActionDelegate = new BasicSelectionActionDelegate(activity);
        }
    }

    /**
     * Set a color to cover the display surface while a document is being shown. The color
     * is automatically cleared once the new document starts painting. Set to
     * Color.TRANSPARENT to undo the cover.
     *
     * @param color Cover color.
     */
    public void coverUntilFirstPaint(final int color) {
        if (mSurfaceView != null) {
            mSurfaceView.setBackgroundColor(color);
        }
    }

    /**
     * Return whether the view should be pinned on the screen. When pinned, the view
     * should not be moved on the screen due to animation, scrolling, etc. A common reason
     * for the view being pinned is when the user is dragging a selection caret inside
     * the view; normal user interaction would be disrupted in that case if the view
     * was moved on screen.
     *
     * @return True if view should be pinned on the screen.
     */
    public boolean shouldPinOnScreen() {
        return mDisplay.shouldPinOnScreen();
    }

    /* package */ void setActive(final boolean active) {
        if (mSession != null) {
            mSession.setActive(active);
        }
    }

    public GeckoSession releaseSession() {
        if (mSession == null) {
            return null;
        }

        // Cover the view while we are not drawing to the surface.
        coverUntilFirstPaint(Color.WHITE);

        GeckoSession session = mSession;
        mSession.releaseDisplay(mDisplay.release());
        mSession.getOverscrollEdgeEffect().setInvalidationCallback(null);
        mSession.getCompositorController().setFirstPaintCallback(null);

        if (mSession.getAccessibility().getView() == this) {
            mSession.getAccessibility().setView(null);
        }

        if (mSession.getTextInput().getView() == this) {
            mSession.getTextInput().setView(null);
        }

<<<<<<< HEAD
        if (session.getSelectionActionDelegate() == mSelectionActionDelegate) {
            mSession.setSelectionActionDelegate(null);
        }

=======
        if (mSession.getSelectionActionDelegate() == mSelectionActionDelegate) {
            mSession.setSelectionActionDelegate(null);
        }

        if (isFocused()) {
            mSession.setFocused(false);
        }
>>>>>>> 94e37e71
        mSession = null;
        mRuntime = null;
        return session;
    }

    /**
     * Attach a session to this view. The session should be opened before
     * attaching.
     *
     * @param session The session to be attached.
     */
    public void setSession(@NonNull final GeckoSession session) {
        if (!session.isOpen()) {
            throw new IllegalArgumentException("Session must be open before attaching");
        }

        setSession(session, session.getRuntime());
    }

    /**
     * Attach a session to this view. The session should be opened before
     * attaching or a runtime needs to be provided for automatic opening.
     *
     * @param session The session to be attached.
     * @param runtime The runtime to be used for opening the session.
     */
    public void setSession(@NonNull final GeckoSession session,
                           @Nullable final GeckoRuntime runtime) {
        if (mSession != null && mSession.isOpen()) {
            throw new IllegalStateException("Current session is open");
        }

        releaseSession();

        mSession = session;
        mRuntime = runtime;

        if (session.isOpen()) {
            if (runtime != null && runtime != session.getRuntime()) {
                throw new IllegalArgumentException("Session was opened with non-matching runtime");
            }
            mRuntime = session.getRuntime();
        } else if (runtime == null) {
            throw new IllegalArgumentException("Session must be open before attaching");
        }

        mDisplay.acquire(session.acquireDisplay());

        final Context context = getContext();
        session.getOverscrollEdgeEffect().setTheme(context);
        session.getOverscrollEdgeEffect().setInvalidationCallback(new Runnable() {
            @Override
            public void run() {
                if (Build.VERSION.SDK_INT >= 16) {
                    GeckoView.this.postInvalidateOnAnimation();
                } else {
                    GeckoView.this.postInvalidateDelayed(10);
                }
            }
        });

        final DisplayMetrics metrics = context.getResources().getDisplayMetrics();
        final TypedValue outValue = new TypedValue();
        if (context.getTheme().resolveAttribute(android.R.attr.listPreferredItemHeight,
                                                outValue, true)) {
            session.getPanZoomController().setScrollFactor(outValue.getDimension(metrics));
        } else {
            session.getPanZoomController().setScrollFactor(0.075f * metrics.densityDpi);
        }

        session.getCompositorController().setFirstPaintCallback(new Runnable() {
            @Override
            public void run() {
                coverUntilFirstPaint(Color.TRANSPARENT);
            }
        });

        if (session.getTextInput().getView() == null) {
            session.getTextInput().setView(this);
        }

        if (session.getAccessibility().getView() == null) {
            session.getAccessibility().setView(this);
        }

        if (session.getSelectionActionDelegate() == null && mSelectionActionDelegate != null) {
            session.setSelectionActionDelegate(mSelectionActionDelegate);
        }

        if (isFocused()) {
            session.setFocused(true);
        }
    }

    public GeckoSession getSession() {
        return mSession;
    }

    public EventDispatcher getEventDispatcher() {
        return mSession.getEventDispatcher();
    }

    public PanZoomController getPanZoomController() {
        return mSession.getPanZoomController();
    }

    public DynamicToolbarAnimator getDynamicToolbarAnimator() {
        return mSession.getDynamicToolbarAnimator();
    }

    @Override
    public void onAttachedToWindow() {
        if (mSession == null) {
            setSession(new GeckoSession(), GeckoRuntime.getDefault(getContext()));
        }

        if (!mSession.isOpen()) {
            mSession.open(mRuntime);
        }
<<<<<<< HEAD
=======
        mRuntime.orientationChanged();
>>>>>>> 94e37e71

        super.onAttachedToWindow();
    }

    @Override
    public void onDetachedFromWindow() {
        super.onDetachedFromWindow();

        if (mSession == null) {
            return;
        }

        // If we saved state earlier, we don't want to close the window.
        if (!mStateSaved && mSession.isOpen()) {
            mSession.close();
        }
    }

    @Override
    protected void onConfigurationChanged(Configuration newConfig) {
        super.onConfigurationChanged(newConfig);

        if (mRuntime != null) {
            // onConfigurationChanged is not called for 180 degree orientation changes,
            // we will miss such rotations and the screen orientation will not be
            // updated.
            mRuntime.orientationChanged(newConfig.orientation);
        }
    }

    @Override
    public boolean gatherTransparentRegion(final Region region) {
        // For detecting changes in SurfaceView layout, we take a shortcut here and
        // override gatherTransparentRegion, instead of registering a layout listener,
        // which is more expensive.
        if (mSurfaceView != null) {
            mDisplay.onGlobalLayout();
        }
        return super.gatherTransparentRegion(region);
    }

    @Override
    protected Parcelable onSaveInstanceState() {
        mStateSaved = true;
        return new SavedState(super.onSaveInstanceState(), mSession);
    }

    @Override
    protected void onRestoreInstanceState(final Parcelable state) {
        mStateSaved = false;

        if (!(state instanceof SavedState)) {
            super.onRestoreInstanceState(state);
            return;
        }

        final SavedState ss = (SavedState) state;
        super.onRestoreInstanceState(ss.getSuperState());

        restoreSession(ss.session);
    }

    private void restoreSession(final @Nullable GeckoSession savedSession) {
        if (savedSession == null || savedSession.equals(mSession)) {
            return;
        }

        GeckoRuntime runtimeToRestore = savedSession.getRuntime();
        // Note: setSession sets either both mSession and mRuntime, or none of them. So if we don't
        // have an mRuntime here, we won't have an mSession, either.
        if (mRuntime == null) {
            if (runtimeToRestore == null) {
                // If the saved session is closed, we fall back to using the default runtime, same
                // as we do when we don't even have an mSession in onAttachedToWindow().
                runtimeToRestore = GeckoRuntime.getDefault(getContext());
            }
            setSession(savedSession, runtimeToRestore);
        // We already have a session. We only want to transfer the saved session if its close/open
        // state is the same or better as our current session.
        } else if (savedSession.isOpen() || !mSession.isOpen()) {
            if (mSession.isOpen()) {
                mSession.close();
            }
            mSession.transferFrom(savedSession);
            if (runtimeToRestore != null) {
                // If the saved session was open, we transfer its runtime as well. Otherwise we just
                // keep the runtime we already had in mRuntime.
                mRuntime = runtimeToRestore;
            }
        }
    }

    @Override
    public void onWindowFocusChanged(boolean hasWindowFocus) {
        super.onWindowFocusChanged(hasWindowFocus);

        // Only call setFocus(true) when the window gains focus. Any focus loss could be temporary
        // (e.g. due to auto-fill popups) and we don't want to call setFocus(false) in those cases.
        // Instead, we call setFocus(false) in onWindowVisibilityChanged.
        if (mSession != null && hasWindowFocus && isFocused()) {
            mSession.setFocused(true);
        }
    }

    @Override
    protected void onWindowVisibilityChanged(int visibility) {
        super.onWindowVisibilityChanged(visibility);

        // We can be reasonably sure that the focus loss is not temporary, so call setFocus(false).
        if (mSession != null && visibility != View.VISIBLE && !hasWindowFocus()) {
            mSession.setFocused(false);
        }
    }

    @Override
    protected void onFocusChanged(boolean gainFocus, int direction, Rect previouslyFocusedRect) {
        super.onFocusChanged(gainFocus, direction, previouslyFocusedRect);

        if (mIsResettingFocus) {
            return;
        }

        if (mSession != null) {
            mSession.setFocused(gainFocus);
        }

        if (!gainFocus) {
            return;
        }

        post(new Runnable() {
            @Override
            public void run() {
                if (!isFocused()) {
                    return;
                }

                final InputMethodManager imm = InputMethods.getInputMethodManager(getContext());
                // Bug 1404111: Through View#onFocusChanged, the InputMethodManager queues
                // up a checkFocus call for the next spin of the message loop, so by
                // posting this Runnable after super#onFocusChanged, the IMM should have
                // completed its focus change handling at this point and we should be the
                // active view for input handling.

                // If however onViewDetachedFromWindow for the previously active view gets
                // called *after* onFocusChanged, but *before* the focus change has been
                // fully processed by the IMM with the help of checkFocus, the IMM will
                // lose track of the currently active view, which means that we can't
                // interact with the IME.
                if (!imm.isActive(GeckoView.this)) {
                    // If that happens, we bring the IMM's internal state back into sync
                    // by clearing and resetting our focus.
                    mIsResettingFocus = true;
                    clearFocus();
                    // After calling clearFocus we might regain focus automatically, but
                    // we explicitly request it again in case this doesn't happen.  If
                    // we've already got the focus back, this will then be a no-op anyway.
                    requestFocus();
                    mIsResettingFocus = false;
                }
            }
        });
    }

    @Override
    public Handler getHandler() {
        if (Build.VERSION.SDK_INT >= 24 || mSession == null) {
            return super.getHandler();
        }
        return mSession.getTextInput().getHandler(super.getHandler());
    }

    @Override
    public InputConnection onCreateInputConnection(final EditorInfo outAttrs) {
        if (mSession == null) {
            return null;
        }
        return mSession.getTextInput().onCreateInputConnection(outAttrs);
    }

    @Override
    public boolean onKeyPreIme(int keyCode, KeyEvent event) {
        if (super.onKeyPreIme(keyCode, event)) {
            return true;
        }
        return mSession != null &&
               mSession.getTextInput().onKeyPreIme(keyCode, event);
    }

    @Override
    public boolean onKeyUp(int keyCode, KeyEvent event) {
        if (super.onKeyUp(keyCode, event)) {
            return true;
        }
        return mSession != null &&
               mSession.getTextInput().onKeyUp(keyCode, event);
    }

    @Override
    public boolean onKeyDown(int keyCode, KeyEvent event) {
        if (super.onKeyDown(keyCode, event)) {
            return true;
        }
        return mSession != null &&
               mSession.getTextInput().onKeyDown(keyCode, event);
    }

    @Override
    public boolean onKeyLongPress(int keyCode, KeyEvent event) {
        if (super.onKeyLongPress(keyCode, event)) {
            return true;
        }
        return mSession != null &&
               mSession.getTextInput().onKeyLongPress(keyCode, event);
    }

    @Override
    public boolean onKeyMultiple(int keyCode, int repeatCount, KeyEvent event) {
        if (super.onKeyMultiple(keyCode, repeatCount, event)) {
            return true;
        }
        return mSession != null &&
               mSession.getTextInput().onKeyMultiple(keyCode, repeatCount, event);
    }

    @Override
    public void dispatchDraw(final Canvas canvas) {
        super.dispatchDraw(canvas);

        if (mSession != null) {
            mSession.getOverscrollEdgeEffect().draw(canvas);
        }
    }

    @Override
    public boolean onTouchEvent(final MotionEvent event) {
        if (event.getActionMasked() == MotionEvent.ACTION_DOWN) {
            requestFocus();
        }

        // NOTE: Treat mouse events as "touch" rather than as "mouse", so mouse can be
        // used to pan/zoom. Call onMouseEvent() instead for behavior similar to desktop.
        return mSession != null &&
               mSession.getPanZoomController().onTouchEvent(event);
    }

    @Override
    public boolean onGenericMotionEvent(final MotionEvent event) {
        if (AndroidGamepadManager.handleMotionEvent(event)) {
            return true;
        }

        if (mSession == null) {
            return false;
        }

        return mSession.getAccessibility().onMotionEvent(event) ||
               mSession.getPanZoomController().onMotionEvent(event);
    }

    @Override
    public void onProvideAutofillVirtualStructure(final ViewStructure structure, int flags) {
        super.onProvideAutofillVirtualStructure(structure, flags);

        if (mSession != null) {
            mSession.getTextInput().onProvideAutofillVirtualStructure(structure, flags);
        }
    }

    @Override
    @TargetApi(26)
    public void autofill(@NonNull final SparseArray<AutofillValue> values) {
        super.autofill(values);

        if (mSession == null) {
            return;
        }
        final SparseArray<CharSequence> strValues = new SparseArray<>(values.size());
        for (int i = 0; i < values.size(); i++) {
            final AutofillValue value = values.valueAt(i);
            if (value.isText()) {
                // Only text is currently supported.
                strValues.put(values.keyAt(i), value.getTextValue());
            }
        }
        mSession.getTextInput().autofill(strValues);
    }
}<|MERGE_RESOLUTION|>--- conflicted
+++ resolved
@@ -256,12 +256,6 @@
             mSession.getTextInput().setView(null);
         }
 
-<<<<<<< HEAD
-        if (session.getSelectionActionDelegate() == mSelectionActionDelegate) {
-            mSession.setSelectionActionDelegate(null);
-        }
-
-=======
         if (mSession.getSelectionActionDelegate() == mSelectionActionDelegate) {
             mSession.setSelectionActionDelegate(null);
         }
@@ -269,7 +263,6 @@
         if (isFocused()) {
             mSession.setFocused(false);
         }
->>>>>>> 94e37e71
         mSession = null;
         mRuntime = null;
         return session;
@@ -389,10 +382,7 @@
         if (!mSession.isOpen()) {
             mSession.open(mRuntime);
         }
-<<<<<<< HEAD
-=======
         mRuntime.orientationChanged();
->>>>>>> 94e37e71
 
         super.onAttachedToWindow();
     }
