--- conflicted
+++ resolved
@@ -15,10 +15,7 @@
 
 import org.mozilla.gecko.annotation.WrapForJNI;
 import org.mozilla.gecko.EventDispatcher;
-<<<<<<< HEAD
-=======
 import org.mozilla.gecko.GeckoAppShell;
->>>>>>> 94e37e71
 import org.mozilla.gecko.gfx.LayerSession;
 import org.mozilla.gecko.GeckoEditableChild;
 import org.mozilla.gecko.GeckoThread;
@@ -104,11 +101,8 @@
     private String mId = UUID.randomUUID().toString().replace("-", "");
     /* package */ String getId() { return mId; }
 
-<<<<<<< HEAD
-=======
     private boolean mShouldPinOnScreen;
 
->>>>>>> 94e37e71
     /* package */ static abstract class CallbackResult<T> extends GeckoResult<T>
                                                           implements EventCallback {
         @Override
@@ -313,10 +307,6 @@
                     final int where = convertGeckoTarget(message.getInt("where"));
                     final int flags = filterFlags(message.getInt("flags"));
 
-<<<<<<< HEAD
-                    final GeckoResult<Boolean> result = delegate.onLoadRequest(GeckoSession.this,
-                            uri, where, flags);
-=======
                     if (!IntentUtils.isUriSafeForScheme(uri)) {
                         callback.sendError("Blocked unsafe intent URI");
 
@@ -329,7 +319,6 @@
 
                     final GeckoResult<Boolean> result =
                         delegate.onLoadRequest(GeckoSession.this, uri, where, flags);
->>>>>>> 94e37e71
 
                     if (result == null) {
                         callback.sendSuccess(null);
@@ -350,8 +339,6 @@
                             return null;
                         }
                     });
-<<<<<<< HEAD
-=======
                 } else if ("GeckoView:OnLoadError".equals(event)) {
                     final String uri = message.getString("uri");
                     final long errorCode = message.getLong("error");
@@ -392,7 +379,6 @@
                                         return null;
                                     }
                                 });
->>>>>>> 94e37e71
                 } else if ("GeckoView:OnNewSession".equals(event)) {
                     final String uri = message.getString("uri");
                     final GeckoResult<GeckoSession> result = delegate.onNewSession(GeckoSession.this, uri);
@@ -1305,64 +1291,6 @@
     /** Draw outlines around matching links. */
     public static final int FINDER_DISPLAY_DRAW_LINK_OUTLINE = 1 << 2;
 
-<<<<<<< HEAD
-    /**
-     * Represent the result of a find-in-page operation.
-     */
-    public static final class FinderResult {
-        /** Whether a match was found. */
-        public final boolean found;
-        /** Whether the search wrapped around the top or bottom of the page. */
-        public final boolean wrapped;
-        /** Ordinal number of the current match starting from 1, or 0 if no match. */
-        public final int current;
-        /** Total number of matches found so far, or -1 if unknown. */
-        public final int total;
-        /** Search string. */
-        @NonNull public final String searchString;
-        /** Flags used for the search; either 0 or a combination of {@link #FINDER_FIND_BACKWARDS
-         * FINDER_FIND_*} flags. */
-        @FinderFindFlags public final int flags;
-        /** URI of the link, if the current match is a link, or null otherwise. */
-        @Nullable public final String linkUri;
-        /** Bounds of the current match in client coordinates, or null if unknown. */
-        @Nullable public final RectF clientRect;
-
-        /* package */ FinderResult(@NonNull final GeckoBundle bundle) {
-            found = bundle.getBoolean("found");
-            wrapped = bundle.getBoolean("wrapped");
-            current = bundle.getInt("current", 0);
-            total = bundle.getInt("total", -1);
-            searchString = bundle.getString("searchString");
-            flags = SessionFinder.getFlagsFromBundle(bundle.getBundle("flags"));
-            linkUri = bundle.getString("linkURL");
-
-            final GeckoBundle rectBundle = bundle.getBundle("clientRect");
-            if (rectBundle == null) {
-                clientRect = null;
-            } else {
-                clientRect = new RectF((float) rectBundle.getDouble("left"),
-                                       (float) rectBundle.getDouble("top"),
-                                       (float) rectBundle.getDouble("right"),
-                                       (float) rectBundle.getDouble("bottom"));
-            }
-        }
-    }
-
-    /**
-     * Get the SessionFinder instance for this session, to perform find-in-page operations.
-     *
-     * @return SessionFinder instance.
-     */
-    public SessionFinder getFinder() {
-        if (mFinder == null) {
-            mFinder = new SessionFinder(getEventDispatcher());
-        }
-        return mFinder;
-    }
-
-=======
->>>>>>> 94e37e71
     /**
      * Represent the result of a find-in-page operation.
      */
@@ -2590,8 +2518,6 @@
          *        <code>window.open()</code> will return null.
         */
         @Nullable GeckoResult<GeckoSession> onNewSession(@NonNull GeckoSession session, @NonNull String uri);
-<<<<<<< HEAD
-=======
 
         @IntDef({ERROR_CATEGORY_UNKNOWN, ERROR_CATEGORY_SECURITY,
                  ERROR_CATEGORY_NETWORK, ERROR_CATEGORY_CONTENT,
@@ -2670,7 +2596,6 @@
         GeckoResult<String> onLoadError(GeckoSession session, String uri,
                                         @LoadErrorCategory int category,
                                         @LoadError int error);
->>>>>>> 94e37e71
     }
 
     /**
@@ -3214,11 +3139,7 @@
      * permission dialog.
      **/
     public interface PermissionDelegate {
-<<<<<<< HEAD
-        @IntDef({PERMISSION_GEOLOCATION, PERMISSION_DESKTOP_NOTIFICATION})
-=======
         @IntDef({PERMISSION_GEOLOCATION, PERMISSION_DESKTOP_NOTIFICATION, PERMISSION_AUTOPLAY_MEDIA})
->>>>>>> 94e37e71
         /* package */ @interface Permission {}
 
         /**
