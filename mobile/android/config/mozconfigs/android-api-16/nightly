--- conflicted
+++ resolved
@@ -1,10 +1,5 @@
 . "$topsrcdir/mobile/android/config/mozconfigs/common"
 
-<<<<<<< HEAD
-
-
-=======
->>>>>>> 8beedd4f
 # Android
 # Warning: Before increasing the with-android-min-sdk value, please note several places in and out
 # of tree have to be changed. Otherwise, places like Treeherder or archive.mozilla.org will
