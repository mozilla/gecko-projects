/* -*- Mode: Java; c-basic-offset: 4; tab-width: 20; indent-tabs-mode: nil; -*-
 * This Source Code Form is subject to the terms of the Mozilla Public
 * License, v. 2.0. If a copy of the MPL was not distributed with this
 * file, You can obtain one at http://mozilla.org/MPL/2.0/. */

package org.mozilla.geckoview_example;

import org.mozilla.geckoview.BasicSelectionActionDelegate;
<<<<<<< HEAD
import org.mozilla.geckoview.GeckoResponse;
=======
>>>>>>> 94e37e71
import org.mozilla.geckoview.GeckoResult;
import org.mozilla.geckoview.GeckoRuntime;
import org.mozilla.geckoview.GeckoRuntimeSettings;
import org.mozilla.geckoview.GeckoSession;
import org.mozilla.geckoview.GeckoSession.TrackingProtectionDelegate;
import org.mozilla.geckoview.GeckoSessionSettings;
import org.mozilla.geckoview.GeckoView;

import android.Manifest;
import android.app.DownloadManager;
import android.content.ActivityNotFoundException;
import android.content.Intent;
import android.content.pm.PackageManager;
import android.net.Uri;
import android.os.Build;
import android.os.Bundle;
import android.os.Environment;
import android.os.SystemClock;
import android.support.v4.app.ActivityCompat;
import android.support.v4.content.ContextCompat;
import android.support.v7.app.ActionBar;
import android.support.v7.app.AppCompatActivity;
import android.support.v7.widget.Toolbar;
import android.util.Log;
import android.view.Menu;
import android.view.MenuInflater;
import android.view.MenuItem;
import android.view.View;
import android.view.WindowManager;
import android.widget.ProgressBar;

import java.io.BufferedReader;
import java.io.IOException;
import java.io.InputStream;
import java.io.InputStreamReader;
import java.util.LinkedList;
import java.util.Locale;

public class GeckoViewActivity extends AppCompatActivity {
    private static final String LOGTAG = "GeckoViewActivity";
    private static final String DEFAULT_URL = "https://mozilla.org";
    private static final String USE_MULTIPROCESS_EXTRA = "use_multiprocess";
    private static final String SEARCH_URI_BASE = "https://www.google.com/search?q=";
    private static final String ACTION_SHUTDOWN = "org.mozilla.geckoview_example.SHUTDOWN";
    private static final int REQUEST_FILE_PICKER = 1;
    private static final int REQUEST_PERMISSIONS = 2;
    private static final int REQUEST_WRITE_EXTERNAL_STORAGE = 3;

    private static GeckoRuntime sGeckoRuntime;
    private GeckoSession mGeckoSession;
    private GeckoView mGeckoView;
    private boolean mUseMultiprocess;
    private boolean mUseTrackingProtection;
    private boolean mUsePrivateBrowsing;
    private boolean mKillProcessOnDestroy;

    private LocationView mLocationView;
    private String mCurrentUri;
    private boolean mCanGoBack;
    private boolean mCanGoForward;
    private boolean mFullScreen;

    private ProgressBar mProgressView;

    private LinkedList<GeckoSession.WebResponseInfo> mPendingDownloads = new LinkedList<>();

    private LocationView.CommitListener mCommitListener = new LocationView.CommitListener() {
        @Override
        public void onCommit(String text) {
            if ((text.contains(".") || text.contains(":")) && !text.contains(" ")) {
                mGeckoSession.loadUri(text);
            } else {
                mGeckoSession.loadUri(SEARCH_URI_BASE + text);
            }
            mGeckoView.requestFocus();
        }
    };

    @Override
    protected void onCreate(Bundle savedInstanceState) {
        super.onCreate(savedInstanceState);
        Log.i(LOGTAG, "zerdatime " + SystemClock.elapsedRealtime() +
              " - application start");

        setContentView(R.layout.geckoview_activity);
        mGeckoView = (GeckoView) findViewById(R.id.gecko_view);

        setSupportActionBar((Toolbar)findViewById(R.id.toolbar));

        mLocationView = new LocationView(this);
        getSupportActionBar().setCustomView(mLocationView,
                new ActionBar.LayoutParams(ActionBar.LayoutParams.MATCH_PARENT,
                        ActionBar.LayoutParams.WRAP_CONTENT));
        getSupportActionBar().setDisplayOptions(ActionBar.DISPLAY_SHOW_CUSTOM);

        mUseMultiprocess = getIntent().getBooleanExtra(USE_MULTIPROCESS_EXTRA, true);
        mProgressView = (ProgressBar) findViewById(R.id.page_progress);

        if (sGeckoRuntime == null) {
            final GeckoRuntimeSettings.Builder runtimeSettingsBuilder =
                new GeckoRuntimeSettings.Builder();

            if (BuildConfig.DEBUG) {
                // In debug builds, we want to load JavaScript resources fresh with
                // each build.
                runtimeSettingsBuilder.arguments(new String[] { "-purgecaches" });
            }

            final Bundle extras = getIntent().getExtras();
            if (extras != null) {
                runtimeSettingsBuilder.extras(extras);
            }
            runtimeSettingsBuilder
                    .useContentProcessHint(mUseMultiprocess)
                    .remoteDebuggingEnabled(true)
                    .consoleOutput(true)
                    .trackingProtectionCategories(TrackingProtectionDelegate.CATEGORY_ALL)
                    .crashHandler(ExampleCrashHandler.class);

            sGeckoRuntime = GeckoRuntime.create(this, runtimeSettingsBuilder.build());
        }

        mGeckoSession = (GeckoSession)getIntent().getParcelableExtra("session");
        if (mGeckoSession != null) {
            connectSession(mGeckoSession);

            if (!mGeckoSession.isOpen()) {
                mGeckoSession.open(sGeckoRuntime);
            }

            mUseMultiprocess = mGeckoSession.getSettings().getBoolean(GeckoSessionSettings.USE_MULTIPROCESS);

            mGeckoView.setSession(mGeckoSession);
        } else {
            mGeckoSession = createSession();
            mGeckoView.setSession(mGeckoSession, sGeckoRuntime);
            loadFromIntent(getIntent());
        }

        mLocationView.setCommitListener(mCommitListener);
    }

    private GeckoSession createSession() {
        GeckoSession session = new GeckoSession();
        session.getSettings().setBoolean(GeckoSessionSettings.USE_MULTIPROCESS, mUseMultiprocess);
        session.getSettings().setBoolean(GeckoSessionSettings.USE_PRIVATE_MODE, mUsePrivateBrowsing);
        session.getSettings().setBoolean(
            GeckoSessionSettings.USE_TRACKING_PROTECTION, mUseTrackingProtection);

        connectSession(session);

        return session;
    }

    private void connectSession(GeckoSession session) {
        session.setContentDelegate(new ExampleContentDelegate());
        final ExampleTrackingProtectionDelegate tp = new ExampleTrackingProtectionDelegate();
        session.setTrackingProtectionDelegate(tp);
        session.setProgressDelegate(new ExampleProgressDelegate(tp));
        session.setNavigationDelegate(new ExampleNavigationDelegate());

        final BasicGeckoViewPrompt prompt = new BasicGeckoViewPrompt(this);
        prompt.filePickerRequestCode = REQUEST_FILE_PICKER;
        session.setPromptDelegate(prompt);

        final ExamplePermissionDelegate permission = new ExamplePermissionDelegate();
        permission.androidPermissionRequestCode = REQUEST_PERMISSIONS;
        session.setPermissionDelegate(permission);

        session.setSelectionActionDelegate(new BasicSelectionActionDelegate(this));

        updateTrackingProtection(session);
    }

    private void recreateSession() {
        mGeckoSession.close();

        mGeckoSession = createSession();
        mGeckoSession.open(sGeckoRuntime);
        mGeckoView.setSession(mGeckoSession);
        mGeckoSession.loadUri(mCurrentUri != null ? mCurrentUri : DEFAULT_URL);
    }

    private void updateTrackingProtection(GeckoSession session) {
        session.getSettings().setBoolean(
            GeckoSessionSettings.USE_TRACKING_PROTECTION, mUseTrackingProtection);
<<<<<<< HEAD
    }

    @Override
    protected void onPause() {
        mGeckoSession.setActive(false);
        super.onPause();
    }

    @Override
    protected void onResume() {
        mGeckoSession.setActive(true);
        super.onResume();
=======
>>>>>>> 94e37e71
    }

    @Override
    public void onBackPressed() {
        if (mFullScreen) {
            mGeckoSession.exitFullScreen();
            return;
        }

        if (mCanGoBack && mGeckoSession != null) {
            mGeckoSession.goBack();
            return;
        }

        super.onBackPressed();
    }

    @Override
    public boolean onCreateOptionsMenu(Menu menu) {
        MenuInflater inflater = getMenuInflater();
        inflater.inflate(R.menu.actions, menu);
        return true;
    }

    @Override
    public boolean onPrepareOptionsMenu(Menu menu) {
        menu.findItem(R.id.action_e10s).setChecked(mUseMultiprocess);
        menu.findItem(R.id.action_tp).setChecked(mUseTrackingProtection);
        menu.findItem(R.id.action_pb).setChecked(mUsePrivateBrowsing);
        menu.findItem(R.id.action_forward).setEnabled(mCanGoForward);
        return true;
    }

    @Override
    public boolean onOptionsItemSelected(MenuItem item) {
        switch (item.getItemId()) {
            case R.id.action_reload:
                mGeckoSession.reload();
                break;
            case R.id.action_forward:
                mGeckoSession.goForward();
                break;
            case R.id.action_e10s:
                mUseMultiprocess = !mUseMultiprocess;
                recreateSession();
                break;
            case R.id.action_tp:
                mUseTrackingProtection = !mUseTrackingProtection;
                updateTrackingProtection(mGeckoSession);
                mGeckoSession.reload();
                break;
            case R.id.action_pb:
                mUsePrivateBrowsing = !mUsePrivateBrowsing;
                recreateSession();
                break;
            default:
                return super.onOptionsItemSelected(item);
        }

        return true;
    }

    @Override
    public void onDestroy() {
        if (mKillProcessOnDestroy) {
            android.os.Process.killProcess(android.os.Process.myPid());
        }

        super.onDestroy();
    }

    protected void onNewIntent(final Intent intent) {
        super.onNewIntent(intent);

        if (ACTION_SHUTDOWN.equals(intent.getAction())) {
            mKillProcessOnDestroy = true;
            if (sGeckoRuntime != null) {
                sGeckoRuntime.shutdown();
            }
            finish();
            return;
        }

        setIntent(intent);

        if (intent.getData() != null) {
            loadFromIntent(intent);
        }
    }


        private void loadFromIntent(final Intent intent) {
        final Uri uri = intent.getData();
        mGeckoSession.loadUri(uri != null ? uri.toString() : DEFAULT_URL);
    }

    @Override
    protected void onActivityResult(final int requestCode, final int resultCode,
                                    final Intent data) {
        if (requestCode == REQUEST_FILE_PICKER) {
            final BasicGeckoViewPrompt prompt = (BasicGeckoViewPrompt)
                    mGeckoSession.getPromptDelegate();
            prompt.onFileCallbackResult(resultCode, data);
        } else {
            super.onActivityResult(requestCode, resultCode, data);
        }
    }

    @Override
    public void onRequestPermissionsResult(final int requestCode,
                                           final String[] permissions,
                                           final int[] grantResults) {
        if (requestCode == REQUEST_PERMISSIONS) {
            final ExamplePermissionDelegate permission = (ExamplePermissionDelegate)
                    mGeckoSession.getPermissionDelegate();
            permission.onRequestPermissionsResult(permissions, grantResults);
        } else if (requestCode == REQUEST_WRITE_EXTERNAL_STORAGE &&
                   grantResults[0] == PackageManager.PERMISSION_GRANTED) {
            continueDownloads();
        } else {
            super.onRequestPermissionsResult(requestCode, permissions, grantResults);
        }
    }

    private void continueDownloads() {
        LinkedList<GeckoSession.WebResponseInfo> downloads = mPendingDownloads;
        mPendingDownloads = new LinkedList<>();

        for (GeckoSession.WebResponseInfo response : downloads) {
            downloadFile(response);
        }
    }

    private void downloadFile(GeckoSession.WebResponseInfo response) {
        if (ContextCompat.checkSelfPermission(GeckoViewActivity.this,
                Manifest.permission.WRITE_EXTERNAL_STORAGE) != PackageManager.PERMISSION_GRANTED) {
            mPendingDownloads.add(response);
            ActivityCompat.requestPermissions(GeckoViewActivity.this,
                    new String[]{Manifest.permission.WRITE_EXTERNAL_STORAGE},
                    REQUEST_WRITE_EXTERNAL_STORAGE);
            return;
        }

        final Uri uri = Uri.parse(response.uri);
        final String filename = response.filename != null ? response.filename : uri.getLastPathSegment();

        DownloadManager manager = (DownloadManager) getSystemService(DOWNLOAD_SERVICE);
        DownloadManager.Request req = new DownloadManager.Request(uri);
        req.setMimeType(response.contentType);
        req.setDestinationInExternalPublicDir(Environment.DIRECTORY_DOWNLOADS, filename);
        req.setNotificationVisibility(DownloadManager.Request.VISIBILITY_VISIBLE);
        manager.enqueue(req);
    }

    private String mErrorTemplate;
    private String createErrorPage(final String error) {
        if (mErrorTemplate == null) {
            InputStream stream = null;
            BufferedReader reader = null;
            StringBuilder builder = new StringBuilder();
            try {
                stream = getResources().getAssets().open("error.html");
                reader = new BufferedReader(new InputStreamReader(stream));

                String line;
                while ((line = reader.readLine()) != null) {
                    builder.append(line);
                    builder.append("\n");
                }

                mErrorTemplate = builder.toString();
            } catch (IOException e) {
                Log.d(LOGTAG, "Failed to open error page template", e);
                return null;
            } finally {
                if (stream != null) {
                    try {
                        stream.close();
                    } catch (IOException e) {
                        Log.e(LOGTAG, "Failed to close error page template stream", e);
                    }
                }

                if (reader != null) {
                    try {
                        reader.close();
                    } catch (IOException e) {
                        Log.e(LOGTAG, "Failed to close error page template reader", e);
                    }
                }
            }
        }

        return mErrorTemplate.replace("$ERROR", error);
    }

    private class ExampleContentDelegate implements GeckoSession.ContentDelegate {
        @Override
        public void onTitleChange(GeckoSession session, String title) {
            Log.i(LOGTAG, "Content title changed to " + title);
        }

        @Override
        public void onFullScreen(final GeckoSession session, final boolean fullScreen) {
            getWindow().setFlags(fullScreen ? WindowManager.LayoutParams.FLAG_FULLSCREEN : 0,
                                 WindowManager.LayoutParams.FLAG_FULLSCREEN);
            mFullScreen = fullScreen;
            if (fullScreen) {
                getSupportActionBar().hide();
            } else {
                getSupportActionBar().show();
            }
        }

        @Override
        public void onFocusRequest(final GeckoSession session) {
            Log.i(LOGTAG, "Content requesting focus");
        }

        @Override
        public void onCloseRequest(final GeckoSession session) {
            if (session == mGeckoSession) {
                finish();
            }
        }

        @Override
        public void onContextMenu(GeckoSession session, int screenX, int screenY,
                                  String uri, int elementType, String elementSrc) {
            Log.d(LOGTAG, "onContextMenu screenX=" + screenX +
                          " screenY=" + screenY + " uri=" + uri +
                          " elementType=" + elementType +
                          " elementSrc=" + elementSrc);
        }

        @Override
        public void onExternalResponse(GeckoSession session, GeckoSession.WebResponseInfo response) {
            try {
                Intent intent = new Intent(Intent.ACTION_VIEW);
                intent.setDataAndTypeAndNormalize(Uri.parse(response.uri), response.contentType);
                startActivity(intent);
            } catch (ActivityNotFoundException e) {
                downloadFile(response);
            }
        }

        @Override
        public void onCrash(GeckoSession session) {
            Log.e(LOGTAG, "Crashed, reopening session");
            session.open(sGeckoRuntime);
            session.loadUri(DEFAULT_URL);
        }
    }

    private class ExampleProgressDelegate implements GeckoSession.ProgressDelegate {
        private ExampleTrackingProtectionDelegate mTp;

        private ExampleProgressDelegate(final ExampleTrackingProtectionDelegate tp) {
            mTp = tp;
        }

        @Override
        public void onPageStart(GeckoSession session, String url) {
            Log.i(LOGTAG, "Starting to load page at " + url);
            Log.i(LOGTAG, "zerdatime " + SystemClock.elapsedRealtime() +
                  " - page load start");
            mTp.clearCounters();
        }

        @Override
        public void onPageStop(GeckoSession session, boolean success) {
            Log.i(LOGTAG, "Stopping page load " + (success ? "successfully" : "unsuccessfully"));
            Log.i(LOGTAG, "zerdatime " + SystemClock.elapsedRealtime() +
                  " - page load stop");
            mTp.logCounters();
        }

        @Override
        public void onProgressChange(GeckoSession session, int progress) {
            Log.i(LOGTAG, "onProgressChange " + progress);
<<<<<<< HEAD
=======

            mProgressView.setProgress(progress);

            if (progress > 0 && progress < 100) {
                mProgressView.setVisibility(View.VISIBLE);
            } else {
                mProgressView.setVisibility(View.GONE);
            }
>>>>>>> 94e37e71
        }

        @Override
        public void onSecurityChange(GeckoSession session, SecurityInformation securityInfo) {
            Log.i(LOGTAG, "Security status changed to " + securityInfo.securityMode);
        }
    }

    private class ExamplePermissionDelegate implements GeckoSession.PermissionDelegate {

        public int androidPermissionRequestCode = 1;
        private Callback mCallback;

        public void onRequestPermissionsResult(final String[] permissions,
                                               final int[] grantResults) {
            if (mCallback == null) {
                return;
            }

            final Callback cb = mCallback;
            mCallback = null;
            for (final int result : grantResults) {
                if (result != PackageManager.PERMISSION_GRANTED) {
                    // At least one permission was not granted.
                    cb.reject();
                    return;
                }
            }
            cb.grant();
        }

        @Override
        public void onAndroidPermissionsRequest(final GeckoSession session, final String[] permissions,
                                              final Callback callback) {
            if (Build.VERSION.SDK_INT >= 23) {
                // requestPermissions was introduced in API 23.
                mCallback = callback;
                requestPermissions(permissions, androidPermissionRequestCode);
            } else {
                callback.grant();
            }
        }

        @Override
        public void onContentPermissionRequest(final GeckoSession session, final String uri,
                                             final int type, final String access,
                                             final Callback callback) {
            final int resId;
            if (PERMISSION_GEOLOCATION == type) {
                resId = R.string.request_geolocation;
            } else if (PERMISSION_DESKTOP_NOTIFICATION == type) {
                resId = R.string.request_notification;
            } else {
                Log.w(LOGTAG, "Unknown permission: " + type);
                callback.reject();
                return;
            }

            final String title = getString(resId, Uri.parse(uri).getAuthority());
            final BasicGeckoViewPrompt prompt = (BasicGeckoViewPrompt)
                    mGeckoSession.getPromptDelegate();
            prompt.onPermissionPrompt(session, title, callback);
        }

        private String[] normalizeMediaName(final MediaSource[] sources) {
            if (sources == null) {
                return null;
            }

            String[] res = new String[sources.length];
            for (int i = 0; i < sources.length; i++) {
                final int mediaSource = sources[i].source;
                final String name = sources[i].name;
                if (MediaSource.SOURCE_CAMERA == mediaSource) {
                    if (name.toLowerCase(Locale.ENGLISH).contains("front")) {
                        res[i] = getString(R.string.media_front_camera);
                    } else {
                        res[i] = getString(R.string.media_back_camera);
                    }
                } else if (!name.isEmpty()) {
                    res[i] = name;
                } else if (MediaSource.SOURCE_MICROPHONE == mediaSource) {
                    res[i] = getString(R.string.media_microphone);
                } else {
                    res[i] = getString(R.string.media_other);
                }
            }

            return res;
        }

        @Override
        public void onMediaPermissionRequest(final GeckoSession session, final String uri,
                                           final MediaSource[] video, final MediaSource[] audio,
                                           final MediaCallback callback) {
            final String host = Uri.parse(uri).getAuthority();
            final String title;
            if (audio == null) {
                title = getString(R.string.request_video, host);
            } else if (video == null) {
                title = getString(R.string.request_audio, host);
            } else {
                title = getString(R.string.request_media, host);
            }

            String[] videoNames = normalizeMediaName(video);
            String[] audioNames = normalizeMediaName(audio);

            final BasicGeckoViewPrompt prompt = (BasicGeckoViewPrompt)
                    mGeckoSession.getPromptDelegate();
            prompt.onMediaPrompt(session, title, video, audio, videoNames, audioNames, callback);
        }
    }

    private class ExampleNavigationDelegate implements GeckoSession.NavigationDelegate {
        @Override
        public void onLocationChange(GeckoSession session, final String url) {
            mLocationView.setText(url);
            mCurrentUri = url;
        }

        @Override
        public void onCanGoBack(GeckoSession session, boolean canGoBack) {
            mCanGoBack = canGoBack;
        }

        @Override
        public void onCanGoForward(GeckoSession session, boolean canGoForward) {
            mCanGoForward = canGoForward;
        }

        @Override
        public GeckoResult<Boolean> onLoadRequest(final GeckoSession session, final String uri,
                                                  final int target, final int flags) {
            Log.d(LOGTAG, "onLoadRequest=" + uri + " where=" + target +
                  " flags=" + flags);
            return GeckoResult.fromValue(false);
        }

        @Override
        public GeckoResult<GeckoSession> onNewSession(final GeckoSession session, final String uri) {
            GeckoSession newSession = new GeckoSession(session.getSettings());

            Intent intent = new Intent(GeckoViewActivity.this, SessionActivity.class);
            intent.setFlags(Intent.FLAG_ACTIVITY_CLEAR_WHEN_TASK_RESET);
            intent.setAction(Intent.ACTION_VIEW);
            intent.setData(Uri.parse(uri));
            intent.putExtra("session", newSession);

            startActivity(intent);

            return GeckoResult.fromValue(newSession);
<<<<<<< HEAD
=======
        }

        private String categoryToString(final int category) {
            switch (category) {
                case ERROR_CATEGORY_UNKNOWN:
                    return "ERROR_CATEGORY_UNKNOWN";
                case ERROR_CATEGORY_SECURITY:
                    return "ERROR_CATEGORY_SECURITY";
                case ERROR_CATEGORY_NETWORK:
                    return "ERROR_CATEGORY_NETWORK";
                case ERROR_CATEGORY_CONTENT:
                    return "ERROR_CATEGORY_CONTENT";
                case ERROR_CATEGORY_URI:
                    return "ERROR_CATEGORY_URI";
                case ERROR_CATEGORY_PROXY:
                    return "ERROR_CATEGORY_PROXY";
                case ERROR_CATEGORY_SAFEBROWSING:
                    return "ERROR_CATEGORY_SAFEBROWSING";
                default:
                    return "UNKNOWN";
            }
        }

        private String errorToString(final int error) {
            switch (error) {
                case ERROR_UNKNOWN:
                    return "ERROR_UNKNOWN";
                case ERROR_SECURITY_SSL:
                    return "ERROR_SECURITY_SSL";
                case ERROR_SECURITY_BAD_CERT:
                    return "ERROR_SECURITY_BAD_CERT";
                case ERROR_NET_RESET:
                    return "ERROR_NET_RESET";
                case ERROR_NET_INTERRUPT:
                    return "ERROR_NET_INTERRUPT";
                case ERROR_NET_TIMEOUT:
                    return "ERROR_NET_TIMEOUT";
                case ERROR_CONNECTION_REFUSED:
                    return "ERROR_CONNECTION_REFUSED";
                case ERROR_UNKNOWN_PROTOCOL:
                    return "ERROR_UNKNOWN_PROTOCOL";
                case ERROR_UNKNOWN_HOST:
                    return "ERROR_UNKNOWN_HOST";
                case ERROR_UNKNOWN_SOCKET_TYPE:
                    return "ERROR_UNKNOWN_SOCKET_TYPE";
                case ERROR_UNKNOWN_PROXY_HOST:
                    return "ERROR_UNKNOWN_PROXY_HOST";
                case ERROR_MALFORMED_URI:
                    return "ERROR_MALFORMED_URI";
                case ERROR_REDIRECT_LOOP:
                    return "ERROR_REDIRECT_LOOP";
                case ERROR_SAFEBROWSING_PHISHING_URI:
                    return "ERROR_SAFEBROWSING_PHISHING_URI";
                case ERROR_SAFEBROWSING_MALWARE_URI:
                    return "ERROR_SAFEBROWSING_MALWARE_URI";
                case ERROR_SAFEBROWSING_UNWANTED_URI:
                    return "ERROR_SAFEBROWSING_UNWANTED_URI";
                case ERROR_SAFEBROWSING_HARMFUL_URI:
                    return "ERROR_SAFEBROWSING_HARMFUL_URI";
                case ERROR_CONTENT_CRASHED:
                    return "ERROR_CONTENT_CRASHED";
                case ERROR_OFFLINE:
                    return "ERROR_OFFLINE";
                case ERROR_PORT_BLOCKED:
                    return "ERROR_PORT_BLOCKED";
                case ERROR_PROXY_CONNECTION_REFUSED:
                    return "ERROR_PROXY_CONNECTION_REFUSED";
                case ERROR_FILE_NOT_FOUND:
                    return "ERROR_FILE_NOT_FOUND";
                case ERROR_FILE_ACCESS_DENIED:
                    return "ERROR_FILE_ACCESS_DENIED";
                case ERROR_INVALID_CONTENT_ENCODING:
                    return "ERROR_INVALID_CONTENT_ENCODING";
                case ERROR_UNSAFE_CONTENT_TYPE:
                    return "ERROR_UNSAFE_CONTENT_TYPE";
                case ERROR_CORRUPTED_CONTENT:
                    return "ERROR_CORRUPTED_CONTENT";
                default:
                    return "UNKNOWN";
            }
        }

        private String createErrorPage(final int category, final int error) {
            if (mErrorTemplate == null) {
                InputStream stream = null;
                BufferedReader reader = null;
                StringBuilder builder = new StringBuilder();
                try {
                    stream = getResources().getAssets().open("error.html");
                    reader = new BufferedReader(new InputStreamReader(stream));

                    String line;
                    while ((line = reader.readLine()) != null) {
                        builder.append(line);
                        builder.append("\n");
                    }

                    mErrorTemplate = builder.toString();
                } catch (IOException e) {
                    Log.d(LOGTAG, "Failed to open error page template", e);
                    return null;
                } finally {
                    if (stream != null) {
                        try {
                            stream.close();
                        } catch (IOException e) {
                            Log.e(LOGTAG, "Failed to close error page template stream", e);
                        }
                    }

                    if (reader != null) {
                        try {
                            reader.close();
                        } catch (IOException e) {
                            Log.e(LOGTAG, "Failed to close error page template reader", e);
                        }
                    }
                }
            }

            return GeckoViewActivity.this.createErrorPage(categoryToString(category) + " : " + errorToString(error));
        }

        @Override
        public GeckoResult<String> onLoadError(final GeckoSession session, final String uri,
                                               final int category, final int error) {
            Log.d(LOGTAG, "onLoadError=" + uri +
                  " error category=" + category +
                  " error=" + error);

            return GeckoResult.fromValue("data:text/html," + createErrorPage(category, error));
>>>>>>> 94e37e71
        }
    }

    private class ExampleTrackingProtectionDelegate implements GeckoSession.TrackingProtectionDelegate {
        private int mBlockedAds = 0;
        private int mBlockedAnalytics = 0;
        private int mBlockedSocial = 0;
        private int mBlockedContent = 0;
        private int mBlockedTest = 0;

        private void clearCounters() {
            mBlockedAds = 0;
            mBlockedAnalytics = 0;
            mBlockedSocial = 0;
            mBlockedContent = 0;
            mBlockedTest = 0;
        }

        private void logCounters() {
            Log.d(LOGTAG, "Trackers blocked: " + mBlockedAds + " ads, " +
                  mBlockedAnalytics + " analytics, " +
                  mBlockedSocial + " social, " +
                  mBlockedContent + " content, " +
                  mBlockedTest + " test");
        }

        @Override
        public void onTrackerBlocked(final GeckoSession session, final String uri,
                                     int categories) {
            Log.d(LOGTAG, "onTrackerBlocked " + categories + " (" + uri + ")");
            if ((categories & TrackingProtectionDelegate.CATEGORY_TEST) != 0) {
                mBlockedTest++;
            }
            if ((categories & TrackingProtectionDelegate.CATEGORY_AD) != 0) {
                mBlockedAds++;
            }
            if ((categories & TrackingProtectionDelegate.CATEGORY_ANALYTIC) != 0) {
                mBlockedAnalytics++;
            }
            if ((categories & TrackingProtectionDelegate.CATEGORY_SOCIAL) != 0) {
                mBlockedSocial++;
            }
            if ((categories & TrackingProtectionDelegate.CATEGORY_CONTENT) != 0) {
                mBlockedContent++;
            }
        }
    }
}<|MERGE_RESOLUTION|>--- conflicted
+++ resolved
@@ -6,10 +6,6 @@
 package org.mozilla.geckoview_example;
 
 import org.mozilla.geckoview.BasicSelectionActionDelegate;
-<<<<<<< HEAD
-import org.mozilla.geckoview.GeckoResponse;
-=======
->>>>>>> 94e37e71
 import org.mozilla.geckoview.GeckoResult;
 import org.mozilla.geckoview.GeckoRuntime;
 import org.mozilla.geckoview.GeckoRuntimeSettings;
@@ -196,21 +192,6 @@
     private void updateTrackingProtection(GeckoSession session) {
         session.getSettings().setBoolean(
             GeckoSessionSettings.USE_TRACKING_PROTECTION, mUseTrackingProtection);
-<<<<<<< HEAD
-    }
-
-    @Override
-    protected void onPause() {
-        mGeckoSession.setActive(false);
-        super.onPause();
-    }
-
-    @Override
-    protected void onResume() {
-        mGeckoSession.setActive(true);
-        super.onResume();
-=======
->>>>>>> 94e37e71
     }
 
     @Override
@@ -491,8 +472,6 @@
         @Override
         public void onProgressChange(GeckoSession session, int progress) {
             Log.i(LOGTAG, "onProgressChange " + progress);
-<<<<<<< HEAD
-=======
 
             mProgressView.setProgress(progress);
 
@@ -501,7 +480,6 @@
             } else {
                 mProgressView.setVisibility(View.GONE);
             }
->>>>>>> 94e37e71
         }
 
         @Override
@@ -654,8 +632,6 @@
             startActivity(intent);
 
             return GeckoResult.fromValue(newSession);
-<<<<<<< HEAD
-=======
         }
 
         private String categoryToString(final int category) {
@@ -787,7 +763,6 @@
                   " error=" + error);
 
             return GeckoResult.fromValue("data:text/html," + createErrorPage(category, error));
->>>>>>> 94e37e71
         }
     }
 
