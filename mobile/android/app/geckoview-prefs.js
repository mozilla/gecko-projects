--- conflicted
+++ resolved
@@ -16,10 +16,7 @@
 // Disable the Telemetry Event Ping
 pref("toolkit.telemetry.eventping.enabled", false);
 
-<<<<<<< HEAD
-=======
 pref("geckoview.console.enabled", false);
 
->>>>>>> 94e37e71
 // Disable Web Push until we get it working
 pref("dom.push.enabled", false);
