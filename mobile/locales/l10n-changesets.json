--- conflicted
+++ resolved
@@ -59,17 +59,12 @@
         ], 
         "revision": "default"
     }, 
-<<<<<<< HEAD
-=======
     "bs": {
         "platforms": [
-            "android", 
-            "android-api-16", 
-            "android-multilocale"
-        ], 
-        "revision": "default"
-    }, 
->>>>>>> 24ef5181
+            "android-multilocale"
+        ], 
+        "revision": "default"
+    }, 
     "ca": {
         "platforms": [
             "android-multilocale"
@@ -502,17 +497,12 @@
         ], 
         "revision": "default"
     }, 
-<<<<<<< HEAD
-=======
     "trs": {
         "platforms": [
-            "android", 
-            "android-api-16", 
-            "android-multilocale"
-        ], 
-        "revision": "default"
-    }, 
->>>>>>> 24ef5181
+            "android-multilocale"
+        ], 
+        "revision": "default"
+    }, 
     "uk": {
         "platforms": [
             "android-multilocale"
