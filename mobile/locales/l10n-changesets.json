--- conflicted
+++ resolved
@@ -2,584 +2,581 @@
     "an": {
         "platforms": [
             "android-multilocale"
-        ], 
-        "revision": "default"
-    }, 
+        ],
+        "revision": "default"
+    },
     "ar": {
         "platforms": [
             "android-multilocale"
-        ], 
-        "revision": "default"
-    }, 
+        ],
+        "revision": "default"
+    },
     "as": {
         "platforms": [
             "android-multilocale"
-        ], 
-        "revision": "default"
-    }, 
+        ],
+        "revision": "default"
+    },
     "ast": {
         "platforms": [
             "android-multilocale"
-        ], 
-        "revision": "default"
-    }, 
+        ],
+        "revision": "default"
+    },
     "az": {
         "platforms": [
             "android-multilocale"
-        ], 
-        "revision": "default"
-    }, 
+        ],
+        "revision": "default"
+    },
     "be": {
         "platforms": [
             "android-multilocale"
-        ], 
-        "revision": "default"
-    }, 
+        ],
+        "revision": "default"
+    },
     "bg": {
         "platforms": [
             "android-multilocale"
-        ], 
-        "revision": "default"
-    }, 
+        ],
+        "revision": "default"
+    },
     "bn-BD": {
         "platforms": [
             "android-multilocale"
-        ], 
-        "revision": "default"
-    }, 
+        ],
+        "revision": "default"
+    },
     "bn-IN": {
         "platforms": [
             "android-multilocale"
-        ], 
-        "revision": "default"
-    }, 
+        ],
+        "revision": "default"
+    },
     "br": {
         "platforms": [
             "android-multilocale"
-        ], 
-        "revision": "default"
-    }, 
+        ],
+        "revision": "default"
+    },
     "bs": {
         "platforms": [
             "android-multilocale"
-        ], 
-        "revision": "default"
-    }, 
+        ],
+        "revision": "default"
+    },
     "ca": {
         "platforms": [
             "android-multilocale"
-        ], 
-        "revision": "default"
-    }, 
+        ],
+        "revision": "default"
+    },
     "cak": {
         "platforms": [
             "android-multilocale"
-        ], 
-        "revision": "default"
-    }, 
+        ],
+        "revision": "default"
+    },
     "cs": {
         "platforms": [
             "android-multilocale"
-        ], 
-        "revision": "default"
-    }, 
+        ],
+        "revision": "default"
+    },
     "cy": {
         "platforms": [
             "android-multilocale"
-        ], 
-        "revision": "default"
-    }, 
+        ],
+        "revision": "default"
+    },
     "da": {
         "platforms": [
             "android-multilocale"
-        ], 
-        "revision": "default"
-    }, 
+        ],
+        "revision": "default"
+    },
     "de": {
         "platforms": [
             "android-multilocale"
-        ], 
-        "revision": "default"
-    }, 
+        ],
+        "revision": "default"
+    },
     "dsb": {
         "platforms": [
             "android-multilocale"
-        ], 
-        "revision": "default"
-    }, 
+        ],
+        "revision": "default"
+    },
     "el": {
         "platforms": [
             "android-multilocale"
-        ], 
-        "revision": "default"
-    }, 
+        ],
+        "revision": "default"
+    },
     "en-CA": {
         "platforms": [
-            "android", 
-            "android-api-16", 
-            "android-multilocale"
-        ], 
-        "revision": "default"
-    }, 
+            "android",
+            "android-api-16",
+            "android-multilocale"
+        ],
+        "revision": "default"
+    },
     "en-GB": {
         "platforms": [
             "android-multilocale"
-        ], 
-        "revision": "default"
-    }, 
+        ],
+        "revision": "default"
+    },
     "en-ZA": {
         "platforms": [
             "android-multilocale"
-        ], 
-        "revision": "default"
-    }, 
+        ],
+        "revision": "default"
+    },
     "eo": {
         "platforms": [
             "android-multilocale"
-        ], 
-        "revision": "default"
-    }, 
+        ],
+        "revision": "default"
+    },
     "es-AR": {
         "platforms": [
             "android-multilocale"
-        ], 
-        "revision": "default"
-    }, 
+        ],
+        "revision": "default"
+    },
     "es-CL": {
         "platforms": [
             "android-multilocale"
-        ], 
-        "revision": "default"
-    }, 
+        ],
+        "revision": "default"
+    },
     "es-ES": {
         "platforms": [
             "android-multilocale"
-        ], 
-        "revision": "default"
-    }, 
+        ],
+        "revision": "default"
+    },
     "es-MX": {
         "platforms": [
             "android-multilocale"
-        ], 
-        "revision": "default"
-    }, 
+        ],
+        "revision": "default"
+    },
     "et": {
         "platforms": [
             "android-multilocale"
-        ], 
-        "revision": "default"
-    }, 
+        ],
+        "revision": "default"
+    },
     "eu": {
         "platforms": [
             "android-multilocale"
-        ], 
-        "revision": "default"
-    }, 
+        ],
+        "revision": "default"
+    },
     "fa": {
         "platforms": [
             "android-multilocale"
-        ], 
-        "revision": "default"
-    }, 
+        ],
+        "revision": "default"
+    },
     "ff": {
         "platforms": [
             "android-multilocale"
-        ], 
-        "revision": "default"
-    }, 
+        ],
+        "revision": "default"
+    },
     "fi": {
         "platforms": [
             "android-multilocale"
-        ], 
-        "revision": "default"
-    }, 
+        ],
+        "revision": "default"
+    },
     "fr": {
         "platforms": [
             "android-multilocale"
-        ], 
-        "revision": "default"
-    }, 
+        ],
+        "revision": "default"
+    },
     "fy-NL": {
         "platforms": [
             "android-multilocale"
-        ], 
-        "revision": "default"
-    }, 
+        ],
+        "revision": "default"
+    },
     "ga-IE": {
         "platforms": [
             "android-multilocale"
-        ], 
-        "revision": "default"
-    }, 
+        ],
+        "revision": "default"
+    },
     "gd": {
         "platforms": [
             "android-multilocale"
-        ], 
-        "revision": "default"
-    }, 
+        ],
+        "revision": "default"
+    },
     "gl": {
         "platforms": [
             "android-multilocale"
-        ], 
-        "revision": "default"
-    }, 
+        ],
+        "revision": "default"
+    },
     "gn": {
         "platforms": [
             "android-multilocale"
-        ], 
-        "revision": "default"
-    }, 
+        ],
+        "revision": "default"
+    },
     "gu-IN": {
         "platforms": [
             "android-multilocale"
-        ], 
-        "revision": "default"
-    }, 
+        ],
+        "revision": "default"
+    },
     "he": {
         "platforms": [
             "android-multilocale"
-        ], 
-        "revision": "default"
-    }, 
+        ],
+        "revision": "default"
+    },
     "hi-IN": {
         "platforms": [
             "android-multilocale"
-        ], 
-        "revision": "default"
-    }, 
+        ],
+        "revision": "default"
+    },
     "hr": {
         "platforms": [
             "android-multilocale"
-        ], 
-        "revision": "default"
-    }, 
+        ],
+        "revision": "default"
+    },
     "hsb": {
         "platforms": [
             "android-multilocale"
-        ], 
-        "revision": "default"
-    }, 
+        ],
+        "revision": "default"
+    },
     "hu": {
         "platforms": [
             "android-multilocale"
-        ], 
-        "revision": "default"
-    }, 
+        ],
+        "revision": "default"
+    },
     "hy-AM": {
         "platforms": [
             "android-multilocale"
-        ], 
-        "revision": "default"
-    }, 
+        ],
+        "revision": "default"
+    },
     "id": {
         "platforms": [
             "android-multilocale"
-        ], 
-        "revision": "default"
-    }, 
+        ],
+        "revision": "default"
+    },
     "is": {
         "platforms": [
             "android-multilocale"
-        ], 
-        "revision": "default"
-    }, 
+        ],
+        "revision": "default"
+    },
     "it": {
         "platforms": [
             "android-multilocale"
-        ], 
-        "revision": "default"
-    }, 
+        ],
+        "revision": "default"
+    },
     "ja": {
         "platforms": [
             "android-multilocale"
-        ], 
-        "revision": "default"
-    }, 
+        ],
+        "revision": "default"
+    },
     "ka": {
         "platforms": [
             "android-multilocale"
-        ], 
-        "revision": "default"
-    }, 
+        ],
+        "revision": "default"
+    },
     "kab": {
         "platforms": [
             "android-multilocale"
-        ], 
-        "revision": "default"
-    }, 
+        ],
+        "revision": "default"
+    },
     "kk": {
         "platforms": [
             "android-multilocale"
-        ], 
-        "revision": "default"
-    }, 
+        ],
+        "revision": "default"
+    },
     "kn": {
         "platforms": [
             "android-multilocale"
-        ], 
-        "revision": "default"
-    }, 
+        ],
+        "revision": "default"
+    },
     "ko": {
         "platforms": [
             "android-multilocale"
-        ], 
-        "revision": "default"
-    }, 
-<<<<<<< HEAD
-=======
+        ],
+        "revision": "default"
+    },
     "lij": {
         "platforms": [
-            "android", 
-            "android-api-16", 
-            "android-multilocale"
-        ], 
-        "revision": "default"
-    }, 
->>>>>>> 4684ccf9
+            "android",
+            "android-api-16",
+            "android-multilocale"
+        ],
+        "revision": "default"
+    },
     "lo": {
         "platforms": [
             "android-multilocale"
-        ], 
-        "revision": "default"
-    }, 
+        ],
+        "revision": "default"
+    },
     "lt": {
         "platforms": [
             "android-multilocale"
-        ], 
-        "revision": "default"
-    }, 
+        ],
+        "revision": "default"
+    },
     "lv": {
         "platforms": [
             "android-multilocale"
-        ], 
-        "revision": "default"
-    }, 
+        ],
+        "revision": "default"
+    },
     "mai": {
         "platforms": [
             "android-multilocale"
-        ], 
-        "revision": "default"
-    }, 
+        ],
+        "revision": "default"
+    },
     "ml": {
         "platforms": [
             "android-multilocale"
-        ], 
-        "revision": "default"
-    }, 
+        ],
+        "revision": "default"
+    },
     "mr": {
         "platforms": [
             "android-multilocale"
-        ], 
-        "revision": "default"
-    }, 
+        ],
+        "revision": "default"
+    },
     "ms": {
         "platforms": [
             "android-multilocale"
-        ], 
-        "revision": "default"
-    }, 
+        ],
+        "revision": "default"
+    },
     "my": {
         "platforms": [
             "android-multilocale"
-        ], 
-        "revision": "default"
-    }, 
+        ],
+        "revision": "default"
+    },
     "nb-NO": {
         "platforms": [
             "android-multilocale"
-        ], 
-        "revision": "default"
-    }, 
+        ],
+        "revision": "default"
+    },
     "ne-NP": {
         "platforms": [
             "android-multilocale"
-        ], 
-        "revision": "default"
-    }, 
+        ],
+        "revision": "default"
+    },
     "nl": {
         "platforms": [
             "android-multilocale"
-        ], 
-        "revision": "default"
-    }, 
+        ],
+        "revision": "default"
+    },
     "nn-NO": {
         "platforms": [
             "android-multilocale"
-        ], 
-        "revision": "default"
-    }, 
+        ],
+        "revision": "default"
+    },
     "oc": {
         "platforms": [
             "android-multilocale"
-        ], 
-        "revision": "default"
-    }, 
+        ],
+        "revision": "default"
+    },
     "or": {
         "platforms": [
             "android-multilocale"
-        ], 
-        "revision": "default"
-    }, 
+        ],
+        "revision": "default"
+    },
     "pa-IN": {
         "platforms": [
             "android-multilocale"
-        ], 
-        "revision": "default"
-    }, 
+        ],
+        "revision": "default"
+    },
     "pl": {
         "platforms": [
             "android-multilocale"
-        ], 
-        "revision": "default"
-    }, 
+        ],
+        "revision": "default"
+    },
     "pt-BR": {
         "platforms": [
             "android-multilocale"
-        ], 
-        "revision": "default"
-    }, 
+        ],
+        "revision": "default"
+    },
     "pt-PT": {
         "platforms": [
             "android-multilocale"
-        ], 
-        "revision": "default"
-    }, 
+        ],
+        "revision": "default"
+    },
     "rm": {
         "platforms": [
             "android-multilocale"
-        ], 
-        "revision": "default"
-    }, 
+        ],
+        "revision": "default"
+    },
     "ro": {
         "platforms": [
             "android-multilocale"
-        ], 
-        "revision": "default"
-    }, 
+        ],
+        "revision": "default"
+    },
     "ru": {
         "platforms": [
             "android-multilocale"
-        ], 
-        "revision": "default"
-    }, 
+        ],
+        "revision": "default"
+    },
     "sk": {
         "platforms": [
             "android-multilocale"
-        ], 
-        "revision": "default"
-    }, 
+        ],
+        "revision": "default"
+    },
     "sl": {
         "platforms": [
             "android-multilocale"
-        ], 
-        "revision": "default"
-    }, 
+        ],
+        "revision": "default"
+    },
     "son": {
         "platforms": [
             "android-multilocale"
-        ], 
-        "revision": "default"
-    }, 
+        ],
+        "revision": "default"
+    },
     "sq": {
         "platforms": [
             "android-multilocale"
-        ], 
-        "revision": "default"
-    }, 
+        ],
+        "revision": "default"
+    },
     "sr": {
         "platforms": [
             "android-multilocale"
-        ], 
-        "revision": "default"
-    }, 
+        ],
+        "revision": "default"
+    },
     "sv-SE": {
         "platforms": [
             "android-multilocale"
-        ], 
-        "revision": "default"
-    }, 
+        ],
+        "revision": "default"
+    },
     "ta": {
         "platforms": [
             "android-multilocale"
-        ], 
-        "revision": "default"
-    }, 
+        ],
+        "revision": "default"
+    },
     "te": {
         "platforms": [
             "android-multilocale"
-        ], 
-        "revision": "default"
-    }, 
+        ],
+        "revision": "default"
+    },
     "th": {
         "platforms": [
             "android-multilocale"
-        ], 
-        "revision": "default"
-    }, 
+        ],
+        "revision": "default"
+    },
     "tr": {
         "platforms": [
             "android-multilocale"
-        ], 
-        "revision": "default"
-    }, 
+        ],
+        "revision": "default"
+    },
     "trs": {
         "platforms": [
             "android-multilocale"
-        ], 
-        "revision": "default"
-    }, 
+        ],
+        "revision": "default"
+    },
     "uk": {
         "platforms": [
             "android-multilocale"
-        ], 
-        "revision": "default"
-    }, 
+        ],
+        "revision": "default"
+    },
     "ur": {
         "platforms": [
             "android-multilocale"
-        ], 
-        "revision": "default"
-    }, 
+        ],
+        "revision": "default"
+    },
     "uz": {
         "platforms": [
             "android-multilocale"
-        ], 
-        "revision": "default"
-    }, 
+        ],
+        "revision": "default"
+    },
     "vi": {
         "platforms": [
             "android-multilocale"
-        ], 
-        "revision": "default"
-    }, 
+        ],
+        "revision": "default"
+    },
     "wo": {
         "platforms": [
             "android-multilocale"
-        ], 
-        "revision": "default"
-    }, 
+        ],
+        "revision": "default"
+    },
     "xh": {
         "platforms": [
             "android-multilocale"
-        ], 
-        "revision": "default"
-    }, 
+        ],
+        "revision": "default"
+    },
     "zam": {
         "platforms": [
             "android-multilocale"
-        ], 
-        "revision": "default"
-    }, 
+        ],
+        "revision": "default"
+    },
     "zh-CN": {
         "platforms": [
             "android-multilocale"
-        ], 
-        "revision": "default"
-    }, 
+        ],
+        "revision": "default"
+    },
     "zh-TW": {
         "platforms": [
             "android-multilocale"
-        ], 
+        ],
         "revision": "default"
     }
 }