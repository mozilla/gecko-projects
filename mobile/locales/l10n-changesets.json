{
    "an": {
        "platforms": [
            "android-multilocale"
        ], 
        "revision": "default"
    }, 
    "ar": {
        "platforms": [
            "android-multilocale"
        ], 
        "revision": "default"
    }, 
    "as": {
        "platforms": [
            "android-multilocale"
        ], 
        "revision": "default"
    }, 
    "ast": {
        "platforms": [
            "android-multilocale"
        ], 
        "revision": "default"
    }, 
    "az": {
        "platforms": [
            "android-multilocale"
        ], 
        "revision": "default"
    }, 
    "be": {
        "platforms": [
            "android-multilocale"
        ], 
        "revision": "default"
    }, 
    "bg": {
        "platforms": [
            "android-multilocale"
        ], 
        "revision": "default"
    }, 
    "bn-BD": {
        "platforms": [
            "android-multilocale"
        ], 
        "revision": "default"
    }, 
    "bn-IN": {
        "platforms": [
            "android-multilocale"
        ], 
        "revision": "default"
    }, 
    "br": {
        "platforms": [
            "android-multilocale"
        ], 
        "revision": "default"
    }, 
    "bs": {
        "platforms": [
            "android-multilocale"
        ], 
        "revision": "default"
    }, 
    "ca": {
        "platforms": [
            "android-multilocale"
        ], 
        "revision": "default"
    }, 
    "cak": {
        "platforms": [
            "android-multilocale"
        ], 
        "revision": "default"
    }, 
    "cs": {
        "platforms": [
            "android-multilocale"
        ], 
        "revision": "default"
    }, 
    "cy": {
        "platforms": [
            "android-multilocale"
        ], 
        "revision": "default"
    }, 
    "da": {
        "platforms": [
            "android-multilocale"
        ], 
        "revision": "default"
    }, 
    "de": {
        "platforms": [
            "android-multilocale"
        ], 
        "revision": "default"
    }, 
    "dsb": {
        "platforms": [
            "android-multilocale"
        ], 
        "revision": "default"
    }, 
    "el": {
        "platforms": [
            "android-multilocale"
        ], 
        "revision": "default"
    }, 
    "en-GB": {
        "platforms": [
            "android-multilocale"
        ], 
        "revision": "default"
    }, 
    "en-ZA": {
        "platforms": [
            "android-multilocale"
        ], 
        "revision": "default"
    }, 
    "eo": {
        "platforms": [
            "android-multilocale"
        ], 
        "revision": "default"
    }, 
    "es-AR": {
        "platforms": [
            "android-multilocale"
        ], 
        "revision": "default"
    }, 
    "es-CL": {
        "platforms": [
            "android-multilocale"
        ], 
        "revision": "default"
    }, 
    "es-ES": {
        "platforms": [
            "android-multilocale"
        ], 
        "revision": "default"
    }, 
    "es-MX": {
        "platforms": [
            "android-multilocale"
        ], 
        "revision": "default"
    }, 
    "et": {
        "platforms": [
            "android-multilocale"
        ], 
        "revision": "default"
    }, 
    "eu": {
        "platforms": [
            "android-multilocale"
        ], 
        "revision": "default"
    }, 
    "fa": {
        "platforms": [
            "android-multilocale"
        ], 
        "revision": "default"
    }, 
    "ff": {
        "platforms": [
            "android-multilocale"
        ], 
        "revision": "default"
    }, 
    "fi": {
        "platforms": [
            "android-multilocale"
        ], 
        "revision": "default"
    }, 
    "fr": {
        "platforms": [
            "android-multilocale"
        ], 
        "revision": "default"
    }, 
    "fy-NL": {
        "platforms": [
            "android-multilocale"
        ], 
        "revision": "default"
    }, 
    "ga-IE": {
        "platforms": [
            "android-multilocale"
        ], 
        "revision": "default"
    }, 
    "gd": {
        "platforms": [
            "android-multilocale"
        ], 
        "revision": "default"
    }, 
    "gl": {
        "platforms": [
            "android-multilocale"
        ], 
        "revision": "default"
    }, 
    "gn": {
        "platforms": [
            "android-multilocale"
        ], 
        "revision": "default"
    }, 
    "gu-IN": {
        "platforms": [
            "android-multilocale"
        ], 
        "revision": "default"
    }, 
    "he": {
        "platforms": [
            "android-multilocale"
        ], 
        "revision": "default"
    }, 
    "hi-IN": {
        "platforms": [
            "android-multilocale"
        ], 
        "revision": "default"
    }, 
    "hr": {
        "platforms": [
            "android-multilocale"
        ], 
        "revision": "default"
    }, 
    "hsb": {
        "platforms": [
            "android-multilocale"
        ], 
        "revision": "default"
    }, 
    "hu": {
        "platforms": [
            "android-multilocale"
        ], 
        "revision": "default"
    }, 
    "hy-AM": {
        "platforms": [
            "android-multilocale"
        ], 
        "revision": "default"
    }, 
    "id": {
        "platforms": [
            "android-multilocale"
        ], 
        "revision": "default"
    }, 
    "is": {
        "platforms": [
            "android-multilocale"
        ], 
        "revision": "default"
    }, 
    "it": {
        "platforms": [
            "android-multilocale"
        ], 
        "revision": "default"
    }, 
    "ja": {
        "platforms": [
            "android-multilocale"
        ], 
        "revision": "default"
    }, 
    "ka": {
        "platforms": [
            "android-multilocale"
        ], 
        "revision": "default"
    }, 
    "kab": {
        "platforms": [
            "android-multilocale"
        ], 
        "revision": "default"
    }, 
    "kk": {
        "platforms": [
            "android-multilocale"
        ], 
        "revision": "default"
    }, 
    "kn": {
        "platforms": [
            "android-multilocale"
        ], 
        "revision": "default"
    }, 
    "ko": {
        "platforms": [
            "android-multilocale"
        ], 
        "revision": "default"
    }, 
    "lij": {
        "platforms": [
            "android", 
            "android-api-16"
        ], 
        "revision": "default"
    }, 
    "lo": {
        "platforms": [
            "android-multilocale"
        ], 
        "revision": "default"
    }, 
    "lt": {
        "platforms": [
            "android-multilocale"
        ], 
        "revision": "default"
    }, 
    "lv": {
        "platforms": [
            "android-multilocale"
        ], 
        "revision": "default"
    }, 
    "mai": {
        "platforms": [
            "android-multilocale"
        ], 
        "revision": "default"
    }, 
<<<<<<< HEAD
=======
    "meh": {
        "platforms": [
            "android", 
            "android-api-16"
        ], 
        "revision": "default"
    }, 
    "mix": {
        "platforms": [
            "android", 
            "android-api-16"
        ], 
        "revision": "default"
    }, 
>>>>>>> 3511d14f
    "ml": {
        "platforms": [
            "android-multilocale"
        ], 
        "revision": "default"
    }, 
    "mr": {
        "platforms": [
            "android-multilocale"
        ], 
        "revision": "default"
    }, 
    "ms": {
        "platforms": [
            "android-multilocale"
        ], 
        "revision": "default"
    }, 
    "my": {
        "platforms": [
            "android-multilocale"
        ], 
        "revision": "default"
    }, 
    "nb-NO": {
        "platforms": [
            "android-multilocale"
        ], 
        "revision": "default"
    }, 
    "ne-NP": {
        "platforms": [
            "android-multilocale"
        ], 
        "revision": "default"
    }, 
    "nl": {
        "platforms": [
            "android-multilocale"
        ], 
        "revision": "default"
    }, 
    "nn-NO": {
        "platforms": [
            "android-multilocale"
        ], 
        "revision": "default"
    }, 
    "oc": {
        "platforms": [
            "android", 
            "android-api-16", 
            "android-multilocale"
        ], 
        "revision": "default"
    }, 
    "or": {
        "platforms": [
            "android-multilocale"
        ], 
        "revision": "default"
    }, 
    "pa-IN": {
        "platforms": [
            "android-multilocale"
        ], 
        "revision": "default"
    }, 
    "pl": {
        "platforms": [
            "android-multilocale"
        ], 
        "revision": "default"
    }, 
    "pt-BR": {
        "platforms": [
            "android-multilocale"
        ], 
        "revision": "default"
    }, 
    "pt-PT": {
        "platforms": [
            "android-multilocale"
        ], 
        "revision": "default"
    }, 
    "rm": {
        "platforms": [
            "android-multilocale"
        ], 
        "revision": "default"
    }, 
    "ro": {
        "platforms": [
            "android-multilocale"
        ], 
        "revision": "default"
    }, 
    "ru": {
        "platforms": [
            "android-multilocale"
        ], 
        "revision": "default"
    }, 
    "sk": {
        "platforms": [
            "android-multilocale"
        ], 
        "revision": "default"
    }, 
    "sl": {
        "platforms": [
            "android-multilocale"
        ], 
        "revision": "default"
    }, 
    "son": {
        "platforms": [
            "android-multilocale"
        ], 
        "revision": "default"
    }, 
    "sq": {
        "platforms": [
            "android-multilocale"
        ], 
        "revision": "default"
    }, 
    "sr": {
        "platforms": [
            "android-multilocale"
        ], 
        "revision": "default"
    }, 
    "sv-SE": {
        "platforms": [
            "android-multilocale"
        ], 
        "revision": "default"
    }, 
    "ta": {
        "platforms": [
            "android-multilocale"
        ], 
        "revision": "default"
    }, 
    "te": {
        "platforms": [
            "android-multilocale"
        ], 
        "revision": "default"
    }, 
    "th": {
        "platforms": [
            "android-multilocale"
        ], 
        "revision": "default"
    }, 
    "tr": {
        "platforms": [
            "android-multilocale"
        ], 
        "revision": "default"
    }, 
    "trs": {
        "platforms": [
            "android-multilocale"
        ], 
        "revision": "default"
    }, 
    "uk": {
        "platforms": [
            "android-multilocale"
        ], 
        "revision": "default"
    }, 
    "ur": {
        "platforms": [
            "android-multilocale"
        ], 
        "revision": "default"
    }, 
    "uz": {
        "platforms": [
            "android-multilocale"
        ], 
        "revision": "default"
    }, 
    "vi": {
        "platforms": [
            "android-multilocale"
        ], 
        "revision": "default"
    }, 
    "wo": {
        "platforms": [
            "android-multilocale"
        ], 
        "revision": "default"
    }, 
    "xh": {
        "platforms": [
            "android-multilocale"
        ], 
        "revision": "default"
    }, 
    "zam": {
        "platforms": [
            "android-multilocale"
        ], 
        "revision": "default"
    }, 
    "zh-CN": {
        "platforms": [
            "android-multilocale"
        ], 
        "revision": "default"
    }, 
    "zh-TW": {
        "platforms": [
            "android-multilocale"
        ], 
        "revision": "default"
    }
}<|MERGE_RESOLUTION|>--- conflicted
+++ resolved
@@ -348,23 +348,6 @@
         ], 
         "revision": "default"
     }, 
-<<<<<<< HEAD
-=======
-    "meh": {
-        "platforms": [
-            "android", 
-            "android-api-16"
-        ], 
-        "revision": "default"
-    }, 
-    "mix": {
-        "platforms": [
-            "android", 
-            "android-api-16"
-        ], 
-        "revision": "default"
-    }, 
->>>>>>> 3511d14f
     "ml": {
         "platforms": [
             "android-multilocale"
