{
    "an": {
        "platforms": [
<<<<<<< HEAD
            "android",
            "android-api-16",
=======
            "android", 
            "android-api-16", 
>>>>>>> f4358f15
            "android-multilocale"
        ],
        "revision": "default"
    },
    "ar": {
        "platforms": [
<<<<<<< HEAD
            "android",
            "android-api-16",
=======
            "android", 
            "android-api-16", 
>>>>>>> f4358f15
            "android-multilocale"
        ],
        "revision": "default"
    },
    "as": {
        "platforms": [
<<<<<<< HEAD
            "android",
            "android-api-16",
=======
            "android", 
            "android-api-16", 
>>>>>>> f4358f15
            "android-multilocale"
        ],
        "revision": "default"
    },
    "ast": {
        "platforms": [
<<<<<<< HEAD
            "android",
            "android-api-16",
=======
            "android", 
            "android-api-16", 
>>>>>>> f4358f15
            "android-multilocale"
        ],
        "revision": "default"
    },
    "az": {
        "platforms": [
<<<<<<< HEAD
            "android",
            "android-api-16",
=======
            "android", 
            "android-api-16", 
>>>>>>> f4358f15
            "android-multilocale"
        ],
        "revision": "default"
    },
    "be": {
        "platforms": [
<<<<<<< HEAD
            "android",
            "android-api-16",
=======
            "android", 
            "android-api-16", 
>>>>>>> f4358f15
            "android-multilocale"
        ],
        "revision": "default"
    },
    "bg": {
        "platforms": [
<<<<<<< HEAD
            "android",
            "android-api-16",
=======
            "android", 
            "android-api-16", 
>>>>>>> f4358f15
            "android-multilocale"
        ],
        "revision": "default"
    },
    "bn-BD": {
        "platforms": [
<<<<<<< HEAD
            "android",
            "android-api-16"
        ],
=======
            "android", 
            "android-api-16"
        ], 
>>>>>>> f4358f15
        "revision": "default"
    },
    "bn-IN": {
        "platforms": [
<<<<<<< HEAD
            "android",
            "android-api-16",
=======
            "android", 
            "android-api-16", 
>>>>>>> f4358f15
            "android-multilocale"
        ],
        "revision": "default"
    },
    "br": {
        "platforms": [
<<<<<<< HEAD
            "android",
            "android-api-16",
=======
            "android", 
            "android-api-16", 
>>>>>>> f4358f15
            "android-multilocale"
        ],
        "revision": "default"
    },
    "ca": {
        "platforms": [
<<<<<<< HEAD
            "android",
            "android-api-16",
=======
            "android", 
            "android-api-16", 
>>>>>>> f4358f15
            "android-multilocale"
        ],
        "revision": "default"
    },
    "cak": {
        "platforms": [
<<<<<<< HEAD
            "android",
            "android-api-16",
=======
            "android", 
            "android-api-16", 
>>>>>>> f4358f15
            "android-multilocale"
        ],
        "revision": "default"
    },
    "cs": {
        "platforms": [
<<<<<<< HEAD
            "android",
            "android-api-16",
=======
            "android", 
            "android-api-16", 
>>>>>>> f4358f15
            "android-multilocale"
        ],
        "revision": "default"
    },
    "cy": {
        "platforms": [
<<<<<<< HEAD
            "android",
            "android-api-16",
=======
            "android", 
            "android-api-16", 
>>>>>>> f4358f15
            "android-multilocale"
        ],
        "revision": "default"
    },
    "da": {
        "platforms": [
<<<<<<< HEAD
            "android",
            "android-api-16",
=======
            "android", 
            "android-api-16", 
>>>>>>> f4358f15
            "android-multilocale"
        ],
        "revision": "default"
    },
    "de": {
        "platforms": [
<<<<<<< HEAD
            "android",
            "android-api-16",
=======
            "android", 
            "android-api-16", 
>>>>>>> f4358f15
            "android-multilocale"
        ],
        "revision": "default"
    },
    "dsb": {
        "platforms": [
<<<<<<< HEAD
            "android",
            "android-api-16",
=======
            "android", 
            "android-api-16", 
>>>>>>> f4358f15
            "android-multilocale"
        ],
        "revision": "default"
    },
    "el": {
        "platforms": [
<<<<<<< HEAD
            "android",
            "android-api-16",
=======
            "android", 
            "android-api-16", 
>>>>>>> f4358f15
            "android-multilocale"
        ],
        "revision": "default"
    },
    "en-GB": {
        "platforms": [
<<<<<<< HEAD
            "android",
            "android-api-16",
=======
            "android", 
            "android-api-16", 
>>>>>>> f4358f15
            "android-multilocale"
        ],
        "revision": "default"
    },
    "en-ZA": {
        "platforms": [
<<<<<<< HEAD
            "android",
            "android-api-16",
=======
            "android", 
            "android-api-16", 
>>>>>>> f4358f15
            "android-multilocale"
        ],
        "revision": "default"
    },
    "eo": {
        "platforms": [
<<<<<<< HEAD
            "android",
            "android-api-16",
=======
            "android", 
            "android-api-16", 
>>>>>>> f4358f15
            "android-multilocale"
        ],
        "revision": "default"
    },
    "es-AR": {
        "platforms": [
<<<<<<< HEAD
            "android",
            "android-api-16",
=======
            "android", 
            "android-api-16", 
>>>>>>> f4358f15
            "android-multilocale"
        ],
        "revision": "default"
    },
    "es-CL": {
        "platforms": [
<<<<<<< HEAD
            "android",
            "android-api-16",
=======
            "android", 
            "android-api-16", 
>>>>>>> f4358f15
            "android-multilocale"
        ],
        "revision": "default"
    },
    "es-ES": {
        "platforms": [
<<<<<<< HEAD
            "android",
            "android-api-16",
=======
            "android", 
            "android-api-16", 
>>>>>>> f4358f15
            "android-multilocale"
        ],
        "revision": "default"
    },
    "es-MX": {
        "platforms": [
<<<<<<< HEAD
            "android",
            "android-api-16",
=======
            "android", 
            "android-api-16", 
>>>>>>> f4358f15
            "android-multilocale"
        ],
        "revision": "default"
    },
    "et": {
        "platforms": [
<<<<<<< HEAD
            "android",
            "android-api-16",
=======
            "android", 
            "android-api-16", 
>>>>>>> f4358f15
            "android-multilocale"
        ],
        "revision": "default"
    },
    "eu": {
        "platforms": [
<<<<<<< HEAD
            "android",
            "android-api-16",
=======
            "android", 
            "android-api-16", 
>>>>>>> f4358f15
            "android-multilocale"
        ],
        "revision": "default"
    },
    "fa": {
        "platforms": [
<<<<<<< HEAD
            "android",
            "android-api-16",
=======
            "android", 
            "android-api-16", 
>>>>>>> f4358f15
            "android-multilocale"
        ],
        "revision": "default"
    },
    "ff": {
        "platforms": [
<<<<<<< HEAD
            "android",
            "android-api-16",
=======
            "android", 
            "android-api-16", 
>>>>>>> f4358f15
            "android-multilocale"
        ],
        "revision": "default"
    },
    "fi": {
        "platforms": [
<<<<<<< HEAD
            "android",
            "android-api-16",
=======
            "android", 
            "android-api-16", 
>>>>>>> f4358f15
            "android-multilocale"
        ],
        "revision": "default"
    },
    "fr": {
        "platforms": [
<<<<<<< HEAD
            "android",
            "android-api-16",
=======
            "android", 
            "android-api-16", 
>>>>>>> f4358f15
            "android-multilocale"
        ],
        "revision": "default"
    },
    "fy-NL": {
        "platforms": [
<<<<<<< HEAD
            "android",
            "android-api-16",
=======
            "android", 
            "android-api-16", 
>>>>>>> f4358f15
            "android-multilocale"
        ],
        "revision": "default"
    },
    "ga-IE": {
        "platforms": [
<<<<<<< HEAD
            "android",
            "android-api-16",
=======
            "android", 
            "android-api-16", 
>>>>>>> f4358f15
            "android-multilocale"
        ],
        "revision": "default"
    },
    "gd": {
        "platforms": [
<<<<<<< HEAD
            "android",
            "android-api-16",
=======
            "android", 
            "android-api-16", 
>>>>>>> f4358f15
            "android-multilocale"
        ],
        "revision": "default"
    },
    "gl": {
        "platforms": [
<<<<<<< HEAD
            "android",
            "android-api-16",
=======
            "android", 
            "android-api-16", 
>>>>>>> f4358f15
            "android-multilocale"
        ],
        "revision": "default"
    },
    "gn": {
        "platforms": [
<<<<<<< HEAD
            "android",
            "android-api-16",
=======
            "android", 
            "android-api-16", 
>>>>>>> f4358f15
            "android-multilocale"
        ],
        "revision": "default"
    },
    "gu-IN": {
        "platforms": [
<<<<<<< HEAD
            "android",
            "android-api-16",
=======
            "android", 
            "android-api-16", 
>>>>>>> f4358f15
            "android-multilocale"
        ],
        "revision": "default"
    },
    "he": {
        "platforms": [
<<<<<<< HEAD
            "android",
            "android-api-16",
=======
            "android", 
            "android-api-16", 
>>>>>>> f4358f15
            "android-multilocale"
        ],
        "revision": "default"
    },
    "hi-IN": {
        "platforms": [
<<<<<<< HEAD
            "android",
            "android-api-16",
=======
            "android", 
            "android-api-16", 
>>>>>>> f4358f15
            "android-multilocale"
        ],
        "revision": "default"
    },
    "hr": {
        "platforms": [
<<<<<<< HEAD
            "android",
            "android-api-16",
=======
            "android", 
            "android-api-16", 
>>>>>>> f4358f15
            "android-multilocale"
        ],
        "revision": "default"
    },
    "hsb": {
        "platforms": [
<<<<<<< HEAD
            "android",
            "android-api-16",
=======
            "android", 
            "android-api-16", 
>>>>>>> f4358f15
            "android-multilocale"
        ],
        "revision": "default"
    },
    "hu": {
        "platforms": [
<<<<<<< HEAD
            "android",
            "android-api-16",
=======
            "android", 
            "android-api-16", 
>>>>>>> f4358f15
            "android-multilocale"
        ],
        "revision": "default"
    },
    "hy-AM": {
        "platforms": [
<<<<<<< HEAD
            "android",
            "android-api-16",
=======
            "android", 
            "android-api-16", 
>>>>>>> f4358f15
            "android-multilocale"
        ],
        "revision": "default"
    },
    "id": {
        "platforms": [
<<<<<<< HEAD
            "android",
            "android-api-16",
=======
            "android", 
            "android-api-16", 
>>>>>>> f4358f15
            "android-multilocale"
        ],
        "revision": "default"
    },
    "is": {
        "platforms": [
<<<<<<< HEAD
            "android",
            "android-api-16",
=======
            "android", 
            "android-api-16", 
>>>>>>> f4358f15
            "android-multilocale"
        ],
        "revision": "default"
    },
    "it": {
        "platforms": [
<<<<<<< HEAD
            "android",
            "android-api-16",
=======
            "android", 
            "android-api-16", 
>>>>>>> f4358f15
            "android-multilocale"
        ],
        "revision": "default"
    },
    "ja": {
        "platforms": [
<<<<<<< HEAD
            "android",
            "android-api-16",
=======
            "android", 
            "android-api-16", 
>>>>>>> f4358f15
            "android-multilocale"
        ],
        "revision": "default"
    },
    "ka": {
        "platforms": [
<<<<<<< HEAD
            "android",
            "android-api-16",
=======
            "android", 
            "android-api-16", 
>>>>>>> f4358f15
            "android-multilocale"
        ],
        "revision": "default"
    },
    "kab": {
        "platforms": [
<<<<<<< HEAD
            "android",
            "android-api-16",
=======
            "android", 
            "android-api-16", 
>>>>>>> f4358f15
            "android-multilocale"
        ],
        "revision": "default"
    },
    "kk": {
        "platforms": [
<<<<<<< HEAD
            "android",
            "android-api-16",
=======
            "android", 
            "android-api-16", 
>>>>>>> f4358f15
            "android-multilocale"
        ],
        "revision": "default"
    },
    "kn": {
        "platforms": [
<<<<<<< HEAD
            "android",
            "android-api-16",
=======
            "android", 
            "android-api-16", 
>>>>>>> f4358f15
            "android-multilocale"
        ],
        "revision": "default"
    },
    "ko": {
        "platforms": [
<<<<<<< HEAD
            "android",
            "android-api-16",
=======
            "android", 
            "android-api-16", 
>>>>>>> f4358f15
            "android-multilocale"
        ],
        "revision": "default"
    },
    "lo": {
        "platforms": [
<<<<<<< HEAD
            "android",
            "android-api-16",
=======
            "android", 
            "android-api-16", 
>>>>>>> f4358f15
            "android-multilocale"
        ],
        "revision": "default"
    },
    "lt": {
        "platforms": [
<<<<<<< HEAD
            "android",
            "android-api-16",
=======
            "android", 
            "android-api-16", 
>>>>>>> f4358f15
            "android-multilocale"
        ],
        "revision": "default"
    },
    "lv": {
        "platforms": [
<<<<<<< HEAD
            "android",
            "android-api-16",
=======
            "android", 
            "android-api-16", 
>>>>>>> f4358f15
            "android-multilocale"
        ],
        "revision": "default"
    },
    "mai": {
        "platforms": [
<<<<<<< HEAD
            "android",
            "android-api-16",
=======
            "android", 
            "android-api-16", 
>>>>>>> f4358f15
            "android-multilocale"
        ],
        "revision": "default"
    },
    "ml": {
        "platforms": [
<<<<<<< HEAD
            "android",
            "android-api-16",
=======
            "android", 
            "android-api-16", 
>>>>>>> f4358f15
            "android-multilocale"
        ],
        "revision": "default"
    },
    "mr": {
        "platforms": [
<<<<<<< HEAD
            "android",
            "android-api-16",
=======
            "android", 
            "android-api-16", 
>>>>>>> f4358f15
            "android-multilocale"
        ],
        "revision": "default"
    },
    "ms": {
        "platforms": [
<<<<<<< HEAD
            "android",
            "android-api-16",
=======
            "android", 
            "android-api-16", 
>>>>>>> f4358f15
            "android-multilocale"
        ],
        "revision": "default"
    },
    "my": {
        "platforms": [
<<<<<<< HEAD
            "android",
            "android-api-16",
=======
            "android", 
            "android-api-16", 
>>>>>>> f4358f15
            "android-multilocale"
        ],
        "revision": "default"
    },
    "nb-NO": {
        "platforms": [
<<<<<<< HEAD
            "android",
            "android-api-16",
=======
            "android", 
            "android-api-16", 
>>>>>>> f4358f15
            "android-multilocale"
        ],
        "revision": "default"
    },
    "ne-NP": {
        "platforms": [
<<<<<<< HEAD
            "android",
            "android-api-16"
        ],
=======
            "android", 
            "android-api-16"
        ], 
>>>>>>> f4358f15
        "revision": "default"
    },
    "nl": {
        "platforms": [
<<<<<<< HEAD
            "android",
            "android-api-16",
=======
            "android", 
            "android-api-16", 
>>>>>>> f4358f15
            "android-multilocale"
        ],
        "revision": "default"
    },
    "nn-NO": {
        "platforms": [
<<<<<<< HEAD
            "android",
            "android-api-16",
=======
            "android", 
            "android-api-16", 
>>>>>>> f4358f15
            "android-multilocale"
        ],
        "revision": "default"
    },
    "or": {
        "platforms": [
<<<<<<< HEAD
            "android",
            "android-api-16",
=======
            "android", 
            "android-api-16", 
>>>>>>> f4358f15
            "android-multilocale"
        ],
        "revision": "default"
    },
    "pa-IN": {
        "platforms": [
<<<<<<< HEAD
            "android",
            "android-api-16",
=======
            "android", 
            "android-api-16", 
>>>>>>> f4358f15
            "android-multilocale"
        ],
        "revision": "default"
    },
    "pl": {
        "platforms": [
<<<<<<< HEAD
            "android",
            "android-api-16",
=======
            "android", 
            "android-api-16", 
>>>>>>> f4358f15
            "android-multilocale"
        ],
        "revision": "default"
    },
    "pt-BR": {
        "platforms": [
<<<<<<< HEAD
            "android",
            "android-api-16",
=======
            "android", 
            "android-api-16", 
>>>>>>> f4358f15
            "android-multilocale"
        ],
        "revision": "default"
    },
    "pt-PT": {
        "platforms": [
<<<<<<< HEAD
            "android",
            "android-api-16",
=======
            "android", 
            "android-api-16", 
>>>>>>> f4358f15
            "android-multilocale"
        ],
        "revision": "default"
    },
    "rm": {
        "platforms": [
<<<<<<< HEAD
            "android",
            "android-api-16",
=======
            "android", 
            "android-api-16", 
>>>>>>> f4358f15
            "android-multilocale"
        ],
        "revision": "default"
    },
    "ro": {
        "platforms": [
<<<<<<< HEAD
            "android",
            "android-api-16",
=======
            "android", 
            "android-api-16", 
>>>>>>> f4358f15
            "android-multilocale"
        ],
        "revision": "default"
    },
    "ru": {
        "platforms": [
<<<<<<< HEAD
            "android",
            "android-api-16",
=======
            "android", 
            "android-api-16", 
>>>>>>> f4358f15
            "android-multilocale"
        ],
        "revision": "default"
    },
    "sk": {
        "platforms": [
<<<<<<< HEAD
            "android",
            "android-api-16",
=======
            "android", 
            "android-api-16", 
>>>>>>> f4358f15
            "android-multilocale"
        ],
        "revision": "default"
    },
    "sl": {
        "platforms": [
<<<<<<< HEAD
            "android",
            "android-api-16",
=======
            "android", 
            "android-api-16", 
>>>>>>> f4358f15
            "android-multilocale"
        ],
        "revision": "default"
    },
    "son": {
        "platforms": [
<<<<<<< HEAD
            "android",
            "android-api-16",
=======
            "android", 
            "android-api-16", 
>>>>>>> f4358f15
            "android-multilocale"
        ],
        "revision": "default"
    },
    "sq": {
        "platforms": [
<<<<<<< HEAD
            "android",
            "android-api-16",
=======
            "android", 
            "android-api-16", 
>>>>>>> f4358f15
            "android-multilocale"
        ],
        "revision": "default"
    },
    "sr": {
        "platforms": [
<<<<<<< HEAD
            "android",
            "android-api-16",
=======
            "android", 
            "android-api-16", 
>>>>>>> f4358f15
            "android-multilocale"
        ],
        "revision": "default"
    },
    "sv-SE": {
        "platforms": [
<<<<<<< HEAD
            "android",
            "android-api-16",
=======
            "android", 
            "android-api-16", 
>>>>>>> f4358f15
            "android-multilocale"
        ],
        "revision": "default"
    },
    "ta": {
        "platforms": [
<<<<<<< HEAD
            "android",
            "android-api-16",
=======
            "android", 
            "android-api-16", 
>>>>>>> f4358f15
            "android-multilocale"
        ],
        "revision": "default"
    },
    "te": {
        "platforms": [
<<<<<<< HEAD
            "android",
            "android-api-16",
=======
            "android", 
            "android-api-16", 
>>>>>>> f4358f15
            "android-multilocale"
        ],
        "revision": "default"
    },
    "th": {
        "platforms": [
<<<<<<< HEAD
            "android",
            "android-api-16",
=======
            "android", 
            "android-api-16", 
>>>>>>> f4358f15
            "android-multilocale"
        ],
        "revision": "default"
    },
    "tr": {
        "platforms": [
<<<<<<< HEAD
            "android",
            "android-api-16",
=======
            "android", 
            "android-api-16", 
>>>>>>> f4358f15
            "android-multilocale"
        ],
        "revision": "default"
    },
    "trs": {
        "platforms": [
<<<<<<< HEAD
            "android",
            "android-api-16"
        ],
=======
            "android", 
            "android-api-16"
        ], 
>>>>>>> f4358f15
        "revision": "default"
    },
    "uk": {
        "platforms": [
<<<<<<< HEAD
            "android",
            "android-api-16",
=======
            "android", 
            "android-api-16", 
>>>>>>> f4358f15
            "android-multilocale"
        ],
        "revision": "default"
    },
    "ur": {
        "platforms": [
<<<<<<< HEAD
            "android",
            "android-api-16",
=======
            "android", 
            "android-api-16", 
>>>>>>> f4358f15
            "android-multilocale"
        ],
        "revision": "default"
    },
    "uz": {
        "platforms": [
<<<<<<< HEAD
            "android",
            "android-api-16",
=======
            "android", 
            "android-api-16", 
>>>>>>> f4358f15
            "android-multilocale"
        ],
        "revision": "default"
<<<<<<< HEAD
    },
    "wo": {
        "platforms": [
            "android",
            "android-api-16",
=======
    }, 
    "vi": {
        "platforms": [
            "android", 
            "android-api-16"
        ], 
        "revision": "default"
    }, 
    "wo": {
        "platforms": [
            "android", 
            "android-api-16", 
>>>>>>> f4358f15
            "android-multilocale"
        ],
        "revision": "default"
    },
    "xh": {
        "platforms": [
<<<<<<< HEAD
            "android",
            "android-api-16",
=======
            "android", 
            "android-api-16", 
>>>>>>> f4358f15
            "android-multilocale"
        ],
        "revision": "default"
    },
    "zam": {
        "platforms": [
<<<<<<< HEAD
            "android",
            "android-api-16",
=======
            "android", 
            "android-api-16", 
>>>>>>> f4358f15
            "android-multilocale"
        ],
        "revision": "default"
    },
    "zh-CN": {
        "platforms": [
<<<<<<< HEAD
            "android",
            "android-api-16",
=======
            "android", 
            "android-api-16", 
>>>>>>> f4358f15
            "android-multilocale"
        ],
        "revision": "default"
    },
    "zh-TW": {
        "platforms": [
<<<<<<< HEAD
            "android",
            "android-api-16",
=======
            "android", 
            "android-api-16", 
>>>>>>> f4358f15
            "android-multilocale"
        ],
        "revision": "default"
    }
}<|MERGE_RESOLUTION|>--- conflicted
+++ resolved
@@ -1,1195 +1,734 @@
 {
     "an": {
         "platforms": [
-<<<<<<< HEAD
-            "android",
-            "android-api-16",
-=======
-            "android", 
-            "android-api-16", 
->>>>>>> f4358f15
-            "android-multilocale"
-        ],
-        "revision": "default"
-    },
+            "android", 
+            "android-api-16", 
+            "android-multilocale"
+        ], 
+        "revision": "default"
+    }, 
     "ar": {
         "platforms": [
-<<<<<<< HEAD
-            "android",
-            "android-api-16",
-=======
-            "android", 
-            "android-api-16", 
->>>>>>> f4358f15
-            "android-multilocale"
-        ],
-        "revision": "default"
-    },
+            "android", 
+            "android-api-16", 
+            "android-multilocale"
+        ], 
+        "revision": "default"
+    }, 
     "as": {
         "platforms": [
-<<<<<<< HEAD
-            "android",
-            "android-api-16",
-=======
-            "android", 
-            "android-api-16", 
->>>>>>> f4358f15
-            "android-multilocale"
-        ],
-        "revision": "default"
-    },
+            "android", 
+            "android-api-16", 
+            "android-multilocale"
+        ], 
+        "revision": "default"
+    }, 
     "ast": {
         "platforms": [
-<<<<<<< HEAD
-            "android",
-            "android-api-16",
-=======
-            "android", 
-            "android-api-16", 
->>>>>>> f4358f15
-            "android-multilocale"
-        ],
-        "revision": "default"
-    },
+            "android", 
+            "android-api-16", 
+            "android-multilocale"
+        ], 
+        "revision": "default"
+    }, 
     "az": {
         "platforms": [
-<<<<<<< HEAD
-            "android",
-            "android-api-16",
-=======
-            "android", 
-            "android-api-16", 
->>>>>>> f4358f15
-            "android-multilocale"
-        ],
-        "revision": "default"
-    },
+            "android", 
+            "android-api-16", 
+            "android-multilocale"
+        ], 
+        "revision": "default"
+    }, 
     "be": {
         "platforms": [
-<<<<<<< HEAD
-            "android",
-            "android-api-16",
-=======
-            "android", 
-            "android-api-16", 
->>>>>>> f4358f15
-            "android-multilocale"
-        ],
-        "revision": "default"
-    },
+            "android", 
+            "android-api-16", 
+            "android-multilocale"
+        ], 
+        "revision": "default"
+    }, 
     "bg": {
         "platforms": [
-<<<<<<< HEAD
-            "android",
-            "android-api-16",
-=======
-            "android", 
-            "android-api-16", 
->>>>>>> f4358f15
-            "android-multilocale"
-        ],
-        "revision": "default"
-    },
+            "android", 
+            "android-api-16", 
+            "android-multilocale"
+        ], 
+        "revision": "default"
+    }, 
     "bn-BD": {
         "platforms": [
-<<<<<<< HEAD
-            "android",
+            "android", 
             "android-api-16"
-        ],
-=======
+        ], 
+        "revision": "default"
+    }, 
+    "bn-IN": {
+        "platforms": [
+            "android", 
+            "android-api-16", 
+            "android-multilocale"
+        ], 
+        "revision": "default"
+    }, 
+    "br": {
+        "platforms": [
+            "android", 
+            "android-api-16", 
+            "android-multilocale"
+        ], 
+        "revision": "default"
+    }, 
+    "ca": {
+        "platforms": [
+            "android", 
+            "android-api-16", 
+            "android-multilocale"
+        ], 
+        "revision": "default"
+    }, 
+    "cak": {
+        "platforms": [
+            "android", 
+            "android-api-16", 
+            "android-multilocale"
+        ], 
+        "revision": "default"
+    }, 
+    "cs": {
+        "platforms": [
+            "android", 
+            "android-api-16", 
+            "android-multilocale"
+        ], 
+        "revision": "default"
+    }, 
+    "cy": {
+        "platforms": [
+            "android", 
+            "android-api-16", 
+            "android-multilocale"
+        ], 
+        "revision": "default"
+    }, 
+    "da": {
+        "platforms": [
+            "android", 
+            "android-api-16", 
+            "android-multilocale"
+        ], 
+        "revision": "default"
+    }, 
+    "de": {
+        "platforms": [
+            "android", 
+            "android-api-16", 
+            "android-multilocale"
+        ], 
+        "revision": "default"
+    }, 
+    "dsb": {
+        "platforms": [
+            "android", 
+            "android-api-16", 
+            "android-multilocale"
+        ], 
+        "revision": "default"
+    }, 
+    "el": {
+        "platforms": [
+            "android", 
+            "android-api-16", 
+            "android-multilocale"
+        ], 
+        "revision": "default"
+    }, 
+    "en-GB": {
+        "platforms": [
+            "android", 
+            "android-api-16", 
+            "android-multilocale"
+        ], 
+        "revision": "default"
+    }, 
+    "en-ZA": {
+        "platforms": [
+            "android", 
+            "android-api-16", 
+            "android-multilocale"
+        ], 
+        "revision": "default"
+    }, 
+    "eo": {
+        "platforms": [
+            "android", 
+            "android-api-16", 
+            "android-multilocale"
+        ], 
+        "revision": "default"
+    }, 
+    "es-AR": {
+        "platforms": [
+            "android", 
+            "android-api-16", 
+            "android-multilocale"
+        ], 
+        "revision": "default"
+    }, 
+    "es-CL": {
+        "platforms": [
+            "android", 
+            "android-api-16", 
+            "android-multilocale"
+        ], 
+        "revision": "default"
+    }, 
+    "es-ES": {
+        "platforms": [
+            "android", 
+            "android-api-16", 
+            "android-multilocale"
+        ], 
+        "revision": "default"
+    }, 
+    "es-MX": {
+        "platforms": [
+            "android", 
+            "android-api-16", 
+            "android-multilocale"
+        ], 
+        "revision": "default"
+    }, 
+    "et": {
+        "platforms": [
+            "android", 
+            "android-api-16", 
+            "android-multilocale"
+        ], 
+        "revision": "default"
+    }, 
+    "eu": {
+        "platforms": [
+            "android", 
+            "android-api-16", 
+            "android-multilocale"
+        ], 
+        "revision": "default"
+    }, 
+    "fa": {
+        "platforms": [
+            "android", 
+            "android-api-16", 
+            "android-multilocale"
+        ], 
+        "revision": "default"
+    }, 
+    "ff": {
+        "platforms": [
+            "android", 
+            "android-api-16", 
+            "android-multilocale"
+        ], 
+        "revision": "default"
+    }, 
+    "fi": {
+        "platforms": [
+            "android", 
+            "android-api-16", 
+            "android-multilocale"
+        ], 
+        "revision": "default"
+    }, 
+    "fr": {
+        "platforms": [
+            "android", 
+            "android-api-16", 
+            "android-multilocale"
+        ], 
+        "revision": "default"
+    }, 
+    "fy-NL": {
+        "platforms": [
+            "android", 
+            "android-api-16", 
+            "android-multilocale"
+        ], 
+        "revision": "default"
+    }, 
+    "ga-IE": {
+        "platforms": [
+            "android", 
+            "android-api-16", 
+            "android-multilocale"
+        ], 
+        "revision": "default"
+    }, 
+    "gd": {
+        "platforms": [
+            "android", 
+            "android-api-16", 
+            "android-multilocale"
+        ], 
+        "revision": "default"
+    }, 
+    "gl": {
+        "platforms": [
+            "android", 
+            "android-api-16", 
+            "android-multilocale"
+        ], 
+        "revision": "default"
+    }, 
+    "gn": {
+        "platforms": [
+            "android", 
+            "android-api-16", 
+            "android-multilocale"
+        ], 
+        "revision": "default"
+    }, 
+    "gu-IN": {
+        "platforms": [
+            "android", 
+            "android-api-16", 
+            "android-multilocale"
+        ], 
+        "revision": "default"
+    }, 
+    "he": {
+        "platforms": [
+            "android", 
+            "android-api-16", 
+            "android-multilocale"
+        ], 
+        "revision": "default"
+    }, 
+    "hi-IN": {
+        "platforms": [
+            "android", 
+            "android-api-16", 
+            "android-multilocale"
+        ], 
+        "revision": "default"
+    }, 
+    "hr": {
+        "platforms": [
+            "android", 
+            "android-api-16", 
+            "android-multilocale"
+        ], 
+        "revision": "default"
+    }, 
+    "hsb": {
+        "platforms": [
+            "android", 
+            "android-api-16", 
+            "android-multilocale"
+        ], 
+        "revision": "default"
+    }, 
+    "hu": {
+        "platforms": [
+            "android", 
+            "android-api-16", 
+            "android-multilocale"
+        ], 
+        "revision": "default"
+    }, 
+    "hy-AM": {
+        "platforms": [
+            "android", 
+            "android-api-16", 
+            "android-multilocale"
+        ], 
+        "revision": "default"
+    }, 
+    "id": {
+        "platforms": [
+            "android", 
+            "android-api-16", 
+            "android-multilocale"
+        ], 
+        "revision": "default"
+    }, 
+    "is": {
+        "platforms": [
+            "android", 
+            "android-api-16", 
+            "android-multilocale"
+        ], 
+        "revision": "default"
+    }, 
+    "it": {
+        "platforms": [
+            "android", 
+            "android-api-16", 
+            "android-multilocale"
+        ], 
+        "revision": "default"
+    }, 
+    "ja": {
+        "platforms": [
+            "android", 
+            "android-api-16", 
+            "android-multilocale"
+        ], 
+        "revision": "default"
+    }, 
+    "ka": {
+        "platforms": [
+            "android", 
+            "android-api-16", 
+            "android-multilocale"
+        ], 
+        "revision": "default"
+    }, 
+    "kab": {
+        "platforms": [
+            "android", 
+            "android-api-16", 
+            "android-multilocale"
+        ], 
+        "revision": "default"
+    }, 
+    "kk": {
+        "platforms": [
+            "android", 
+            "android-api-16", 
+            "android-multilocale"
+        ], 
+        "revision": "default"
+    }, 
+    "kn": {
+        "platforms": [
+            "android", 
+            "android-api-16", 
+            "android-multilocale"
+        ], 
+        "revision": "default"
+    }, 
+    "ko": {
+        "platforms": [
+            "android", 
+            "android-api-16", 
+            "android-multilocale"
+        ], 
+        "revision": "default"
+    }, 
+    "lo": {
+        "platforms": [
+            "android", 
+            "android-api-16", 
+            "android-multilocale"
+        ], 
+        "revision": "default"
+    }, 
+    "lt": {
+        "platforms": [
+            "android", 
+            "android-api-16", 
+            "android-multilocale"
+        ], 
+        "revision": "default"
+    }, 
+    "lv": {
+        "platforms": [
+            "android", 
+            "android-api-16", 
+            "android-multilocale"
+        ], 
+        "revision": "default"
+    }, 
+    "mai": {
+        "platforms": [
+            "android", 
+            "android-api-16", 
+            "android-multilocale"
+        ], 
+        "revision": "default"
+    }, 
+    "ml": {
+        "platforms": [
+            "android", 
+            "android-api-16", 
+            "android-multilocale"
+        ], 
+        "revision": "default"
+    }, 
+    "mr": {
+        "platforms": [
+            "android", 
+            "android-api-16", 
+            "android-multilocale"
+        ], 
+        "revision": "default"
+    }, 
+    "ms": {
+        "platforms": [
+            "android", 
+            "android-api-16", 
+            "android-multilocale"
+        ], 
+        "revision": "default"
+    }, 
+    "my": {
+        "platforms": [
+            "android", 
+            "android-api-16", 
+            "android-multilocale"
+        ], 
+        "revision": "default"
+    }, 
+    "nb-NO": {
+        "platforms": [
+            "android", 
+            "android-api-16", 
+            "android-multilocale"
+        ], 
+        "revision": "default"
+    }, 
+    "ne-NP": {
+        "platforms": [
             "android", 
             "android-api-16"
         ], 
->>>>>>> f4358f15
-        "revision": "default"
-    },
-    "bn-IN": {
-        "platforms": [
-<<<<<<< HEAD
-            "android",
-            "android-api-16",
-=======
-            "android", 
-            "android-api-16", 
->>>>>>> f4358f15
-            "android-multilocale"
-        ],
-        "revision": "default"
-    },
-    "br": {
-        "platforms": [
-<<<<<<< HEAD
-            "android",
-            "android-api-16",
-=======
-            "android", 
-            "android-api-16", 
->>>>>>> f4358f15
-            "android-multilocale"
-        ],
-        "revision": "default"
-    },
-    "ca": {
-        "platforms": [
-<<<<<<< HEAD
-            "android",
-            "android-api-16",
-=======
-            "android", 
-            "android-api-16", 
->>>>>>> f4358f15
-            "android-multilocale"
-        ],
-        "revision": "default"
-    },
-    "cak": {
-        "platforms": [
-<<<<<<< HEAD
-            "android",
-            "android-api-16",
-=======
-            "android", 
-            "android-api-16", 
->>>>>>> f4358f15
-            "android-multilocale"
-        ],
-        "revision": "default"
-    },
-    "cs": {
-        "platforms": [
-<<<<<<< HEAD
-            "android",
-            "android-api-16",
-=======
-            "android", 
-            "android-api-16", 
->>>>>>> f4358f15
-            "android-multilocale"
-        ],
-        "revision": "default"
-    },
-    "cy": {
-        "platforms": [
-<<<<<<< HEAD
-            "android",
-            "android-api-16",
-=======
-            "android", 
-            "android-api-16", 
->>>>>>> f4358f15
-            "android-multilocale"
-        ],
-        "revision": "default"
-    },
-    "da": {
-        "platforms": [
-<<<<<<< HEAD
-            "android",
-            "android-api-16",
-=======
-            "android", 
-            "android-api-16", 
->>>>>>> f4358f15
-            "android-multilocale"
-        ],
-        "revision": "default"
-    },
-    "de": {
-        "platforms": [
-<<<<<<< HEAD
-            "android",
-            "android-api-16",
-=======
-            "android", 
-            "android-api-16", 
->>>>>>> f4358f15
-            "android-multilocale"
-        ],
-        "revision": "default"
-    },
-    "dsb": {
-        "platforms": [
-<<<<<<< HEAD
-            "android",
-            "android-api-16",
-=======
-            "android", 
-            "android-api-16", 
->>>>>>> f4358f15
-            "android-multilocale"
-        ],
-        "revision": "default"
-    },
-    "el": {
-        "platforms": [
-<<<<<<< HEAD
-            "android",
-            "android-api-16",
-=======
-            "android", 
-            "android-api-16", 
->>>>>>> f4358f15
-            "android-multilocale"
-        ],
-        "revision": "default"
-    },
-    "en-GB": {
-        "platforms": [
-<<<<<<< HEAD
-            "android",
-            "android-api-16",
-=======
-            "android", 
-            "android-api-16", 
->>>>>>> f4358f15
-            "android-multilocale"
-        ],
-        "revision": "default"
-    },
-    "en-ZA": {
-        "platforms": [
-<<<<<<< HEAD
-            "android",
-            "android-api-16",
-=======
-            "android", 
-            "android-api-16", 
->>>>>>> f4358f15
-            "android-multilocale"
-        ],
-        "revision": "default"
-    },
-    "eo": {
-        "platforms": [
-<<<<<<< HEAD
-            "android",
-            "android-api-16",
-=======
-            "android", 
-            "android-api-16", 
->>>>>>> f4358f15
-            "android-multilocale"
-        ],
-        "revision": "default"
-    },
-    "es-AR": {
-        "platforms": [
-<<<<<<< HEAD
-            "android",
-            "android-api-16",
-=======
-            "android", 
-            "android-api-16", 
->>>>>>> f4358f15
-            "android-multilocale"
-        ],
-        "revision": "default"
-    },
-    "es-CL": {
-        "platforms": [
-<<<<<<< HEAD
-            "android",
-            "android-api-16",
-=======
-            "android", 
-            "android-api-16", 
->>>>>>> f4358f15
-            "android-multilocale"
-        ],
-        "revision": "default"
-    },
-    "es-ES": {
-        "platforms": [
-<<<<<<< HEAD
-            "android",
-            "android-api-16",
-=======
-            "android", 
-            "android-api-16", 
->>>>>>> f4358f15
-            "android-multilocale"
-        ],
-        "revision": "default"
-    },
-    "es-MX": {
-        "platforms": [
-<<<<<<< HEAD
-            "android",
-            "android-api-16",
-=======
-            "android", 
-            "android-api-16", 
->>>>>>> f4358f15
-            "android-multilocale"
-        ],
-        "revision": "default"
-    },
-    "et": {
-        "platforms": [
-<<<<<<< HEAD
-            "android",
-            "android-api-16",
-=======
-            "android", 
-            "android-api-16", 
->>>>>>> f4358f15
-            "android-multilocale"
-        ],
-        "revision": "default"
-    },
-    "eu": {
-        "platforms": [
-<<<<<<< HEAD
-            "android",
-            "android-api-16",
-=======
-            "android", 
-            "android-api-16", 
->>>>>>> f4358f15
-            "android-multilocale"
-        ],
-        "revision": "default"
-    },
-    "fa": {
-        "platforms": [
-<<<<<<< HEAD
-            "android",
-            "android-api-16",
-=======
-            "android", 
-            "android-api-16", 
->>>>>>> f4358f15
-            "android-multilocale"
-        ],
-        "revision": "default"
-    },
-    "ff": {
-        "platforms": [
-<<<<<<< HEAD
-            "android",
-            "android-api-16",
-=======
-            "android", 
-            "android-api-16", 
->>>>>>> f4358f15
-            "android-multilocale"
-        ],
-        "revision": "default"
-    },
-    "fi": {
-        "platforms": [
-<<<<<<< HEAD
-            "android",
-            "android-api-16",
-=======
-            "android", 
-            "android-api-16", 
->>>>>>> f4358f15
-            "android-multilocale"
-        ],
-        "revision": "default"
-    },
-    "fr": {
-        "platforms": [
-<<<<<<< HEAD
-            "android",
-            "android-api-16",
-=======
-            "android", 
-            "android-api-16", 
->>>>>>> f4358f15
-            "android-multilocale"
-        ],
-        "revision": "default"
-    },
-    "fy-NL": {
-        "platforms": [
-<<<<<<< HEAD
-            "android",
-            "android-api-16",
-=======
-            "android", 
-            "android-api-16", 
->>>>>>> f4358f15
-            "android-multilocale"
-        ],
-        "revision": "default"
-    },
-    "ga-IE": {
-        "platforms": [
-<<<<<<< HEAD
-            "android",
-            "android-api-16",
-=======
-            "android", 
-            "android-api-16", 
->>>>>>> f4358f15
-            "android-multilocale"
-        ],
-        "revision": "default"
-    },
-    "gd": {
-        "platforms": [
-<<<<<<< HEAD
-            "android",
-            "android-api-16",
-=======
-            "android", 
-            "android-api-16", 
->>>>>>> f4358f15
-            "android-multilocale"
-        ],
-        "revision": "default"
-    },
-    "gl": {
-        "platforms": [
-<<<<<<< HEAD
-            "android",
-            "android-api-16",
-=======
-            "android", 
-            "android-api-16", 
->>>>>>> f4358f15
-            "android-multilocale"
-        ],
-        "revision": "default"
-    },
-    "gn": {
-        "platforms": [
-<<<<<<< HEAD
-            "android",
-            "android-api-16",
-=======
-            "android", 
-            "android-api-16", 
->>>>>>> f4358f15
-            "android-multilocale"
-        ],
-        "revision": "default"
-    },
-    "gu-IN": {
-        "platforms": [
-<<<<<<< HEAD
-            "android",
-            "android-api-16",
-=======
-            "android", 
-            "android-api-16", 
->>>>>>> f4358f15
-            "android-multilocale"
-        ],
-        "revision": "default"
-    },
-    "he": {
-        "platforms": [
-<<<<<<< HEAD
-            "android",
-            "android-api-16",
-=======
-            "android", 
-            "android-api-16", 
->>>>>>> f4358f15
-            "android-multilocale"
-        ],
-        "revision": "default"
-    },
-    "hi-IN": {
-        "platforms": [
-<<<<<<< HEAD
-            "android",
-            "android-api-16",
-=======
-            "android", 
-            "android-api-16", 
->>>>>>> f4358f15
-            "android-multilocale"
-        ],
-        "revision": "default"
-    },
-    "hr": {
-        "platforms": [
-<<<<<<< HEAD
-            "android",
-            "android-api-16",
-=======
-            "android", 
-            "android-api-16", 
->>>>>>> f4358f15
-            "android-multilocale"
-        ],
-        "revision": "default"
-    },
-    "hsb": {
-        "platforms": [
-<<<<<<< HEAD
-            "android",
-            "android-api-16",
-=======
-            "android", 
-            "android-api-16", 
->>>>>>> f4358f15
-            "android-multilocale"
-        ],
-        "revision": "default"
-    },
-    "hu": {
-        "platforms": [
-<<<<<<< HEAD
-            "android",
-            "android-api-16",
-=======
-            "android", 
-            "android-api-16", 
->>>>>>> f4358f15
-            "android-multilocale"
-        ],
-        "revision": "default"
-    },
-    "hy-AM": {
-        "platforms": [
-<<<<<<< HEAD
-            "android",
-            "android-api-16",
-=======
-            "android", 
-            "android-api-16", 
->>>>>>> f4358f15
-            "android-multilocale"
-        ],
-        "revision": "default"
-    },
-    "id": {
-        "platforms": [
-<<<<<<< HEAD
-            "android",
-            "android-api-16",
-=======
-            "android", 
-            "android-api-16", 
->>>>>>> f4358f15
-            "android-multilocale"
-        ],
-        "revision": "default"
-    },
-    "is": {
-        "platforms": [
-<<<<<<< HEAD
-            "android",
-            "android-api-16",
-=======
-            "android", 
-            "android-api-16", 
->>>>>>> f4358f15
-            "android-multilocale"
-        ],
-        "revision": "default"
-    },
-    "it": {
-        "platforms": [
-<<<<<<< HEAD
-            "android",
-            "android-api-16",
-=======
-            "android", 
-            "android-api-16", 
->>>>>>> f4358f15
-            "android-multilocale"
-        ],
-        "revision": "default"
-    },
-    "ja": {
-        "platforms": [
-<<<<<<< HEAD
-            "android",
-            "android-api-16",
-=======
-            "android", 
-            "android-api-16", 
->>>>>>> f4358f15
-            "android-multilocale"
-        ],
-        "revision": "default"
-    },
-    "ka": {
-        "platforms": [
-<<<<<<< HEAD
-            "android",
-            "android-api-16",
-=======
-            "android", 
-            "android-api-16", 
->>>>>>> f4358f15
-            "android-multilocale"
-        ],
-        "revision": "default"
-    },
-    "kab": {
-        "platforms": [
-<<<<<<< HEAD
-            "android",
-            "android-api-16",
-=======
-            "android", 
-            "android-api-16", 
->>>>>>> f4358f15
-            "android-multilocale"
-        ],
-        "revision": "default"
-    },
-    "kk": {
-        "platforms": [
-<<<<<<< HEAD
-            "android",
-            "android-api-16",
-=======
-            "android", 
-            "android-api-16", 
->>>>>>> f4358f15
-            "android-multilocale"
-        ],
-        "revision": "default"
-    },
-    "kn": {
-        "platforms": [
-<<<<<<< HEAD
-            "android",
-            "android-api-16",
-=======
-            "android", 
-            "android-api-16", 
->>>>>>> f4358f15
-            "android-multilocale"
-        ],
-        "revision": "default"
-    },
-    "ko": {
-        "platforms": [
-<<<<<<< HEAD
-            "android",
-            "android-api-16",
-=======
-            "android", 
-            "android-api-16", 
->>>>>>> f4358f15
-            "android-multilocale"
-        ],
-        "revision": "default"
-    },
-    "lo": {
-        "platforms": [
-<<<<<<< HEAD
-            "android",
-            "android-api-16",
-=======
-            "android", 
-            "android-api-16", 
->>>>>>> f4358f15
-            "android-multilocale"
-        ],
-        "revision": "default"
-    },
-    "lt": {
-        "platforms": [
-<<<<<<< HEAD
-            "android",
-            "android-api-16",
-=======
-            "android", 
-            "android-api-16", 
->>>>>>> f4358f15
-            "android-multilocale"
-        ],
-        "revision": "default"
-    },
-    "lv": {
-        "platforms": [
-<<<<<<< HEAD
-            "android",
-            "android-api-16",
-=======
-            "android", 
-            "android-api-16", 
->>>>>>> f4358f15
-            "android-multilocale"
-        ],
-        "revision": "default"
-    },
-    "mai": {
-        "platforms": [
-<<<<<<< HEAD
-            "android",
-            "android-api-16",
-=======
-            "android", 
-            "android-api-16", 
->>>>>>> f4358f15
-            "android-multilocale"
-        ],
-        "revision": "default"
-    },
-    "ml": {
-        "platforms": [
-<<<<<<< HEAD
-            "android",
-            "android-api-16",
-=======
-            "android", 
-            "android-api-16", 
->>>>>>> f4358f15
-            "android-multilocale"
-        ],
-        "revision": "default"
-    },
-    "mr": {
-        "platforms": [
-<<<<<<< HEAD
-            "android",
-            "android-api-16",
-=======
-            "android", 
-            "android-api-16", 
->>>>>>> f4358f15
-            "android-multilocale"
-        ],
-        "revision": "default"
-    },
-    "ms": {
-        "platforms": [
-<<<<<<< HEAD
-            "android",
-            "android-api-16",
-=======
-            "android", 
-            "android-api-16", 
->>>>>>> f4358f15
-            "android-multilocale"
-        ],
-        "revision": "default"
-    },
-    "my": {
-        "platforms": [
-<<<<<<< HEAD
-            "android",
-            "android-api-16",
-=======
-            "android", 
-            "android-api-16", 
->>>>>>> f4358f15
-            "android-multilocale"
-        ],
-        "revision": "default"
-    },
-    "nb-NO": {
-        "platforms": [
-<<<<<<< HEAD
-            "android",
-            "android-api-16",
-=======
-            "android", 
-            "android-api-16", 
->>>>>>> f4358f15
-            "android-multilocale"
-        ],
-        "revision": "default"
-    },
-    "ne-NP": {
-        "platforms": [
-<<<<<<< HEAD
-            "android",
+        "revision": "default"
+    }, 
+    "nl": {
+        "platforms": [
+            "android", 
+            "android-api-16", 
+            "android-multilocale"
+        ], 
+        "revision": "default"
+    }, 
+    "nn-NO": {
+        "platforms": [
+            "android", 
+            "android-api-16", 
+            "android-multilocale"
+        ], 
+        "revision": "default"
+    }, 
+    "or": {
+        "platforms": [
+            "android", 
+            "android-api-16", 
+            "android-multilocale"
+        ], 
+        "revision": "default"
+    }, 
+    "pa-IN": {
+        "platforms": [
+            "android", 
+            "android-api-16", 
+            "android-multilocale"
+        ], 
+        "revision": "default"
+    }, 
+    "pl": {
+        "platforms": [
+            "android", 
+            "android-api-16", 
+            "android-multilocale"
+        ], 
+        "revision": "default"
+    }, 
+    "pt-BR": {
+        "platforms": [
+            "android", 
+            "android-api-16", 
+            "android-multilocale"
+        ], 
+        "revision": "default"
+    }, 
+    "pt-PT": {
+        "platforms": [
+            "android", 
+            "android-api-16", 
+            "android-multilocale"
+        ], 
+        "revision": "default"
+    }, 
+    "rm": {
+        "platforms": [
+            "android", 
+            "android-api-16", 
+            "android-multilocale"
+        ], 
+        "revision": "default"
+    }, 
+    "ro": {
+        "platforms": [
+            "android", 
+            "android-api-16", 
+            "android-multilocale"
+        ], 
+        "revision": "default"
+    }, 
+    "ru": {
+        "platforms": [
+            "android", 
+            "android-api-16", 
+            "android-multilocale"
+        ], 
+        "revision": "default"
+    }, 
+    "sk": {
+        "platforms": [
+            "android", 
+            "android-api-16", 
+            "android-multilocale"
+        ], 
+        "revision": "default"
+    }, 
+    "sl": {
+        "platforms": [
+            "android", 
+            "android-api-16", 
+            "android-multilocale"
+        ], 
+        "revision": "default"
+    }, 
+    "son": {
+        "platforms": [
+            "android", 
+            "android-api-16", 
+            "android-multilocale"
+        ], 
+        "revision": "default"
+    }, 
+    "sq": {
+        "platforms": [
+            "android", 
+            "android-api-16", 
+            "android-multilocale"
+        ], 
+        "revision": "default"
+    }, 
+    "sr": {
+        "platforms": [
+            "android", 
+            "android-api-16", 
+            "android-multilocale"
+        ], 
+        "revision": "default"
+    }, 
+    "sv-SE": {
+        "platforms": [
+            "android", 
+            "android-api-16", 
+            "android-multilocale"
+        ], 
+        "revision": "default"
+    }, 
+    "ta": {
+        "platforms": [
+            "android", 
+            "android-api-16", 
+            "android-multilocale"
+        ], 
+        "revision": "default"
+    }, 
+    "te": {
+        "platforms": [
+            "android", 
+            "android-api-16", 
+            "android-multilocale"
+        ], 
+        "revision": "default"
+    }, 
+    "th": {
+        "platforms": [
+            "android", 
+            "android-api-16", 
+            "android-multilocale"
+        ], 
+        "revision": "default"
+    }, 
+    "tr": {
+        "platforms": [
+            "android", 
+            "android-api-16", 
+            "android-multilocale"
+        ], 
+        "revision": "default"
+    }, 
+    "trs": {
+        "platforms": [
+            "android", 
             "android-api-16"
-        ],
-=======
+        ], 
+        "revision": "default"
+    }, 
+    "uk": {
+        "platforms": [
+            "android", 
+            "android-api-16", 
+            "android-multilocale"
+        ], 
+        "revision": "default"
+    }, 
+    "ur": {
+        "platforms": [
+            "android", 
+            "android-api-16", 
+            "android-multilocale"
+        ], 
+        "revision": "default"
+    }, 
+    "uz": {
+        "platforms": [
+            "android", 
+            "android-api-16", 
+            "android-multilocale"
+        ], 
+        "revision": "default"
+    }, 
+    "vi": {
+        "platforms": [
             "android", 
             "android-api-16"
         ], 
->>>>>>> f4358f15
-        "revision": "default"
-    },
-    "nl": {
-        "platforms": [
-<<<<<<< HEAD
-            "android",
-            "android-api-16",
-=======
-            "android", 
-            "android-api-16", 
->>>>>>> f4358f15
-            "android-multilocale"
-        ],
-        "revision": "default"
-    },
-    "nn-NO": {
-        "platforms": [
-<<<<<<< HEAD
-            "android",
-            "android-api-16",
-=======
-            "android", 
-            "android-api-16", 
->>>>>>> f4358f15
-            "android-multilocale"
-        ],
-        "revision": "default"
-    },
-    "or": {
-        "platforms": [
-<<<<<<< HEAD
-            "android",
-            "android-api-16",
-=======
-            "android", 
-            "android-api-16", 
->>>>>>> f4358f15
-            "android-multilocale"
-        ],
-        "revision": "default"
-    },
-    "pa-IN": {
-        "platforms": [
-<<<<<<< HEAD
-            "android",
-            "android-api-16",
-=======
-            "android", 
-            "android-api-16", 
->>>>>>> f4358f15
-            "android-multilocale"
-        ],
-        "revision": "default"
-    },
-    "pl": {
-        "platforms": [
-<<<<<<< HEAD
-            "android",
-            "android-api-16",
-=======
-            "android", 
-            "android-api-16", 
->>>>>>> f4358f15
-            "android-multilocale"
-        ],
-        "revision": "default"
-    },
-    "pt-BR": {
-        "platforms": [
-<<<<<<< HEAD
-            "android",
-            "android-api-16",
-=======
-            "android", 
-            "android-api-16", 
->>>>>>> f4358f15
-            "android-multilocale"
-        ],
-        "revision": "default"
-    },
-    "pt-PT": {
-        "platforms": [
-<<<<<<< HEAD
-            "android",
-            "android-api-16",
-=======
-            "android", 
-            "android-api-16", 
->>>>>>> f4358f15
-            "android-multilocale"
-        ],
-        "revision": "default"
-    },
-    "rm": {
-        "platforms": [
-<<<<<<< HEAD
-            "android",
-            "android-api-16",
-=======
-            "android", 
-            "android-api-16", 
->>>>>>> f4358f15
-            "android-multilocale"
-        ],
-        "revision": "default"
-    },
-    "ro": {
-        "platforms": [
-<<<<<<< HEAD
-            "android",
-            "android-api-16",
-=======
-            "android", 
-            "android-api-16", 
->>>>>>> f4358f15
-            "android-multilocale"
-        ],
-        "revision": "default"
-    },
-    "ru": {
-        "platforms": [
-<<<<<<< HEAD
-            "android",
-            "android-api-16",
-=======
-            "android", 
-            "android-api-16", 
->>>>>>> f4358f15
-            "android-multilocale"
-        ],
-        "revision": "default"
-    },
-    "sk": {
-        "platforms": [
-<<<<<<< HEAD
-            "android",
-            "android-api-16",
-=======
-            "android", 
-            "android-api-16", 
->>>>>>> f4358f15
-            "android-multilocale"
-        ],
-        "revision": "default"
-    },
-    "sl": {
-        "platforms": [
-<<<<<<< HEAD
-            "android",
-            "android-api-16",
-=======
-            "android", 
-            "android-api-16", 
->>>>>>> f4358f15
-            "android-multilocale"
-        ],
-        "revision": "default"
-    },
-    "son": {
-        "platforms": [
-<<<<<<< HEAD
-            "android",
-            "android-api-16",
-=======
-            "android", 
-            "android-api-16", 
->>>>>>> f4358f15
-            "android-multilocale"
-        ],
-        "revision": "default"
-    },
-    "sq": {
-        "platforms": [
-<<<<<<< HEAD
-            "android",
-            "android-api-16",
-=======
-            "android", 
-            "android-api-16", 
->>>>>>> f4358f15
-            "android-multilocale"
-        ],
-        "revision": "default"
-    },
-    "sr": {
-        "platforms": [
-<<<<<<< HEAD
-            "android",
-            "android-api-16",
-=======
-            "android", 
-            "android-api-16", 
->>>>>>> f4358f15
-            "android-multilocale"
-        ],
-        "revision": "default"
-    },
-    "sv-SE": {
-        "platforms": [
-<<<<<<< HEAD
-            "android",
-            "android-api-16",
-=======
-            "android", 
-            "android-api-16", 
->>>>>>> f4358f15
-            "android-multilocale"
-        ],
-        "revision": "default"
-    },
-    "ta": {
-        "platforms": [
-<<<<<<< HEAD
-            "android",
-            "android-api-16",
-=======
-            "android", 
-            "android-api-16", 
->>>>>>> f4358f15
-            "android-multilocale"
-        ],
-        "revision": "default"
-    },
-    "te": {
-        "platforms": [
-<<<<<<< HEAD
-            "android",
-            "android-api-16",
-=======
-            "android", 
-            "android-api-16", 
->>>>>>> f4358f15
-            "android-multilocale"
-        ],
-        "revision": "default"
-    },
-    "th": {
-        "platforms": [
-<<<<<<< HEAD
-            "android",
-            "android-api-16",
-=======
-            "android", 
-            "android-api-16", 
->>>>>>> f4358f15
-            "android-multilocale"
-        ],
-        "revision": "default"
-    },
-    "tr": {
-        "platforms": [
-<<<<<<< HEAD
-            "android",
-            "android-api-16",
-=======
-            "android", 
-            "android-api-16", 
->>>>>>> f4358f15
-            "android-multilocale"
-        ],
-        "revision": "default"
-    },
-    "trs": {
-        "platforms": [
-<<<<<<< HEAD
-            "android",
-            "android-api-16"
-        ],
-=======
-            "android", 
-            "android-api-16"
-        ], 
->>>>>>> f4358f15
-        "revision": "default"
-    },
-    "uk": {
-        "platforms": [
-<<<<<<< HEAD
-            "android",
-            "android-api-16",
-=======
-            "android", 
-            "android-api-16", 
->>>>>>> f4358f15
-            "android-multilocale"
-        ],
-        "revision": "default"
-    },
-    "ur": {
-        "platforms": [
-<<<<<<< HEAD
-            "android",
-            "android-api-16",
-=======
-            "android", 
-            "android-api-16", 
->>>>>>> f4358f15
-            "android-multilocale"
-        ],
-        "revision": "default"
-    },
-    "uz": {
-        "platforms": [
-<<<<<<< HEAD
-            "android",
-            "android-api-16",
-=======
-            "android", 
-            "android-api-16", 
->>>>>>> f4358f15
-            "android-multilocale"
-        ],
-        "revision": "default"
-<<<<<<< HEAD
-    },
+        "revision": "default"
+    }, 
     "wo": {
         "platforms": [
-            "android",
-            "android-api-16",
-=======
-    }, 
-    "vi": {
-        "platforms": [
-            "android", 
-            "android-api-16"
-        ], 
-        "revision": "default"
-    }, 
-    "wo": {
-        "platforms": [
-            "android", 
-            "android-api-16", 
->>>>>>> f4358f15
-            "android-multilocale"
-        ],
-        "revision": "default"
-    },
+            "android", 
+            "android-api-16", 
+            "android-multilocale"
+        ], 
+        "revision": "default"
+    }, 
     "xh": {
         "platforms": [
-<<<<<<< HEAD
-            "android",
-            "android-api-16",
-=======
-            "android", 
-            "android-api-16", 
->>>>>>> f4358f15
-            "android-multilocale"
-        ],
-        "revision": "default"
-    },
+            "android", 
+            "android-api-16", 
+            "android-multilocale"
+        ], 
+        "revision": "default"
+    }, 
     "zam": {
         "platforms": [
-<<<<<<< HEAD
-            "android",
-            "android-api-16",
-=======
-            "android", 
-            "android-api-16", 
->>>>>>> f4358f15
-            "android-multilocale"
-        ],
-        "revision": "default"
-    },
+            "android", 
+            "android-api-16", 
+            "android-multilocale"
+        ], 
+        "revision": "default"
+    }, 
     "zh-CN": {
         "platforms": [
-<<<<<<< HEAD
-            "android",
-            "android-api-16",
-=======
-            "android", 
-            "android-api-16", 
->>>>>>> f4358f15
-            "android-multilocale"
-        ],
-        "revision": "default"
-    },
+            "android", 
+            "android-api-16", 
+            "android-multilocale"
+        ], 
+        "revision": "default"
+    }, 
     "zh-TW": {
         "platforms": [
-<<<<<<< HEAD
-            "android",
-            "android-api-16",
-=======
-            "android", 
-            "android-api-16", 
->>>>>>> f4358f15
-            "android-multilocale"
-        ],
+            "android", 
+            "android-api-16", 
+            "android-multilocale"
+        ], 
         "revision": "default"
     }
 }