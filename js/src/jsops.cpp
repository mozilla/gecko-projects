/* -*- Mode: C++; tab-width: 4; indent-tabs-mode: nil; c-basic-offset: 4 -*-
 * vim: set ts=8 sw=4 et tw=79:
 *
 * ***** BEGIN LICENSE BLOCK *****
 * Version: MPL 1.1/GPL 2.0/LGPL 2.1
 *
 * The contents of this file are subject to the Mozilla Public License Version
 * 1.1 (the "License"); you may not use this file except in compliance with
 * the License. You may obtain a copy of the License at
 * http://www.mozilla.org/MPL/
 *
 * Software distributed under the License is distributed on an "AS IS" basis,
 * WITHOUT WARRANTY OF ANY KIND, either express or implied. See the License
 * for the specific language governing rights and limitations under the
 * License.
 *
 * The Original Code is Mozilla Communicator client code, released
 * March 31, 1998.
 *
 * The Initial Developer of the Original Code is
 * Netscape Communications Corporation.
 * Portions created by the Initial Developer are Copyright (C) 1998
 * the Initial Developer. All Rights Reserved.
 *
 * Contributor(s):
 *
 * Alternatively, the contents of this file may be used under the terms of
 * either of the GNU General Public License Version 2 or later (the "GPL"),
 * or the GNU Lesser General Public License Version 2.1 or later (the "LGPL"),
 * in which case the provisions of the GPL or the LGPL are applicable instead
 * of those above. If you wish to allow use of your version of this file only
 * under the terms of either the GPL or the LGPL, and not to allow others to
 * use your version of this file under the terms of the MPL, indicate your
 * decision by deleting the provisions above and replace them with the notice
 * and other provisions required by the GPL or the LGPL. If you do not delete
 * the provisions above, a recipient may use your version of this file under
 * the terms of any one of the MPL, the GPL or the LGPL.
 *
 * ***** END LICENSE BLOCK ***** */

/* This file needs to be included in possibly multiple places. */

#if JS_THREADED_INTERP
  interrupt:
#else /* !JS_THREADED_INTERP */
  case -1:
    JS_ASSERT(switchMask == -1);
#endif /* !JS_THREADED_INTERP */
    {
        bool moreInterrupts = false;
        JSInterruptHook hook = cx->debugHooks->interruptHook;
        if (hook) {
#ifdef JS_TRACER
            if (TRACE_RECORDER(cx))
                AbortRecording(cx, "interrupt hook");
#endif
            Value rval;
            switch (hook(cx, script, regs.pc, Jsvalify(&rval),
                         cx->debugHooks->interruptHookData)) {
              case JSTRAP_ERROR:
                goto error;
              case JSTRAP_CONTINUE:
                break;
              case JSTRAP_RETURN:
                fp->rval = rval;
                interpReturnOK = JS_TRUE;
                goto forced_return;
              case JSTRAP_THROW:
                cx->throwing = JS_TRUE;
                cx->exception = rval;
                goto error;
              default:;
            }
            moreInterrupts = true;
        }

#ifdef JS_TRACER
        if (TraceRecorder* tr = TRACE_RECORDER(cx)) {
            AbortableRecordingStatus status = tr->monitorRecording(op);
            JS_ASSERT_IF(cx->throwing, status == ARECORD_ERROR);
            switch (status) {
              case ARECORD_CONTINUE:
                moreInterrupts = true;
                break;
              case ARECORD_IMACRO:
              case ARECORD_IMACRO_ABORTED:
                atoms = COMMON_ATOMS_START(&rt->atomState);
                op = JSOp(*regs.pc);
                if (status == ARECORD_IMACRO)
                    DO_OP();    /* keep interrupting for op. */
                break;
              case ARECORD_ERROR:
                // The code at 'error:' aborts the recording.
                goto error;
              case ARECORD_ABORTED:
              case ARECORD_COMPLETED:
                break;
              case ARECORD_STOP:
                /* A 'stop' error should have already aborted recording. */
              default:
                JS_NOT_REACHED("Bad recording status");
            }
        }
#endif /* !JS_TRACER */

#if JS_THREADED_INTERP
#ifdef MOZ_TRACEVIS
        if (!moreInterrupts)
            ExitTraceVisState(cx, R_ABORT);
#endif
        jumpTable = moreInterrupts ? interruptJumpTable : normalJumpTable;
        JS_EXTENSION_(goto *normalJumpTable[op]);
#else
        switchMask = moreInterrupts ? -1 : 0;
        switchOp = intN(op);
        goto do_switch;
#endif
    }

/* No-ops for ease of decompilation. */
ADD_EMPTY_CASE(JSOP_NOP)
ADD_EMPTY_CASE(JSOP_CONDSWITCH)
ADD_EMPTY_CASE(JSOP_TRY)
ADD_EMPTY_CASE(JSOP_TRACE)
#if JS_HAS_XML_SUPPORT
ADD_EMPTY_CASE(JSOP_STARTXML)
ADD_EMPTY_CASE(JSOP_STARTXMLEXPR)
#endif
END_EMPTY_CASES

/* ADD_EMPTY_CASE is not used here as JSOP_LINENO_LENGTH == 3. */
BEGIN_CASE(JSOP_LINENO)
END_CASE(JSOP_LINENO)

BEGIN_CASE(JSOP_PUSH)
    PUSH_UNDEFINED();
END_CASE(JSOP_PUSH)

BEGIN_CASE(JSOP_POP)
    regs.sp--;
END_CASE(JSOP_POP)

BEGIN_CASE(JSOP_POPN)
{
    regs.sp -= GET_UINT16(regs.pc);
#ifdef DEBUG
    JS_ASSERT(fp->base() <= regs.sp);
    JSObject *obj = fp->blockChain;
    JS_ASSERT_IF(obj,
                 OBJ_BLOCK_DEPTH(cx, obj) + OBJ_BLOCK_COUNT(cx, obj)
                 <= (size_t) (regs.sp - fp->base()));
    for (obj = fp->scopeChainObj(); obj; obj = obj->getParent()) {
        Class *clasp = obj->getClass();
        if (clasp != &js_BlockClass && clasp != &js_WithClass)
            continue;
        if (obj->getPrivate() != js_FloatingFrameIfGenerator(cx, fp))
            break;
        JS_ASSERT(fp->base() + OBJ_BLOCK_DEPTH(cx, obj)
                             + ((clasp == &js_BlockClass)
                                ? OBJ_BLOCK_COUNT(cx, obj)
                                : 1)
                  <= regs.sp);
    }
#endif
}
END_CASE(JSOP_POPN)

BEGIN_CASE(JSOP_SETRVAL)
BEGIN_CASE(JSOP_POPV)
    ASSERT_NOT_THROWING(cx);
    POP_COPY_TO(fp->rval);
END_CASE(JSOP_POPV)

BEGIN_CASE(JSOP_ENTERWITH)
    if (!js_EnterWith(cx, -1))
        goto error;

    /*
     * We must ensure that different "with" blocks have different stack depth
     * associated with them. This allows the try handler search to properly
     * recover the scope chain. Thus we must keep the stack at least at the
     * current level.
     *
     * We set sp[-1] to the current "with" object to help asserting the
     * enter/leave balance in [leavewith].
     */
    regs.sp[-1] = fp->scopeChain;
END_CASE(JSOP_ENTERWITH)

BEGIN_CASE(JSOP_LEAVEWITH)
    JS_ASSERT(&regs.sp[-1].asObject() == fp->scopeChainObj());
    regs.sp--;
    js_LeaveWith(cx);
END_CASE(JSOP_LEAVEWITH)

BEGIN_CASE(JSOP_RETURN)
    POP_COPY_TO(fp->rval);
    /* FALL THROUGH */

BEGIN_CASE(JSOP_RETRVAL)    /* fp->rval already set */
BEGIN_CASE(JSOP_STOP)
{
    /*
     * When the inlined frame exits with an exception or an error, ok will be
     * false after the inline_return label.
     */
    ASSERT_NOT_THROWING(cx);
    CHECK_BRANCH();

    if (fp->imacpc) {
        /*
         * If we are at the end of an imacro, return to its caller in the
         * current frame.
         */
        JS_ASSERT(op == JSOP_STOP);
        JS_ASSERT((uintN)(regs.sp - fp->slots()) <= script->nslots);
        regs.pc = fp->imacpc + js_CodeSpec[*fp->imacpc].length;
        fp->imacpc = NULL;
        atoms = script->atomMap.vector;
        op = JSOp(*regs.pc);
        DO_OP();
    }

    JS_ASSERT(regs.sp == fp->base());
    if ((fp->flags & JSFRAME_CONSTRUCTING) && fp->rval.isPrimitive())
        fp->rval = fp->thisv;

    interpReturnOK = true;
    if (inlineCallCount)
  inline_return:
    {
        JS_ASSERT(!fp->blockChain);
        JS_ASSERT(!js_IsActiveWithOrBlock(cx, fp->scopeChainObj(), 0));

        if (JS_LIKELY(script->staticLevel < JS_DISPLAY_SIZE))
            cx->display[script->staticLevel] = fp->displaySave;

        void *hookData = fp->hookData;
        if (JS_UNLIKELY(hookData != NULL)) {
            if (JSInterpreterHook hook = cx->debugHooks->callHook) {
                hook(cx, fp, JS_FALSE, &interpReturnOK, hookData);
                CHECK_INTERRUPT_HANDLER();
            }
        }

        /*
         * If fp has a call object, sync values and clear the back-
         * pointer. This can happen for a lightweight function if it calls eval
         * unexpectedly (in a way that is hidden from the compiler). See bug
         * 325540.
         */
        fp->putActivationObjects(cx);

        DTrace::exitJSFun(cx, fp, fp->fun, fp->rval);

        /* Restore context version only if callee hasn't set version. */
        if (JS_LIKELY(cx->version == currentVersion)) {
            currentVersion = fp->callerVersion;
            if (currentVersion != cx->version)
                js_SetVersion(cx, currentVersion);
        }

        /*
         * If inline-constructing, replace primitive rval with the new object
         * passed in via |this|, and instrument this constructor invocation.
         */
        if (fp->flags & JSFRAME_CONSTRUCTING) {
            if (fp->rval.isPrimitive())
                fp->rval = fp->thisv;
            JS_RUNTIME_METER(cx->runtime, constructs);
        }

        JSStackFrame *down = fp->down;
        bool recursive = fp->script == down->script;

        /* Pop the frame. */
        cx->stack().popInlineFrame(cx, fp, down);

        /* Propagate return value before fp is lost. */
        regs.sp[-1] = fp->rval;

        /* Sync interpreter registers. */
        fp = cx->fp;
        script = fp->script;
        atoms = FrameAtomBase(cx, fp);

        /* Resume execution in the calling frame. */
        inlineCallCount--;
        if (JS_LIKELY(interpReturnOK)) {
            JS_ASSERT(js_CodeSpec[js_GetOpcode(cx, script, regs.pc)].length
                      == JSOP_CALL_LENGTH);
            TRACE_0(LeaveFrame);
            if (!TRACE_RECORDER(cx) && recursive) {
                if (*(regs.pc + JSOP_CALL_LENGTH) == JSOP_TRACE) {
                    regs.pc += JSOP_CALL_LENGTH;
                    MONITOR_BRANCH(Record_LeaveFrame);
                    op = (JSOp)*regs.pc;
                    DO_OP();
                }
            }
            if (*(regs.pc + JSOP_CALL_LENGTH) == JSOP_TRACE ||
                *(regs.pc + JSOP_CALL_LENGTH) == JSOP_NOP) {
                JS_STATIC_ASSERT(JSOP_TRACE_LENGTH == JSOP_NOP_LENGTH);
                regs.pc += JSOP_CALL_LENGTH;
                len = JSOP_TRACE_LENGTH;
            } else {
                len = JSOP_CALL_LENGTH;
            }
            DO_NEXT_OP(len);
        }
        goto error;
    }
    interpReturnOK = true;
    goto exit;
}

BEGIN_CASE(JSOP_DEFAULT)
    regs.sp--;
    /* FALL THROUGH */
BEGIN_CASE(JSOP_GOTO)
{
    len = GET_JUMP_OFFSET(regs.pc);
    BRANCH(len);
}
END_CASE(JSOP_GOTO)

BEGIN_CASE(JSOP_IFEQ)
{
    bool cond;
    Value *_;
    POP_BOOLEAN(cx, _, cond);
    if (cond == false) {
        len = GET_JUMP_OFFSET(regs.pc);
        BRANCH(len);
    }
}
END_CASE(JSOP_IFEQ)

BEGIN_CASE(JSOP_IFNE)
{
    bool cond;
    Value *_;
    POP_BOOLEAN(cx, _, cond);
    if (cond != false) {
        len = GET_JUMP_OFFSET(regs.pc);
        BRANCH(len);
    }
}
END_CASE(JSOP_IFNE)

BEGIN_CASE(JSOP_OR)
{
    bool cond;
    Value *vp;
    POP_BOOLEAN(cx, vp, cond);
    if (cond == true) {
        len = GET_JUMP_OFFSET(regs.pc);
        PUSH_COPY(*vp);
        DO_NEXT_OP(len);
    }
}
END_CASE(JSOP_OR)

BEGIN_CASE(JSOP_AND)
{
    bool cond;
    Value *vp;
    POP_BOOLEAN(cx, vp, cond);
    if (cond == false) {
        len = GET_JUMP_OFFSET(regs.pc);
        PUSH_COPY(*vp);
        DO_NEXT_OP(len);
    }
}
END_CASE(JSOP_AND)

BEGIN_CASE(JSOP_DEFAULTX)
    regs.sp--;
    /* FALL THROUGH */
BEGIN_CASE(JSOP_GOTOX)
{
    len = GET_JUMPX_OFFSET(regs.pc);
    BRANCH(len);
}
END_CASE(JSOP_GOTOX);

BEGIN_CASE(JSOP_IFEQX)
{
    bool cond;
    Value *_;
    POP_BOOLEAN(cx, _, cond);
    if (cond == false) {
        len = GET_JUMPX_OFFSET(regs.pc);
        BRANCH(len);
    }
}
END_CASE(JSOP_IFEQX)

BEGIN_CASE(JSOP_IFNEX)
{
    bool cond;
    Value *_;
    POP_BOOLEAN(cx, _, cond);
    if (cond != false) {
        len = GET_JUMPX_OFFSET(regs.pc);
        BRANCH(len);
    }
}
END_CASE(JSOP_IFNEX)

BEGIN_CASE(JSOP_ORX)
{
    bool cond;
    Value *vp;
    POP_BOOLEAN(cx, vp, cond);
    if (cond == true) {
        len = GET_JUMPX_OFFSET(regs.pc);
        PUSH_COPY(*vp);
        DO_NEXT_OP(len);
    }
}
END_CASE(JSOP_ORX)

BEGIN_CASE(JSOP_ANDX)
{
    bool cond;
    Value *vp;
    POP_BOOLEAN(cx, vp, cond);
    if (cond == JS_FALSE) {
        len = GET_JUMPX_OFFSET(regs.pc);
        PUSH_COPY(*vp);
        DO_NEXT_OP(len);
    }
}
END_CASE(JSOP_ANDX)

/*
 * If the index value at sp[n] is not an int that fits in a jsval, it could
 * be an object (an XML QName, AttributeName, or AnyName), but only if we are
 * compiling with JS_HAS_XML_SUPPORT.  Otherwise convert the index value to a
 * string atom id.
 */
#define FETCH_ELEMENT_ID(obj, n, id)                                          \
    JS_BEGIN_MACRO                                                            \
        const Value &idval_ = regs.sp[n];                                     \
        int32_t i_;                                                           \
        if (ValueFitsInInt32(idval_, &i_) && INT_FITS_IN_JSID(i_)) {          \
            id = INT_TO_JSID(i_);                                             \
        } else {                                                              \
            if (!js_InternNonIntElementId(cx, obj, idval_, &id, &regs.sp[n])) \
                goto error;                                                   \
        }                                                                     \
    JS_END_MACRO

#define TRY_BRANCH_AFTER_COND(cond,spdec)                                     \
    JS_BEGIN_MACRO                                                            \
        JS_ASSERT(js_CodeSpec[op].length == 1);                               \
        uintN diff_ = (uintN) regs.pc[1] - (uintN) JSOP_IFEQ;                 \
        if (diff_ <= 1) {                                                     \
            regs.sp -= spdec;                                                 \
            if (cond == (diff_ != 0)) {                                       \
                ++regs.pc;                                                    \
                len = GET_JUMP_OFFSET(regs.pc);                               \
                BRANCH(len);                                                  \
            }                                                                 \
            len = 1 + JSOP_IFEQ_LENGTH;                                       \
            DO_NEXT_OP(len);                                                  \
        }                                                                     \
    JS_END_MACRO

BEGIN_CASE(JSOP_IN)
{
    const Value &rref = regs.sp[-1];
    if (!rref.isObject()) {
        js_ReportValueError(cx, JSMSG_IN_NOT_OBJECT, -1, rref, NULL);
        goto error;
    }
    JSObject *obj = &rref.asObject();
    jsid id;
    FETCH_ELEMENT_ID(obj, -2, id);
    JSObject *obj2;
    JSProperty *prop;
    if (!obj->lookupProperty(cx, id, &obj2, &prop))
        goto error;
    bool cond = prop != NULL;
    if (prop)
        obj2->dropProperty(cx, prop);
    TRY_BRANCH_AFTER_COND(cond, 2);
    regs.sp--;
    regs.sp[-1].setBoolean(cond);
}
END_CASE(JSOP_IN)

BEGIN_CASE(JSOP_ITER)
{
    JS_ASSERT(regs.sp > fp->base());
    uintN flags = regs.pc[1];
    if (!js_ValueToIterator(cx, flags, &regs.sp[-1]))
        goto error;
    CHECK_INTERRUPT_HANDLER();
    JS_ASSERT(!regs.sp[-1].isPrimitive());
}
END_CASE(JSOP_ITER)

BEGIN_CASE(JSOP_MOREITER)
{
    JS_ASSERT(regs.sp - 1 >= fp->base());
    JS_ASSERT(regs.sp[-1].isObject());
    PUSH_NULL();
    bool cond;
    if (!IteratorMore(cx, &regs.sp[-2].asObject(), &cond, &regs.sp[-1]))
        goto error;
    CHECK_INTERRUPT_HANDLER();
    TRY_BRANCH_AFTER_COND(cond, 1);
    JS_ASSERT(regs.pc[1] == JSOP_IFNEX);
    regs.sp[-1].setBoolean(cond);
}
END_CASE(JSOP_MOREITER)

BEGIN_CASE(JSOP_ENDITER)
{
    JS_ASSERT(regs.sp - 1 >= fp->base());
    bool ok = !!js_CloseIterator(cx, regs.sp[-1]);
    regs.sp--;
    if (!ok)
        goto error;
}
END_CASE(JSOP_ENDITER)

BEGIN_CASE(JSOP_FORARG)
{
    JS_ASSERT(regs.sp - 1 >= fp->base());
    uintN slot = GET_ARGNO(regs.pc);
    JS_ASSERT(slot < fp->fun->nargs);
    JS_ASSERT(regs.sp[-1].isObject());
    if (!IteratorNext(cx, &regs.sp[-1].asObject(), &fp->argv[slot]))
        goto error;
}
END_CASE(JSOP_FORARG)

BEGIN_CASE(JSOP_FORLOCAL)
{
    JS_ASSERT(regs.sp - 1 >= fp->base());
    uintN slot = GET_SLOTNO(regs.pc);
    JS_ASSERT(slot < fp->script->nslots);
    JS_ASSERT(regs.sp[-1].isObject());
    if (!IteratorNext(cx, &regs.sp[-1].asObject(), &fp->slots()[slot]))
        goto error;
}
END_CASE(JSOP_FORLOCAL)

BEGIN_CASE(JSOP_FORNAME)
{
    JS_ASSERT(regs.sp - 1 >= fp->base());
    JSAtom *atom;
    LOAD_ATOM(0, atom);
    jsid id = ATOM_TO_JSID(atom);
    JSObject *obj, *obj2;
    JSProperty *prop;
    if (!js_FindProperty(cx, id, &obj, &obj2, &prop))
        goto error;
    if (prop)
        obj2->dropProperty(cx, prop);
    {
        AutoValueRooter tvr(cx);
        JS_ASSERT(regs.sp[-1].isObject());
        if (!IteratorNext(cx, &regs.sp[-1].asObject(), tvr.addr()))
            goto error;
        if (!obj->setProperty(cx, id, tvr.addr()))
            goto error;
    }
}
END_CASE(JSOP_FORNAME)

BEGIN_CASE(JSOP_FORPROP)
{
    JS_ASSERT(regs.sp - 2 >= fp->base());
    JSAtom *atom;
    LOAD_ATOM(0, atom);
    jsid id = ATOM_TO_JSID(atom);
    JSObject *obj;
    FETCH_OBJECT(cx, -1, obj);
    {
        AutoValueRooter tvr(cx);
        JS_ASSERT(regs.sp[-2].isObject());
        if (!IteratorNext(cx, &regs.sp[-2].asObject(), tvr.addr()))
            goto error;
        if (!obj->setProperty(cx, id, tvr.addr()))
            goto error;
    }
    regs.sp--;
}
END_CASE(JSOP_FORPROP)

BEGIN_CASE(JSOP_FORELEM)
    /*
     * JSOP_FORELEM simply dups the property identifier at top of stack and
     * lets the subsequent JSOP_ENUMELEM opcode sequence handle the left-hand
     * side expression evaluation and assignment. This opcode exists solely to
     * help the decompiler.
     */
    JS_ASSERT(regs.sp - 1 >= fp->base());
    JS_ASSERT(regs.sp[-1].isObject());
    PUSH_NULL();
    if (!IteratorNext(cx, &regs.sp[-2].asObject(), &regs.sp[-1]))
        goto error;
END_CASE(JSOP_FORELEM)

BEGIN_CASE(JSOP_DUP)
{
    JS_ASSERT(regs.sp > fp->base());
    const Value &rref = regs.sp[-1];
    PUSH_COPY(rref);
}
END_CASE(JSOP_DUP)

BEGIN_CASE(JSOP_DUP2)
{
    JS_ASSERT(regs.sp - 2 >= fp->base());
    const Value &lref = regs.sp[-2];
    const Value &rref = regs.sp[-1];
    PUSH_COPY(lref);
    PUSH_COPY(rref);
}
END_CASE(JSOP_DUP2)

BEGIN_CASE(JSOP_SWAP)
{
    JS_ASSERT(regs.sp - 2 >= fp->base());
    Value &lref = regs.sp[-2];
    Value &rref = regs.sp[-1];
    lref.swap(rref);
}
END_CASE(JSOP_SWAP)

BEGIN_CASE(JSOP_PICK)
{
    jsint i = regs.pc[1];
    JS_ASSERT(regs.sp - (i+1) >= fp->base());
    Value lval = regs.sp[-(i+1)];
    memmove(regs.sp - (i+1), regs.sp - i, sizeof(Value)*i);
    regs.sp[-1] = lval;
}
END_CASE(JSOP_PICK)

#define NATIVE_GET(cx,obj,pobj,sprop,getHow,vp)                               \
    JS_BEGIN_MACRO                                                            \
        if (sprop->hasDefaultGetter()) {                                      \
            /* Fast path for Object instance properties. */                   \
            JS_ASSERT((sprop)->slot != SPROP_INVALID_SLOT ||                  \
                      !sprop->hasDefaultSetter());                            \
            if (((sprop)->slot != SPROP_INVALID_SLOT))                        \
                *(vp) = (pobj)->lockedGetSlot((sprop)->slot);                 \
            else                                                              \
                (vp)->setUndefined();                                         \
        } else {                                                              \
            if (!js_NativeGet(cx, obj, pobj, sprop, getHow, vp))              \
                goto error;                                                   \
        }                                                                     \
    JS_END_MACRO

#define NATIVE_SET(cx,obj,sprop,entry,vp)                                     \
    JS_BEGIN_MACRO                                                            \
        TRACE_2(SetPropHit, entry, sprop);                                    \
        if (sprop->hasDefaultSetter() &&                                      \
            (sprop)->slot != SPROP_INVALID_SLOT &&                            \
            !(obj)->scope()->brandedOrHasMethodBarrier()) {                   \
            /* Fast path for, e.g., plain Object instance properties. */      \
            (obj)->lockedSetSlot((sprop)->slot, *vp);                         \
        } else {                                                              \
            if (!js_NativeSet(cx, obj, sprop, false, vp))                     \
                goto error;                                                   \
        }                                                                     \
    JS_END_MACRO

/*
 * Skip the JSOP_POP typically found after a JSOP_SET* opcode, where oplen is
 * the constant length of the SET opcode sequence, and spdec is the constant
 * by which to decrease the stack pointer to pop all of the SET op's operands.
 *
 * NB: unlike macros that could conceivably be replaced by functions (ignoring
 * goto error), where a call should not have to be braced in order to expand
 * correctly (e.g., in if (cond) FOO(); else BAR()), these three macros lack
 * JS_{BEGIN,END}_MACRO brackets. They are also indented so as to align with
 * nearby opcode code.
 */
#define SKIP_POP_AFTER_SET(oplen,spdec)                                       \
            if (regs.pc[oplen] == JSOP_POP) {                                 \
                regs.sp -= spdec;                                             \
                regs.pc += oplen + JSOP_POP_LENGTH;                           \
                op = (JSOp) *regs.pc;                                         \
                DO_OP();                                                      \
            }

#define END_SET_CASE(OP)                                                      \
            SKIP_POP_AFTER_SET(OP##_LENGTH, 1);                               \
          END_CASE(OP)

#define END_SET_CASE_STORE_RVAL(OP,spdec)                                     \
            SKIP_POP_AFTER_SET(OP##_LENGTH, spdec);                           \
            {                                                                 \
                Value *newsp = regs.sp - ((spdec) - 1);                       \
                newsp[-1] = regs.sp[-1];                                      \
                regs.sp = newsp;                                              \
            }                                                                 \
          END_CASE(OP)

BEGIN_CASE(JSOP_SETCONST)
{
    JSAtom *atom;
    LOAD_ATOM(0, atom);
    JSObject *obj = fp->varobj(cx);
    const Value &ref = regs.sp[-1];
    if (!obj->defineProperty(cx, ATOM_TO_JSID(atom), ref,
                             PropertyStub, PropertyStub,
                             JSPROP_ENUMERATE | JSPROP_PERMANENT | JSPROP_READONLY)) {
        goto error;
    }
}
END_SET_CASE(JSOP_SETCONST);

#if JS_HAS_DESTRUCTURING
BEGIN_CASE(JSOP_ENUMCONSTELEM)
{
    const Value &ref = regs.sp[-3];
    JSObject *obj;
    FETCH_OBJECT(cx, -2, obj);
    jsid id;
    FETCH_ELEMENT_ID(obj, -1, id);
    if (!obj->defineProperty(cx, id, ref,
                             PropertyStub, PropertyStub,
                             JSPROP_ENUMERATE | JSPROP_PERMANENT | JSPROP_READONLY)) {
        goto error;
    }
    regs.sp -= 3;
}
END_CASE(JSOP_ENUMCONSTELEM)
#endif

BEGIN_CASE(JSOP_BINDNAME)
{
    JSObject *obj;
    do {
        /*
         * We can skip the property lookup for the global object. If the
         * property does not exist anywhere on the scope chain, JSOP_SETNAME
         * adds the property to the global.
         *
         * As a consequence of this optimization for the global object we run
         * its JSRESOLVE_ASSIGNING-tolerant resolve hooks only in JSOP_SETNAME,
         * after the interpreter evaluates the right- hand-side of the
         * assignment, and not here.
         *
         * This should be transparent to the hooks because the script, instead
         * of name = rhs, could have used global.name = rhs given a global
         * object reference, which also calls the hooks only after evaluating
         * the rhs. We desire such resolve hook equivalence between the two
         * forms.
         */
        obj = fp->scopeChainObj();
        if (!obj->getParent())
            break;

        PropertyCacheEntry *entry;
        JSObject *obj2;
        JSAtom *atom;
        JS_PROPERTY_CACHE(cx).test(cx, regs.pc, obj, obj2, entry, atom);
        if (!atom) {
            ASSERT_VALID_PROPERTY_CACHE_HIT(0, obj, obj2, entry);
            break;
        }

        jsid id = ATOM_TO_JSID(atom);
        obj = js_FindIdentifierBase(cx, fp->scopeChainObj(), id);
        if (!obj)
            goto error;
    } while (0);
    PUSH_OBJECT(*obj);
}
END_CASE(JSOP_BINDNAME)

BEGIN_CASE(JSOP_IMACOP)
    JS_ASSERT(JS_UPTRDIFF(fp->imacpc, script->code) < script->length);
    op = JSOp(*fp->imacpc);
    DO_OP();

#define BITWISE_OP(OP)                                                        \
    JS_BEGIN_MACRO                                                            \
        int32_t i, j;                                                         \
        if (!ValueToECMAInt32(cx, regs.sp[-2], &i))                           \
            goto error;                                                       \
        if (!ValueToECMAInt32(cx, regs.sp[-1], &j))                           \
            goto error;                                                       \
        i = i OP j;                                                           \
        regs.sp--;                                                            \
        regs.sp[-1].setInt32(i);                                              \
    JS_END_MACRO

BEGIN_CASE(JSOP_BITOR)
    BITWISE_OP(|);
END_CASE(JSOP_BITOR)

BEGIN_CASE(JSOP_BITXOR)
    BITWISE_OP(^);
END_CASE(JSOP_BITXOR)

BEGIN_CASE(JSOP_BITAND)
    BITWISE_OP(&);
END_CASE(JSOP_BITAND)

#undef BITWISE_OP

/*
 * NB: These macros can't use JS_BEGIN_MACRO/JS_END_MACRO around their bodies
 * because they begin if/else chains, so callers must not put semicolons after
 * the call expressions!
 */
#if JS_HAS_XML_SUPPORT
#define XML_EQUALITY_OP(OP)                                                   \
    if ((lval.isObject() && lval.asObject().isXML()) ||                       \
        (rval.isObject() && rval.asObject().isXML())) {                       \
        if (!js_TestXMLEquality(cx, lval, rval, &cond))                       \
            goto error;                                                       \
        cond = cond OP JS_TRUE;                                               \
    } else

#define EXTENDED_EQUALITY_OP(OP)                                              \
    if (((clasp = l->getClass())->flags & JSCLASS_IS_EXTENDED) &&             \
        ((ExtendedClass *)clasp)->equality) {                                 \
        if (!((ExtendedClass *)clasp)->equality(cx, l, &rval, &cond))         \
            goto error;                                                       \
        cond = cond OP JS_TRUE;                                               \
    } else
#else
#define XML_EQUALITY_OP(OP)             /* nothing */
#define EXTENDED_EQUALITY_OP(OP)        /* nothing */
#endif

#define EQUALITY_OP(OP, IFNAN)                                                \
    JS_BEGIN_MACRO                                                            \
        Class *clasp;                                                         \
        JSBool cond;                                                          \
        Value rval = regs.sp[-1];                                             \
        Value lval = regs.sp[-2];                                             \
        XML_EQUALITY_OP(OP)                                                   \
        if (SameType(lval, rval)) {                                           \
            if (lval.isString()) {                                            \
                JSString *l = lval.asString(), *r = rval.asString();          \
                cond = js_EqualStrings(l, r) OP JS_TRUE;                      \
            } else if (lval.isDouble()) {                                     \
                double l = lval.asDouble(), r = rval.asDouble();              \
                cond = JSDOUBLE_COMPARE(l, OP, r, IFNAN);                     \
            } else if (lval.isObject()) {                                     \
                JSObject *l = &lval.asObject(), *r = &rval.asObject();        \
                EXTENDED_EQUALITY_OP(OP)                                      \
                cond = l OP r;                                                \
            } else {                                                          \
                cond = lval.asRawUint32() OP rval.asRawUint32();              \
            }                                                                 \
        } else {                                                              \
            if (lval.isNullOrUndefined()) {                                   \
                cond = rval.isNullOrUndefined() OP true;                      \
            } else if (rval.isNullOrUndefined()) {                            \
                cond = true OP false;                                         \
            } else {                                                          \
                if (lval.isObject())                                          \
                    DEFAULT_VALUE(cx, -2, JSTYPE_VOID, lval);                 \
                if (rval.isObject())                                          \
                    DEFAULT_VALUE(cx, -1, JSTYPE_VOID, rval);                 \
                if (lval.isString() && rval.isString()) {                     \
                    JSString *l = lval.asString(), *r = rval.asString();      \
                    cond = js_EqualStrings(l, r) OP JS_TRUE;                  \
                } else {                                                      \
                    double l, r;                                              \
                    if (!ValueToNumber(cx, lval, &l) ||                       \
                        !ValueToNumber(cx, rval, &r)) {                       \
                        goto error;                                           \
                    }                                                         \
                    cond = JSDOUBLE_COMPARE(l, OP, r, IFNAN);                 \
                }                                                             \
            }                                                                 \
        }                                                                     \
        TRY_BRANCH_AFTER_COND(cond, 2);                                       \
        regs.sp--;                                                            \
        regs.sp[-1].setBoolean(cond);                                         \
    JS_END_MACRO

BEGIN_CASE(JSOP_EQ)
    EQUALITY_OP(==, false);
END_CASE(JSOP_EQ)

BEGIN_CASE(JSOP_NE)
    EQUALITY_OP(!=, true);
END_CASE(JSOP_NE)

#undef EQUALITY_OP
#undef XML_EQUALITY_OP
#undef EXTENDED_EQUALITY_OP

#define STRICT_EQUALITY_OP(OP, COND)                                          \
    JS_BEGIN_MACRO                                                            \
        const Value &rref = regs.sp[-1];                                      \
        const Value &lref = regs.sp[-2];                                      \
        COND = StrictlyEqual(cx, lref, rref) OP true;                         \
        regs.sp--;                                                            \
    JS_END_MACRO

BEGIN_CASE(JSOP_STRICTEQ)
{
    bool cond;
    STRICT_EQUALITY_OP(==, cond);
    regs.sp[-1].setBoolean(cond);
}
END_CASE(JSOP_STRICTEQ)

BEGIN_CASE(JSOP_STRICTNE)
{
    bool cond;
    STRICT_EQUALITY_OP(!=, cond);
    regs.sp[-1].setBoolean(cond);
}
END_CASE(JSOP_STRICTNE)

BEGIN_CASE(JSOP_CASE)
{
    bool cond;
    STRICT_EQUALITY_OP(==, cond);
    if (cond) {
        regs.sp--;
        len = GET_JUMP_OFFSET(regs.pc);
        BRANCH(len);
    }
}
END_CASE(JSOP_CASE)

BEGIN_CASE(JSOP_CASEX)
{
    bool cond;
    STRICT_EQUALITY_OP(==, cond);
    if (cond) {
        regs.sp--;
        len = GET_JUMPX_OFFSET(regs.pc);
        BRANCH(len);
    }
}
END_CASE(JSOP_CASEX)

#undef STRICT_EQUALITY_OP

#define RELATIONAL_OP(OP)                                                     \
    JS_BEGIN_MACRO                                                            \
        Value rval = regs.sp[-1];                                             \
        Value lval = regs.sp[-2];                                             \
        bool cond;                                                            \
        /* Optimize for two int-tagged operands (typical loop control). */    \
        if (lval.isInt32() && rval.isInt32()) {                               \
            cond = lval.asInt32() OP rval.asInt32();                          \
        } else {                                                              \
            if (lval.isObject())                                              \
                DEFAULT_VALUE(cx, -2, JSTYPE_NUMBER, lval);                   \
            if (rval.isObject())                                              \
                DEFAULT_VALUE(cx, -1, JSTYPE_NUMBER, rval);                   \
            if (lval.isString() && rval.isString()) {                         \
                JSString *l = lval.asString(), *r = rval.asString();          \
                cond = js_CompareStrings(l, r) OP 0;                          \
            } else {                                                          \
                double l, r;                                                  \
                if (!ValueToNumber(cx, lval, &l) ||                           \
                    !ValueToNumber(cx, rval, &r)) {                           \
                    goto error;                                               \
                }                                                             \
                cond = JSDOUBLE_COMPARE(l, OP, r, false);                     \
            }                                                                 \
        }                                                                     \
        TRY_BRANCH_AFTER_COND(cond, 2);                                       \
        regs.sp--;                                                            \
        regs.sp[-1].setBoolean(cond);                                         \
    JS_END_MACRO

BEGIN_CASE(JSOP_LT)
    RELATIONAL_OP(<);
END_CASE(JSOP_LT)

BEGIN_CASE(JSOP_LE)
    RELATIONAL_OP(<=);
END_CASE(JSOP_LE)

BEGIN_CASE(JSOP_GT)
    RELATIONAL_OP(>);
END_CASE(JSOP_GT)

BEGIN_CASE(JSOP_GE)
    RELATIONAL_OP(>=);
END_CASE(JSOP_GE)

#undef RELATIONAL_OP

#define SIGNED_SHIFT_OP(OP)                                                   \
    JS_BEGIN_MACRO                                                            \
        int32_t i, j;                                                         \
        if (!ValueToECMAInt32(cx, regs.sp[-2], &i))                           \
            goto error;                                                       \
        if (!ValueToECMAInt32(cx, regs.sp[-1], &j))                           \
            goto error;                                                       \
        i = i OP (j & 31);                                                    \
        regs.sp--;                                                            \
        regs.sp[-1].setInt32(i);                                              \
    JS_END_MACRO

BEGIN_CASE(JSOP_LSH)
    SIGNED_SHIFT_OP(<<);
END_CASE(JSOP_LSH)

BEGIN_CASE(JSOP_RSH)
    SIGNED_SHIFT_OP(>>);
END_CASE(JSOP_RSH)

#undef SIGNED_SHIFT_OP

BEGIN_CASE(JSOP_URSH)
{
    uint32_t u;
    if (!ValueToECMAUint32(cx, regs.sp[-2], &u))
        goto error;
    int32_t j;
    if (!ValueToECMAInt32(cx, regs.sp[-1], &j))
        goto error;

    u >>= (j & 31);

    regs.sp--;
	regs.sp[-1].setNumber(uint32(u));
}
END_CASE(JSOP_URSH)

BEGIN_CASE(JSOP_ADD)
{
    Value rval = regs.sp[-1];
    Value lval = regs.sp[-2];

    if (lval.isInt32() && rval.isInt32()) {
        int32_t l = lval.asInt32(), r = rval.asInt32();
        int32_t sum = l + r;
        regs.sp--;
        if (JS_UNLIKELY(bool((l ^ sum) & (r ^ sum) & 0x80000000)))
            regs.sp[-1].setDouble(double(l) + double(r));
        else
            regs.sp[-1].setInt32(sum);
    } else
#if JS_HAS_XML_SUPPORT
    if (IsXML(lval) && IsXML(rval)) {
        if (!js_ConcatenateXML(cx, &lval.asObject(), &rval.asObject(), &rval))
            goto error;
        regs.sp--;
        regs.sp[-1] = rval;
    } else
#endif
    {
        if (lval.isObject()) 
            DEFAULT_VALUE(cx, -2, JSTYPE_VOID, lval);
        if (rval.isObject())
            DEFAULT_VALUE(cx, -1, JSTYPE_VOID, rval);
        bool lIsString, rIsString;
        if ((lIsString = lval.isString()) | (rIsString = rval.isString())) {
            JSString *lstr, *rstr;
            if (lIsString) {
                lstr = lval.asString();
            } else {
                lstr = js_ValueToString(cx, lval);
                if (!lstr)
                    goto error;
                regs.sp[-2].setString(lstr);
            }
            if (rIsString) {
                rstr = rval.asString();
            } else {
                rstr = js_ValueToString(cx, rval);
                if (!rstr)
                    goto error;
                regs.sp[-1].setString(rstr);
            }
            JSString *str = js_ConcatStrings(cx, lstr, rstr);
            if (!str)
                goto error;
            regs.sp--;
            regs.sp[-1].setString(str);
        } else {
            double l, r;
            if (!ValueToNumber(cx, lval, &l) || !ValueToNumber(cx, rval, &r))
                goto error;
            l += r;
            regs.sp--;
            regs.sp[-1].setNumber(l);
        }
    }
}
END_CASE(JSOP_ADD)

BEGIN_CASE(JSOP_OBJTOSTR)
{
    const Value &ref = regs.sp[-1];
    if (ref.isObject()) {
        JSString *str = js_ValueToString(cx, ref);
        if (!str)
            goto error;
        regs.sp[-1].setString(str);
    }
}
END_CASE(JSOP_OBJTOSTR)

BEGIN_CASE(JSOP_CONCATN)
{
    JSCharBuffer buf(cx);
    uintN argc = GET_ARGC(regs.pc);
    for (Value *vp = regs.sp - argc; vp < regs.sp; vp++) {
        JS_ASSERT(vp->isPrimitive());
        if (!js_ValueToCharBuffer(cx, *vp, buf))
            goto error;
    }
    JSString *str = js_NewStringFromCharBuffer(cx, buf);
    if (!str)
        goto error;
    regs.sp -= argc - 1;
    regs.sp[-1].setString(str);
}
END_CASE(JSOP_CONCATN)

#define BINARY_OP(OP)                                                         \
    JS_BEGIN_MACRO                                                            \
        double d1, d2;                                                        \
        if (!ValueToNumber(cx, regs.sp[-2], &d1) ||                           \
            !ValueToNumber(cx, regs.sp[-1], &d2)) {                           \
            goto error;                                                       \
        }                                                                     \
        double d = d1 OP d2;                                                  \
        regs.sp--;                                                            \
        regs.sp[-1].setNumber(d);                                             \
    JS_END_MACRO

BEGIN_CASE(JSOP_SUB)
    BINARY_OP(-);
END_CASE(JSOP_SUB)

BEGIN_CASE(JSOP_MUL)
    BINARY_OP(*);
END_CASE(JSOP_MUL)

#undef BINARY_OP

BEGIN_CASE(JSOP_DIV)
{
    double d1, d2;
    if (!ValueToNumber(cx, regs.sp[-2], &d1) ||
        !ValueToNumber(cx, regs.sp[-1], &d2)) {
        goto error;
    }
    regs.sp--;
    if (d2 == 0) {
        const Value *vp;
#ifdef XP_WIN
        /* XXX MSVC miscompiles such that (NaN == 0) */
        if (JSDOUBLE_IS_NaN(d2))
            vp = &rt->NaNValue;
        else
#endif
        if (d1 == 0 || JSDOUBLE_IS_NaN(d1))
            vp = &rt->NaNValue;
        else if (JSDOUBLE_IS_NEG(d1) != JSDOUBLE_IS_NEG(d2))
            vp = &rt->negativeInfinityValue;
        else
            vp = &rt->positiveInfinityValue;
        regs.sp[-1] = *vp;
    } else {
        d1 /= d2;
        regs.sp[-1].setNumber(d1);
    }
}
END_CASE(JSOP_DIV)

BEGIN_CASE(JSOP_MOD)
{
    Value &lref = regs.sp[-2];
    Value &rref = regs.sp[-1];
    int32_t l, r;
    if (lref.isInt32() && rref.isInt32() &&
        (l = lref.asInt32()) >= 0 && (r = rref.asInt32()) > 0) {
        int32_t mod = l % r;
        regs.sp--;
        regs.sp[-1].setInt32(mod);
    } else {
        double d1, d2;
        if (!ValueToNumber(cx, regs.sp[-2], &d1) ||
            !ValueToNumber(cx, regs.sp[-1], &d2)) {
            goto error;
        }
        regs.sp--;
        if (d2 == 0) {
            regs.sp[-1].setDouble(js_NaN);
        } else {
            d1 = js_fmod(d1, d2);
            regs.sp[-1].setDouble(d1);
        }
    }
}
END_CASE(JSOP_MOD)

BEGIN_CASE(JSOP_NOT)
{
    Value *_;
    bool cond;
    POP_BOOLEAN(cx, _, cond);
    PUSH_BOOLEAN(!cond);
}
END_CASE(JSOP_NOT)

BEGIN_CASE(JSOP_BITNOT)
{
    int32_t i;
    if (!ValueToECMAInt32(cx, regs.sp[-1], &i))
        goto error;
    i = ~i;
    regs.sp[-1].setInt32(i);
}
END_CASE(JSOP_BITNOT)

BEGIN_CASE(JSOP_NEG)
{
    /*
     * When the operand is int jsval, INT32_FITS_IN_JSVAL(i) implies
     * INT32_FITS_IN_JSVAL(-i) unless i is 0 or INT32_MIN when the
     * results, -0.0 or INT32_MAX + 1, are jsdouble values.
     */
    const Value &ref = regs.sp[-1];
    int32_t i;
    if (ref.isInt32() && (i = ref.asInt32()) != 0 && i != INT32_MIN) {
        i = -i;
        regs.sp[-1].setInt32(i);
    } else {
        double d;
        if (!ValueToNumber(cx, regs.sp[-1], &d))
            goto error;
        d = -d;
        regs.sp[-1].setDouble(d);
    }
}
END_CASE(JSOP_NEG)

BEGIN_CASE(JSOP_POS)
    if (!ValueToNumber(cx, &regs.sp[-1]))
        goto error;
END_CASE(JSOP_POS)

BEGIN_CASE(JSOP_DELNAME)
{
    JSAtom *atom;
    LOAD_ATOM(0, atom);
    jsid id = ATOM_TO_JSID(atom);
    JSObject *obj, *obj2;
    JSProperty *prop;
    if (!js_FindProperty(cx, id, &obj, &obj2, &prop))
        goto error;

    /* ECMA says to return true if name is undefined or inherited. */
    PUSH_BOOLEAN(true);
    if (prop) {
        obj2->dropProperty(cx, prop);
        if (!obj->deleteProperty(cx, id, &regs.sp[-1]))
            goto error;
    }
}
END_CASE(JSOP_DELNAME)

BEGIN_CASE(JSOP_DELPROP)
{
    JSAtom *atom;
    LOAD_ATOM(0, atom);
    jsid id = ATOM_TO_JSID(atom);

    JSObject *obj;
    FETCH_OBJECT(cx, -1, obj);

    Value rval;
    if (!obj->deleteProperty(cx, id, &rval))
        goto error;

    regs.sp[-1] = rval;
}
END_CASE(JSOP_DELPROP)

BEGIN_CASE(JSOP_DELELEM)
{
    /* Fetch the left part and resolve it to a non-null object. */
    JSObject *obj;
    FETCH_OBJECT(cx, -2, obj);

    /* Fetch index and convert it to id suitable for use with obj. */
    jsid id;
    FETCH_ELEMENT_ID(obj, -1, id);

    /* Get or set the element. */
    if (!obj->deleteProperty(cx, id, &regs.sp[-2]))
        goto error;

    regs.sp--;
}
END_CASE(JSOP_DELELEM)

BEGIN_CASE(JSOP_TYPEOFEXPR)
BEGIN_CASE(JSOP_TYPEOF)
{
    const Value &ref = regs.sp[-1];
    JSType type = JS_TypeOfValue(cx, Jsvalify(ref));
    JSAtom *atom = rt->atomState.typeAtoms[type];
    regs.sp[-1].setString(ATOM_TO_STRING(atom));
}
END_CASE(JSOP_TYPEOF)

BEGIN_CASE(JSOP_VOID)
    regs.sp[-1].setUndefined();
END_CASE(JSOP_VOID)

{
    JSObject *obj;
    JSAtom *atom;
    jsid id;
    jsint i;

BEGIN_CASE(JSOP_INCELEM)
BEGIN_CASE(JSOP_DECELEM)
BEGIN_CASE(JSOP_ELEMINC)
BEGIN_CASE(JSOP_ELEMDEC)

    /*
     * Delay fetching of id until we have the object to ensure the proper
     * evaluation order. See bug 372331.
     */
    id = JSID_VOID;
    i = -2;
    goto fetch_incop_obj;

BEGIN_CASE(JSOP_INCPROP)
BEGIN_CASE(JSOP_DECPROP)
BEGIN_CASE(JSOP_PROPINC)
BEGIN_CASE(JSOP_PROPDEC)
    LOAD_ATOM(0, atom);
    id = ATOM_TO_JSID(atom);
    i = -1;

  fetch_incop_obj:
    FETCH_OBJECT(cx, i, obj);
    if (JSID_IS_VOID(id))
        FETCH_ELEMENT_ID(obj, -1, id);
    goto do_incop;

BEGIN_CASE(JSOP_INCNAME)
BEGIN_CASE(JSOP_DECNAME)
BEGIN_CASE(JSOP_NAMEINC)
BEGIN_CASE(JSOP_NAMEDEC)
{
    obj = fp->scopeChainObj();

    JSObject *obj2;
    PropertyCacheEntry *entry;
    JS_PROPERTY_CACHE(cx).test(cx, regs.pc, obj, obj2, entry, atom);
    if (!atom) {
        ASSERT_VALID_PROPERTY_CACHE_HIT(0, obj, obj2, entry);
        if (obj == obj2 && entry->vword.isSlot()) {
            uint32 slot = entry->vword.toSlot();
            JS_ASSERT(slot < obj->scope()->freeslot);
            Value &rref = obj->getSlotRef(slot);
            int32_t tmp;
            if (JS_LIKELY(rref.isInt32() && CanIncDecWithoutOverflow(tmp = rref.asInt32()))) {
                int32_t inc = tmp + ((js_CodeSpec[op].format & JOF_INC) ? 1 : -1);
                if (!(js_CodeSpec[op].format & JOF_POST))
                    tmp = inc;
                rref.asInt32Ref() = inc;
                PUSH_INT32(tmp);
                len = JSOP_INCNAME_LENGTH;
                DO_NEXT_OP(len);
            }
        }
        LOAD_ATOM(0, atom);
    }

    id = ATOM_TO_JSID(atom);
    JSProperty *prop;
    if (!js_FindPropertyHelper(cx, id, true, &obj, &obj2, &prop))
        goto error;
    if (!prop) {
        atomNotDefined = atom;
        goto atom_not_defined;
    }
    obj2->dropProperty(cx, prop);
}

do_incop:
{
    /*
     * We need a root to store the value to leave on the stack until
     * we have done with obj->setProperty.
     */
    PUSH_NULL();
    if (!obj->getProperty(cx, id, &regs.sp[-1]))
        goto error;

    const JSCodeSpec *cs = &js_CodeSpec[op];
    JS_ASSERT(cs->ndefs == 1);
    JS_ASSERT((cs->format & JOF_TMPSLOT_MASK) == JOF_TMPSLOT2);
    Value &ref = regs.sp[-1];
    int32_t tmp;
    if (JS_LIKELY(ref.isInt32() && CanIncDecWithoutOverflow(tmp = ref.asInt32()))) {
        int incr = (cs->format & JOF_INC) ? 1 : -1;
        if (cs->format & JOF_POST)
            ref.asInt32Ref() = tmp + incr;
        else
            ref.asInt32Ref() = tmp += incr;
        fp->flags |= JSFRAME_ASSIGNING;
        JSBool ok = obj->setProperty(cx, id, &ref);
        fp->flags &= ~JSFRAME_ASSIGNING;
        if (!ok)
            goto error;

        /*
         * We must set regs.sp[-1] to tmp for both post and pre increments
         * as the setter overwrites regs.sp[-1].
         */
        ref.setInt32(tmp);
    } else {
        /* We need an extra root for the result. */
        PUSH_NULL();
        if (!js_DoIncDec(cx, cs, &regs.sp[-2], &regs.sp[-1]))
            goto error;
        fp->flags |= JSFRAME_ASSIGNING;
        JSBool ok = obj->setProperty(cx, id, &regs.sp[-1]);
        fp->flags &= ~JSFRAME_ASSIGNING;
        if (!ok)
            goto error;
        regs.sp--;
    }

    if (cs->nuses == 0) {
        /* regs.sp[-1] already contains the result of name increment. */
    } else {
        regs.sp[-1 - cs->nuses] = regs.sp[-1];
        regs.sp -= cs->nuses;
    }
    len = cs->length;
    DO_NEXT_OP(len);
}
}

{
    int incr, incr2;
    Value *vp;

    /* Position cases so the most frequent i++ does not need a jump. */
BEGIN_CASE(JSOP_DECARG)
    incr = -1; incr2 = -1; goto do_arg_incop;
BEGIN_CASE(JSOP_ARGDEC)
    incr = -1; incr2 =  0; goto do_arg_incop;
BEGIN_CASE(JSOP_INCARG)
    incr =  1; incr2 =  1; goto do_arg_incop;
BEGIN_CASE(JSOP_ARGINC)
    incr =  1; incr2 =  0;

  do_arg_incop:
    // If we initialize in the declaration, MSVC complains that the labels skip init.
    uint32 slot;
    slot = GET_ARGNO(regs.pc);
    JS_ASSERT(slot < fp->fun->nargs);
    METER_SLOT_OP(op, slot);
    vp = fp->argv + slot;
    goto do_int_fast_incop;

BEGIN_CASE(JSOP_DECLOCAL)
    incr = -1; incr2 = -1; goto do_local_incop;
BEGIN_CASE(JSOP_LOCALDEC)
    incr = -1; incr2 =  0; goto do_local_incop;
BEGIN_CASE(JSOP_INCLOCAL)
    incr =  1; incr2 =  1; goto do_local_incop;
BEGIN_CASE(JSOP_LOCALINC)
    incr =  1; incr2 =  0;

  /*
   * do_local_incop comes right before do_int_fast_incop as we want to
   * avoid an extra jump for variable cases as local++ is more frequent
   * than arg++.
   */
  do_local_incop:
    slot = GET_SLOTNO(regs.pc);
    JS_ASSERT(slot < fp->script->nslots);
    vp = fp->slots() + slot;
    METER_SLOT_OP(op, slot);
    vp = fp->slots() + slot;

  do_int_fast_incop:
    int32_t tmp;
    if (JS_LIKELY(vp->isInt32() && CanIncDecWithoutOverflow(tmp = vp->asInt32()))) {
        vp->asInt32Ref() = tmp + incr;
        JS_ASSERT(JSOP_INCARG_LENGTH == js_CodeSpec[op].length);
        SKIP_POP_AFTER_SET(JSOP_INCARG_LENGTH, 0);
        PUSH_INT32(tmp + incr2);
    } else {
        PUSH_COPY(*vp);
        if (!js_DoIncDec(cx, &js_CodeSpec[op], &regs.sp[-1], vp))
            goto error;
    }
    len = JSOP_INCARG_LENGTH;
    JS_ASSERT(len == js_CodeSpec[op].length);
    DO_NEXT_OP(len);
}

/* NB: This macro doesn't use JS_BEGIN_MACRO/JS_END_MACRO around its body. */
#define FAST_GLOBAL_INCREMENT_OP(SLOWOP,INCR,INCR2)                           \
    op2 = SLOWOP;                                                             \
    incr = INCR;                                                              \
    incr2 = INCR2;                                                            \
    goto do_global_incop

{
    JSOp op2;
    int incr, incr2;

BEGIN_CASE(JSOP_DECGVAR)
    FAST_GLOBAL_INCREMENT_OP(JSOP_DECNAME, -1, -1);
BEGIN_CASE(JSOP_GVARDEC)
    FAST_GLOBAL_INCREMENT_OP(JSOP_NAMEDEC, -1,  0);
BEGIN_CASE(JSOP_INCGVAR)
    FAST_GLOBAL_INCREMENT_OP(JSOP_INCNAME,  1,  1);
BEGIN_CASE(JSOP_GVARINC)
    FAST_GLOBAL_INCREMENT_OP(JSOP_NAMEINC,  1,  0);

#undef FAST_GLOBAL_INCREMENT_OP

  do_global_incop:
    JS_ASSERT((js_CodeSpec[op].format & JOF_TMPSLOT_MASK) ==
              JOF_TMPSLOT2);
    uint32 slot = GET_SLOTNO(regs.pc);
    JS_ASSERT(slot < GlobalVarCount(fp));
    METER_SLOT_OP(op, slot);
    const Value &lref = fp->slots()[slot];
    if (lref.isNull()) {
        op = op2;
        DO_OP();
    }
    slot = (uint32)lref.asInt32();
    JS_ASSERT(fp->varobj(cx) == cx->activeCallStack()->getInitialVarObj());
    JSObject *varobj = cx->activeCallStack()->getInitialVarObj();

    /* XXX all this code assumes that varobj is either a callobj or global and
     * that it cannot be accessed in a MT way. This is either true now or
     * coming soon. */

    Value &rref = varobj->getSlotRef(slot);
    int32_t tmp;
    if (JS_LIKELY(rref.isInt32() && CanIncDecWithoutOverflow(tmp = rref.asInt32()))) {
        PUSH_INT32(tmp + incr2);
        rref.asInt32Ref() = tmp + incr;
    } else {
        PUSH_COPY(rref);
        if (!js_DoIncDec(cx, &js_CodeSpec[op], &regs.sp[-1], &rref))
            goto error;
    }
    len = JSOP_INCGVAR_LENGTH;  /* all gvar incops are same length */
    JS_ASSERT(len == js_CodeSpec[op].length);
    DO_NEXT_OP(len);
}

BEGIN_CASE(JSOP_THIS)
    if (!fp->getThisObject(cx))
        goto error;
    PUSH_COPY(fp->thisv);
END_CASE(JSOP_THIS)

BEGIN_CASE(JSOP_UNBRANDTHIS)
{
    JSObject *obj = fp->getThisObject(cx);
    if (!obj)
        goto error;
    if (!obj->unbrand(cx))
        goto error;
}
END_CASE(JSOP_UNBRANDTHIS)

{
    JSObject *obj;
    Value *vp;
    jsint i;

BEGIN_CASE(JSOP_GETTHISPROP)
    obj = fp->getThisObject(cx);
    if (!obj)
        goto error;
    i = 0;
    PUSH_NULL();
    goto do_getprop_with_obj;

BEGIN_CASE(JSOP_GETARGPROP)
{
    i = ARGNO_LEN;
    uint32 slot = GET_ARGNO(regs.pc);
    JS_ASSERT(slot < fp->fun->nargs);
    PUSH_COPY(fp->argv[slot]);
    goto do_getprop_body;
}

BEGIN_CASE(JSOP_GETLOCALPROP)
{
    i = SLOTNO_LEN;
    uint32 slot = GET_SLOTNO(regs.pc);
    JS_ASSERT(slot < script->nslots);
    PUSH_COPY(fp->slots()[slot]);
    goto do_getprop_body;
}

BEGIN_CASE(JSOP_GETPROP)
BEGIN_CASE(JSOP_GETXPROP)
    i = 0;

  do_getprop_body:
    vp = &regs.sp[-1];

  do_getprop_with_lval:
    VALUE_TO_OBJECT(cx, vp, obj);

  do_getprop_with_obj:
    {
        Value rval;
        do {
            /*
             * We do not impose the method read barrier if in an imacro,
             * assuming any property gets it does (e.g., for 'toString'
             * from JSOP_NEW) will not be leaked to the calling script.
             */
            JSObject *aobj = js_GetProtoIfDenseArray(obj);

            PropertyCacheEntry *entry;
            JSObject *obj2;
            JSAtom *atom;
            JS_PROPERTY_CACHE(cx).test(cx, regs.pc, aobj, obj2, entry, atom);
            if (!atom) {
                ASSERT_VALID_PROPERTY_CACHE_HIT(i, aobj, obj2, entry);
                if (entry->vword.isFunObj()) {
                    rval.setObject(entry->vword.toFunObj());
                } else if (entry->vword.isSlot()) {
                    uint32 slot = entry->vword.toSlot();
                    JS_ASSERT(slot < obj2->scope()->freeslot);
                    rval = obj2->lockedGetSlot(slot);
                } else {
                    JS_ASSERT(entry->vword.isSprop());
                    JSScopeProperty *sprop = entry->vword.toSprop();
                    NATIVE_GET(cx, obj, obj2, sprop,
                               fp->imacpc ? JSGET_NO_METHOD_BARRIER : JSGET_METHOD_BARRIER,
                               &rval);
                }
                break;
            }

            jsid id = ATOM_TO_JSID(atom);
            if (JS_LIKELY(aobj->map->ops->getProperty == js_GetProperty)
                ? !js_GetPropertyHelper(cx, obj, id,
                                        fp->imacpc
                                        ? JSGET_CACHE_RESULT | JSGET_NO_METHOD_BARRIER
                                        : JSGET_CACHE_RESULT | JSGET_METHOD_BARRIER,
                                        &rval)
                : !obj->getProperty(cx, id, &rval)) {
                goto error;
            }
        } while (0);

        regs.sp[-1] = rval;
        JS_ASSERT(JSOP_GETPROP_LENGTH + i == js_CodeSpec[op].length);
        len = JSOP_GETPROP_LENGTH + i;
    }
END_VARLEN_CASE

BEGIN_CASE(JSOP_LENGTH)
    vp = &regs.sp[-1];
    if (vp->isString()) {
        vp->setInt32(vp->asString()->length());
    } else if (vp->isObject()) {
        JSObject *obj = &vp->asObject();
        if (obj->isArray()) {
            jsuint length = obj->getArrayLength();
            regs.sp[-1].setNumber(length);
        } else if (obj->isArguments() && !obj->isArgsLengthOverridden()) {
            uint32 length = obj->getArgsLength();
            JS_ASSERT(length < INT32_MAX);
            regs.sp[-1].setInt32(int32_t(length));
        } else {
            i = -2;
            goto do_getprop_with_lval;
        }
    } else {
        i = -2;
        goto do_getprop_with_lval;
    }
END_CASE(JSOP_LENGTH)

}

BEGIN_CASE(JSOP_CALLPROP)
{
    Value lval = regs.sp[-1];

    Value objv;
    if (lval.isObject()) {
        objv = lval;
    } else {
        JSProtoKey protoKey;
        if (lval.isString()) {
            protoKey = JSProto_String;
        } else if (lval.isNumber()) {
            protoKey = JSProto_Number;
        } else if (lval.isBoolean()) {
            protoKey = JSProto_Boolean;
        } else {
            JS_ASSERT(lval.isNull() || lval.isUndefined());
            js_ReportIsNullOrUndefined(cx, -1, lval, NULL);
            goto error;
        }
        JSObject *pobj;
        if (!js_GetClassPrototype(cx, NULL, protoKey, &pobj))
            goto error;
        objv.setObject(*pobj);
    }

    JSObject *aobj = js_GetProtoIfDenseArray(&objv.asObject());
    Value rval;

    PropertyCacheEntry *entry;
    JSObject *obj2;
    JSAtom *atom;
    JS_PROPERTY_CACHE(cx).test(cx, regs.pc, aobj, obj2, entry, atom);
    if (!atom) {
        ASSERT_VALID_PROPERTY_CACHE_HIT(0, aobj, obj2, entry);
        if (entry->vword.isFunObj()) {
            rval.setObject(entry->vword.toFunObj());
        } else if (entry->vword.isSlot()) {
            uint32 slot = entry->vword.toSlot();
            JS_ASSERT(slot < obj2->scope()->freeslot);
            rval = obj2->lockedGetSlot(slot);
        } else {
            JS_ASSERT(entry->vword.isSprop());
            JSScopeProperty *sprop = entry->vword.toSprop();
            NATIVE_GET(cx, &objv.asObject(), obj2, sprop, JSGET_NO_METHOD_BARRIER, &rval);
        }
        regs.sp[-1] = rval;
        PUSH_COPY(lval);
        goto end_callprop;
    }

    /*
     * Cache miss: use the immediate atom that was loaded for us under
     * PropertyCache::test.
     */
    jsid id;
    id = ATOM_TO_JSID(atom);

    PUSH_NULL();
    if (lval.isObject()) {
        if (!js_GetMethod(cx, &objv.asObject(), id,
                          JS_LIKELY(aobj->map->ops->getProperty == js_GetProperty)
                          ? JSGET_CACHE_RESULT | JSGET_NO_METHOD_BARRIER
                          : JSGET_NO_METHOD_BARRIER,
                          &rval)) {
            goto error;
        }
        regs.sp[-1] = objv;
        regs.sp[-2] = rval;
    } else {
        JS_ASSERT(objv.asObject().map->ops->getProperty == js_GetProperty);
        if (!js_GetPropertyHelper(cx, &objv.asObject(), id,
                                  JSGET_CACHE_RESULT | JSGET_NO_METHOD_BARRIER,
                                  &rval)) {
            goto error;
        }
        regs.sp[-1] = lval;
        regs.sp[-2] = rval;
    }

  end_callprop:
    /* Wrap primitive lval in object clothing if necessary. */
    if (lval.isPrimitive()) {
        /* FIXME: https://bugzilla.mozilla.org/show_bug.cgi?id=412571 */
        JSObject *funobj;
        if (!IsFunctionObject(rval, &funobj) ||
            !PrimitiveThisTest(GET_FUNCTION_PRIVATE(cx, funobj), lval)) {
            if (!js_PrimitiveToObject(cx, &regs.sp[-1]))
                goto error;
        }
    }
#if JS_HAS_NO_SUCH_METHOD
    if (JS_UNLIKELY(rval.isUndefined())) {
        LOAD_ATOM(0, atom);
        regs.sp[-2].setString(ATOM_TO_STRING(atom));
        if (!js_OnUnknownMethod(cx, regs.sp - 2))
            goto error;
    }
#endif
}
END_CASE(JSOP_CALLPROP)

BEGIN_CASE(JSOP_UNBRAND)
    JS_ASSERT(regs.sp - fp->slots() >= 1);
    if (!regs.sp[-1].asObject().unbrand(cx))
        goto error;
END_CASE(JSOP_UNBRAND)

BEGIN_CASE(JSOP_SETNAME)
BEGIN_CASE(JSOP_SETPROP)
BEGIN_CASE(JSOP_SETMETHOD)
{
    Value &rref = regs.sp[-1];
    JS_ASSERT_IF(op == JSOP_SETMETHOD, IsFunctionObject(rref));
    Value &lref = regs.sp[-2];
    JS_ASSERT_IF(op == JSOP_SETNAME, lref.isObject());
    JSObject *obj;
    VALUE_TO_OBJECT(cx, &lref, obj);

    do {
        PropertyCache *cache = &JS_PROPERTY_CACHE(cx);

        /*
         * Probe the property cache, specializing for two important
         * set-property cases. First:
         *
         *   function f(a, b, c) {
         *     var o = {p:a, q:b, r:c};
         *     return o;
         *   }
         *
         * or similar real-world cases, which evolve a newborn native
         * object predicatably through some bounded number of property
         * additions. And second:
         *
         *   o.p = x;
         *
         * in a frequently executed method or loop body, where p will
         * (possibly after the first iteration) always exist in native
         * object o.
         */
        PropertyCacheEntry *entry;
        JSObject *obj2;
        JSAtom *atom;
        if (cache->testForSet(cx, regs.pc, obj, &entry, &obj2, &atom)) {
            /*
             * Fast property cache hit, only partially confirmed by
             * testForSet. We know that the entry applies to regs.pc and
             * that obj's shape matches.
             *
             * The entry predicts either a new property to be added
             * directly to obj by this set, or on an existing "own"
             * property, or on a prototype property that has a setter.
             */
            JS_ASSERT(entry->vword.isSprop());
            JSScopeProperty *sprop = entry->vword.toSprop();
            JS_ASSERT_IF(sprop->isDataDescriptor(), sprop->writable());
            JS_ASSERT_IF(sprop->hasSlot(), entry->vcapTag() == 0);

            JSScope *scope = obj->scope();
            JS_ASSERT(!scope->sealed());

            /*
             * Fastest path: check whether the cached sprop is already
             * in scope and call NATIVE_SET and break to get out of the
             * do-while(0). But we can call NATIVE_SET only if obj owns
             * scope or sprop is shared.
             */
            bool checkForAdd;
            if (!sprop->hasSlot()) {
                if (entry->vcapTag() == 0 ||
                    ((obj2 = obj->getProto()) &&
                     obj2->isNative() &&
                     obj2->shape() == entry->vshape())) {
                    goto fast_set_propcache_hit;
                }

                /* The cache entry doesn't apply. vshape mismatch. */
                checkForAdd = false;
            } else if (!scope->isSharedEmpty()) {
                if (sprop == scope->lastProperty() || scope->hasProperty(sprop)) {
                  fast_set_propcache_hit:
                    PCMETER(cache->pchits++);
                    PCMETER(cache->setpchits++);
                    NATIVE_SET(cx, obj, sprop, entry, &rref);
                    break;
                }
                checkForAdd = sprop->hasSlot() && sprop->parent == scope->lastProperty();
            } else {
                /*
                 * We check that cx own obj here and will continue to
                 * own it after js_GetMutableScope returns so we can
                 * continue to skip JS_UNLOCK_OBJ calls.
                 */
                JS_ASSERT(CX_OWNS_OBJECT_TITLE(cx, obj));
                scope = js_GetMutableScope(cx, obj);
                JS_ASSERT(CX_OWNS_OBJECT_TITLE(cx, obj));
                if (!scope)
                    goto error;
                checkForAdd = !sprop->parent;
            }

            uint32 slot;
            if (checkForAdd &&
                entry->vshape() == rt->protoHazardShape &&
                sprop->hasDefaultSetter() &&
                (slot = sprop->slot) == scope->freeslot) {
                /*
                 * Fast path: adding a plain old property that was once
                 * at the frontier of the property tree, whose slot is
                 * next to claim among the allocated slots in obj,
                 * where scope->table has not been created yet.
                 *
                 * We may want to remove hazard conditions above and
                 * inline compensation code here, depending on
                 * real-world workloads.
                 */
                PCMETER(cache->pchits++);
                PCMETER(cache->addpchits++);

                if (slot < obj->numSlots()) {
                    ++scope->freeslot;
                } else {
                    if (!js_AllocSlot(cx, obj, &slot))
                        goto error;
                    JS_ASSERT(slot + 1 == scope->freeslot);
                }

                /*
                 * If this obj's number of reserved slots differed, or
                 * if something created a hash table for scope, we must
                 * pay the price of JSScope::putProperty.
                 *
                 * (A built-in object with a pre-allocated but not fixed
                 * population of reserved slots  hook can cause scopes of the
                 * same shape to have different freeslot values. Arguments,
                 * Block, Call, and certain Function objects pre-allocate
                 * reserveds lots this way. This is what causes the slot !=
                 * sprop->slot case. See js_GetMutableScope. FIXME 558451)
                 */
                if (slot == sprop->slot && !scope->table) {
                    scope->extend(cx, sprop);
                } else {
                    JSScopeProperty *sprop2 =
                        scope->putProperty(cx, sprop->id,
                                           sprop->getter(), sprop->setter(),
                                           slot, sprop->attributes(),
                                           sprop->getFlags(), sprop->shortid);
                    if (!sprop2) {
                        js_FreeSlot(cx, obj, slot);
                        goto error;
                    }
                    sprop = sprop2;
                }

                /*
                 * No method change check here because here we are
                 * adding a new property, not updating an existing
                 * slot's value that might contain a method of a
                 * branded scope.
                 */
                TRACE_2(SetPropHit, entry, sprop);
                obj->lockedSetSlot(slot, rref);

                /*
                 * Purge the property cache of the id we may have just
                 * shadowed in obj's scope and proto chains. We do this
                 * after unlocking obj's scope to avoid lock nesting.
                 */
                js_PurgeScopeChain(cx, obj, sprop->id);
                break;
            }
            PCMETER(cache->setpcmisses++);
            atom = NULL;
        } else if (!atom) {
            /*
             * Slower property cache hit, fully confirmed by testForSet (in
             * the slow path, via fullTest).
             */
            ASSERT_VALID_PROPERTY_CACHE_HIT(0, obj, obj2, entry);
            JSScopeProperty *sprop = NULL;
            if (obj == obj2) {
                sprop = entry->vword.toSprop();
                JS_ASSERT(sprop->writable());
                JS_ASSERT(!obj2->scope()->sealed());
                NATIVE_SET(cx, obj, sprop, entry, &rref);
            }
            if (sprop)
                break;
        }

        if (!atom)
            LOAD_ATOM(0, atom);
        jsid id = ATOM_TO_JSID(atom);
        if (entry && JS_LIKELY(obj->map->ops->setProperty == js_SetProperty)) {
            uintN defineHow;
            if (op == JSOP_SETMETHOD)
                defineHow = JSDNP_CACHE_RESULT | JSDNP_SET_METHOD;
            else if (op == JSOP_SETNAME)
                defineHow = JSDNP_CACHE_RESULT | JSDNP_UNQUALIFIED;
            else
                defineHow = JSDNP_CACHE_RESULT;
            if (!js_SetPropertyHelper(cx, obj, id, defineHow, &rref))
                goto error;
        } else {
            if (!obj->setProperty(cx, id, &rref))
                goto error;
            ABORT_RECORDING(cx, "Non-native set");
        }
    } while (0);
}
END_SET_CASE_STORE_RVAL(JSOP_SETPROP, 2);

BEGIN_CASE(JSOP_GETELEM)
{
    Value &lref = regs.sp[-2];
    Value &rref = regs.sp[-1];
    if (lref.isString() && rref.isInt32()) {
        JSString *str = lref.asString();
        int32_t i = rref.asInt32();
        if (size_t(i) < str->length()) {
            str = JSString::getUnitString(cx, str, size_t(i));
            if (!str)
                goto error;
            regs.sp--;
            regs.sp[-1].setString(str);
            len = JSOP_GETELEM_LENGTH;
            DO_NEXT_OP(len);
        }
    }

    JSObject *obj;
    VALUE_TO_OBJECT(cx, &lref, obj);

    const Value *copyFrom;
    Value rval;
    jsid id;
    if (rref.isInt32()) {
        int32_t i = rref.asInt32();
        if (obj->isDenseArray()) {
            jsuint idx = jsuint(i);

            if (idx < obj->getArrayLength() &&
                idx < obj->getDenseArrayCapacity()) {
                copyFrom = obj->addressOfDenseArrayElement(idx);
                if (!copyFrom->isMagic())
                    goto end_getelem;

                /* Reload retval from the stack in the rare hole case. */
                copyFrom = &regs.sp[-1];
            }
        } else if (obj->isArguments()
#ifdef JS_TRACER
                   && !GetArgsPrivateNative(obj)
#endif
                  ) {
            uint32 arg = uint32(i);

            if (arg < obj->getArgsLength()) {
                JSStackFrame *afp = (JSStackFrame *) obj->getPrivate();
                if (afp) {
                    copyFrom = &afp->argv[arg];
                    goto end_getelem;
                }

                copyFrom = obj->addressOfArgsElement(arg);
                if (!copyFrom->isMagic())
                    goto end_getelem;
                copyFrom = &regs.sp[-1];
            }
        }
        if (JS_LIKELY(INT_FITS_IN_JSID(i)))
            id = INT_TO_JSID(i);
        else
            goto intern_big_int;
    } else {
      intern_big_int:
        if (!js_InternNonIntElementId(cx, obj, rref, &id))
            goto error;
    }

    if (!obj->getProperty(cx, id, &rval))
        goto error;
    copyFrom = &rval;

  end_getelem:
    regs.sp--;
    regs.sp[-1] = *copyFrom;
}
END_CASE(JSOP_GETELEM)

BEGIN_CASE(JSOP_CALLELEM)
{
    /* Fetch the left part and resolve it to a non-null object. */
    JSObject *obj;
    FETCH_OBJECT(cx, -2, obj);

    /* Fetch index and convert it to id suitable for use with obj. */
    jsid id;
    FETCH_ELEMENT_ID(obj, -1, id);

    /* Get or set the element. */
    if (!js_GetMethod(cx, obj, id, JSGET_NO_METHOD_BARRIER, &regs.sp[-2]))
        goto error;

#if JS_HAS_NO_SUCH_METHOD
    if (JS_UNLIKELY(regs.sp[-2].isUndefined())) {
        regs.sp[-2] = regs.sp[-1];
        regs.sp[-1].setObject(*obj);
        if (!js_OnUnknownMethod(cx, regs.sp - 2))
            goto error;
    } else
#endif
    {
        regs.sp[-1].setObject(*obj);
    }
}
END_CASE(JSOP_CALLELEM)

BEGIN_CASE(JSOP_SETELEM)
{
    JSObject *obj;
    FETCH_OBJECT(cx, -3, obj);
    jsid id;
    FETCH_ELEMENT_ID(obj, -2, id);
    do {
        if (obj->isDenseArray() && JSID_IS_INT(id)) {
            jsuint length = obj->getDenseArrayCapacity();
            jsint i = JSID_TO_INT(id);
            if ((jsuint)i < length) {
                if (obj->getDenseArrayElement(i).isMagic(JS_ARRAY_HOLE)) {
                    if (js_PrototypeHasIndexedProperties(cx, obj))
                        break;
                    if ((jsuint)i >= obj->getArrayLength())
                        obj->setDenseArrayLength(i + 1);
                    obj->incDenseArrayCountBy(1);
                }
                obj->setDenseArrayElement(i, regs.sp[-1]);
                goto end_setelem;
            }
        }
    } while (0);
    if (!obj->setProperty(cx, id, &regs.sp[-1]))
        goto error;
  end_setelem:;
}
END_SET_CASE_STORE_RVAL(JSOP_SETELEM, 3)

BEGIN_CASE(JSOP_ENUMELEM)
{
    /* Funky: the value to set is under the [obj, id] pair. */
    JSObject *obj;
    FETCH_OBJECT(cx, -2, obj);
    jsid id;
    FETCH_ELEMENT_ID(obj, -1, id);
    if (!obj->setProperty(cx, id, &regs.sp[-3]))
        goto error;
    regs.sp -= 3;
}
END_CASE(JSOP_ENUMELEM)

{
    JSFunction *fun;
    JSObject *obj;
    uintN flags;
    uintN argc;
    Value *vp;

BEGIN_CASE(JSOP_NEW)
{
    /* Get immediate argc and find the constructor function. */
    argc = GET_ARGC(regs.pc);
    vp = regs.sp - (2 + argc);
    JS_ASSERT(vp >= fp->base());

    /*
     * Assign lval, obj, and fun exactly as the code at inline_call: expects to
     * find them, to avoid nesting a js_Interpret call via js_InvokeConstructor.
     */
    if (IsFunctionObject(vp[0], &obj)) {
        fun = GET_FUNCTION_PRIVATE(cx, obj);
        if (fun->isInterpreted()) {
            /* Root as we go using vp[1]. */
            if (!obj->getProperty(cx,
                                  ATOM_TO_JSID(cx->runtime->atomState.classPrototypeAtom),
                                  &vp[1])) {
                goto error;
            }
            JSObject *proto = vp[1].isObject() ? &vp[1].asObject() : NULL;
            JSObject *obj2 = NewObject(cx, &js_ObjectClass, proto, obj->getParent());
            if (!obj2)
                goto error;

            if (fun->u.i.script->isEmpty()) {
                vp[0].setObject(*obj2);
                regs.sp = vp + 1;
                goto end_new;
            }

            vp[1].setObject(*obj2);
            flags = JSFRAME_CONSTRUCTING;
            goto inline_call;
        }
    }

<<<<<<< HEAD
    if (!InvokeConstructor(cx, InvokeArgsGuard(vp, argc), JS_FALSE))
=======
    if (!js_InvokeConstructor(cx, InvokeArgsGuard(vp, argc)))
>>>>>>> 52e11d5d
        goto error;
    regs.sp = vp + 1;
    CHECK_INTERRUPT_HANDLER();
    TRACE_0(NativeCallComplete);

  end_new:;
}
END_CASE(JSOP_NEW)

BEGIN_CASE(JSOP_CALL)
BEGIN_CASE(JSOP_EVAL)
BEGIN_CASE(JSOP_APPLY)
{
    argc = GET_ARGC(regs.pc);
    vp = regs.sp - (argc + 2);

    if (IsFunctionObject(*vp, &obj)) {
        fun = GET_FUNCTION_PRIVATE(cx, obj);

        /* Clear frame flags since this is not a constructor call. */
        flags = 0;
        if (FUN_INTERPRETED(fun))
      inline_call:
        {
            JSScript *newscript = fun->u.i.script;
            if (JS_UNLIKELY(newscript->isEmpty())) {
                vp->setUndefined();
                regs.sp = vp + 1;
                goto end_call;
            }

            /* Restrict recursion of lightweight functions. */
            if (JS_UNLIKELY(inlineCallCount >= JS_MAX_INLINE_CALL_COUNT)) {
                js_ReportOverRecursed(cx);
                goto error;
            }

            /*
             * Get pointer to new frame/slots, without changing global state.
             * Initialize missing args if there are any.
             */
            StackSpace &stack = cx->stack();
            uintN nfixed = newscript->nslots;
            uintN funargs = fun->nargs;
            JSStackFrame *newfp;
            if (argc < funargs) {
                uintN missing = funargs - argc;
                newfp = stack.getInlineFrame(cx, regs.sp, missing, nfixed);
                if (!newfp)
                    goto error;
                SetValueRangeToUndefined(regs.sp, missing);
            } else {
                newfp = stack.getInlineFrame(cx, regs.sp, 0, nfixed);
                if (!newfp)
                    goto error;
            }

            /* Initialize stack frame. */
            newfp->callobj = NULL;
            newfp->setArgsObj(NULL);
            newfp->script = newscript;
            newfp->fun = fun;
            newfp->argc = argc;
            newfp->argv = vp + 2;
            newfp->rval.setUndefined();
            newfp->annotation = NULL;
            newfp->setScopeChainObj(obj->getParent());
            newfp->flags = flags;
            newfp->blockChain = NULL;
            if (JS_LIKELY(newscript->staticLevel < JS_DISPLAY_SIZE)) {
                JSStackFrame **disp = &cx->display[newscript->staticLevel];
                newfp->displaySave = *disp;
                *disp = newfp;
            }
            JS_ASSERT(!JSFUN_BOUND_METHOD_TEST(fun->flags));
            newfp->thisv = vp[1];
            newfp->imacpc = NULL;

            /* Push void to initialize local variables. */
            Value *newsp = newfp->base();
            SetValueRangeToUndefined(newfp->slots(), newsp);

            /* Switch version if currentVersion wasn't overridden. */
            newfp->callerVersion = (JSVersion) cx->version;
            if (JS_LIKELY(cx->version == currentVersion)) {
                currentVersion = (JSVersion) newscript->version;
                if (JS_UNLIKELY(currentVersion != cx->version))
                    js_SetVersion(cx, currentVersion);
            }

            /* Push the frame. */
            stack.pushInlineFrame(cx, fp, regs.pc, newfp);

            /* Initializer regs after pushInlineFrame snapshots pc. */
            regs.pc = newscript->code;
            regs.sp = newsp;

            /* Import into locals. */
            JS_ASSERT(newfp == cx->fp);
            fp = newfp;
            script = newscript;
            atoms = script->atomMap.vector;

            /* Now that the new frame is rooted, maybe create a call object. */
            if (fun->isHeavyweight() && !js_GetCallObject(cx, fp))
                goto error;

            /* Call the debugger hook if present. */
            if (JSInterpreterHook hook = cx->debugHooks->callHook) {
                fp->hookData = hook(cx, fp, JS_TRUE, 0,
                                    cx->debugHooks->callHookData);
                CHECK_INTERRUPT_HANDLER();
            } else {
                fp->hookData = NULL;
            }

            inlineCallCount++;
            JS_RUNTIME_METER(rt, inlineCalls);

            DTrace::enterJSFun(cx, fp, fun, fp->down, fp->argc, fp->argv);

#ifdef JS_TRACER
            if (TraceRecorder *tr = TRACE_RECORDER(cx)) {
                AbortableRecordingStatus status = tr->record_EnterFrame(inlineCallCount);
                RESTORE_INTERP_VARS();
                if (StatusAbortsRecorderIfActive(status)) {
                    if (TRACE_RECORDER(cx)) {
                        JS_ASSERT(TRACE_RECORDER(cx) == tr);
                        AbortRecording(cx, "record_EnterFrame failed");
                    }
                    if (status == ARECORD_ERROR)
                        goto error;
                }
            } else if (fp->script == fp->down->script &&
                       *fp->down->savedPC == JSOP_CALL &&
                       *regs.pc == JSOP_TRACE) {
                MONITOR_BRANCH(Record_EnterFrame);
            }
#endif

            /* Load first op and dispatch it (safe since JSOP_STOP). */
            op = (JSOp) *regs.pc;
            DO_OP();
        }

        if (fun->flags & JSFUN_FAST_NATIVE) {
            DTrace::enterJSFun(cx, NULL, fun, fp, argc, vp + 2, vp);

            JS_ASSERT(fun->u.n.extra == 0);
            JS_ASSERT(vp[1].isObjectOrNull() || PrimitiveThisTest(fun, vp[1]));
            JSBool ok = ((FastNative) fun->u.n.native)(cx, argc, vp);
            DTrace::exitJSFun(cx, NULL, fun, *vp, vp);
            regs.sp = vp + 1;
            if (!ok)
                goto error;
            TRACE_0(NativeCallComplete);
            goto end_call;
        }
    }

    bool ok;
    ok = Invoke(cx, InvokeArgsGuard(vp, argc), 0);
    regs.sp = vp + 1;
    CHECK_INTERRUPT_HANDLER();
    if (!ok)
        goto error;
    JS_RUNTIME_METER(rt, nonInlineCalls);
    TRACE_0(NativeCallComplete);

  end_call:;
}
END_CASE(JSOP_CALL)
}

BEGIN_CASE(JSOP_SETCALL)
{
    uintN argc = GET_ARGC(regs.pc);
    Value *vp = regs.sp - argc - 2;
    JSBool ok = Invoke(cx, InvokeArgsGuard(vp, argc), 0);
    if (ok)
        JS_ReportErrorNumber(cx, js_GetErrorMessage, NULL, JSMSG_BAD_LEFTSIDE_OF_ASS);
    goto error;
}
END_CASE(JSOP_SETCALL)

BEGIN_CASE(JSOP_NAME)
BEGIN_CASE(JSOP_CALLNAME)
{
    JSObject *obj = fp->scopeChainObj();

    JSScopeProperty *sprop;
    Value rval;

    PropertyCacheEntry *entry;
    JSObject *obj2;
    JSAtom *atom;
    JS_PROPERTY_CACHE(cx).test(cx, regs.pc, obj, obj2, entry, atom);
    if (!atom) {
        ASSERT_VALID_PROPERTY_CACHE_HIT(0, obj, obj2, entry);
        if (entry->vword.isFunObj()) {
            PUSH_OBJECT(entry->vword.toFunObj());
            goto do_push_obj_if_call;
        }

        if (entry->vword.isSlot()) {
            uintN slot = entry->vword.toSlot();
            JS_ASSERT(slot < obj2->scope()->freeslot);
            PUSH_COPY(obj2->lockedGetSlot(slot));
            goto do_push_obj_if_call;
        }

        JS_ASSERT(entry->vword.isSprop());
        sprop = entry->vword.toSprop();
        goto do_native_get;
    }

    jsid id;
    id = ATOM_TO_JSID(atom);
    JSProperty *prop;
    if (!js_FindPropertyHelper(cx, id, true, &obj, &obj2, &prop))
        goto error;
    if (!prop) {
        /* Kludge to allow (typeof foo == "undefined") tests. */
        JSOp op2 = js_GetOpcode(cx, script, regs.pc + JSOP_NAME_LENGTH);
        if (op2 == JSOP_TYPEOF) {
            PUSH_UNDEFINED();
            len = JSOP_NAME_LENGTH;
            DO_NEXT_OP(len);
        }
        atomNotDefined = atom;
        goto atom_not_defined;
    }

    /* Take the slow path if prop was not found in a native object. */
    if (!obj->isNative() || !obj2->isNative()) {
        obj2->dropProperty(cx, prop);
        if (!obj->getProperty(cx, id, &rval))
            goto error;
    } else {
        sprop = (JSScopeProperty *)prop;
  do_native_get:
        NATIVE_GET(cx, obj, obj2, sprop, JSGET_METHOD_BARRIER, &rval);
        JS_UNLOCK_OBJ(cx, obj2);
    }

    PUSH_COPY(rval);

  do_push_obj_if_call:
    /* obj must be on the scope chain, thus not a function. */
    if (op == JSOP_CALLNAME)
        PUSH_OBJECT(*obj);
}
END_CASE(JSOP_NAME)

BEGIN_CASE(JSOP_UINT16)
    PUSH_INT32((int32_t) GET_UINT16(regs.pc));
END_CASE(JSOP_UINT16)

BEGIN_CASE(JSOP_UINT24)
    PUSH_INT32((int32_t) GET_UINT24(regs.pc));
END_CASE(JSOP_UINT24)

BEGIN_CASE(JSOP_INT8)
    PUSH_INT32(GET_INT8(regs.pc));
END_CASE(JSOP_INT8)

BEGIN_CASE(JSOP_INT32)
    PUSH_INT32(GET_INT32(regs.pc));
END_CASE(JSOP_INT32)

BEGIN_CASE(JSOP_INDEXBASE)
    /*
     * Here atoms can exceed script->atomMap.length as we use atoms as a
     * segment register for object literals as well.
     */
    atoms += GET_INDEXBASE(regs.pc);
END_CASE(JSOP_INDEXBASE)

BEGIN_CASE(JSOP_INDEXBASE1)
BEGIN_CASE(JSOP_INDEXBASE2)
BEGIN_CASE(JSOP_INDEXBASE3)
    atoms += (op - JSOP_INDEXBASE1 + 1) << 16;
END_CASE(JSOP_INDEXBASE3)

BEGIN_CASE(JSOP_RESETBASE0)
BEGIN_CASE(JSOP_RESETBASE)
    atoms = script->atomMap.vector;
END_CASE(JSOP_RESETBASE)

BEGIN_CASE(JSOP_DOUBLE)
{
    JS_ASSERT(!fp->imacpc);
    JS_ASSERT(size_t(atoms - script->atomMap.vector) <= script->atomMap.length);
    double dbl;
    LOAD_DOUBLE(0, dbl);
    PUSH_DOUBLE(dbl);
}
END_CASE(JSOP_DOUBLE)

BEGIN_CASE(JSOP_STRING)
{
    JSAtom *atom;
    LOAD_ATOM(0, atom);
    PUSH_STRING(ATOM_TO_STRING(atom));
}
END_CASE(JSOP_STRING)

BEGIN_CASE(JSOP_OBJECT)
{
    JSObject *obj;
    LOAD_OBJECT(0, obj);
    /* Only XML and RegExp objects are emitted. */
    PUSH_OBJECT(*obj);
}
END_CASE(JSOP_OBJECT)

BEGIN_CASE(JSOP_REGEXP)
{
    /*
     * Push a regexp object cloned from the regexp literal object mapped by the
     * bytecode at pc. ES5 finally fixed this bad old ES3 design flaw which was
     * flouted by many browser-based implementations.
     *
     * We avoid the js_GetScopeChain call here and pass fp->scopeChain as
     * js_GetClassPrototype uses the latter only to locate the global.
     */
    jsatomid index = GET_FULL_INDEX(0);
    JSObject *proto;
    if (!js_GetClassPrototype(cx, fp->scopeChainObj(), JSProto_RegExp, &proto))
        goto error;
    JS_ASSERT(proto);
    JSObject *obj = js_CloneRegExpObject(cx, script->getRegExp(index), proto);
    if (!obj)
        goto error;
    PUSH_OBJECT(*obj);
}
END_CASE(JSOP_REGEXP)

BEGIN_CASE(JSOP_ZERO)
    PUSH_INT32(0);
END_CASE(JSOP_ZERO)

BEGIN_CASE(JSOP_ONE)
    PUSH_INT32(1);
END_CASE(JSOP_ONE)

BEGIN_CASE(JSOP_NULL)
    PUSH_NULL();
END_CASE(JSOP_NULL)

BEGIN_CASE(JSOP_FALSE)
    PUSH_BOOLEAN(false);
END_CASE(JSOP_FALSE)

BEGIN_CASE(JSOP_TRUE)
    PUSH_BOOLEAN(true);
END_CASE(JSOP_TRUE)

{
BEGIN_CASE(JSOP_TABLESWITCH)
{
    jsbytecode *pc2 = regs.pc;
    len = GET_JUMP_OFFSET(pc2);

    /*
     * ECMAv2+ forbids conversion of discriminant, so we will skip to the
     * default case if the discriminant isn't already an int jsval.  (This
     * opcode is emitted only for dense jsint-domain switches.)
     */
    const Value &rref = *--regs.sp;
    int32_t i;
    if (rref.isInt32()) {
        i = rref.asInt32();
    } else if (rref.isDouble() && rref.asDouble() == 0) {
        /* Treat -0 (double) as 0. */
        i = 0;
    } else {
        DO_NEXT_OP(len);
    }

    pc2 += JUMP_OFFSET_LEN;
    jsint low = GET_JUMP_OFFSET(pc2);
    pc2 += JUMP_OFFSET_LEN;
    jsint high = GET_JUMP_OFFSET(pc2);

    i -= low;
    if ((jsuint)i < (jsuint)(high - low + 1)) {
        pc2 += JUMP_OFFSET_LEN + JUMP_OFFSET_LEN * i;
        jsint off = (jsint) GET_JUMP_OFFSET(pc2);
        if (off)
            len = off;
    }
}
END_VARLEN_CASE
}

{
BEGIN_CASE(JSOP_TABLESWITCHX)
{
    jsbytecode *pc2 = regs.pc;
    len = GET_JUMPX_OFFSET(pc2);

    /*
     * ECMAv2+ forbids conversion of discriminant, so we will skip to the
     * default case if the discriminant isn't already an int jsval.  (This
     * opcode is emitted only for dense jsint-domain switches.)
     */
    const Value &rref = *--regs.sp;
    int32_t i;
    if (rref.isInt32()) {
        i = rref.asInt32();
    } else if (rref.isDouble() && rref.asDouble() == 0) {
        /* Treat -0 (double) as 0. */
        i = 0;
    } else {
        DO_NEXT_OP(len);
    }

    pc2 += JUMPX_OFFSET_LEN;
    jsint low = GET_JUMP_OFFSET(pc2);
    pc2 += JUMP_OFFSET_LEN;
    jsint high = GET_JUMP_OFFSET(pc2);

    i -= low;
    if ((jsuint)i < (jsuint)(high - low + 1)) {
        pc2 += JUMP_OFFSET_LEN + JUMPX_OFFSET_LEN * i;
        jsint off = (jsint) GET_JUMPX_OFFSET(pc2);
        if (off)
            len = off;
    }
}
END_VARLEN_CASE
}

{
BEGIN_CASE(JSOP_LOOKUPSWITCHX)
{
    jsint off;
    off = JUMPX_OFFSET_LEN;
    goto do_lookup_switch;

BEGIN_CASE(JSOP_LOOKUPSWITCH)
    off = JUMP_OFFSET_LEN;

  do_lookup_switch:
    /*
     * JSOP_LOOKUPSWITCH and JSOP_LOOKUPSWITCHX are never used if any atom
     * index in it would exceed 64K limit.
     */
    JS_ASSERT(!fp->imacpc);
    JS_ASSERT(atoms == script->atomMap.vector);
    jsbytecode *pc2 = regs.pc;

    Value lval = regs.sp[-1];
    regs.sp--;

    if (!lval.isPrimitive())
        goto end_lookup_switch;

    pc2 += off;
    jsint npairs;
    npairs = (jsint) GET_UINT16(pc2);
    pc2 += UINT16_LEN;
    JS_ASSERT(npairs);  /* empty switch uses JSOP_TABLESWITCH */

    bool match;
#define SEARCH_PAIRS(MATCH_CODE)                                              \
    for (;;) {                                                                \
        Value rval = script->getConst(GET_INDEX(pc2));                        \
        MATCH_CODE                                                            \
        pc2 += INDEX_LEN;                                                     \
        if (match)                                                            \
            break;                                                            \
        pc2 += off;                                                           \
        if (--npairs == 0) {                                                  \
            pc2 = regs.pc;                                                    \
            break;                                                            \
        }                                                                     \
    }

    if (lval.isString()) {
        JSString *str = lval.asString();
        JSString *str2;
        SEARCH_PAIRS(
            match = (rval.isString() &&
                     ((str2 = rval.asString()) == str ||
                      js_EqualStrings(str2, str)));
        )
    } else if (lval.isNumber()) {
        double ldbl = lval.asNumber();
        SEARCH_PAIRS(
            match = rval.isNumber() && ldbl == rval.asNumber();
        )
    } else {
        SEARCH_PAIRS(
            match = (lval == rval);
        )
    }
#undef SEARCH_PAIRS

  end_lookup_switch:
    len = (op == JSOP_LOOKUPSWITCH)
          ? GET_JUMP_OFFSET(pc2)
          : GET_JUMPX_OFFSET(pc2);
}
END_VARLEN_CASE
}

BEGIN_CASE(JSOP_TRAP)
{
    Value rval;
    JSTrapStatus status = JS_HandleTrap(cx, script, regs.pc, Jsvalify(&rval));
    switch (status) {
      case JSTRAP_ERROR:
        goto error;
      case JSTRAP_RETURN:
        fp->rval = rval;
        interpReturnOK = JS_TRUE;
        goto forced_return;
      case JSTRAP_THROW:
        cx->throwing = JS_TRUE;
        cx->exception = rval;
        goto error;
      default:
        break;
    }
    JS_ASSERT(status == JSTRAP_CONTINUE);
    CHECK_INTERRUPT_HANDLER();
    JS_ASSERT(rval.isInt32());
    op = (JSOp) rval.asInt32();
    JS_ASSERT((uintN)op < (uintN)JSOP_LIMIT);
    DO_OP();
}

BEGIN_CASE(JSOP_ARGUMENTS)
{
    Value rval;
    if (!js_GetArgsValue(cx, fp, &rval))
        goto error;
    PUSH_COPY(rval);
}
END_CASE(JSOP_ARGUMENTS)

BEGIN_CASE(JSOP_ARGSUB)
{
    jsid id = INT_TO_JSID(GET_ARGNO(regs.pc));
    Value rval;
    if (!js_GetArgsProperty(cx, fp, id, &rval))
        goto error;
    PUSH_COPY(rval);
}
END_CASE(JSOP_ARGSUB)

BEGIN_CASE(JSOP_ARGCNT)
{
    jsid id = ATOM_TO_JSID(rt->atomState.lengthAtom);
    Value rval;
    if (!js_GetArgsProperty(cx, fp, id, &rval))
        goto error;
    PUSH_COPY(rval);
}
END_CASE(JSOP_ARGCNT)

BEGIN_CASE(JSOP_GETARG)
BEGIN_CASE(JSOP_CALLARG)
{
    uint32 slot = GET_ARGNO(regs.pc);
    JS_ASSERT(slot < fp->fun->nargs);
    METER_SLOT_OP(op, slot);
    PUSH_COPY(fp->argv[slot]);
    if (op == JSOP_CALLARG)
        PUSH_NULL();
}
END_CASE(JSOP_GETARG)

BEGIN_CASE(JSOP_SETARG)
{
    uint32 slot = GET_ARGNO(regs.pc);
    JS_ASSERT(slot < fp->fun->nargs);
    METER_SLOT_OP(op, slot);
    fp->argv[slot] = regs.sp[-1];
}
END_SET_CASE(JSOP_SETARG)

BEGIN_CASE(JSOP_GETLOCAL)
{
    uint32 slot = GET_SLOTNO(regs.pc);
    JS_ASSERT(slot < script->nslots);
    PUSH_COPY(fp->slots()[slot]);
}
END_CASE(JSOP_GETLOCAL)

BEGIN_CASE(JSOP_CALLLOCAL)
{
    uint32 slot = GET_SLOTNO(regs.pc);
    JS_ASSERT(slot < script->nslots);
    PUSH_COPY(fp->slots()[slot]);
    PUSH_NULL();
}
END_CASE(JSOP_CALLLOCAL)

BEGIN_CASE(JSOP_SETLOCAL)
{
    uint32 slot = GET_SLOTNO(regs.pc);
    JS_ASSERT(slot < script->nslots);
    fp->slots()[slot] = regs.sp[-1];
}
END_SET_CASE(JSOP_SETLOCAL)

BEGIN_CASE(JSOP_GETUPVAR)
BEGIN_CASE(JSOP_CALLUPVAR)
{
    JSUpvarArray *uva = script->upvars();

    uintN index = GET_UINT16(regs.pc);
    JS_ASSERT(index < uva->length);

    const Value &rval = js_GetUpvar(cx, script->staticLevel, uva->vector[index]);
    PUSH_COPY(rval);

    if (op == JSOP_CALLUPVAR)
        PUSH_NULL();
}
END_CASE(JSOP_GETUPVAR)

BEGIN_CASE(JSOP_GETUPVAR_DBG)
BEGIN_CASE(JSOP_CALLUPVAR_DBG)
{
    JSFunction *fun = fp->fun;
    JS_ASSERT(FUN_KIND(fun) == JSFUN_INTERPRETED);
    JS_ASSERT(fun->u.i.wrapper);

    /* Scope for tempPool mark and local names allocation in it. */
    JSObject *obj, *obj2;
    JSProperty *prop;
    jsid id;
    JSAtom *atom;
    {
        void *mark = JS_ARENA_MARK(&cx->tempPool);
        jsuword *names = js_GetLocalNameArray(cx, fun, &cx->tempPool);
        if (!names)
            goto error;

        uintN index = fun->countArgsAndVars() + GET_UINT16(regs.pc);
        atom = JS_LOCAL_NAME_TO_ATOM(names[index]);
        id = ATOM_TO_JSID(atom);

        JSBool ok = js_FindProperty(cx, id, &obj, &obj2, &prop);
        JS_ARENA_RELEASE(&cx->tempPool, mark);
        if (!ok)
            goto error;
    }

    if (!prop) {
        atomNotDefined = atom;
        goto atom_not_defined;
    }

    /* Minimize footprint with generic code instead of NATIVE_GET. */
    obj2->dropProperty(cx, prop);
    Value *vp = regs.sp;
    PUSH_NULL();
    if (!obj->getProperty(cx, id, vp))
        goto error;

    if (op == JSOP_CALLUPVAR_DBG)
        PUSH_NULL();
}
END_CASE(JSOP_GETUPVAR_DBG)

BEGIN_CASE(JSOP_GETDSLOT)
BEGIN_CASE(JSOP_CALLDSLOT)
{
    JS_ASSERT(fp->argv);
    JSObject *obj = &fp->argv[-2].asObject();
    JS_ASSERT(obj);
    JS_ASSERT(obj->dslots);

    uintN index = GET_UINT16(regs.pc);
    JS_ASSERT(JS_INITIAL_NSLOTS + index < obj->dslots[-1].asPrivateUint32());
    JS_ASSERT_IF(obj->scope()->object == obj,
                 JS_INITIAL_NSLOTS + index < obj->scope()->freeslot);

    PUSH_COPY(obj->dslots[index]);
    if (op == JSOP_CALLDSLOT)
        PUSH_NULL();
}
END_CASE(JSOP_GETDSLOT)

BEGIN_CASE(JSOP_GETGVAR)
BEGIN_CASE(JSOP_CALLGVAR)
{
    uint32 slot = GET_SLOTNO(regs.pc);
    JS_ASSERT(slot < GlobalVarCount(fp));
    METER_SLOT_OP(op, slot);
    const Value &lval = fp->slots()[slot];
    if (lval.isNull()) {
        op = (op == JSOP_GETGVAR) ? JSOP_NAME : JSOP_CALLNAME;
        DO_OP();
    }
    JS_ASSERT(fp->varobj(cx) == cx->activeCallStack()->getInitialVarObj());
    JSObject *varobj = cx->activeCallStack()->getInitialVarObj();

    /* XXX all this code assumes that varobj is either a callobj or global and
     * that it cannot be accessed in a MT way. This is either true now or
     * coming soon. */

    slot = (uint32)lval.asInt32();
    const Value &rref = varobj->lockedGetSlot(slot);
    PUSH_COPY(rref);
    if (op == JSOP_CALLGVAR)
        PUSH_NULL();
}
END_CASE(JSOP_GETGVAR)

BEGIN_CASE(JSOP_SETGVAR)
{
    uint32 slot = GET_SLOTNO(regs.pc);
    JS_ASSERT(slot < GlobalVarCount(fp));
    METER_SLOT_OP(op, slot);
    const Value &rref = regs.sp[-1];
    JS_ASSERT(fp->varobj(cx) == cx->activeCallStack()->getInitialVarObj());
    JSObject *obj = cx->activeCallStack()->getInitialVarObj();
    const Value &lref = fp->slots()[slot];
    if (lref.isNull()) {
        /*
         * Inline-clone and deoptimize JSOP_SETNAME code here because
         * JSOP_SETGVAR has arity 1: [rref], not arity 2: [obj, rref]
         * as JSOP_SETNAME does, where [obj] is due to JSOP_BINDNAME.
         */
#ifdef JS_TRACER
        if (TRACE_RECORDER(cx))
            AbortRecording(cx, "SETGVAR with NULL slot");
#endif
        JSAtom *atom;
        LOAD_ATOM(0, atom);
        jsid id = ATOM_TO_JSID(atom);
        Value rval = rref;
        if (!obj->setProperty(cx, id, &rval))
            goto error;
    } else {
        uint32 slot = (uint32)lref.asInt32();
        JS_LOCK_OBJ(cx, obj);
        JSScope *scope = obj->scope();
        if (!scope->methodWriteBarrier(cx, slot, rref)) {
            JS_UNLOCK_SCOPE(cx, scope);
            goto error;
        }
        obj->lockedSetSlot(slot, rref);
        JS_UNLOCK_SCOPE(cx, scope);
    }
}
END_SET_CASE(JSOP_SETGVAR)

BEGIN_CASE(JSOP_DEFCONST)
BEGIN_CASE(JSOP_DEFVAR)
{
    uint32 index = GET_INDEX(regs.pc);
    JSAtom *atom = atoms[index];

    /*
     * index is relative to atoms at this point but for global var
     * code below we need the absolute value.
     */
    index += atoms - script->atomMap.vector;
    JSObject *obj = fp->varobj(cx);
    JS_ASSERT(obj->map->ops->defineProperty == js_DefineProperty);
    uintN attrs = JSPROP_ENUMERATE;
    if (!(fp->flags & JSFRAME_EVAL))
        attrs |= JSPROP_PERMANENT;
    if (op == JSOP_DEFCONST)
        attrs |= JSPROP_READONLY;

    /* Lookup id in order to check for redeclaration problems. */
    jsid id = ATOM_TO_JSID(atom);
    JSProperty *prop = NULL;
    JSObject *obj2;
    if (op == JSOP_DEFVAR) {
        /*
         * Redundant declaration of a |var|, even one for a non-writable
         * property like |undefined| in ES5, does nothing.
         */
        if (!obj->lookupProperty(cx, id, &obj2, &prop))
            goto error;
    } else {
        if (!CheckRedeclaration(cx, obj, id, attrs, &obj2, &prop))
            goto error;
    }

    /* Bind a variable only if it's not yet defined. */
    if (!prop) {
        if (!js_DefineNativeProperty(cx, obj, id, Value(UndefinedTag()), PropertyStub, PropertyStub,
                                     attrs, 0, 0, &prop)) {
            goto error;
        }
        JS_ASSERT(prop);
        obj2 = obj;
    }

    /*
     * Try to optimize a property we either just created, or found
     * directly in the global object, that is permanent, has a slot,
     * and has stub getter and setter, into a "fast global" accessed
     * by the JSOP_*GVAR opcodes.
     */
    if (!fp->fun &&
        index < GlobalVarCount(fp) &&
        obj2 == obj &&
        obj->isNative()) {
        JSScopeProperty *sprop = (JSScopeProperty *) prop;
        if (!sprop->configurable() &&
            SPROP_HAS_VALID_SLOT(sprop, obj->scope()) &&
            sprop->hasDefaultGetterOrIsMethod() &&
            sprop->hasDefaultSetter()) {
            /*
             * Fast globals use frame variables to map the global name's atom
             * index to the permanent varobj slot number, tagged as a jsval.
             * The atom index for the global's name literal is identical to its
             * variable index.
             */
            fp->slots()[index].setInt32(sprop->slot);
        }
    }

    obj2->dropProperty(cx, prop);
}
END_CASE(JSOP_DEFVAR)

BEGIN_CASE(JSOP_DEFFUN)
{
    PropertyOp getter, setter;
    bool doSet;
    JSObject *pobj;
    JSProperty *prop;
    uint32 old;

    /*
     * A top-level function defined in Global or Eval code (see ECMA-262
     * Ed. 3), or else a SpiderMonkey extension: a named function statement in
     * a compound statement (not at the top statement level of global code, or
     * at the top level of a function body).
     */
    JSFunction *fun;
    LOAD_FUNCTION(0);
    JSObject *obj = FUN_OBJECT(fun);

    JSObject *obj2;
    if (FUN_NULL_CLOSURE(fun)) {
        /*
         * Even a null closure needs a parent for principals finding.
         * FIXME: bug 476950, although debugger users may also demand some kind
         * of scope link for debugger-assisted eval-in-frame.
         */
        obj2 = fp->scopeChainObj();
    } else {
        JS_ASSERT(!FUN_FLAT_CLOSURE(fun));

        /*
         * Inline js_GetScopeChain a bit to optimize for the case of a
         * top-level function.
         */
        if (!fp->blockChain) {
            obj2 = fp->scopeChainObj();
        } else {
            obj2 = js_GetScopeChain(cx, fp);
            if (!obj2)
                goto error;
        }
    }

    /*
     * If static link is not current scope, clone fun's object to link to the
     * current scope via parent. We do this to enable sharing of compiled
     * functions among multiple equivalent scopes, amortizing the cost of
     * compilation over a number of executions.  Examples include XUL scripts
     * and event handlers shared among Firefox or other Mozilla app chrome
     * windows, and user-defined JS functions precompiled and then shared among
     * requests in server-side JS.
     */
    if (obj->getParent() != obj2) {
        obj = CloneFunctionObject(cx, fun, obj2);
        if (!obj)
            goto error;
    }

    /*
     * Protect obj from any GC hiding below JSObject::setProperty or
     * JSObject::defineProperty.  All paths from here must flow through the
     * fp->scopeChain code below the parent->defineProperty call.
     */
    MUST_FLOW_THROUGH("restore_scope");
    fp->setScopeChainObj(obj);

    Value rval = ObjectTag(*obj);

    /*
     * ECMA requires functions defined when entering Eval code to be
     * impermanent.
     */
    uintN attrs = (fp->flags & JSFRAME_EVAL)
                  ? JSPROP_ENUMERATE
                  : JSPROP_ENUMERATE | JSPROP_PERMANENT;

    /*
     * Load function flags that are also property attributes.  Getters and
     * setters do not need a slot, their value is stored elsewhere in the
     * property itself, not in obj slots.
     */
    getter = setter = PropertyStub;
    uintN flags = JSFUN_GSFLAG2ATTR(fun->flags);
    if (flags) {
        /* Function cannot be both getter a setter. */
        JS_ASSERT(flags == JSPROP_GETTER || flags == JSPROP_SETTER);
        attrs |= flags | JSPROP_SHARED;
        rval.setUndefined();
        if (flags == JSPROP_GETTER)
            getter = CastAsPropertyOp(obj);
        else
            setter = CastAsPropertyOp(obj);
    }

    /*
     * We define the function as a property of the variable object and not the
     * current scope chain even for the case of function expression statements
     * and functions defined by eval inside let or with blocks.
     */
    JSObject *parent = fp->varobj(cx);
    JS_ASSERT(parent);

    /*
     * Check for a const property of the same name -- or any kind of property
     * if executing with the strict option.  We check here at runtime as well
     * as at compile-time, to handle eval as well as multiple HTML script tags.
     */
    jsid id = ATOM_TO_JSID(fun->atom);
    prop = NULL;
    JSBool ok = CheckRedeclaration(cx, parent, id, attrs, &pobj, &prop);
    if (!ok)
        goto restore_scope;

    /*
     * We deviate from 10.1.2 in ECMA 262 v3 and under eval use for function
     * declarations JSObject::setProperty, not JSObject::defineProperty, to
     * preserve the JSOP_PERMANENT attribute of existing properties and make
     * sure that such properties cannot be deleted.
     *
     * We also use JSObject::setProperty for the existing properties of Call
     * objects with matching attributes to preserve the native getters and
     * setters that store the value of the property in the interpreter frame,
     * see bug 467495.
     */
    doSet = (attrs == JSPROP_ENUMERATE);
    JS_ASSERT_IF(doSet, fp->flags & JSFRAME_EVAL);
    if (prop) {
        if (parent == pobj &&
            parent->getClass() == &js_CallClass &&
            (old = ((JSScopeProperty *) prop)->attributes(),
             !(old & (JSPROP_GETTER|JSPROP_SETTER)) &&
             (old & (JSPROP_ENUMERATE|JSPROP_PERMANENT)) == attrs)) {
            /*
             * js_CheckRedeclaration must reject attempts to add a getter or
             * setter to an existing property without a getter or setter.
             */
            JS_ASSERT(!(attrs & ~(JSPROP_ENUMERATE|JSPROP_PERMANENT)));
            JS_ASSERT(!(old & JSPROP_READONLY));
            doSet = JS_TRUE;
        }
        pobj->dropProperty(cx, prop);
    }
    ok = doSet
         ? parent->setProperty(cx, id, &rval)
         : parent->defineProperty(cx, id, rval, getter, setter, attrs);

  restore_scope:
    /* Restore fp->scopeChain now that obj is defined in fp->callobj. */
    fp->setScopeChainObj(obj2);
    if (!ok)
        goto error;
}
END_CASE(JSOP_DEFFUN)

BEGIN_CASE(JSOP_DEFFUN_FC)
BEGIN_CASE(JSOP_DEFFUN_DBGFC)
{
    JSFunction *fun;
    LOAD_FUNCTION(0);

    JSObject *obj = (op == JSOP_DEFFUN_FC)
                    ? js_NewFlatClosure(cx, fun)
                    : js_NewDebuggableFlatClosure(cx, fun);
    if (!obj)
        goto error;

    Value rval = ObjectTag(*obj);

    uintN attrs = (fp->flags & JSFRAME_EVAL)
                  ? JSPROP_ENUMERATE
                  : JSPROP_ENUMERATE | JSPROP_PERMANENT;

    uintN flags = JSFUN_GSFLAG2ATTR(fun->flags);
    if (flags) {
        attrs |= flags | JSPROP_SHARED;
        rval.setUndefined();
    }

    JSObject *parent = fp->varobj(cx);
    JS_ASSERT(parent);

    jsid id = ATOM_TO_JSID(fun->atom);
    JSBool ok = CheckRedeclaration(cx, parent, id, attrs, NULL, NULL);
    if (ok) {
        if (attrs == JSPROP_ENUMERATE) {
            JS_ASSERT(fp->flags & JSFRAME_EVAL);
            ok = parent->setProperty(cx, id, &rval);
        } else {
            JS_ASSERT(attrs & JSPROP_PERMANENT);

            ok = parent->defineProperty(cx, id, rval,
                                        (flags & JSPROP_GETTER)
                                        ? CastAsPropertyOp(obj)
                                        : PropertyStub,
                                        (flags & JSPROP_SETTER)
                                        ? CastAsPropertyOp(obj)
                                        : PropertyStub,
                                        attrs);
        }
    }

    if (!ok)
        goto error;
}
END_CASE(JSOP_DEFFUN_FC)

BEGIN_CASE(JSOP_DEFLOCALFUN)
{
    /*
     * Define a local function (i.e., one nested at the top level of another
     * function), parented by the current scope chain, stored in a local
     * variable slot that the compiler allocated.  This is an optimization over
     * JSOP_DEFFUN that avoids requiring a call object for the outer function's
     * activation.
     */
    JSFunction *fun;
    LOAD_FUNCTION(SLOTNO_LEN);
    JS_ASSERT(fun->isInterpreted());
    JS_ASSERT(!FUN_FLAT_CLOSURE(fun));
    JSObject *obj = FUN_OBJECT(fun);

    if (FUN_NULL_CLOSURE(fun)) {
        obj = CloneFunctionObject(cx, fun, fp->scopeChainObj());
        if (!obj)
            goto error;
    } else {
        JSObject *parent = js_GetScopeChain(cx, fp);
        if (!parent)
            goto error;

        if (obj->getParent() != parent) {
#ifdef JS_TRACER
            if (TRACE_RECORDER(cx))
                AbortRecording(cx, "DEFLOCALFUN for closure");
#endif
            obj = CloneFunctionObject(cx, fun, parent);
            if (!obj)
                goto error;
        }
    }

    uint32 slot = GET_SLOTNO(regs.pc);
    TRACE_2(DefLocalFunSetSlot, slot, obj);

    fp->slots()[slot].setObject(*obj);
}
END_CASE(JSOP_DEFLOCALFUN)

BEGIN_CASE(JSOP_DEFLOCALFUN_FC)
{
    JSFunction *fun;
    LOAD_FUNCTION(SLOTNO_LEN);

    JSObject *obj = js_NewFlatClosure(cx, fun);
    if (!obj)
        goto error;

    uint32 slot = GET_SLOTNO(regs.pc);
    TRACE_2(DefLocalFunSetSlot, slot, obj);

    fp->slots()[slot].setObject(*obj);
}
END_CASE(JSOP_DEFLOCALFUN_FC)

BEGIN_CASE(JSOP_DEFLOCALFUN_DBGFC)
{
    JSFunction *fun;
    LOAD_FUNCTION(SLOTNO_LEN);

    JSObject *obj = js_NewDebuggableFlatClosure(cx, fun);
    if (!obj)
        goto error;

    uint32 slot = GET_SLOTNO(regs.pc);
    fp->slots()[slot].setObject(*obj);
}
END_CASE(JSOP_DEFLOCALFUN_DBGFC)

BEGIN_CASE(JSOP_LAMBDA)
{
    /* Load the specified function object literal. */
    JSFunction *fun;
    LOAD_FUNCTION(0);
    JSObject *obj = FUN_OBJECT(fun);

    /* do-while(0) so we can break instead of using a goto. */
    do {
        JSObject *parent;
        if (FUN_NULL_CLOSURE(fun)) {
            parent = fp->scopeChainObj();

            if (obj->getParent() == parent) {
                op = JSOp(regs.pc[JSOP_LAMBDA_LENGTH]);

                /*
                 * Optimize ({method: function () { ... }, ...}) and
                 * this.method = function () { ... }; bytecode sequences.
                 */
                if (op == JSOP_SETMETHOD) {
#ifdef DEBUG
                    JSOp op2 = JSOp(regs.pc[JSOP_LAMBDA_LENGTH + JSOP_SETMETHOD_LENGTH]);
                    JS_ASSERT(op2 == JSOP_POP || op2 == JSOP_POPV);
#endif

                    const Value &lref = regs.sp[-1];
                    if (lref.isObject() &&
                        lref.asObject().getClass() == &js_ObjectClass) {
                        break;
                    }
                } else if (op == JSOP_INITMETHOD) {
#ifdef DEBUG
                    const Value &lref = regs.sp[-1];
                    JS_ASSERT(lref.isObject());
                    JSObject *obj2 = &lref.asObject();
                    JS_ASSERT(obj2->getClass() == &js_ObjectClass);
                    JS_ASSERT(obj2->scope()->object == obj2);
#endif
                    break;
                }
            }
        } else {
            parent = js_GetScopeChain(cx, fp);
            if (!parent)
                goto error;
        }

        obj = CloneFunctionObject(cx, fun, parent);
        if (!obj)
            goto error;
    } while (0);

    PUSH_OBJECT(*obj);
}
END_CASE(JSOP_LAMBDA)

BEGIN_CASE(JSOP_LAMBDA_FC)
{
    JSFunction *fun;
    LOAD_FUNCTION(0);

    JSObject *obj = js_NewFlatClosure(cx, fun);
    if (!obj)
        goto error;

    PUSH_OBJECT(*obj);
}
END_CASE(JSOP_LAMBDA_FC)

BEGIN_CASE(JSOP_LAMBDA_DBGFC)
{
    JSFunction *fun;
    LOAD_FUNCTION(0);

    JSObject *obj = js_NewDebuggableFlatClosure(cx, fun);
    if (!obj)
        goto error;

    PUSH_OBJECT(*obj);
}
END_CASE(JSOP_LAMBDA_DBGFC)

BEGIN_CASE(JSOP_CALLEE)
    PUSH_COPY(fp->argv[-2]);
END_CASE(JSOP_CALLEE)

BEGIN_CASE(JSOP_GETTER)
BEGIN_CASE(JSOP_SETTER)
{
  do_getter_setter:
    JSOp op2 = (JSOp) *++regs.pc;
    jsid id;
    Value rval;
    jsint i;
    JSObject *obj;
    switch (op2) {
      case JSOP_INDEXBASE:
        atoms += GET_INDEXBASE(regs.pc);
        regs.pc += JSOP_INDEXBASE_LENGTH - 1;
        goto do_getter_setter;
      case JSOP_INDEXBASE1:
      case JSOP_INDEXBASE2:
      case JSOP_INDEXBASE3:
        atoms += (op2 - JSOP_INDEXBASE1 + 1) << 16;
        goto do_getter_setter;

      case JSOP_SETNAME:
      case JSOP_SETPROP:
      {
        JSAtom *atom;
        LOAD_ATOM(0, atom);
        id = ATOM_TO_JSID(atom);
        rval = regs.sp[-1];
        i = -1;
        goto gs_pop_lval;
      }
      case JSOP_SETELEM:
        rval = regs.sp[-1];
        id = JSID_VOID;
        i = -2;
      gs_pop_lval:
        FETCH_OBJECT(cx, i - 1, obj);
        break;

      case JSOP_INITPROP:
      {
        JS_ASSERT(regs.sp - fp->base() >= 2);
        rval = regs.sp[-1];
        i = -1;
        JSAtom *atom;
        LOAD_ATOM(0, atom);
        id = ATOM_TO_JSID(atom);
        goto gs_get_lval;
      }
      default:
        JS_ASSERT(op2 == JSOP_INITELEM);

        JS_ASSERT(regs.sp - fp->base() >= 3);
        rval = regs.sp[-1];
        id = JSID_VOID;
        i = -2;
      gs_get_lval:
      {
        const Value &lref = regs.sp[i-1];
        JS_ASSERT(lref.isObject());
        obj = &lref.asObject();
        break;
      }
    }

    /* Ensure that id has a type suitable for use with obj. */
    if (JSID_IS_VOID(id))
        FETCH_ELEMENT_ID(obj, i, id);

    if (!js_IsCallable(rval)) {
        JS_ReportErrorNumber(cx, js_GetErrorMessage, NULL,
                             JSMSG_BAD_GETTER_OR_SETTER,
                             (op == JSOP_GETTER)
                             ? js_getter_str
                             : js_setter_str);
        goto error;
    }

    /*
     * Getters and setters are just like watchpoints from an access control
     * point of view.
     */
<<<<<<< HEAD
    Value rtmp;
    uintN attrs;
    if (!obj->checkAccess(cx, id, JSACC_WATCH, &rtmp, &attrs))
=======
    if (!CheckAccess(cx, obj, id, JSACC_WATCH, &rtmp, &attrs))
>>>>>>> 52e11d5d
        goto error;

    PropertyOp getter, setter;
    if (op == JSOP_GETTER) {
        getter = CastAsPropertyOp(&rval.asObject());
        setter = PropertyStub;
        attrs = JSPROP_GETTER;
    } else {
        getter = PropertyStub;
        setter = CastAsPropertyOp(&rval.asObject());
        attrs = JSPROP_SETTER;
    }
    attrs |= JSPROP_ENUMERATE | JSPROP_SHARED;

    /* Check for a readonly or permanent property of the same name. */
    if (!CheckRedeclaration(cx, obj, id, attrs, NULL, NULL))
        goto error;

    if (!obj->defineProperty(cx, id, Value(UndefinedTag()), getter, setter, attrs))
        goto error;

    regs.sp += i;
    if (js_CodeSpec[op2].ndefs > js_CodeSpec[op2].nuses) {
        JS_ASSERT(js_CodeSpec[op2].ndefs == js_CodeSpec[op2].nuses + 1);
        regs.sp[-1] = rval;
    }
    len = js_CodeSpec[op2].length;
    DO_NEXT_OP(len);
}

BEGIN_CASE(JSOP_HOLE)
    PUSH_HOLE();
END_CASE(JSOP_HOLE)

BEGIN_CASE(JSOP_NEWARRAY)
{
    len = GET_UINT16(regs.pc);
    cx->assertValidStackDepth(len);
    JSObject *obj = js_NewArrayObject(cx, len, regs.sp - len, JS_TRUE);
    if (!obj)
        goto error;
    regs.sp -= len - 1;
    regs.sp[-1].setObject(*obj);
}
END_CASE(JSOP_NEWARRAY)

BEGIN_CASE(JSOP_NEWINIT)
{
    jsint i = GET_INT8(regs.pc);
    JS_ASSERT(i == JSProto_Array || i == JSProto_Object);
    JSObject *obj;
    if (i == JSProto_Array) {
        obj = js_NewArrayObject(cx, 0, NULL);
        if (!obj)
            goto error;
    } else {
        obj = NewBuiltinClassInstance(cx, &js_ObjectClass);
        if (!obj)
            goto error;

        if (regs.pc[JSOP_NEWINIT_LENGTH] != JSOP_ENDINIT) {
            JS_LOCK_OBJ(cx, obj);
            JSScope *scope = js_GetMutableScope(cx, obj);
            if (!scope) {
                JS_UNLOCK_OBJ(cx, obj);
                goto error;
            }

            /*
             * We cannot assume that js_GetMutableScope above creates a scope
             * owned by cx and skip JS_UNLOCK_SCOPE. A new object debugger
             * hook may add properties to the newly created object, suspend
             * the current request and share the object with other threads.
             */
            JS_UNLOCK_SCOPE(cx, scope);
        }
    }

    PUSH_OBJECT(*obj);
    CHECK_INTERRUPT_HANDLER();
}
END_CASE(JSOP_NEWINIT)

BEGIN_CASE(JSOP_ENDINIT)
{
    /* Re-set the newborn root to the top of this object tree. */
    JS_ASSERT(regs.sp - fp->base() >= 1);
    const Value &lref = regs.sp[-1];
    JS_ASSERT(lref.isObject());
    cx->weakRoots.finalizableNewborns[FINALIZE_OBJECT] = &lref.asObject();
}
END_CASE(JSOP_ENDINIT)

BEGIN_CASE(JSOP_INITPROP)
BEGIN_CASE(JSOP_INITMETHOD)
{
    /* Load the property's initial value into rval. */
    JS_ASSERT(regs.sp - fp->base() >= 2);
    Value rval = regs.sp[-1];

    /* Load the object being initialized into lval/obj. */
    JSObject *obj = &regs.sp[-2].asObject();
    JS_ASSERT(obj->isNative());

    JSScope *scope = obj->scope();

    /*
     * Probe the property cache. 
     *
     * We can not assume that the object created by JSOP_NEWINIT is still
     * single-threaded as the debugger can access it from other threads.
     * So check first.
     *
     * On a hit, if the cached sprop has a non-default setter, it must be
     * __proto__. If sprop->parent != scope->lastProperty(), there is a
     * repeated property name. The fast path does not handle these two cases.
     */
    PropertyCacheEntry *entry;
    JSScopeProperty *sprop;
    if (CX_OWNS_OBJECT_TITLE(cx, obj) &&
        JS_PROPERTY_CACHE(cx).testForInit(rt, regs.pc, obj, scope, &sprop, &entry) &&
        sprop->hasDefaultSetter() &&
        sprop->parent == scope->lastProperty())
    {
        /* Fast path. Property cache hit. */
        uint32 slot = sprop->slot;
        JS_ASSERT(slot == scope->freeslot);
        if (slot < obj->numSlots()) {
            ++scope->freeslot;
        } else {
            if (!js_AllocSlot(cx, obj, &slot))
                goto error;
            JS_ASSERT(slot == sprop->slot);
        }

        JS_ASSERT(!scope->lastProperty() ||
                  scope->shape == scope->lastProperty()->shape);
        if (scope->table) {
            JSScopeProperty *sprop2 =
                scope->addProperty(cx, sprop->id, sprop->getter(), sprop->setter(), slot,
                                   sprop->attributes(), sprop->getFlags(), sprop->shortid);
            if (!sprop2) {
                js_FreeSlot(cx, obj, slot);
                goto error;
            }
            JS_ASSERT(sprop2 == sprop);
        } else {
            JS_ASSERT(!scope->isSharedEmpty());
            scope->extend(cx, sprop);
        }

        /*
         * No method change check here because here we are adding a new
         * property, not updating an existing slot's value that might
         * contain a method of a branded scope.
         */
        TRACE_2(SetPropHit, entry, sprop);
        obj->lockedSetSlot(slot, rval);
    } else {
        PCMETER(JS_PROPERTY_CACHE(cx).inipcmisses++);

        /* Get the immediate property name into id. */
        JSAtom *atom;
        LOAD_ATOM(0, atom);
        jsid id = ATOM_TO_JSID(atom);

        /* Set the property named by obj[id] to rval. */
        if (!CheckRedeclaration(cx, obj, id, JSPROP_INITIALIZER, NULL, NULL))
            goto error;

        uintN defineHow = (op == JSOP_INITMETHOD)
                          ? JSDNP_CACHE_RESULT | JSDNP_SET_METHOD
                          : JSDNP_CACHE_RESULT;
        if (!(JS_UNLIKELY(atom == cx->runtime->atomState.protoAtom)
              ? js_SetPropertyHelper(cx, obj, id, defineHow, &rval)
              : js_DefineNativeProperty(cx, obj, id, rval, NULL, NULL,
                                        JSPROP_ENUMERATE, 0, 0, NULL,
                                        defineHow))) {
            goto error;
        }
    }

    /* Common tail for property cache hit and miss cases. */
    regs.sp--;
}
END_CASE(JSOP_INITPROP);

BEGIN_CASE(JSOP_INITELEM)
{
    /* Pop the element's value into rval. */
    JS_ASSERT(regs.sp - fp->base() >= 3);
    const Value &rref = regs.sp[-1];

    /* Find the object being initialized at top of stack. */
    const Value &lref = regs.sp[-3];
    JS_ASSERT(lref.isObject());
    JSObject *obj = &lref.asObject();

    /* Fetch id now that we have obj. */
    jsid id;
    FETCH_ELEMENT_ID(obj, -2, id);

    /*
     * Check for property redeclaration strict warning (we may be in an object
     * initialiser, not an array initialiser).
     */
    if (!CheckRedeclaration(cx, obj, id, JSPROP_INITIALIZER, NULL, NULL))
        goto error;

    /*
     * If rref is a hole, do not call JSObject::defineProperty. In this case,
     * obj must be an array, so if the current op is the last element
     * initialiser, set the array length to one greater than id.
     */
    if (rref.isMagic(JS_ARRAY_HOLE)) {
        JS_ASSERT(obj->isArray());
        JS_ASSERT(JSID_IS_INT(id));
        JS_ASSERT(jsuint(JSID_TO_INT(id)) < JS_ARGS_LENGTH_MAX);
        if (js_GetOpcode(cx, script, regs.pc + JSOP_INITELEM_LENGTH) == JSOP_ENDINIT &&
            !js_SetLengthProperty(cx, obj, (jsuint) (JSID_TO_INT(id) + 1))) {
            goto error;
        }
    } else {
        if (!obj->defineProperty(cx, id, rref, NULL, NULL, JSPROP_ENUMERATE))
            goto error;
    }
    regs.sp -= 2;
}
END_CASE(JSOP_INITELEM)

#if JS_HAS_SHARP_VARS

BEGIN_CASE(JSOP_DEFSHARP)
{
    uint32 slot = GET_UINT16(regs.pc);
    JS_ASSERT(slot + 1 < fp->script->nfixed);
    const Value &lref = fp->slots()[slot];
    JSObject *obj;
    if (lref.isObject()) {
        obj = &lref.asObject();
    } else {
        JS_ASSERT(lref.isUndefined());
        obj = js_NewArrayObject(cx, 0, NULL);
        if (!obj)
            goto error;
        fp->slots()[slot].setObject(*obj);
    }
    jsint i = (jsint) GET_UINT16(regs.pc + UINT16_LEN);
    jsid id = INT_TO_JSID(i);
    const Value &rref = regs.sp[-1];
    if (rref.isPrimitive()) {
        char numBuf[12];
        JS_snprintf(numBuf, sizeof numBuf, "%u", (unsigned) i);
        JS_ReportErrorNumber(cx, js_GetErrorMessage, NULL,
                             JSMSG_BAD_SHARP_DEF, numBuf);
        goto error;
    }
    if (!obj->defineProperty(cx, id, rref, NULL, NULL, JSPROP_ENUMERATE))
        goto error;
}
END_CASE(JSOP_DEFSHARP)

BEGIN_CASE(JSOP_USESHARP)
{
    uint32 slot = GET_UINT16(regs.pc);
    JS_ASSERT(slot + 1 < fp->script->nfixed);
    const Value &lref = fp->slots()[slot];
    jsint i = (jsint) GET_UINT16(regs.pc + UINT16_LEN);
    Value rval;
    if (lref.isUndefined()) {
        rval.setUndefined();
    } else {
        JSObject *obj = &fp->slots()[slot].asObject();
        jsid id = INT_TO_JSID(i);
        if (!obj->getProperty(cx, id, &rval))
            goto error;
    }
    if (!rval.isObjectOrNull()) {
        char numBuf[12];

        JS_snprintf(numBuf, sizeof numBuf, "%u", (unsigned) i);
        JS_ReportErrorNumber(cx, js_GetErrorMessage, NULL,
                             JSMSG_BAD_SHARP_USE, numBuf);
        goto error;
    }
    PUSH_COPY(rval);
}
END_CASE(JSOP_USESHARP)

BEGIN_CASE(JSOP_SHARPINIT)
{
    uint32 slot = GET_UINT16(regs.pc);
    JS_ASSERT(slot + 1 < fp->script->nfixed);
    Value *vp = &fp->slots()[slot];
    Value rval = vp[1];

    /*
     * We peek ahead safely here because empty initialisers get zero
     * JSOP_SHARPINIT ops, and non-empty ones get two: the first comes
     * immediately after JSOP_NEWINIT followed by one or more property
     * initialisers; and the second comes directly before JSOP_ENDINIT.
     */
    if (regs.pc[JSOP_SHARPINIT_LENGTH] != JSOP_ENDINIT) {
        rval.setInt32(rval.isUndefined() ? 1 : rval.asInt32() + 1);
    } else {
        JS_ASSERT(rval.isInt32());
        rval.asInt32Ref() -= 1;
        if (rval.asInt32() == 0)
            vp[0].setUndefined();
    }
    vp[1] = rval;
}
END_CASE(JSOP_SHARPINIT)

#endif /* JS_HAS_SHARP_VARS */

{
BEGIN_CASE(JSOP_GOSUB)
    PUSH_BOOLEAN(false);
    jsint i = (regs.pc - script->main) + JSOP_GOSUB_LENGTH;
    PUSH_INT32(i);
    len = GET_JUMP_OFFSET(regs.pc);
END_VARLEN_CASE
}

{
BEGIN_CASE(JSOP_GOSUBX)
    PUSH_BOOLEAN(false);
    jsint i = (regs.pc - script->main) + JSOP_GOSUBX_LENGTH;
    len = GET_JUMPX_OFFSET(regs.pc);
    PUSH_INT32(i);
END_VARLEN_CASE
}

{
BEGIN_CASE(JSOP_RETSUB)
    /* Pop [exception or hole, retsub pc-index]. */
    Value rval, lval;
    POP_COPY_TO(rval);
    POP_COPY_TO(lval);
    JS_ASSERT(lval.isBoolean());
    if (lval.asBoolean()) {
        /*
         * Exception was pending during finally, throw it *before* we adjust
         * pc, because pc indexes into script->trynotes.  This turns out not to
         * be necessary, but it seems clearer.  And it points out a FIXME:
         * 350509, due to Igor Bukanov.
         */
        cx->throwing = JS_TRUE;
        cx->exception = rval;
        goto error;
    }
    JS_ASSERT(rval.isInt32());
    len = rval.asInt32();
    regs.pc = script->main;
END_VARLEN_CASE
}

BEGIN_CASE(JSOP_EXCEPTION)
    JS_ASSERT(cx->throwing);
    PUSH_COPY(cx->exception);
    cx->throwing = JS_FALSE;
    CHECK_BRANCH();
END_CASE(JSOP_EXCEPTION)

BEGIN_CASE(JSOP_FINALLY)
    CHECK_BRANCH();
END_CASE(JSOP_FINALLY)

BEGIN_CASE(JSOP_THROWING)
    JS_ASSERT(!cx->throwing);
    cx->throwing = JS_TRUE;
    POP_COPY_TO(cx->exception);
END_CASE(JSOP_THROWING)

BEGIN_CASE(JSOP_THROW)
    JS_ASSERT(!cx->throwing);
    CHECK_BRANCH();
    cx->throwing = JS_TRUE;
    POP_COPY_TO(cx->exception);
    /* let the code at error try to catch the exception. */
    goto error;

BEGIN_CASE(JSOP_SETLOCALPOP)
{
    /*
     * The stack must have a block with at least one local slot below the
     * exception object.
     */
    JS_ASSERT((size_t) (regs.sp - fp->base()) >= 2);
    uint32 slot = GET_UINT16(regs.pc);
    JS_ASSERT(slot + 1 < script->nslots);
    POP_COPY_TO(fp->slots()[slot]);
}
END_CASE(JSOP_SETLOCALPOP)

BEGIN_CASE(JSOP_IFPRIMTOP)
    /*
     * If the top of stack is of primitive type, jump to our target. Otherwise
     * advance to the next opcode.
     */
    JS_ASSERT(regs.sp > fp->base());
    if (regs.sp[-1].isPrimitive()) {
        len = GET_JUMP_OFFSET(regs.pc);
        BRANCH(len);
    }
END_CASE(JSOP_IFPRIMTOP)

BEGIN_CASE(JSOP_PRIMTOP)
    JS_ASSERT(regs.sp > fp->base());
    if (regs.sp[-1].isObject()) {
        jsint i = GET_INT8(regs.pc);
        js_ReportValueError2(cx, JSMSG_CANT_CONVERT_TO, -2, regs.sp[-2], NULL,
                             (i == JSTYPE_VOID) ? "primitive type" : JS_TYPE_STR(i));
        goto error;
    }
END_CASE(JSOP_PRIMTOP)

BEGIN_CASE(JSOP_OBJTOP)
    if (regs.sp[-1].isPrimitive()) {
        js_ReportValueError(cx, GET_UINT16(regs.pc), -1, regs.sp[-1], NULL);
        goto error;
    }
END_CASE(JSOP_OBJTOP)

BEGIN_CASE(JSOP_INSTANCEOF)
{
    const Value &rref = regs.sp[-1];
    JSObject *obj;
    if (rref.isPrimitive() ||
        !(obj = &rref.asObject())->map->ops->hasInstance) {
        js_ReportValueError(cx, JSMSG_BAD_INSTANCEOF_RHS,
                            -1, rref, NULL);
        goto error;
    }
    const Value &lref = regs.sp[-2];
    JSBool cond = JS_FALSE;
    if (!obj->map->ops->hasInstance(cx, obj, &lref, &cond))
        goto error;
    regs.sp--;
    regs.sp[-1].setBoolean(cond);
}
END_CASE(JSOP_INSTANCEOF)

#if JS_HAS_DEBUGGER_KEYWORD
BEGIN_CASE(JSOP_DEBUGGER)
{
    JSDebuggerHandler handler = cx->debugHooks->debuggerHandler;
    if (handler) {
        Value rval;
        switch (handler(cx, script, regs.pc, Jsvalify(&rval), cx->debugHooks->debuggerHandlerData)) {
        case JSTRAP_ERROR:
            goto error;
        case JSTRAP_CONTINUE:
            break;
        case JSTRAP_RETURN:
            fp->rval = rval;
            interpReturnOK = JS_TRUE;
            goto forced_return;
        case JSTRAP_THROW:
            cx->throwing = JS_TRUE;
            cx->exception = rval;
            goto error;
        default:;
        }
        CHECK_INTERRUPT_HANDLER();
    }
}
END_CASE(JSOP_DEBUGGER)
#endif /* JS_HAS_DEBUGGER_KEYWORD */

#if JS_HAS_XML_SUPPORT
BEGIN_CASE(JSOP_DEFXMLNS)
{
    Value rval;
    POP_COPY_TO(rval);
    if (!js_SetDefaultXMLNamespace(cx, rval))
        goto error;
}
END_CASE(JSOP_DEFXMLNS)

BEGIN_CASE(JSOP_ANYNAME)
{
    jsid id;
    if (!js_GetAnyName(cx, &id))
        goto error;
    PUSH_COPY(IdToValue(id));
}
END_CASE(JSOP_ANYNAME)

BEGIN_CASE(JSOP_QNAMEPART)
{
    JSAtom *atom;
    LOAD_ATOM(0, atom);
    PUSH_STRING(ATOM_TO_STRING(atom));
}
END_CASE(JSOP_QNAMEPART)

BEGIN_CASE(JSOP_QNAMECONST)
{
    JSAtom *atom;
    LOAD_ATOM(0, atom);
    Value rval = StringTag(ATOM_TO_STRING(atom));
    Value lval = regs.sp[-1];
    JSObject *obj = js_ConstructXMLQNameObject(cx, lval, rval);
    if (!obj)
        goto error;
    regs.sp[-1].setObject(*obj);
}
END_CASE(JSOP_QNAMECONST)

BEGIN_CASE(JSOP_QNAME)
{
    Value rval = regs.sp[-1];
    Value lval = regs.sp[-2];
    JSObject *obj = js_ConstructXMLQNameObject(cx, lval, rval);
    if (!obj)
        goto error;
    regs.sp--;
    regs.sp[-1].setObject(*obj);
}
END_CASE(JSOP_QNAME)

BEGIN_CASE(JSOP_TOATTRNAME)
{
    Value rval;
    rval = regs.sp[-1];
    if (!js_ToAttributeName(cx, &rval))
        goto error;
    regs.sp[-1] = rval;
}
END_CASE(JSOP_TOATTRNAME)

BEGIN_CASE(JSOP_TOATTRVAL)
{
    Value rval;
    rval = regs.sp[-1];
    JS_ASSERT(rval.isString());
    JSString *str = js_EscapeAttributeValue(cx, rval.asString(), JS_FALSE);
    if (!str)
        goto error;
    regs.sp[-1].setString(str);
}
END_CASE(JSOP_TOATTRVAL)

BEGIN_CASE(JSOP_ADDATTRNAME)
BEGIN_CASE(JSOP_ADDATTRVAL)
{
    Value rval = regs.sp[-1];
    Value lval = regs.sp[-2];
    JSString *str = lval.asString();
    JSString *str2 = rval.asString();
    str = js_AddAttributePart(cx, op == JSOP_ADDATTRNAME, str, str2);
    if (!str)
        goto error;
    regs.sp--;
    regs.sp[-1].setString(str);
}
END_CASE(JSOP_ADDATTRNAME)

BEGIN_CASE(JSOP_BINDXMLNAME)
{
    Value lval;
    lval = regs.sp[-1];
    JSObject *obj;
    jsid id;
    if (!js_FindXMLProperty(cx, lval, &obj, &id))
        goto error;
    regs.sp[-1].setObjectOrNull(obj);
    PUSH_COPY(IdToValue(id));
}
END_CASE(JSOP_BINDXMLNAME)

BEGIN_CASE(JSOP_SETXMLNAME)
{
    JSObject *obj = &regs.sp[-3].asObject();
    Value rval = regs.sp[-1];
    jsid id;
    FETCH_ELEMENT_ID(obj, -2, id);
    if (!obj->setProperty(cx, id, &rval))
        goto error;
    rval = regs.sp[-1];
    regs.sp -= 2;
    regs.sp[-1] = rval;
}
END_CASE(JSOP_SETXMLNAME)

BEGIN_CASE(JSOP_CALLXMLNAME)
BEGIN_CASE(JSOP_XMLNAME)
{
    Value lval = regs.sp[-1];
    JSObject *obj;
    jsid id;
    if (!js_FindXMLProperty(cx, lval, &obj, &id))
        goto error;
    Value rval;
    if (!obj->getProperty(cx, id, &rval))
        goto error;
    regs.sp[-1] = rval;
    if (op == JSOP_CALLXMLNAME)
        PUSH_OBJECT(*obj);
}
END_CASE(JSOP_XMLNAME)

BEGIN_CASE(JSOP_DESCENDANTS)
BEGIN_CASE(JSOP_DELDESC)
{
    JSObject *obj;
    FETCH_OBJECT(cx, -2, obj);
    jsval rval = Jsvalify(regs.sp[-1]);
    if (!js_GetXMLDescendants(cx, obj, rval, &rval))
        goto error;

    if (op == JSOP_DELDESC) {
        regs.sp[-1] = Valueify(rval);   /* set local root */
        if (!js_DeleteXMLListElements(cx, JSVAL_TO_OBJECT(rval)))
            goto error;
        rval = JSVAL_TRUE;                  /* always succeed */
    }

    regs.sp--;
    regs.sp[-1] = Valueify(rval);
}
END_CASE(JSOP_DESCENDANTS)

{
BEGIN_CASE(JSOP_FILTER)
    /*
     * We push the hole value before jumping to [enditer] so we can detect the
     * first iteration and direct js_StepXMLListFilter to initialize filter's
     * state.
     */
    PUSH_HOLE();
    len = GET_JUMP_OFFSET(regs.pc);
    JS_ASSERT(len > 0);
END_VARLEN_CASE
}

BEGIN_CASE(JSOP_ENDFILTER)
{
    bool cond = !regs.sp[-1].isMagic();
    if (cond) {
        /* Exit the "with" block left from the previous iteration. */
        js_LeaveWith(cx);
    }
    if (!js_StepXMLListFilter(cx, cond))
        goto error;
    if (!regs.sp[-1].isNull()) {
        /*
         * Decrease sp after EnterWith returns as we use sp[-1] there to root
         * temporaries.
         */
        JS_ASSERT(IsXML(regs.sp[-1]));
        if (!js_EnterWith(cx, -2))
            goto error;
        regs.sp--;
        len = GET_JUMP_OFFSET(regs.pc);
        JS_ASSERT(len < 0);
        BRANCH(len);
    }
    regs.sp--;
}
END_CASE(JSOP_ENDFILTER);

BEGIN_CASE(JSOP_TOXML)
{
    Value rval = regs.sp[-1];
    JSObject *obj = js_ValueToXMLObject(cx, rval);
    if (!obj)
        goto error;
    regs.sp[-1].setObject(*obj);
}
END_CASE(JSOP_TOXML)

BEGIN_CASE(JSOP_TOXMLLIST)
{
    Value rval = regs.sp[-1];
    JSObject *obj = js_ValueToXMLListObject(cx, rval);
    if (!obj)
        goto error;
    regs.sp[-1].setObject(*obj);
}
END_CASE(JSOP_TOXMLLIST)

BEGIN_CASE(JSOP_XMLTAGEXPR)
{
    Value rval = regs.sp[-1];
    JSString *str = js_ValueToString(cx, rval);
    if (!str)
        goto error;
    regs.sp[-1].setString(str);
}
END_CASE(JSOP_XMLTAGEXPR)

BEGIN_CASE(JSOP_XMLELTEXPR)
{
    Value rval = regs.sp[-1];
    JSString *str;
    if (IsXML(rval)) {
        str = js_ValueToXMLString(cx, rval);
    } else {
        str = js_ValueToString(cx, rval);
        if (str)
            str = js_EscapeElementValue(cx, str);
    }
    if (!str)
        goto error;
    regs.sp[-1].setString(str);
}
END_CASE(JSOP_XMLELTEXPR)

<<<<<<< HEAD
BEGIN_CASE(JSOP_XMLOBJECT)
{
    JSObject *obj;
    LOAD_OBJECT(0, obj);
    obj = js_CloneXMLObject(cx, obj);
    if (!obj)
        goto error;
    PUSH_OBJECT(*obj);
}
END_CASE(JSOP_XMLOBJECT)

=======
>>>>>>> 52e11d5d
BEGIN_CASE(JSOP_XMLCDATA)
{
    JSAtom *atom;
    LOAD_ATOM(0, atom);
    JSString *str = ATOM_TO_STRING(atom);
    JSObject *obj = js_NewXMLSpecialObject(cx, JSXML_CLASS_TEXT, NULL, str);
    if (!obj)
        goto error;
    PUSH_OBJECT(*obj);
}
END_CASE(JSOP_XMLCDATA)

BEGIN_CASE(JSOP_XMLCOMMENT)
{
    JSAtom *atom;
    LOAD_ATOM(0, atom);
    JSString *str = ATOM_TO_STRING(atom);
    JSObject *obj = js_NewXMLSpecialObject(cx, JSXML_CLASS_COMMENT, NULL, str);
    if (!obj)
        goto error;
    PUSH_OBJECT(*obj);
}
END_CASE(JSOP_XMLCOMMENT)

BEGIN_CASE(JSOP_XMLPI)
{
    JSAtom *atom;
    LOAD_ATOM(0, atom);
    JSString *str = ATOM_TO_STRING(atom);
    Value rval = regs.sp[-1];
    JSString *str2 = rval.asString();
    JSObject *obj = js_NewXMLSpecialObject(cx, JSXML_CLASS_PROCESSING_INSTRUCTION, str, str2);
    if (!obj)
        goto error;
    regs.sp[-1].setObject(*obj);
}
END_CASE(JSOP_XMLPI)

BEGIN_CASE(JSOP_GETFUNNS)
{
    Value rval;
    if (!js_GetFunctionNamespace(cx, &rval))
        goto error;
    PUSH_COPY(rval);
}
END_CASE(JSOP_GETFUNNS)
#endif /* JS_HAS_XML_SUPPORT */

BEGIN_CASE(JSOP_ENTERBLOCK)
{
    JSObject *obj;
    LOAD_OBJECT(0, obj);
    JS_ASSERT(!OBJ_IS_CLONED_BLOCK(obj));
    JS_ASSERT(fp->base() + OBJ_BLOCK_DEPTH(cx, obj) == regs.sp);
    Value *vp = regs.sp + OBJ_BLOCK_COUNT(cx, obj);
    JS_ASSERT(regs.sp < vp);
    JS_ASSERT(vp <= fp->slots() + script->nslots);
    SetValueRangeToUndefined(regs.sp, vp);
    regs.sp = vp;

#ifdef DEBUG
    JS_ASSERT(fp->blockChain == obj->getParent());

    /*
     * The young end of fp->scopeChain may omit blocks if we haven't closed
     * over them, but if there are any closure blocks on fp->scopeChain, they'd
     * better be (clones of) ancestors of the block we're entering now;
     * anything else we should have popped off fp->scopeChain when we left its
     * static scope.
     */
    JSObject *obj2 = fp->scopeChainObj();
    Class *clasp;
    while ((clasp = obj2->getClass()) == &js_WithClass)
        obj2 = obj2->getParent();
    if (clasp == &js_BlockClass &&
        obj2->getPrivate() == js_FloatingFrameIfGenerator(cx, fp)) {
        JSObject *youngestProto = obj2->getProto();
        JS_ASSERT(!OBJ_IS_CLONED_BLOCK(youngestProto));
        JSObject *parent = obj;
        while ((parent = parent->getParent()) != youngestProto)
            JS_ASSERT(parent);
    }
#endif

    fp->blockChain = obj;
}
END_CASE(JSOP_ENTERBLOCK)

BEGIN_CASE(JSOP_LEAVEBLOCKEXPR)
BEGIN_CASE(JSOP_LEAVEBLOCK)
{
#ifdef DEBUG
    JS_ASSERT(fp->blockChain->getClass() == &js_BlockClass);
    uintN blockDepth = OBJ_BLOCK_DEPTH(cx, fp->blockChain);

    JS_ASSERT(blockDepth <= StackDepth(script));
#endif
    /*
     * If we're about to leave the dynamic scope of a block that has been
     * cloned onto fp->scopeChain, clear its private data, move its locals from
     * the stack into the clone, and pop it off the chain.
     */
    JSObject *obj = fp->scopeChainObj();
    if (obj->getProto() == fp->blockChain) {
        JS_ASSERT(obj->getClass() == &js_BlockClass);
        if (!js_PutBlockObject(cx, JS_TRUE))
            goto error;
    }

    /* Pop the block chain, too.  */
    fp->blockChain = fp->blockChain->getParent();

    /* Move the result of the expression to the new topmost stack slot. */
    Value *vp = NULL;  /* silence GCC warnings */
    if (op == JSOP_LEAVEBLOCKEXPR)
        vp = &regs.sp[-1];
    regs.sp -= GET_UINT16(regs.pc);
    if (op == JSOP_LEAVEBLOCKEXPR) {
        JS_ASSERT(fp->base() + blockDepth == regs.sp - 1);
        regs.sp[-1] = *vp;
    } else {
        JS_ASSERT(fp->base() + blockDepth == regs.sp);
    }
}
END_CASE(JSOP_LEAVEBLOCK)

#if JS_HAS_GENERATORS
BEGIN_CASE(JSOP_GENERATOR)
{
    ASSERT_NOT_THROWING(cx);
    regs.pc += JSOP_GENERATOR_LENGTH;
    JSObject *obj = js_NewGenerator(cx);
    if (!obj)
        goto error;
    JS_ASSERT(!fp->callobj && !fp->argsObj());
    fp->rval.setObject(*obj);
    interpReturnOK = true;
    if (inlineCallCount != 0)
        goto inline_return;
    goto exit;
}

BEGIN_CASE(JSOP_YIELD)
    ASSERT_NOT_THROWING(cx);
    if (cx->generatorFor(fp)->state == JSGEN_CLOSING) {
        js_ReportValueError(cx, JSMSG_BAD_GENERATOR_YIELD,
                            JSDVG_SEARCH_STACK, fp->argv[-2], NULL);
        goto error;
    }
    fp->rval = regs.sp[-1];
    fp->flags |= JSFRAME_YIELDING;
    regs.pc += JSOP_YIELD_LENGTH;
    interpReturnOK = JS_TRUE;
    goto exit;

BEGIN_CASE(JSOP_ARRAYPUSH)
{
    uint32 slot = GET_UINT16(regs.pc);
    JS_ASSERT(script->nfixed <= slot);
    JS_ASSERT(slot < script->nslots);
    JSObject *obj = &fp->slots()[slot].asObject();
    if (!js_ArrayCompPush(cx, obj, regs.sp[-1]))
        goto error;
    regs.sp--;
}
END_CASE(JSOP_ARRAYPUSH)
#endif /* JS_HAS_GENERATORS */

  L_JSOP_UNUSED180:

#if JS_THREADED_INTERP
  L_JSOP_BACKPATCH:
  L_JSOP_BACKPATCH_POP:

# if !JS_HAS_GENERATORS
  L_JSOP_GENERATOR:
  L_JSOP_YIELD:
  L_JSOP_ARRAYPUSH:
# endif

# if !JS_HAS_SHARP_VARS
  L_JSOP_DEFSHARP:
  L_JSOP_USESHARP:
  L_JSOP_SHARPINIT:
# endif

# if !JS_HAS_DESTRUCTURING
  L_JSOP_ENUMCONSTELEM:
# endif

# if !JS_HAS_XML_SUPPORT
  L_JSOP_CALLXMLNAME:
  L_JSOP_STARTXMLEXPR:
  L_JSOP_STARTXML:
  L_JSOP_DELDESC:
  L_JSOP_GETFUNNS:
  L_JSOP_XMLPI:
  L_JSOP_XMLCOMMENT:
  L_JSOP_XMLCDATA:
  L_JSOP_XMLELTEXPR:
  L_JSOP_XMLTAGEXPR:
  L_JSOP_TOXMLLIST:
  L_JSOP_TOXML:
  L_JSOP_ENDFILTER:
  L_JSOP_FILTER:
  L_JSOP_DESCENDANTS:
  L_JSOP_XMLNAME:
  L_JSOP_SETXMLNAME:
  L_JSOP_BINDXMLNAME:
  L_JSOP_ADDATTRVAL:
  L_JSOP_ADDATTRNAME:
  L_JSOP_TOATTRVAL:
  L_JSOP_TOATTRNAME:
  L_JSOP_QNAME:
  L_JSOP_QNAMECONST:
  L_JSOP_QNAMEPART:
  L_JSOP_ANYNAME:
  L_JSOP_DEFXMLNS:
# endif

  L_JSOP_UNUSED218:

#endif /* !JS_THREADED_INTERP */<|MERGE_RESOLUTION|>--- conflicted
+++ resolved
@@ -2204,11 +2204,7 @@
         }
     }
 
-<<<<<<< HEAD
-    if (!InvokeConstructor(cx, InvokeArgsGuard(vp, argc), JS_FALSE))
-=======
-    if (!js_InvokeConstructor(cx, InvokeArgsGuard(vp, argc)))
->>>>>>> 52e11d5d
+    if (!InvokeConstructor(cx, InvokeArgsGuard(vp, argc)))
         goto error;
     regs.sp = vp + 1;
     CHECK_INTERRUPT_HANDLER();
@@ -3482,13 +3478,7 @@
      * Getters and setters are just like watchpoints from an access control
      * point of view.
      */
-<<<<<<< HEAD
-    Value rtmp;
-    uintN attrs;
-    if (!obj->checkAccess(cx, id, JSACC_WATCH, &rtmp, &attrs))
-=======
     if (!CheckAccess(cx, obj, id, JSACC_WATCH, &rtmp, &attrs))
->>>>>>> 52e11d5d
         goto error;
 
     PropertyOp getter, setter;
@@ -4200,20 +4190,6 @@
 }
 END_CASE(JSOP_XMLELTEXPR)
 
-<<<<<<< HEAD
-BEGIN_CASE(JSOP_XMLOBJECT)
-{
-    JSObject *obj;
-    LOAD_OBJECT(0, obj);
-    obj = js_CloneXMLObject(cx, obj);
-    if (!obj)
-        goto error;
-    PUSH_OBJECT(*obj);
-}
-END_CASE(JSOP_XMLOBJECT)
-
-=======
->>>>>>> 52e11d5d
 BEGIN_CASE(JSOP_XMLCDATA)
 {
     JSAtom *atom;
