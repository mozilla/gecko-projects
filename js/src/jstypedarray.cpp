--- conflicted
+++ resolved
@@ -692,28 +692,19 @@
             break;
 
           case JSENUMERATE_NEXT:
-<<<<<<< HEAD
-            curVal = statep->asInt32();
-            *idp = INT_TO_JSID(curVal);
-            if (curVal == int32(tarray->length))
-                statep->setNull();
-            else
-                statep->setInt32(curVal + 1);
-=======
-            if (*statep == JSVAL_TRUE) {
+            if (statep->isSpecificBoolean(true)) {
                 *idp = ATOM_TO_JSID(cx->runtime->atomState.lengthAtom);
-                *statep = JSVAL_ZERO;
+                statep->setInt32(0);
             } else {
-                uint32 index = JSVAL_TO_INT(*statep);
+                uint32 index = statep->asInt32();
                 if (index < uint32(tarray->length)) {
-                    *idp = *statep;
-                    *statep = INT_TO_JSID(JSVAL_TO_INT(*statep) + 1);
+                    *idp = INT_TO_JSID(index);
+                    statep->setInt32(index + 1);
                 } else {
                     JS_ASSERT(index == tarray->length);
                     *statep = JSVAL_NULL;
                 }
             }
->>>>>>> 61bc0261
             break;
 
           case JSENUMERATE_DESTROY:
