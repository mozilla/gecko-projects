--- conflicted
+++ resolved
@@ -1926,9 +1926,9 @@
                             HeapSlot** vpp, HeapSlot** endp)
 {
     JSObject* objArg = savedArray.ptr.asSavedValueArrayObject();
-<<<<<<< HEAD
-    if (!objArg->isNative())
+    if (!objArg->isNative()) {
         return false;
+    }
 
     auto array = restoreValueArray(savedArray);
     *vpp = array.start;
@@ -1978,60 +1978,6 @@
     HeapSlot* start = nullptr;
     HeapSlot* end = nullptr;
 
-=======
-    if (!objArg->isNative()) {
-        return false;
-    }
-
-    auto array = restoreValueArray(savedArray);
-    *vpp = array.start;
-    *endp = array.end;
-    return true;
-}
-
-MarkStack::SavedValueArray
-GCMarker::saveValueRange(const MarkStack::ValueArray& array)
-{
-    NativeObject* obj = &array.ptr.asValueArrayObject()->as<NativeObject>();
-    MOZ_ASSERT(obj->isNative());
-
-    uintptr_t index;
-    HeapSlot::Kind kind;
-    HeapSlot* vp = obj->getDenseElementsAllowCopyOnWrite();
-    if (array.end == vp + obj->getDenseInitializedLength()) {
-        MOZ_ASSERT(array.start >= vp);
-        // Add the number of shifted elements here (and subtract in
-        // restoreValueArray) to ensure shift() calls on the array
-        // are handled correctly.
-        index = obj->unshiftedIndex(array.start - vp);
-        kind = HeapSlot::Element;
-    } else {
-        HeapSlot* vp = obj->fixedSlots();
-        unsigned nfixed = obj->numFixedSlots();
-        if (array.start == array.end) {
-            index = obj->slotSpan();
-        } else if (array.start >= vp && array.start < vp + nfixed) {
-            MOZ_ASSERT(array.end == vp + Min(nfixed, obj->slotSpan()));
-            index = array.start - vp;
-        } else {
-            MOZ_ASSERT(array.start >= obj->slots_ &&
-                       array.end == obj->slots_ + obj->slotSpan() - nfixed);
-            index = (array.start - obj->slots_) + nfixed;
-        }
-        kind = HeapSlot::Slot;
-    }
-
-    return MarkStack::SavedValueArray(obj, index, kind);
-}
-
-MarkStack::ValueArray
-GCMarker::restoreValueArray(const MarkStack::SavedValueArray& savedArray)
-{
-    NativeObject* obj = &savedArray.ptr.asSavedValueArrayObject()->as<NativeObject>();
-    HeapSlot* start = nullptr;
-    HeapSlot* end = nullptr;
-
->>>>>>> 94e37e71
     uintptr_t index = savedArray.index;
     if (savedArray.kind == HeapSlot::Element) {
         uint32_t initlen = obj->getDenseInitializedLength();
@@ -2243,14 +2189,9 @@
         MOZ_CRASH("bad gc mode");
     }
 
-<<<<<<< HEAD
-    if (capacity > maxCapacity_)
-        capacity = maxCapacity_;
-=======
     if (capacity > maxCapacity_) {
         capacity = maxCapacity_;
     }
->>>>>>> 94e37e71
 
     return resize(capacity);
 }
@@ -2387,11 +2328,7 @@
 inline bool
 MarkStack::ensureSpace(size_t count)
 {
-<<<<<<< HEAD
-    if ((topIndex_ + count) <= capacity())
-=======
     if ((topIndex_ + count) <= capacity()) {
->>>>>>> 94e37e71
         return !js::oom::ShouldFailWithOOM();
     }
 
@@ -2413,11 +2350,7 @@
 MarkStack::resize(size_t newCapacity)
 {
     MOZ_ASSERT(newCapacity != 0);
-<<<<<<< HEAD
-    if (!stack().resize(newCapacity))
-=======
     if (!stack().resize(newCapacity)) {
->>>>>>> 94e37e71
         return false;
     }
 
@@ -2431,11 +2364,7 @@
     static_assert((JS_FRESH_MARK_STACK_PATTERN & TagMask) > LastTag,
                   "The mark stack poison pattern must not look like a valid tagged pointer");
 
-<<<<<<< HEAD
-    JS_POISON(&stack()[topIndex_],
-=======
     JS_POISON(stack().begin() + topIndex_,
->>>>>>> 94e37e71
               JS_FRESH_MARK_STACK_PATTERN,
               stack().capacity() - topIndex_,
               MemCheckKind::MakeUndefined);
@@ -2646,18 +2575,11 @@
 {
     checkZone(obj);
 
-<<<<<<< HEAD
-    if (start == end)
-        return;
-
-    if (!stack.push(obj, start, end))
-=======
     if (start == end) {
         return;
     }
 
     if (!stack.push(obj, start, end)) {
->>>>>>> 94e37e71
         delayMarkingChildren(obj);
     }
 }
