--- conflicted
+++ resolved
@@ -1085,7 +1085,6 @@
     // across realms within a zone and because we update the initial shape with
     // a Shape that contains the length-property (in NewArray), it's possible
     // the length property has already been defined.
-<<<<<<< HEAD
 
     Shape* shape = obj->lastProperty();
     if (!shape->isEmptyShape()) {
@@ -1094,16 +1093,6 @@
         return true;
     }
 
-=======
-
-    Shape* shape = obj->lastProperty();
-    if (!shape->isEmptyShape()) {
-        MOZ_ASSERT(JSID_IS_ATOM(shape->propidRaw(), cx->names().length));
-        MOZ_ASSERT(shape->previous()->isEmptyShape());
-        return true;
-    }
-
->>>>>>> 94e37e71
     RootedId lengthId(cx, NameToId(cx->names().length));
     return NativeObject::addAccessorProperty(cx, obj, lengthId,
                                              array_length_getter, array_length_setter,
