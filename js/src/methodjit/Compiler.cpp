--- conflicted
+++ resolved
@@ -1152,19 +1152,13 @@
     jit->nEqualityICs = equalityICs.length();
     cursor += sizeof(ic::EqualityICInfo) * jit->nEqualityICs;
     for (size_t i = 0; i < jit->nEqualityICs; i++) {
-<<<<<<< HEAD
         if (equalityICs[i].trampoline) {
             jitEqualityICs[i].target = stubCode.locationOf(equalityICs[i].trampolineStart);
         } else {
             uint32 offs = uint32(equalityICs[i].jumpTarget - script->code);
-            JS_ASSERT(jumpMap[offs].isValid());
+            JS_ASSERT(jumpMap[offs].isSet());
             jitEqualityICs[i].target = fullCode.locationOf(jumpMap[offs]);
         }
-=======
-        uint32 offs = uint32(equalityICs[i].jumpTarget - script->code);
-        JS_ASSERT(jumpMap[offs].isSet());
-        jitEqualityICs[i].target = fullCode.locationOf(jumpMap[offs]);
->>>>>>> d19eb2bb
         jitEqualityICs[i].stubEntry = stubCode.locationOf(equalityICs[i].stubEntry);
         jitEqualityICs[i].stubCall = stubCode.locationOf(equalityICs[i].stubCall);
         jitEqualityICs[i].stub = equalityICs[i].stub;
@@ -1187,20 +1181,15 @@
         if (!traceICs[i].initialized)
             continue;
 
-<<<<<<< HEAD
         if (traceICs[i].fastTrampoline) {
             jitTraceICs[i].fastTarget = stubCode.locationOf(traceICs[i].trampolineStart);
         } else {
             uint32 offs = uint32(traceICs[i].jumpTarget - script->code);
-            JS_ASSERT(jumpMap[offs].isValid());
+            JS_ASSERT(jumpMap[offs].isSet());
             jitTraceICs[i].fastTarget = fullCode.locationOf(jumpMap[offs]);
         }
         jitTraceICs[i].slowTarget = stubCode.locationOf(traceICs[i].trampolineStart);
 
-=======
-        uint32 offs = uint32(traceICs[i].jumpTarget - script->code);
-        JS_ASSERT(jumpMap[offs].isSet());
->>>>>>> d19eb2bb
         jitTraceICs[i].traceHint = fullCode.locationOf(traceICs[i].traceHint);
         jitTraceICs[i].stubEntry = stubCode.locationOf(traceICs[i].stubEntry);
         jitTraceICs[i].traceData = NULL;
@@ -2042,21 +2031,6 @@
           }
           END_CASE(JSOP_SETELEM);
 
-<<<<<<< HEAD
-          BEGIN_CASE(JSOP_CALLNAME)
-          {
-            uint32 index = fullAtomIndex(PC);
-            prepareStubCall(Uses(0));
-            masm.move(Imm32(index), Registers::ArgReg1);
-            INLINE_STUBCALL(stubs::CallName, REJOIN_FALLTHROUGH);
-            pushSyncedEntry(0);
-            pushSyncedEntry(1);
-            frame.extra(frame.peek(-2)).name = script->getAtom(index);
-          }
-          END_CASE(JSOP_CALLNAME)
-
-=======
->>>>>>> d19eb2bb
           BEGIN_CASE(JSOP_EVAL)
           {
             JaegerSpew(JSpew_Insns, " --- EVAL --- \n");
@@ -2100,19 +2074,19 @@
           END_CASE(JSOP_CALL)
 
           BEGIN_CASE(JSOP_NAME)
-<<<<<<< HEAD
           {
             JSAtom *atom = script->getAtom(fullAtomIndex(PC));
-            jsop_name(atom, knownPushedType(0));
+            jsop_name(atom, knownPushedType(0), false);
             frame.extra(frame.peek(-1)).name = atom;
           }
-=======
-            jsop_name(script->getAtom(fullAtomIndex(PC)), false);
->>>>>>> d19eb2bb
           END_CASE(JSOP_NAME)
 
           BEGIN_CASE(JSOP_CALLNAME)
-            jsop_name(script->getAtom(fullAtomIndex(PC)), true);
+          {
+            JSAtom *atom = script->getAtom(fullAtomIndex(PC));
+            jsop_name(atom, knownPushedType(0), true);
+            frame.extra(frame.peek(-2)).name = atom;
+          }
           END_CASE(JSOP_CALLNAME)
 
           BEGIN_CASE(JSOP_DOUBLE)
@@ -2831,18 +2805,12 @@
 JSC::MacroAssembler::Label
 mjit::Compiler::labelOf(jsbytecode *pc, uint32 inlineIndex)
 {
-<<<<<<< HEAD
     ActiveFrame *a = (inlineIndex == uint32(-1)) ? outer : inlineFrames[inlineIndex];
     JS_ASSERT(uint32(pc - a->script->code) < a->script->length);
 
     uint32 offs = uint32(pc - a->script->code);
-    JS_ASSERT(a->jumpMap[offs].isValid());
+    JS_ASSERT(a->jumpMap[offs].isSet());
     return a->jumpMap[offs];
-=======
-    uint32 offs = uint32(pc - script->code);
-    JS_ASSERT(jumpMap[offs].isSet());
-    return jumpMap[offs];
->>>>>>> d19eb2bb
 }
 
 uint32
@@ -4108,17 +4076,11 @@
         frame.syncAndKill(Uses(2));
 
     prepareStubCall(Uses(2));
-<<<<<<< HEAD
     INLINE_STUBCALL(stub, target ? REJOIN_BRANCH : REJOIN_PUSH_BOOLEAN);
-    frame.pop();
-    frame.pop();
-=======
-    INLINE_STUBCALL(stub);
     frame.popn(2);
-    frame.takeReg(Registers::ReturnReg);
->>>>>>> d19eb2bb
 
     if (!target) {
+        frame.takeReg(Registers::ReturnReg);
         frame.pushTypedPayload(JSVAL_TYPE_BOOLEAN, Registers::ReturnReg);
         return true;
     }
@@ -5161,11 +5123,7 @@
 }
 
 void
-<<<<<<< HEAD
-mjit::Compiler::jsop_name(JSAtom *atom, JSValueType type)
-=======
-mjit::Compiler::jsop_name(JSAtom *atom, bool isCall)
->>>>>>> d19eb2bb
+mjit::Compiler::jsop_name(JSAtom *atom, JSValueType type, bool isCall)
 {
     PICGenInfo pic(isCall ? ic::PICInfo::CALLNAME : ic::PICInfo::NAME, JSOp(*PC), true);
 
@@ -5186,11 +5144,8 @@
         pic.slowPathStart = stubcc.linkExit(inlineJump, Uses(0));
         stubcc.leave();
         passICAddress(&pic);
-<<<<<<< HEAD
-        pic.slowPathCall = OOL_STUBCALL(ic::Name, REJOIN_GETTER);
-=======
-        pic.slowPathCall = OOL_STUBCALL(isCall ? ic::CallName : ic::Name);
->>>>>>> d19eb2bb
+        pic.slowPathCall = OOL_STUBCALL(isCall ? ic::CallName : ic::Name,
+                                        isCall ? REJOIN_FALLTHROUGH : REJOIN_GETTER);
         CHECK_OOL_SPACE();
     }
     pic.fastPathRejoin = masm.label();
@@ -5199,7 +5154,6 @@
     ScopeNameLabels &labels = pic.scopeNameLabels();
     labels.setInlineJump(masm, pic.fastPathStart, inlineJump);
 
-<<<<<<< HEAD
     /*
      * We can't optimize away the PIC for the NAME access itself, but if we've
      * only seen a single value pushed by this access, mark it as such and
@@ -5213,12 +5167,9 @@
     } else {
         frame.pushRegs(pic.shapeReg, pic.objReg, type);
     }
+    if (isCall)
+        frame.pushSynced(JSVAL_TYPE_UNKNOWN);
     BarrierState barrier = testBarrier(pic.shapeReg, pic.objReg, /* testUndefined = */ true);
-=======
-    frame.pushRegs(pic.shapeReg, pic.objReg);
-    if (isCall)
-        frame.pushSynced();
->>>>>>> d19eb2bb
 
     stubcc.rejoin(Changes(isCall ? 2 : 1));
 
@@ -5337,21 +5288,13 @@
 #else /* !JS_POLYIC */
 
 void
-<<<<<<< HEAD
-mjit::Compiler::jsop_name(JSAtom *atom, JSValueType type, types::TypeSet *typeSet)
+mjit::Compiler::jsop_name(JSAtom *atom, JSValueType type, bool isCall)
 {
     prepareStubCall(Uses(0));
-    INLINE_STUBCALL(stubs::Name, REJOIN_FALLTHROUGH);
-    frame.pushSynced(type, typeSet);
-=======
-mjit::Compiler::jsop_name(JSAtom *atom, bool isCall)
-{
-    prepareStubCall(Uses(0));
-    INLINE_STUBCALL(isCall ? stubs::CallName : stubs::Name);
-    frame.pushSynced();
+        INLINE_STUBCALL(isCall ? stubs::CallName : stubs::Name, REJOIN_FALLTHROUGH);
+    frame.pushSynced(type);
     if (isCall)
-        frame.pushSynced();
->>>>>>> d19eb2bb
+        frame.pushSynced(JSVAL_TYPE_UNKNOWN);
 }
 
 bool
@@ -5516,13 +5459,8 @@
     jsop_bindname(atom, false);
     // OBJ
 
-<<<<<<< HEAD
-    jsop_name(atom, JSVAL_TYPE_UNKNOWN);
+    jsop_name(atom, JSVAL_TYPE_UNKNOWN, false);
     // OBJ V
-=======
-        jsop_name(atom, false);
-        // V
->>>>>>> d19eb2bb
 
     if (!analysis->incrementInitialValueObserved(PC)) {
         frame.push(Int32Value(-amt));
@@ -5538,14 +5476,6 @@
             return Compile_Error;
         // N+1
     } else {
-<<<<<<< HEAD
-=======
-        /* The pre-value is observed, making this more tricky. */
-
-        jsop_name(atom, false);
-        // V
-
->>>>>>> d19eb2bb
         jsop_pos();
         // OBJ N
 
