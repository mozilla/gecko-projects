/* -*- Mode: C++; tab-width: 8; indent-tabs-mode: nil; c-basic-offset: 4 -*-
 * vim: set ts=8 sw=4 et tw=99:
 *
 * ***** BEGIN LICENSE BLOCK *****
 * Version: MPL 1.1/GPL 2.0/LGPL 2.1
 *
 * The contents of this file are subject to the Mozilla Public License Version
 * 1.1 (the "License"); you may not use this file except in compliance with
 * the License. You may obtain a copy of the License at
 * http://www.mozilla.org/MPL/
 *
 * Software distributed under the License is distributed on an "AS IS" basis,
 * WITHOUT WARRANTY OF ANY KIND, either express or implied. See the License
 * for the specific language governing rights and limitations under the
 * License.
 *
 * The Original Code is Mozilla Communicator client code, released
 * March 31, 1998.
 *
 * The Initial Developer of the Original Code is
 * Netscape Communications Corporation.
 * Portions created by the Initial Developer are Copyright (C) 1998
 * the Initial Developer. All Rights Reserved.
 *
 * Contributor(s):
 *
 * Alternatively, the contents of this file may be used under the terms of
 * either of the GNU General Public License Version 2 or later (the "GPL"),
 * or the GNU Lesser General Public License Version 2.1 or later (the "LGPL"),
 * in which case the provisions of the GPL or the LGPL are applicable instead
 * of those above. If you wish to allow use of your version of this file only
 * under the terms of either the GPL or the LGPL, and not to allow others to
 * use your version of this file under the terms of the MPL, indicate your
 * decision by deleting the provisions above and replace them with the notice
 * and other provisions required by the GPL or the LGPL. If you do not delete
 * the provisions above, a recipient may use your version of this file under
 * the terms of any one of the MPL, the GPL or the LGPL.
 *
 * ***** END LICENSE BLOCK ***** */

/*
 * JS function support.
 */
#include <string.h>
#include "jstypes.h"
#include "jsstdint.h"
#include "jsbit.h"
#include "jsutil.h"
#include "jsapi.h"
#include "jsarray.h"
#include "jsatom.h"
#include "jsbool.h"
#include "jsbuiltins.h"
#include "jscntxt.h"
#include "jsversion.h"
#include "jsemit.h"
#include "jsfun.h"
#include "jsgc.h"
#include "jsinterp.h"
#include "jslock.h"
#include "jsnum.h"
#include "jsobj.h"
#include "jsopcode.h"
#include "jsparse.h"
#include "jspropertytree.h"
#include "jsproxy.h"
#include "jsscan.h"
#include "jsscope.h"
#include "jsscript.h"
#include "jsstr.h"
#include "jsexn.h"
#include "jsstaticcheck.h"
#include "jstracer.h"

#if JS_HAS_GENERATORS
# include "jsiter.h"
#endif

#if JS_HAS_XDR
# include "jsxdrapi.h"
#endif

#ifdef JS_METHODJIT
#include "methodjit/MethodJIT.h"
#endif

#include "jsatominlines.h"
#include "jscntxtinlines.h"
#include "jsfuninlines.h"
#include "jsinferinlines.h"
#include "jsinterpinlines.h"
#include "jsobjinlines.h"
#include "jsscriptinlines.h"

using namespace js;
using namespace js::gc;
using namespace js::types;

inline JSObject *
JSObject::getThrowTypeError() const
{
    return &getGlobal()->getReservedSlot(JSRESERVED_GLOBAL_THROWTYPEERROR).toObject();
}

JSBool
js_GetArgsValue(JSContext *cx, JSStackFrame *fp, Value *vp)
{
    JSObject *argsobj;

    if (fp->hasOverriddenArgs()) {
        JS_ASSERT(fp->hasCallObj());
        jsid id = ATOM_TO_JSID(cx->runtime->atomState.argumentsAtom);
        return fp->callObj().getProperty(cx, id, vp);
    }
    argsobj = js_GetArgsObject(cx, fp);
    if (!argsobj)
        return JS_FALSE;
    vp->setObject(*argsobj);
    return JS_TRUE;
}

JSBool
js_GetArgsProperty(JSContext *cx, JSStackFrame *fp, jsid id, Value *vp)
{
    JS_ASSERT(fp->isFunctionFrame());

    if (fp->hasOverriddenArgs()) {
        JS_ASSERT(fp->hasCallObj());

        jsid argumentsid = ATOM_TO_JSID(cx->runtime->atomState.argumentsAtom);
        Value v;
        if (!fp->callObj().getProperty(cx, argumentsid, &v))
            return false;

        JSObject *obj;
        if (v.isPrimitive()) {
            obj = js_ValueToNonNullObject(cx, v);
            if (!obj)
                return false;
        } else {
            obj = &v.toObject();
        }
        return obj->getProperty(cx, id, vp);
    }

    vp->setUndefined();
    if (JSID_IS_INT(id)) {
        uint32 arg = uint32(JSID_TO_INT(id));
        JSObject *argsobj = fp->maybeArgsObj();
        if (arg < fp->numActualArgs()) {
            if (argsobj) {
                if (argsobj->getArgsElement(arg).isMagic(JS_ARGS_HOLE))
                    return argsobj->getProperty(cx, id, vp);
            }
            *vp = fp->canonicalActualArg(arg);
        } else {
            /*
             * Per ECMA-262 Ed. 3, 10.1.8, last bulleted item, do not share
             * storage between the formal parameter and arguments[k] for all
             * fp->argc <= k && k < fp->fun->nargs.  For example, in
             *
             *   function f(x) { x = 42; return arguments[0]; }
             *   f();
             *
             * the call to f should return undefined, not 42.  If fp->argsobj
             * is null at this point, as it would be in the example, return
             * undefined in *vp.
             */
            if (argsobj)
                return argsobj->getProperty(cx, id, vp);
        }
    } else if (JSID_IS_ATOM(id, cx->runtime->atomState.lengthAtom)) {
        JSObject *argsobj = fp->maybeArgsObj();
        if (argsobj && argsobj->isArgsLengthOverridden())
            return argsobj->getProperty(cx, id, vp);
        vp->setInt32(fp->numActualArgs());
    }
    return true;
}

static JSObject *
NewArguments(JSContext *cx, JSObject *parent, uint32 argc, JSObject &callee)
{
    JSObject *proto;
    if (!js_GetClassPrototype(cx, parent, JSProto_Object, &proto))
        return NULL;

    TypeObject *type = proto->getNewType(cx);
    if (!type)
        return NULL;

    JS_STATIC_ASSERT(JSObject::ARGS_CLASS_RESERVED_SLOTS == 2);
    JSObject *argsobj = js_NewGCObject(cx, FINALIZE_OBJECT2);
    if (!argsobj)
        return NULL;

    EmptyShape *emptyArgumentsShape = EmptyShape::getEmptyArgumentsShape(cx);
    if (!emptyArgumentsShape)
        return NULL;
    AutoShapeRooter shapeRoot(cx, emptyArgumentsShape);

    ArgumentsData *data = (ArgumentsData *)
        cx->malloc(offsetof(ArgumentsData, slots) + argc * sizeof(Value));
    if (!data)
        return NULL;
    SetValueRangeToUndefined(data->slots, argc);

    /* Can't fail from here on, so initialize everything in argsobj. */
    argsobj->init(cx, callee.getFunctionPrivate()->inStrictMode()
                  ? &StrictArgumentsClass
                  : &js_ArgumentsClass,
                  type, parent, NULL, false);

    argsobj->setMap(emptyArgumentsShape);

    argsobj->setArgsLength(argc);
    argsobj->setArgsData(data);
    data->callee.setObject(callee);

    return argsobj;
}

struct STATIC_SKIP_INFERENCE PutArg
{
    PutArg(Value *dst) : dst(dst) {}
    Value *dst;
    void operator()(uintN, Value *src) {
        if (!dst->isMagic(JS_ARGS_HOLE))
            *dst = *src;
        ++dst;
    }
};

JSObject *
js_GetArgsObject(JSContext *cx, JSStackFrame *fp)
{
    /*
     * We must be in a function activation; the function must be lightweight
     * or else fp must have a variable object.
     */
    JS_ASSERT_IF(fp->fun()->isHeavyweight(), fp->hasCallObj());

    while (fp->isEvalOrDebuggerFrame())
        fp = fp->prev();

    /* Create an arguments object for fp only if it lacks one. */
    if (fp->hasArgsObj())
        return &fp->argsObj();

    /* Compute the arguments object's parent slot from fp's scope chain. */
    JSObject *global = fp->scopeChain().getGlobal();
    JSObject *argsobj = NewArguments(cx, global, fp->numActualArgs(), fp->callee());
    if (!argsobj)
        return argsobj;

    /*
     * Strict mode functions have arguments objects that copy the initial
     * actual parameter values.  It is the caller's responsibility to get the
     * arguments object before any parameters are modified!  (The emitter
     * ensures this by synthesizing an arguments access at the start of any
     * strict mode function that contains an assignment to a parameter, or
     * that calls eval.)  Non-strict mode arguments use the frame pointer to
     * retrieve up-to-date parameter values.
     */
    if (argsobj->isStrictArguments())
        fp->forEachCanonicalActualArg(PutArg(argsobj->getArgsData()->slots));
    else
        argsobj->setPrivate(fp);

    fp->setArgsObj(*argsobj);
    return argsobj;
}

void
js_PutArgsObject(JSContext *cx, JSStackFrame *fp)
{
    JSObject &argsobj = fp->argsObj();
    if (argsobj.isNormalArguments()) {
        JS_ASSERT(argsobj.getPrivate() == fp);
        fp->forEachCanonicalActualArg(PutArg(argsobj.getArgsData()->slots));
        argsobj.setPrivate(NULL);
    } else {
        JS_ASSERT(!argsobj.getPrivate());
    }
    fp->clearArgsObj();
}

#ifdef JS_TRACER

/*
 * Traced versions of js_GetArgsObject and js_PutArgsObject.
 */
JSObject * JS_FASTCALL
js_NewArgumentsOnTrace(JSContext *cx, JSObject *parent, uint32 argc, JSObject *callee)
{
    JSObject *argsobj = NewArguments(cx, parent, argc, *callee);
    if (!argsobj)
        return NULL;

    if (argsobj->isStrictArguments()) {
        /*
         * Strict mode callers must copy arguments into the created arguments
         * object. The trace-JITting code is in TraceRecorder::newArguments.
         */
        JS_ASSERT(!argsobj->getPrivate());
    } else {
        argsobj->setPrivate(JS_ARGUMENTS_OBJECT_ON_TRACE);
    }

    return argsobj;
}
JS_DEFINE_CALLINFO_4(extern, OBJECT, js_NewArgumentsOnTrace, CONTEXT, OBJECT, UINT32, OBJECT,
                     0, nanojit::ACCSET_STORE_ANY)

/* FIXME change the return type to void. */
JSBool JS_FASTCALL
js_PutArgumentsOnTrace(JSContext *cx, JSObject *argsobj, Value *args)
{
    JS_ASSERT(argsobj->isNormalArguments());
    JS_ASSERT(argsobj->getPrivate() == JS_ARGUMENTS_OBJECT_ON_TRACE);

    /*
     * TraceRecorder::putActivationObjects builds a single, contiguous array of
     * the arguments, regardless of whether #actuals > #formals so there is no
     * need to worry about actual vs. formal arguments.
     */
    Value *srcend = args + argsobj->getArgsInitialLength();
    Value *dst = argsobj->getArgsData()->slots;
    for (Value *src = args; src != srcend; ++src, ++dst) {
        if (!dst->isMagic(JS_ARGS_HOLE))
            *dst = *src;
    }

    argsobj->setPrivate(NULL);
    return true;
}
JS_DEFINE_CALLINFO_3(extern, BOOL, js_PutArgumentsOnTrace, CONTEXT, OBJECT, VALUEPTR, 0,
                     nanojit::ACCSET_STORE_ANY)

#endif /* JS_TRACER */

static JSBool
args_delProperty(JSContext *cx, JSObject *obj, jsid id, Value *vp)
{
    JS_ASSERT(obj->isArguments());

    if (JSID_IS_INT(id)) {
        uintN arg = uintN(JSID_TO_INT(id));
        if (arg < obj->getArgsInitialLength())
            obj->setArgsElement(arg, MagicValue(JS_ARGS_HOLE));
    } else if (JSID_IS_ATOM(id, cx->runtime->atomState.lengthAtom)) {
        obj->setArgsLengthOverridden();
    } else if (JSID_IS_ATOM(id, cx->runtime->atomState.calleeAtom)) {
        obj->setArgsCallee(MagicValue(JS_ARGS_HOLE));
    }
    return true;
}

static JS_REQUIRES_STACK JSObject *
WrapEscapingClosure(JSContext *cx, JSStackFrame *fp, JSFunction *fun)
{
    JS_ASSERT(fun->optimizedClosure());
    JS_ASSERT(!fun->u.i.wrapper);

    /*
     * We do not attempt to reify Call and Block objects on demand for outer
     * scopes. This could be done (see the "v8" patch in bug 494235) but it is
     * fragile in the face of ongoing compile-time optimization. Instead, the
     * _DBG* opcodes used by wrappers created here must cope with unresolved
     * upvars and throw them as reference errors. Caveat debuggers!
     */
    JSObject *scopeChain = GetScopeChain(cx, fp);
    if (!scopeChain)
        return NULL;

    JSObject *wfunobj = NewFunction(cx, scopeChain);
    if (!wfunobj)
        return NULL;
    AutoObjectRooter tvr(cx, wfunobj);

    JSFunction *wfun = (JSFunction *) wfunobj;
    wfunobj->setPrivate(wfun);
    wfun->nargs = fun->nargs;
    wfun->flags = fun->flags | JSFUN_HEAVYWEIGHT;
    wfun->u.i.skipmin = fun->u.i.skipmin;
    wfun->u.i.wrapper = true;
    wfun->u.i.script = NULL;
    wfun->atom = fun->atom;

    JSScript *script = fun->script();
    jssrcnote *snbase = script->notes();
    jssrcnote *sn = snbase;
    while (!SN_IS_TERMINATOR(sn))
        sn = SN_NEXT(sn);
    uintN nsrcnotes = (sn - snbase) + 1;

    /* NB: GC must not occur before wscript is homed in wfun->u.i.script. */
    JSScript *wscript = JSScript::NewScript(cx, script->length, nsrcnotes,
                                            script->atomMap.length,
                                            JSScript::isValidOffset(script->objectsOffset)
                                            ? script->objects()->length
                                            : 0,
                                            script->bindings.countUpvars(),
                                            JSScript::isValidOffset(script->regexpsOffset)
                                            ? script->regexps()->length
                                            : 0,
                                            JSScript::isValidOffset(script->trynotesOffset)
                                            ? script->trynotes()->length
                                            : 0,
                                            JSScript::isValidOffset(script->constOffset)
                                            ? script->consts()->length
                                            : 0,
                                            JSScript::isValidOffset(script->globalsOffset)
                                            ? script->globals()->length
                                            : 0,
                                            script->nClosedArgs,
                                            script->nClosedVars,
                                            script->getVersion());
    if (!wscript)
        return NULL;

    memcpy(wscript->code, script->code, script->length);
    wscript->main = wscript->code + (script->main - script->code);

    memcpy(wscript->notes(), snbase, nsrcnotes * sizeof(jssrcnote));
    memcpy(wscript->atomMap.vector, script->atomMap.vector,
           wscript->atomMap.length * sizeof(JSAtom *));
    if (JSScript::isValidOffset(script->objectsOffset)) {
        memcpy(wscript->objects()->vector, script->objects()->vector,
               wscript->objects()->length * sizeof(JSObject *));
    }
    if (JSScript::isValidOffset(script->regexpsOffset)) {
        memcpy(wscript->regexps()->vector, script->regexps()->vector,
               wscript->regexps()->length * sizeof(JSObject *));
    }
    if (JSScript::isValidOffset(script->trynotesOffset)) {
        memcpy(wscript->trynotes()->vector, script->trynotes()->vector,
               wscript->trynotes()->length * sizeof(JSTryNote));
    }
    if (JSScript::isValidOffset(script->globalsOffset)) {
        memcpy(wscript->globals()->vector, script->globals()->vector,
               wscript->globals()->length * sizeof(GlobalSlotArray::Entry));
    }
    if (script->nClosedArgs + script->nClosedVars != 0)
        script->copyClosedSlotsTo(wscript);

    if (script->bindings.hasUpvars()) {
        JS_ASSERT(script->bindings.countUpvars() == wscript->upvars()->length);
        memcpy(wscript->upvars()->vector, script->upvars()->vector,
               script->bindings.countUpvars() * sizeof(uint32));
    }

    jsbytecode *pc = wscript->code;
    while (*pc != JSOP_STOP) {
        /* FIXME should copy JSOP_TRAP? */
        JSOp op = js_GetOpcode(cx, wscript, pc);
        const JSCodeSpec *cs = &js_CodeSpec[op];
        ptrdiff_t oplen = cs->length;
        if (oplen < 0)
            oplen = js_GetVariableBytecodeLength(pc);

        /*
         * Rewrite JSOP_{GET,CALL}FCSLOT as JSOP_{GET,CALL}UPVAR_DBG for the
         * case where fun is an escaping flat closure. This works because the
         * UPVAR and FCSLOT ops by design have the same format: an upvar index
         * immediate operand.
         */
        switch (op) {
          case JSOP_GETFCSLOT:      *pc = JSOP_GETUPVAR_DBG; break;
          case JSOP_CALLFCSLOT:     *pc = JSOP_CALLUPVAR_DBG; break;
          case JSOP_DEFFUN_FC:      *pc = JSOP_DEFFUN_DBGFC; break;
          case JSOP_DEFLOCALFUN_FC: *pc = JSOP_DEFLOCALFUN_DBGFC; break;
          case JSOP_LAMBDA_FC:      *pc = JSOP_LAMBDA_DBGFC; break;
          default:;
        }
        pc += oplen;
    }

    /*
     * Fill in the rest of wscript. This means if you add members to JSScript
     * you must update this code. FIXME: factor into JSScript::clone method.
     */
    JS_ASSERT(wscript->getVersion() == script->getVersion());
    wscript->nfixed = script->nfixed;
    wscript->filename = script->filename;
    wscript->lineno = script->lineno;
    wscript->nslots = script->nslots;
    wscript->staticLevel = script->staticLevel;
    wscript->principals = script->principals;
    wscript->noScriptRval = script->noScriptRval;
    wscript->savedCallerFun = script->savedCallerFun;
    wscript->hasSharps = script->hasSharps;
    wscript->strictModeCode = script->strictModeCode;
    wscript->compileAndGo = script->compileAndGo;
    wscript->usesEval = script->usesEval;
    wscript->usesArguments = script->usesArguments;
    wscript->warnedAboutTwoArgumentEval = script->warnedAboutTwoArgumentEval;
    if (wscript->principals)
        JSPRINCIPALS_HOLD(cx, wscript->principals);
#ifdef CHECK_SCRIPT_OWNER
    wscript->owner = script->owner;
#endif

    wscript->bindings.clone(cx, &script->bindings);

    /* Deoptimize wfun from FUN_{FLAT,NULL}_CLOSURE to FUN_INTERPRETED. */
    FUN_SET_KIND(wfun, JSFUN_INTERPRETED);
    wfun->u.i.script = wscript;
    if (!wscript->typeSetFunction(cx, wfun))
        return NULL;
    js_CallNewScriptHook(cx, wscript, wfun);
    return wfunobj;
}

static JSBool
ArgGetter(JSContext *cx, JSObject *obj, jsid id, Value *vp)
{
    LeaveTrace(cx);

    if (!InstanceOf(cx, obj, &js_ArgumentsClass, NULL))
        return true;

    if (JSID_IS_INT(id)) {
        /*
         * arg can exceed the number of arguments if a script changed the
         * prototype to point to another Arguments object with a bigger argc.
         */
        uintN arg = uintN(JSID_TO_INT(id));
        if (arg < obj->getArgsInitialLength()) {
            JS_ASSERT(!obj->getArgsElement(arg).isMagic(JS_ARGS_HOLE));
            if (JSStackFrame *fp = (JSStackFrame *) obj->getPrivate())
                *vp = fp->canonicalActualArg(arg);
            else
                *vp = obj->getArgsElement(arg);
        }
    } else if (JSID_IS_ATOM(id, cx->runtime->atomState.lengthAtom)) {
        if (!obj->isArgsLengthOverridden())
            vp->setInt32(obj->getArgsInitialLength());
    } else {
        JS_ASSERT(JSID_IS_ATOM(id, cx->runtime->atomState.calleeAtom));
        const Value &v = obj->getArgsCallee();
        if (!v.isMagic(JS_ARGS_HOLE)) {
            /*
             * If this function or one in it needs upvars that reach above it
             * in the scope chain, it must not be a null closure (it could be a
             * flat closure, or an unoptimized closure -- the latter itself not
             * necessarily heavyweight). Rather than wrap here, we simply throw
             * to reduce code size and tell debugger users the truth instead of
             * passing off a fibbing wrapper.
             */
            if (GET_FUNCTION_PRIVATE(cx, &v.toObject())->needsWrapper()) {
                JS_ReportErrorNumber(cx, js_GetErrorMessage, NULL,
                                     JSMSG_OPTIMIZED_CLOSURE_LEAK);
                return false;
            }
            *vp = v;
        }
    }
    return true;
}

static JSBool
ArgSetter(JSContext *cx, JSObject *obj, jsid id, JSBool strict, Value *vp)
{
#ifdef JS_TRACER
    // To be able to set a property here on trace, we would have to make
    // sure any updates also get written back to the trace native stack.
    // For simplicity, we just leave trace, since this is presumably not
    // a common operation.
    LeaveTrace(cx);
#endif

    if (!InstanceOf(cx, obj, &js_ArgumentsClass, NULL))
        return true;

    if (JSID_IS_INT(id)) {
        uintN arg = uintN(JSID_TO_INT(id));
        if (arg < obj->getArgsInitialLength()) {
            JSStackFrame *fp = (JSStackFrame *) obj->getPrivate();
            if (fp) {
                JSScript *script = fp->functionScript();
                if (script->usesArguments) {
                    if (arg < fp->numFormalArgs() && !script->typeSetArgument(cx, arg, *vp))
                        return false;
                    fp->canonicalActualArg(arg) = *vp;
                }
                return true;
            }
        }
    } else {
        JS_ASSERT(JSID_IS_ATOM(id, cx->runtime->atomState.lengthAtom) ||
                  JSID_IS_ATOM(id, cx->runtime->atomState.calleeAtom));
    }

    /*
     * For simplicity we use delete/define to replace the property with one
     * backed by the default Object getter and setter. Note that we rely on
     * args_delProperty to clear the corresponding reserved slot so the GC can
     * collect its value. Note also that we must define the property instead
     * of setting it in case the user has changed the prototype to an object
     * that has a setter for this id.
     */
    AutoValueRooter tvr(cx);
    return js_DeleteProperty(cx, obj, id, tvr.addr(), false) &&
           js_DefineProperty(cx, obj, id, vp, NULL, NULL, JSPROP_ENUMERATE);
}

static JSBool
args_resolve(JSContext *cx, JSObject *obj, jsid id, uintN flags,
             JSObject **objp)
{
    JS_ASSERT(obj->isNormalArguments());

    *objp = NULL;

    uintN attrs = JSPROP_SHARED | JSPROP_SHADOWABLE;
    if (JSID_IS_INT(id)) {
        uint32 arg = uint32(JSID_TO_INT(id));
        if (arg >= obj->getArgsInitialLength() || obj->getArgsElement(arg).isMagic(JS_ARGS_HOLE))
            return true;

        attrs |= JSPROP_ENUMERATE;
    } else if (JSID_IS_ATOM(id, cx->runtime->atomState.lengthAtom)) {
        if (obj->isArgsLengthOverridden())
            return true;
    } else {
        if (!JSID_IS_ATOM(id, cx->runtime->atomState.calleeAtom))
            return true;

        if (obj->getArgsCallee().isMagic(JS_ARGS_HOLE))
            return true;
    }

    Value undef = UndefinedValue();
    if (!js_DefineProperty(cx, obj, id, &undef, ArgGetter, ArgSetter, attrs))
        return JS_FALSE;

    *objp = obj;
    return true;
}

static JSBool
args_enumerate(JSContext *cx, JSObject *obj)
{
    JS_ASSERT(obj->isNormalArguments());

    /*
     * Trigger reflection in args_resolve using a series of js_LookupProperty
     * calls.
     */
    int argc = int(obj->getArgsInitialLength());
    for (int i = -2; i != argc; i++) {
        jsid id = (i == -2)
                  ? ATOM_TO_JSID(cx->runtime->atomState.lengthAtom)
                  : (i == -1)
                  ? ATOM_TO_JSID(cx->runtime->atomState.calleeAtom)
                  : INT_TO_JSID(i);

        JSObject *pobj;
        JSProperty *prop;
        if (!js_LookupProperty(cx, obj, id, &pobj, &prop))
            return false;
    }
    return true;
}

static JSBool
StrictArgGetter(JSContext *cx, JSObject *obj, jsid id, Value *vp)
{
    LeaveTrace(cx);

    if (!InstanceOf(cx, obj, &StrictArgumentsClass, NULL))
        return true;

    if (JSID_IS_INT(id)) {
        /*
         * arg can exceed the number of arguments if a script changed the
         * prototype to point to another Arguments object with a bigger argc.
         */
        uintN arg = uintN(JSID_TO_INT(id));
        if (arg < obj->getArgsInitialLength()) {
            const Value &v = obj->getArgsElement(arg);
            if (!v.isMagic(JS_ARGS_HOLE))
                *vp = v;
        }
    } else {
        JS_ASSERT(JSID_IS_ATOM(id, cx->runtime->atomState.lengthAtom));
        if (!obj->isArgsLengthOverridden())
            vp->setInt32(obj->getArgsInitialLength());
    }
    return true;
}

static JSBool

StrictArgSetter(JSContext *cx, JSObject *obj, jsid id, JSBool strict, Value *vp)
{
    if (!InstanceOf(cx, obj, &StrictArgumentsClass, NULL))
        return true;

    if (JSID_IS_INT(id)) {
        uintN arg = uintN(JSID_TO_INT(id));
        if (arg < obj->getArgsInitialLength()) {
            obj->setArgsElement(arg, *vp);
            return true;
        }
    } else {
        JS_ASSERT(JSID_IS_ATOM(id, cx->runtime->atomState.lengthAtom));
    }

    /*
     * For simplicity we use delete/set to replace the property with one
     * backed by the default Object getter and setter. Note that we rely on
     * args_delProperty to clear the corresponding reserved slot so the GC can
     * collect its value.
     */
    AutoValueRooter tvr(cx);
    return js_DeleteProperty(cx, obj, id, tvr.addr(), strict) &&
           js_SetProperty(cx, obj, id, vp, strict);
}

static JSBool
strictargs_resolve(JSContext *cx, JSObject *obj, jsid id, uintN flags, JSObject **objp)
{
    JS_ASSERT(obj->isStrictArguments());

    *objp = NULL;

    uintN attrs = JSPROP_SHARED | JSPROP_SHADOWABLE;
    PropertyOp getter = StrictArgGetter;
    StrictPropertyOp setter = StrictArgSetter;

    if (JSID_IS_INT(id)) {
        uint32 arg = uint32(JSID_TO_INT(id));
        if (arg >= obj->getArgsInitialLength() || obj->getArgsElement(arg).isMagic(JS_ARGS_HOLE))
            return true;

        attrs |= JSPROP_ENUMERATE;
    } else if (JSID_IS_ATOM(id, cx->runtime->atomState.lengthAtom)) {
        if (obj->isArgsLengthOverridden())
            return true;
    } else {
        if (!JSID_IS_ATOM(id, cx->runtime->atomState.calleeAtom) &&
            !JSID_IS_ATOM(id, cx->runtime->atomState.callerAtom)) {
            return true;
        }

        attrs = JSPROP_PERMANENT | JSPROP_GETTER | JSPROP_SETTER | JSPROP_SHARED;
        getter = CastAsPropertyOp(obj->getThrowTypeError());
        setter = CastAsStrictPropertyOp(obj->getThrowTypeError());
    }

    Value undef = UndefinedValue();
    if (!js_DefineProperty(cx, obj, id, &undef, getter, setter, attrs))
        return false;

    *objp = obj;
    return true;
}

static JSBool
strictargs_enumerate(JSContext *cx, JSObject *obj)
{
    JS_ASSERT(obj->isStrictArguments());

    /*
     * Trigger reflection in strictargs_resolve using a series of
     * js_LookupProperty calls.
     */
    JSObject *pobj;
    JSProperty *prop;

    // length
    if (!js_LookupProperty(cx, obj, ATOM_TO_JSID(cx->runtime->atomState.lengthAtom), &pobj, &prop))
        return false;

    // callee
    if (!js_LookupProperty(cx, obj, ATOM_TO_JSID(cx->runtime->atomState.calleeAtom), &pobj, &prop))
        return false;

    // caller
    if (!js_LookupProperty(cx, obj, ATOM_TO_JSID(cx->runtime->atomState.callerAtom), &pobj, &prop))
        return false;

    for (uint32 i = 0, argc = obj->getArgsInitialLength(); i < argc; i++) {
        if (!js_LookupProperty(cx, obj, INT_TO_JSID(i), &pobj, &prop))
            return false;
    }

    return true;
}

static void
args_finalize(JSContext *cx, JSObject *obj)
{
    cx->free((void *) obj->getArgsData());
}

/*
 * If a generator's arguments or call object escapes, and the generator frame
 * is not executing, the generator object needs to be marked because it is not
 * otherwise reachable. An executing generator is rooted by its invocation.  To
 * distinguish the two cases (which imply different access paths to the
 * generator object), we use the JSFRAME_FLOATING_GENERATOR flag, which is only
 * set on the JSStackFrame kept in the generator object's JSGenerator.
 */
static inline void
MaybeMarkGenerator(JSTracer *trc, JSObject *obj)
{
#if JS_HAS_GENERATORS
    JSStackFrame *fp = (JSStackFrame *) obj->getPrivate();
    if (fp && fp->isFloatingGenerator()) {
        JSObject *genobj = js_FloatingFrameToGenerator(fp)->obj;
        MarkObject(trc, *genobj, "generator object");
    }
#endif
}

static void
args_trace(JSTracer *trc, JSObject *obj)
{
    JS_ASSERT(obj->isArguments());
    if (obj->getPrivate() == JS_ARGUMENTS_OBJECT_ON_TRACE) {
        JS_ASSERT(!obj->isStrictArguments());
        return;
    }

    ArgumentsData *data = obj->getArgsData();
    if (data->callee.isObject())
        MarkObject(trc, data->callee.toObject(), js_callee_str);
    MarkValueRange(trc, obj->getArgsInitialLength(), data->slots, js_arguments_str);

    MaybeMarkGenerator(trc, obj);
}

/*
 * The Arguments classes aren't initialized via js_InitClass, because arguments
 * objects have the initial value of Object.prototype as their [[Prototype]].
 * However, Object.prototype.toString.call(arguments) === "[object Arguments]"
 * per ES5 (although not ES3), so the class name is "Arguments" rather than
 * "Object".
 *
 * The JSClass functions below collaborate to lazily reflect and synchronize
 * actual argument values, argument count, and callee function object stored
 * in a JSStackFrame with their corresponding property values in the frame's
 * arguments object.
 */
Class js_ArgumentsClass = {
    "Arguments",
    JSCLASS_HAS_PRIVATE | JSCLASS_NEW_RESOLVE |
    JSCLASS_HAS_RESERVED_SLOTS(JSObject::ARGS_CLASS_RESERVED_SLOTS) |
    JSCLASS_HAS_CACHED_PROTO(JSProto_Object),
    PropertyStub,         /* addProperty */
    args_delProperty,
    PropertyStub,         /* getProperty */
    StrictPropertyStub,   /* setProperty */
    args_enumerate,
    (JSResolveOp) args_resolve,
    ConvertStub,
    args_finalize,        /* finalize   */
    NULL,                 /* reserved0   */
    NULL,                 /* checkAccess */
    NULL,                 /* call        */
    NULL,                 /* construct   */
    NULL,                 /* xdrObject   */
    NULL,                 /* hasInstance */
    args_trace
};

namespace js {

/*
 * Strict mode arguments is significantly less magical than non-strict mode
 * arguments, so it is represented by a different class while sharing some
 * functionality.
 */
Class StrictArgumentsClass = {
    "Arguments",
    JSCLASS_HAS_PRIVATE | JSCLASS_NEW_RESOLVE |
    JSCLASS_HAS_RESERVED_SLOTS(JSObject::ARGS_CLASS_RESERVED_SLOTS) |
    JSCLASS_HAS_CACHED_PROTO(JSProto_Object),
    PropertyStub,         /* addProperty */
    args_delProperty,
    PropertyStub,         /* getProperty */
    StrictPropertyStub,   /* setProperty */
    strictargs_enumerate,
    reinterpret_cast<JSResolveOp>(strictargs_resolve),
    ConvertStub,
    args_finalize,        /* finalize   */
    NULL,                 /* reserved0   */
    NULL,                 /* checkAccess */
    NULL,                 /* call        */
    NULL,                 /* construct   */
    NULL,                 /* xdrObject   */
    NULL,                 /* hasInstance */
    args_trace
};

}

/*
 * A Declarative Environment object stores its active JSStackFrame pointer in
 * its private slot, just as Call and Arguments objects do.
 */
Class js_DeclEnvClass = {
    js_Object_str,
    JSCLASS_HAS_PRIVATE | JSCLASS_HAS_CACHED_PROTO(JSProto_Object),
    PropertyStub,         /* addProperty */
    PropertyStub,         /* delProperty */
    PropertyStub,         /* getProperty */
    StrictPropertyStub,   /* setProperty */
    EnumerateStub,
    ResolveStub,
    ConvertStub
};

static JSBool
CheckForEscapingClosure(JSContext *cx, JSObject *obj, Value *vp)
{
    JS_ASSERT(obj->isCall() || obj->getClass() == &js_DeclEnvClass);

    const Value &v = *vp;

    JSObject *funobj;
    if (IsFunctionObject(v, &funobj)) {
        JSFunction *fun = GET_FUNCTION_PRIVATE(cx, funobj);

        /*
         * Any escaping null or flat closure that reaches above itself or
         * contains nested functions that reach above it must be wrapped.
         * We can wrap only when this Call or Declarative Environment obj
         * still has an active stack frame associated with it.
         */
        if (fun->needsWrapper()) {
            LeaveTrace(cx);

            JSStackFrame *fp = (JSStackFrame *) obj->getPrivate();
            if (fp) {
                JSObject *wrapper = WrapEscapingClosure(cx, fp, fun);
                if (!wrapper)
                    return false;
                vp->setObject(*wrapper);
                return true;
            }

            JS_ReportErrorNumber(cx, js_GetErrorMessage, NULL,
                                 JSMSG_OPTIMIZED_CLOSURE_LEAK);
            return false;
        }
    }
    return true;
}

static JSBool
CalleeGetter(JSContext *cx, JSObject *obj, jsid id, Value *vp)
{
    return CheckForEscapingClosure(cx, obj, vp);
}

namespace js {

/*
 * Construct a call object for the given bindings.  The callee is the function
 * on behalf of which the call object is being created.
 */
JSObject *
NewCallObject(JSContext *cx, Bindings *bindings, JSObject &scopeChain, JSObject *callee)
{
    size_t argsVars = bindings->countArgsAndVars();
    size_t slots = JSObject::CALL_RESERVED_SLOTS + argsVars;
    gc::FinalizeKind kind = gc::GetGCObjectKind(slots);

    JSObject *callobj = js_NewGCObject(cx, kind);
    if (!callobj)
        return NULL;

    /* Init immediately to avoid GC seeing a half-init'ed object. */
<<<<<<< HEAD
    callobj->init(cx, &js_CallClass, cx->getTypeEmpty(), &scopeChain, NULL, false);
    callobj->setMap(bindings->lastShape());
=======
    callobj->initCall(cx, bindings, &scopeChain);
>>>>>>> 005351ed

    /* This must come after callobj->lastProp has been set. */
    if (!callobj->ensureInstanceReservedSlots(cx, argsVars))
        return NULL;

#ifdef DEBUG
    for (Shape::Range r = callobj->lastProp; !r.empty(); r.popFront()) {
        const Shape &s = r.front();
        if (s.slot != SHAPE_INVALID_SLOT) {
            JS_ASSERT(s.slot + 1 == callobj->slotSpan());
            break;
        }
    }
#endif

    callobj->setCallObjCallee(callee);
    return callobj;
}

} // namespace js

static inline JSObject *
NewDeclEnvObject(JSContext *cx, JSStackFrame *fp)
{
    JSObject *envobj = js_NewGCObject(cx, FINALIZE_OBJECT2);
    if (!envobj)
        return NULL;

    EmptyShape *emptyDeclEnvShape = EmptyShape::getEmptyDeclEnvShape(cx);
    if (!emptyDeclEnvShape)
        return NULL;
    envobj->init(cx, &js_DeclEnvClass, cx->getTypeEmpty(), &fp->scopeChain(), fp, false);
    envobj->setMap(emptyDeclEnvShape);

    return envobj;
}

JSObject *
js_GetCallObject(JSContext *cx, JSStackFrame *fp)
{
    /* Create a call object for fp only if it lacks one. */
    JS_ASSERT(fp->isFunctionFrame());
    if (fp->hasCallObj())
        return &fp->callObj();

#ifdef DEBUG
    /* A call object should be a frame's outermost scope chain element.  */
    Class *clasp = fp->scopeChain().getClass();
    if (clasp == &js_WithClass || clasp == &js_BlockClass)
        JS_ASSERT(fp->scopeChain().getPrivate() != js_FloatingFrameIfGenerator(cx, fp));
    else if (clasp == &js_CallClass)
        JS_ASSERT(fp->scopeChain().getPrivate() != fp);
#endif

    /*
     * Create the call object, using the frame's enclosing scope as its
     * parent, and link the call to its stack frame. For a named function
     * expression Call's parent points to an environment object holding
     * function's name.
     */
    JSAtom *lambdaName =
        (fp->fun()->flags & JSFUN_LAMBDA) ? fp->fun()->atom : NULL;
    if (lambdaName) {
        JSObject *envobj = NewDeclEnvObject(cx, fp);
        if (!envobj)
            return NULL;

        /* Root envobj before js_DefineNativeProperty (-> JSClass.addProperty). */
        fp->setScopeChainNoCallObj(*envobj);
        if (!js_DefineNativeProperty(cx, &fp->scopeChain(), ATOM_TO_JSID(lambdaName),
                                     ObjectValue(fp->callee()),
                                     CalleeGetter, NULL,
                                     JSPROP_PERMANENT | JSPROP_READONLY,
                                     0, 0, NULL)) {
            return NULL;
        }
    }

    JSObject *callobj =
        NewCallObject(cx, &fp->fun()->script()->bindings, fp->scopeChain(), &fp->callee());
    if (!callobj)
        return NULL;

    callobj->setPrivate(fp);
    JS_ASSERT(fp->fun() == fp->callee().getFunctionPrivate());

    /*
     * Push callobj on the top of the scope chain, and make it the
     * variables object.
     */
    fp->setScopeChainAndCallObj(*callobj);
    return callobj;
}

JSObject * JS_FASTCALL
js_CreateCallObjectOnTrace(JSContext *cx, JSFunction *fun, JSObject *callee, JSObject *scopeChain)
{
    JS_ASSERT(!js_IsNamedLambda(fun));
    JS_ASSERT(scopeChain);
    JS_ASSERT(callee);
    return NewCallObject(cx, &fun->script()->bindings, *scopeChain, callee);
}

JS_DEFINE_CALLINFO_4(extern, OBJECT, js_CreateCallObjectOnTrace, CONTEXT, FUNCTION, OBJECT, OBJECT,
                     0, nanojit::ACCSET_STORE_ANY)

inline static void
CopyValuesToCallObject(JSObject &callobj, uintN nargs, Value *argv, uintN nvars, Value *slots)
{
    JS_ASSERT(callobj.numSlots() >= JSObject::CALL_RESERVED_SLOTS + nargs + nvars);
    Value *base = callobj.getSlots() + JSObject::CALL_RESERVED_SLOTS;
    memcpy(base, argv, nargs * sizeof(Value));
    memcpy(base + nargs, slots, nvars * sizeof(Value));
}

void
js_PutCallObject(JSContext *cx, JSStackFrame *fp)
{
    JSObject &callobj = fp->callObj();

    /*
     * Strict mode eval frames have Call objects to put.  Normal eval frames
     * never put a Call object.
     */
    JS_ASSERT(fp->isEvalFrame() == callobj.callIsForEval());

    /* Get the arguments object to snapshot fp's actual argument values. */
    if (fp->hasArgsObj()) {
        if (!fp->hasOverriddenArgs())
            callobj.setCallObjArguments(ObjectValue(fp->argsObj()));
        js_PutArgsObject(cx, fp);
    }

    JSScript *script = fp->script();
    Bindings &bindings = script->bindings;

    if (callobj.callIsForEval()) {
        JS_ASSERT(script->strictModeCode);
        JS_ASSERT(bindings.countArgs() == 0);

        /* This could be optimized as below, but keep it simple for now. */
        CopyValuesToCallObject(callobj, 0, NULL, bindings.countVars(), fp->slots());
    } else {
        JSFunction *fun = fp->fun();
        JS_ASSERT(fun == callobj.getCallObjCalleeFunction());
        JS_ASSERT(script == fun->script());

        uintN n = bindings.countArgsAndVars();
        if (n > 0) {
            JS_ASSERT(JSObject::CALL_RESERVED_SLOTS + n <= callobj.numSlots());

            uint32 nvars = bindings.countVars();
            uint32 nargs = bindings.countArgs();
            JS_ASSERT(fun->nargs == nargs);
            JS_ASSERT(nvars + nargs == n);

            JSScript *script = fun->script();
            if (script->usesEval
#ifdef JS_METHODJIT
                || script->debugMode
#endif
                ) {
                CopyValuesToCallObject(callobj, nargs, fp->formalArgs(), nvars, fp->slots());
            } else {
                /*
                 * For each arg & var that is closed over, copy it from the stack
                 * into the call object.
                 */
                uint32 nclosed = script->nClosedArgs;
                for (uint32 i = 0; i < nclosed; i++) {
                    uint32 e = script->getClosedArg(i);
                    callobj.setSlot(JSObject::CALL_RESERVED_SLOTS + e, fp->formalArg(e));
                }

                nclosed = script->nClosedVars;
                for (uint32 i = 0; i < nclosed; i++) {
                    uint32 e = script->getClosedVar(i);
                    callobj.setSlot(JSObject::CALL_RESERVED_SLOTS + nargs + e, fp->slots()[e]);
                }
            }
        }

        /* Clear private pointers to fp, which is about to go away (js_Invoke). */
        if (js_IsNamedLambda(fun)) {
            JSObject *env = callobj.getParent();

            JS_ASSERT(env->getClass() == &js_DeclEnvClass);
            JS_ASSERT(env->getPrivate() == fp);
            env->setPrivate(NULL);
        }
    }

    callobj.setPrivate(NULL);
    fp->clearCallObj();
}

JSBool JS_FASTCALL
js_PutCallObjectOnTrace(JSContext *cx, JSObject *callobj, uint32 nargs, Value *argv,
                        uint32 nvars, Value *slots)
{
    JS_ASSERT(callobj->isCall());
    JS_ASSERT(!callobj->getPrivate());

    uintN n = nargs + nvars;
    if (n != 0)
        CopyValuesToCallObject(*callobj, nargs, argv, nvars, slots);

    return true;
}

JS_DEFINE_CALLINFO_6(extern, BOOL, js_PutCallObjectOnTrace, CONTEXT, OBJECT, UINT32, VALUEPTR,
                     UINT32, VALUEPTR, 0, nanojit::ACCSET_STORE_ANY)

namespace js {

static JSBool
GetCallArguments(JSContext *cx, JSObject *obj, jsid id, Value *vp)
{
    JSStackFrame *fp = obj->maybeCallObjStackFrame();
    if (fp && !fp->hasOverriddenArgs()) {
        JSObject *argsobj = js_GetArgsObject(cx, fp);
        if (!argsobj)
            return false;
        vp->setObject(*argsobj);
    } else {
        *vp = obj->getCallObjArguments();
    }
    return true;
}

static JSBool
SetCallArguments(JSContext *cx, JSObject *obj, jsid id, JSBool strict, Value *vp)
{
    if (JSStackFrame *fp = obj->maybeCallObjStackFrame())
        fp->setOverriddenArgs();
    obj->setCallObjArguments(*vp);
    return true;
}

JSBool
GetCallArg(JSContext *cx, JSObject *obj, jsid id, Value *vp)
{
    JS_ASSERT((int16) JSID_TO_INT(id) == JSID_TO_INT(id));
    uintN i = (uint16) JSID_TO_INT(id);

    if (JSStackFrame *fp = obj->maybeCallObjStackFrame())
        *vp = fp->formalArg(i);
    else
        *vp = obj->callObjArg(i);
    return true;
}

JSBool
SetCallArg(JSContext *cx, JSObject *obj, jsid id, JSBool strict, Value *vp)
{
    JS_ASSERT((int16) JSID_TO_INT(id) == JSID_TO_INT(id));
    uintN i = (uint16) JSID_TO_INT(id);

    Value *argp;
    if (JSStackFrame *fp = obj->maybeCallObjStackFrame())
        argp = &fp->formalArg(i);
    else
        argp = &obj->callObjArg(i);

    JSScript *script = obj->getCallObjCalleeFunction()->script();
    if (!script->typeSetArgument(cx, i, *vp))
        return false;

    GC_POKE(cx, *argp);
    *argp = *vp;
    return true;
}

JSBool
GetCallUpvar(JSContext *cx, JSObject *obj, jsid id, Value *vp)
{
    JS_ASSERT((int16) JSID_TO_INT(id) == JSID_TO_INT(id));
    uintN i = (uint16) JSID_TO_INT(id);

    *vp = obj->getCallObjCallee()->getFlatClosureUpvar(i);
    return true;
}

JSBool
SetCallUpvar(JSContext *cx, JSObject *obj, jsid id, JSBool strict, Value *vp)
{
    JS_ASSERT((int16) JSID_TO_INT(id) == JSID_TO_INT(id));
    uintN i = (uint16) JSID_TO_INT(id);

    Value *up = &obj->getCallObjCallee()->getFlatClosureUpvar(i);

    GC_POKE(cx, *up);
    *up = *vp;
    return true;
}

JSBool
GetCallVar(JSContext *cx, JSObject *obj, jsid id, Value *vp)
{
    JS_ASSERT((int16) JSID_TO_INT(id) == JSID_TO_INT(id));
    uintN i = (uint16) JSID_TO_INT(id);

    if (JSStackFrame *fp = obj->maybeCallObjStackFrame())
        *vp = fp->varSlot(i);
    else
        *vp = obj->callObjVar(i);

    return true;
}

JSBool
GetCallVarChecked(JSContext *cx, JSObject *obj, jsid id, Value *vp)
{
    if (!GetCallVar(cx, obj, id, vp))
        return false;

    return CheckForEscapingClosure(cx, obj, vp);
}

JSBool
SetCallVar(JSContext *cx, JSObject *obj, jsid id, JSBool strict, Value *vp)
{
    JS_ASSERT(obj->isCall());

    JS_ASSERT((int16) JSID_TO_INT(id) == JSID_TO_INT(id));
    uintN i = (uint16) JSID_TO_INT(id);

    /*
     * As documented in TraceRecorder::attemptTreeCall(), when recording an
     * inner tree call, the recorder assumes the inner tree does not mutate
     * any tracked upvars. The abort here is a pessimistic precaution against
     * bug 620662, where an inner tree setting a closed stack variable in an
     * outer tree is illegal, and runtime would fall off trace.
     */
#ifdef JS_TRACER
    if (JS_ON_TRACE(cx)) {
        TraceMonitor *tm = JS_TRACE_MONITOR_ON_TRACE(cx);
        if (tm->recorder && tm->tracecx)
            AbortRecording(cx, "upvar write in nested tree");
    }
#endif

    Value *varp;
    if (JSStackFrame *fp = obj->maybeCallObjStackFrame())
        varp = &fp->varSlot(i);
    else
        varp = &obj->callObjVar(i);

    JSScript *script = obj->getCallObjCalleeFunction()->script();
    if (!script->typeSetLocal(cx, i, *vp))
        return false;

    GC_POKE(cx, *varp);
    *varp = *vp;
    return true;
}

} // namespace js

#if JS_TRACER
JSBool JS_FASTCALL
js_SetCallArg(JSContext *cx, JSObject *obj, jsid slotid, ValueArgType arg)
{
    Value argcopy = ValueArgToConstRef(arg);
    return SetCallArg(cx, obj, slotid, false /* STRICT DUMMY */, &argcopy);
}
JS_DEFINE_CALLINFO_4(extern, BOOL, js_SetCallArg, CONTEXT, OBJECT, JSID, VALUE, 0,
                     nanojit::ACCSET_STORE_ANY)

JSBool JS_FASTCALL
js_SetCallVar(JSContext *cx, JSObject *obj, jsid slotid, ValueArgType arg)
{
    Value argcopy = ValueArgToConstRef(arg);
    return SetCallVar(cx, obj, slotid, false /* STRICT DUMMY */, &argcopy);
}
JS_DEFINE_CALLINFO_4(extern, BOOL, js_SetCallVar, CONTEXT, OBJECT, JSID, VALUE, 0,
                     nanojit::ACCSET_STORE_ANY)
#endif

static JSBool
call_resolve(JSContext *cx, JSObject *obj, jsid id, uintN flags,
             JSObject **objp)
{
    JS_ASSERT(obj->isCall());
    JS_ASSERT(!obj->getProto());

    if (!JSID_IS_ATOM(id))
        return true;

    JSObject *callee = obj->getCallObjCallee();
#ifdef DEBUG
    if (callee) {
        JSScript *script = callee->getFunctionPrivate()->script();
        JS_ASSERT(!script->bindings.hasBinding(cx, JSID_TO_ATOM(id)));
    }
#endif

    /*
     * Resolve arguments so that we never store a particular Call object's
     * arguments object reference in a Call prototype's |arguments| slot.
     *
     * Include JSPROP_ENUMERATE for consistency with all other Call object
     * properties; see js::Bindings::add and js::Interpret's JSOP_DEFFUN
     * rebinding-Call-property logic.
     */
    if (callee && id == ATOM_TO_JSID(cx->runtime->atomState.argumentsAtom)) {
        if (!js_DefineNativeProperty(cx, obj, id, UndefinedValue(),
                                     GetCallArguments, SetCallArguments,
                                     JSPROP_PERMANENT | JSPROP_SHARED | JSPROP_ENUMERATE,
                                     0, 0, NULL, JSDNP_DONT_PURGE)) {
            return false;
        }
        *objp = obj;
        return true;
    }

    /* Control flow reaches here only if id was not resolved. */
    return true;
}

static void
call_trace(JSTracer *trc, JSObject *obj)
{
    JS_ASSERT(obj->isCall());
    if (JSStackFrame *fp = obj->maybeCallObjStackFrame()) {
        /*
         * FIXME: Hide copies of stack values rooted by fp from the Cycle
         * Collector, which currently lacks a non-stub Unlink implementation
         * for JS objects (including Call objects), so is unable to collect
         * cycles involving Call objects whose frames are active without this
         * hiding hack.
         */
        uintN first = JSObject::CALL_RESERVED_SLOTS;
        uintN count = fp->script()->bindings.countArgsAndVars();

        JS_ASSERT(obj->numSlots() >= first + count);
        SetValueRangeToUndefined(obj->getSlots() + first, count);
    }

    MaybeMarkGenerator(trc, obj);
}

JS_PUBLIC_DATA(Class) js_CallClass = {
    "Call",
    JSCLASS_HAS_PRIVATE |
    JSCLASS_HAS_RESERVED_SLOTS(JSObject::CALL_RESERVED_SLOTS) |
    JSCLASS_NEW_RESOLVE | JSCLASS_IS_ANONYMOUS,
    PropertyStub,         /* addProperty */
    PropertyStub,         /* delProperty */
    PropertyStub,         /* getProperty */
    StrictPropertyStub,   /* setProperty */
    JS_EnumerateStub,
    (JSResolveOp)call_resolve,
    NULL,                 /* convert: Leave it NULL so we notice if calls ever escape */
    NULL,                 /* finalize */
    NULL,                 /* reserved0   */
    NULL,                 /* checkAccess */
    NULL,                 /* call        */
    NULL,                 /* construct   */
    NULL,                 /* xdrObject   */
    NULL,                 /* hasInstance */
    call_trace
};

bool
JSStackFrame::getValidCalleeObject(JSContext *cx, Value *vp)
{
    if (!isFunctionFrame()) {
        vp->setUndefined();
        return true;
    }

    JSFunction *fun = this->fun();

    /*
     * See the equivalent condition in ArgGetter for the 'callee' id case, but
     * note that here we do not want to throw, since this escape can happen via
     * a foo.caller reference alone, without any debugger or indirect eval. And
     * alas, it seems foo.caller is still used on the Web.
     */
    if (fun->needsWrapper()) {
        JSObject *wrapper = WrapEscapingClosure(cx, this, fun);
        if (!wrapper)
            return false;
        vp->setObject(*wrapper);
        return true;
    }

    JSObject &funobj = callee();
    vp->setObject(funobj);

    /*
     * Check for an escape attempt by a joined function object, which must go
     * through the frame's |this| object's method read barrier for the method
     * atom by which it was uniquely associated with a property.
     */
    const Value &thisv = functionThis();
    if (thisv.isObject()) {
        JS_ASSERT(funobj.getFunctionPrivate() == fun);

        if (&fun->compiledFunObj() == &funobj && fun->methodAtom()) {
            JSObject *thisp = &thisv.toObject();
            JSObject *first_barriered_thisp = NULL;

            do {
                /*
                 * While a non-native object is responsible for handling its
                 * entire prototype chain, notable non-natives including dense
                 * and typed arrays have native prototypes, so keep going.
                 */
                if (!thisp->isNative())
                    continue;

                if (thisp->hasMethodBarrier()) {
                    const Shape *shape = thisp->nativeLookup(ATOM_TO_JSID(fun->methodAtom()));
                    if (shape) {
                        /*
                         * Two cases follow: the method barrier was not crossed
                         * yet, so we cross it here; the method barrier *was*
                         * crossed but after the call, in which case we fetch
                         * and validate the cloned (unjoined) funobj from the
                         * method property's slot.
                         *
                         * In either case we must allow for the method property
                         * to have been replaced, or its value overwritten.
                         */
                        if (shape->isMethod() && &shape->methodObject() == &funobj) {
                            if (!thisp->methodReadBarrier(cx, *shape, vp))
                                return false;
                            calleeValue().setObject(vp->toObject());
                            return true;
                        }

                        if (shape->hasSlot()) {
                            Value v = thisp->getSlot(shape->slot);
                            JSObject *clone;

                            if (IsFunctionObject(v, &clone) &&
                                GET_FUNCTION_PRIVATE(cx, clone) == fun &&
                                clone->hasMethodObj(*thisp)) {
                                JS_ASSERT(clone != &funobj);
                                *vp = v;
                                calleeValue().setObject(*clone);
                                return true;
                            }
                        }
                    }

                    if (!first_barriered_thisp)
                        first_barriered_thisp = thisp;
                }
            } while ((thisp = thisp->getProto()) != NULL);

            if (!first_barriered_thisp)
                return true;

            /*
             * At this point, we couldn't find an already-existing clone (or
             * force to exist a fresh clone) created via thisp's method read
             * barrier, so we must clone fun and store it in fp's callee to
             * avoid re-cloning upon repeated foo.caller access.
             *
             * This must mean the code in js_DeleteProperty could not find this
             * stack frame on the stack when the method was deleted. We've lost
             * track of the method, so we associate it with the first barriered
             * object found starting from thisp on the prototype chain.
             */
            JSObject *newfunobj = CloneFunctionObject(cx, fun, fun->getParent());
            if (!newfunobj)
                return false;
            newfunobj->setMethodObj(*first_barriered_thisp);
            calleeValue().setObject(*newfunobj);
            vp->setObject(*newfunobj);
            return true;
        }
    }

    return true;
}

/* Generic function tinyids. */
enum {
    FUN_ARGUMENTS   = -1,       /* predefined arguments local variable */
    FUN_LENGTH      = -2,       /* number of actual args, arity if inactive */
    FUN_ARITY       = -3,       /* number of formal parameters; desired argc */
    FUN_NAME        = -4,       /* function name, "" if anonymous */
    FUN_CALLER      = -5        /* Function.prototype.caller, backward compat */
};

static JSBool
fun_getProperty(JSContext *cx, JSObject *obj, jsid id, Value *vp)
{
    if (!JSID_IS_INT(id))
        return true;

    jsint slot = JSID_TO_INT(id);

    /*
     * Loop because getter and setter can be delegated from another class,
     * but loop only for FUN_LENGTH because we must pretend that f.length
     * is in each function instance f, per ECMA-262, instead of only in the
     * Function.prototype object (we use JSPROP_PERMANENT with JSPROP_SHARED
     * to make it appear so).
     *
     * This code couples tightly to the attributes for lazyFunctionDataProps[]
     * and poisonPillProps[] initializers below, and to js_SetProperty and
     * js_HasOwnProperty.
     *
     * It's important to allow delegating objects, even though they inherit
     * this getter (fun_getProperty), to override arguments, arity, caller,
     * and name.  If we didn't return early for slot != FUN_LENGTH, we would
     * clobber *vp with the native property value, instead of letting script
     * override that value in delegating objects.
     *
     * Note how that clobbering is what simulates JSPROP_READONLY for all of
     * the non-standard properties when the directly addressed object (obj)
     * is a function object (i.e., when this loop does not iterate).
     */
    JSFunction *fun;
    while (!(fun = (JSFunction *)
                   GetInstancePrivate(cx, obj, &js_FunctionClass, NULL))) {
        if (slot != FUN_LENGTH)
            return true;
        obj = obj->getProto();
        if (!obj)
            return true;
    }

    /* Find fun's top-most activation record. */
    JSStackFrame *fp;
    for (fp = js_GetTopStackFrame(cx);
         fp && (fp->maybeFun() != fun || fp->isEvalOrDebuggerFrame());
         fp = fp->prev()) {
        continue;
    }

    JSAtom *atom;

    switch (slot) {
      case FUN_ARGUMENTS:
        /* Warn if strict about f.arguments or equivalent unqualified uses. */
        if (!JS_ReportErrorFlagsAndNumber(cx,
                                          JSREPORT_WARNING | JSREPORT_STRICT,
                                          js_GetErrorMessage, NULL,
                                          JSMSG_DEPRECATED_USAGE,
                                          js_arguments_str)) {
            return false;
        }
        if (fp) {
            if (!js_GetArgsValue(cx, fp, vp))
                return false;
        } else {
            vp->setNull();
        }
        atom = cx->runtime->atomState.argumentsAtom;
        break;

      case FUN_LENGTH:
        vp->setInt32(fun->nargs);
        atom = cx->runtime->atomState.lengthAtom;
        break;

      case FUN_ARITY:
        vp->setInt32(fun->nargs);
        atom = cx->runtime->atomState.arityAtom;
        break;

      case FUN_NAME:
        vp->setString(fun->atom ? fun->atom
                                : cx->runtime->emptyString);
        atom = cx->runtime->atomState.nameAtom;
        break;

      case FUN_CALLER:
        vp->setNull();
        if (fp && fp->prev() && !fp->prev()->getValidCalleeObject(cx, vp))
            return false;

        if (vp->isObject()) {
            JSObject &caller = vp->toObject();

            /* Censor the caller if it is from another compartment. */
            if (caller.getCompartment() != cx->compartment) {
                vp->setNull();
            } else if (caller.isFunction()) {
                JSFunction *callerFun = caller.getFunctionPrivate();
                if (callerFun->isInterpreted() && callerFun->inStrictMode()) {
                    JS_ReportErrorFlagsAndNumber(cx, JSREPORT_ERROR, js_GetErrorMessage, NULL,
                                                 JSMSG_CALLER_IS_STRICT);
                    return false;
                }
            }
        }
        atom = cx->runtime->atomState.callerAtom;
        break;

      default:
        JS_NOT_REACHED("fun_getProperty");
    }

    jsid nameid = atom ? ATOM_TO_JSID(atom) : JSID_VOID;
    return cx->addTypePropertyId(obj->getType(), nameid, *vp);
}

struct LazyFunctionDataProp {
    uint16      atomOffset;
    int8        tinyid;
    uint8       attrs;
};

struct PoisonPillProp {
    uint16       atomOffset;
    int8         tinyid;
};

/* NB: no sentinels at ends -- use JS_ARRAY_LENGTH to bound loops. */

static const LazyFunctionDataProp lazyFunctionDataProps[] = {
    {ATOM_OFFSET(arity),     FUN_ARITY,      JSPROP_PERMANENT|JSPROP_READONLY},
    {ATOM_OFFSET(name),      FUN_NAME,       JSPROP_PERMANENT|JSPROP_READONLY},
};

/* Properties censored into [[ThrowTypeError]] in strict mode. */
static const PoisonPillProp poisonPillProps[] = {
    {ATOM_OFFSET(arguments), FUN_ARGUMENTS },
    {ATOM_OFFSET(caller),    FUN_CALLER    },
};

static JSBool
fun_enumerate(JSContext *cx, JSObject *obj)
{
    JS_ASSERT(obj->isFunction());

    jsid id;
    bool found;

    if (!obj->isBoundFunction()) {
        id = ATOM_TO_JSID(cx->runtime->atomState.classPrototypeAtom);
        if (!obj->hasProperty(cx, id, &found, JSRESOLVE_QUALIFIED))
            return false;
    }

    id = ATOM_TO_JSID(cx->runtime->atomState.lengthAtom);
    if (!obj->hasProperty(cx, id, &found, JSRESOLVE_QUALIFIED))
        return false;

    for (uintN i = 0; i < JS_ARRAY_LENGTH(lazyFunctionDataProps); i++) {
        const LazyFunctionDataProp &lfp = lazyFunctionDataProps[i];
        id = ATOM_TO_JSID(OFFSET_TO_ATOM(cx->runtime, lfp.atomOffset));
        if (!obj->hasProperty(cx, id, &found, JSRESOLVE_QUALIFIED))
            return false;
    }

    for (uintN i = 0; i < JS_ARRAY_LENGTH(poisonPillProps); i++) {
        const PoisonPillProp &p = poisonPillProps[i];
        id = ATOM_TO_JSID(OFFSET_TO_ATOM(cx->runtime, p.atomOffset));
        if (!obj->hasProperty(cx, id, &found, JSRESOLVE_QUALIFIED))
            return false;
    }

    return true;
}

static JSObject *
ResolveInterpretedFunctionPrototype(JSContext *cx, JSObject *obj)
{
#ifdef DEBUG
    JSFunction *fun = obj->getFunctionPrivate();
    JS_ASSERT(fun->isInterpreted());
    JS_ASSERT(!fun->isFunctionPrototype());
#endif

    /*
     * Assert that fun is not a compiler-created function object, which
     * must never leak to script or embedding code and then be mutated.
     * Also assert that obj is not bound, per the ES5 15.3.4.5 ref above.
     */
    JS_ASSERT(!IsInternalFunctionObject(obj));
    JS_ASSERT(!obj->isBoundFunction());

    /*
     * Make the prototype object an instance of Object with the same parent
     * as the function object itself.
     */
    JSObject *parent = obj->getParent();
    JSObject *objProto;
    if (!js_GetClassPrototype(cx, parent, JSProto_Object, &objProto))
        return NULL;
    JSObject *proto = NewNativeClassInstance(cx, &js_ObjectClass, objProto, parent);
    if (!proto)
        return NULL;

    /* Make a new type for the prototype object. */
    TypeObject *protoType = cx->newTypeObject(obj->getType()->name(), "prototype", objProto);
    if (!protoType || !proto->setTypeAndUniqueShape(cx, protoType))
        return NULL;

    /*
     * ECMA (15.3.5.2) says that a user-defined function's .prototype property
     * is non-configurable, non-enumerable, and (initially) writable. Hence
     * JSPROP_PERMANENT below. By contrast, the built-in constructors, such as
     * Object (15.2.3.1) and Function (15.3.3.1), have non-writable
     * .prototype properties. Those are eagerly defined, with attributes
     * JSPROP_PERMANENT | JSPROP_READONLY, in js_InitClass.
     */
    if (!js_SetClassPrototype(cx, obj, proto, JSPROP_PERMANENT))
        return NULL;
    return proto;
}

static JSBool
fun_resolve(JSContext *cx, JSObject *obj, jsid id, uintN flags,
            JSObject **objp)
{
    if (!JSID_IS_ATOM(id))
        return true;

    JSFunction *fun = obj->getFunctionPrivate();

    if (JSID_IS_ATOM(id, cx->runtime->atomState.classPrototypeAtom)) {
        /*
         * Native or "built-in" functions do not have a .prototype property per
         * ECMA-262 (all editions). Built-in constructor functions, e.g. Object
         * and Function to name two conspicuous examples, do have a .prototype
         * property, but it is created eagerly by js_InitClass (jsobj.cpp).
         *
         * ES5 15.3.4: the non-native function object named Function.prototype
         * must not have a .prototype property.
         *
         * ES5 15.3.4.5: bound functions don't have a prototype property. The
         * isNative() test covers this case because bound functions are native
         * functions by definition/construction.
         */
        if (fun->isNative() || fun->isFunctionPrototype())
            return true;

        if (!ResolveInterpretedFunctionPrototype(cx, obj))
            return false;

        *objp = obj;
        return true;
    }

    if (JSID_IS_ATOM(id, cx->runtime->atomState.lengthAtom)) {
        JS_ASSERT(!IsInternalFunctionObject(obj));
        if (!cx->addTypePropertyId(obj->getType(), id, types::TYPE_INT32) ||
            !js_DefineNativeProperty(cx, obj, id, Int32Value(fun->nargs),
                                     PropertyStub, StrictPropertyStub,
                                     JSPROP_PERMANENT | JSPROP_READONLY, 0, 0, NULL)) {
            return false;
        }
        *objp = obj;
        return true;
    }

    for (uintN i = 0; i < JS_ARRAY_LENGTH(lazyFunctionDataProps); i++) {
        const LazyFunctionDataProp *lfp = &lazyFunctionDataProps[i];

        if (JSID_IS_ATOM(id, OFFSET_TO_ATOM(cx->runtime, lfp->atomOffset))) {
            JS_ASSERT(!IsInternalFunctionObject(obj));

            if (!js_DefineNativeProperty(cx, obj, id, UndefinedValue(),
                                         fun_getProperty, StrictPropertyStub,
                                         lfp->attrs, Shape::HAS_SHORTID,
                                         lfp->tinyid, NULL)) {
                return false;
            }
            *objp = obj;
            return true;
        }
    }

    for (uintN i = 0; i < JS_ARRAY_LENGTH(poisonPillProps); i++) {
        const PoisonPillProp &p = poisonPillProps[i];

        if (JSID_IS_ATOM(id, OFFSET_TO_ATOM(cx->runtime, p.atomOffset))) {
            JS_ASSERT(!IsInternalFunctionObject(obj));

            PropertyOp getter;
            StrictPropertyOp setter;
            uintN attrs = JSPROP_PERMANENT;
            if (fun->isInterpreted() ? fun->inStrictMode() : obj->isBoundFunction()) {
                JSObject *throwTypeError = obj->getThrowTypeError();

                getter = CastAsPropertyOp(throwTypeError);
                setter = CastAsStrictPropertyOp(throwTypeError);
                attrs |= JSPROP_GETTER | JSPROP_SETTER;
            } else {
                getter = fun_getProperty;
                setter = StrictPropertyStub;
            }

            if (!js_DefineNativeProperty(cx, obj, id, UndefinedValue(),
                                         getter, setter,
                                         attrs, Shape::HAS_SHORTID,
                                         p.tinyid, NULL)) {
                return false;
            }
            *objp = obj;
            return true;
        }
    }

    return true;
}

#if JS_HAS_XDR

/* XXX store parent and proto, if defined */
JSBool
js_XDRFunctionObject(JSXDRState *xdr, JSObject **objp)
{
    JSContext *cx;
    JSFunction *fun;
    uint32 firstword;           /* flag telling whether fun->atom is non-null,
                                   plus for fun->u.i.skipmin, fun->u.i.wrapper,
                                   and 14 bits reserved for future use */
    uint32 flagsword;           /* word for argument count and fun->flags */

    cx = xdr->cx;
    if (xdr->mode == JSXDR_ENCODE) {
        fun = GET_FUNCTION_PRIVATE(cx, *objp);
        if (!FUN_INTERPRETED(fun)) {
            JSAutoByteString funNameBytes;
            if (const char *name = GetFunctionNameBytes(cx, fun, &funNameBytes)) {
                JS_ReportErrorNumber(cx, js_GetErrorMessage, NULL, JSMSG_NOT_SCRIPTED_FUNCTION,
                                     name);
            }
            return false;
        }
        if (fun->u.i.wrapper) {
            JSAutoByteString funNameBytes;
            if (const char *name = GetFunctionNameBytes(cx, fun, &funNameBytes))
                JS_ReportErrorNumber(cx, js_GetErrorMessage, NULL, JSMSG_XDR_CLOSURE_WRAPPER, name);
            return false;
        }
        JS_ASSERT((fun->u.i.wrapper & ~1U) == 0);
        firstword = (fun->u.i.skipmin << 2) | (fun->u.i.wrapper << 1) | !!fun->atom;
        flagsword = (fun->nargs << 16) | fun->flags;
    } else {
        fun = js_NewFunction(cx, NULL, NULL, 0, JSFUN_INTERPRETED, NULL, NULL, NULL, NULL);
        if (!fun)
            return false;
        FUN_OBJECT(fun)->clearParent();
        if (!FUN_OBJECT(fun)->clearType(cx))
            return false;
    }

    AutoObjectRooter tvr(cx, FUN_OBJECT(fun));

    if (!JS_XDRUint32(xdr, &firstword))
        return false;
    if ((firstword & 1U) && !js_XDRAtom(xdr, &fun->atom))
        return false;
    if (!JS_XDRUint32(xdr, &flagsword))
        return false;

    if (xdr->mode == JSXDR_DECODE) {
        fun->nargs = flagsword >> 16;
        JS_ASSERT((flagsword & JSFUN_KINDMASK) >= JSFUN_INTERPRETED);
        fun->flags = uint16(flagsword);
        fun->u.i.skipmin = uint16(firstword >> 2);
        fun->u.i.wrapper = JSPackedBool((firstword >> 1) & 1);
    }

    if (!js_XDRScriptAndSubscripts(xdr, &fun->u.i.script))
        return false;

    if (xdr->mode == JSXDR_DECODE) {
        *objp = FUN_OBJECT(fun);
#ifdef CHECK_SCRIPT_OWNER
        fun->script()->owner = NULL;
#endif
        if (!fun->u.i.script->typeSetFunction(cx, fun))
            return false;
        JS_ASSERT(fun->nargs == fun->script()->bindings.countArgs());
        js_CallNewScriptHook(cx, fun->script(), fun);
    }

    return true;
}

#else  /* !JS_HAS_XDR */

#define js_XDRFunctionObject NULL

#endif /* !JS_HAS_XDR */

/*
 * [[HasInstance]] internal method for Function objects: fetch the .prototype
 * property of its 'this' parameter, and walks the prototype chain of v (only
 * if v is an object) returning true if .prototype is found.
 */
static JSBool
fun_hasInstance(JSContext *cx, JSObject *obj, const Value *v, JSBool *bp)
{
    while (obj->isFunction()) {
        if (!obj->isBoundFunction())
            break;
        obj = obj->getBoundFunctionTarget();
    }

    jsid id = ATOM_TO_JSID(cx->runtime->atomState.classPrototypeAtom);
    Value pval;
    if (!obj->getProperty(cx, id, &pval))
        return JS_FALSE;

    if (pval.isPrimitive()) {
        /*
         * Throw a runtime error if instanceof is called on a function that
         * has a non-object as its .prototype value.
         */
        js_ReportValueError(cx, JSMSG_BAD_PROTOTYPE, -1, ObjectValue(*obj), NULL);
        return JS_FALSE;
    }

    *bp = js_IsDelegate(cx, &pval.toObject(), *v);
    return JS_TRUE;
}

static void
fun_trace(JSTracer *trc, JSObject *obj)
{
    /* A newborn function object may have a not yet initialized private slot. */
    JSFunction *fun = (JSFunction *) obj->getPrivate();
    if (!fun)
        return;

    if (fun != obj) {
        /* obj is a cloned function object, trace the clone-parent, fun. */
        MarkObject(trc, *fun, "private");

        /* The function could be a flat closure with upvar copies in the clone. */
        if (fun->isFlatClosure() && fun->script()->bindings.hasUpvars()) {
            MarkValueRange(trc, fun->script()->bindings.countUpvars(),
                           obj->getFlatClosureUpvars(), "upvars");
        }
        return;
    }

    if (fun->atom)
        MarkString(trc, fun->atom, "atom");

    if (fun->isInterpreted() && fun->script())
        js_TraceScript(trc, fun->script());
}

static void
fun_finalize(JSContext *cx, JSObject *obj)
{
    /* Ignore newborn function objects. */
    JSFunction *fun = obj->getFunctionPrivate();
    if (!fun)
        return;

    /* Cloned function objects may be flat closures with upvars to free. */
    if (fun != obj) {
        if (fun->isFlatClosure() && fun->script()->bindings.hasUpvars())
            cx->free((void *) obj->getFlatClosureUpvars());
        return;
    }

    /*
     * Null-check fun->script() because the parser sets interpreted very early.
     */
    if (fun->isInterpreted() && fun->script())
        js_DestroyScriptFromGC(cx, fun->script());
}

/*
 * Reserve two slots in all function objects for XPConnect.  Note that this
 * does not bloat every instance, only those on which reserved slots are set,
 * and those on which ad-hoc properties are defined.
 */
JS_PUBLIC_DATA(Class) js_FunctionClass = {
    js_Function_str,
    JSCLASS_HAS_PRIVATE | JSCLASS_NEW_RESOLVE |
    JSCLASS_HAS_RESERVED_SLOTS(JSFunction::CLASS_RESERVED_SLOTS) |
    JSCLASS_HAS_CACHED_PROTO(JSProto_Function),
    PropertyStub,         /* addProperty */
    PropertyStub,         /* delProperty */
    PropertyStub,         /* getProperty */
    StrictPropertyStub,   /* setProperty */
    fun_enumerate,
    (JSResolveOp)fun_resolve,
    ConvertStub,
    fun_finalize,
    NULL,                 /* reserved0   */
    NULL,                 /* checkAccess */
    NULL,                 /* call        */
    NULL,                 /* construct   */
    NULL,
    fun_hasInstance,
    fun_trace
};

JSString *
fun_toStringHelper(JSContext *cx, JSObject *obj, uintN indent)
{
    if (!obj->isFunction()) {
        if (obj->isFunctionProxy())
            return JSProxy::fun_toString(cx, obj, indent);
        JS_ReportErrorNumber(cx, js_GetErrorMessage, NULL,
                             JSMSG_INCOMPATIBLE_PROTO,
                             js_Function_str, js_toString_str,
                             "object");
        return NULL;
    }

    JSFunction *fun = GET_FUNCTION_PRIVATE(cx, obj);
    if (!fun)
        return NULL;

    if (!indent && !cx->compartment->toSourceCache.empty()) {
        ToSourceCache::Ptr p = cx->compartment->toSourceCache.ref().lookup(fun);
        if (p)
            return p->value;
    }

    JSString *str = JS_DecompileFunction(cx, fun, indent);
    if (!str)
        return NULL;

    if (!indent) {
        LazilyConstructed<ToSourceCache> &lazy = cx->compartment->toSourceCache;

        if (lazy.empty()) {
            lazy.construct();
            if (!lazy.ref().init())
                return NULL;
        }

        if (!lazy.ref().put(fun, str))
            return NULL;
    }

    return str;
}

static JSBool
fun_toString(JSContext *cx, uintN argc, Value *vp)
{
    JS_ASSERT(IsFunctionObject(vp[0]));
    uint32_t indent = 0;

    if (argc != 0 && !ValueToECMAUint32(cx, vp[2], &indent))
        return false;

    JSObject *obj = ToObject(cx, &vp[1]);
    if (!obj)
        return false;

    JSString *str = fun_toStringHelper(cx, obj, indent);
    if (!str)
        return false;

    vp->setString(str);
    return true;
}

#if JS_HAS_TOSOURCE
static JSBool
fun_toSource(JSContext *cx, uintN argc, Value *vp)
{
    JS_ASSERT(IsFunctionObject(vp[0]));

    JSObject *obj = ToObject(cx, &vp[1]);
    if (!obj)
        return false;

    JSString *str = fun_toStringHelper(cx, obj, JS_DONT_PRETTY_PRINT);
    if (!str)
        return false;

    vp->setString(str);
    return true;
}
#endif

JSBool
js_fun_call(JSContext *cx, uintN argc, Value *vp)
{
    LeaveTrace(cx);
    Value fval = vp[1];

    if (!js_IsCallable(fval)) {
        if (JSString *str = js_ValueToString(cx, fval)) {
            JSAutoByteString bytes(cx, str);
            if (!!bytes) {
                JS_ReportErrorNumber(cx, js_GetErrorMessage, NULL,
                                     JSMSG_INCOMPATIBLE_PROTO,
                                     js_Function_str, js_call_str,
                                     bytes.ptr());
            }
        }
        return false;
    }

    Value *argv = vp + 2;
    Value thisv;
    if (argc == 0) {
        thisv.setUndefined();
    } else {
        thisv = argv[0];

        argc--;
        argv++;
    }

    /* Allocate stack space for fval, obj, and the args. */
    InvokeArgsGuard args;
    if (!cx->stack().pushInvokeArgs(cx, argc, &args))
        return JS_FALSE;

    /* Push fval, thisv, and the args. */
    args.callee() = fval;
    args.thisv() = thisv;
    memcpy(args.argv(), argv, argc * sizeof *argv);

    bool ok = Invoke(cx, args, 0);
    *vp = args.rval();
    return ok;
}

/* ES5 15.3.4.3 */
JSBool
js_fun_apply(JSContext *cx, uintN argc, Value *vp)
{
    /* Step 1. */
    Value fval = vp[1];
    if (!js_IsCallable(fval)) {
        if (JSString *str = js_ValueToString(cx, fval)) {
            JSAutoByteString bytes(cx, str);
            if (!!bytes) {
                JS_ReportErrorNumber(cx, js_GetErrorMessage, NULL,
                                     JSMSG_INCOMPATIBLE_PROTO,
                                     js_Function_str, js_apply_str,
                                     bytes.ptr());
            }
        }
        return false;
    }

    /* Step 2. */
    if (argc < 2 || vp[3].isNullOrUndefined())
        return js_fun_call(cx, (argc > 0) ? 1 : 0, vp);

    /* N.B. Changes need to be propagated to stubs::SplatApplyArgs. */

    /* Step 3. */
    if (!vp[3].isObject()) {
        JS_ReportErrorNumber(cx, js_GetErrorMessage, NULL, JSMSG_BAD_APPLY_ARGS, js_apply_str);
        return false;
    }

    /*
     * Steps 4-5 (note erratum removing steps originally numbered 5 and 7 in
     * original version of ES5).
     */
    JSObject *aobj = &vp[3].toObject();
    jsuint length;
    if (!js_GetLengthProperty(cx, aobj, &length))
        return false;

    LeaveTrace(cx);

    /* Step 6. */
    uintN n = uintN(JS_MIN(length, JS_ARGS_LENGTH_MAX));

    InvokeArgsGuard args;
    if (!cx->stack().pushInvokeArgs(cx, n, &args))
        return false;

    /* Push fval, obj, and aobj's elements as args. */
    args.callee() = fval;
    args.thisv() = vp[2];

    /* Steps 7-8. */
    if (!GetElements(cx, aobj, n, args.argv()))
        return false;

    /* Step 9. */
    if (!Invoke(cx, args, 0))
        return false;
    *vp = args.rval();
    return true;
}

namespace js {

JSBool
CallOrConstructBoundFunction(JSContext *cx, uintN argc, Value *vp);

}

inline bool
JSObject::initBoundFunction(JSContext *cx, const Value &thisArg,
                            const Value *args, uintN argslen)
{
    JS_ASSERT(isFunction());

    flags |= JSObject::BOUND_FUNCTION;
    getSlotRef(JSSLOT_BOUND_FUNCTION_THIS) = thisArg;
    getSlotRef(JSSLOT_BOUND_FUNCTION_ARGS_COUNT).setPrivateUint32(argslen);
    if (argslen != 0) {
        /* FIXME? Burn memory on an empty scope whose shape covers the args slots. */
        EmptyShape *empty = EmptyShape::create(cx, clasp);
        if (!empty)
            return false;

        empty->slotSpan += argslen;
        map = empty;

        if (!ensureInstanceReservedSlots(cx, argslen))
            return false;

        JS_ASSERT(numSlots() >= argslen + FUN_CLASS_RESERVED_SLOTS);
        memcpy(getSlots() + FUN_CLASS_RESERVED_SLOTS, args, argslen * sizeof(Value));
    }
    return true;
}

inline JSObject *
JSObject::getBoundFunctionTarget() const
{
    JS_ASSERT(isFunction());
    JS_ASSERT(isBoundFunction());

    /* Bound functions abuse |parent| to store their target function. */
    return getParent();
}

inline const js::Value &
JSObject::getBoundFunctionThis() const
{
    JS_ASSERT(isFunction());
    JS_ASSERT(isBoundFunction());

    return getSlot(JSSLOT_BOUND_FUNCTION_THIS);
}

inline const js::Value *
JSObject::getBoundFunctionArguments(uintN &argslen) const
{
    JS_ASSERT(isFunction());
    JS_ASSERT(isBoundFunction());

    argslen = getSlot(JSSLOT_BOUND_FUNCTION_ARGS_COUNT).toPrivateUint32();
    JS_ASSERT_IF(argslen > 0, numSlots() >= argslen);

    return getSlots() + FUN_CLASS_RESERVED_SLOTS;
}

namespace js {

/* ES5 15.3.4.5.1 and 15.3.4.5.2. */
JSBool
CallOrConstructBoundFunction(JSContext *cx, uintN argc, Value *vp)
{
    JSObject *obj = &vp[0].toObject();
    JS_ASSERT(obj->isFunction());
    JS_ASSERT(obj->isBoundFunction());

    LeaveTrace(cx);

    bool constructing = IsConstructing(vp);

    /* 15.3.4.5.1 step 1, 15.3.4.5.2 step 3. */
    uintN argslen;
    const Value *boundArgs = obj->getBoundFunctionArguments(argslen);

    if (argc + argslen > JS_ARGS_LENGTH_MAX) {
        js_ReportAllocationOverflow(cx);
        return false;
    }

    /* 15.3.4.5.1 step 3, 15.3.4.5.2 step 1. */
    JSObject *target = obj->getBoundFunctionTarget();

    /* 15.3.4.5.1 step 2. */
    const Value &boundThis = obj->getBoundFunctionThis();

    InvokeArgsGuard args;
    if (!cx->stack().pushInvokeArgs(cx, argc + argslen, &args))
        return false;

    /* 15.3.4.5.1, 15.3.4.5.2 step 4. */
    memcpy(args.argv(), boundArgs, argslen * sizeof(Value));
    memcpy(args.argv() + argslen, vp + 2, argc * sizeof(Value));

    /* 15.3.4.5.1, 15.3.4.5.2 step 5. */
    args.callee().setObject(*target);

    if (!constructing)
        args.thisv() = boundThis;

    if (constructing ? !InvokeConstructor(cx, args) : !Invoke(cx, args, 0))
        return false;

    *vp = args.rval();
    return true;
}

}

/* ES5 15.3.4.5. */
static JSBool
fun_bind(JSContext *cx, uintN argc, Value *vp)
{
    /* Step 1. */
    Value &thisv = vp[1];

    /* Step 2. */
    if (!js_IsCallable(thisv)) {
        if (JSString *str = js_ValueToString(cx, thisv)) {
            JSAutoByteString bytes(cx, str);
            if (!!bytes) {
                JS_ReportErrorNumber(cx, js_GetErrorMessage, NULL,
                                     JSMSG_INCOMPATIBLE_PROTO,
                                     js_Function_str, "bind", bytes.ptr());
            }
        }
        return false;
    }

    JSObject *target = &thisv.toObject();

    /* Step 3. */
    Value *args = NULL;
    uintN argslen = 0;
    if (argc > 1) {
        args = vp + 3;
        argslen = argc - 1;
    }

    /* Steps 15-16. */
    uintN length = 0;
    if (target->isFunction()) {
        uintN nargs = target->getFunctionPrivate()->nargs;
        if (nargs > argslen)
            length = nargs - argslen;
    }

    /* Step 4-6, 10-11. */
    JSAtom *name = target->isFunction() ? target->getFunctionPrivate()->atom : NULL;

    /* NB: Bound functions abuse |parent| to store their target. */
    JSObject *funobj =
        js_NewFunction(cx, NULL, CallOrConstructBoundFunction, length,
                       JSFUN_CONSTRUCTOR, target, name,
                       JS_TypeHandlerDynamic, "BoundFunction");
    if (!funobj)
        return false;

    /* Steps 7-9. */
    Value thisArg = argc >= 1 ? vp[2] : UndefinedValue();
    if (!funobj->initBoundFunction(cx, thisArg, args, argslen))
        return false;

    /* Steps 17, 19-21 are handled by fun_resolve. */
    /* Step 18 is the default for new functions. */

    /* Step 22. */
    vp->setObject(*funobj);
    return true;
}

static void
type_HandlerMonitored(JSContext *cx, JSTypeFunction *jsfun, JSTypeCallsite *jssite)
{
    /*
     * Mark all calls to Function.prototype.call and Function.prototype.apply
     * as monitored, so the compiler knows to keep track of all passed arguments.
     */
    TypeCallsite *site = Valueify(jssite);
    cx->compartment->types.monitorBytecode(cx, site->script, site->pc - site->script->code);
    if (site->returnTypes)
        site->returnTypes->addType(cx, TYPE_UNKNOWN);
}

static JSFunctionSpec function_methods[] = {
#if JS_HAS_TOSOURCE
    JS_FN_TYPE(js_toSource_str,   fun_toSource,   0,0, JS_TypeHandlerString),
#endif
    JS_FN_TYPE(js_toString_str,   fun_toString,   0,0, JS_TypeHandlerString),
    JS_FN_TYPE(js_apply_str,      js_fun_apply,   2,0, type_HandlerMonitored),
    JS_FN_TYPE(js_call_str,       js_fun_call,    1,0, type_HandlerMonitored),
    JS_FN_TYPE("bind",            fun_bind,       1,0, JS_TypeHandlerDynamic),
    JS_FS_END
};

static JSBool
Function(JSContext *cx, uintN argc, Value *vp)
{
    JSObject *obj = NewFunction(cx, NULL);
    if (!obj)
        return JS_FALSE;

    /* N.B. overwriting callee with return value */
    JSObject *parent = vp[0].toObject().getParent();
    vp[0].setObject(*obj);

    /*
     * NB: (new Function) is not lexically closed by its caller, it's just an
     * anonymous function in the top-level scope that its constructor inhabits.
     * Thus 'var x = 42; f = new Function("return x"); print(f())' prints 42,
     * and so would a call to f from another top-level's script or function.
     *
     * In older versions, before call objects, a new Function was adopted by
     * its running context's globalObject, which might be different from the
     * top-level reachable from scopeChain (in HTML frames, e.g.).
     */
    JSFunction *fun = js_NewFunction(cx, obj, NULL, 0, JSFUN_LAMBDA | JSFUN_INTERPRETED,
                                     parent, cx->runtime->atomState.anonymousAtom, NULL, NULL);
    if (!fun)
        return JS_FALSE;

    /*
     * Function is static and not called directly by other functions in this
     * file, therefore it is callable only as a native function by js_Invoke.
     * Find the scripted caller, possibly skipping other native frames such as
     * are built for Function.prototype.call or .apply activations that invoke
     * Function indirectly from a script.
     */
    JSStackFrame *caller = js_GetScriptedCaller(cx, NULL);
    uintN lineno;
    const char *filename;
    JSPrincipals *principals;
    if (caller) {
        JSObject *callee = &JS_CALLEE(cx, vp).toObject();
        principals = js_EvalFramePrincipals(cx, callee, caller);
        filename = js_ComputeFilename(cx, caller, principals, &lineno);
    } else {
        filename = NULL;
        lineno = 0;
        principals = NULL;
    }

    /* Belt-and-braces: check that the caller has access to parent. */
    if (!js_CheckPrincipalsAccess(cx, parent, principals,
                                  CLASS_ATOM(cx, Function))) {
        return JS_FALSE;
    }

    /*
     * CSP check: whether new Function() is allowed at all.
     * Report errors via CSP is done in the script security manager.
     * js_CheckContentSecurityPolicy is defined in jsobj.cpp
     */
    if (!js_CheckContentSecurityPolicy(cx, parent)) {
        JS_ReportErrorNumber(cx, js_GetErrorMessage, NULL, JSMSG_CSP_BLOCKED_FUNCTION);
        return JS_FALSE;
    }

    Bindings bindings(cx);
    AutoBindingsRooter root(cx, bindings);

    Value *argv = vp + 2;
    uintN n = argc ? argc - 1 : 0;
    if (n > 0) {
        enum { OK, BAD, BAD_FORMAL } state;

        /*
         * Collect the function-argument arguments into one string, separated
         * by commas, then make a tokenstream from that string, and scan it to
         * get the arguments.  We need to throw the full scanner at the
         * problem, because the argument string can legitimately contain
         * comments and linefeeds.  XXX It might be better to concatenate
         * everything up into a function definition and pass it to the
         * compiler, but doing it this way is less of a delta from the old
         * code.  See ECMA 15.3.2.1.
         */
        state = BAD_FORMAL;
        size_t args_length = 0;
        for (uintN i = 0; i < n; i++) {
            /* Collect the lengths for all the function-argument arguments. */
            JSString *arg = js_ValueToString(cx, argv[i]);
            if (!arg)
                return JS_FALSE;
            argv[i].setString(arg);

            /*
             * Check for overflow.  The < test works because the maximum
             * JSString length fits in 2 fewer bits than size_t has.
             */
            size_t old_args_length = args_length;
            args_length = old_args_length + arg->length();
            if (args_length < old_args_length) {
                js_ReportAllocationOverflow(cx);
                return JS_FALSE;
            }
        }

        /* Add 1 for each joining comma and check for overflow (two ways). */
        size_t old_args_length = args_length;
        args_length = old_args_length + n - 1;
        if (args_length < old_args_length ||
            args_length >= ~(size_t)0 / sizeof(jschar)) {
            js_ReportAllocationOverflow(cx);
            return JS_FALSE;
        }

        /*
         * Allocate a string to hold the concatenated arguments, including room
         * for a terminating 0.  Mark cx->tempPool for later release, to free
         * collected_args and its tokenstream in one swoop.
         */
        void *mark = JS_ARENA_MARK(&cx->tempPool);
        jschar *cp;
        JS_ARENA_ALLOCATE_CAST(cp, jschar *, &cx->tempPool,
                               (args_length+1) * sizeof(jschar));
        if (!cp) {
            js_ReportOutOfScriptQuota(cx);
            return JS_FALSE;
        }
        jschar *collected_args = cp;

        /*
         * Concatenate the arguments into the new string, separated by commas.
         */
        for (uintN i = 0; i < n; i++) {
            JSString *arg = argv[i].toString();
            size_t arg_length = arg->length();
            const jschar *arg_chars = arg->getChars(cx);
            if (!arg_chars) {
                JS_ARENA_RELEASE(&cx->tempPool, mark);
                return JS_FALSE;
            }
            (void) js_strncpy(cp, arg_chars, arg_length);
            cp += arg_length;

            /* Add separating comma or terminating 0. */
            *cp++ = (i + 1 < n) ? ',' : 0;
        }

        /* Initialize a tokenstream that reads from the given string. */
        TokenStream ts(cx);
        if (!ts.init(collected_args, args_length, filename, lineno, cx->findVersion())) {
            JS_ARENA_RELEASE(&cx->tempPool, mark);
            return JS_FALSE;
        }

        /* The argument string may be empty or contain no tokens. */
        TokenKind tt = ts.getToken();
        if (tt != TOK_EOF) {
            for (;;) {
                /*
                 * Check that it's a name.  This also implicitly guards against
                 * TOK_ERROR, which was already reported.
                 */
                if (tt != TOK_NAME)
                    goto after_args;

                /*
                 * Get the atom corresponding to the name from the token
                 * stream; we're assured at this point that it's a valid
                 * identifier.
                 */
                JSAtom *atom = ts.currentToken().t_atom;

                /* Check for a duplicate parameter name. */
                if (bindings.hasBinding(cx, atom)) {
                    JSAutoByteString name;
                    if (!js_AtomToPrintableString(cx, atom, &name)) {
                        state = BAD;
                        goto after_args;
                    }
                    if (!ReportCompileErrorNumber(cx, &ts, NULL,
                                                  JSREPORT_WARNING | JSREPORT_STRICT,
                                                  JSMSG_DUPLICATE_FORMAL, name.ptr())) {
                        state = BAD;
                        goto after_args;
                    }
                }

                uint16 dummy;
                if (!bindings.addArgument(cx, atom, &dummy)) {
                    state = BAD;
                    goto after_args;
                }

                /*
                 * Get the next token.  Stop on end of stream.  Otherwise
                 * insist on a comma, get another name, and iterate.
                 */
                tt = ts.getToken();
                if (tt == TOK_EOF)
                    break;
                if (tt != TOK_COMMA)
                    goto after_args;
                tt = ts.getToken();
            }
        }

        state = OK;
      after_args:
        if (state == BAD_FORMAL && !ts.isError()) {
            /*
             * Report "malformed formal parameter" iff no illegal char or
             * similar scanner error was already reported.
             */
            JS_ReportErrorNumber(cx, js_GetErrorMessage, NULL,
                                 JSMSG_BAD_FORMAL);
        }
        ts.close();
        JS_ARENA_RELEASE(&cx->tempPool, mark);
        if (state != OK)
            return JS_FALSE;
    }

    JSString *str;
    if (argc) {
        str = js_ValueToString(cx, argv[argc - 1]);
        if (!str)
            return JS_FALSE;
        argv[argc - 1].setString(str);
    } else {
        str = cx->runtime->emptyString;
    }

    size_t length = str->length();
    const jschar *chars = str->getChars(cx);
    if (!chars)
        return JS_FALSE;

    return Compiler::compileFunctionBody(cx, fun, principals, &bindings,
                                         chars, length, filename, lineno, cx->findVersion());
}

namespace js {

bool
IsBuiltinFunctionConstructor(JSFunction *fun)
{
    return fun->maybeNative() == Function;
}

const Shape *
LookupInterpretedFunctionPrototype(JSContext *cx, JSObject *funobj)
{
#ifdef DEBUG
    JSFunction *fun = funobj->getFunctionPrivate();
    JS_ASSERT(fun->isInterpreted());
    JS_ASSERT(!fun->isFunctionPrototype());
    JS_ASSERT(!funobj->isBoundFunction());
#endif

    jsid id = ATOM_TO_JSID(cx->runtime->atomState.classPrototypeAtom);
    const Shape *shape = funobj->nativeLookup(id);
    if (!shape) {
        if (!ResolveInterpretedFunctionPrototype(cx, funobj))
            return false;
        shape = funobj->nativeLookup(id);
    }
    JS_ASSERT(!shape->configurable());
    JS_ASSERT(shape->isDataDescriptor());
    JS_ASSERT(shape->hasSlot());
    JS_ASSERT(!shape->isMethod());
    return shape;
}

} /* namespace js */

static JSBool
ThrowTypeError(JSContext *cx, uintN argc, Value *vp)
{
    JS_ReportErrorFlagsAndNumber(cx, JSREPORT_ERROR, js_GetErrorMessage, NULL,
                                 JSMSG_THROW_TYPE_ERROR);
    return false;
}

JSObject *
js_InitFunctionClass(JSContext *cx, JSObject *obj)
{
    JSObject *proto = js_InitClass(cx, obj, NULL, &js_FunctionClass, Function, 1,
                                   JS_TypeHandlerDynamic, NULL, function_methods, NULL, NULL);
    if (!proto)
        return NULL;

    /*
     * The default 'new' object for Function.prototype has unknown properties.
     * This will be used for generic scripted functions, e.g. from non-compileAndGo code.
     */
    TypeObject *newType = proto->getNewType(cx);
    if (!newType || !cx->markTypeObjectUnknownProperties(newType))
        return NULL;

    JSFunction *fun = js_NewFunction(cx, proto, NULL, 0, JSFUN_INTERPRETED, obj, NULL, NULL, NULL);
    if (!fun)
        return NULL;
    fun->flags |= JSFUN_PROTOTYPE;

    JSScript *script = JSScript::NewScript(cx, 1, 1, 0, 0, 0, 0, 0, 0, 0, 0, 0, JSVERSION_DEFAULT);
    if (!script)
        return NULL;
    script->noScriptRval = true;
    script->code[0] = JSOP_STOP;
    script->code[1] = SRC_NULL;
#ifdef CHECK_SCRIPT_OWNER
    script->owner = NULL;
#endif
    fun->u.i.script = script;
    fun->getType()->asFunction()->script = script;
    script->fun = fun;
    js_CallNewScriptHook(cx, script, fun);

    if (obj->isGlobal()) {
        /* ES5 13.2.3: Construct the unique [[ThrowTypeError]] function object. */
        JSObject *throwTypeError =
            js_NewFunction(cx, NULL, reinterpret_cast<Native>(ThrowTypeError), 0,
                           0, obj, NULL, JS_TypeHandlerVoid, "ThrowTypeError");
        if (!throwTypeError)
            return NULL;

        JS_ALWAYS_TRUE(js_SetReservedSlot(cx, obj, JSRESERVED_GLOBAL_THROWTYPEERROR,
                                          ObjectValue(*throwTypeError)));
    }

    return proto;
}

JSFunction *
js_NewFunction(JSContext *cx, JSObject *funobj, Native native, uintN nargs,
               uintN flags, JSObject *parent, JSAtom *atom,
               JSTypeHandler handler, const char *fullName)
{
    JSFunction *fun;

    if (funobj) {
        JS_ASSERT(funobj->isFunction());
        funobj->setParent(parent);
    } else {
        funobj = NewFunction(cx, parent);
        if (!funobj)
            return NULL;
        if (handler) {
            TypeFunction *type = cx->newTypeFunction(fullName, funobj->getProto());
            if (!type || !funobj->setTypeAndUniqueShape(cx, type))
                return NULL;
            type->handler = handler;
            type->singleton = funobj;
        }
    }
    JS_ASSERT(!funobj->getPrivate());
    fun = (JSFunction *) funobj;

    /* Initialize all function members. */
    fun->nargs = uint16(nargs);
    fun->flags = flags & (JSFUN_FLAGS_MASK | JSFUN_KINDMASK | JSFUN_TRCINFO);
    if ((flags & JSFUN_KINDMASK) >= JSFUN_INTERPRETED) {
        JS_ASSERT(!native);
        JS_ASSERT(nargs == 0);
        fun->u.i.skipmin = 0;
        fun->u.i.wrapper = false;
        fun->u.i.script = NULL;
    } else {
        fun->u.n.clasp = NULL;
        if (flags & JSFUN_TRCINFO) {
#ifdef JS_TRACER
            JSNativeTraceInfo *trcinfo =
                JS_FUNC_TO_DATA_PTR(JSNativeTraceInfo *, native);
            fun->u.n.native = (js::Native) trcinfo->native;
            fun->u.n.trcinfo = trcinfo;
#else
            fun->u.n.trcinfo = NULL;
#endif
        } else {
            fun->u.n.native = native;
            fun->u.n.trcinfo = NULL;
        }
        JS_ASSERT(fun->u.n.native);
    }
    fun->atom = atom;

    /* Set private to self to indicate non-cloned fully initialized function. */
    FUN_OBJECT(fun)->setPrivate(fun);
    return fun;
}

JSObject * JS_FASTCALL
js_CloneFunctionObject(JSContext *cx, JSFunction *fun, JSObject *parent,
                       JSObject *proto)
{
    JS_ASSERT(parent);
    JS_ASSERT(proto);

    JSObject *clone;
    if (cx->compartment == fun->compartment()) {
        /*
         * The cloned function object does not need the extra JSFunction members
         * beyond JSObject as it points to fun via the private slot.
         */
        clone = NewNativeClassInstance(cx, &js_FunctionClass, proto, parent);
        if (!clone)
            return NULL;

        /*
         * In COMPILE_N_GO code the existing prototype will be correct, so we can
         * reuse the type. In non-COMPILE_N_GO code the existing prototype is NULL;
         * Just use the default 'new' object for Function.prototype.
         */
        if (fun->getProto() == proto)
            clone->setTypeAndShape(fun->getType(), fun->lastProperty());

        clone->setPrivate(fun);
    } else {
        /*
         * Across compartments we have to deep copy JSFunction and clone the
         * script (for interpreted functions).
         */
        clone = NewFunction(cx, parent);
        if (!clone)
            return NULL;

        JSFunction *cfun = (JSFunction *) clone;
        cfun->nargs = fun->nargs;
        cfun->flags = fun->flags;
        cfun->u = fun->getFunctionPrivate()->u;
        cfun->atom = fun->atom;
        clone->setPrivate(cfun);
        if (cfun->isInterpreted()) {
            JSScript *script = cfun->u.i.script;
            JS_ASSERT(script);
            JS_ASSERT(script->compartment == fun->compartment());
            JS_ASSERT(script->compartment != cx->compartment);

            cfun->u.i.script = js_CloneScript(cx, script);
            if (!cfun->u.i.script)
                return NULL;
            if (!cfun->u.i.script->typeSetFunction(cx, cfun))
                return NULL;

#ifdef CHECK_SCRIPT_OWNER
            cfun->script()->owner = NULL;
#endif
            js_CallNewScriptHook(cx, cfun->script(), cfun);
        } else {
            TypeFunction *type = cx->newTypeFunction("ClonedFunction", clone->getProto());
            if (!type || !clone->setTypeAndUniqueShape(cx, type))
                return NULL;
            if (fun->getType()->unknownProperties) {
                if (!cx->markTypeObjectUnknownProperties(type))
                    return NULL;
            } else {
                type->handler = fun->getType()->asFunction()->handler;
            }
        }
    }
    return clone;
}

#ifdef JS_TRACER
JS_DEFINE_CALLINFO_4(extern, OBJECT, js_CloneFunctionObject, CONTEXT, FUNCTION, OBJECT, OBJECT, 0,
                     nanojit::ACCSET_STORE_ANY)
#endif

/*
 * Create a new flat closure, but don't initialize the imported upvar
 * values. The tracer calls this function and then initializes the upvar
 * slots on trace.
 */
JSObject * JS_FASTCALL
js_AllocFlatClosure(JSContext *cx, JSFunction *fun, JSObject *scopeChain)
{
    JS_ASSERT(fun->isFlatClosure());
    JS_ASSERT(JSScript::isValidOffset(fun->script()->upvarsOffset) ==
              fun->script()->bindings.hasUpvars());
    JS_ASSERT_IF(JSScript::isValidOffset(fun->script()->upvarsOffset),
                 fun->script()->upvars()->length == fun->script()->bindings.countUpvars());

    JSObject *closure = CloneFunctionObject(cx, fun, scopeChain);
    if (!closure)
        return closure;

    uint32 nslots = fun->script()->bindings.countUpvars();
    if (nslots == 0)
        return closure;

    Value *upvars = (Value *) cx->malloc(nslots * sizeof(Value));
    if (!upvars)
        return NULL;

    closure->setFlatClosureUpvars(upvars);
    return closure;
}

JS_DEFINE_CALLINFO_3(extern, OBJECT, js_AllocFlatClosure,
                     CONTEXT, FUNCTION, OBJECT, 0, nanojit::ACCSET_STORE_ANY)

JSObject *
js_NewFlatClosure(JSContext *cx, JSFunction *fun, JSOp op, size_t oplen)
{
    /*
     * Flat closures cannot yet be partial, that is, all upvars must be copied,
     * or the closure won't be flattened. Therefore they do not need to search
     * enclosing scope objects via JSOP_NAME, etc.
     *
     * FIXME: bug 545759 proposes to enable partial flat closures. Fixing this
     * bug requires a GetScopeChainFast call here, along with JS_REQUIRES_STACK
     * annotations on this function's prototype and definition.
     */
    VOUCH_DOES_NOT_REQUIRE_STACK();
    JSObject *scopeChain = &cx->fp()->scopeChain();

    JSObject *closure = js_AllocFlatClosure(cx, fun, scopeChain);
    if (!closure || !fun->script()->bindings.hasUpvars())
        return closure;

    Value *upvars = closure->getFlatClosureUpvars();
    uintN level = fun->u.i.script->staticLevel;
    JSUpvarArray *uva = fun->script()->upvars();

    bool ok = true;
    for (uint32 i = 0, n = uva->length; i < n; i++) {
        upvars[i] = GetUpvar(cx, level, uva->vector[i]);
        ok &= fun->script()->typeSetUpvar(cx, i, upvars[i]);
    }
    if (!ok)
        return NULL;

    return closure;
}

JSObject *
js_NewDebuggableFlatClosure(JSContext *cx, JSFunction *fun)
{
    JS_ASSERT(cx->fp()->fun()->flags & JSFUN_HEAVYWEIGHT);
    JS_ASSERT(!cx->fp()->fun()->optimizedClosure());
    JS_ASSERT(FUN_FLAT_CLOSURE(fun));

    return WrapEscapingClosure(cx, cx->fp(), fun);
}

JSFunction *
js_DefineFunction(JSContext *cx, JSObject *obj, jsid id, Native native,
                  uintN nargs, uintN attrs,
                  JSTypeHandler handler, const char *fullName)
{
    PropertyOp gop;
    StrictPropertyOp sop;
    JSFunction *fun;

    if (!handler) {
        handler = JS_TypeHandlerDynamic;
        if (!fullName)
            fullName = "Unknown";
    }
    JS_ASSERT(fullName);

    if (attrs & JSFUN_STUB_GSOPS) {
        /*
         * JSFUN_STUB_GSOPS is a request flag only, not stored in fun->flags or
         * the defined property's attributes. This allows us to encode another,
         * internal flag using the same bit, JSFUN_EXPR_CLOSURE -- see jsfun.h
         * for more on this.
         */
        attrs &= ~JSFUN_STUB_GSOPS;
        gop = PropertyStub;
        sop = StrictPropertyStub;
    } else {
        gop = NULL;
        sop = NULL;
    }

    /*
     * Historically, all objects have had a parent member as intrinsic scope
     * chain link. We want to move away from this universal parent, but JS
     * requires that function objects have something like parent (ES3 and ES5
     * call it the [[Scope]] internal property), to bake a particular static
     * scope environment into each function object.
     *
     * All function objects thus have parent, including all native functions.
     * All native functions defined by the JS_DefineFunction* APIs are created
     * via the call below to js_NewFunction, which passes obj as the parent
     * parameter, and so binds fun's parent to obj using JSObject::setParent,
     * under js_NewFunction (in JSObject::init, called from NewObject -- see
     * jsobjinlines.h).
     *
     * But JSObject::setParent sets the DELEGATE object flag on its receiver,
     * to mark the object as a proto or parent of another object. Such objects
     * may intervene in property lookups and scope chain searches, so require
     * special handling when caching lookup and search results (since such
     * intervening objects can in general grow shadowing properties later).
     *
     * Thus using setParent prematurely flags certain objects, notably class
     * prototypes, so that defining native methods on them, where the method's
     * name (e.g., toString) is already bound on Object.prototype, triggers
     * shadowingShapeChange events and gratuitous shape regeneration.
     *
     * To fix this longstanding bug, we set check whether obj is already a
     * delegate, and if not, then if js_NewFunction flagged obj as a delegate,
     * we clear the flag.
     *
     * We thus rely on the fact that native functions (including indirect eval)
     * do not use the property cache or equivalent JIT techniques that require
     * this bit to be set on their parent-linked scope chain objects.
     *
     * Note: we keep API compatibility by setting parent to obj for all native
     * function objects, even if obj->getGlobal() would suffice. This should be
     * revisited when parent is narrowed to exist only for function objects and
     * possibly a few prehistoric scope objects (e.g. event targets).
     *
     * FIXME: bug 611190.
     */
    bool wasDelegate = obj->isDelegate();

    fun = js_NewFunction(cx, NULL, native, nargs,
                         attrs & (JSFUN_FLAGS_MASK | JSFUN_TRCINFO),
                         obj,
                         JSID_IS_ATOM(id) ? JSID_TO_ATOM(id) : NULL,
                         handler, fullName);
    if (!fun)
        return NULL;

    if (!wasDelegate && obj->isDelegate())
        obj->clearDelegate();

    if (!cx->addTypePropertyId(obj->getType(), id, ObjectValue(*fun)))
        return NULL;

    if (!obj->defineProperty(cx, id, ObjectValue(*fun), gop, sop, attrs & ~JSFUN_FLAGS_MASK))
        return NULL;

    return fun;
}

#if (JSV2F_CONSTRUCT & JSV2F_SEARCH_STACK)
# error "JSINVOKE_CONSTRUCT and JSV2F_SEARCH_STACK are not disjoint!"
#endif

JSFunction *
js_ValueToFunction(JSContext *cx, const Value *vp, uintN flags)
{
    JSObject *funobj;
    if (!IsFunctionObject(*vp, &funobj)) {
        js_ReportIsNotFunction(cx, vp, flags);
        return NULL;
    }
    return GET_FUNCTION_PRIVATE(cx, funobj);
}

JSObject *
js_ValueToFunctionObject(JSContext *cx, Value *vp, uintN flags)
{
    JSObject *funobj;
    if (!IsFunctionObject(*vp, &funobj)) {
        js_ReportIsNotFunction(cx, vp, flags);
        return NULL;
    }

    return funobj;
}

JSObject *
js_ValueToCallableObject(JSContext *cx, Value *vp, uintN flags)
{
    if (vp->isObject()) {
        JSObject *callable = &vp->toObject();
        if (callable->isCallable())
            return callable;
    }

    js_ReportIsNotFunction(cx, vp, flags);
    return NULL;
}

void
js_ReportIsNotFunction(JSContext *cx, const Value *vp, uintN flags)
{
    const char *name = NULL, *source = NULL;
    AutoValueRooter tvr(cx);
    uintN error = (flags & JSV2F_CONSTRUCT) ? JSMSG_NOT_CONSTRUCTOR : JSMSG_NOT_FUNCTION;
    LeaveTrace(cx);

    /*
     * We try to the print the code that produced vp if vp is a value in the
     * most recent interpreted stack frame. Note that additional values, not
     * directly produced by the script, may have been pushed onto the frame's
     * expression stack (e.g. by pushInvokeArgs) thereby incrementing sp past
     * the depth simulated by ReconstructPCStack.
     *
     * Conversely, values may have been popped from the stack in preparation
     * for a call (e.g., by SplatApplyArgs). Since we must pass an offset from
     * the top of the simulated stack to js_ReportValueError3, we do bounds
     * checking using the minimum of both the simulated and actual stack depth.
     */
    ptrdiff_t spindex = 0;

    FrameRegsIter i(cx);
    while (!i.done() && !i.pc())
        ++i;

    if (!i.done()) {
        uintN depth = js_ReconstructStackDepth(cx, i.fp()->script(), i.pc());
        Value *simsp = i.fp()->base() + depth;
        if (i.fp()->base() <= vp && vp < Min(simsp, i.sp()))
            spindex = vp - simsp;
    }

    if (!spindex)
        spindex = ((flags & JSV2F_SEARCH_STACK) ? JSDVG_SEARCH_STACK : JSDVG_IGNORE_STACK);

    js_ReportValueError3(cx, error, spindex, *vp, NULL, name, source);
}<|MERGE_RESOLUTION|>--- conflicted
+++ resolved
@@ -975,12 +975,7 @@
         return NULL;
 
     /* Init immediately to avoid GC seeing a half-init'ed object. */
-<<<<<<< HEAD
-    callobj->init(cx, &js_CallClass, cx->getTypeEmpty(), &scopeChain, NULL, false);
-    callobj->setMap(bindings->lastShape());
-=======
     callobj->initCall(cx, bindings, &scopeChain);
->>>>>>> 005351ed
 
     /* This must come after callobj->lastProp has been set. */
     if (!callobj->ensureInstanceReservedSlots(cx, argsVars))
