--- conflicted
+++ resolved
@@ -2347,12 +2347,8 @@
         JS_ASSERT(!native);
         JS_ASSERT(nargs == 0);
         fun->u.i.skipmin = 0;
-<<<<<<< HEAD
-        fun->u.i.script = NULL;
+        fun->u.i.script_ = NULL;
         fun->setCallScope(parent);
-=======
-        fun->u.i.script_ = NULL;
->>>>>>> ea7024ac
     } else {
         fun->u.n.clasp = NULL;
         if (flags & JSFUN_TRCINFO) {
@@ -2409,53 +2405,24 @@
          * Across compartments we have to clone the script for interpreted
          * functions.
          */
-<<<<<<< HEAD
         if (clone->isInterpreted()) {
             JSScript *script = clone->script();
-=======
-        clone = NewFunction(cx, parent);
-        if (!clone)
-            return NULL;
-
-        JSFunction *cfun = (JSFunction *) clone;
-        cfun->nargs = fun->nargs;
-        cfun->flags = fun->flags;
-        cfun->u = fun->getFunctionPrivate()->u;
-        cfun->atom = fun->atom;
-        clone->setPrivate(cfun);
-        if (cfun->isInterpreted()) {
-            JSScript *script = fun->script();
->>>>>>> ea7024ac
             JS_ASSERT(script);
             JS_ASSERT(script->compartment() == fun->compartment());
             JS_ASSERT(script->compartment() != cx->compartment);
             JS_OPT_ASSERT(script->ownerObject == fun);
 
-<<<<<<< HEAD
-            clone->u.i.script = NULL;
-=======
-            cfun->u.i.script_ = NULL;
->>>>>>> ea7024ac
+            clone->u.i.script_ = NULL;
             JSScript *cscript = js_CloneScript(cx, script);
             if (!cscript)
                 return NULL;
 
-<<<<<<< HEAD
-            clone->u.i.script = cscript;
-            if (!clone->u.i.script->typeSetFunction(cx, clone))
+            clone->setScript(cscript);
+            if (!clone->script()->typeSetFunction(cx, clone))
                 return NULL;
 
-            clone->script()->setOwnerObject(clone);
             js_CallNewScriptHook(cx, clone->script(), clone);
-            Debugger::onNewScript(cx, clone->script(), clone, Debugger::NewHeldScript);
-=======
-            cfun->setScript(cscript);
-            if (!cfun->script()->typeSetFunction(cx, cfun))
-                return NULL;
-
-            js_CallNewScriptHook(cx, cfun->script(), cfun);
-            Debugger::onNewScript(cx, cfun->script(), cfun, NULL);
->>>>>>> ea7024ac
+            Debugger::onNewScript(cx, clone->script(), clone, NULL);
         }
     }
     return clone;
