/* -*- Mode: C++; tab-width: 8; indent-tabs-mode: nil; c-basic-offset: 4 -*-
 * vim: set ts=8 sw=4 et tw=99:
 *
 * ***** BEGIN LICENSE BLOCK *****
 * Version: MPL 1.1/GPL 2.0/LGPL 2.1
 *
 * The contents of this file are subject to the Mozilla Public License Version
 * 1.1 (the "License"); you may not use this file except in compliance with
 * the License. You may obtain a copy of the License at
 * http://www.mozilla.org/MPL/
 *
 * Software distributed under the License is distributed on an "AS IS" basis,
 * WITHOUT WARRANTY OF ANY KIND, either express or implied. See the License
 * for the specific language governing rights and limitations under the
 * License.
 *
 * The Original Code is Mozilla Communicator client code, released
 * March 31, 1998.
 *
 * The Initial Developer of the Original Code is
 * Netscape Communications Corporation.
 * Portions created by the Initial Developer are Copyright (C) 1998
 * the Initial Developer. All Rights Reserved.
 *
 * Contributor(s):
 *
 * Alternatively, the contents of this file may be used under the terms of
 * either of the GNU General Public License Version 2 or later (the "GPL"),
 * or the GNU Lesser General Public License Version 2.1 or later (the "LGPL"),
 * in which case the provisions of the GPL or the LGPL are applicable instead
 * of those above. If you wish to allow use of your version of this file only
 * under the terms of either the GPL or the LGPL, and not to allow others to
 * use your version of this file under the terms of the MPL, indicate your
 * decision by deleting the provisions above and replace them with the notice
 * and other provisions required by the GPL or the LGPL. If you do not delete
 * the provisions above, a recipient may use your version of this file under
 * the terms of any one of the MPL, the GPL or the LGPL.
 *
 * ***** END LICENSE BLOCK ***** */

/*
 * JS function support.
 */
#include <string.h>
#include "jstypes.h"
#include "jsstdint.h"
#include "jsbit.h"
#include "jsutil.h" /* Added by JSIFY */
#include "jsapi.h"
#include "jsarray.h"
#include "jsatom.h"
#include "jsbool.h"
#include "jsbuiltins.h"
#include "jscntxt.h"
#include "jsversion.h"
#include "jsdbgapi.h"
#include "jsemit.h"
#include "jsfun.h"
#include "jsgc.h"
#include "jsinterp.h"
#include "jslock.h"
#include "jsnum.h"
#include "jsobj.h"
#include "jsopcode.h"
#include "jsparse.h"
#include "jspropertytree.h"
#include "jsproxy.h"
#include "jsscan.h"
#include "jsscope.h"
#include "jsscript.h"
#include "jsstr.h"
#include "jsexn.h"
#include "jsstaticcheck.h"
#include "jstracer.h"

#if JS_HAS_GENERATORS
# include "jsiter.h"
#endif

#if JS_HAS_XDR
# include "jsxdrapi.h"
#endif

#ifdef JS_METHODJIT
#include "methodjit/MethodJIT.h"
#endif

#include "jsatominlines.h"
#include "jscntxtinlines.h"
#include "jsfuninlines.h"
#include "jsobjinlines.h"

using namespace js;

inline JSObject *
JSObject::getThrowTypeError() const
{
    return &getGlobal()->getReservedSlot(JSRESERVED_GLOBAL_THROWTYPEERROR).toObject();
}

JSBool
js_GetArgsValue(JSContext *cx, JSStackFrame *fp, Value *vp)
{
    JSObject *argsobj;

    if (fp->flags & JSFRAME_OVERRIDE_ARGS) {
        JS_ASSERT(fp->hasCallObj());
        jsid id = ATOM_TO_JSID(cx->runtime->atomState.argumentsAtom);
        return fp->getCallObj()->getProperty(cx, id, vp);
    }
    argsobj = js_GetArgsObject(cx, fp);
    if (!argsobj)
        return JS_FALSE;
    vp->setObject(*argsobj);
    return JS_TRUE;
}

JSBool
js_GetArgsProperty(JSContext *cx, JSStackFrame *fp, jsid id, Value *vp)
{
    if (fp->flags & JSFRAME_OVERRIDE_ARGS) {
        JS_ASSERT(fp->hasCallObj());

        jsid argumentsid = ATOM_TO_JSID(cx->runtime->atomState.argumentsAtom);
        Value v;
        if (!fp->getCallObj()->getProperty(cx, argumentsid, &v))
            return false;

        JSObject *obj;
        if (v.isPrimitive()) {
            obj = js_ValueToNonNullObject(cx, v);
            if (!obj)
                return false;
        } else {
            obj = &v.toObject();
        }
        return obj->getProperty(cx, id, vp);
    }

    vp->setUndefined();
    if (JSID_IS_INT(id)) {
        uint32 arg = uint32(JSID_TO_INT(id));
        JSObject *argsobj = fp->maybeArgsObj();
        if (arg < fp->numActualArgs()) {
            if (argsobj) {
                if (argsobj->getArgsElement(arg).isMagic(JS_ARGS_HOLE))
                    return argsobj->getProperty(cx, id, vp);
            }
            *vp = fp->argv[arg];
        } else {
            /*
             * Per ECMA-262 Ed. 3, 10.1.8, last bulleted item, do not share
             * storage between the formal parameter and arguments[k] for all
             * fp->argc <= k && k < fp->fun->nargs.  For example, in
             *
             *   function f(x) { x = 42; return arguments[0]; }
             *   f();
             *
             * the call to f should return undefined, not 42.  If fp->argsobj
             * is null at this point, as it would be in the example, return
             * undefined in *vp.
             */
            if (argsobj)
                return argsobj->getProperty(cx, id, vp);
        }
    } else if (JSID_IS_ATOM(id, cx->runtime->atomState.lengthAtom)) {
        JSObject *argsobj = fp->maybeArgsObj();
        if (argsobj && argsobj->isArgsLengthOverridden())
            return argsobj->getProperty(cx, id, vp);
        vp->setInt32(fp->numActualArgs());
    }
    return true;
}

static JSObject *
NewArguments(JSContext *cx, JSObject *parent, uint32 argc, JSObject *callee)
{
    JSObject *proto;
    if (!js_GetClassPrototype(cx, parent, JSProto_Object, &proto))
        return NULL;

    JSObject *argsobj = js_NewGCObject(cx);
    if (!argsobj)
        return NULL;

    ArgumentsData *data = (ArgumentsData *)
        cx->malloc(offsetof(ArgumentsData, slots) + argc * sizeof(Value));
    if (!data)
        return NULL;
    SetValueRangeToUndefined(data->slots, argc);

    /* Can't fail from here on, so initialize everything in argsobj. */
    argsobj->init(callee->getFunctionPrivate()->inStrictMode()
                  ? &StrictArgumentsClass
                  : &js_ArgumentsClass,
                  proto, parent, PrivateValue(NULL), cx);

    argsobj->setMap(cx->runtime->emptyArgumentsShape);

    argsobj->setArgsLength(argc);
    argsobj->setArgsData(data);
    data->callee = ObjectValue(*callee);

    return argsobj;
}

static void
PutArguments(JSContext *cx, JSObject *argsobj, Value *args)
{
    JS_ASSERT(argsobj->isNormalArguments());
    uint32 argc = argsobj->getArgsInitialLength();
    ArgumentsData *data = argsobj->getArgsData();
    for (uint32 i = 0; i != argc; ++i) {
        if (!data->slots[i].isMagic(JS_ARGS_HOLE))
            data->slots[i] = args[i];
    }
}

JSObject *
js_GetArgsObject(JSContext *cx, JSStackFrame *fp)
{
    /*
     * We must be in a function activation; the function must be lightweight
     * or else fp must have a variable object.
     */
    JS_ASSERT(fp->hasFunction());
    JS_ASSERT_IF(fp->getFunction()->flags & JSFUN_HEAVYWEIGHT,
                 fp->varobj(cx->containingSegment(fp)));

    /* Skip eval and debugger frames. */
    while (fp->flags & JSFRAME_SPECIAL)
        fp = fp->down;

    /* Create an arguments object for fp only if it lacks one. */
    if (fp->hasArgsObj())
        return fp->getArgsObj();

    /* Compute the arguments object's parent slot from fp's scope chain. */
    JSObject *global = fp->getScopeChain()->getGlobal();
    JSObject *argsobj = NewArguments(cx, global, fp->numActualArgs(), &fp->argv[-2].toObject());
    if (!argsobj)
        return argsobj;

    /*
     * Strict mode functions have arguments objects that copy the initial
     * actual parameter values.  It is the caller's responsibility to get the
     * arguments object before any parameters are modified!  (The emitter
     * ensures this by synthesizing an arguments access at the start of any
     * strict mode function that contains an assignment to a parameter, or
     * that calls eval.)  Non-strict mode arguments use the frame pointer to
     * retrieve up-to-date parameter values.
     */
    if (argsobj->isStrictArguments())
        memcpy(argsobj->getArgsData()->slots, fp->argv, fp->numActualArgs() * sizeof(Value));
    else
        argsobj->setPrivate(fp);

    fp->setArgsObj(argsobj);
    return argsobj;
}

void
js_PutArgsObject(JSContext *cx, JSStackFrame *fp)
{
    JSObject *argsobj = fp->getArgsObj();
    if (argsobj->isNormalArguments()) {
        JS_ASSERT(argsobj->getPrivate() == fp);
        PutArguments(cx, argsobj, fp->argv);
        argsobj->setPrivate(NULL);
    } else {
        JS_ASSERT(!argsobj->getPrivate());
    }
    fp->setArgsObj(NULL);
}

#ifdef JS_TRACER

/*
 * Traced versions of js_GetArgsObject and js_PutArgsObject.
 */
JSObject * JS_FASTCALL
js_Arguments(JSContext *cx, JSObject *parent, uint32 argc, JSObject *callee)
{
    JSObject *argsobj = NewArguments(cx, parent, argc, callee);
    if (!argsobj)
        return NULL;

    if (argsobj->isStrictArguments()) {
        /*
         * Strict mode callers must copy arguments into the created arguments
         * object. The trace-JITting code is in TraceRecorder::newArguments.
         */
        JS_ASSERT(!argsobj->getPrivate());
    } else {
        argsobj->setPrivate(JS_ARGUMENTS_OBJECT_ON_TRACE);
    }

    return argsobj;
}
JS_DEFINE_CALLINFO_4(extern, OBJECT, js_Arguments, CONTEXT, OBJECT, UINT32, OBJECT,
                     0, nanojit::ACCSET_STORE_ANY)

/* FIXME change the return type to void. */
JSBool JS_FASTCALL
js_PutArguments(JSContext *cx, JSObject *argsobj, Value *args)
{
    JS_ASSERT(argsobj->isNormalArguments());
    JS_ASSERT(argsobj->getPrivate() == JS_ARGUMENTS_OBJECT_ON_TRACE);
    PutArguments(cx, argsobj, args);
    argsobj->setPrivate(NULL);
    return true;
}
JS_DEFINE_CALLINFO_3(extern, BOOL, js_PutArguments, CONTEXT, OBJECT, VALUEPTR, 0,
                     nanojit::ACCSET_STORE_ANY)

#endif /* JS_TRACER */

static JSBool
args_delProperty(JSContext *cx, JSObject *obj, jsid id, Value *vp)
{
    JS_ASSERT(obj->isArguments());

    if (JSID_IS_INT(id)) {
        uintN arg = uintN(JSID_TO_INT(id));
        if (arg < obj->getArgsInitialLength())
            obj->setArgsElement(arg, MagicValue(JS_ARGS_HOLE));
    } else if (JSID_IS_ATOM(id, cx->runtime->atomState.lengthAtom)) {
        obj->setArgsLengthOverridden();
    } else if (JSID_IS_ATOM(id, cx->runtime->atomState.calleeAtom)) {
        obj->setArgsCallee(MagicValue(JS_ARGS_HOLE));
    }
    return true;
}

static JS_REQUIRES_STACK JSObject *
WrapEscapingClosure(JSContext *cx, JSStackFrame *fp, JSFunction *fun)
{
    JS_ASSERT(fun->optimizedClosure());
    JS_ASSERT(!fun->u.i.wrapper);

    /*
     * We do not attempt to reify Call and Block objects on demand for outer
     * scopes. This could be done (see the "v8" patch in bug 494235) but it is
     * fragile in the face of ongoing compile-time optimization. Instead, the
     * _DBG* opcodes used by wrappers created here must cope with unresolved
     * upvars and throw them as reference errors. Caveat debuggers!
     */
    JSObject *scopeChain = js_GetScopeChain(cx, fp);
    if (!scopeChain)
        return NULL;

    JSObject *wfunobj = NewFunction(cx, scopeChain);
    if (!wfunobj)
        return NULL;
    AutoObjectRooter tvr(cx, wfunobj);

    JSFunction *wfun = (JSFunction *) wfunobj;
    wfunobj->setPrivate(wfun);
    wfun->nargs = fun->nargs;
    wfun->flags = fun->flags | JSFUN_HEAVYWEIGHT;
    wfun->u.i.nvars = fun->u.i.nvars;
    wfun->u.i.nupvars = fun->u.i.nupvars;
    wfun->u.i.skipmin = fun->u.i.skipmin;
    wfun->u.i.wrapper = true;
    wfun->u.i.script = NULL;
    wfun->u.i.names = fun->u.i.names;
    wfun->atom = fun->atom;

    JSScript *script = fun->u.i.script;
    jssrcnote *snbase = script->notes();
    jssrcnote *sn = snbase;
    while (!SN_IS_TERMINATOR(sn))
        sn = SN_NEXT(sn);
    uintN nsrcnotes = (sn - snbase) + 1;

    /* NB: GC must not occur before wscript is homed in wfun->u.i.script. */
    JSScript *wscript = js_NewScript(cx, script->length, nsrcnotes,
                                     script->atomMap.length,
                                     (script->objectsOffset != 0)
                                     ? script->objects()->length
                                     : 0,
                                     fun->u.i.nupvars,
                                     (script->regexpsOffset != 0)
                                     ? script->regexps()->length
                                     : 0,
                                     (script->trynotesOffset != 0)
                                     ? script->trynotes()->length
                                     : 0,
                                     (script->constOffset != 0)
                                     ? script->consts()->length
                                     : 0,
                                     (script->globalsOffset != 0)
                                     ? script->globals()->length
                                     : 0);
    if (!wscript)
        return NULL;

    memcpy(wscript->code, script->code, script->length);
    wscript->main = wscript->code + (script->main - script->code);

    memcpy(wscript->notes(), snbase, nsrcnotes * sizeof(jssrcnote));
    memcpy(wscript->atomMap.vector, script->atomMap.vector,
           wscript->atomMap.length * sizeof(JSAtom *));
    if (script->objectsOffset != 0) {
        memcpy(wscript->objects()->vector, script->objects()->vector,
               wscript->objects()->length * sizeof(JSObject *));
    }
    if (script->regexpsOffset != 0) {
        memcpy(wscript->regexps()->vector, script->regexps()->vector,
               wscript->regexps()->length * sizeof(JSObject *));
    }
    if (script->trynotesOffset != 0) {
        memcpy(wscript->trynotes()->vector, script->trynotes()->vector,
               wscript->trynotes()->length * sizeof(JSTryNote));
    }
    if (script->globalsOffset != 0) {
        memcpy(wscript->globals()->vector, script->globals()->vector,
               wscript->globals()->length * sizeof(GlobalSlotArray::Entry));
    }

    if (wfun->u.i.nupvars != 0) {
        JS_ASSERT(wfun->u.i.nupvars == wscript->upvars()->length);
        memcpy(wscript->upvars()->vector, script->upvars()->vector,
               wfun->u.i.nupvars * sizeof(uint32));
    }

    jsbytecode *pc = wscript->code;
    while (*pc != JSOP_STOP) {
        /* FIXME should copy JSOP_TRAP? */
        JSOp op = js_GetOpcode(cx, wscript, pc);
        const JSCodeSpec *cs = &js_CodeSpec[op];
        ptrdiff_t oplen = cs->length;
        if (oplen < 0)
            oplen = js_GetVariableBytecodeLength(pc);

        /*
         * Rewrite JSOP_{GET,CALL}DSLOT as JSOP_{GET,CALL}UPVAR_DBG for the
         * case where fun is an escaping flat closure. This works because the
         * UPVAR and DSLOT ops by design have the same format: an upvar index
         * immediate operand.
         */
        switch (op) {
          case JSOP_GETUPVAR:       *pc = JSOP_GETUPVAR_DBG; break;
          case JSOP_CALLUPVAR:      *pc = JSOP_CALLUPVAR_DBG; break;
          case JSOP_GETFCSLOT:      *pc = JSOP_GETUPVAR_DBG; break;
          case JSOP_CALLFCSLOT:     *pc = JSOP_CALLUPVAR_DBG; break;
          case JSOP_DEFFUN_FC:      *pc = JSOP_DEFFUN_DBGFC; break;
          case JSOP_DEFLOCALFUN_FC: *pc = JSOP_DEFLOCALFUN_DBGFC; break;
          case JSOP_LAMBDA_FC:      *pc = JSOP_LAMBDA_DBGFC; break;
          default:;
        }
        pc += oplen;
    }

    /*
     * Fill in the rest of wscript. This means if you add members to JSScript
     * you must update this code. FIXME: factor into JSScript::clone method.
     */
    wscript->noScriptRval = script->noScriptRval;
    wscript->savedCallerFun = script->savedCallerFun;
    wscript->hasSharps = script->hasSharps;
    wscript->strictModeCode = script->strictModeCode;
    wscript->version = script->version;
    wscript->nfixed = script->nfixed;
    wscript->filename = script->filename;
    wscript->lineno = script->lineno;
    wscript->nslots = script->nslots;
    wscript->staticLevel = script->staticLevel;
    wscript->principals = script->principals;
    if (wscript->principals)
        JSPRINCIPALS_HOLD(cx, wscript->principals);
#ifdef CHECK_SCRIPT_OWNER
    wscript->owner = script->owner;
#endif

    /* Deoptimize wfun from FUN_{FLAT,NULL}_CLOSURE to FUN_INTERPRETED. */
    FUN_SET_KIND(wfun, JSFUN_INTERPRETED);
    wfun->u.i.script = wscript;
    return wfunobj;
}

static JSBool
ArgGetter(JSContext *cx, JSObject *obj, jsid id, Value *vp)
{
    LeaveTrace(cx);

    if (!InstanceOf(cx, obj, &js_ArgumentsClass, NULL))
        return true;

    if (JSID_IS_INT(id)) {
        /*
         * arg can exceed the number of arguments if a script changed the
         * prototype to point to another Arguments object with a bigger argc.
         */
        uintN arg = uintN(JSID_TO_INT(id));
        if (arg < obj->getArgsInitialLength()) {
            JSStackFrame *fp = (JSStackFrame *) obj->getPrivate();
            if (fp) {
                *vp = fp->argv[arg];
            } else {
                const Value &v = obj->getArgsElement(arg);
                if (!v.isMagic(JS_ARGS_HOLE))
                    *vp = v;
            }
        }
    } else if (JSID_IS_ATOM(id, cx->runtime->atomState.lengthAtom)) {
        if (!obj->isArgsLengthOverridden())
            vp->setInt32(obj->getArgsInitialLength());
    } else {
        JS_ASSERT(JSID_IS_ATOM(id, cx->runtime->atomState.calleeAtom));
        const Value &v = obj->getArgsCallee();
        if (!v.isMagic(JS_ARGS_HOLE)) {
            /*
             * If this function or one in it needs upvars that reach above it
             * in the scope chain, it must not be a null closure (it could be a
             * flat closure, or an unoptimized closure -- the latter itself not
             * necessarily heavyweight). Rather than wrap here, we simply throw
             * to reduce code size and tell debugger users the truth instead of
             * passing off a fibbing wrapper.
             */
            if (GET_FUNCTION_PRIVATE(cx, &v.toObject())->needsWrapper()) {
                JS_ReportErrorNumber(cx, js_GetErrorMessage, NULL,
                                     JSMSG_OPTIMIZED_CLOSURE_LEAK);
                return false;
            }
            *vp = v;
        }
    }
    return true;
}

static JSBool
ArgSetter(JSContext *cx, JSObject *obj, jsid id, Value *vp)
{
#ifdef JS_TRACER
    // To be able to set a property here on trace, we would have to make
    // sure any updates also get written back to the trace native stack.
    // For simplicity, we just leave trace, since this is presumably not
    // a common operation.
    if (JS_ON_TRACE(cx)) {
        DeepBail(cx);
        return false;
    }
#endif

    if (!InstanceOf(cx, obj, &js_ArgumentsClass, NULL))
        return true;

    if (JSID_IS_INT(id)) {
        uintN arg = uintN(JSID_TO_INT(id));
        if (arg < obj->getArgsInitialLength()) {
            JSStackFrame *fp = (JSStackFrame *) obj->getPrivate();
            if (fp) {
                fp->argv[arg] = *vp;
                return true;
            }
        }
    } else {
        JS_ASSERT(JSID_IS_ATOM(id, cx->runtime->atomState.lengthAtom) ||
                  JSID_IS_ATOM(id, cx->runtime->atomState.calleeAtom));
    }

    /*
     * For simplicity we use delete/set to replace the property with one
     * backed by the default Object getter and setter. Note that we rely on
     * args_delProperty to clear the corresponding reserved slot so the GC can
     * collect its value.
     */
    AutoValueRooter tvr(cx);
    return js_DeleteProperty(cx, obj, id, tvr.addr()) &&
           js_SetProperty(cx, obj, id, vp);
}

static JSBool
args_resolve(JSContext *cx, JSObject *obj, jsid id, uintN flags,
             JSObject **objp)
{
    JS_ASSERT(obj->isNormalArguments());

    *objp = NULL;
    bool valid = false;
    uintN attrs = JSPROP_SHARED;
    if (JSID_IS_INT(id)) {
        uint32 arg = uint32(JSID_TO_INT(id));
        attrs = JSPROP_ENUMERATE | JSPROP_SHARED;
        if (arg < obj->getArgsInitialLength() && !obj->getArgsElement(arg).isMagic(JS_ARGS_HOLE))
            valid = true;
    } else if (JSID_IS_ATOM(id, cx->runtime->atomState.lengthAtom)) {
        if (!obj->isArgsLengthOverridden())
            valid = true;
    } else if (JSID_IS_ATOM(id, cx->runtime->atomState.calleeAtom)) {
        if (!obj->getArgsCallee().isMagic(JS_ARGS_HOLE))
            valid = true;
    }

    if (valid) {
        Value tmp = UndefinedValue();
        if (!js_DefineProperty(cx, obj, id, &tmp, ArgGetter, ArgSetter, attrs))
            return JS_FALSE;
        *objp = obj;
    }
    return true;
}

static JSBool
args_enumerate(JSContext *cx, JSObject *obj)
{
    JS_ASSERT(obj->isNormalArguments());

    /*
     * Trigger reflection in args_resolve using a series of js_LookupProperty
     * calls.
     */
    int argc = int(obj->getArgsInitialLength());
    for (int i = -2; i != argc; i++) {
        jsid id = (i == -2)
                  ? ATOM_TO_JSID(cx->runtime->atomState.lengthAtom)
                  : (i == -1)
                  ? ATOM_TO_JSID(cx->runtime->atomState.calleeAtom)
                  : INT_TO_JSID(i);

        JSObject *pobj;
        JSProperty *prop;
        if (!js_LookupProperty(cx, obj, id, &pobj, &prop))
            return false;

        /* prop is null when the property was deleted. */
        if (prop)
            pobj->dropProperty(cx, prop);
    }
    return true;
}

namespace {

JSBool
StrictArgGetter(JSContext *cx, JSObject *obj, jsid id, Value *vp)
{
    LeaveTrace(cx);

    if (!InstanceOf(cx, obj, &StrictArgumentsClass, NULL))
        return true;

    if (JSID_IS_INT(id)) {
        /*
         * arg can exceed the number of arguments if a script changed the
         * prototype to point to another Arguments object with a bigger argc.
         */
        uintN arg = uintN(JSID_TO_INT(id));
        if (arg < obj->getArgsInitialLength()) {
            const Value &v = obj->getArgsElement(arg);
            if (!v.isMagic(JS_ARGS_HOLE))
                *vp = v;
        }
    } else {
        JS_ASSERT(JSID_IS_ATOM(id, cx->runtime->atomState.lengthAtom));
        if (!obj->isArgsLengthOverridden())
            vp->setInt32(obj->getArgsInitialLength());
    }
    return true;
}

JSBool
StrictArgSetter(JSContext *cx, JSObject *obj, jsid id, Value *vp)
{
    if (!InstanceOf(cx, obj, &StrictArgumentsClass, NULL))
        return true;

    if (JSID_IS_INT(id)) {
        uintN arg = uintN(JSID_TO_INT(id));
        if (arg < obj->getArgsInitialLength()) {
            obj->setArgsElement(arg, *vp);
            return true;
        }
    } else {
        JS_ASSERT(JSID_IS_ATOM(id, cx->runtime->atomState.lengthAtom));
    }

    /*
     * For simplicity we use delete/set to replace the property with one
     * backed by the default Object getter and setter. Note that we rely on
     * args_delProperty to clear the corresponding reserved slot so the GC can
     * collect its value.
     */
    AutoValueRooter tvr(cx);
    return js_DeleteProperty(cx, obj, id, tvr.addr()) &&
           js_SetProperty(cx, obj, id, vp);
}

JSBool
strictargs_resolve(JSContext *cx, JSObject *obj, jsid id, uintN flags, JSObject **objp)
{
    JS_ASSERT(obj->isStrictArguments());

    *objp = NULL;
    bool valid = false;
    uintN attrs = JSPROP_SHARED;
    if (JSID_IS_INT(id)) {
        uint32 arg = uint32(JSID_TO_INT(id));
        attrs = JSPROP_SHARED | JSPROP_ENUMERATE;
        if (arg < obj->getArgsInitialLength() && !obj->getArgsElement(arg).isMagic(JS_ARGS_HOLE))
            valid = true;
    } else if (JSID_IS_ATOM(id, cx->runtime->atomState.lengthAtom)) {
        if (!obj->isArgsLengthOverridden())
            valid = true;
    } else if (JSID_IS_ATOM(id, cx->runtime->atomState.calleeAtom)) {
        Value tmp = UndefinedValue();
        PropertyOp throwTypeError = CastAsPropertyOp(obj->getThrowTypeError());
        uintN attrs = JSPROP_PERMANENT | JSPROP_GETTER | JSPROP_SETTER | JSPROP_SHARED;
        if (!js_DefineProperty(cx, obj, id, &tmp, throwTypeError, throwTypeError, attrs))
            return false;

        *objp = obj;
        return true;
    } else if (JSID_IS_ATOM(id, cx->runtime->atomState.callerAtom)) {
        /*
         * Strict mode arguments objects have an immutable poison-pill caller
         * property that throws a TypeError on getting or setting.
         */
        PropertyOp throwTypeError = CastAsPropertyOp(obj->getThrowTypeError());
        Value tmp = UndefinedValue();
        if (!js_DefineProperty(cx, obj, id, &tmp, throwTypeError, throwTypeError,
                               JSPROP_PERMANENT | JSPROP_GETTER | JSPROP_SETTER | JSPROP_SHARED)) {
            return false;
        }

        *objp = obj;
        return true;
    }

    if (valid) {
        Value tmp = UndefinedValue();
        if (!js_DefineProperty(cx, obj, id, &tmp, StrictArgGetter, StrictArgSetter, attrs))
            return false;
        *objp = obj;
    }
    return true;
}

JSBool
strictargs_enumerate(JSContext *cx, JSObject *obj)
{
    JS_ASSERT(obj->isStrictArguments());

    /*
     * Trigger reflection in strictargs_resolve using a series of
     * js_LookupProperty calls.  Beware deleted properties!
     */
    JSObject *pobj;
    JSProperty *prop;

    // length
    if (!js_LookupProperty(cx, obj, ATOM_TO_JSID(cx->runtime->atomState.lengthAtom), &pobj, &prop))
        return false;
    if (prop)
        pobj->dropProperty(cx, prop);

    // callee
    if (!js_LookupProperty(cx, obj, ATOM_TO_JSID(cx->runtime->atomState.calleeAtom), &pobj, &prop))
        return false;
    if (prop)
        pobj->dropProperty(cx, prop);

    // caller
    if (!js_LookupProperty(cx, obj, ATOM_TO_JSID(cx->runtime->atomState.callerAtom), &pobj, &prop))
        return false;
    if (prop)
        pobj->dropProperty(cx, prop);

    for (uint32 i = 0, argc = obj->getArgsInitialLength(); i < argc; i++) {
        if (!js_LookupProperty(cx, obj, INT_TO_JSID(i), &pobj, &prop))
            return false;
        if (prop)
            pobj->dropProperty(cx, prop);
    }

    return true;
}

} // namespace

static void
args_finalize(JSContext *cx, JSObject *obj)
{
    cx->free((void *) obj->getArgsData());
}

/*
 * If a generator's arguments or call object escapes, and the generator frame
 * is not executing, the generator object needs to be marked because it is not
 * otherwise reachable. An executing generator is rooted by its invocation.  To
 * distinguish the two cases (which imply different access paths to the
 * generator object), we use the JSFRAME_FLOATING_GENERATOR flag, which is only
 * set on the JSStackFrame kept in the generator object's JSGenerator.
 */
static inline void
MaybeMarkGenerator(JSTracer *trc, JSObject *obj)
{
#if JS_HAS_GENERATORS
    JSStackFrame *fp = (JSStackFrame *) obj->getPrivate();
    if (fp && fp->isFloatingGenerator()) {
        JSObject *genobj = js_FloatingFrameToGenerator(fp)->obj;
        MarkObject(trc, genobj, "generator object");
    }
#endif
}

static void
args_trace(JSTracer *trc, JSObject *obj)
{
    JS_ASSERT(obj->isArguments());
    if (obj->getPrivate() == JS_ARGUMENTS_OBJECT_ON_TRACE) {
        JS_ASSERT(!obj->isStrictArguments());
        return;
    }

    ArgumentsData *data = obj->getArgsData();
    if (data->callee.isObject())
        MarkObject(trc, &data->callee.toObject(), js_callee_str);
    MarkValueRange(trc, obj->getArgsInitialLength(), data->slots, js_arguments_str);

    MaybeMarkGenerator(trc, obj);
}

/*
 * The Arguments classes aren't initialized via js_InitClass, because arguments
 * objects have the initial value of Object.prototype as their [[Prototype]].
 * However, Object.prototype.toString.call(arguments) === "[object Arguments]"
 * per ES5 (although not ES3), so the class name is "Arguments" rather than
 * "Object".
 *
 * The JSClass functions below collaborate to lazily reflect and synchronize
 * actual argument values, argument count, and callee function object stored
 * in a JSStackFrame with their corresponding property values in the frame's
 * arguments object.
 */
Class js_ArgumentsClass = {
    "Arguments",
    JSCLASS_HAS_PRIVATE | JSCLASS_NEW_RESOLVE |
    JSCLASS_HAS_RESERVED_SLOTS(JSObject::ARGS_CLASS_RESERVED_SLOTS) |
    JSCLASS_MARK_IS_TRACE | JSCLASS_HAS_CACHED_PROTO(JSProto_Object),
    PropertyStub,   /* addProperty */
    args_delProperty,
    PropertyStub,   /* getProperty */
    PropertyStub,   /* setProperty */
    args_enumerate,
    (JSResolveOp) args_resolve,
    ConvertStub,
    args_finalize,  /* finalize   */
    NULL,           /* reserved0   */
    NULL,           /* checkAccess */
    NULL,           /* call        */
    NULL,           /* construct   */
    NULL,           /* xdrObject   */
    NULL,           /* hasInstance */
    JS_CLASS_TRACE(args_trace)
};

namespace js {

/*
 * Strict mode arguments is significantly less magical than non-strict mode
 * arguments, so it is represented by a different class while sharing some
 * functionality.
 */
Class StrictArgumentsClass = {
    "Arguments",
    JSCLASS_HAS_PRIVATE | JSCLASS_NEW_RESOLVE |
    JSCLASS_HAS_RESERVED_SLOTS(JSObject::ARGS_CLASS_RESERVED_SLOTS) |
    JSCLASS_MARK_IS_TRACE | JSCLASS_HAS_CACHED_PROTO(JSProto_Object),
    PropertyStub,   /* addProperty */
    args_delProperty,
    PropertyStub,   /* getProperty */
    PropertyStub,   /* setProperty */
    strictargs_enumerate,
    reinterpret_cast<JSResolveOp>(strictargs_resolve),
    ConvertStub,
    args_finalize,  /* finalize   */
    NULL,           /* reserved0   */
    NULL,           /* checkAccess */
    NULL,           /* call        */
    NULL,           /* construct   */
    NULL,           /* xdrObject   */
    NULL,           /* hasInstance */
    JS_CLASS_TRACE(args_trace)
};

}

const uint32 JSSLOT_CALLEE              = JSSLOT_PRIVATE + 1;
const uint32 JSSLOT_CALL_ARGUMENTS      = JSSLOT_PRIVATE + 2;
const uint32 CALL_CLASS_RESERVED_SLOTS  = 2;

/*
 * A Declarative Environment object stores its active JSStackFrame pointer in
 * its private slot, just as Call and Arguments objects do.
 */
Class js_DeclEnvClass = {
    js_Object_str,
    JSCLASS_HAS_PRIVATE | JSCLASS_HAS_CACHED_PROTO(JSProto_Object),
    PropertyStub,   /* addProperty */
    PropertyStub,   /* delProperty */
    PropertyStub,   /* getProperty */
    PropertyStub,   /* setProperty */
    EnumerateStub,
    ResolveStub,
    ConvertStub
};

static JSBool
CheckForEscapingClosure(JSContext *cx, JSObject *obj, Value *vp)
{
    JS_ASSERT(obj->isCall() || obj->getClass() == &js_DeclEnvClass);

    const Value &v = *vp;

    JSObject *funobj;
    if (IsFunctionObject(v, &funobj)) {
        JSFunction *fun = GET_FUNCTION_PRIVATE(cx, funobj);

        /*
         * Any escaping null or flat closure that reaches above itself or
         * contains nested functions that reach above it must be wrapped.
         * We can wrap only when this Call or Declarative Environment obj
         * still has an active stack frame associated with it.
         */
        if (fun->needsWrapper()) {
            LeaveTrace(cx);

            JSStackFrame *fp = (JSStackFrame *) obj->getPrivate();
            if (fp) {
                JSObject *wrapper = WrapEscapingClosure(cx, fp, fun);
                if (!wrapper)
                    return false;
                vp->setObject(*wrapper);
                return true;
            }

            JS_ReportErrorNumber(cx, js_GetErrorMessage, NULL,
                                 JSMSG_OPTIMIZED_CLOSURE_LEAK);
            return false;
        }
    }
    return true;
}

static JSBool
CalleeGetter(JSContext *cx, JSObject *obj, jsid id, Value *vp)
{
    return CheckForEscapingClosure(cx, obj, vp);
}

static JSObject *
NewCallObject(JSContext *cx, JSFunction *fun, JSObject *scopeChain)
{
    JSObject *callobj = js_NewGCObject(cx);
    if (!callobj)
        return NULL;

    callobj->init(&js_CallClass, NULL, scopeChain, PrivateValue(NULL), cx);
    callobj->setMap(fun->u.i.names);

    /* This must come after callobj->lastProp has been set. */
    if (!callobj->ensureInstanceReservedSlots(cx, fun->countArgsAndVars()))
        return NULL;

#ifdef DEBUG
    for (Shape::Range r = callobj->lastProp; !r.empty(); r.popFront()) {
        const Shape &s = r.front();
        if (s.slot != SHAPE_INVALID_SLOT) {
            JS_ASSERT(s.slot + 1 == callobj->freeslot);
            break;
        }
    }
#endif
    return callobj;
}

static inline JSObject *
NewDeclEnvObject(JSContext *cx, JSStackFrame *fp)
{
    JSObject *envobj = js_NewGCObject(cx);
    if (!envobj)
        return NULL;

    envobj->init(&js_DeclEnvClass, NULL, fp->maybeScopeChain(), PrivateValue(fp), cx);
    envobj->setMap(cx->runtime->emptyDeclEnvShape);
    return envobj;
}

JSObject *
js_GetCallObject(JSContext *cx, JSStackFrame *fp)
{
    /* Create a call object for fp only if it lacks one. */
    JS_ASSERT(fp->hasFunction());
    if (fp->hasCallObj())
        return fp->getCallObj();

#ifdef DEBUG
    /* A call object should be a frame's outermost scope chain element.  */
    Class *clasp = fp->getScopeChain()->getClass();
    if (clasp == &js_WithClass || clasp == &js_BlockClass)
        JS_ASSERT(fp->getScopeChain()->getPrivate() != js_FloatingFrameIfGenerator(cx, fp));
    else if (clasp == &js_CallClass)
        JS_ASSERT(fp->getScopeChain()->getPrivate() != fp);
#endif

    /*
     * Create the call object, using the frame's enclosing scope as its
     * parent, and link the call to its stack frame. For a named function
     * expression Call's parent points to an environment object holding
     * function's name.
     */
    JSAtom *lambdaName =
        (fp->getFunction()->flags & JSFUN_LAMBDA) ? fp->getFunction()->atom : NULL;
    if (lambdaName) {
        JSObject *envobj = NewDeclEnvObject(cx, fp);
        if (!envobj)
            return NULL;

        /* Root envobj before js_DefineNativeProperty (-> JSClass.addProperty). */
        fp->setScopeChain(envobj);
        JS_ASSERT(fp->argv);
        if (!js_DefineNativeProperty(cx, fp->getScopeChain(), ATOM_TO_JSID(lambdaName),
                                     fp->calleeValue(),
                                     CalleeGetter, NULL,
                                     JSPROP_PERMANENT | JSPROP_READONLY,
                                     0, 0, NULL)) {
            return NULL;
        }
    }

    JSObject *callobj = NewCallObject(cx, fp->getFunction(), fp->getScopeChain());
    if (!callobj)
        return NULL;

    callobj->setPrivate(fp);
    JS_ASSERT(fp->argv);
    JS_ASSERT(fp->getFunction() == GET_FUNCTION_PRIVATE(cx, fp->callee()));
    callobj->setSlot(JSSLOT_CALLEE, fp->calleeValue());
    fp->setCallObj(callobj);

    /*
     * Push callobj on the top of the scope chain, and make it the
     * variables object.
     */
    fp->setScopeChain(callobj);
    return callobj;
}

JSObject * JS_FASTCALL
js_CreateCallObjectOnTrace(JSContext *cx, JSFunction *fun, JSObject *callee, JSObject *scopeChain)
{
    JS_ASSERT(!js_IsNamedLambda(fun));
    JSObject *callobj = NewCallObject(cx, fun, scopeChain);
    if (!callobj)
        return NULL;
    callobj->setSlot(JSSLOT_CALLEE, ObjectValue(*callee));
    return callobj;
}

JS_DEFINE_CALLINFO_4(extern, OBJECT, js_CreateCallObjectOnTrace, CONTEXT, FUNCTION, OBJECT, OBJECT,
                     0, nanojit::ACCSET_STORE_ANY)

JSFunction *
js_GetCallObjectFunction(JSObject *obj)
{
    JS_ASSERT(obj->isCall());
    const Value &v = obj->getSlot(JSSLOT_CALLEE);
    if (v.isUndefined()) {
        /* Newborn or prototype object. */
        return NULL;
    }
    JS_ASSERT(v.isObject());
    return GET_FUNCTION_PRIVATE(cx, &v.toObject());
}

inline static void
CopyValuesToCallObject(JSObject *callobj, uintN nargs, Value *argv, uintN nvars, Value *slots)
{
    /* Copy however many args fit into fslots. */
    uintN first = JSSLOT_PRIVATE + CALL_CLASS_RESERVED_SLOTS + 1;
    JS_ASSERT(first <= JS_INITIAL_NSLOTS);

    Value *vp = &callobj->fslots[first];
    uintN len = JS_MIN(nargs, JS_INITIAL_NSLOTS - first);

    memcpy(vp, argv, len * sizeof(Value));
    vp += len;

    nargs -= len;
    if (nargs != 0) {
        /* Copy any remaining args into dslots. */
        vp = callobj->dslots;
        memcpy(vp, argv + len, nargs * sizeof(Value));
        vp += nargs;
    } else {
        /* Copy however many vars fit into any remaining fslots. */
        first += len;
        len = JS_MIN(nvars, JS_INITIAL_NSLOTS - first);
        memcpy(vp, slots, len * sizeof(Value));
        slots += len;
        nvars -= len;
        vp = callobj->dslots;
    }

    /* Copy any remaining vars into dslots. */
    memcpy(vp, slots, nvars * sizeof(Value));
}

void
js_PutCallObject(JSContext *cx, JSStackFrame *fp)
{
    JSObject *callobj = fp->getCallObj();

    /* Get the arguments object to snapshot fp's actual argument values. */
    if (fp->hasArgsObj()) {
        if (!(fp->flags & JSFRAME_OVERRIDE_ARGS))
            callobj->setSlot(JSSLOT_CALL_ARGUMENTS, ObjectOrNullValue(fp->getArgsObj()));
        js_PutArgsObject(cx, fp);
    }

    JSFunction *fun = fp->getFunction();
    JS_ASSERT(fun == js_GetCallObjectFunction(callobj));
    uintN n = fun->countArgsAndVars();

    /*
     * Since for a call object all fixed slots happen to be taken, we can copy
     * arguments and variables straight into JSObject.dslots.
     */
    JS_STATIC_ASSERT(JS_INITIAL_NSLOTS - JSSLOT_PRIVATE ==
                     1 + CALL_CLASS_RESERVED_SLOTS);
    if (n != 0) {
<<<<<<< HEAD
        JS_ASSERT(callobj->numSlots() >= JS_INITIAL_NSLOTS + n);
        n += JS_INITIAL_NSLOTS;

        JSScript *script = fun->u.i.script;
        uint32 nargs = fun->nargs;
        uint32 nvars = fun->u.i.nvars;

#ifdef JS_METHODJIT
        memcpy(callobj->dslots, fp->argv, nargs * sizeof(Value));
        if (!script->jit || script->usesEval) {
            memcpy(callobj->dslots + nargs, fp->slots(), nvars * sizeof(Value));
        } else if (script->jit) {
            for (uint32 i = 0; i < script->jit->nescaping; i++) {
                uint32 e = script->jit->escaping[i];
                callobj->dslots[nargs + e] = fp->slots()[e];
            }
        }
#else
        CopyValuesToCallObject(callobj, nargs, fp->argv, nvars, fp->slots());
#endif
=======
        JS_ASSERT(JSFunction::FIRST_FREE_SLOT + n <= callobj->numSlots());
        CopyValuesToCallObject(callobj, fun->nargs, fp->argv, fun->u.i.nvars, fp->slots());
>>>>>>> a20f6cea
    }

    /* Clear private pointers to fp, which is about to go away (js_Invoke). */
    if (js_IsNamedLambda(fun)) {
        JSObject *env = callobj->getParent();

        JS_ASSERT(env->getClass() == &js_DeclEnvClass);
        JS_ASSERT(env->getPrivate() == fp);
        env->setPrivate(NULL);
    }

    callobj->setPrivate(NULL);
    fp->setCallObj(NULL);
}

JSBool JS_FASTCALL
js_PutCallObjectOnTrace(JSContext *cx, JSObject *scopeChain, uint32 nargs, Value *argv,
                        uint32 nvars, Value *slots)
{
    JS_ASSERT(scopeChain->hasClass(&js_CallClass));
    JS_ASSERT(!scopeChain->getPrivate());

    uintN n = nargs + nvars;
    if (n != 0)
        CopyValuesToCallObject(scopeChain, nargs, argv, nvars, slots);

    return true;
}

JS_DEFINE_CALLINFO_6(extern, BOOL, js_PutCallObjectOnTrace, CONTEXT, OBJECT, UINT32, VALUEPTR,
                     UINT32, VALUEPTR, 0, nanojit::ACCSET_STORE_ANY)

enum JSCallPropertyKind {
    JSCPK_ARGUMENTS,
    JSCPK_ARG,
    JSCPK_VAR,
    JSCPK_UPVAR
};

static JSBool
CallPropertyOp(JSContext *cx, JSObject *obj, jsid id, Value *vp,
               JSCallPropertyKind kind, JSBool setter = false)
{
    JS_ASSERT(obj->isCall());

    uintN i = 0;
    if (kind != JSCPK_ARGUMENTS) {
        JS_ASSERT((int16) JSID_TO_INT(id) == JSID_TO_INT(id));
        i = (uint16) JSID_TO_INT(id);
    }

    Value *array;
    if (kind == JSCPK_UPVAR) {
        JSObject *callee = &obj->getSlot(JSSLOT_CALLEE).toObject();

#ifdef DEBUG
        JSFunction *callee_fun = (JSFunction *) callee->getPrivate();
        JS_ASSERT(FUN_FLAT_CLOSURE(callee_fun));
        JS_ASSERT(i < callee_fun->u.i.nupvars);
#endif

        array = callee->getFlatClosureUpvars();
    } else {
        JSFunction *fun = js_GetCallObjectFunction(obj);
        JS_ASSERT_IF(kind == JSCPK_ARG, i < fun->nargs);
        JS_ASSERT_IF(kind == JSCPK_VAR, i < fun->u.i.nvars);

        JSStackFrame *fp = (JSStackFrame *) obj->getPrivate();

        if (kind == JSCPK_ARGUMENTS) {
            if (setter) {
                if (fp)
                    fp->flags |= JSFRAME_OVERRIDE_ARGS;
                obj->setSlot(JSSLOT_CALL_ARGUMENTS, *vp);
            } else {
                if (fp && !(fp->flags & JSFRAME_OVERRIDE_ARGS)) {
                    JSObject *argsobj;

                    argsobj = js_GetArgsObject(cx, fp);
                    if (!argsobj)
                        return false;
                    vp->setObject(*argsobj);
                } else {
                    *vp = obj->getSlot(JSSLOT_CALL_ARGUMENTS);
                }
            }
            return true;
        }

        if (!fp) {
            if (kind == JSCPK_VAR)
                i += fun->nargs;
            else
                JS_ASSERT(kind == JSCPK_ARG);

            const uintN first = JSSLOT_PRIVATE + CALL_CLASS_RESERVED_SLOTS + 1;
            JS_ASSERT(first == JSSLOT_FREE(&js_CallClass));
            JS_ASSERT(first <= JS_INITIAL_NSLOTS);

            array = (i < JS_INITIAL_NSLOTS - first) ? obj->fslots : obj->dslots;
        } else if (kind == JSCPK_ARG) {
            array = fp->argv;
        } else {
            JS_ASSERT(kind == JSCPK_VAR);
            array = fp->slots();
        }
    }

    if (setter) {
        GC_POKE(cx, array[i]);
        array[i] = *vp;
    } else {
        *vp = array[i];
    }
    return true;
}

static JSBool
GetCallArguments(JSContext *cx, JSObject *obj, jsid id, Value *vp)
{
    return CallPropertyOp(cx, obj, id, vp, JSCPK_ARGUMENTS);
}

static JSBool
SetCallArguments(JSContext *cx, JSObject *obj, jsid id, Value *vp)
{
    return CallPropertyOp(cx, obj, id, vp, JSCPK_ARGUMENTS, true);
}

JSBool
js_GetCallArg(JSContext *cx, JSObject *obj, jsid id, Value *vp)
{
    return CallPropertyOp(cx, obj, id, vp, JSCPK_ARG);
}

JSBool
SetCallArg(JSContext *cx, JSObject *obj, jsid id, Value *vp)
{
    return CallPropertyOp(cx, obj, id, vp, JSCPK_ARG, true);
}

JSBool
GetFlatUpvar(JSContext *cx, JSObject *obj, jsid id, Value *vp)
{
    return CallPropertyOp(cx, obj, id, vp, JSCPK_UPVAR);
}

JSBool
SetFlatUpvar(JSContext *cx, JSObject *obj, jsid id, Value *vp)
{
    return CallPropertyOp(cx, obj, id, vp, JSCPK_UPVAR, true);
}

JSBool
js_GetCallVar(JSContext *cx, JSObject *obj, jsid id, Value *vp)
{
    return CallPropertyOp(cx, obj, id, vp, JSCPK_VAR);
}

JSBool
js_GetCallVarChecked(JSContext *cx, JSObject *obj, jsid id, Value *vp)
{
    if (!CallPropertyOp(cx, obj, id, vp, JSCPK_VAR))
        return false;

    return CheckForEscapingClosure(cx, obj, vp);
}

JSBool
SetCallVar(JSContext *cx, JSObject *obj, jsid id, Value *vp)
{
    return CallPropertyOp(cx, obj, id, vp, JSCPK_VAR, true);
}

#if JS_TRACER
JSBool JS_FASTCALL
js_SetCallArg(JSContext *cx, JSObject *obj, jsid slotid, ValueArgType arg)
{
    Value argcopy = ValueArgToConstRef(arg);
    return CallPropertyOp(cx, obj, slotid, &argcopy, JSCPK_ARG, true);
}
JS_DEFINE_CALLINFO_4(extern, BOOL, js_SetCallArg, CONTEXT, OBJECT, JSID, VALUE, 0,
                     nanojit::ACCSET_STORE_ANY)

JSBool JS_FASTCALL
js_SetCallVar(JSContext *cx, JSObject *obj, jsid slotid, ValueArgType arg)
{
    Value argcopy = ValueArgToConstRef(arg);
    return CallPropertyOp(cx, obj, slotid, &argcopy, JSCPK_VAR, true);
}
JS_DEFINE_CALLINFO_4(extern, BOOL, js_SetCallVar, CONTEXT, OBJECT, JSID, VALUE, 0,
                     nanojit::ACCSET_STORE_ANY)
#endif

static JSBool
call_resolve(JSContext *cx, JSObject *obj, jsid id, uintN flags,
             JSObject **objp)
{
    JS_ASSERT(obj->isCall());
    JS_ASSERT(!obj->getProto());

    if (!JSID_IS_ATOM(id))
        return JS_TRUE;

    const Value &callee = obj->getSlot(JSSLOT_CALLEE);
    if (callee.isUndefined())
        return JS_TRUE;

#ifdef DEBUG
    JSFunction *fun;
    fun = GET_FUNCTION_PRIVATE(cx, &callee.toObject());
    JS_ASSERT(fun->lookupLocal(cx, JSID_TO_ATOM(id), NULL) == JSLOCAL_NONE);
#endif

    /*
     * Resolve arguments so that we never store a particular Call object's
     * arguments object reference in a Call prototype's |arguments| slot.
     */
    if (JSID_IS_ATOM(id, cx->runtime->atomState.argumentsAtom)) {
        if (!js_DefineNativeProperty(cx, obj, id, UndefinedValue(),
                                     GetCallArguments, SetCallArguments,
                                     JSPROP_PERMANENT | JSPROP_SHARED,
                                     0, 0, NULL, JSDNP_DONT_PURGE)) {
            return JS_FALSE;
        }
        *objp = obj;
        return JS_TRUE;
    }

    /* Control flow reaches here only if id was not resolved. */
    return JS_TRUE;
}

static void
call_trace(JSTracer *trc, JSObject *obj)
{
    JS_ASSERT(obj->isCall());
    JSStackFrame *fp = (JSStackFrame *) obj->getPrivate();
    if (fp) {
        /*
         * FIXME: Hide copies of stack values rooted by fp from the Cycle
         * Collector, which currently lacks a non-stub Unlink implementation
         * for JS objects (including Call objects), so is unable to collect
         * cycles involving Call objects whose frames are active without this
         * hiding hack.
         */
        uintN first = JSSLOT_PRIVATE + CALL_CLASS_RESERVED_SLOTS + 1;
        JS_ASSERT(first <= JS_INITIAL_NSLOTS);

        uintN count = fp->getFunction()->countArgsAndVars();
        uintN fixed = JS_MIN(count, JS_INITIAL_NSLOTS - first);

        SetValueRangeToUndefined(&obj->fslots[first], fixed);
        SetValueRangeToUndefined(obj->dslots, count - fixed);
    }

    MaybeMarkGenerator(trc, obj);
}

JS_PUBLIC_DATA(Class) js_CallClass = {
    "Call",
    JSCLASS_HAS_PRIVATE |
    JSCLASS_HAS_RESERVED_SLOTS(CALL_CLASS_RESERVED_SLOTS) |
    JSCLASS_NEW_RESOLVE | JSCLASS_IS_ANONYMOUS | JSCLASS_MARK_IS_TRACE,
    PropertyStub,   /* addProperty */
    PropertyStub,   /* delProperty */
    PropertyStub,   /* getProperty */
    PropertyStub,   /* setProperty */
    JS_EnumerateStub,
    (JSResolveOp)call_resolve,
    NULL,           /* convert */
    NULL,           /* finalize */
    NULL,           /* reserved0   */
    NULL,           /* checkAccess */
    NULL,           /* call        */
    NULL,           /* construct   */
    NULL,           /* xdrObject   */
    NULL,           /* hasInstance */
    JS_CLASS_TRACE(call_trace)
};

bool
JSStackFrame::getValidCalleeObject(JSContext *cx, Value *vp)
{
    if (!hasFunction()) {
        *vp = argv ? argv[-2] : UndefinedValue();
        return true;
    }

    JSFunction *fun = getFunction();

    /*
     * See the equivalent condition in ArgGetter for the 'callee' id case, but
     * note that here we do not want to throw, since this escape can happen via
     * a foo.caller reference alone, without any debugger or indirect eval. And
     * alas, it seems foo.caller is still used on the Web.
     */
    if (fun->needsWrapper()) {
        JSObject *wrapper = WrapEscapingClosure(cx, this, fun);
        if (!wrapper)
            return false;
        vp->setObject(*wrapper);
        return true;
    }

    JSObject *funobj = &calleeObject();
    vp->setObject(*funobj);

    /*
     * Check for an escape attempt by a joined function object, which must go
     * through the frame's |this| object's method read barrier for the method
     * atom by which it was uniquely associated with a property.
     */
    if (getThisValue().isObject()) {
        JS_ASSERT(GET_FUNCTION_PRIVATE(cx, funobj) == fun);

        if (fun == funobj && fun->methodAtom()) {
            JSObject *thisp = &getThisValue().toObject();
            JS_ASSERT(thisp->canHaveMethodBarrier());

            if (thisp->hasMethodBarrier()) {
                const Shape *shape = thisp->nativeLookup(ATOM_TO_JSID(fun->methodAtom()));

                /*
                 * The method property might have been deleted while the method
                 * barrier flag stuck, so we must lookup and test here.
                 *
                 * Two cases follow: the method barrier was not crossed yet, so
                 * we cross it here; the method barrier *was* crossed, in which
                 * case we must fetch and validate the cloned (unjoined) funobj
                 * in the method property's slot.
                 *
                 * In either case we must allow for the method property to have
                 * been replaced, or its value to have been overwritten.
                 */
                if (shape) {
                    if (shape->isMethod() && &shape->methodObject() == funobj) {
                        if (!thisp->methodReadBarrier(cx, *shape, vp))
                            return false;
                        setCalleeObject(vp->toObject());
                        return true;
                    }
                    if (shape->hasSlot()) {
                        Value v = thisp->getSlot(shape->slot);
                        JSObject *clone;

                        if (IsFunctionObject(v, &clone) &&
                            GET_FUNCTION_PRIVATE(cx, clone) == fun &&
                            clone->hasMethodObj(*thisp)) {
                            JS_ASSERT(clone != funobj);
                            *vp = v;
                            setCalleeObject(*clone);
                            return true;
                        }
                    }
                }

                /*
                 * If control flows here, we can't find an already-existing
                 * clone (or force to exist a fresh clone) created via thisp's
                 * method read barrier, so we must clone fun and store it in
                 * fp's callee to avoid re-cloning upon repeated foo.caller
                 * access. It seems that there are no longer any properties
                 * referring to fun.
                 */
                funobj = CloneFunctionObject(cx, fun, fun->getParent());
                if (!funobj)
                    return false;
                funobj->setMethodObj(*thisp);
                setCalleeObject(*funobj);
                return true;
            }
        }
    }

    return true;
}

/* Generic function tinyids. */
enum {
    FUN_ARGUMENTS   = -1,       /* predefined arguments local variable */
    FUN_LENGTH      = -2,       /* number of actual args, arity if inactive */
    FUN_ARITY       = -3,       /* number of formal parameters; desired argc */
    FUN_NAME        = -4,       /* function name, "" if anonymous */
    FUN_CALLER      = -5        /* Function.prototype.caller, backward compat */
};

static JSBool
fun_getProperty(JSContext *cx, JSObject *obj, jsid id, Value *vp)
{
    if (!JSID_IS_INT(id))
        return true;

    jsint slot = JSID_TO_INT(id);

    /*
     * Loop because getter and setter can be delegated from another class,
     * but loop only for FUN_LENGTH because we must pretend that f.length
     * is in each function instance f, per ECMA-262, instead of only in the
     * Function.prototype object (we use JSPROP_PERMANENT with JSPROP_SHARED
     * to make it appear so).
     *
     * This code couples tightly to the attributes for lazyFunctionDataProps[]
     * and poisonPillProps[] initializers below, and to js_SetProperty and
     * js_HasOwnProperty.
     *
     * It's important to allow delegating objects, even though they inherit
     * this getter (fun_getProperty), to override arguments, arity, caller,
     * and name.  If we didn't return early for slot != FUN_LENGTH, we would
     * clobber *vp with the native property value, instead of letting script
     * override that value in delegating objects.
     *
     * Note how that clobbering is what simulates JSPROP_READONLY for all of
     * the non-standard properties when the directly addressed object (obj)
     * is a function object (i.e., when this loop does not iterate).
     */
    JSFunction *fun;
    while (!(fun = (JSFunction *)
                   GetInstancePrivate(cx, obj, &js_FunctionClass, NULL))) {
        if (slot != FUN_LENGTH)
            return true;
        obj = obj->getProto();
        if (!obj)
            return true;
    }

    /* Find fun's top-most activation record. */
    JSStackFrame *fp;
    for (fp = js_GetTopStackFrame(cx);
         fp && (fp->maybeFunction() != fun || (fp->flags & JSFRAME_SPECIAL));
         fp = fp->down) {
        continue;
    }

    switch (slot) {
      case FUN_ARGUMENTS:
        /* Warn if strict about f.arguments or equivalent unqualified uses. */
        if (!JS_ReportErrorFlagsAndNumber(cx,
                                          JSREPORT_WARNING | JSREPORT_STRICT,
                                          js_GetErrorMessage, NULL,
                                          JSMSG_DEPRECATED_USAGE,
                                          js_arguments_str)) {
            return false;
        }
        if (fp) {
            if (!js_GetArgsValue(cx, fp, vp))
                return false;
        } else {
            vp->setNull();
        }
        break;

      case FUN_LENGTH:
      case FUN_ARITY:
        vp->setInt32(fun->nargs);
        break;

      case FUN_NAME:
        vp->setString(fun->atom ? ATOM_TO_STRING(fun->atom)
                                : cx->runtime->emptyString);
        break;

      case FUN_CALLER:
        vp->setNull();
        if (fp && fp->down && !fp->down->getValidCalleeObject(cx, vp))
            return false;

        if (vp->isObject()) {
            JSObject &caller = vp->toObject();

            /* Censor the caller if it is from another compartment. */
            if (caller.getCompartment(cx) != cx->compartment) {
                vp->setNull();
            } else if (caller.isFunction() && caller.getFunctionPrivate()->inStrictMode()) {
                JS_ReportErrorFlagsAndNumber(cx, JSREPORT_ERROR, js_GetErrorMessage, NULL,
                                             JSMSG_CALLER_IS_STRICT);
                return false;
            }
        }
        break;

      default:
        /* XXX fun[0] and fun.arguments[0] are equivalent. */
        if (fp && fp->hasFunction() && uint16(slot) < fp->getFunction()->nargs)
            *vp = fp->argv[slot];
        break;
    }

    return true;
}

namespace {

struct LazyFunctionDataProp {
    uint16      atomOffset;
    int8        tinyid;
    uint8       attrs;
};

struct PoisonPillProp {
    uint16       atomOffset;
    int8         tinyid;
};

/* NB: no sentinels at ends -- use JS_ARRAY_LENGTH to bound loops. */

const LazyFunctionDataProp lazyFunctionDataProps[] = {
    {ATOM_OFFSET(arity),     FUN_ARITY,      JSPROP_PERMANENT},
    {ATOM_OFFSET(name),      FUN_NAME,       JSPROP_PERMANENT},
};

/* Properties censored into [[ThrowTypeError]] in strict mode. */
const PoisonPillProp poisonPillProps[] = {
    {ATOM_OFFSET(arguments), FUN_ARGUMENTS },
    {ATOM_OFFSET(caller),    FUN_CALLER    },
};

}

static JSBool
fun_enumerate(JSContext *cx, JSObject *obj)
{
    JS_ASSERT(obj->isFunction());

    jsid id;
    bool found;

    if (!obj->getFunctionPrivate()->isBound()) {
        id = ATOM_TO_JSID(cx->runtime->atomState.classPrototypeAtom);
        if (!obj->hasProperty(cx, id, &found, JSRESOLVE_QUALIFIED))
            return false;
    }

    id = ATOM_TO_JSID(cx->runtime->atomState.lengthAtom);
    if (!obj->hasProperty(cx, id, &found, JSRESOLVE_QUALIFIED))
        return false;

    for (uintN i = 0; i < JS_ARRAY_LENGTH(lazyFunctionDataProps); i++) {
        const LazyFunctionDataProp &lfp = lazyFunctionDataProps[i];
        id = ATOM_TO_JSID(OFFSET_TO_ATOM(cx->runtime, lfp.atomOffset));
        if (!obj->hasProperty(cx, id, &found, JSRESOLVE_QUALIFIED))
            return false;
    }

    for (uintN i = 0; i < JS_ARRAY_LENGTH(poisonPillProps); i++) {
        const PoisonPillProp &p = poisonPillProps[i];
        id = ATOM_TO_JSID(OFFSET_TO_ATOM(cx->runtime, p.atomOffset));
        if (!obj->hasProperty(cx, id, &found, JSRESOLVE_QUALIFIED))
            return false;
    }

    return true;
}

static JSBool
fun_resolve(JSContext *cx, JSObject *obj, jsid id, uintN flags,
            JSObject **objp)
{
    if (!JSID_IS_ATOM(id))
        return JS_TRUE;

    JSFunction *fun = obj->getFunctionPrivate();

    /*
     * No need to reflect fun.prototype in 'fun.prototype = ... '. Assert that
     * fun is not a compiler-created function object, which must never leak to
     * script or embedding code and then be mutated.
     */
    if ((flags & JSRESOLVE_ASSIGNING) && !JSID_IS_ATOM(id, cx->runtime->atomState.lengthAtom)) {
        JS_ASSERT(!IsInternalFunctionObject(obj));
        return JS_TRUE;
    }

    /*
     * Ok, check whether id is 'prototype' and bootstrap the function object's
     * prototype property.
     */
    JSAtom *atom = cx->runtime->atomState.classPrototypeAtom;
    if (id == ATOM_TO_JSID(atom)) {
        JS_ASSERT(!IsInternalFunctionObject(obj));

        /*
         * Beware of the wacky case of a user function named Object -- trying
         * to find a prototype for that will recur back here _ad perniciem_.
         */
        if (fun->atom == CLASS_ATOM(cx, Object))
            return JS_TRUE;

        /* ES5 15.3.4.5: bound functions don't have a prototype property. */
        if (fun->isBound())
            return JS_TRUE;

        /*
         * Make the prototype object an instance of Object with the same parent
         * as the function object itself.
         */
        JSObject *parent = obj->getParent();
        JSObject *proto;
        if (!js_GetClassPrototype(cx, parent, JSProto_Object, &proto))
            return JS_FALSE;
        proto = NewNativeClassInstance(cx, &js_ObjectClass, proto, parent);
        if (!proto)
            return JS_FALSE;

        /*
         * ECMA (15.3.5.2) says that constructor.prototype is DontDelete for
         * user-defined functions, but DontEnum | ReadOnly | DontDelete for
         * native "system" constructors such as Object or Function.  So lazily
         * set the former here in fun_resolve, but eagerly define the latter
         * in js_InitClass, with the right attributes.
         */
        if (!js_SetClassPrototype(cx, obj, proto, JSPROP_PERMANENT))
            return JS_FALSE;

        *objp = obj;
        return JS_TRUE;
    }

    atom = cx->runtime->atomState.lengthAtom;
    if (id == ATOM_TO_JSID(atom)) {
        JS_ASSERT(!IsInternalFunctionObject(obj));
        if (!js_DefineNativeProperty(cx, obj, ATOM_TO_JSID(atom), Int32Value(fun->nargs),
                                     PropertyStub, PropertyStub,
                                     JSPROP_PERMANENT | JSPROP_READONLY, 0, 0, NULL)) {
            return JS_FALSE;
        }
        *objp = obj;
        return JS_TRUE;
    }

    for (uintN i = 0; i < JS_ARRAY_LENGTH(lazyFunctionDataProps); i++) {
        const LazyFunctionDataProp *lfp = &lazyFunctionDataProps[i];

        atom = OFFSET_TO_ATOM(cx->runtime, lfp->atomOffset);
        if (id == ATOM_TO_JSID(atom)) {
            JS_ASSERT(!IsInternalFunctionObject(obj));

            if (!js_DefineNativeProperty(cx, obj,
                                         ATOM_TO_JSID(atom), UndefinedValue(),
                                         fun_getProperty, PropertyStub,
                                         lfp->attrs, Shape::HAS_SHORTID,
                                         lfp->tinyid, NULL)) {
                return JS_FALSE;
            }
            *objp = obj;
            return JS_TRUE;
        }
    }

    for (uintN i = 0; i < JS_ARRAY_LENGTH(poisonPillProps); i++) {
        const PoisonPillProp &p = poisonPillProps[i];

        atom = OFFSET_TO_ATOM(cx->runtime, p.atomOffset);
        if (id == ATOM_TO_JSID(atom)) {
            JS_ASSERT(!IsInternalFunctionObject(obj));

            PropertyOp getter, setter;
            uintN attrs = JSPROP_PERMANENT;
            if (fun->inStrictMode() || fun->isBound()) {
                JSObject *throwTypeError = obj->getThrowTypeError();

                getter = CastAsPropertyOp(throwTypeError);
                setter = CastAsPropertyOp(throwTypeError);
                attrs |= JSPROP_GETTER | JSPROP_SETTER;
            } else {
                getter = fun_getProperty;
                setter = PropertyStub;
            }

            if (!js_DefineNativeProperty(cx, obj, ATOM_TO_JSID(atom), UndefinedValue(),
                                         getter, setter,
                                         attrs, Shape::HAS_SHORTID,
                                         p.tinyid, NULL)) {
                return JS_FALSE;
            }
            *objp = obj;
            return JS_TRUE;
        }
    }

    return JS_TRUE;
}

#if JS_HAS_XDR

/* XXX store parent and proto, if defined */
JSBool
js_XDRFunctionObject(JSXDRState *xdr, JSObject **objp)
{
    JSContext *cx;
    JSFunction *fun;
    uint32 firstword;           /* flag telling whether fun->atom is non-null,
                                   plus for fun->u.i.skipmin, fun->u.i.wrapper,
                                   and 14 bits reserved for future use */
    uintN nargs, nvars, nupvars, n;
    uint32 localsword;          /* word for argument and variable counts */
    uint32 flagsword;           /* word for fun->u.i.nupvars and fun->flags */

    cx = xdr->cx;
    if (xdr->mode == JSXDR_ENCODE) {
        fun = GET_FUNCTION_PRIVATE(cx, *objp);
        if (!FUN_INTERPRETED(fun)) {
            JS_ReportErrorNumber(cx, js_GetErrorMessage, NULL,
                                 JSMSG_NOT_SCRIPTED_FUNCTION,
                                 JS_GetFunctionName(fun));
            return false;
        }
        if (fun->u.i.wrapper) {
            JS_ReportErrorNumber(cx, js_GetErrorMessage, NULL,
                                 JSMSG_XDR_CLOSURE_WRAPPER,
                                 JS_GetFunctionName(fun));
            return false;
        }
        JS_ASSERT((fun->u.i.wrapper & ~1U) == 0);
        firstword = (fun->u.i.skipmin << 2) | (fun->u.i.wrapper << 1) | !!fun->atom;
        nargs = fun->nargs;
        nvars = fun->u.i.nvars;
        nupvars = fun->u.i.nupvars;
        localsword = (nargs << 16) | nvars;
        flagsword = (nupvars << 16) | fun->flags;
    } else {
        fun = js_NewFunction(cx, NULL, NULL, 0, JSFUN_INTERPRETED, NULL, NULL);
        if (!fun)
            return false;
        FUN_OBJECT(fun)->clearParent();
        FUN_OBJECT(fun)->clearProto();
#ifdef __GNUC__
        nvars = nargs = nupvars = 0;    /* quell GCC uninitialized warning */
#endif
    }

    AutoObjectRooter tvr(cx, FUN_OBJECT(fun));

    if (!JS_XDRUint32(xdr, &firstword))
        return false;
    if ((firstword & 1U) && !js_XDRAtom(xdr, &fun->atom))
        return false;
    if (!JS_XDRUint32(xdr, &localsword) ||
        !JS_XDRUint32(xdr, &flagsword)) {
        return false;
    }

    if (xdr->mode == JSXDR_DECODE) {
        nargs = localsword >> 16;
        nvars = uint16(localsword);
        JS_ASSERT((flagsword & JSFUN_KINDMASK) >= JSFUN_INTERPRETED);
        nupvars = flagsword >> 16;
        fun->flags = uint16(flagsword);
        fun->u.i.skipmin = uint16(firstword >> 2);
        fun->u.i.wrapper = JSPackedBool((firstword >> 1) & 1);
    }

    /* do arguments and local vars */
    n = nargs + nvars + nupvars;
    if (n != 0) {
        void *mark;
        uintN i;
        uintN bitmapLength;
        uint32 *bitmap;
        jsuword *names;
        JSAtom *name;
        JSLocalKind localKind;

        bool ok = true;
        mark = JS_ARENA_MARK(&xdr->cx->tempPool);

        /*
         * From this point the control must flow via the label release_mark.
         *
         * To xdr the names we prefix the names with a bitmap descriptor and
         * then xdr the names as strings. For argument names (indexes below
         * nargs) the corresponding bit in the bitmap is unset when the name
         * is null. Such null names are not encoded or decoded. For variable
         * names (indexes starting from nargs) bitmap's bit is set when the
         * name is declared as const, not as ordinary var.
         * */
        MUST_FLOW_THROUGH("release_mark");
        bitmapLength = JS_HOWMANY(n, JS_BITS_PER_UINT32);
        JS_ARENA_ALLOCATE_CAST(bitmap, uint32 *, &xdr->cx->tempPool,
                               bitmapLength * sizeof *bitmap);
        if (!bitmap) {
            js_ReportOutOfScriptQuota(xdr->cx);
            ok = false;
            goto release_mark;
        }
        if (xdr->mode == JSXDR_ENCODE) {
            names = fun->getLocalNameArray(xdr->cx, &xdr->cx->tempPool);
            if (!names) {
                ok = false;
                goto release_mark;
            }
            PodZero(bitmap, bitmapLength);
            for (i = 0; i != n; ++i) {
                if (i < fun->nargs
                    ? JS_LOCAL_NAME_TO_ATOM(names[i]) != NULL
                    : JS_LOCAL_NAME_IS_CONST(names[i])) {
                    bitmap[i >> JS_BITS_PER_UINT32_LOG2] |=
                        JS_BIT(i & (JS_BITS_PER_UINT32 - 1));
                }
            }
        }
#ifdef __GNUC__
        else {
            names = NULL;   /* quell GCC uninitialized warning */
        }
#endif
        for (i = 0; i != bitmapLength; ++i) {
            ok = !!JS_XDRUint32(xdr, &bitmap[i]);
            if (!ok)
                goto release_mark;
        }
        for (i = 0; i != n; ++i) {
            if (i < nargs &&
                !(bitmap[i >> JS_BITS_PER_UINT32_LOG2] &
                  JS_BIT(i & (JS_BITS_PER_UINT32 - 1)))) {
                if (xdr->mode == JSXDR_DECODE) {
                    ok = !!fun->addLocal(xdr->cx, NULL, JSLOCAL_ARG);
                    if (!ok)
                        goto release_mark;
                } else {
                    JS_ASSERT(!JS_LOCAL_NAME_TO_ATOM(names[i]));
                }
                continue;
            }
            if (xdr->mode == JSXDR_ENCODE)
                name = JS_LOCAL_NAME_TO_ATOM(names[i]);
            ok = !!js_XDRAtom(xdr, &name);
            if (!ok)
                goto release_mark;
            if (xdr->mode == JSXDR_DECODE) {
                localKind = (i < nargs)
                            ? JSLOCAL_ARG
                            : (i < nargs + nvars)
                            ? (bitmap[i >> JS_BITS_PER_UINT32_LOG2] &
                               JS_BIT(i & (JS_BITS_PER_UINT32 - 1))
                               ? JSLOCAL_CONST
                               : JSLOCAL_VAR)
                            : JSLOCAL_UPVAR;
                ok = !!fun->addLocal(xdr->cx, name, localKind);
                if (!ok)
                    goto release_mark;
            }
        }

      release_mark:
        JS_ARENA_RELEASE(&xdr->cx->tempPool, mark);
        if (!ok)
            return false;

        if (xdr->mode == JSXDR_DECODE)
            fun->freezeLocalNames(cx);
    }

    if (!js_XDRScript(xdr, &fun->u.i.script, false, NULL))
        return false;

    if (xdr->mode == JSXDR_DECODE) {
        *objp = FUN_OBJECT(fun);
        if (fun->u.i.script != JSScript::emptyScript()) {
#ifdef CHECK_SCRIPT_OWNER
            fun->u.i.script->owner = NULL;
#endif
            js_CallNewScriptHook(cx, fun->u.i.script, fun);
        }
    }

    return true;
}

#else  /* !JS_HAS_XDR */

#define js_XDRFunctionObject NULL

#endif /* !JS_HAS_XDR */

/*
 * [[HasInstance]] internal method for Function objects: fetch the .prototype
 * property of its 'this' parameter, and walks the prototype chain of v (only
 * if v is an object) returning true if .prototype is found.
 */
static JSBool
fun_hasInstance(JSContext *cx, JSObject *obj, const Value *v, JSBool *bp)
{
    while (obj->isFunction()) {
        if (!obj->getFunctionPrivate()->isBound())
            break;
        obj = obj->getBoundFunctionTarget();
    }

    jsid id = ATOM_TO_JSID(cx->runtime->atomState.classPrototypeAtom);
    Value pval;
    if (!obj->getProperty(cx, id, &pval))
        return JS_FALSE;

    if (pval.isPrimitive()) {
        /*
         * Throw a runtime error if instanceof is called on a function that
         * has a non-object as its .prototype value.
         */
        js_ReportValueError(cx, JSMSG_BAD_PROTOTYPE, -1, ObjectValue(*obj), NULL);
        return JS_FALSE;
    }

    *bp = js_IsDelegate(cx, &pval.toObject(), *v);
    return JS_TRUE;
}

static void
fun_trace(JSTracer *trc, JSObject *obj)
{
    /* A newborn function object may have a not yet initialized private slot. */
    JSFunction *fun = (JSFunction *) obj->getPrivate();
    if (!fun)
        return;

    if (fun != obj) {
        /* obj is a cloned function object, trace the clone-parent, fun. */
        MarkObject(trc, fun, "private");

        /* The function could be a flat closure with upvar copies in the clone. */
        if (FUN_FLAT_CLOSURE(fun) && fun->u.i.nupvars)
            MarkValueRange(trc, fun->u.i.nupvars, obj->getFlatClosureUpvars(), "upvars");
        return;
    }

    if (fun->atom)
        MarkString(trc, ATOM_TO_STRING(fun->atom), "atom");

    if (FUN_INTERPRETED(fun)) {
        if (fun->u.i.script)
            js_TraceScript(trc, fun->u.i.script);
        for (const Shape *shape = fun->u.i.names; shape; shape = shape->previous())
            shape->trace(trc);
    }
}

static void
fun_finalize(JSContext *cx, JSObject *obj)
{
    /* Ignore newborn function objects. */
    JSFunction *fun = (JSFunction *) obj->getPrivate();
    if (!fun)
        return;

    /* Cloned function objects may be flat closures with upvars to free. */
    if (fun != obj) {
        if (FUN_FLAT_CLOSURE(fun) && fun->u.i.nupvars != 0)
            cx->free((void *) obj->getFlatClosureUpvars());
        return;
    }

    /*
     * Null-check of u.i.script is required since the parser sets interpreted
     * very early.
     */
    if (FUN_INTERPRETED(fun) && fun->u.i.script)
        js_DestroyScript(cx, fun->u.i.script);
}

int
JSFunction::sharpSlotBase(JSContext *cx)
{
#if JS_HAS_SHARP_VARS
    JSAtom *name = js_Atomize(cx, "#array", 6, 0);
    if (name) {
        uintN index = uintN(-1);
#ifdef DEBUG
        JSLocalKind kind =
#endif
            lookupLocal(cx, name, &index);
        JS_ASSERT(kind == JSLOCAL_VAR);
        return int(index);
    }
#endif
    return -1;
}

uint32
JSFunction::countUpvarSlots() const
{
    JS_ASSERT(FUN_INTERPRETED(this));

    return (u.i.nupvars == 0) ? 0 : u.i.script->upvars()->length;
}

/*
 * Reserve two slots in all function objects for XPConnect.  Note that this
 * does not bloat every instance, only those on which reserved slots are set,
 * and those on which ad-hoc properties are defined.
 */
JS_PUBLIC_DATA(Class) js_FunctionClass = {
    js_Function_str,
    JSCLASS_HAS_PRIVATE | JSCLASS_NEW_RESOLVE |
    JSCLASS_HAS_RESERVED_SLOTS(JSFunction::CLASS_RESERVED_SLOTS) |
    JSCLASS_MARK_IS_TRACE | JSCLASS_HAS_CACHED_PROTO(JSProto_Function),
    PropertyStub,   /* addProperty */
    PropertyStub,   /* delProperty */
    PropertyStub,   /* getProperty */
    PropertyStub,   /* setProperty */
    fun_enumerate,
    (JSResolveOp)fun_resolve,
    ConvertStub,
    fun_finalize,
    NULL,           /* reserved0   */
    NULL,           /* checkAccess */
    NULL,           /* call        */
    NULL,           /* construct   */
    js_XDRFunctionObject,
    fun_hasInstance,
    JS_CLASS_TRACE(fun_trace)
};

namespace js {

JSString *
fun_toStringHelper(JSContext *cx, JSObject *obj, uintN indent)
{
    if (!obj->isFunction()) {
        if (obj->isFunctionProxy())
            return JSProxy::fun_toString(cx, obj, indent);
        JS_ReportErrorNumber(cx, js_GetErrorMessage, NULL,
                             JSMSG_INCOMPATIBLE_PROTO,
                             js_Function_str, js_toString_str,
                             "object");
        return NULL;
    }

    JSFunction *fun = GET_FUNCTION_PRIVATE(cx, obj);
    if (!fun)
        return NULL;
    return JS_DecompileFunction(cx, fun, indent);
}

}  /* namespace js */

static JSBool
fun_toString(JSContext *cx, uintN argc, Value *vp)
{
    JS_ASSERT(IsFunctionObject(vp[0]));
    uint32_t indent = 0;

    if (argc != 0 && !ValueToECMAUint32(cx, vp[2], &indent))
        return false;

    JSObject *obj = ComputeThisFromVp(cx, vp);
    if (!obj)
        return false;

    JSString *str = fun_toStringHelper(cx, obj, indent);
    if (!str)
        return false;

    vp->setString(str);
    return true;
}

#if JS_HAS_TOSOURCE
static JSBool
fun_toSource(JSContext *cx, uintN argc, Value *vp)
{
    JS_ASSERT(IsFunctionObject(vp[0]));

    JSObject *obj = ComputeThisFromVp(cx, vp);
    if (!obj)
        return false;

    JSString *str = fun_toStringHelper(cx, obj, JS_DONT_PRETTY_PRINT);
    if (!str)
        return false;

    vp->setString(str);
    return true;
}
#endif

JSBool
js_fun_call(JSContext *cx, uintN argc, Value *vp)
{
    LeaveTrace(cx);

    JSObject *obj = ComputeThisFromVp(cx, vp);
    if (!obj)
        return JS_FALSE;
    Value fval = vp[1];

    if (!js_IsCallable(fval)) {
        JSString *str = js_ValueToString(cx, fval);
        if (str) {
            const char *bytes = js_GetStringBytes(cx, str);

            if (bytes) {
                JS_ReportErrorNumber(cx, js_GetErrorMessage, NULL,
                                     JSMSG_INCOMPATIBLE_PROTO,
                                     js_Function_str, js_call_str,
                                     bytes);
            }
        }
        return JS_FALSE;
    }

    Value *argv = vp + 2;
    if (argc == 0) {
        /* Call fun with its global object as the 'this' param if no args. */
        obj = NULL;
    } else {
        /* Otherwise convert the first arg to 'this' and skip over it. */
        if (argv[0].isObject())
            obj = &argv[0].toObject();
        else if (!js_ValueToObjectOrNull(cx, argv[0], &obj))
            return JS_FALSE;
        argc--;
        argv++;
    }

    /* Allocate stack space for fval, obj, and the args. */
    InvokeArgsGuard args;
    if (!cx->stack().pushInvokeArgs(cx, argc, args))
        return JS_FALSE;

    /* Push fval, obj, and the args. */
    args.callee() = fval;
    args.thisv().setObjectOrNull(obj);
    memcpy(args.argv(), argv, argc * sizeof *argv);

    bool ok = Invoke(cx, args, 0);
    *vp = args.rval();
    return ok;
}

/* ES5 15.3.4.3 */
JSBool
js_fun_apply(JSContext *cx, uintN argc, Value *vp)
{
    JSObject *obj = ComputeThisFromVp(cx, vp);
    if (!obj)
        return false;

    /* Step 1. */
    Value fval = vp[1];
    if (!js_IsCallable(fval)) {
        if (JSString *str = js_ValueToString(cx, fval)) {
            if (const char *bytes = js_GetStringBytes(cx, str)) {
                JS_ReportErrorNumber(cx, js_GetErrorMessage, NULL,
                                     JSMSG_INCOMPATIBLE_PROTO,
                                     js_Function_str, js_apply_str,
                                     bytes);
            }
        }
        return false;
    }

    /* Step 2. */
    if (argc < 2 || vp[3].isNullOrUndefined())
        return js_fun_call(cx, (argc > 0) ? 1 : 0, vp);

    /* Step 3. */
    if (!vp[3].isObject()) {
        JS_ReportErrorNumber(cx, js_GetErrorMessage, NULL, JSMSG_BAD_APPLY_ARGS, js_apply_str);
        return false;
    }

    /*
     * Steps 4-5 (note erratum removing steps originally numbered 5 and 7 in
     * original version of ES5).
     */
    JSObject *aobj = vp[3].toObject().wrappedObject(cx);
    jsuint length;
    if (aobj->isArray()) {
        length = aobj->getArrayLength();
    } else if (aobj->isArguments() && !aobj->isArgsLengthOverridden()) {
        length = aobj->getArgsInitialLength();
    } else {
        Value &lenval = vp[0];
        if (!aobj->getProperty(cx, ATOM_TO_JSID(cx->runtime->atomState.lengthAtom), &lenval))
            return false;

        if (lenval.isInt32()) {
            length = jsuint(lenval.toInt32()); /* jsuint cast does ToUint32 */
        } else {
            JS_STATIC_ASSERT(sizeof(jsuint) == sizeof(uint32_t));
            if (!ValueToECMAUint32(cx, lenval, (uint32_t *)&length))
                return false;
        }
    }

    /* Convert the first arg to 'this' and skip over it. */
    if (vp[2].isObject())
        obj = &vp[2].toObject();
    else if (!js_ValueToObjectOrNull(cx, vp[2], &obj))
        return JS_FALSE;

    LeaveTrace(cx);

    /* Step 6. */
    uintN n = uintN(JS_MIN(length, JS_ARGS_LENGTH_MAX));

    InvokeArgsGuard args;
    if (!cx->stack().pushInvokeArgs(cx, n, args))
        return false;

    /* Push fval, obj, and aobj's elements as args. */
    args.callee() = fval;
    args.thisv().setObjectOrNull(obj);

    /* Steps 7-8. */
    if (aobj && aobj->isArguments() && !aobj->isArgsLengthOverridden()) {
        /*
         * Two cases, two loops: note how in the case of an active stack frame
         * backing aobj, even though we copy from fp->argv, we still must check
         * aobj->getArgsElement(i) for a hole, to handle a delete on the
         * corresponding arguments element. See args_delProperty.
         */
        JSStackFrame *fp = (JSStackFrame *) aobj->getPrivate();
        Value *argv = args.argv();
        if (fp) {
            memcpy(argv, fp->argv, n * sizeof(Value));
            for (uintN i = 0; i < n; i++) {
                if (aobj->getArgsElement(i).isMagic(JS_ARGS_HOLE)) // suppress deleted element
                    argv[i].setUndefined();
            }
        } else {
            for (uintN i = 0; i < n; i++) {
                argv[i] = aobj->getArgsElement(i);
                if (argv[i].isMagic(JS_ARGS_HOLE))
                    argv[i].setUndefined();
            }
        }
    } else {
        Value *argv = args.argv();
        for (uintN i = 0; i < n; i++) {
            if (!aobj->getProperty(cx, INT_TO_JSID(jsint(i)), &argv[i]))
                return JS_FALSE;
        }
    }

    /* Step 9. */
    if (!Invoke(cx, args, 0))
        return false;
    *vp = args.rval();
    return true;
}

namespace {
Native
FastNativeToNative(FastNative fn)
{
    return reinterpret_cast<Native>(fn);
}

JSBool
CallOrConstructBoundFunction(JSContext *cx, uintN argc, Value *vp);
}

inline bool
JSFunction::isBound() const
{
    return isFastNative() && u.n.native == FastNativeToNative(CallOrConstructBoundFunction);
}

inline bool
JSObject::initBoundFunction(JSContext *cx, const Value &thisArg,
                            const Value *args, uintN argslen)
{
    JS_ASSERT(isFunction());
    JS_ASSERT(getFunctionPrivate()->isBound());

    fslots[JSSLOT_BOUND_FUNCTION_THIS] = thisArg;
    fslots[JSSLOT_BOUND_FUNCTION_ARGS_COUNT].setPrivateUint32(argslen);
    if (argslen != 0) {
        /* FIXME? Burn memory on an empty scope whose shape covers the args slots. */
        EmptyShape *empty = EmptyShape::create(cx, clasp);
        if (!empty)
            return false;

        empty->slot += argslen;
        map = empty;

        if (!ensureInstanceReservedSlots(cx, argslen))
            return false;

        JS_ASSERT(dslots);
        JS_ASSERT(dslots[-1].toPrivateUint32() >= argslen);
        memcpy(&dslots[0], args, argslen * sizeof(Value));
    }
    return true;
}

inline JSObject *
JSObject::getBoundFunctionTarget() const
{
    JS_ASSERT(isFunction());
    JS_ASSERT(getFunctionPrivate()->isBound());

    /* Bound functions abuse |parent| to store their target function. */
    return getParent();
}

inline const js::Value &
JSObject::getBoundFunctionThis() const
{
    JS_ASSERT(isFunction());
    JS_ASSERT(getFunctionPrivate()->isBound());

    return fslots[JSSLOT_BOUND_FUNCTION_THIS];
}

inline const js::Value *
JSObject::getBoundFunctionArguments(uintN &argslen) const
{
    JS_ASSERT(isFunction());
    JS_ASSERT(getFunctionPrivate()->isBound());

    argslen = fslots[JSSLOT_BOUND_FUNCTION_ARGS_COUNT].toPrivateUint32();
    JS_ASSERT_IF(argslen > 0, dslots);
    JS_ASSERT_IF(argslen > 0, dslots[-1].toPrivateUint32() >= argslen);
    return &dslots[0];
}

namespace {

/* ES5 15.3.4.5.1 and 15.3.4.5.2. */
JSBool
CallOrConstructBoundFunction(JSContext *cx, uintN argc, Value *vp)
{
    JSObject *obj = &vp[0].toObject();
    JS_ASSERT(obj->isFunction());
    JS_ASSERT(obj->getFunctionPrivate()->isBound());

    LeaveTrace(cx);

    bool constructing = vp[1].isMagic(JS_FAST_CONSTRUCTOR);

    /* 15.3.4.5.1 step 1, 15.3.4.5.2 step 3. */
    uintN argslen;
    const Value *boundArgs = obj->getBoundFunctionArguments(argslen);

    if (argc + argslen > JS_ARGS_LENGTH_MAX) {
        js_ReportAllocationOverflow(cx);
        return false;
    }

    /* 15.3.4.5.1 step 3, 15.3.4.5.2 step 1. */
    JSObject *target = obj->getBoundFunctionTarget();

    /* 15.3.4.5.1 step 2. */
    const Value &boundThis = obj->getBoundFunctionThis();

    InvokeArgsGuard args;
    if (!cx->stack().pushInvokeArgs(cx, argc + argslen, args))
        return false;

    /* 15.3.4.5.1, 15.3.4.5.2 step 4. */
    memcpy(args.argv(), boundArgs, argslen * sizeof(Value));
    memcpy(args.argv() + argslen, vp + 2, argc * sizeof(Value));

    /* 15.3.4.5.1, 15.3.4.5.2 step 5. */
    args.callee().setObject(*target);

    if (!constructing) {
        /*
         * FIXME Pass boundThis directly without boxing!  This will go away
         *       very shortly when this-boxing only occurs for non-strict
         *       functions, callee-side, in bug 514570.
         */
        JSObject *boundThisObj;
        if (boundThis.isObjectOrNull()) {
            boundThisObj = boundThis.toObjectOrNull();
        } else {
            if (!js_ValueToObjectOrNull(cx, boundThis, &boundThisObj))
                return false;
        }

        args.thisv() = ObjectOrNullValue(boundThisObj);
    }

    if (constructing ? !InvokeConstructor(cx, args) : !Invoke(cx, args, 0))
        return false;

    *vp = args.rval();
    return true;
}

/* ES5 15.3.4.5. */
JSBool
fun_bind(JSContext *cx, uintN argc, Value *vp)
{
    /* Step 1. */
    JSObject *target = ComputeThisFromVp(cx, vp);
    if (!target)
        return false;

    /* Step 2. */
    if (!target->wrappedObject(cx)->isCallable()) {
        if (JSString *str = js_ValueToString(cx, vp[1])) {
            if (const char *bytes = js_GetStringBytes(cx, str)) {
                JS_ReportErrorNumber(cx, js_GetErrorMessage, NULL,
                                     JSMSG_INCOMPATIBLE_PROTO,
                                     js_Function_str, "bind", bytes);
            }
        }
        return false;
    }

    /* Step 3. */
    Value *args = NULL;
    uintN argslen = 0;
    if (argc > 1) {
        args = vp + 3;
        argslen = argc - 1;
    }

    /* Steps 15-16. */
    uintN length = 0;
    if (target->isFunction()) {
        uintN nargs = target->getFunctionPrivate()->nargs;
        if (nargs > argslen)
            length = nargs - argslen;
    }

    /* Step 4-6, 10-11. */
    JSAtom *name = target->isFunction() ? target->getFunctionPrivate()->atom : NULL;

    /* NB: Bound functions abuse |parent| to store their target. */
    JSObject *funobj =
        js_NewFunction(cx, NULL, FastNativeToNative(CallOrConstructBoundFunction), length,
                       JSFUN_FAST_NATIVE | JSFUN_FAST_NATIVE_CTOR, target, name);
    if (!funobj)
        return false;

    /* Steps 7-9. */
    Value thisArg = argc >= 1 ? vp[2] : UndefinedValue();
    if (!funobj->initBoundFunction(cx, thisArg, args, argslen))
        return false;

    /* Steps 17, 19-21 are handled by fun_resolve. */
    /* Step 18 is the default for new functions. */

    /* Step 22. */
    vp->setObject(*funobj);
    return true;
}

}

static JSFunctionSpec function_methods[] = {
#if JS_HAS_TOSOURCE
    JS_FN(js_toSource_str,   fun_toSource,   0,0),
#endif
    JS_FN(js_toString_str,   fun_toString,   0,0),
    JS_FN(js_apply_str,      js_fun_apply,   2,0),
    JS_FN(js_call_str,       js_fun_call,    1,0),
    JS_FN("bind",            fun_bind,       1,0),
    JS_FS_END
};

static JSBool
Function(JSContext *cx, JSObject *obj, uintN argc, Value *argv, Value *rval)
{
    JSFunction *fun;
    JSObject *parent;
    JSStackFrame *fp, *caller;
    uintN i, n, lineno;
    JSAtom *atom;
    const char *filename;
    JSBool ok;
    JSString *str, *arg;
    TokenStream ts(cx);
    JSPrincipals *principals;
    jschar *collected_args, *cp;
    void *mark;
    size_t arg_length, args_length, old_args_length;
    TokenKind tt;

    if (!JS_IsConstructing(cx)) {
        obj = NewFunction(cx, NULL);
        if (!obj)
            return JS_FALSE;
        rval->setObject(*obj);
    } else {
        /*
         * The constructor is called before the private slot is initialized so
         * we must use getPrivate, not GET_FUNCTION_PRIVATE here.
         */
        if (obj->getPrivate())
            return JS_TRUE;
    }

    /*
     * NB: (new Function) is not lexically closed by its caller, it's just an
     * anonymous function in the top-level scope that its constructor inhabits.
     * Thus 'var x = 42; f = new Function("return x"); print(f())' prints 42,
     * and so would a call to f from another top-level's script or function.
     *
     * In older versions, before call objects, a new Function was adopted by
     * its running context's globalObject, which might be different from the
     * top-level reachable from scopeChain (in HTML frames, e.g.).
     */
    parent = argv[-2].toObject().getParent();

    fun = js_NewFunction(cx, obj, NULL, 0, JSFUN_LAMBDA | JSFUN_INTERPRETED,
                         parent, cx->runtime->atomState.anonymousAtom);

    if (!fun)
        return JS_FALSE;

    /*
     * Function is static and not called directly by other functions in this
     * file, therefore it is callable only as a native function by js_Invoke.
     * Find the scripted caller, possibly skipping other native frames such as
     * are built for Function.prototype.call or .apply activations that invoke
     * Function indirectly from a script.
     */
    fp = js_GetTopStackFrame(cx);
    JS_ASSERT(!fp->hasScript() && fp->hasFunction() &&
              fp->getFunction()->u.n.native == Function);
    caller = js_GetScriptedCaller(cx, fp);
    if (caller) {
        principals = JS_EvalFramePrincipals(cx, fp, caller);
        filename = js_ComputeFilename(cx, caller, principals, &lineno);
    } else {
        filename = NULL;
        lineno = 0;
        principals = NULL;
    }

    /* Belt-and-braces: check that the caller has access to parent. */
    if (!js_CheckPrincipalsAccess(cx, parent, principals,
                                  CLASS_ATOM(cx, Function))) {
        return JS_FALSE;
    }

    /*
     * CSP check: whether new Function() is allowed at all.
     * Report errors via CSP is done in the script security manager.
     * js_CheckContentSecurityPolicy is defined in jsobj.cpp
     */
    if (!js_CheckContentSecurityPolicy(cx)) {
        JS_ReportErrorNumber(cx, js_GetErrorMessage, NULL, JSMSG_CSP_BLOCKED_FUNCTION);
        return JS_FALSE;
    }

    n = argc ? argc - 1 : 0;
    if (n > 0) {
        enum { OK, BAD, BAD_FORMAL } state;

        /*
         * Collect the function-argument arguments into one string, separated
         * by commas, then make a tokenstream from that string, and scan it to
         * get the arguments.  We need to throw the full scanner at the
         * problem, because the argument string can legitimately contain
         * comments and linefeeds.  XXX It might be better to concatenate
         * everything up into a function definition and pass it to the
         * compiler, but doing it this way is less of a delta from the old
         * code.  See ECMA 15.3.2.1.
         */
        state = BAD_FORMAL;
        args_length = 0;
        for (i = 0; i < n; i++) {
            /* Collect the lengths for all the function-argument arguments. */
            arg = js_ValueToString(cx, argv[i]);
            if (!arg)
                return JS_FALSE;
            argv[i].setString(arg);

            /*
             * Check for overflow.  The < test works because the maximum
             * JSString length fits in 2 fewer bits than size_t has.
             */
            old_args_length = args_length;
            args_length = old_args_length + arg->length();
            if (args_length < old_args_length) {
                js_ReportAllocationOverflow(cx);
                return JS_FALSE;
            }
        }

        /* Add 1 for each joining comma and check for overflow (two ways). */
        old_args_length = args_length;
        args_length = old_args_length + n - 1;
        if (args_length < old_args_length ||
            args_length >= ~(size_t)0 / sizeof(jschar)) {
            js_ReportAllocationOverflow(cx);
            return JS_FALSE;
        }

        /*
         * Allocate a string to hold the concatenated arguments, including room
         * for a terminating 0.  Mark cx->tempPool for later release, to free
         * collected_args and its tokenstream in one swoop.
         */
        mark = JS_ARENA_MARK(&cx->tempPool);
        JS_ARENA_ALLOCATE_CAST(cp, jschar *, &cx->tempPool,
                               (args_length+1) * sizeof(jschar));
        if (!cp) {
            js_ReportOutOfScriptQuota(cx);
            return JS_FALSE;
        }
        collected_args = cp;

        /*
         * Concatenate the arguments into the new string, separated by commas.
         */
        for (i = 0; i < n; i++) {
            arg = argv[i].toString();
            arg_length = arg->length();
            (void) js_strncpy(cp, arg->chars(), arg_length);
            cp += arg_length;

            /* Add separating comma or terminating 0. */
            *cp++ = (i + 1 < n) ? ',' : 0;
        }

        /* Initialize a tokenstream that reads from the given string. */
        if (!ts.init(collected_args, args_length, NULL, filename, lineno)) {
            JS_ARENA_RELEASE(&cx->tempPool, mark);
            return JS_FALSE;
        }

        /* The argument string may be empty or contain no tokens. */
        tt = ts.getToken();
        if (tt != TOK_EOF) {
            for (;;) {
                /*
                 * Check that it's a name.  This also implicitly guards against
                 * TOK_ERROR, which was already reported.
                 */
                if (tt != TOK_NAME)
                    goto after_args;

                /*
                 * Get the atom corresponding to the name from the token
                 * stream; we're assured at this point that it's a valid
                 * identifier.
                 */
                atom = ts.currentToken().t_atom;

                /* Check for a duplicate parameter name. */
                if (fun->lookupLocal(cx, atom, NULL) != JSLOCAL_NONE) {
                    const char *name;

                    name = js_AtomToPrintableString(cx, atom);
                    ok = name && ReportCompileErrorNumber(cx, &ts, NULL,
                                                          JSREPORT_WARNING | JSREPORT_STRICT,
                                                          JSMSG_DUPLICATE_FORMAL, name);
                    if (!ok)
                        goto after_args;
                }
                if (!fun->addLocal(cx, atom, JSLOCAL_ARG))
                    goto after_args;

                /*
                 * Get the next token.  Stop on end of stream.  Otherwise
                 * insist on a comma, get another name, and iterate.
                 */
                tt = ts.getToken();
                if (tt == TOK_EOF)
                    break;
                if (tt != TOK_COMMA)
                    goto after_args;
                tt = ts.getToken();
            }
        }

        state = OK;
      after_args:
        if (state == BAD_FORMAL && !ts.isError()) {
            /*
             * Report "malformed formal parameter" iff no illegal char or
             * similar scanner error was already reported.
             */
            JS_ReportErrorNumber(cx, js_GetErrorMessage, NULL,
                                 JSMSG_BAD_FORMAL);
        }
        ts.close();
        JS_ARENA_RELEASE(&cx->tempPool, mark);
        if (state != OK)
            return JS_FALSE;
    }

    if (argc) {
        str = js_ValueToString(cx, argv[argc-1]);
        if (!str)
            return JS_FALSE;
        argv[argc-1].setString(str);
    } else {
        str = cx->runtime->emptyString;
    }

    return Compiler::compileFunctionBody(cx, fun, principals,
                                         str->chars(), str->length(),
                                         filename, lineno);
}

namespace {

JSBool
ThrowTypeError(JSContext *cx, uintN argc, Value *vp)
{
    JS_ReportErrorFlagsAndNumber(cx, JSREPORT_ERROR, js_GetErrorMessage, NULL,
                                 JSMSG_THROW_TYPE_ERROR);
    return false;
}

}

JSObject *
js_InitFunctionClass(JSContext *cx, JSObject *obj)
{
    JSObject *proto = js_InitClass(cx, obj, NULL, &js_FunctionClass, Function, 1,
                                   NULL, function_methods, NULL, NULL);
    if (!proto)
        return NULL;

    JSFunction *fun = js_NewFunction(cx, proto, NULL, 0, JSFUN_INTERPRETED, obj, NULL);
    if (!fun)
        return NULL;
    fun->u.i.script = JSScript::emptyScript();

    if (obj->getClass()->flags & JSCLASS_IS_GLOBAL) {
        /* ES5 13.2.3: Construct the unique [[ThrowTypeError]] function object. */
        JSObject *throwTypeError =
            js_NewFunction(cx, NULL, reinterpret_cast<Native>(ThrowTypeError), 0,
                           JSFUN_FAST_NATIVE, obj, NULL);
        if (!throwTypeError)
            return NULL;

        JS_ALWAYS_TRUE(js_SetReservedSlot(cx, obj, JSRESERVED_GLOBAL_THROWTYPEERROR,
                                          ObjectValue(*throwTypeError)));
    }

    return proto;
}

JSFunction *
js_NewFunction(JSContext *cx, JSObject *funobj, Native native, uintN nargs,
               uintN flags, JSObject *parent, JSAtom *atom)
{
    JSFunction *fun;

    if (funobj) {
        JS_ASSERT(funobj->isFunction());
        funobj->setParent(parent);
    } else {
        funobj = NewFunction(cx, parent);
        if (!funobj)
            return NULL;
    }
    JS_ASSERT(!funobj->getPrivate());
    fun = (JSFunction *) funobj;

    /* Initialize all function members. */
    fun->nargs = uint16(nargs);
    fun->flags = flags & (JSFUN_FLAGS_MASK | JSFUN_KINDMASK |
                          JSFUN_TRCINFO | JSFUN_FAST_NATIVE_CTOR);
    if ((flags & JSFUN_KINDMASK) >= JSFUN_INTERPRETED) {
        JS_ASSERT(!native);
        JS_ASSERT(nargs == 0);
        fun->u.i.nvars = 0;
        fun->u.i.nupvars = 0;
        fun->u.i.skipmin = 0;
        fun->u.i.wrapper = false;
        fun->u.i.script = NULL;
        fun->u.i.names = cx->runtime->emptyCallShape;
    } else {
        fun->u.n.extra = 0;
        fun->u.n.spare = 0;
        fun->u.n.clasp = NULL;
        if (flags & JSFUN_TRCINFO) {
#ifdef JS_TRACER
            JSNativeTraceInfo *trcinfo =
                JS_FUNC_TO_DATA_PTR(JSNativeTraceInfo *, native);
            fun->u.n.native = (js::Native) trcinfo->native;
            fun->u.n.trcinfo = trcinfo;
#else
            fun->u.n.trcinfo = NULL;
#endif
        } else {
            fun->u.n.native = native;
            fun->u.n.trcinfo = NULL;
        }
        JS_ASSERT(fun->u.n.native);
    }
    fun->atom = atom;

    /* Set private to self to indicate non-cloned fully initialized function. */
    FUN_OBJECT(fun)->setPrivate(fun);
    return fun;
}

JSObject * JS_FASTCALL
js_CloneFunctionObject(JSContext *cx, JSFunction *fun, JSObject *parent,
                       JSObject *proto)
{
    JS_ASSERT(parent);
    JS_ASSERT(proto);

    /*
     * The cloned function object does not need the extra JSFunction members
     * beyond JSObject as it points to fun via the private slot.
     */
    JSObject *clone = NewNativeClassInstance(cx, &js_FunctionClass, proto, parent);
    if (!clone)
        return NULL;
    clone->setPrivate(fun);
    return clone;
}

#ifdef JS_TRACER
JS_DEFINE_CALLINFO_4(extern, OBJECT, js_CloneFunctionObject, CONTEXT, FUNCTION, OBJECT, OBJECT, 0,
                     nanojit::ACCSET_STORE_ANY)
#endif

/*
 * Create a new flat closure, but don't initialize the imported upvar
 * values. The tracer calls this function and then initializes the upvar
 * slots on trace.
 */
JSObject * JS_FASTCALL
js_AllocFlatClosure(JSContext *cx, JSFunction *fun, JSObject *scopeChain)
{
    JS_ASSERT(FUN_FLAT_CLOSURE(fun));
    JS_ASSERT((fun->u.i.script->upvarsOffset
               ? fun->u.i.script->upvars()->length
               : 0) == fun->u.i.nupvars);

    JSObject *closure = CloneFunctionObject(cx, fun, scopeChain);
    if (!closure)
        return closure;

    uint32 nslots = fun->countUpvarSlots();
    if (nslots == 0)
        return closure;

    Value *upvars = (Value *) cx->malloc(nslots * sizeof(Value));
    if (!upvars)
        return NULL;

    closure->setFlatClosureUpvars(upvars);
    return closure;
}

JS_DEFINE_CALLINFO_3(extern, OBJECT, js_AllocFlatClosure,
                     CONTEXT, FUNCTION, OBJECT, 0, nanojit::ACCSET_STORE_ANY)

JS_REQUIRES_STACK JSObject *
js_NewFlatClosure(JSContext *cx, JSFunction *fun)
{
    /*
     * Flat closures can be partial, they may need to search enclosing scope
     * objects via JSOP_NAME, etc.
     */
    JSObject *scopeChain = js_GetScopeChain(cx, cx->fp());
    if (!scopeChain)
        return NULL;

    JSObject *closure = js_AllocFlatClosure(cx, fun, scopeChain);
    if (!closure || fun->u.i.nupvars == 0)
        return closure;

    Value *upvars = closure->getFlatClosureUpvars();
    uintN level = fun->u.i.script->staticLevel;
    JSUpvarArray *uva = fun->u.i.script->upvars();

    for (uint32 i = 0, n = uva->length; i < n; i++)
        upvars[i] = GetUpvar(cx, level, uva->vector[i]);

    return closure;
}

JSObject *
js_NewDebuggableFlatClosure(JSContext *cx, JSFunction *fun)
{
    JS_ASSERT(cx->fp()->getFunction()->flags & JSFUN_HEAVYWEIGHT);
    JS_ASSERT(!cx->fp()->getFunction()->optimizedClosure());
    JS_ASSERT(FUN_FLAT_CLOSURE(fun));

    return WrapEscapingClosure(cx, cx->fp(), fun);
}

JSFunction *
js_DefineFunction(JSContext *cx, JSObject *obj, JSAtom *atom, Native native,
                  uintN nargs, uintN attrs)
{
    PropertyOp gsop;
    JSFunction *fun;

    if (attrs & JSFUN_STUB_GSOPS) {
        /*
         * JSFUN_STUB_GSOPS is a request flag only, not stored in fun->flags or
         * the defined property's attributes. This allows us to encode another,
         * internal flag using the same bit, JSFUN_EXPR_CLOSURE -- see jsfun.h
         * for more on this.
         */
        attrs &= ~JSFUN_STUB_GSOPS;
        gsop = PropertyStub;
    } else {
        gsop = NULL;
    }
    fun = js_NewFunction(cx, NULL, native, nargs,
                         attrs & (JSFUN_FLAGS_MASK | JSFUN_TRCINFO), obj, atom);
    if (!fun)
        return NULL;
    if (!obj->defineProperty(cx, ATOM_TO_JSID(atom), ObjectValue(*fun),
                             gsop, gsop, attrs & ~JSFUN_FLAGS_MASK)) {
        return NULL;
    }
    return fun;
}

#if (JSV2F_CONSTRUCT & JSV2F_SEARCH_STACK)
# error "JSINVOKE_CONSTRUCT and JSV2F_SEARCH_STACK are not disjoint!"
#endif

JSFunction *
js_ValueToFunction(JSContext *cx, const Value *vp, uintN flags)
{
    JSObject *funobj;
    if (!IsFunctionObject(*vp, &funobj)) {
        js_ReportIsNotFunction(cx, vp, flags);
        return NULL;
    }
    return GET_FUNCTION_PRIVATE(cx, funobj);
}

JSObject *
js_ValueToFunctionObject(JSContext *cx, Value *vp, uintN flags)
{
    JSObject *funobj;
    if (!IsFunctionObject(*vp, &funobj)) {
        js_ReportIsNotFunction(cx, vp, flags);
        return NULL;
    }

    return funobj;
}

JSObject *
js_ValueToCallableObject(JSContext *cx, Value *vp, uintN flags)
{
    if (vp->isObject()) {
        JSObject *callable = &vp->toObject();
        if (callable->isCallable())
            return callable;
    }

    js_ReportIsNotFunction(cx, vp, flags);
    return NULL;
}

void
js_ReportIsNotFunction(JSContext *cx, const Value *vp, uintN flags)
{
    const char *name = NULL, *source = NULL;
    AutoValueRooter tvr(cx);
    uintN error = (flags & JSV2F_CONSTRUCT) ? JSMSG_NOT_CONSTRUCTOR : JSMSG_NOT_FUNCTION;
    LeaveTrace(cx);

    /*
     * We try to the print the code that produced vp if vp is a value in the
     * most recent interpreted stack frame. Note that additional values, not
     * directly produced by the script, may have been pushed onto the frame's
     * expression stack (e.g. by InvokeFromEngine) thereby incrementing sp past
     * the depth simulated by ReconstructPCStack. Since we must pass an offset
     * from the top of the simulated stack to js_ReportValueError3, it is
     * important to do bounds checking using the simulated, rather than actual,
     * stack depth.
     */
    ptrdiff_t spindex = 0;

    FrameRegsIter i(cx);
    while (!i.done() && !i.pc())
        ++i;

    if (!i.done()) {
        uintN depth = js_ReconstructStackDepth(cx, i.fp()->getScript(), i.pc());
        Value *simsp = i.fp()->base() + depth;
        JS_ASSERT(simsp <= i.sp());
        if (i.fp()->base() <= vp && vp < simsp)
            spindex = vp - simsp;
    }

    if (!spindex)
        spindex = ((flags & JSV2F_SEARCH_STACK) ? JSDVG_SEARCH_STACK : JSDVG_IGNORE_STACK);

    js_ReportValueError3(cx, error, spindex, *vp, NULL, name, source);
}

const Shape *
JSFunction::lastArg() const
{
    const Shape *shape = lastVar();
    if (u.i.nvars != 0) {
        while (shape->previous() && shape->getter() != js_GetCallArg)
            shape = shape->previous();
    }
    return shape;
}

const Shape *
JSFunction::lastVar() const
{
    const Shape *shape = u.i.names;
    if (u.i.nupvars != 0) {
        while (shape->getter() == GetFlatUpvar)
            shape = shape->previous();
    }
    return shape;
}

bool
JSFunction::addLocal(JSContext *cx, JSAtom *atom, JSLocalKind kind)
{
    JS_ASSERT(FUN_INTERPRETED(this));
    JS_ASSERT(!u.i.script);

    /*
     * We still follow 10.2.3 of ES3 and make argument and variable properties
     * of the Call objects enumerable. ES5 reformulated all of its Clause 10 to
     * avoid objects as activations, something we should do too.
     */
    uintN attrs = JSPROP_ENUMERATE | JSPROP_PERMANENT | JSPROP_SHARED;
    uint16 *indexp;
    PropertyOp getter, setter;
    uint32 slot = JSSLOT_START(&js_CallClass) + CALL_CLASS_RESERVED_SLOTS;

    if (kind == JSLOCAL_ARG) {
        JS_ASSERT(u.i.nupvars == 0);

        indexp = &nargs;
        getter = js_GetCallArg;
        setter = SetCallArg;
        slot += nargs;
    } else if (kind == JSLOCAL_UPVAR) {
        indexp = &u.i.nupvars;
        getter = GetFlatUpvar;
        setter = SetFlatUpvar;
        slot = SHAPE_INVALID_SLOT;
    } else {
        JS_ASSERT(u.i.nupvars == 0);

        indexp = &u.i.nvars;
        getter = js_GetCallVar;
        setter = SetCallVar;
        if (kind == JSLOCAL_CONST)
            attrs |= JSPROP_READONLY;
        else
            JS_ASSERT(kind == JSLOCAL_VAR);
        slot += nargs + u.i.nvars;
    }

    if (*indexp == JS_BITMASK(16)) {
        JS_ReportErrorNumber(cx, js_GetErrorMessage, NULL,
                             (kind == JSLOCAL_ARG)
                             ? JSMSG_TOO_MANY_FUN_ARGS
                             : JSMSG_TOO_MANY_LOCALS);
        return false;
    }

    Shape **listp = &u.i.names;
    Shape *parent = *listp;
    jsid id;

    /*
     * The destructuring formal parameter parser adds a null atom, which we
     * encode as an INT id. The parser adds such locals after adding vars for
     * the destructured-to parameter bindings -- those must be vars to avoid
     * aliasing arguments[i] for any i -- so we must switch u.i.names to a
     * dictionary list to cope with insertion in the middle of an index-named
     * shape for the object or array argument.
     */
    if (!atom) {
        JS_ASSERT(kind == JSLOCAL_ARG);
        if (u.i.nvars != 0) {
            /*
             * A dictionary list needed only if the destructing pattern wasn't
             * empty, i.e., there were vars for its destructured-to bindings.
             */
            if (!parent->inDictionary() && !(parent = Shape::newDictionaryList(cx, listp)))
                return false;
            while (parent->parent && parent->getter() != js_GetCallArg) {
                ++parent->slot;
                listp = &parent->parent;
                parent = *listp;
            }
        }
        id = INT_TO_JSID(nargs);
    } else {
        id = ATOM_TO_JSID(atom);
    }

    Shape child(id, getter, setter, slot, attrs, Shape::HAS_SHORTID, *indexp);

    Shape *shape = parent->getChild(cx, child, listp);
    if (!shape)
        return false;

    JS_ASSERT_IF(!shape->inDictionary(), u.i.names == shape);
    ++*indexp;
    return true;
}

JSLocalKind
JSFunction::lookupLocal(JSContext *cx, JSAtom *atom, uintN *indexp)
{
    JS_ASSERT(FUN_INTERPRETED(this));

    Shape *shape = SHAPE_FETCH(Shape::search(&u.i.names, ATOM_TO_JSID(atom)));
    if (shape) {
        JSLocalKind localKind;

        if (shape->getter() == js_GetCallArg)
            localKind = JSLOCAL_ARG;
        else if (shape->getter() == GetFlatUpvar)
            localKind = JSLOCAL_UPVAR;
        else if (!shape->writable())
            localKind = JSLOCAL_CONST;
        else
            localKind = JSLOCAL_VAR;

        if (indexp)
            *indexp = shape->shortid;
        return localKind;
    }
    return JSLOCAL_NONE;
}

jsuword *
JSFunction::getLocalNameArray(JSContext *cx, JSArenaPool *pool)
{
    JS_ASSERT(hasLocalNames());

    uintN n = countLocalNames();
    jsuword *names;

    /*
     * No need to check for overflow of the allocation size as we are making a
     * copy of already allocated data. As such it must fit size_t.
     */
    JS_ARENA_ALLOCATE_CAST(names, jsuword *, pool, size_t(n) * sizeof *names);
    if (!names) {
        js_ReportOutOfScriptQuota(cx);
        return NULL;
    }

#ifdef DEBUG
    for (uintN i = 0; i != n; i++)
        names[i] = 0xdeadbeef;
#endif

    for (Shape::Range r = u.i.names; !r.empty(); r.popFront()) {
        const Shape &shape = r.front();
        uintN index = uint16(shape.shortid);
        jsuword constFlag = 0;

        if (shape.getter() == js_GetCallArg) {
            JS_ASSERT(index < nargs);
        } else if (shape.getter() == GetFlatUpvar) {
            JS_ASSERT(index < u.i.nupvars);
            index += nargs + u.i.nvars;
        } else {
            JS_ASSERT(index < u.i.nvars);
            index += nargs;
            if (!shape.writable())
                constFlag = 1;
        }

        JSAtom *atom;
        if (JSID_IS_ATOM(shape.id)) {
            atom = JSID_TO_ATOM(shape.id);
        } else {
            JS_ASSERT(JSID_IS_INT(shape.id));
            JS_ASSERT(shape.getter() == js_GetCallArg);
            atom = NULL;
        }

        names[index] = jsuword(atom);
    }

#ifdef DEBUG
    for (uintN i = 0; i != n; i++)
        JS_ASSERT(names[i] != 0xdeadbeef);
#endif
    return names;
}

void
JSFunction::freezeLocalNames(JSContext *cx)
{
    JS_ASSERT(FUN_INTERPRETED(this));

    Shape *shape = u.i.names;
    if (shape->inDictionary()) {
        do {
            JS_ASSERT(!shape->frozen());
            shape->setFrozen();
        } while ((shape = shape->parent) != NULL);
    }
}

/*
 * This method is called only if we parsed a duplicate formal. Let's use the
 * simplest possible algorithm, risking O(n^2) pain -- anyone dup'ing formals
 * is asking for it!
 */
JSAtom *
JSFunction::findDuplicateFormal() const
{
    JS_ASSERT(isInterpreted());

    if (nargs <= 1)
        return NULL;

    for (Shape::Range r = lastArg(); !r.empty(); r.popFront()) {
        const Shape &shape = r.front();
        for (Shape::Range r2 = shape.previous(); !r2.empty(); r2.popFront()) {
            if (r2.front().id == shape.id)
                return JSID_TO_ATOM(shape.id);
        }
    }
    return NULL;
}<|MERGE_RESOLUTION|>--- conflicted
+++ resolved
@@ -1131,9 +1131,7 @@
     JS_STATIC_ASSERT(JS_INITIAL_NSLOTS - JSSLOT_PRIVATE ==
                      1 + CALL_CLASS_RESERVED_SLOTS);
     if (n != 0) {
-<<<<<<< HEAD
-        JS_ASSERT(callobj->numSlots() >= JS_INITIAL_NSLOTS + n);
-        n += JS_INITIAL_NSLOTS;
+        JS_ASSERT(JSFunction::FIRST_FREE_SLOT + n <= callobj->numSlots());
 
         JSScript *script = fun->u.i.script;
         uint32 nargs = fun->nargs;
@@ -1152,10 +1150,6 @@
 #else
         CopyValuesToCallObject(callobj, nargs, fp->argv, nvars, fp->slots());
 #endif
-=======
-        JS_ASSERT(JSFunction::FIRST_FREE_SLOT + n <= callobj->numSlots());
-        CopyValuesToCallObject(callobj, fun->nargs, fp->argv, fun->u.i.nvars, fp->slots());
->>>>>>> a20f6cea
     }
 
     /* Clear private pointers to fp, which is about to go away (js_Invoke). */
