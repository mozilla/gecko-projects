--- conflicted
+++ resolved
@@ -134,16 +134,12 @@
     create(JSContext *cx, JSScript *script, HandleObject enclosing, HandleFunction callee);
 
   public:
-<<<<<<< HEAD
     /* These functions are internal and are exposed only for JITs. */
     static CallObject *
     create(JSContext *cx, HandleShape shape, HandleTypeObject type, HeapSlot *slots,
            HandleObject enclosing);
 
-    static const uint32_t RESERVED_SLOTS = CALL_BLOCK_RESERVED_SLOTS;
-=======
     static const uint32_t RESERVED_SLOTS = 2;
->>>>>>> 7bff40c1
 
     static CallObject *createForFunction(JSContext *cx, StackFrame *fp);
     static CallObject *createForStrictEval(JSContext *cx, StackFrame *fp);
