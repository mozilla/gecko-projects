--- conflicted
+++ resolved
@@ -26,11 +26,7 @@
     MOZ_ASSERT(cx->atomsCompartment()->runtimeFromAnyThread()->currentThreadHasExclusiveAccess());
 
     // Following js::AtomizeString, we grudgingly forgo last-ditch GC here.
-<<<<<<< HEAD
-    Symbol *p = NewGCSymbol<NoGC>(cx);
-=======
     Symbol *p = Allocate<JS::Symbol, NoGC>(cx);
->>>>>>> 4c57dff8
     if (!p) {
         ReportOutOfMemory(cx);
         return nullptr;
