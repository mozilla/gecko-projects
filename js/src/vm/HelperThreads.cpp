/* -*- Mode: C++; tab-width: 8; indent-tabs-mode: nil; c-basic-offset: 4 -*-
 * vim: set ts=8 sts=4 et sw=4 tw=99:
 * This Source Code Form is subject to the terms of the Mozilla Public
 * License, v. 2.0. If a copy of the MPL was not distributed with this
 * file, You can obtain one at http://mozilla.org/MPL/2.0/. */

#include "vm/HelperThreads.h"

#include "mozilla/Maybe.h"
#include "mozilla/ScopeExit.h"
#include "mozilla/Unused.h"

#include "builtin/Promise.h"
#include "frontend/BytecodeCompiler.h"
#include "gc/GCInternals.h"
#include "jit/IonBuilder.h"
#include "js/UniquePtr.h"
#include "js/Utility.h"
#include "threading/CpuCount.h"
#include "util/NativeStack.h"
#include "vm/Debugger.h"
#include "vm/ErrorReporting.h"
#include "vm/SharedImmutableStringsCache.h"
#include "vm/Time.h"
#include "vm/TraceLogging.h"
#include "vm/Xdr.h"
#include "wasm/WasmGenerator.h"

#include "gc/PrivateIterators-inl.h"
#include "vm/JSContext-inl.h"
#include "vm/JSObject-inl.h"
#include "vm/JSScript-inl.h"
#include "vm/NativeObject-inl.h"
#include "vm/Realm-inl.h"

using namespace js;

using mozilla::Maybe;
using mozilla::Unused;
using mozilla::TimeDuration;
using mozilla::TimeStamp;

using JS::CompileOptions;
using JS::ReadOnlyCompileOptions;

namespace js {

GlobalHelperThreadState* gHelperThreadState = nullptr;

} // namespace js

// These macros are identical in function to the same-named ones in
// GeckoProfiler.h, but they are defined separately because SpiderMonkey can't
// use GeckoProfiler.h.
#define PROFILER_RAII_PASTE(id, line) id ## line
#define PROFILER_RAII_EXPAND(id, line) PROFILER_RAII_PASTE(id, line)
#define PROFILER_RAII PROFILER_RAII_EXPAND(raiiObject, __LINE__)
#define AUTO_PROFILER_LABEL(label, category) \
  HelperThread::AutoProfilerLabel PROFILER_RAII(this, label, __LINE__, \
                                                js::ProfilingStackFrame::Category::category)

bool
js::CreateHelperThreadsState()
{
    MOZ_ASSERT(!gHelperThreadState);
    gHelperThreadState = js_new<GlobalHelperThreadState>();
    return gHelperThreadState != nullptr;
}

void
js::DestroyHelperThreadsState()
{
    MOZ_ASSERT(gHelperThreadState);
    gHelperThreadState->finish();
    js_delete(gHelperThreadState);
    gHelperThreadState = nullptr;
}

bool
js::EnsureHelperThreadsInitialized()
{
    MOZ_ASSERT(gHelperThreadState);
    return gHelperThreadState->ensureInitialized();
}

static size_t
ClampDefaultCPUCount(size_t cpuCount)
{
    // It's extremely rare for SpiderMonkey to have more than a few cores worth
    // of work. At higher core counts, performance can even decrease due to NUMA
    // (and SpiderMonkey's lack of NUMA-awareness), contention, and general lack
    // of optimization for high core counts. So to avoid wasting thread stack
    // resources (and cluttering gdb and core dumps), clamp to 8 cores for now.
    return Min<size_t>(cpuCount, 8);
}

static size_t
ThreadCountForCPUCount(size_t cpuCount)
{
    // We need at least two threads for tier-2 wasm compilations, because
    // there's a master task that holds a thread while other threads do the
    // compilation.
    return Max<size_t>(cpuCount, 2);
}

void
js::SetFakeCPUCount(size_t count)
{
    // This must be called before the threads have been initialized.
    MOZ_ASSERT(!HelperThreadState().threads);

    HelperThreadState().cpuCount = count;
    HelperThreadState().threadCount = ThreadCountForCPUCount(count);
}

void
JS::SetProfilingThreadCallbacks(JS::RegisterThreadCallback registerThread,
                                JS::UnregisterThreadCallback unregisterThread)
{
    HelperThreadState().registerThread = registerThread;
    HelperThreadState().unregisterThread = unregisterThread;
}

bool
js::StartOffThreadWasmCompile(wasm::CompileTask* task, wasm::CompileMode mode)
{
    AutoLockHelperThreadState lock;

    if (!HelperThreadState().wasmWorklist(lock, mode).pushBack(task)) {
        return false;
    }

    HelperThreadState().notifyOne(GlobalHelperThreadState::PRODUCER, lock);
    return true;
}

void
js::StartOffThreadWasmTier2Generator(wasm::UniqueTier2GeneratorTask task)
{
    MOZ_ASSERT(CanUseExtraThreads());

    AutoLockHelperThreadState lock;

    if (!HelperThreadState().wasmTier2GeneratorWorklist(lock).append(task.get())) {
        return;
    }

    Unused << task.release();

    HelperThreadState().notifyOne(GlobalHelperThreadState::PRODUCER, lock);
}

static void
CancelOffThreadWasmTier2GeneratorLocked(AutoLockHelperThreadState& lock)
{
    if (!HelperThreadState().threads) {
        return;
    }

    // Remove pending tasks from the tier2 generator worklist and cancel and
    // delete them.
    {
        wasm::Tier2GeneratorTaskPtrVector& worklist =
            HelperThreadState().wasmTier2GeneratorWorklist(lock);
        for (size_t i = 0; i < worklist.length(); i++) {
            wasm::Tier2GeneratorTask* task = worklist[i];
            HelperThreadState().remove(worklist, &i);
            js_delete(task);
        }
    }

    // There is at most one running Tier2Generator task and we assume that
    // below.
    static_assert(GlobalHelperThreadState::MaxTier2GeneratorTasks == 1,
                  "code must be generalized");

    // If there is a running Tier2 generator task, shut it down in a predictable
    // way.  The task will be deleted by the normal deletion logic.
    for (auto& helper : *HelperThreadState().threads) {
        if (helper.wasmTier2GeneratorTask()) {
            // Set a flag that causes compilation to shortcut itself.
            helper.wasmTier2GeneratorTask()->cancel();

            // Wait for the generator task to finish.  This avoids a shutdown race where
            // the shutdown code is trying to shut down helper threads and the ongoing
            // tier2 compilation is trying to finish, which requires it to have access
            // to helper threads.
            uint32_t oldFinishedCount = HelperThreadState().wasmTier2GeneratorsFinished(lock);
            while (HelperThreadState().wasmTier2GeneratorsFinished(lock) == oldFinishedCount) {
                HelperThreadState().wait(lock, GlobalHelperThreadState::CONSUMER);
            }

            // At most one of these tasks.
            break;
        }
    }
}

void
js::CancelOffThreadWasmTier2Generator()
{
    AutoLockHelperThreadState lock;
    CancelOffThreadWasmTier2GeneratorLocked(lock);
}

bool
js::StartOffThreadIonCompile(jit::IonBuilder* builder, const AutoLockHelperThreadState& lock)
{
    if (!HelperThreadState().ionWorklist(lock).append(builder)) {
        return false;
    }

    // The build is moving off-thread. Freeze the LifoAlloc to prevent any
    // unwanted mutations.
    builder->alloc().lifoAlloc()->setReadOnly();

    HelperThreadState().notifyOne(GlobalHelperThreadState::PRODUCER, lock);
    return true;
}

bool
js::StartOffThreadIonFree(jit::IonBuilder* builder, const AutoLockHelperThreadState& lock)
{
    MOZ_ASSERT(CanUseExtraThreads());

    if (!HelperThreadState().ionFreeList(lock).append(builder)) {
        return false;
    }

    HelperThreadState().notifyOne(GlobalHelperThreadState::PRODUCER, lock);
    return true;
}

/*
 * Move an IonBuilder for which compilation has either finished, failed, or
 * been cancelled into the global finished compilation list. All off thread
 * compilations which are started must eventually be finished.
 */
static void
FinishOffThreadIonCompile(jit::IonBuilder* builder, const AutoLockHelperThreadState& lock)
{
    AutoEnterOOMUnsafeRegion oomUnsafe;
    if (!HelperThreadState().ionFinishedList(lock).append(builder)) {
        oomUnsafe.crash("FinishOffThreadIonCompile");
    }
    builder->script()->runtimeFromAnyThread()->jitRuntime()->numFinishedBuildersRef(lock)++;
}

static JSRuntime*
GetSelectorRuntime(const CompilationSelector& selector)
{
    struct Matcher
    {
        JSRuntime* match(JSScript* script)    { return script->runtimeFromMainThread(); }
        JSRuntime* match(Realm* realm)        { return realm->runtimeFromMainThread(); }
        JSRuntime* match(Zone* zone)          { return zone->runtimeFromMainThread(); }
        JSRuntime* match(ZonesInState zbs)    { return zbs.runtime; }
        JSRuntime* match(JSRuntime* runtime)  { return runtime; }
        JSRuntime* match(AllCompilations all) { return nullptr; }
        JSRuntime* match(CompilationsUsingNursery cun) { return cun.runtime; }
    };

    return selector.match(Matcher());
}

static bool
JitDataStructuresExist(const CompilationSelector& selector)
{
    struct Matcher
    {
        bool match(JSScript* script)    { return !!script->realm()->jitRealm(); }
        bool match(Realm* realm)        { return !!realm->jitRealm(); }
        bool match(Zone* zone)          { return !!zone->jitZone(); }
        bool match(ZonesInState zbs)    { return zbs.runtime->hasJitRuntime(); }
        bool match(JSRuntime* runtime)  { return runtime->hasJitRuntime(); }
        bool match(AllCompilations all) { return true; }
        bool match(CompilationsUsingNursery cun) { return cun.runtime->hasJitRuntime(); }
    };

    return selector.match(Matcher());
}

static bool
IonBuilderMatches(const CompilationSelector& selector, jit::IonBuilder* builder)
{
    struct BuilderMatches
    {
        jit::IonBuilder* builder_;

        bool match(JSScript* script)    { return script == builder_->script(); }
        bool match(Realm* realm)        { return realm == builder_->script()->realm(); }
        bool match(Zone* zone)          { return zone == builder_->script()->zoneFromAnyThread(); }
        bool match(JSRuntime* runtime)  { return runtime == builder_->script()->runtimeFromAnyThread(); }
        bool match(AllCompilations all) { return true; }
        bool match(ZonesInState zbs)    {
            return zbs.runtime == builder_->script()->runtimeFromAnyThread() &&
                   zbs.state == builder_->script()->zoneFromAnyThread()->gcState();
        }
        bool match(CompilationsUsingNursery cun) {
            return cun.runtime == builder_->script()->runtimeFromAnyThread() &&
                   !builder_->safeForMinorGC();
        }
    };

    return selector.match(BuilderMatches{builder});
}

static void
CancelOffThreadIonCompileLocked(const CompilationSelector& selector, bool discardLazyLinkList,
                                AutoLockHelperThreadState& lock)
{
    if (!HelperThreadState().threads) {
        return;
    }

    /* Cancel any pending entries for which processing hasn't started. */
    GlobalHelperThreadState::IonBuilderVector& worklist = HelperThreadState().ionWorklist(lock);
    for (size_t i = 0; i < worklist.length(); i++) {
        jit::IonBuilder* builder = worklist[i];
        if (IonBuilderMatches(selector, builder)) {
            // Once finished, builders are handled by a Linked list which is
            // allocated with the IonBuilder class which is contained in the
            // LifoAlloc-ated structure. Thus we need it to be mutable.
            worklist[i]->alloc().lifoAlloc()->setReadWrite();

            FinishOffThreadIonCompile(builder, lock);
            HelperThreadState().remove(worklist, &i);
        }
    }

    /* Wait for in progress entries to finish up. */
    bool cancelled;
    do {
        cancelled = false;
        for (auto& helper : *HelperThreadState().threads) {
            if (helper.ionBuilder() &&
                IonBuilderMatches(selector, helper.ionBuilder()))
            {
                helper.ionBuilder()->cancel();
                cancelled = true;
            }
        }
        if (cancelled) {
            HelperThreadState().wait(lock, GlobalHelperThreadState::CONSUMER);
        }
    } while (cancelled);

    /* Cancel code generation for any completed entries. */
    GlobalHelperThreadState::IonBuilderVector& finished = HelperThreadState().ionFinishedList(lock);
    for (size_t i = 0; i < finished.length(); i++) {
        jit::IonBuilder* builder = finished[i];
        if (IonBuilderMatches(selector, builder)) {
            JSRuntime* rt = builder->script()->runtimeFromAnyThread();
            rt->jitRuntime()->numFinishedBuildersRef(lock)--;
            jit::FinishOffThreadBuilder(rt, builder, lock);
            HelperThreadState().remove(finished, &i);
        }
    }

    /* Cancel lazy linking for pending builders (attached to the ionScript). */
    if (discardLazyLinkList) {
        MOZ_ASSERT(!selector.is<AllCompilations>());
        JSRuntime* runtime = GetSelectorRuntime(selector);
        jit::IonBuilder* builder = runtime->jitRuntime()->ionLazyLinkList(runtime).getFirst();
        while (builder) {
            jit::IonBuilder* next = builder->getNext();
            if (IonBuilderMatches(selector, builder)) {
                jit::FinishOffThreadBuilder(runtime, builder, lock);
            }
            builder = next;
        }
    }
}

void
js::CancelOffThreadIonCompile(const CompilationSelector& selector, bool discardLazyLinkList)
{
    if (!JitDataStructuresExist(selector)) {
        return;
    }

    AutoLockHelperThreadState lock;
    CancelOffThreadIonCompileLocked(selector, discardLazyLinkList, lock);
}

#ifdef DEBUG
bool
js::HasOffThreadIonCompile(Realm* realm)
{
    AutoLockHelperThreadState lock;

    if (!HelperThreadState().threads) {
        return false;
    }

    GlobalHelperThreadState::IonBuilderVector& worklist = HelperThreadState().ionWorklist(lock);
    for (size_t i = 0; i < worklist.length(); i++) {
        jit::IonBuilder* builder = worklist[i];
        if (builder->script()->realm() == realm) {
            return true;
        }
    }

    for (auto& helper : *HelperThreadState().threads) {
        if (helper.ionBuilder() && helper.ionBuilder()->script()->realm() == realm) {
            return true;
        }
    }

    GlobalHelperThreadState::IonBuilderVector& finished = HelperThreadState().ionFinishedList(lock);
    for (size_t i = 0; i < finished.length(); i++) {
        jit::IonBuilder* builder = finished[i];
        if (builder->script()->realm() == realm) {
            return true;
        }
    }

    JSRuntime* rt = realm->runtimeFromMainThread();
    jit::IonBuilder* builder = rt->jitRuntime()->ionLazyLinkList(rt).getFirst();
    while (builder) {
        if (builder->script()->realm() == realm) {
            return true;
        }
        builder = builder->getNext();
    }

    return false;
}
#endif

static const JSClassOps parseTaskGlobalClassOps = {
    nullptr, nullptr, nullptr, nullptr,
    nullptr, nullptr, nullptr, nullptr,
    nullptr, nullptr,
    JS_GlobalObjectTraceHook
};

static const JSClass parseTaskGlobalClass = {
    "internal-parse-task-global", JSCLASS_GLOBAL_FLAGS,
    &parseTaskGlobalClassOps
};

ParseTask::ParseTask(ParseTaskKind kind, JSContext* cx,
                     JS::OffThreadCompileCallback callback, void* callbackData)
  : kind(kind),
    options(cx),
    parseGlobal(nullptr),
    callback(callback), callbackData(callbackData),
    overRecursed(false), outOfMemory(false)
{
    // Note that |cx| is the main thread context here but the parse task will
    // run with a different, helper thread, context.
    MOZ_ASSERT(!cx->helperThread());

    MOZ_ALWAYS_TRUE(scripts.reserve(scripts.capacity()));
    MOZ_ALWAYS_TRUE(sourceObjects.reserve(sourceObjects.capacity()));
}

bool
ParseTask::init(JSContext* cx, const ReadOnlyCompileOptions& options, JSObject* global)
{
    MOZ_ASSERT(!cx->helperThread());

    if (!this->options.copy(cx, options)) {
        return false;
    }

    parseGlobal = global;
    return true;
}

void
ParseTask::activate(JSRuntime* rt)
{
    rt->setUsedByHelperThread(parseGlobal->zone());
}

ParseTask::~ParseTask() = default;

void
ParseTask::trace(JSTracer* trc)
{
    if (parseGlobal->runtimeFromAnyThread() != trc->runtime()) {
        return;
    }

    Zone* zone = MaybeForwarded(parseGlobal)->zoneFromAnyThread();
    if (zone->usedByHelperThread()) {
        MOZ_ASSERT(!zone->isCollecting());
        return;
    }

    TraceManuallyBarrieredEdge(trc, &parseGlobal, "ParseTask::parseGlobal");
    scripts.trace(trc);
    sourceObjects.trace(trc);
}

size_t
ParseTask::sizeOfExcludingThis(mozilla::MallocSizeOf mallocSizeOf) const
{
    return options.sizeOfExcludingThis(mallocSizeOf) +
           errors.sizeOfExcludingThis(mallocSizeOf);
}

ScriptParseTask::ScriptParseTask(JSContext* cx, JS::SourceBufferHolder& srcBuf,
                                 JS::OffThreadCompileCallback callback, void* callbackData)
  : ParseTask(ParseTaskKind::Script, cx, callback, callbackData),
    data(std::move(srcBuf))
{}

void
ScriptParseTask::parse(JSContext* cx)
{
    MOZ_ASSERT(cx->helperThread());

    Rooted<ScriptSourceObject*> sourceObject(cx);

    ScopeKind scopeKind = options.nonSyntacticScope ? ScopeKind::NonSyntactic : ScopeKind::Global;

    JSScript* script = frontend::CompileGlobalScript(cx, cx->tempLifoAlloc(), scopeKind,
                                                     options, data,
                                                     /* sourceObjectOut = */ &sourceObject.get());
    if (script) {
        scripts.infallibleAppend(script);
    }
    if (sourceObject) {
        sourceObjects.infallibleAppend(sourceObject);
    }
}

ModuleParseTask::ModuleParseTask(JSContext* cx, JS::SourceBufferHolder& srcBuf,
                                 JS::OffThreadCompileCallback callback, void* callbackData)
  : ParseTask(ParseTaskKind::Module, cx, callback, callbackData),
    data(std::move(srcBuf))
{}

void
ModuleParseTask::parse(JSContext* cx)
{
    MOZ_ASSERT(cx->helperThread());

    Rooted<ScriptSourceObject*> sourceObject(cx);

    JSScript* script = frontend::CompileModule(cx, options, data, cx->tempLifoAlloc(), &sourceObject.get());
    if (script) {
        scripts.infallibleAppend(script);
        if (sourceObject) {
            sourceObjects.infallibleAppend(sourceObject);
        }
    }
}

ScriptDecodeTask::ScriptDecodeTask(JSContext* cx, const JS::TranscodeRange& range,
                                   JS::OffThreadCompileCallback callback, void* callbackData)
  : ParseTask(ParseTaskKind::ScriptDecode, cx, callback, callbackData),
    range(range)
{}

void
ScriptDecodeTask::parse(JSContext* cx)
{
    MOZ_ASSERT(cx->helperThread());

    RootedScript resultScript(cx);
    Rooted<ScriptSourceObject*> sourceObject(cx);

    XDROffThreadDecoder decoder(cx, cx->tempLifoAlloc(), &options,
                                /* sourceObjectOut = */ &sourceObject.get(), range);
    XDRResult res = decoder.codeScript(&resultScript);
    MOZ_ASSERT(bool(resultScript) == res.isOk());
    if (res.isOk()) {
        scripts.infallibleAppend(resultScript);
        if (sourceObject) {
            sourceObjects.infallibleAppend(sourceObject);
        }
    }
}

#if defined(JS_BUILD_BINAST)

BinASTDecodeTask::BinASTDecodeTask(JSContext* cx, const uint8_t* buf, size_t length,
                                   JS::OffThreadCompileCallback callback, void* callbackData)
  : ParseTask(ParseTaskKind::BinAST, cx, callback, callbackData),
    data(buf, length)
{}

void
BinASTDecodeTask::parse(JSContext* cx)
{
    MOZ_ASSERT(cx->helperThread());

    RootedScriptSourceObject sourceObject(cx);

    JSScript* script = frontend::CompileGlobalBinASTScript(cx, cx->tempLifoAlloc(), options,
                                                           data.begin().get(), data.length(),
                                                           &sourceObject.get());
    if (script) {
        scripts.infallibleAppend(script);
        if (sourceObject) {
            sourceObjects.infallibleAppend(sourceObject);
        }
    }
}

#endif /* JS_BUILD_BINAST */

MultiScriptsDecodeTask::MultiScriptsDecodeTask(JSContext* cx, JS::TranscodeSources& sources,
                                               JS::OffThreadCompileCallback callback,
                                               void* callbackData)
  : ParseTask(ParseTaskKind::MultiScriptsDecode, cx, callback, callbackData),
    sources(&sources)
{}

void
MultiScriptsDecodeTask::parse(JSContext* cx)
{
    MOZ_ASSERT(cx->helperThread());

    if (!scripts.reserve(sources->length()) ||
        !sourceObjects.reserve(sources->length()))
    {
        ReportOutOfMemory(cx); // This sets |outOfMemory|.
        return;
    }

    for (auto& source : *sources) {
        CompileOptions opts(cx, options);
        opts.setFileAndLine(source.filename, source.lineno);

        RootedScript resultScript(cx);
        Rooted<ScriptSourceObject*> sourceObject(cx);

        XDROffThreadDecoder decoder(cx, cx->tempLifoAlloc(), &opts, &sourceObject.get(),
                                    source.range);
        XDRResult res = decoder.codeScript(&resultScript);
        MOZ_ASSERT(bool(resultScript) == res.isOk());

        if (res.isErr()) {
            break;
        }
        MOZ_ASSERT(resultScript);
        scripts.infallibleAppend(resultScript);
        sourceObjects.infallibleAppend(sourceObject);
    }
}

void
js::CancelOffThreadParses(JSRuntime* rt)
{
    AutoLockHelperThreadState lock;

    if (!HelperThreadState().threads) {
        return;
    }

#ifdef DEBUG
    GlobalHelperThreadState::ParseTaskVector& waitingOnGC =
        HelperThreadState().parseWaitingOnGC(lock);
    for (size_t i = 0; i < waitingOnGC.length(); i++) {
        MOZ_ASSERT(!waitingOnGC[i]->runtimeMatches(rt));
    }
#endif

    // Instead of forcibly canceling pending parse tasks, just wait for all scheduled
    // and in progress ones to complete. Otherwise the final GC may not collect
    // everything due to zones being used off thread.
    while (true) {
        bool pending = false;
        GlobalHelperThreadState::ParseTaskVector& worklist = HelperThreadState().parseWorklist(lock);
        for (size_t i = 0; i < worklist.length(); i++) {
            ParseTask* task = worklist[i];
            if (task->runtimeMatches(rt)) {
                pending = true;
            }
        }
        if (!pending) {
            bool inProgress = false;
            for (auto& thread : *HelperThreadState().threads) {
                ParseTask* task = thread.parseTask();
                if (task && task->runtimeMatches(rt)) {
                    inProgress = true;
                }
            }
            if (!inProgress) {
                break;
            }
        }
        HelperThreadState().wait(lock, GlobalHelperThreadState::CONSUMER);
    }

    // Clean up any parse tasks which haven't been finished by the main thread.
    auto& finished = HelperThreadState().parseFinishedList(lock);
    while (true) {
        bool found = false;
        ParseTask* next;
        ParseTask* task = finished.getFirst();
        while (task) {
            next = task->getNext();
            if (task->runtimeMatches(rt)) {
                found = true;
                task->remove();
                HelperThreadState().destroyParseTask(rt, task);
            }
            task = next;
        }
        if (!found) {
            break;
        }
    }

#ifdef DEBUG
    GlobalHelperThreadState::ParseTaskVector& worklist = HelperThreadState().parseWorklist(lock);
    for (size_t i = 0; i < worklist.length(); i++) {
        ParseTask* task = worklist[i];
        MOZ_ASSERT(!task->runtimeMatches(rt));
    }
#endif
}

bool
js::OffThreadParsingMustWaitForGC(JSRuntime* rt)
{
    // Off thread parsing can't occur during incremental collections on the
    // atoms zone, to avoid triggering barriers. (Outside the atoms zone, the
    // compilation will use a new zone that is never collected.) If an
    // atoms-zone GC is in progress, hold off on executing the parse task until
    // the atoms-zone GC completes (see EnqueuePendingParseTasksAfterGC).
    return rt->activeGCInAtomsZone();
}

static bool
EnsureConstructor(JSContext* cx, Handle<GlobalObject*> global, JSProtoKey key)
{
    if (!GlobalObject::ensureConstructor(cx, global, key)) {
        return false;
    }

    MOZ_ASSERT(global->getPrototype(key).toObject().isDelegate(),
               "standard class prototype wasn't a delegate from birth");
    return true;
}

// Initialize all classes potentially created during parsing for use in parser
// data structures, template objects, &c.
static bool
EnsureParserCreatedClasses(JSContext* cx, ParseTaskKind kind)
{
    Handle<GlobalObject*> global = cx->global();

    if (!EnsureConstructor(cx, global, JSProto_Function)) {
        return false; // needed by functions, also adds object literals' proto
    }

    if (!EnsureConstructor(cx, global, JSProto_Array)) {
        return false; // needed by array literals
    }

    if (!EnsureConstructor(cx, global, JSProto_RegExp)) {
        return false; // needed by regular expression literals
    }

    if (!GlobalObject::initGenerators(cx, global)) {
        return false; // needed by function*() {}
    }

    if (kind == ParseTaskKind::Module && !GlobalObject::ensureModulePrototypesCreated(cx, global)) {
        return false;
    }

    return true;
}

class MOZ_RAII AutoSetCreatedForHelperThread
{
    Zone* zone;

  public:
    explicit AutoSetCreatedForHelperThread(JSObject* global)
      : zone(global->zone())
    {
        zone->setCreatedForHelperThread();
    }

    void forget() {
        zone = nullptr;
    }

    ~AutoSetCreatedForHelperThread() {
        if (zone) {
            zone->clearUsedByHelperThread();
        }
    }
};

static JSObject*
CreateGlobalForOffThreadParse(JSContext* cx, const gc::AutoSuppressGC& nogc)
{
    JS::Realm* currentRealm = cx->realm();

    JS::RealmOptions realmOptions(currentRealm->creationOptions(),
                                  currentRealm->behaviors());

    auto& creationOptions = realmOptions.creationOptions();

    creationOptions.setInvisibleToDebugger(true)
                   .setMergeable(true)
                   .setNewCompartmentAndZone();

    // Don't falsely inherit the host's global trace hook.
    creationOptions.setTrace(nullptr);

    return JS_NewGlobalObject(cx, &parseTaskGlobalClass, currentRealm->principals(),
                              JS::DontFireOnNewGlobalHook, realmOptions);
}

static bool
QueueOffThreadParseTask(JSContext* cx, ParseTask* task)
{
    AutoLockHelperThreadState lock;

    bool mustWait = OffThreadParsingMustWaitForGC(cx->runtime());

    auto& queue = mustWait ? HelperThreadState().parseWaitingOnGC(lock)
                           : HelperThreadState().parseWorklist(lock);
    if (!queue.append(task)) {
        ReportOutOfMemory(cx);
        return false;
    }

    if (!mustWait) {
        task->activate(cx->runtime());
        HelperThreadState().notifyOne(GlobalHelperThreadState::PRODUCER, lock);
    }

    return true;
}

bool
StartOffThreadParseTask(JSContext* cx, ParseTask* task, const ReadOnlyCompileOptions& options)
{
    // Suppress GC so that calls below do not trigger a new incremental GC
    // which could require barriers on the atoms zone.
    gc::AutoSuppressGC nogc(cx);
    gc::AutoSuppressNurseryCellAlloc noNurseryAlloc(cx);
    AutoSuppressAllocationMetadataBuilder suppressMetadata(cx);

    JSObject* global = CreateGlobalForOffThreadParse(cx, nogc);
    if (!global) {
        return false;
    }

    // Mark the global's zone as created for a helper thread. This prevents it
    // from being collected until clearUsedByHelperThread() is called after
    // parsing is complete. If this function exits due to error this state is
    // cleared automatically.
    AutoSetCreatedForHelperThread createdForHelper(global);

    if (!task->init(cx, options, global)) {
        return false;
    }

    if (!QueueOffThreadParseTask(cx, task)) {
        return false;
    }

    createdForHelper.forget();
    return true;
}

bool
js::StartOffThreadParseScript(JSContext* cx, const ReadOnlyCompileOptions& options,
                              JS::SourceBufferHolder& srcBuf,
                              JS::OffThreadCompileCallback callback, void* callbackData)
{
    auto task = cx->make_unique<ScriptParseTask>(cx, srcBuf, callback, callbackData);
    if (!task || !StartOffThreadParseTask(cx, task.get(), options)) {
        return false;
    }

    Unused << task.release();
    return true;
}

bool
js::StartOffThreadParseModule(JSContext* cx, const ReadOnlyCompileOptions& options,
                              JS::SourceBufferHolder& srcBuf,
                              JS::OffThreadCompileCallback callback, void* callbackData)
{
    auto task = cx->make_unique<ModuleParseTask>(cx, srcBuf, callback, callbackData);
    if (!task || !StartOffThreadParseTask(cx, task.get(), options)) {
        return false;
    }

    Unused << task.release();
    return true;
}

bool
js::StartOffThreadDecodeScript(JSContext* cx, const ReadOnlyCompileOptions& options,
                               const JS::TranscodeRange& range,
                               JS::OffThreadCompileCallback callback, void* callbackData)
{
    auto task = cx->make_unique<ScriptDecodeTask>(cx, range, callback, callbackData);
    if (!task || !StartOffThreadParseTask(cx, task.get(), options)) {
        return false;
    }

    Unused << task.release();
    return true;
}

bool
js::StartOffThreadDecodeMultiScripts(JSContext* cx, const ReadOnlyCompileOptions& options,
                                     JS::TranscodeSources& sources,
                                     JS::OffThreadCompileCallback callback, void* callbackData)
{
    auto task = cx->make_unique<MultiScriptsDecodeTask>(cx, sources, callback, callbackData);
    if (!task || !StartOffThreadParseTask(cx, task.get(), options)) {
        return false;
    }

    Unused << task.release();
    return true;
}

#if defined(JS_BUILD_BINAST)

bool
js::StartOffThreadDecodeBinAST(JSContext* cx, const ReadOnlyCompileOptions& options,
                               const uint8_t* buf, size_t length,
                               JS::OffThreadCompileCallback callback, void *callbackData)
{
    auto task = cx->make_unique<BinASTDecodeTask>(cx, buf, length, callback, callbackData);
    if (!task || !StartOffThreadParseTask(cx, task.get(), options)) {
        return false;
    }

    Unused << task.release();
    return true;
}

#endif /* JS_BUILD_BINAST */

void
js::EnqueuePendingParseTasksAfterGC(JSRuntime* rt)
{
    MOZ_ASSERT(!OffThreadParsingMustWaitForGC(rt));

    GlobalHelperThreadState::ParseTaskVector newTasks;
    {
        AutoLockHelperThreadState lock;
        GlobalHelperThreadState::ParseTaskVector& waiting =
            HelperThreadState().parseWaitingOnGC(lock);

        for (size_t i = 0; i < waiting.length(); i++) {
            ParseTask* task = waiting[i];
            if (task->runtimeMatches(rt)) {
                AutoEnterOOMUnsafeRegion oomUnsafe;
                if (!newTasks.append(task)) {
                    oomUnsafe.crash("EnqueuePendingParseTasksAfterGC");
                }
                HelperThreadState().remove(waiting, &i);
            }
        }
    }

    if (newTasks.empty()) {
        return;
    }

    // This logic should mirror the contents of the
    // !OffThreadParsingMustWaitForGC() branch in QueueOffThreadParseTask:

    for (size_t i = 0; i < newTasks.length(); i++) {
        newTasks[i]->activate(rt);
    }

    AutoLockHelperThreadState lock;

    {
        AutoEnterOOMUnsafeRegion oomUnsafe;
        if (!HelperThreadState().parseWorklist(lock).appendAll(newTasks)) {
            oomUnsafe.crash("EnqueuePendingParseTasksAfterGC");
        }
    }

    HelperThreadState().notifyAll(GlobalHelperThreadState::PRODUCER, lock);
}

#ifdef DEBUG
bool
js::CurrentThreadIsParseThread()
{
    JSContext* cx = TlsContext.get();
    return cx->helperThread() && cx->helperThread()->parseTask();
}
#endif

// We want our default stack size limit to be approximately 2MB, to be safe, but
// expect most threads to use much less. On Linux, however, requesting a stack
// of 2MB or larger risks the kernel allocating an entire 2MB huge page for it
// on first access, which we do not want. To avoid this possibility, we subtract
// 2 standard VM page sizes from our default.
static const uint32_t kDefaultHelperStackSize = 2048 * 1024 - 2 * 4096;
static const uint32_t kDefaultHelperStackQuota = 1800 * 1024;

// TSan enforces a minimum stack size that's just slightly larger than our
// default helper stack size.  It does this to store blobs of TSan-specific
// data on each thread's stack.  Unfortunately, that means that even though
// we'll actually receive a larger stack than we requested, the effective
// usable space of that stack is significantly less than what we expect.
// To offset TSan stealing our stack space from underneath us, double the
// default.
//
// Note that we don't need this for ASan/MOZ_ASAN because ASan doesn't
// require all the thread-specific state that TSan does.
#if defined(MOZ_TSAN)
static const uint32_t HELPER_STACK_SIZE = 2 * kDefaultHelperStackSize;
static const uint32_t HELPER_STACK_QUOTA = 2 * kDefaultHelperStackQuota;
#else
static const uint32_t HELPER_STACK_SIZE = kDefaultHelperStackSize;
static const uint32_t HELPER_STACK_QUOTA = kDefaultHelperStackQuota;
#endif

bool
GlobalHelperThreadState::ensureInitialized()
{
    MOZ_ASSERT(CanUseExtraThreads());

    MOZ_ASSERT(this == &HelperThreadState());
    AutoLockHelperThreadState lock;

    if (threads) {
        return true;
    }

    threads = js::MakeUnique<HelperThreadVector>();
    if (!threads || !threads->initCapacity(threadCount)) {
        return false;
    }

    for (size_t i = 0; i < threadCount; i++) {
        threads->infallibleEmplaceBack();
        HelperThread& helper = (*threads)[i];

        helper.thread = mozilla::Some(Thread(Thread::Options().setStackSize(HELPER_STACK_SIZE)));
        if (!helper.thread->init(HelperThread::ThreadMain, &helper)) {
            goto error;
        }

        continue;

    error:
        // Ensure that we do not leave uninitialized threads in the `threads`
        // vector.
        threads->popBack();
        finishThreads();
        return false;
    }

    return true;
}

GlobalHelperThreadState::GlobalHelperThreadState()
 : cpuCount(0),
   threadCount(0),
   threads(nullptr),
   registerThread(nullptr),
   unregisterThread(nullptr),
   wasmTier2GeneratorsFinished_(0),
   helperLock(mutexid::GlobalHelperThreadState)
{
    cpuCount = ClampDefaultCPUCount(GetCPUCount());
    threadCount = ThreadCountForCPUCount(cpuCount);

    MOZ_ASSERT(cpuCount > 0, "GetCPUCount() seems broken");
}

void
GlobalHelperThreadState::finish()
{
    CancelOffThreadWasmTier2Generator();
    finishThreads();

    // Make sure there are no Ion free tasks left. We check this here because,
    // unlike the other tasks, we don't explicitly block on this when
    // destroying a runtime.
    AutoLockHelperThreadState lock;
    auto& freeList = ionFreeList(lock);
    while (!freeList.empty()) {
        jit::FreeIonBuilder(freeList.popCopy());
    }
}

void
GlobalHelperThreadState::finishThreads()
{
    if (!threads) {
        return;
    }

    MOZ_ASSERT(CanUseExtraThreads());
    for (auto& thread : *threads) {
        thread.destroy();
    }
    threads.reset(nullptr);
}

void
GlobalHelperThreadState::lock()
{
    helperLock.lock();
}

void
GlobalHelperThreadState::unlock()
{
    helperLock.unlock();
}

#ifdef DEBUG
bool
GlobalHelperThreadState::isLockedByCurrentThread() const
{
    return helperLock.ownedByCurrentThread();
}
#endif // DEBUG

void
GlobalHelperThreadState::wait(AutoLockHelperThreadState& locked, CondVar which,
                              TimeDuration timeout /* = TimeDuration::Forever() */)
{
    whichWakeup(which).wait_for(locked, timeout);
}

void
GlobalHelperThreadState::notifyAll(CondVar which, const AutoLockHelperThreadState&)
{
    whichWakeup(which).notify_all();
}

void
GlobalHelperThreadState::notifyOne(CondVar which, const AutoLockHelperThreadState&)
{
    whichWakeup(which).notify_one();
}

bool
GlobalHelperThreadState::hasActiveThreads(const AutoLockHelperThreadState&)
{
    if (!threads) {
        return false;
    }

    for (auto& thread : *threads) {
        if (!thread.idle()) {
            return true;
        }
    }

    return false;
}

void
GlobalHelperThreadState::waitForAllThreads()
{
    AutoLockHelperThreadState lock;
    waitForAllThreadsLocked(lock);
}

void
GlobalHelperThreadState::waitForAllThreadsLocked(AutoLockHelperThreadState& lock)
{
    CancelOffThreadIonCompileLocked(CompilationSelector(AllCompilations()), false, lock);
    CancelOffThreadWasmTier2GeneratorLocked(lock);

    while (hasActiveThreads(lock)) {
        wait(lock, CONSUMER);
    }
}

// A task can be a "master" task, ie, it will block waiting for other worker
// threads that perform work on its behalf.  If so it must not take the last
// available thread; there must always be at least one worker thread able to do
// the actual work.  (Or the system may deadlock.)
//
// If a task is a master task it *must* pass isMaster=true here, or perform a
// similar calculation to avoid deadlock from starvation.
//
// isMaster should only be true if the thread calling checkTaskThreadLimit() is
// a helper thread.
//
// NOTE: Calling checkTaskThreadLimit() from a helper thread in the dynamic
// region after currentTask.emplace() and before currentTask.reset() may cause
// it to return a different result than if it is called outside that dynamic
// region, as the predicate inspects the values of the threads' currentTask
// members.

template <typename T>
bool
GlobalHelperThreadState::checkTaskThreadLimit(size_t maxThreads, bool isMaster) const
{
    MOZ_ASSERT(maxThreads > 0);

    if (!isMaster && maxThreads >= threadCount) {
        return true;
    }

    size_t count = 0;
    size_t idle = 0;
    for (auto& thread : *threads) {
        if (thread.currentTask.isSome()) {
            if (thread.currentTask->is<T>()) {
                count++;
            }
        } else {
            idle++;
        }
        if (count >= maxThreads) {
            return false;
        }
    }

    // It is possible for the number of idle threads to be zero here, because
    // checkTaskThreadLimit() can be called from non-helper threads.  Notably,
    // the compression task scheduler invokes it, and runs off a helper thread.
    if (idle == 0) {
        return false;
    }

    // A master thread that's the last available thread must not be allowed to
    // run.
    if (isMaster && idle == 1) {
        return false;
    }

    return true;
}

struct MOZ_RAII AutoSetContextRuntime
{
    explicit AutoSetContextRuntime(JSRuntime* rt) {
        TlsContext.get()->setRuntime(rt);
    }
    ~AutoSetContextRuntime() {
        TlsContext.get()->setRuntime(nullptr);
    }
};

static inline bool
IsHelperThreadSimulatingOOM(js::ThreadType threadType)
{
#if defined(DEBUG) || defined(JS_OOM_BREAKPOINT)
    return js::oom::targetThread == threadType;
#else
    return false;
#endif
}

void
GlobalHelperThreadState::addSizeOfIncludingThis(JS::GlobalStats* stats,
                                                AutoLockHelperThreadState& lock) const
{
    MOZ_ASSERT(isLockedByCurrentThread());

    mozilla::MallocSizeOf mallocSizeOf = stats->mallocSizeOf_;
    JS::HelperThreadStats& htStats = stats->helperThread;

    htStats.stateData += mallocSizeOf(this);

    if (threads) {
        htStats.stateData += threads->sizeOfIncludingThis(mallocSizeOf);
    }

    // Report memory used by various containers
    htStats.stateData +=
        ionWorklist_.sizeOfExcludingThis(mallocSizeOf) +
        ionFinishedList_.sizeOfExcludingThis(mallocSizeOf) +
        ionFreeList_.sizeOfExcludingThis(mallocSizeOf) +
        wasmWorklist_tier1_.sizeOfExcludingThis(mallocSizeOf) +
        wasmWorklist_tier2_.sizeOfExcludingThis(mallocSizeOf) +
        wasmTier2GeneratorWorklist_.sizeOfExcludingThis(mallocSizeOf) +
        promiseHelperTasks_.sizeOfExcludingThis(mallocSizeOf) +
        parseWorklist_.sizeOfExcludingThis(mallocSizeOf) +
        parseFinishedList_.sizeOfExcludingThis(mallocSizeOf) +
        parseWaitingOnGC_.sizeOfExcludingThis(mallocSizeOf) +
        compressionPendingList_.sizeOfExcludingThis(mallocSizeOf) +
        compressionWorklist_.sizeOfExcludingThis(mallocSizeOf) +
        compressionFinishedList_.sizeOfExcludingThis(mallocSizeOf) +
        gcParallelWorklist_.sizeOfExcludingThis(mallocSizeOf);

    // Report ParseTasks on wait lists
    for (auto task : parseWorklist_) {
        htStats.parseTask += task->sizeOfIncludingThis(mallocSizeOf);
    }
    for (auto task : parseFinishedList_) {
        htStats.parseTask += task->sizeOfIncludingThis(mallocSizeOf);
    }
    for (auto task : parseWaitingOnGC_) {
        htStats.parseTask += task->sizeOfIncludingThis(mallocSizeOf);
    }

    // Report IonBuilders on wait lists
    for (auto builder : ionWorklist_) {
        htStats.ionBuilder += builder->sizeOfExcludingThis(mallocSizeOf);
    }
    for (auto builder : ionFinishedList_) {
        htStats.ionBuilder += builder->sizeOfExcludingThis(mallocSizeOf);
    }
    for (auto builder : ionFreeList_) {
        htStats.ionBuilder += builder->sizeOfExcludingThis(mallocSizeOf);
    }

    // Report wasm::CompileTasks on wait lists
    for (auto task : wasmWorklist_tier1_) {
        htStats.wasmCompile += task->sizeOfExcludingThis(mallocSizeOf);
    }
    for (auto task : wasmWorklist_tier2_) {
        htStats.wasmCompile += task->sizeOfExcludingThis(mallocSizeOf);
    }

    // Report number of helper threads.
    MOZ_ASSERT(htStats.idleThreadCount == 0);
    if (threads) {
        for (auto& thread : *threads) {
            if (thread.idle()) {
                htStats.idleThreadCount++;
            } else {
                htStats.activeThreadCount++;
            }
        }
    }
}

size_t
GlobalHelperThreadState::maxIonCompilationThreads() const
{
    if (IsHelperThreadSimulatingOOM(js::THREAD_TYPE_ION)) {
        return 1;
    }
    return threadCount;
}

size_t
GlobalHelperThreadState::maxWasmCompilationThreads() const
{
    if (IsHelperThreadSimulatingOOM(js::THREAD_TYPE_WASM)) {
        return 1;
    }
    return cpuCount;
}

size_t
GlobalHelperThreadState::maxWasmTier2GeneratorThreads() const
{
    return MaxTier2GeneratorTasks;
}

size_t
GlobalHelperThreadState::maxPromiseHelperThreads() const
{
    if (IsHelperThreadSimulatingOOM(js::THREAD_TYPE_WASM)) {
        return 1;
    }
    return cpuCount;
}

size_t
GlobalHelperThreadState::maxParseThreads() const
{
    if (IsHelperThreadSimulatingOOM(js::THREAD_TYPE_PARSE)) {
        return 1;
    }
    return cpuCount;
}

size_t
GlobalHelperThreadState::maxCompressionThreads() const
{
    if (IsHelperThreadSimulatingOOM(js::THREAD_TYPE_COMPRESS)) {
        return 1;
    }

    // Compression is triggered on major GCs to compress ScriptSources. It is
    // considered low priority work.
    return 1;
}

size_t
GlobalHelperThreadState::maxGCParallelThreads() const
{
    if (IsHelperThreadSimulatingOOM(js::THREAD_TYPE_GCPARALLEL)) {
        return 1;
    }
    return threadCount;
}

bool
GlobalHelperThreadState::canStartWasmTier1Compile(const AutoLockHelperThreadState& lock)
{
    return canStartWasmCompile(lock, wasm::CompileMode::Tier1);
}

bool
GlobalHelperThreadState::canStartWasmTier2Compile(const AutoLockHelperThreadState& lock)
{
    return canStartWasmCompile(lock, wasm::CompileMode::Tier2);
}

bool
GlobalHelperThreadState::canStartWasmCompile(const AutoLockHelperThreadState& lock,
                                             wasm::CompileMode mode)
{
    if (wasmWorklist(lock, mode).empty()) {
        return false;
    }

    // Parallel compilation and background compilation should be disabled on
    // unicore systems.

    MOZ_RELEASE_ASSERT(cpuCount > 1);

    // If Tier2 is very backlogged we must give priority to it, since the Tier2
    // queue holds onto Tier1 tasks.  Indeed if Tier2 is backlogged we will
    // devote more resources to Tier2 and not start any Tier1 work at all.

    bool tier2oversubscribed = wasmTier2GeneratorWorklist(lock).length() > 20;

    // For Tier1 and Once compilation, honor the maximum allowed threads to
    // compile wasm jobs at once, to avoid oversaturating the machine.
    //
    // For Tier2 compilation we need to allow other things to happen too, so we
    // do not allow all logical cores to be used for background work; instead we
    // wish to use a fraction of the physical cores.  We can't directly compute
    // the physical cores from the logical cores, but 1/3 of the logical cores
    // is a safe estimate for the number of physical cores available for
    // background work.

    size_t physCoresAvailable = size_t(ceil(cpuCount / 3.0));

    size_t threads;
    if (mode == wasm::CompileMode::Tier2) {
        if (tier2oversubscribed) {
            threads = maxWasmCompilationThreads();
        } else {
            threads = physCoresAvailable;
        }
    } else {
        if (tier2oversubscribed) {
            threads = 0;
        } else {
            threads = maxWasmCompilationThreads();
        }
    }

    if (!threads || !checkTaskThreadLimit<wasm::CompileTask*>(threads)) {
        return false;
    }

    return true;
}

bool
GlobalHelperThreadState::canStartWasmTier2Generator(const AutoLockHelperThreadState& lock)
{
    return !wasmTier2GeneratorWorklist(lock).empty() &&
           checkTaskThreadLimit<wasm::Tier2GeneratorTask*>(maxWasmTier2GeneratorThreads(),
                                                           /*isMaster=*/true);
}

bool
GlobalHelperThreadState::canStartPromiseHelperTask(const AutoLockHelperThreadState& lock)
{
    // PromiseHelperTasks can be wasm compilation tasks that in turn block on
    // wasm compilation so set isMaster = true.
    return !promiseHelperTasks(lock).empty() &&
           checkTaskThreadLimit<PromiseHelperTask*>(maxPromiseHelperThreads(),
                                                    /*isMaster=*/true);
}

static bool
IonBuilderHasHigherPriority(jit::IonBuilder* first, jit::IonBuilder* second)
{
    // Return true if priority(first) > priority(second).
    //
    // This method can return whatever it wants, though it really ought to be a
    // total order. The ordering is allowed to race (change on the fly), however.

    // A lower optimization level indicates a higher priority.
    if (first->optimizationInfo().level() != second->optimizationInfo().level()) {
        return first->optimizationInfo().level() < second->optimizationInfo().level();
    }

    // A script without an IonScript has precedence on one with.
    if (first->scriptHasIonScript() != second->scriptHasIonScript()) {
        return !first->scriptHasIonScript();
    }

    // A higher warm-up counter indicates a higher priority.
    return first->script()->getWarmUpCount() / first->script()->length() >
           second->script()->getWarmUpCount() / second->script()->length();
}

bool
GlobalHelperThreadState::canStartIonCompile(const AutoLockHelperThreadState& lock)
{
    return !ionWorklist(lock).empty() &&
           checkTaskThreadLimit<jit::IonBuilder*>(maxIonCompilationThreads());
}

bool
GlobalHelperThreadState::canStartIonFreeTask(const AutoLockHelperThreadState& lock)
{
    return !ionFreeList(lock).empty();
}

jit::IonBuilder*
GlobalHelperThreadState::highestPriorityPendingIonCompile(const AutoLockHelperThreadState& lock)
{
    auto& worklist = ionWorklist(lock);
    MOZ_ASSERT(!worklist.empty());

    // Get the highest priority IonBuilder which has not started compilation yet.
    size_t index = 0;
    for (size_t i = 1; i < worklist.length(); i++) {
        if (IonBuilderHasHigherPriority(worklist[i], worklist[index])) {
            index = i;
        }
    }

    jit::IonBuilder* builder = worklist[index];
    worklist.erase(&worklist[index]);
    return builder;
}

bool
GlobalHelperThreadState::canStartParseTask(const AutoLockHelperThreadState& lock)
{
    // Parse tasks that end up compiling asm.js in turn may use Wasm compilation
    // threads to generate machine code.  We have no way (at present) to know
    // ahead of time whether a parse task is going to parse asm.js content or
    // not, so we just assume that all parse tasks are master tasks.
    return !parseWorklist(lock).empty() &&
           checkTaskThreadLimit<ParseTask*>(maxParseThreads(), /*isMaster=*/true);
}

bool
GlobalHelperThreadState::canStartCompressionTask(const AutoLockHelperThreadState& lock)
{
    return !compressionWorklist(lock).empty() &&
           checkTaskThreadLimit<SourceCompressionTask*>(maxCompressionThreads());
}

void
GlobalHelperThreadState::startHandlingCompressionTasks(const AutoLockHelperThreadState& lock)
{
    scheduleCompressionTasks(lock);
    if (canStartCompressionTask(lock)) {
        notifyOne(PRODUCER, lock);
    }
}

void
GlobalHelperThreadState::scheduleCompressionTasks(const AutoLockHelperThreadState& lock)
{
    auto& pending = compressionPendingList(lock);
    auto& worklist = compressionWorklist(lock);

    for (size_t i = 0; i < pending.length(); i++) {
        if (pending[i]->shouldStart()) {
            // OOMing during appending results in the task not being scheduled
            // and deleted.
            Unused << worklist.append(std::move(pending[i]));
            remove(pending, &i);
        }
    }
}

bool
GlobalHelperThreadState::canStartGCParallelTask(const AutoLockHelperThreadState& lock)
{
    return !gcParallelWorklist(lock).empty() &&
           checkTaskThreadLimit<GCParallelTask*>(maxGCParallelThreads());
}

js::GCParallelTask::~GCParallelTask()
{
    // Only most-derived classes' destructors may do the join: base class
    // destructors run after those for derived classes' members, so a join in a
    // base class can't ensure that the task is done using the members. All we
    // can do now is check that someone has previously stopped the task.
    assertNotStarted();
}

bool
js::GCParallelTask::startWithLockHeld(AutoLockHelperThreadState& lock)
{
    assertNotStarted();

    // If we do the shutdown GC before running anything, we may never
    // have initialized the helper threads. Just use the serial path
    // since we cannot safely intialize them at this point.
    if (!HelperThreadState().threads) {
        return false;
    }

    if (!HelperThreadState().gcParallelWorklist(lock).append(this)) {
        return false;
    }
    setDispatched(lock);

    HelperThreadState().notifyOne(GlobalHelperThreadState::PRODUCER, lock);

    return true;
}

bool
js::GCParallelTask::start()
{
    AutoLockHelperThreadState helperLock;
    return startWithLockHeld(helperLock);
}

void
js::GCParallelTask::joinWithLockHeld(AutoLockHelperThreadState& lock)
{
    if (isNotStarted(lock)) {
        return;
    }

    while (!isFinished(lock)) {
        HelperThreadState().wait(lock, GlobalHelperThreadState::CONSUMER);
    }

    setNotStarted(lock);
    cancel_ = false;
}

void
js::GCParallelTask::join()
{
    AutoLockHelperThreadState helperLock;
    joinWithLockHeld(helperLock);
}

static inline
TimeDuration
TimeSince(TimeStamp prev)
{
    TimeStamp now = ReallyNow();
    // Sadly this happens sometimes.
    MOZ_ASSERT(now >= prev);
    if (now < prev) {
        now = prev;
    }
    return now - prev;
}

void
js::GCParallelTask::runFromMainThread(JSRuntime* rt)
{
    assertNotStarted();
    MOZ_ASSERT(js::CurrentThreadCanAccessRuntime(rt));
    TimeStamp timeStart = ReallyNow();
    runTask();
    duration_ = TimeSince(timeStart);
}

void
js::GCParallelTask::runFromHelperThread(AutoLockHelperThreadState& lock)
{
    MOZ_ASSERT(isDispatched(lock));

    AutoSetContextRuntime ascr(runtime());
    gc::AutoSetThreadIsPerformingGC performingGC;

    {
        AutoUnlockHelperThreadState parallelSection(lock);
        TimeStamp timeStart = ReallyNow();
        runTask();
        duration_ = TimeSince(timeStart);
    }

    setFinished(lock);
    HelperThreadState().notifyAll(GlobalHelperThreadState::CONSUMER, lock);
}

bool
js::GCParallelTask::isRunning() const
{
    AutoLockHelperThreadState lock;
    return isRunningWithLockHeld(lock);
}

void
HelperThread::handleGCParallelWorkload(AutoLockHelperThreadState& lock)
{
    MOZ_ASSERT(HelperThreadState().canStartGCParallelTask(lock));
    MOZ_ASSERT(idle());

    TraceLoggerThread* logger = TraceLoggerForCurrentThread();
    AutoTraceLog logCompile(logger, TraceLogger_GC);

    currentTask.emplace(HelperThreadState().gcParallelWorklist(lock).popCopy());
    gcParallelTask()->runFromHelperThread(lock);
    currentTask.reset();
}

static void
LeaveParseTaskZone(JSRuntime* rt, ParseTask* task)
{
    // Mark the zone as no longer in use by a helper thread, and available
    // to be collected by the GC.
    rt->clearUsedByHelperThread(task->parseGlobal->zoneFromAnyThread());
}

ParseTask*
GlobalHelperThreadState::removeFinishedParseTask(ParseTaskKind kind, JS::OffThreadToken* token)
{
    // The token is really a ParseTask* which should be in the finished list.
    // Remove its entry.
    auto task = static_cast<ParseTask*>(token);
    MOZ_ASSERT(task->kind == kind);

    AutoLockHelperThreadState lock;

#ifdef DEBUG
    auto& finished = parseFinishedList(lock);
    bool found = false;
    for (auto t : finished) {
        if (t == task) {
            found = true;
            break;
        }
    }
    MOZ_ASSERT(found);
#endif

    task->remove();
    return task;
}

UniquePtr<ParseTask>
GlobalHelperThreadState::finishParseTaskCommon(JSContext* cx, ParseTaskKind kind,
                                               JS::OffThreadToken* token)
{
    MOZ_ASSERT(!cx->helperThread());
    MOZ_ASSERT(cx->realm());

    Rooted<UniquePtr<ParseTask>> parseTask(cx, removeFinishedParseTask(kind, token));

    // Make sure we have all the constructors we need for the prototype
    // remapping below, since we can't GC while that's happening.
    if (!EnsureParserCreatedClasses(cx, kind)) {
        LeaveParseTaskZone(cx->runtime(), parseTask.get().get());
        return nullptr;
    }

    mergeParseTaskRealm(cx, parseTask.get().get(), cx->realm());

    for (auto& script : parseTask->scripts) {
        cx->releaseCheck(script);
    }

    for (auto& sourceObject : parseTask->sourceObjects) {
        RootedScriptSourceObject sso(cx, sourceObject);
        if (!ScriptSourceObject::initFromOptions(cx, sso, parseTask->options)) {
            return nullptr;
        }
        if (!sso->source()->tryCompressOffThread(cx)) {
            return nullptr;
        }
    }

    // Report out of memory errors eagerly, or errors could be malformed.
    if (parseTask->outOfMemory) {
        ReportOutOfMemory(cx);
        return nullptr;
    }

    // Report any error or warnings generated during the parse.
    for (size_t i = 0; i < parseTask->errors.length(); i++) {
        parseTask->errors[i]->throwError(cx);
    }
    if (parseTask->overRecursed) {
        ReportOverRecursed(cx);
    }
    if (cx->isExceptionPending()) {
        return nullptr;
    }

    return std::move(parseTask.get());
}

JSScript*
GlobalHelperThreadState::finishSingleParseTask(JSContext* cx, ParseTaskKind kind,
                                               JS::OffThreadToken* token)
{
    JS::RootedScript script(cx);

    Rooted<UniquePtr<ParseTask>> parseTask(cx, finishParseTaskCommon(cx, kind, token));
    if (!parseTask) {
        return nullptr;
    }

    MOZ_RELEASE_ASSERT(parseTask->scripts.length() <= 1);

    if (parseTask->scripts.length() > 0) {
        script = parseTask->scripts[0];
    }

    if (!script) {
        // No error was reported, but no script produced. Assume we hit out of
        // memory.
        MOZ_ASSERT(false, "Expected script");
        ReportOutOfMemory(cx);
        return nullptr;
    }

    // The Debugger only needs to be told about the topmost script that was compiled.
    Debugger::onNewScript(cx, script);

    return script;
}

bool
GlobalHelperThreadState::finishMultiParseTask(JSContext* cx, ParseTaskKind kind,
                                              JS::OffThreadToken* token,
                                              MutableHandle<ScriptVector> scripts)
{
    Rooted<UniquePtr<ParseTask>> parseTask(cx, finishParseTaskCommon(cx, kind, token));
    if (!parseTask) {
        return false;
    }

    MOZ_ASSERT(parseTask->kind == ParseTaskKind::MultiScriptsDecode);
    auto task = static_cast<MultiScriptsDecodeTask*>(parseTask.get().get());
    size_t expectedLength = task->sources->length();

    if (!scripts.reserve(parseTask->scripts.length())) {
        ReportOutOfMemory(cx);
        return false;
    }

    for (auto& script : parseTask->scripts) {
        scripts.infallibleAppend(script);
    }

    if (scripts.length() != expectedLength) {
        // No error was reported, but fewer scripts produced than expected.
        // Assume we hit out of memory.
        MOZ_ASSERT(false, "Expected more scripts");
        ReportOutOfMemory(cx);
        return false;
    }

    // The Debugger only needs to be told about the topmost script that was compiled.
    JS::RootedScript rooted(cx);
    for (auto& script : scripts) {
        MOZ_ASSERT(script->isGlobalCode());

        rooted = script;
        Debugger::onNewScript(cx, rooted);
    }

    return true;
}

JSScript*
GlobalHelperThreadState::finishScriptParseTask(JSContext* cx, JS::OffThreadToken* token)
{
    JSScript* script = finishSingleParseTask(cx, ParseTaskKind::Script, token);
    MOZ_ASSERT_IF(script, script->isGlobalCode());
    return script;
}

JSScript*
GlobalHelperThreadState::finishScriptDecodeTask(JSContext* cx, JS::OffThreadToken* token)
{
    JSScript* script = finishSingleParseTask(cx, ParseTaskKind::ScriptDecode, token);
    MOZ_ASSERT_IF(script, script->isGlobalCode());
    return script;
}

#if defined(JS_BUILD_BINAST)

JSScript*
GlobalHelperThreadState::finishBinASTDecodeTask(JSContext* cx, JS::OffThreadToken* token)
{
    JSScript* script = finishSingleParseTask(cx, ParseTaskKind::BinAST, token);
    MOZ_ASSERT_IF(script, script->isGlobalCode());
    return script;
}

#endif /* JS_BUILD_BINAST */

bool
GlobalHelperThreadState::finishMultiScriptsDecodeTask(JSContext* cx, JS::OffThreadToken* token,
                                                      MutableHandle<ScriptVector> scripts)
{
    return finishMultiParseTask(cx, ParseTaskKind::MultiScriptsDecode, token, scripts);
}

JSScript*
GlobalHelperThreadState::finishModuleParseTask(JSContext* cx, JS::OffThreadToken* token)
{
    RootedScript script(cx, finishSingleParseTask(cx, ParseTaskKind::Module, token));
    if (!script) {
        return nullptr;
    }

    MOZ_ASSERT(script->module());

    RootedModuleObject module(cx, script->module());
    module->fixEnvironmentsAfterCompartmentMerge();
    if (!ModuleObject::Freeze(cx, module)) {
        return nullptr;
    }

    return script;
}

void
GlobalHelperThreadState::cancelParseTask(JSRuntime* rt, ParseTaskKind kind,
                                         JS::OffThreadToken* token)
{
    destroyParseTask(rt, removeFinishedParseTask(kind, token));
}

void
GlobalHelperThreadState::destroyParseTask(JSRuntime* rt, ParseTask* parseTask)
{
    MOZ_ASSERT(!parseTask->isInList());
    LeaveParseTaskZone(rt, parseTask);
    js_delete(parseTask);
}

void
GlobalHelperThreadState::mergeParseTaskRealm(JSContext* cx, ParseTask* parseTask, Realm* dest)
{
    // After we call LeaveParseTaskZone() it's not safe to GC until we have
    // finished merging the contents of the parse task's realm into the
    // destination realm.
    JS::AutoAssertNoGC nogc(cx);

    LeaveParseTaskZone(cx->runtime(), parseTask);

    // Move the parsed script and all its contents into the desired realm.
    gc::MergeRealms(parseTask->parseGlobal->as<GlobalObject>().realm(), dest);
}

void
HelperThread::destroy()
{
    if (thread.isSome()) {
        {
            AutoLockHelperThreadState lock;
            terminate = true;

            /* Notify all helpers, to ensure that this thread wakes up. */
            HelperThreadState().notifyAll(GlobalHelperThreadState::PRODUCER, lock);
        }

        thread->join();
        thread.reset();
    }
}

void
HelperThread::ensureRegisteredWithProfiler()
{
    if (profilingStack || mozilla::recordreplay::IsRecordingOrReplaying()) {
        return;
    }

    JS::RegisterThreadCallback callback = HelperThreadState().registerThread;
    if (callback) {
        profilingStack =
            callback("JS Helper", reinterpret_cast<void*>(GetNativeStackBase()));
    }
}

void
HelperThread::unregisterWithProfilerIfNeeded()
{
    if (!profilingStack) {
        return;
    }

    JS::UnregisterThreadCallback callback = HelperThreadState().unregisterThread;
    if (callback) {
        callback();
        profilingStack = nullptr;
    }
}

/* static */
void
HelperThread::ThreadMain(void* arg)
{
    ThisThread::SetName("JS Helper");

    // Helper threads are allowed to run differently during recording and
    // replay, as compiled scripts and GCs are allowed to vary. Because of
    // this, no recorded events at all should occur while on helper threads.
    mozilla::recordreplay::AutoDisallowThreadEvents d;

    static_cast<HelperThread*>(arg)->threadLoop();
    Mutex::ShutDown();
}

void
HelperThread::handleWasmTier1Workload(AutoLockHelperThreadState& locked)
{
    handleWasmWorkload(locked, wasm::CompileMode::Tier1);
}

void
HelperThread::handleWasmTier2Workload(AutoLockHelperThreadState& locked)
{
    handleWasmWorkload(locked, wasm::CompileMode::Tier2);
}

void
HelperThread::handleWasmWorkload(AutoLockHelperThreadState& locked, wasm::CompileMode mode)
{
    MOZ_ASSERT(HelperThreadState().canStartWasmCompile(locked, mode));
    MOZ_ASSERT(idle());

    currentTask.emplace(HelperThreadState().wasmWorklist(locked, mode).popCopyFront());

    wasm::CompileTask* task = wasmTask();
    {
        AutoUnlockHelperThreadState unlock(locked);
        wasm::ExecuteCompileTaskFromHelperThread(task);
    }

    currentTask.reset();

    // Since currentTask is only now reset(), this could be the last active thread
    // waitForAllThreads() is waiting for. No one else should be waiting, though.
    HelperThreadState().notifyAll(GlobalHelperThreadState::CONSUMER, locked);
}

void
HelperThread::handleWasmTier2GeneratorWorkload(AutoLockHelperThreadState& locked)
{
    MOZ_ASSERT(HelperThreadState().canStartWasmTier2Generator(locked));
    MOZ_ASSERT(idle());

    currentTask.emplace(HelperThreadState().wasmTier2GeneratorWorklist(locked).popCopy());

    wasm::Tier2GeneratorTask* task = wasmTier2GeneratorTask();
    {
        AutoUnlockHelperThreadState unlock(locked);
        task->execute();
    }

    currentTask.reset();
    js_delete(task);

    // During shutdown the main thread will wait for any ongoing (cancelled)
    // tier-2 generation to shut down normally.  To do so, it waits on the
    // CONSUMER condition for the count of finished generators to rise.
    HelperThreadState().incWasmTier2GeneratorsFinished(locked);
    HelperThreadState().notifyAll(GlobalHelperThreadState::CONSUMER, locked);
}

void
HelperThread::handlePromiseHelperTaskWorkload(AutoLockHelperThreadState& locked)
{
    MOZ_ASSERT(HelperThreadState().canStartPromiseHelperTask(locked));
    MOZ_ASSERT(idle());

    PromiseHelperTask* task = HelperThreadState().promiseHelperTasks(locked).popCopy();
    currentTask.emplace(task);

    {
        AutoUnlockHelperThreadState unlock(locked);
        task->execute();
        task->dispatchResolveAndDestroy();
    }

    currentTask.reset();

    // Since currentTask is only now reset(), this could be the last active thread
    // waitForAllThreads() is waiting for. No one else should be waiting, though.
    HelperThreadState().notifyAll(GlobalHelperThreadState::CONSUMER, locked);
}

void
HelperThread::handleIonWorkload(AutoLockHelperThreadState& locked)
{
    MOZ_ASSERT(HelperThreadState().canStartIonCompile(locked));
    MOZ_ASSERT(idle());

    // Find the IonBuilder in the worklist with the highest priority, and
    // remove it from the worklist.
    jit::IonBuilder* builder = HelperThreadState().highestPriorityPendingIonCompile(locked);

    // The build is taken by this thread. Unfreeze the LifoAlloc to allow
    // mutations.
    builder->alloc().lifoAlloc()->setReadWrite();

    currentTask.emplace(builder);

    JSRuntime* rt = builder->script()->runtimeFromAnyThread();

    {
        AutoUnlockHelperThreadState unlock(locked);

        TraceLoggerThread* logger = TraceLoggerForCurrentThread();
        TraceLoggerEvent event(TraceLogger_AnnotateScripts, builder->script());
        AutoTraceLog logScript(logger, event);
        AutoTraceLog logCompile(logger, TraceLogger_IonCompilation);

        AutoSetContextRuntime ascr(rt);
        jit::JitContext jctx(jit::CompileRuntime::get(rt),
                             jit::CompileRealm::get(builder->script()->realm()),
                             &builder->alloc());
        builder->setBackgroundCodegen(jit::CompileBackEnd(builder));
    }

    FinishOffThreadIonCompile(builder, locked);

    // Ping the main thread so that the compiled code can be incorporated at the
    // next interrupt callback.
    //
    // This must happen before the current task is reset. DestroyContext
    // cancels in progress Ion compilations before destroying its target
    // context, and after we reset the current task we are no longer considered
    // to be Ion compiling.
    rt->mainContextFromAnyThread()->requestInterrupt(InterruptReason::AttachIonCompilations);

    currentTask.reset();

    // Notify the main thread in case it is waiting for the compilation to finish.
    HelperThreadState().notifyAll(GlobalHelperThreadState::CONSUMER, locked);
}

void
HelperThread::handleIonFreeWorkload(AutoLockHelperThreadState& locked)
{
    MOZ_ASSERT(idle());
    MOZ_ASSERT(HelperThreadState().canStartIonFreeTask(locked));

    auto& freeList = HelperThreadState().ionFreeList(locked);

    jit::IonBuilder* builder = freeList.popCopy();
    {
        AutoUnlockHelperThreadState unlock(locked);
        FreeIonBuilder(builder);
    }
}

HelperThread*
js::CurrentHelperThread()
{
    if (!HelperThreadState().threads) {
        return nullptr;
    }
    auto threadId = ThisThread::GetId();
    for (auto& thisThread : *HelperThreadState().threads) {
        if (thisThread.thread.isSome() && threadId == thisThread.thread->get_id()) {
            return &thisThread;
        }
    }
    return nullptr;
}

bool
JSContext::addPendingCompileError(js::CompileError** error)
{
    auto errorPtr = make_unique<js::CompileError>();
    if (!errorPtr) {
        return false;
    }
    ParseTask* parseTask = helperThread()->parseTask();
    if (!parseTask->errors.append(std::move(errorPtr))) {
        ReportOutOfMemory(this);
        return false;
    }
    *error = parseTask->errors.back().get();
    return true;
}

void
JSContext::addPendingOverRecursed()
{
    if (helperThread()->parseTask()) {
        helperThread()->parseTask()->overRecursed = true;
    }
}

void
JSContext::addPendingOutOfMemory()
{
    // Keep in sync with recoverFromOutOfMemory.
    if (helperThread()->parseTask()) {
        helperThread()->parseTask()->outOfMemory = true;
    }
}

void
HelperThread::handleParseWorkload(AutoLockHelperThreadState& locked)
{
    MOZ_ASSERT(HelperThreadState().canStartParseTask(locked));
    MOZ_ASSERT(idle());

    currentTask.emplace(HelperThreadState().parseWorklist(locked).popCopy());
    ParseTask* task = parseTask();

    JSRuntime* runtime = task->parseGlobal->runtimeFromAnyThread();

#ifdef DEBUG
    runtime->incOffThreadParsesRunning();
#endif

    {
        AutoUnlockHelperThreadState unlock(locked);
        AutoSetContextRuntime ascr(runtime);

        JSContext* cx = TlsContext.get();

        Zone* zone = task->parseGlobal->zoneFromAnyThread();
        zone->setHelperThreadOwnerContext(cx);
        auto resetOwnerContext = mozilla::MakeScopeExit([&] {
            zone->setHelperThreadOwnerContext(nullptr);
        });

        AutoRealm ar(cx, task->parseGlobal);

        task->parse(cx);

        cx->frontendCollectionPool().purge();
        cx->atomsZoneFreeLists().clear();
    }

    // The callback is invoked while we are still off thread.
    task->callback(task, task->callbackData);

    // FinishOffThreadScript will need to be called on the script to
    // migrate it into the correct compartment.
    HelperThreadState().parseFinishedList(locked).insertBack(task);

#ifdef DEBUG
    runtime->decOffThreadParsesRunning();
#endif

    currentTask.reset();

    // Notify the main thread in case it is waiting for the parse/emit to finish.
    HelperThreadState().notifyAll(GlobalHelperThreadState::CONSUMER, locked);
}

void
HelperThread::handleCompressionWorkload(AutoLockHelperThreadState& locked)
{
    MOZ_ASSERT(HelperThreadState().canStartCompressionTask(locked));
    MOZ_ASSERT(idle());

    UniquePtr<SourceCompressionTask> task;
    {
        auto& worklist = HelperThreadState().compressionWorklist(locked);
        task = std::move(worklist.back());
        worklist.popBack();
        currentTask.emplace(task.get());
    }

    {
        AutoUnlockHelperThreadState unlock(locked);

        TraceLoggerThread* logger = TraceLoggerForCurrentThread();
        AutoTraceLog logCompile(logger, TraceLogger_CompressSource);

        task->work();
    }

    {
        AutoEnterOOMUnsafeRegion oomUnsafe;
        if (!HelperThreadState().compressionFinishedList(locked).append(std::move(task))) {
            oomUnsafe.crash("handleCompressionWorkload");
        }
    }

    currentTask.reset();

    // Notify the main thread in case it is waiting for the compression to finish.
    HelperThreadState().notifyAll(GlobalHelperThreadState::CONSUMER, locked);
}

bool
js::EnqueueOffThreadCompression(JSContext* cx, UniquePtr<SourceCompressionTask> task)
{
    AutoLockHelperThreadState lock;

    auto& pending = HelperThreadState().compressionPendingList(lock);
    if (!pending.append(std::move(task))) {
        if (!cx->helperThread()) {
            ReportOutOfMemory(cx);
        }
        return false;
    }

    return true;
}

template <typename T>
static void
ClearCompressionTaskList(T& list, JSRuntime* runtime)
{
    for (size_t i = 0; i < list.length(); i++) {
        if (list[i]->runtimeMatches(runtime)) {
            HelperThreadState().remove(list, &i);
        }
    }
}

void
js::CancelOffThreadCompressions(JSRuntime* runtime)
{
    AutoLockHelperThreadState lock;

    if (!HelperThreadState().threads) {
        return;
    }

    // Cancel all pending compression tasks.
    ClearCompressionTaskList(HelperThreadState().compressionPendingList(lock), runtime);
    ClearCompressionTaskList(HelperThreadState().compressionWorklist(lock), runtime);

    // Cancel all in-process compression tasks and wait for them to join so we
    // clean up the finished tasks.
    while (true) {
        bool inProgress = false;
        for (auto& thread : *HelperThreadState().threads) {
            SourceCompressionTask* task = thread.compressionTask();
            if (task && task->runtimeMatches(runtime)) {
                inProgress = true;
            }
        }

        if (!inProgress) {
            break;
        }

        HelperThreadState().wait(lock, GlobalHelperThreadState::CONSUMER);
    }

    // Clean up finished tasks.
    ClearCompressionTaskList(HelperThreadState().compressionFinishedList(lock), runtime);
}

void
PromiseHelperTask::executeAndResolveAndDestroy(JSContext* cx)
{
    execute();
    run(cx, JS::Dispatchable::NotShuttingDown);
}

bool
js::StartOffThreadPromiseHelperTask(JSContext* cx, UniquePtr<PromiseHelperTask> task)
{
    // Execute synchronously if there are no helper threads.
    if (!CanUseExtraThreads()) {
        task.release()->executeAndResolveAndDestroy(cx);
        return true;
    }

    AutoLockHelperThreadState lock;

    if (!HelperThreadState().promiseHelperTasks(lock).append(task.get())) {
        ReportOutOfMemory(cx);
        return false;
    }

    Unused << task.release();

    HelperThreadState().notifyOne(GlobalHelperThreadState::PRODUCER, lock);
    return true;
}

bool
js::StartOffThreadPromiseHelperTask(PromiseHelperTask* task)
{
    MOZ_ASSERT(CanUseExtraThreads());

    AutoLockHelperThreadState lock;

    if (!HelperThreadState().promiseHelperTasks(lock).append(task)) {
        return false;
    }

    HelperThreadState().notifyOne(GlobalHelperThreadState::PRODUCER, lock);
    return true;
}

void
GlobalHelperThreadState::trace(JSTracer* trc)
{
    AutoLockHelperThreadState lock;
    for (auto builder : ionWorklist(lock)) {
        builder->alloc().lifoAlloc()->setReadWrite();
        builder->trace(trc);
        builder->alloc().lifoAlloc()->setReadOnly();
    }
<<<<<<< HEAD
    for (auto builder : ionFinishedList(lock))
=======
    for (auto builder : ionFinishedList(lock)) {
>>>>>>> 94e37e71
        builder->trace(trc);
    }

    if (HelperThreadState().threads) {
        for (auto& helper : *HelperThreadState().threads) {
            if (auto builder = helper.ionBuilder()) {
                builder->trace(trc);
            }
        }
    }

    JSRuntime* rt = trc->runtime();
    if (auto* jitRuntime = rt->jitRuntime()) {
        jit::IonBuilder* builder = jitRuntime->ionLazyLinkList(rt).getFirst();
        while (builder) {
            builder->trace(trc);
            builder = builder->getNext();
        }
    }

    for (auto parseTask : parseWorklist_) {
        parseTask->trace(trc);
    }
    for (auto parseTask : parseFinishedList_) {
        parseTask->trace(trc);
    }
    for (auto parseTask : parseWaitingOnGC_) {
        parseTask->trace(trc);
    }
}

/* static */ void
HelperThread::WakeupAll()
{
    AutoLockHelperThreadState lock;
    HelperThreadState().notifyAll(GlobalHelperThreadState::PRODUCER, lock);
}

void
JSContext::setHelperThread(HelperThread* thread)
{
    if (helperThread_) {
        nurserySuppressions_--;
    }

    helperThread_ = thread;

    if (helperThread_) {
        nurserySuppressions_++;
    }
}

// Definition of helper thread tasks.
//
// Priority is determined by the order they're listed here.
const HelperThread::TaskSpec HelperThread::taskSpecs[] = {
    {
        THREAD_TYPE_GCPARALLEL,
        &GlobalHelperThreadState::canStartGCParallelTask,
        &HelperThread::handleGCParallelWorkload
    },
    {
        THREAD_TYPE_ION,
        &GlobalHelperThreadState::canStartIonCompile,
        &HelperThread::handleIonWorkload
    },
    {
        THREAD_TYPE_WASM,
        &GlobalHelperThreadState::canStartWasmTier1Compile,
        &HelperThread::handleWasmTier1Workload
    },
    {
        THREAD_TYPE_PROMISE_TASK,
        &GlobalHelperThreadState::canStartPromiseHelperTask,
        &HelperThread::handlePromiseHelperTaskWorkload
    },
    {
        THREAD_TYPE_PARSE,
        &GlobalHelperThreadState::canStartParseTask,
        &HelperThread::handleParseWorkload
    },
    {
        THREAD_TYPE_COMPRESS,
        &GlobalHelperThreadState::canStartCompressionTask,
        &HelperThread::handleCompressionWorkload
    },
    {
        THREAD_TYPE_ION_FREE,
        &GlobalHelperThreadState::canStartIonFreeTask,
        &HelperThread::handleIonFreeWorkload
    },
    {
        THREAD_TYPE_WASM,
        &GlobalHelperThreadState::canStartWasmTier2Compile,
        &HelperThread::handleWasmTier2Workload
    },
    {
        THREAD_TYPE_WASM_TIER2,
        &GlobalHelperThreadState::canStartWasmTier2Generator,
        &HelperThread::handleWasmTier2GeneratorWorkload
    }
};

HelperThread::AutoProfilerLabel::AutoProfilerLabel(HelperThread* helperThread,
                                                   const char* label,
                                                   uint32_t line,
                                                   ProfilingStackFrame::Category category)
  : profilingStack(helperThread->profilingStack)
{
    if (profilingStack) {
        profilingStack->pushLabelFrame(label, nullptr, this, line, category);
    }
}

HelperThread::AutoProfilerLabel::~AutoProfilerLabel()
{
    if (profilingStack) {
        profilingStack->pop();
    }
}

void
HelperThread::threadLoop()
{
    MOZ_ASSERT(CanUseExtraThreads());

    JS::AutoSuppressGCAnalysis nogc;
    AutoLockHelperThreadState lock;

    ensureRegisteredWithProfiler();

    JSContext cx(nullptr, JS::ContextOptions());
    {
        AutoEnterOOMUnsafeRegion oomUnsafe;
        if (!cx.init(ContextKind::HelperThread)) {
            oomUnsafe.crash("HelperThread cx.init()");
        }
    }
    cx.setHelperThread(this);
    JS_SetNativeStackQuota(&cx, HELPER_STACK_QUOTA);

    while (!terminate) {
        MOZ_ASSERT(idle());

        if (mozilla::recordreplay::IsRecordingOrReplaying()) {
            // Unlock the helper thread state lock before potentially
            // blocking while the main thread waits for all threads to
            // become idle. Otherwise we would need to see if we need to
            // block at every point where a helper thread acquires the
            // helper thread state lock.
            {
                AutoUnlockHelperThreadState unlock(lock);
                mozilla::recordreplay::MaybeWaitForCheckpointSave();
            }
            // Now that we are holding the helper thread state lock again,
            // notify the record/replay system that we might block soon.
            // The helper thread state lock may not be released until the
            // block occurs.
            mozilla::recordreplay::NotifyUnrecordedWait(WakeupAll);
        }

        // The selectors may depend on the HelperThreadState not changing
        // between task selection and task execution, in particular, on new
        // tasks not being added (because of the lifo structure of the work
        // lists). Unlocking the HelperThreadState between task selection and
        // execution is not well-defined.

        const TaskSpec* task = findHighestPriorityTask(lock);
        if (!task) {
            AUTO_PROFILER_LABEL("HelperThread::threadLoop::wait", IDLE);
            HelperThreadState().wait(lock, GlobalHelperThreadState::PRODUCER);
            continue;
        }

        js::oom::SetThreadType(task->type);
        (this->*(task->handleWorkload))(lock);
        js::oom::SetThreadType(js::THREAD_TYPE_NONE);
    }

    unregisterWithProfilerIfNeeded();
}

const HelperThread::TaskSpec*
HelperThread::findHighestPriorityTask(const AutoLockHelperThreadState& locked)
{
    // Return the highest priority task that is ready to start, or nullptr.

    for (const auto& task : taskSpecs) {
        if ((HelperThreadState().*(task.canStart))(locked)) {
            return &task;
        }
    }

    return nullptr;
}<|MERGE_RESOLUTION|>--- conflicted
+++ resolved
@@ -2404,11 +2404,7 @@
         builder->trace(trc);
         builder->alloc().lifoAlloc()->setReadOnly();
     }
-<<<<<<< HEAD
-    for (auto builder : ionFinishedList(lock))
-=======
     for (auto builder : ionFinishedList(lock)) {
->>>>>>> 94e37e71
         builder->trace(trc);
     }
 
