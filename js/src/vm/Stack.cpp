--- conflicted
+++ resolved
@@ -1792,10 +1792,7 @@
     if (RematerializedFrameTable::Ptr p = rematerializedFrames_->lookup(top)) {
         for (uint32_t i = 0; i < p->value().length(); i++) {
             Debugger::handleUnrecoverableIonBailoutError(cx, p->value()[i]);
-<<<<<<< HEAD
-=======
-        }
->>>>>>> 94e37e71
+        }
         RematerializedFrame::FreeInVector(p->value());
         rematerializedFrames_->remove(p);
     }
