/* -*- Mode: C; tab-width: 4; indent-tabs-mode: nil; c-basic-offset: 4 -*-
 * vim: set ts=4 sw=4 et tw=79 ft=cpp:
 *
 * ***** BEGIN LICENSE BLOCK *****
 * Version: MPL 1.1/GPL 2.0/LGPL 2.1
 *
 * The contents of this file are subject to the Mozilla Public License Version
 * 1.1 (the "License"); you may not use this file except in compliance with
 * the License. You may obtain a copy of the License at
 * http://www.mozilla.org/MPL/
 *
 * Software distributed under the License is distributed on an "AS IS" basis,
 * WITHOUT WARRANTY OF ANY KIND, either express or implied. See the License
 * for the specific language governing rights and limitations under the
 * License.
 *
 * The Original Code is SpiderMonkey JavaScript engine.
 *
 * The Initial Developer of the Original Code is
 * Mozilla Corporation.
 * Portions created by the Initial Developer are Copyright (C) 2009
 * the Initial Developer. All Rights Reserved.
 *
 * Contributor(s):
 *   Luke Wagner <luke@mozilla.com>
 *
 * Alternatively, the contents of this file may be used under the terms of
 * either the GNU General Public License Version 2 or later (the "GPL"), or
 * the GNU Lesser General Public License Version 2.1 or later (the "LGPL"),
 * in which case the provisions of the GPL or the LGPL are applicable instead
 * of those above. If you wish to allow use of your version of this file only
 * under the terms of either the GPL or the LGPL, and not to allow others to
 * use your version of this file under the terms of the MPL, indicate your
 * decision by deleting the provisions above and replace them with the notice
 * and other provisions required by the GPL or the LGPL. If you do not delete
 * the provisions above, a recipient may use your version of this file under
 * the terms of any one of the MPL, the GPL or the LGPL.
 *
 * ***** END LICENSE BLOCK ***** */

#ifndef Stack_h__
#define Stack_h__

#include "jsfun.h"

struct JSContext;

namespace js {

class StackFrame;
class FrameRegs;
class StackSegment;
class StackSpace;
class ContextStack;

class InvokeArgsGuard;
class InvokeFrameGuard;
class FrameGuard;
class ExecuteFrameGuard;
class DummyFrameGuard;
class GeneratorFrameGuard;

namespace mjit {
    struct JITScript;
    struct CallSite;
    jsbytecode *NativeToPC(JITScript *jit, void *ncode, CallSite **pinline);
}
namespace detail { struct OOMCheck; }

class CallIter;
class FrameRegsIter;
class AllFramesIter;

class ArgumentsObject;

#ifdef JS_METHODJIT
typedef js::mjit::CallSite JSInlinedSite;
#else
struct JSInlinedSite {};
#endif

typedef /* js::mjit::RejoinState */ size_t JSRejoinState;

/*
 * VM stack layout
 *
 * SpiderMonkey uses a per-thread stack to store the activation records,
 * parameters, locals, and expression temporaries for the stack of actively
 * executing scripts, functions and generators. The per-thread stack is owned
 * by the StackSpace object stored in the thread's ThreadData.
 *
 * The per-thread stack is subdivided into contiguous segments of memory which
 * have a memory layout invariant that allows fixed offsets to be used for stack
 * access (by jit code) as well as fast call/return. This memory layout is
 * encapsulated by a set of types that describe different regions of memory.
 * This encapsulation has holes: to avoid calling into C++ from generated code,
 * JIT compilers generate code that simulates analogous operations in C++.
 *
 * A sample memory layout of a segment looks like:
 *
 *                          regs
 *       .---------------------------------------------.
 *       |                                             V
 *       |                                   fp .--FrameRegs--. sp
 *       |                                      V             V
 * |StackSegment| slots |StackFrame| slots |StackFrame| slots |
 *                        |      ^           |
 *           ? <----------'      `-----------'
 *                 prev               prev
 *
 * A segment starts with a fixed-size header (js::StackSegment) which logically
 * describes the segment, links it to the rest of the stack, and points to the
 * end of the stack.
 *
 * Each script activation (global or function code) is given a fixed-size header
 * (js::StackFrame) which is associated with the values (called "slots") before
 * and after it. The frame contains bookkeeping information about the activation
 * and links to the previous frame.
 *
 * The slots preceding a (function) StackFrame in memory are the arguments of
 * the call. The slots after a StackFrame in memory are its locals followed by
 * its expression stack. There is no clean line between the arguments of a
 * frame and the expression stack of the previous frame since the top slots of
 * the expression become the arguments of a call. There are also layout
 * invariants concerning the arguments and StackFrame; see "Arguments" comment
 * in StackFrame for more details.
 *
 * The top of a segment's current frame's expression stack is pointed to by the
 * segment's "current regs", which contains the stack pointer 'sp'. In the
 * interpreter, sp is adjusted as individual values are pushed and popped from
 * the stack and the FrameRegs struct (pointed by the StackSegment) is a local
 * var of js::Interpret. JIT code simulates this by lazily updating FrameRegs
 * when calling from JIT code into the VM. Ideally, we'd like to remove all
 * dependence on FrameRegs outside the interpreter.
 *
 * A call to a native (C++) function does not push a frame. Instead, an array
 * of values is passed to the native. The layout of this array is abstracted by
 * js::CallArgs. With respect to the StackSegment layout above, the args to a
 * native call are inserted anywhere there can be slots. A sample memory layout
 * looks like:
 *
 *                          regs
 *       .----------------------------------------.
 *       |                                        V
 *       |                              fp .--FrameRegs--. sp
 *       |                                 V             V
 * |StackSegment| native call | slots |StackFrame| slots | native call |
 *       |     vp <--argc--> end                        vp <--argc--> end
 *       |         CallArgs <------------------------------ CallArgs
 *       |                               prev                  ^
 *       `-----------------------------------------------------'
 *                                  calls
 *
 * Here there are two native calls on the stack. The start of each native arg
 * range is recorded by a CallArgs element which is prev-linked like stack
 * frames. Note that, in full generality, native and scripted calls can
 * interleave arbitrarily. Thus, the end of a segment is the maximum of its
 * current frame and its current native call. Similarly, the top of the entire
 * thread stack is the end of its current segment.
 *
 * Note that, between any two StackFrames there may be any number
 * of native calls, so the meaning of 'prev' is not 'directly called by'.
 *
 * An additional feature (perhaps not for much longer: bug 650361) is that
 * multiple independent "contexts" can interleave (LIFO) on a single contiguous
 * stack. "Independent" here means that neither context sees the other's
 * frames. Concretely, an embedding may enter the JS engine on cx1 and then,
 * from a native called by the JS engine, reenter the VM on cx2. Changing from
 * cx1 to cx2 causes a new segment to be started for cx2's stack on top of
 * cx1's current segment. These two segments are linked from the perspective of
 * StackSpace, since they are adjacent on the thread's stack, but not from the
 * perspective of cx1 and cx2. Thus, each segment has two links: prevInMemory
 * and prevInContext. Each independent stack is encapsulated and managed by
 * the js::ContextStack object stored in JSContext. ContextStack is the primary
 * interface to the rest of the engine for pushing and popping the stack.
 */

/*****************************************************************************/

class CallReceiver
{
  protected:
#ifdef DEBUG
    mutable bool usedRval_;
    void setUsedRval() const { usedRval_ = true; }
    void clearUsedRval() const { usedRval_ = false; }
#else
    void setUsedRval() const {}
    void clearUsedRval() const {}
#endif
    Value *argv_;
  public:
    friend CallReceiver CallReceiverFromVp(Value *);
    friend CallReceiver CallReceiverFromArgv(Value *);
    Value *base() const { return argv_ - 2; }
    JSObject &callee() const { JS_ASSERT(!usedRval_); return argv_[-2].toObject(); }
    Value &calleev() const { JS_ASSERT(!usedRval_); return argv_[-2]; }
    Value &thisv() const { return argv_[-1]; }

    Value &rval() const {
        setUsedRval();
        return argv_[-2];
    }

    Value *spAfterCall() const {
        setUsedRval();
        return argv_ - 1;
    }

    void calleeHasBeenReset() const {
        clearUsedRval();
    }
};

JS_ALWAYS_INLINE CallReceiver
CallReceiverFromArgv(Value *argv)
{
    CallReceiver receiver;
    receiver.clearUsedRval();
    receiver.argv_ = argv;
    return receiver;
}

JS_ALWAYS_INLINE CallReceiver
CallReceiverFromVp(Value *vp)
{
    return CallReceiverFromArgv(vp + 2);
}

/*****************************************************************************/

class CallArgs : public CallReceiver
{
  protected:
    uintN argc_;
  public:
    friend CallArgs CallArgsFromVp(uintN, Value *);
    friend CallArgs CallArgsFromArgv(uintN, Value *);
    friend CallArgs CallArgsFromSp(uintN, Value *);
    Value &operator[](unsigned i) const { JS_ASSERT(i < argc_); return argv_[i]; }
    Value *argv() const { return argv_; }
    uintN argc() const { return argc_; }
    Value *end() const { return argv_ + argc_; }
};

JS_ALWAYS_INLINE CallArgs
CallArgsFromArgv(uintN argc, Value *argv)
{
    CallArgs args;
    args.clearUsedRval();
    args.argv_ = argv;
    args.argc_ = argc;
    return args;
}

JS_ALWAYS_INLINE CallArgs
CallArgsFromVp(uintN argc, Value *vp)
{
    return CallArgsFromArgv(argc, vp + 2);
}

JS_ALWAYS_INLINE CallArgs
CallArgsFromSp(uintN argc, Value *sp)
{
    return CallArgsFromArgv(argc, sp - argc);
}

/*****************************************************************************/

class CallArgsList : public CallArgs
{
    friend class StackSegment;
    CallArgsList *prev_;
    bool active_;
  public:
    friend CallArgsList CallArgsListFromVp(uintN, Value *, CallArgsList *);
    friend CallArgsList CallArgsListFromArgv(uintN, Value *, CallArgsList *);
    CallArgsList *prev() const { return prev_; }
    bool active() const { return active_; }
    void setActive() { active_ = true; }
    void setInactive() { active_ = false; }
};

JS_ALWAYS_INLINE CallArgsList
CallArgsListFromArgv(uintN argc, Value *argv, CallArgsList *prev)
{
    CallArgsList args;
#ifdef DEBUG
    args.usedRval_ = false;
#endif
    args.argv_ = argv;
    args.argc_ = argc;
    args.prev_ = prev;
    args.active_ = false;
    return args;
}

JS_ALWAYS_INLINE CallArgsList
CallArgsListFromVp(uintN argc, Value *vp, CallArgsList *prev)
{
    return CallArgsListFromArgv(argc, vp + 2, prev);
}

/*****************************************************************************/

/* Flags specified for a frame as it is constructed. */
enum InitialFrameFlags {
    INITIAL_NONE           =          0,
    INITIAL_CONSTRUCT      =       0x80, /* == StackFrame::CONSTRUCTING, asserted below */
    INITIAL_LOWERED        =   0x400000  /* == StackFrame::LOWERED_CALL_APPLY, asserted below */
};

enum ExecuteType {
    EXECUTE_GLOBAL         =        0x1, /* == StackFrame::GLOBAL */
    EXECUTE_DIRECT_EVAL    =        0x8, /* == StackFrame::EVAL */
    EXECUTE_INDIRECT_EVAL  =        0x9, /* == StackFrame::GLOBAL | EVAL */
    EXECUTE_DEBUG          =       0x18  /* == StackFrame::EVAL | DEBUGGER */
};

/*****************************************************************************/

class StackFrame
{
  public:
    enum Flags {
        /* Primary frame type */
        GLOBAL             =        0x1,  /* frame pushed for a global script */
        FUNCTION           =        0x2,  /* frame pushed for a scripted call */
        DUMMY              =        0x4,  /* frame pushed for bookkeeping */

        /* Frame subtypes */
        EVAL               =        0x8,  /* frame pushed for eval() or debugger eval */
        DEBUGGER           =       0x10,  /* frame pushed for debugger eval */
        GENERATOR          =       0x20,  /* frame is associated with a generator */
        FLOATING_GENERATOR =       0x40,  /* frame is is in generator obj, not on stack */
        CONSTRUCTING       =       0x80,  /* frame is for a constructor invocation */

        /* Temporary frame states */
        YIELDING           =      0x100,  /* js::Interpret dispatched JSOP_YIELD */
        FINISHED_IN_INTERP =      0x200,  /* set if frame finished in Interpret() */

        /* Concerning function arguments */
        OVERRIDE_ARGS      =      0x400,  /* overridden arguments local variable */
        OVERFLOW_ARGS      =      0x800,  /* numActualArgs > numFormalArgs */
        UNDERFLOW_ARGS     =     0x1000,  /* numActualArgs < numFormalArgs */

        /* Lazy frame initialization */
        HAS_IMACRO_PC      =     0x2000,  /* frame has imacpc value available */
        HAS_CALL_OBJ       =     0x4000,  /* frame has a callobj reachable from scopeChain_ */
        HAS_ARGS_OBJ       =     0x8000,  /* frame has an argsobj in StackFrame::args */
        HAS_HOOK_DATA      =    0x10000,  /* frame has hookData_ set */
        HAS_ANNOTATION     =    0x20000,  /* frame has annotation_ set */
        HAS_RVAL           =    0x40000,  /* frame has rval_ set */
        HAS_SCOPECHAIN     =    0x80000,  /* frame has scopeChain_ set */
        HAS_PREVPC         =   0x100000,  /* frame has prevpc_ and prevInline_ set */

        /* Method JIT state */
        DOWN_FRAMES_EXPANDED = 0x200000,  /* inlining in down frames has been expanded */
        LOWERED_CALL_APPLY   = 0x400000   /* Pushed by a lowered call/apply */
    };

  private:
    mutable uint32      flags_;         /* bits described by Flags */
    union {                             /* describes what code is executing in a */
        JSScript        *script;        /*   global frame */
        JSFunction      *fun;           /*   function frame, pre GetScopeChain */
    } exec;
    union {                             /* describes the arguments of a function */
        uintN           nactual;        /*   before js_GetArgsObject */
        ArgumentsObject *obj;           /*   after js_GetArgsObject */
        JSScript        *script;        /* eval has no args, but needs a script */
    } args;
    mutable JSObject    *scopeChain_;   /* current scope chain */
    StackFrame          *prev_;         /* previous cx->regs->fp */
    void                *ncode_;        /* return address for method JIT */

    /* Lazily initialized */
    Value               rval_;          /* return value of the frame */
    jsbytecode          *prevpc_;       /* pc of previous frame*/
    JSInlinedSite       *prevInline_;   /* inlined site in previous frame */
    jsbytecode          *imacropc_;     /* pc of macro caller */
    void                *hookData_;     /* closure returned by call hook */
    void                *annotation_;   /* perhaps remove with bug 546848 */
    JSRejoinState       rejoin_;        /* If rejoining into the interpreter
                                         * from JIT code, state at rejoin. */

    static void staticAsserts() {
        JS_STATIC_ASSERT(offsetof(StackFrame, rval_) % sizeof(Value) == 0);
        JS_STATIC_ASSERT(sizeof(StackFrame) % sizeof(Value) == 0);
    }

    inline void initPrev(JSContext *cx);
    jsbytecode *prevpcSlow(JSInlinedSite **pinlined);

  public:
    /*
     * Frame initialization
     *
     * After acquiring a pointer to an uninitialized stack frame on the VM
     * stack from StackSpace, these members are used to initialize the stack
     * frame before officially pushing the frame into the context.
     */

    /* Used for Invoke, Interpret, trace-jit LeaveTree, and method-jit stubs. */
    void initCallFrame(JSContext *cx, JSObject &callee, JSFunction *fun,
                       JSScript *script, uint32 nactual, StackFrame::Flags flags);

    /* Used for SessionInvoke. */
    void resetCallFrame(JSScript *script);

    /* Called by jit stubs and serve as a specification for jit-code. */
    void initJitFrameCallerHalf(StackFrame *prev, StackFrame::Flags flags, void *ncode);
    void initJitFrameEarlyPrologue(JSFunction *fun, uint32 nactual);
    bool initJitFrameLatePrologue(JSContext *cx, Value **limit);

    /* Used for eval. */
    void initExecuteFrame(JSScript *script, StackFrame *prev, FrameRegs *regs,
                          const Value &thisv, JSObject &scopeChain, ExecuteType type);

    /* Used when activating generators. */
    void stealFrameAndSlots(Value *vp, StackFrame *otherfp, Value *othervp, Value *othersp);

    /* Perhaps one fine day we will remove dummy frames. */
    void initDummyFrame(JSContext *cx, JSObject &chain);

    /*
     * Stack frame type
     *
     * A stack frame may have one of three types, which determines which
     * members of the frame may be accessed and other invariants:
     *
     *  global frame:   execution of global code or an eval in global code
     *  function frame: execution of function code or an eval in a function
     *  dummy frame:    bookkeeping frame (to be removed in bug 625199)
     */

    bool isFunctionFrame() const {
        return !!(flags_ & FUNCTION);
    }

    bool isGlobalFrame() const {
        return !!(flags_ & GLOBAL);
    }

    bool isDummyFrame() const {
        return !!(flags_ & DUMMY);
    }

    bool isScriptFrame() const {
        bool retval = !!(flags_ & (FUNCTION | GLOBAL));
        JS_ASSERT(retval == !isDummyFrame());
        return retval;
    }

    /*
     * Eval frames
     *
     * As noted above, global and function frames may optionally be 'eval
     * frames'. Eval code shares its parent's arguments which means that the
     * arg-access members of StackFrame may not be used for eval frames.
     * Search for 'hasArgs' below for more details.
     *
     * A further sub-classification of eval frames is whether the frame was
     * pushed for an ES5 strict-mode eval().
     */

    bool isEvalFrame() const {
        JS_ASSERT_IF(flags_ & EVAL, isScriptFrame());
        return flags_ & EVAL;
    }

    bool isEvalInFunction() const {
        return (flags_ & (EVAL | FUNCTION)) == (EVAL | FUNCTION);
    }

    bool isNonEvalFunctionFrame() const {
        return (flags_ & (FUNCTION | EVAL)) == FUNCTION;
    }

    inline bool isStrictEvalFrame() const {
        return isEvalFrame() && script()->strictModeCode;
    }

    bool isNonStrictEvalFrame() const {
        return isEvalFrame() && !script()->strictModeCode;
    }

    /*
     * Previous frame
     *
     * A frame's 'prev' frame is either null or the previous frame pointed to
     * by cx->regs->fp when this frame was pushed. Often, given two prev-linked
     * frames, the next-frame is a function or eval that was called by the
     * prev-frame, but not always: the prev-frame may have called a native that
     * reentered the VM through JS_CallFunctionValue on the same context
     * (without calling JS_SaveFrameChain) which pushed the next-frame. Thus,
     * 'prev' has little semantic meaning and basically just tells the VM what
     * to set cx->regs->fp to when this frame is popped.
     */

    StackFrame *prev() const {
        return prev_;
    }

    inline void resetGeneratorPrev(JSContext *cx);
    inline void resetInlinePrev(StackFrame *prevfp, jsbytecode *prevpc);

    inline void initInlineFrame(JSFunction *fun, StackFrame *prevfp, jsbytecode *prevpc);

    /*
     * Frame slots
     *
     * A frame's 'slots' are the fixed slots associated with the frame (like
     * local variables) followed by an expression stack holding temporary
     * values. A frame's 'base' is the base of the expression stack.
     */

    Value *slots() const {
        return (Value *)(this + 1);
    }

    Value *base() const {
        return slots() + script()->nfixed;
    }

    Value &varSlot(uintN i) {
        JS_ASSERT(i < script()->nfixed);
        JS_ASSERT_IF(maybeFun(), i < script()->bindings.countVars());
        return slots()[i];
    }

    /*
     * Script
     *
     * All function and global frames have an associated JSScript which holds
     * the bytecode being executed for the frame. This script/bytecode does
     * not reflect any inlining that has been performed by the method JIT.
     * If other frames were inlined into this one, the script/pc reflect the
     * point of the outermost call. Inlined frame invariants:
     *
     * - Inlined frames have the same scope chain as the outer frame.
     * - Inlined frames have the same strictness as the outer frame.
     */

    /*
     * Get the frame's current bytecode, assuming |this| is in |cx|. next is
     * frame whose prev == this, NULL if not known or if this == cx->fp().
     * If the frame is inside an inline call made within the pc, the pc will
     * be that of the outermost call and the state of any inlined frame(s) is
     * returned through pinlined.
     *
     * Beware, as the name implies, pcQuadratic can lead to quadratic behavior
     * in loops such as:
     *
     *   for ( ...; fp; fp = fp->prev())
     *     ... fp->pcQuadratic(cx->stack);
     *
     * Using next can avoid this, but in most cases prefer FrameRegsIter;
     * it is amortized O(1).
     *
     *   When I get to the bottom I go back to the top of the stack
     *   Where I stop and I turn and I go right back
     *   Till I get to the bottom and I see you again...
     */
    jsbytecode *pcQuadratic(const ContextStack &stack, StackFrame *next = NULL,
                            JSInlinedSite **pinlined = NULL);

    jsbytecode *prevpc(JSInlinedSite **pinlined) {
        if (flags_ & HAS_PREVPC) {
            if (pinlined)
                *pinlined = prevInline_;
            return prevpc_;
        }
        return prevpcSlow(pinlined);
    }

    JSInlinedSite *prevInline() {
        JS_ASSERT(flags_ & HAS_PREVPC);
        return prevInline_;
    }

    JSScript *script() const {
        JS_ASSERT(isScriptFrame());
        return isFunctionFrame()
               ? isEvalFrame() ? args.script : fun()->script()
               : exec.script;
    }

    JSScript *functionScript() const {
        JS_ASSERT(isFunctionFrame());
        return isEvalFrame() ? args.script : fun()->script();
    }

    JSScript *globalScript() const {
        JS_ASSERT(isGlobalFrame());
        return exec.script;
    }

    JSScript *maybeScript() const {
        return isScriptFrame() ? script() : NULL;
    }

    size_t numFixed() const {
        return script()->nfixed;
    }

    size_t numSlots() const {
        return script()->nslots;
    }

    size_t numGlobalVars() const {
        JS_ASSERT(isGlobalFrame());
        return exec.script->nfixed;
    }

    /*
     * Function
     *
     * All function frames have an associated interpreted JSFunction.
     */

    JSFunction* fun() const {
        JS_ASSERT(isFunctionFrame());
        return exec.fun;
    }

    JSFunction* maybeFun() const {
        return isFunctionFrame() ? fun() : NULL;
    }

    /*
     * Arguments
     *
     * Only non-eval function frames have arguments. A frame follows its
     * arguments contiguously in memory. The arguments pushed by the caller are
     * the 'actual' arguments. The declared arguments of the callee are the
     * 'formal' arguments. When the caller passes less or equal actual
     * arguments, the actual and formal arguments are the same array (but with
     * different extents). When the caller passes too many arguments, the
     * formal subset of the actual arguments is copied onto the top of the
     * stack. This allows the engine to maintain a jit-time constant offset of
     * arguments from the frame pointer. Since the formal subset of the actual
     * arguments is potentially on the stack twice, it is important for all
     * reads/writes to refer to the same canonical memory location.
     *
     * An arguments object (the object returned by the 'arguments' keyword) is
     * lazily created, so a given function frame may or may not have one.
     */

    /* True if this frame has arguments. Contrast with hasArgsObj. */
    bool hasArgs() const {
        return isNonEvalFunctionFrame();
    }

    uintN numFormalArgs() const {
        JS_ASSERT(hasArgs());
        return fun()->nargs;
    }

    Value &formalArg(uintN i) const {
        JS_ASSERT(i < numFormalArgs());
        return formalArgs()[i];
    }

    Value *formalArgs() const {
        JS_ASSERT(hasArgs());
        return (Value *)this - numFormalArgs();
    }

    Value *formalArgsEnd() const {
        JS_ASSERT(hasArgs());
        return (Value *)this;
    }

    Value *maybeFormalArgs() const {
        return (flags_ & (FUNCTION | EVAL)) == FUNCTION
               ? formalArgs()
               : NULL;
    }

    inline uintN numActualArgs() const;
    inline Value *actualArgs() const;
    inline Value *actualArgsEnd() const;

    inline Value &canonicalActualArg(uintN i) const;
    template <class Op>
    inline bool forEachCanonicalActualArg(Op op, uintN start = 0, uintN count = uintN(-1));
    template <class Op> inline bool forEachFormalArg(Op op);

    bool hasArgsObj() const {
        return !!(flags_ & HAS_ARGS_OBJ);
    }

    ArgumentsObject &argsObj() const {
        JS_ASSERT(hasArgsObj());
        JS_ASSERT(!isEvalFrame());
        return *args.obj;
    }

    ArgumentsObject *maybeArgsObj() const {
        return hasArgsObj() ? &argsObj() : NULL;
    }

    inline void setArgsObj(ArgumentsObject &obj);

    /*
     * This value
     *
     * Every frame has a this value although, until 'this' is computed, the
     * value may not be the semantically-correct 'this' value.
     *
     * The 'this' value is stored before the formal arguments for function
     * frames and directly before the frame for global frames. The *Args
     * members assert !isEvalFrame(), so we implement specialized inline
     * methods for accessing 'this'. When the caller has static knowledge that
     * a frame is a function or global frame, 'functionThis' and 'globalThis',
     * respectively, allow more efficient access.
     */

    Value &functionThis() const {
        JS_ASSERT(isFunctionFrame());
        if (isEvalFrame())
            return ((Value *)this)[-1];
        return formalArgs()[-1];
    }

    JSObject &constructorThis() const {
        JS_ASSERT(hasArgs());
        return formalArgs()[-1].toObject();
    }

    Value &globalThis() const {
        JS_ASSERT(isGlobalFrame());
        return ((Value *)this)[-1];
    }

    Value &thisValue() const {
        if (flags_ & (EVAL | GLOBAL))
            return ((Value *)this)[-1];
        return formalArgs()[-1];
    }

    /*
     * Callee
     *
     * Only function frames have a callee. An eval frame in a function has the
     * same caller as its containing function frame. maybeCalleev can be used
     * to return a value that is either caller object (for function frames) or
     * null (for global frames).
     */

    JSObject &callee() const {
        JS_ASSERT(isFunctionFrame());
        return calleev().toObject();
    }

    const Value &calleev() const {
        JS_ASSERT(isFunctionFrame());
        return mutableCalleev();
    }

    const Value &maybeCalleev() const {
        JS_ASSERT(isScriptFrame());
        Value &calleev = flags_ & (EVAL | GLOBAL)
                         ? ((Value *)this)[-2]
                         : formalArgs()[-2];
        JS_ASSERT(calleev.isObjectOrNull());
        return calleev;
    }

    /*
     * Beware! Ad hoc changes can corrupt the stack layout; the callee should
     * only be changed to something that is equivalent to the current callee in
     * terms of numFormalArgs etc. Prefer overwriteCallee since it checks.
     */
    void overwriteCallee(JSObject &newCallee) {
        JS_ASSERT(callee().getFunctionPrivate() == newCallee.getFunctionPrivate());
        mutableCalleev().setObject(newCallee);
    }

    Value &mutableCalleev() const {
        JS_ASSERT(isFunctionFrame());
        if (isEvalFrame())
            return ((Value *)this)[-2];
        return formalArgs()[-2];
    }

    /*
     * Compute the callee function for this stack frame, cloning if needed to
     * implement the method read barrier.  If this is not a function frame,
     * set *vp to null.
     */
    bool getValidCalleeObject(JSContext *cx, Value *vp);

    CallReceiver callReceiver() const {
        return CallReceiverFromArgv(formalArgs());
    }

    /*
     * Scope chain
     *
     * Every frame has a scopeChain which, when traversed via the 'parent' link
     * to the root, indicates the current global object. A 'call object' is a
     * node on a scope chain representing a function's activation record. A
     * call object is used for dynamically-scoped name lookup and lexically-
     * scoped upvar access. The call object holds the values of locals and
     * arguments when a function returns (and its stack frame is popped). For
     * performance reasons, call objects are created lazily for 'lightweight'
     * functions, i.e., functions which are not statically known to require a
     * call object. Thus, a given function frame may or may not have a call
     * object. When a function does have a call object, it is found by walking
     * up the scope chain until the first call object. Thus, it is important,
     * when setting the scope chain, to indicate whether the new scope chain
     * contains a new call object and thus changes the 'hasCallObj' state.
     *
     * The method JIT requires that HAS_SCOPECHAIN be set for all frames which
     * use NAME or related opcodes that can access the scope chain (so it does
     * not have to test the bit). To ensure this, we always initialize the
     * scope chain when pushing frames in the VM, and only initialize it when
     * pushing frames in JIT code when the above situation applies.
     *
     * NB: 'fp->hasCallObj()' implies that fp->callObj() needs to be 'put' when
     * the frame is popped. Since the scope chain of a non-strict eval frame
     * contains the call object of the parent (function) frame, it is possible
     * to have:
     *   !fp->hasCall() && fp->scopeChain().isCall()
     */

    JSObject &scopeChain() const {
        JS_ASSERT_IF(!(flags_ & HAS_SCOPECHAIN), isFunctionFrame());
        if (!(flags_ & HAS_SCOPECHAIN)) {
            scopeChain_ = callee().getParent();
            flags_ |= HAS_SCOPECHAIN;
        }
        return *scopeChain_;
    }

    bool hasCallObj() const {
        bool ret = !!(flags_ & HAS_CALL_OBJ);
        JS_ASSERT_IF(ret, !isNonStrictEvalFrame());
        return ret;
    }

    inline JSObject &callObj() const;
    inline void setScopeChainNoCallObj(JSObject &obj);
    inline void setScopeChainWithOwnCallObj(JSObject &obj);

    /*
     * NB: putActivationObjects does not mark activation objects as having been
     * put (since the frame is about to be popped).
     */
    inline void putActivationObjects();
    inline void markActivationObjectsAsPut();

    /*
     * Variables object
     *
     * Given that a (non-dummy) StackFrame corresponds roughly to a ES5
     * Execution Context (ES5 10.3), StackFrame::varObj corresponds to the
     * VariableEnvironment component of a Exection Context. Intuitively, the
     * variables object is where new bindings (variables and functions) are
     * stored. One might expect that this is either the callObj or
     * scopeChain.globalObj for function or global code, respectively, however
     * the JSAPI allows calls of Execute to specify a variables object on the
     * scope chain other than the call/global object. This allows embeddings to
     * run multiple scripts under the same global, each time using a new
     * variables object to collect and discard the script's global variables.
     */

    JSObject &varObj() {
        JSObject *obj = &scopeChain();
        while (!obj->isVarObj())
            obj = obj->getParent();
        return *obj;
    }

    /*
     * Frame compartment
     *
     * A stack frame's compartment is the frame's containing context's
     * compartment when the frame was pushed.
     */

    JSCompartment *compartment() const {
        JS_ASSERT_IF(isScriptFrame(), scopeChain().compartment() == script()->compartment);
        return scopeChain().compartment();
    }

    /*
     * Imacropc
     *
     * A frame's IMacro pc is the bytecode address when an imacro started
     * executing (guaranteed non-null). An imacro does not push a frame, so
     * when the imacro finishes, the frame's IMacro pc becomes the current pc.
     */

    bool hasImacropc() const {
        return flags_ & HAS_IMACRO_PC;
    }

    jsbytecode *imacropc() const {
        JS_ASSERT(hasImacropc());
        return imacropc_;
    }

    jsbytecode *maybeImacropc() const {
        return hasImacropc() ? imacropc() : NULL;
    }

    void clearImacropc() {
        flags_ &= ~HAS_IMACRO_PC;
    }

    void setImacropc(jsbytecode *pc) {
        JS_ASSERT(pc);
        JS_ASSERT(!(flags_ & HAS_IMACRO_PC));
        imacropc_ = pc;
        flags_ |= HAS_IMACRO_PC;
    }

    /* Annotation (will be removed after bug 546848) */

    void* annotation() const {
        return (flags_ & HAS_ANNOTATION) ? annotation_ : NULL;
    }

    void setAnnotation(void *annot) {
        flags_ |= HAS_ANNOTATION;
        annotation_ = annot;
    }

    /* JIT rejoin state */

    JSRejoinState rejoin() const {
        return rejoin_;
    }

    void setRejoin(JSRejoinState state) {
        rejoin_ = state;
    }

    /* Down frame expansion state */

    void setDownFramesExpanded() {
        flags_ |= DOWN_FRAMES_EXPANDED;
    }

    bool downFramesExpanded() {
        return !!(flags_ & DOWN_FRAMES_EXPANDED);
    }

    /* Debugger hook data */

    bool hasHookData() const {
        return !!(flags_ & HAS_HOOK_DATA);
    }

    void* hookData() const {
        JS_ASSERT(hasHookData());
        return hookData_;
    }

    void* maybeHookData() const {
        return hasHookData() ? hookData_ : NULL;
    }

    void setHookData(void *v) {
        hookData_ = v;
        flags_ |= HAS_HOOK_DATA;
    }

    /* Return value */

    const Value &returnValue() {
        if (!(flags_ & HAS_RVAL))
            rval_.setUndefined();
        return rval_;
    }

    void markReturnValue() {
        flags_ |= HAS_RVAL;
    }

    void setReturnValue(const Value &v) {
        rval_ = v;
        markReturnValue();
    }

    void clearReturnValue() {
        rval_.setUndefined();
        markReturnValue();
    }

    /* Native-code return address */

    void *nativeReturnAddress() const {
        return ncode_;
    }

    void setNativeReturnAddress(void *addr) {
        ncode_ = addr;
    }

    void **addressOfNativeReturnAddress() {
        return &ncode_;
    }

    /*
     * Generator-specific members
     *
     * A non-eval function frame may optionally be the activation of a
     * generator. For the most part, generator frames act like ordinary frames.
     * For exceptions, see js_FloatingFrameIfGenerator.
     */

    bool isGeneratorFrame() const {
        return !!(flags_ & GENERATOR);
    }

    bool isFloatingGenerator() const {
        JS_ASSERT_IF(flags_ & FLOATING_GENERATOR, isGeneratorFrame());
        return !!(flags_ & FLOATING_GENERATOR);
    }

    void initFloatingGenerator() {
        JS_ASSERT(!(flags_ & GENERATOR));
        flags_ |= (GENERATOR | FLOATING_GENERATOR);
    }

    void unsetFloatingGenerator() {
        flags_ &= ~FLOATING_GENERATOR;
    }

    void setFloatingGenerator() {
        flags_ |= FLOATING_GENERATOR;
    }

    /*
     * js::Execute pushes both global and function frames (since eval() in a
     * function pushes a frame with isFunctionFrame() && isEvalFrame()). Most
     * code should not care where a frame was pushed, but if it is necessary to
     * pick out frames pushed by js::Execute, this is the right query:
     */

    bool isFramePushedByExecute() const {
        return !!(flags_ & (GLOBAL | EVAL));
    }

    /*
     * Other flags
     */

    InitialFrameFlags initialFlags() const {
        JS_STATIC_ASSERT((int)INITIAL_NONE == 0);
        JS_STATIC_ASSERT((int)INITIAL_CONSTRUCT == (int)CONSTRUCTING);
        JS_STATIC_ASSERT((int)INITIAL_LOWERED == (int)LOWERED_CALL_APPLY);
        uint32 mask = CONSTRUCTING | LOWERED_CALL_APPLY;
        JS_ASSERT((flags_ & mask) != mask);
        return InitialFrameFlags(flags_ & mask);
    }

    bool isConstructing() const {
        return !!(flags_ & CONSTRUCTING);
    }

    /*
     * The method JIT call/apply optimization can erase Function.{call,apply}
     * invocations from the stack and push the callee frame directly. The base
     * of these frames will be offset by one value, however, which the
     * interpreter needs to account for if it ends up popping the frame.
     */
    bool loweredCallOrApply() const {
        return !!(flags_ & LOWERED_CALL_APPLY);
    }

    bool isDebuggerFrame() const {
        return !!(flags_ & DEBUGGER);
    }

    bool hasOverriddenArgs() const {
        return !!(flags_ & OVERRIDE_ARGS);
    }

    bool hasOverflowArgs() const {
        return !!(flags_ & OVERFLOW_ARGS);
    }

    void setOverriddenArgs() {
        flags_ |= OVERRIDE_ARGS;
    }

    bool isYielding() {
        return !!(flags_ & YIELDING);
    }

    void setYielding() {
        flags_ |= YIELDING;
    }

    void clearYielding() {
        flags_ &= ~YIELDING;
    }

    void setFinishedInInterpreter() {
        flags_ |= FINISHED_IN_INTERP;
    }

    bool finishedInInterpreter() const {
        return !!(flags_ & FINISHED_IN_INTERP);
    }

#ifdef DEBUG
    /* Poison scopeChain value set before a frame is flushed. */
    static JSObject *const sInvalidScopeChain;
#endif

  public:
    /* Public, but only for JIT use: */

    static size_t offsetOfFlags() {
        return offsetof(StackFrame, flags_);
    }

    static size_t offsetOfExec() {
        return offsetof(StackFrame, exec);
    }

    void *addressOfArgs() {
        return &args;
    }

    static size_t offsetOfArgs() {
        return offsetof(StackFrame, args);
    }

    static size_t offsetOfScopeChain() {
        return offsetof(StackFrame, scopeChain_);
    }

    JSObject **addressOfScopeChain() {
        JS_ASSERT(flags_ & HAS_SCOPECHAIN);
        return &scopeChain_;
    }

    static size_t offsetOfPrev() {
        return offsetof(StackFrame, prev_);
    }

    static size_t offsetOfReturnValue() {
        return offsetof(StackFrame, rval_);
    }

    static ptrdiff_t offsetOfNcode() {
        return offsetof(StackFrame, ncode_);
    }

    static ptrdiff_t offsetOfCallee(JSFunction *fun) {
        JS_ASSERT(fun != NULL);
        return -(fun->nargs + 2) * sizeof(Value);
    }

    static ptrdiff_t offsetOfThis(JSFunction *fun) {
        return fun == NULL
               ? -1 * ptrdiff_t(sizeof(Value))
               : -(fun->nargs + 1) * ptrdiff_t(sizeof(Value));
    }

    static ptrdiff_t offsetOfFormalArg(JSFunction *fun, uintN i) {
        JS_ASSERT(i < fun->nargs);
        return (-(int)fun->nargs + i) * sizeof(Value);
    }

    static size_t offsetOfFixed(uintN i) {
        return sizeof(StackFrame) + i * sizeof(Value);
    }

#ifdef JS_METHODJIT
    mjit::JITScript *jit() {
        return script()->getJIT(isConstructing());
    }
#endif

    void methodjitStaticAsserts();
};

static const size_t VALUES_PER_STACK_FRAME = sizeof(StackFrame) / sizeof(Value);

static inline uintN
ToReportFlags(InitialFrameFlags initial)
{
    return uintN(initial & StackFrame::CONSTRUCTING);
}

static inline StackFrame::Flags
ToFrameFlags(InitialFrameFlags initial)
{
    return StackFrame::Flags(initial);
}

static inline InitialFrameFlags
InitialFrameFlagsFromConstructing(bool b)
{
    return b ? INITIAL_CONSTRUCT : INITIAL_NONE;
}

static inline bool
InitialFrameFlagsAreConstructing(InitialFrameFlags initial)
{
    return !!(initial & INITIAL_CONSTRUCT);
}

static inline bool
InitialFrameFlagsAreLowered(InitialFrameFlags initial)
{
    return !!(initial & INITIAL_LOWERED);
}

inline StackFrame *          Valueify(JSStackFrame *fp) { return (StackFrame *)fp; }
static inline JSStackFrame * Jsvalify(StackFrame *fp)   { return (JSStackFrame *)fp; }

/*****************************************************************************/

class FrameRegs
{
  public:
    Value *sp;
    jsbytecode *pc;
  private:
    JSInlinedSite *inlined_;
    StackFrame *fp_;
  public:
    StackFrame *fp() const { return fp_; }
    JSInlinedSite *inlined() const { return inlined_; }

    /* For jit use (need constant): */
    static const size_t offsetOfFp = 3 * sizeof(void *);
    static const size_t offsetOfInlined = 2 * sizeof(void *);
    static void staticAssert() {
        JS_STATIC_ASSERT(offsetOfFp == offsetof(FrameRegs, fp_));
        JS_STATIC_ASSERT(offsetOfInlined == offsetof(FrameRegs, inlined_));
    }
    void clearInlined() { inlined_ = NULL; }

    /* For generator: */
    void rebaseFromTo(const FrameRegs &from, StackFrame &to) {
        fp_ = &to;
        sp = to.slots() + (from.sp - from.fp_->slots());
        pc = from.pc;
        inlined_ = from.inlined_;
        JS_ASSERT(fp_);
    }

    /* For ContextStack: */
    void popFrame(Value *newsp) {
        pc = fp_->prevpc(&inlined_);
        sp = newsp;
        fp_ = fp_->prev();
        JS_ASSERT(fp_);
    }

    /* For FixupArity: */
    void popPartialFrame(Value *newsp) {
        sp = newsp;
        fp_ = fp_->prev();
        JS_ASSERT(fp_);
    }

    /* For InternalInterpret: */
    void restorePartialFrame(Value *newfp) {
        fp_ = (StackFrame *) newfp;
    }

    /* For stubs::CompileFunction, ContextStack: */
    void prepareToRun(StackFrame &fp, JSScript *script) {
        pc = script->code;
        sp = fp.slots() + script->nfixed;
        fp_ = &fp;
        inlined_ = NULL;
    }

    /* For pushDummyFrame: */
    void initDummyFrame(StackFrame &fp) {
        pc = NULL;
        sp = fp.slots();
        fp_ = &fp;
        inlined_ = NULL;
    }

    /* For expandInlineFrames: */
    void expandInline(StackFrame *innerfp, jsbytecode *innerpc) {
        pc = innerpc;
        fp_ = innerfp;
        inlined_ = NULL;
    }

#ifdef JS_METHODJIT
    /* For LimitCheck: */
    void updateForNcode(mjit::JITScript *jit, void *ncode) {
        pc = mjit::NativeToPC(jit, ncode, &inlined_);
    }
#endif
};

/*****************************************************************************/

class StackSegment
{
    /* Previous segment within same context stack. */
    StackSegment *const prevInContext_;

    /* Previous segment sequentially in memory. */
    StackSegment *const prevInMemory_;

    /* Execution registers for most recent script in this segment (or null). */
    FrameRegs *regs_;

    /* Call args for most recent native call in this segment (or null). */
    CallArgsList *calls_;

  public:
    StackSegment(StackSegment *prevInContext,
                 StackSegment *prevInMemory,
                 FrameRegs *regs,
                 CallArgsList *calls)
      : prevInContext_(prevInContext),
        prevInMemory_(prevInMemory),
        regs_(regs),
        calls_(calls)
    {}

    /* A segment is followed in memory by the arguments of the first call. */

    Value *slotsBegin() const {
        return (Value *)(this + 1);
    }

    /* Accessors. */

    FrameRegs &regs() const {
        JS_ASSERT(regs_);
        return *regs_;
    }

    FrameRegs *maybeRegs() const {
        return regs_;
    }

    StackFrame *fp() const {
        return regs_->fp();
    }

    StackFrame *maybefp() const {
        return regs_ ? regs_->fp() : NULL;
    }

    CallArgsList &calls() const {
        JS_ASSERT(calls_);
        return *calls_;
    }

    CallArgsList *maybeCalls() const {
        return calls_;
    }

    Value *callArgv() const {
        return calls_->argv();
    }

    Value *maybeCallArgv() const {
        return calls_ ? calls_->argv() : NULL;
    }

    StackSegment *prevInContext() const {
        return prevInContext_;
    }

    StackSegment *prevInMemory() const {
        return prevInMemory_;
    }

    void repointRegs(FrameRegs *regs) {
        JS_ASSERT_IF(regs, regs->fp());
        regs_ = regs;
    }

    bool isEmpty() const {
        return !calls_ && !regs_;
    }

    bool contains(const StackFrame *fp) const;
    bool contains(const FrameRegs *regs) const;
    bool contains(const CallArgsList *call) const;

    StackFrame *computeNextFrame(const StackFrame *fp) const;

    Value *end() const;

    FrameRegs *pushRegs(FrameRegs &regs);
    void popRegs(FrameRegs *regs);
    void pushCall(CallArgsList &callList);
    void pointAtCall(CallArgsList &callList);
    void popCall();

    /* For jit access: */

    static const size_t offsetOfRegs() { return offsetof(StackSegment, regs_); }
};

static const size_t VALUES_PER_STACK_SEGMENT = sizeof(StackSegment) / sizeof(Value);
JS_STATIC_ASSERT(sizeof(StackSegment) % sizeof(Value) == 0);

/*****************************************************************************/

class StackSpace
{
    StackSegment  *seg_;
    Value         *base_;
    mutable Value *conservativeEnd_;
#ifdef XP_WIN
    mutable Value *commitEnd_;
#endif
    Value         *defaultEnd_;
    Value         *trustedEnd_;

    void assertInvariants() const {
        JS_ASSERT(base_ <= conservativeEnd_);
#ifdef XP_WIN
        JS_ASSERT(conservativeEnd_ <= commitEnd_);
        JS_ASSERT(commitEnd_ <= trustedEnd_);
#endif
        JS_ASSERT(conservativeEnd_ <= defaultEnd_);
        JS_ASSERT(defaultEnd_ <= trustedEnd_);
    }

    /* The total number of values/bytes reserved for the stack. */
    static const size_t CAPACITY_VALS  = 512 * 1024;
    static const size_t CAPACITY_BYTES = CAPACITY_VALS * sizeof(Value);

    /* How much of the stack is initially committed. */
    static const size_t COMMIT_VALS    = 16 * 1024;
    static const size_t COMMIT_BYTES   = COMMIT_VALS * sizeof(Value);

    /* How much space is reserved at the top of the stack for trusted JS. */
    static const size_t BUFFER_VALS    = 16 * 1024;
    static const size_t BUFFER_BYTES   = BUFFER_VALS * sizeof(Value);

    static void staticAsserts() {
        JS_STATIC_ASSERT(CAPACITY_VALS % COMMIT_VALS == 0);
    }

    friend class AllFramesIter;
    friend class ContextStack;
    friend class StackFrame;
<<<<<<< HEAD
    friend class OOMCheck;
    inline bool ensureSpace(JSContext *maybecx, Value *from, ptrdiff_t nvals) const;
=======

    inline bool ensureSpace(JSContext *cx, MaybeReportError report,
                            Value *from, ptrdiff_t nvals) const;
    JS_FRIEND_API(bool) ensureSpaceSlow(JSContext *cx, MaybeReportError report,
                                        Value *from, ptrdiff_t nvals) const;
    StackSegment &findContainingSegment(const StackFrame *target) const;
>>>>>>> 0c9abec3

  public:
    StackSpace();
    bool init();
    ~StackSpace();

    /*
     * Maximum supported value of arguments.length. This bounds the maximum
     * number of arguments that can be supplied to Function.prototype.apply.
     * This value also bounds the number of elements parsed in an array
     * initialiser.
     *
     * Since arguments are copied onto the stack, the stack size is the
     * limiting factor for this constant. Use the max stack size (available to
     * untrusted code) with an extra buffer so that, after such an apply, the
     * callee can do a little work without OOMing.
     */
    static const uintN ARGS_LENGTH_MAX = CAPACITY_VALS - (2 * BUFFER_VALS);

    /* See stack layout comment above. */
    Value *firstUnused() const { return seg_ ? seg_->end() : base_; }

    StackSegment &containingSegment(const StackFrame *target) const;

#ifdef JS_TRACER
    /*
     * LeaveTree requires stack allocation to rebuild the stack. There is no
     * good way to handle an OOM for these allocations, so this function checks
     * that OOM cannot occur using the size of the TraceNativeStorage as a
     * conservative upper bound.
     *
     * Despite taking a 'cx', this function does not report an error if it
     * returns 'false'.
     */
    inline bool ensureEnoughSpaceToEnterTrace(JSContext *cx);
#endif

    /*
     * Extra space to reserve on the stack for method JIT frames, beyond the
     * frame's nslots. This may be used for inlined stack frames, slots storing
     * loop invariant code, or to reserve space for pushed callee frames. Note
     * that this space should be reserved when pushing interpreter frames as
     * well, so that we don't need to check the stack when entering the method
     * JIT at loop heads or safe points.
     */
    static const size_t STACK_JIT_EXTRA = (VALUES_PER_STACK_FRAME + 18) * 10;

    /*
     * Return a limit against which jit code can check for. This limit is not
     * necessarily the end of the stack since we lazily commit stack memory on
     * some platforms. Thus, when the stack limit is exceeded, the caller should
     * use tryBumpLimit to attempt to increase the stack limit by committing
     * more memory. If the stack is truly exhausted, tryBumpLimit will report an
     * error and return NULL.
     *
     * An invariant of the methodjit is that there is always space to push a
     * frame on top of the current frame's expression stack (which can be at
     * most script->nslots deep). getStackLimit ensures that the returned limit
     * does indeed have this required space and reports an error and returns
     * NULL if this reserve space cannot be allocated.
     */
    inline Value *getStackLimit(JSContext *cx, MaybeReportError report);
    bool tryBumpLimit(JSContext *cx, Value *from, uintN nvals, Value **limit);

    /* Called during GC: mark segments, frames, and slots under firstUnused. */
    void mark(JSTracer *trc);

    /* We only report the committed size;  uncommitted size is uninteresting. */
    JS_FRIEND_API(size_t) committedSize();
};

/*****************************************************************************/

<<<<<<< HEAD
/*
 * For pushInlineFrame, there are three different ways the caller may want to
 * check for stack overflow:
 *  - NoCheck: the caller has already ensured there is enough space
 *  - OOMCheck: perform normal checking against the end of the stack
 *  - LimitCheck: check against the given stack limit (see getStackLimit)
 */

class NoCheck
{
  public:
    bool operator()(JSContext *, StackSpace &, Value *, uintN) { return true; }
};

class OOMCheck
{
  public:
    bool operator()(JSContext *cx, StackSpace &space, Value *from, uintN nvals);
};

class LimitCheck
{
    Value **limit;
    void *topncode;
  public:
    LimitCheck(Value **limit, void *topncode) : limit(limit), topncode(topncode) {}
    bool operator()(JSContext *cx, StackSpace &space, Value *from, uintN nvals);
};

/*****************************************************************************/

=======
>>>>>>> 0c9abec3
class ContextStack
{
    StackSegment *seg_;
    StackSpace *space_;
    JSContext *cx_;

    /*
     * Return whether this ContextStack is at the top of the contiguous stack.
     * This is a precondition for extending the current segment by pushing
     * stack frames or overrides etc.
     *
     * NB: Just because a stack is onTop() doesn't mean there is necessarily
     * a frame pushed on the stack. For this, use hasfp().
     */
    bool onTop() const;

#ifdef DEBUG
    void assertSpaceInSync() const;
#else
    void assertSpaceInSync() const {}
#endif

    /* Implementation details of push* public interface. */
    StackSegment *pushSegment(JSContext *cx);
    enum MaybeExtend { CAN_EXTEND = true, CANT_EXTEND = false };
    Value *ensureOnTop(JSContext *cx, MaybeReportError report, uintN nvars,
                       MaybeExtend extend, bool *pushedSeg);

    inline StackFrame *
    getCallFrame(JSContext *cx, MaybeReportError report, const CallArgs &args,
                 JSFunction *fun, JSScript *script, StackFrame::Flags *pflags) const;

    /* Make pop* functions private since only called by guard classes. */
    void popSegment();
    friend class InvokeArgsGuard;
    void popInvokeArgs(const InvokeArgsGuard &iag);
    friend class FrameGuard;
    void popFrame(const FrameGuard &fg);
    friend class GeneratorFrameGuard;
    void popGeneratorFrame(const GeneratorFrameGuard &gfg);

    friend class StackIter;

  public:
    ContextStack(JSContext *cx);
    ~ContextStack();

    /*** Stack accessors ***/

    /*
     * A context's stack is "empty" if there are no scripts or natives
     * executing. Note that JS_SaveFrameChain does factor into this definition.
     */
    bool empty() const                { return !seg_; }

    /*
     * Return whether there has been at least one frame pushed since the most
     * recent call to JS_SaveFrameChain. Note that natives do not have frames
     * and dummy frames are frames that do not represent script execution hence
     * this query has little semantic meaning past "you can call fp()".
     */
    bool hasfp() const                { return seg_ && seg_->maybeRegs(); }

    /*
     * Return the most recent script activation's registers with the same
     * caveat as hasfp regarding JS_SaveFrameChain.
     */
    FrameRegs *maybeRegs() const      { return seg_ ? seg_->maybeRegs() : NULL; }
    StackFrame *maybefp() const       { return seg_ ? seg_->maybefp() : NULL; }

    /* Faster alternatives to maybe* functions. */
    FrameRegs &regs() const           { JS_ASSERT(hasfp()); return seg_->regs(); }
    StackFrame *fp() const            { JS_ASSERT(hasfp()); return seg_->fp(); }

    /* The StackSpace currently hosting this ContextStack. */
    StackSpace &space() const    { assertSpaceInSync(); return *space_; }

    /* Return whether the given frame is in this context's stack. */
    bool containsSlow(const StackFrame *target) const;

    /*** Stack manipulation ***/

    /*
     * pushInvokeArgs allocates |argc + 2| rooted values that will be passed as
     * the arguments to Invoke. A single allocation can be used for multiple
     * Invoke calls. The InvokeArgumentsGuard passed to Invoke must come from
     * an immediately-enclosing (stack-wise) call to pushInvokeArgs.
     */
    bool pushInvokeArgs(JSContext *cx, uintN argc, InvokeArgsGuard *ag);

    /* Called by Invoke for a scripted function call. */
    bool pushInvokeFrame(JSContext *cx, const CallArgs &args,
                         InitialFrameFlags initial, InvokeFrameGuard *ifg);

    /* Called by Execute for execution of eval or global code. */
    bool pushExecuteFrame(JSContext *cx, JSScript *script, const Value &thisv,
                          JSObject &scopeChain, ExecuteType type,
                          StackFrame *evalInFrame, ExecuteFrameGuard *efg);

    /*
     * Called by SendToGenerator to resume a yielded generator. In addition to
     * pushing a frame onto the VM stack, this function copies over the
     * floating frame stored in 'gen'. When 'gfg' is destroyed, the destructor
     * will copy the frame back to the floating frame.
     */
    bool pushGeneratorFrame(JSContext *cx, JSGenerator *gen, GeneratorFrameGuard *gfg);

    /* Pushes a "dummy" frame; should be removed one day. */
    bool pushDummyFrame(JSContext *cx, MaybeReportError report, JSObject &scopeChain,
                        DummyFrameGuard *dfg);

    /*
     * An "inline frame" may only be pushed from within the top, active
     * segment. This is the case for calls made inside mjit code and Interpret.
     * The 'stackLimit' overload updates 'stackLimit' if it changes.
     */
    bool pushInlineFrame(JSContext *cx, FrameRegs &regs, const CallArgs &args,
                         JSObject &callee, JSFunction *fun, JSScript *script,
<<<<<<< HEAD
                         InitialFrameFlags initial, Check check);
=======
                         MaybeConstruct construct);
    bool pushInlineFrame(JSContext *cx, FrameRegs &regs, const CallArgs &args,
                         JSObject &callee, JSFunction *fun, JSScript *script,
                         MaybeConstruct construct, Value **stackLimit);
>>>>>>> 0c9abec3
    void popInlineFrame(FrameRegs &regs);

    /* Pop a partially-pushed frame after hitting the limit before throwing. */
    void popFrameAfterOverflow();

    /* Get the topmost script and optional pc on the stack. */
    inline JSScript *currentScript(jsbytecode **pc = NULL) const;

    /* Get the scope chain for the topmost scripted call on the stack. */
    inline JSObject *currentScriptedScopeChain() const;

    /*
     * Called by the methodjit for an arity mismatch. Arity mismatch can be
     * hot, so getFixupFrame avoids doing call setup performed by jit code when
     * FixupArity returns. In terms of work done:
     *
     *   getFixupFrame = pushInlineFrame -
     *                   (fp->initJitFrameLatePrologue + regs->prepareToRun)
     */
<<<<<<< HEAD
    StackFrame *getFixupFrame(JSContext *cx, FrameRegs &regs, const CallArgs &args,
                              JSFunction *fun, JSScript *script, void *ncode,
                              InitialFrameFlags flags, LimitCheck check);
=======
    StackFrame *getFixupFrame(JSContext *cx, MaybeReportError report,
                              const CallArgs &args, JSFunction *fun, JSScript *script,
                              void *ncode, MaybeConstruct construct, Value **stackLimit);
>>>>>>> 0c9abec3

    bool saveFrameChain();
    void restoreFrameChain();

    /*
     * As an optimization, the interpreter/mjit can operate on a local
     * FrameRegs instance repoint the ContextStack to this local instance.
     */
    void repointRegs(FrameRegs *regs) { JS_ASSERT(hasfp()); seg_->repointRegs(regs); }

    /*** For JSContext: ***/

    /*
     * To avoid indirection, ContextSpace caches a pointer to the StackSpace.
     * This must be kept coherent with cx->thread->data.space by calling
     * 'threadReset' whenver cx->thread changes.
     */
    void threadReset();

    /*** For jit compiler: ***/

    static size_t offsetOfSeg() { return offsetof(ContextStack, seg_); }
};

/*****************************************************************************/

class InvokeArgsGuard : public CallArgsList
{
    friend class ContextStack;
    ContextStack *stack_;
    bool pushedSeg_;
    void setPushed(ContextStack &stack) { JS_ASSERT(!pushed()); stack_ = &stack; }
  public:
    InvokeArgsGuard() : CallArgsList(), stack_(NULL), pushedSeg_(false) {}
    ~InvokeArgsGuard() { if (pushed()) stack_->popInvokeArgs(*this); }
    bool pushed() const { return !!stack_; }
    void pop() { stack_->popInvokeArgs(*this); stack_ = NULL; }
};

class FrameGuard
{
  protected:
    friend class ContextStack;
    ContextStack *stack_;
    bool pushedSeg_;
    FrameRegs regs_;
    FrameRegs *prevRegs_;
    void setPushed(ContextStack &stack) { stack_ = &stack; }
  public:
    FrameGuard() : stack_(NULL), pushedSeg_(false) {}
    ~FrameGuard() { if (pushed()) stack_->popFrame(*this); }
    bool pushed() const { return !!stack_; }
    void pop() { stack_->popFrame(*this); stack_ = NULL; }

    StackFrame *fp() const { return regs_.fp(); }
};

class InvokeFrameGuard : public FrameGuard
{};

class ExecuteFrameGuard : public FrameGuard
{};

class DummyFrameGuard : public FrameGuard
{};

class GeneratorFrameGuard : public FrameGuard
{
    friend class ContextStack;
    JSGenerator *gen_;
    Value *stackvp_;
  public:
    ~GeneratorFrameGuard() { if (pushed()) stack_->popGeneratorFrame(*this); }
};

/*****************************************************************************/

/* How much expansion of inlined frames to do when inspecting the stack. */
enum FrameExpandKind {
    FRAME_EXPAND_NONE,
    FRAME_EXPAND_TOP,
    FRAME_EXPAND_ALL
};

/*
 * Iterate through the callstack of the given context. Each element of said
 * callstack can either be the execution of a script (scripted function call,
 * global code, eval code, debugger code) or the invocation of a (C++) native.
 * Example usage:
 *
 *   for (Stackiter i(cx); !i.done(); ++i) {
 *     if (i.isScript()) {
 *       ... i.fp() ... i.sp() ... i.pc()
 *     } else {
 *       JS_ASSERT(i.isNativeCall());
 *       ... i.args();
 *     }
 *
 * The SavedOption parameter additionally lets the iterator continue through
 * breaks in the callstack (from JS_SaveFrameChain). The default is to stop.
 */
class StackIter
{
    friend class ContextStack;
    JSContext    *cx_;
  public:
    enum SavedOption { STOP_AT_SAVED, GO_THROUGH_SAVED };
  private:
    SavedOption  savedOption_;

    enum State { DONE, SCRIPTED, NATIVE, IMPLICIT_NATIVE };
    State        state_;

    StackFrame   *fp_;
    CallArgsList *calls_;

    StackSegment *seg_;
    Value        *sp_;
    jsbytecode   *pc_;
    CallArgs     args_;

    void poisonRegs();
    void popFrame();
    void popCall();
    void settleOnNewSegment();
    void settleOnNewState();
    void startOnSegment(StackSegment *seg);

  public:
    StackIter(JSContext *cx, SavedOption = STOP_AT_SAVED);

    bool done() const { return state_ == DONE; }
    StackIter &operator++();

    bool operator==(const StackIter &rhs) const;
    bool operator!=(const StackIter &rhs) const { return !(*this == rhs); }

    bool isScript() const { JS_ASSERT(!done()); return state_ == SCRIPTED; }
    StackFrame *fp() const { JS_ASSERT(!done() && isScript()); return fp_; }
    Value      *sp() const { JS_ASSERT(!done() && isScript()); return sp_; }
    jsbytecode *pc() const { JS_ASSERT(!done() && isScript()); return pc_; }

    bool isNativeCall() const { JS_ASSERT(!done()); return state_ != SCRIPTED; }
    CallArgs nativeArgs() const { JS_ASSERT(!done() && isNativeCall()); return args_; }
};

/* A filtering of the StackIter to only stop at scripts. */
class FrameRegsIter
{
    StackIter iter_;

    void settle() {
        while (!iter_.done() && !iter_.isScript())
            ++iter_;
    }

  public:
    FrameRegsIter(JSContext *cx) : iter_(cx) { settle(); }

    bool done() const { return iter_.done(); }
    FrameRegsIter &operator++() { ++iter_; settle(); return *this; }

    bool operator==(const FrameRegsIter &rhs) const { return iter_ == rhs.iter_; }
    bool operator!=(const FrameRegsIter &rhs) const { return iter_ != rhs.iter_; }

    StackFrame *fp() const { return iter_.fp(); }
    Value      *sp() const { return iter_.sp(); }
    jsbytecode *pc() const { return iter_.pc(); }
};

/*****************************************************************************/

/*
 * Blindly iterate over all frames in the current thread's stack. These frames
 * can be from different contexts and compartments, so beware.
 */
class AllFramesIter
{
  public:
    AllFramesIter(StackSpace &space);

    bool done() const { return fp_ == NULL; }
    AllFramesIter& operator++();

    StackFrame *fp() const { return fp_; }

  private:
    StackSegment *seg_;
    StackFrame *fp_;
};

}  /* namespace js */

#endif /* Stack_h__ */<|MERGE_RESOLUTION|>--- conflicted
+++ resolved
@@ -1451,17 +1451,12 @@
     friend class AllFramesIter;
     friend class ContextStack;
     friend class StackFrame;
-<<<<<<< HEAD
-    friend class OOMCheck;
-    inline bool ensureSpace(JSContext *maybecx, Value *from, ptrdiff_t nvals) const;
-=======
 
     inline bool ensureSpace(JSContext *cx, MaybeReportError report,
                             Value *from, ptrdiff_t nvals) const;
     JS_FRIEND_API(bool) ensureSpaceSlow(JSContext *cx, MaybeReportError report,
                                         Value *from, ptrdiff_t nvals) const;
     StackSegment &findContainingSegment(const StackFrame *target) const;
->>>>>>> 0c9abec3
 
   public:
     StackSpace();
@@ -1535,40 +1530,6 @@
 
 /*****************************************************************************/
 
-<<<<<<< HEAD
-/*
- * For pushInlineFrame, there are three different ways the caller may want to
- * check for stack overflow:
- *  - NoCheck: the caller has already ensured there is enough space
- *  - OOMCheck: perform normal checking against the end of the stack
- *  - LimitCheck: check against the given stack limit (see getStackLimit)
- */
-
-class NoCheck
-{
-  public:
-    bool operator()(JSContext *, StackSpace &, Value *, uintN) { return true; }
-};
-
-class OOMCheck
-{
-  public:
-    bool operator()(JSContext *cx, StackSpace &space, Value *from, uintN nvals);
-};
-
-class LimitCheck
-{
-    Value **limit;
-    void *topncode;
-  public:
-    LimitCheck(Value **limit, void *topncode) : limit(limit), topncode(topncode) {}
-    bool operator()(JSContext *cx, StackSpace &space, Value *from, uintN nvals);
-};
-
-/*****************************************************************************/
-
-=======
->>>>>>> 0c9abec3
 class ContextStack
 {
     StackSegment *seg_;
@@ -1687,14 +1648,10 @@
      */
     bool pushInlineFrame(JSContext *cx, FrameRegs &regs, const CallArgs &args,
                          JSObject &callee, JSFunction *fun, JSScript *script,
-<<<<<<< HEAD
-                         InitialFrameFlags initial, Check check);
-=======
-                         MaybeConstruct construct);
+                         InitialFrameFlags initial);
     bool pushInlineFrame(JSContext *cx, FrameRegs &regs, const CallArgs &args,
                          JSObject &callee, JSFunction *fun, JSScript *script,
-                         MaybeConstruct construct, Value **stackLimit);
->>>>>>> 0c9abec3
+                         InitialFrameFlags initial, Value **stackLimit);
     void popInlineFrame(FrameRegs &regs);
 
     /* Pop a partially-pushed frame after hitting the limit before throwing. */
@@ -1714,15 +1671,9 @@
      *   getFixupFrame = pushInlineFrame -
      *                   (fp->initJitFrameLatePrologue + regs->prepareToRun)
      */
-<<<<<<< HEAD
-    StackFrame *getFixupFrame(JSContext *cx, FrameRegs &regs, const CallArgs &args,
-                              JSFunction *fun, JSScript *script, void *ncode,
-                              InitialFrameFlags flags, LimitCheck check);
-=======
     StackFrame *getFixupFrame(JSContext *cx, MaybeReportError report,
                               const CallArgs &args, JSFunction *fun, JSScript *script,
-                              void *ncode, MaybeConstruct construct, Value **stackLimit);
->>>>>>> 0c9abec3
+                              void *ncode, InitialFrameFlags initial, Value **stackLimit);
 
     bool saveFrameChain();
     void restoreFrameChain();
