--- conflicted
+++ resolved
@@ -560,12 +560,8 @@
             {
                 RootedValue rval(cx);
                 switch (Debugger::onSingleStep(cx, &rval)) {
-<<<<<<< HEAD
-                  case JSTRAP_ERROR:
+                  case ResumeMode::Terminate:
                     mozilla::recordreplay::InvalidateRecording("Debugger single-step produced an error");
-=======
-                  case ResumeMode::Terminate:
->>>>>>> 3bcd829c
                     return false;
                   case ResumeMode::Continue:
                     return true;
