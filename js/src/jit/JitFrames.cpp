--- conflicted
+++ resolved
@@ -739,11 +739,7 @@
 
             // If invalidated, decrement the number of frames remaining on the
             // stack for the given IonScript.
-<<<<<<< HEAD
-            if (invalidated)
-=======
             if (invalidated) {
->>>>>>> 94e37e71
                 ionScript->decrementInvalidationCount(cx->runtime()->defaultFreeOp());
             }
 
