/* -*- Mode: C++; tab-width: 8; indent-tabs-mode: nil; c-basic-offset: 4 -*-
 * vim: set ts=8 sts=4 et sw=4 tw=99:
 * This Source Code Form is subject to the terms of the Mozilla Public
 * License, v. 2.0. If a copy of the MPL was not distributed with this
 * file, You can obtain one at http://mozilla.org/MPL/2.0/. */

#include "jit/MIR.h"

#include "mozilla/CheckedInt.h"
#include "mozilla/EndianUtils.h"
#include "mozilla/FloatingPoint.h"
#include "mozilla/IntegerPrintfMacros.h"
#include "mozilla/MathAlgorithms.h"

#include <ctype.h>

#include "jslibmath.h"

#include "builtin/RegExp.h"
#include "builtin/String.h"
#include "jit/AtomicOperations.h"
#include "jit/BaselineInspector.h"
#include "jit/IonBuilder.h"
#include "jit/JitSpewer.h"
#include "jit/MIRGraph.h"
#include "jit/RangeAnalysis.h"
#include "js/Conversions.h"
#include "util/Text.h"
#include "wasm/WasmCode.h"

#include "builtin/Boolean-inl.h"

#include "vm/JSAtom-inl.h"
#include "vm/JSObject-inl.h"
#include "vm/JSScript-inl.h"
#include "vm/UnboxedObject-inl.h"

using namespace js;
using namespace js::jit;

using JS::ToInt32;

using mozilla::CheckedInt;
using mozilla::NumbersAreIdentical;
using mozilla::IsFloat32Representable;
using mozilla::IsNaN;
using mozilla::IsPowerOfTwo;
using mozilla::Maybe;
using mozilla::DebugOnly;

#ifdef DEBUG
size_t MUse::index() const
{
    return consumer()->indexOf(this);
}
#endif

template<size_t Op> static void
ConvertDefinitionToDouble(TempAllocator& alloc, MDefinition* def, MInstruction* consumer)
{
    MInstruction* replace = MToDouble::New(alloc, def);
    consumer->replaceOperand(Op, replace);
    consumer->block()->insertBefore(consumer, replace);
}

static bool
CheckUsesAreFloat32Consumers(const MInstruction* ins)
{
    bool allConsumerUses = true;
    for (MUseDefIterator use(ins); allConsumerUses && use; use++) {
        allConsumerUses &= use.def()->canConsumeFloat32(use.use());
    }
    return allConsumerUses;
}

#ifdef JS_JITSPEW
static const char*
OpcodeName(MDefinition::Opcode op)
{
    static const char* const names[] =
    {
#define NAME(x) #x,
        MIR_OPCODE_LIST(NAME)
#undef NAME
    };
    return names[unsigned(op)];
}

void
MDefinition::PrintOpcodeName(GenericPrinter& out, Opcode op)
{
    const char* name = OpcodeName(op);
    size_t len = strlen(name);
    for (size_t i = 0; i < len; i++) {
        out.printf("%c", tolower(name[i]));
    }
}
#endif

static MConstant*
EvaluateConstantOperands(TempAllocator& alloc, MBinaryInstruction* ins, bool* ptypeChange = nullptr)
{
    MDefinition* left = ins->getOperand(0);
    MDefinition* right = ins->getOperand(1);

    MOZ_ASSERT(IsTypeRepresentableAsDouble(left->type()));
    MOZ_ASSERT(IsTypeRepresentableAsDouble(right->type()));

    if (!left->isConstant() || !right->isConstant()) {
        return nullptr;
    }

    MConstant* lhs = left->toConstant();
    MConstant* rhs = right->toConstant();
    double ret = JS::GenericNaN();

    switch (ins->op()) {
      case MDefinition::Opcode::BitAnd:
        ret = double(lhs->toInt32() & rhs->toInt32());
        break;
      case MDefinition::Opcode::BitOr:
        ret = double(lhs->toInt32() | rhs->toInt32());
        break;
      case MDefinition::Opcode::BitXor:
        ret = double(lhs->toInt32() ^ rhs->toInt32());
        break;
      case MDefinition::Opcode::Lsh:
        ret = double(uint32_t(lhs->toInt32()) << (rhs->toInt32() & 0x1F));
        break;
      case MDefinition::Opcode::Rsh:
        ret = double(lhs->toInt32() >> (rhs->toInt32() & 0x1F));
        break;
      case MDefinition::Opcode::Ursh:
        ret = double(uint32_t(lhs->toInt32()) >> (rhs->toInt32() & 0x1F));
        break;
      case MDefinition::Opcode::Add:
        ret = lhs->numberToDouble() + rhs->numberToDouble();
        break;
      case MDefinition::Opcode::Sub:
        ret = lhs->numberToDouble() - rhs->numberToDouble();
        break;
      case MDefinition::Opcode::Mul:
        ret = lhs->numberToDouble() * rhs->numberToDouble();
        break;
      case MDefinition::Opcode::Div:
        if (ins->toDiv()->isUnsigned()) {
            if (rhs->isInt32(0)) {
                if (ins->toDiv()->trapOnError()) {
                    return nullptr;
                }
                ret = 0.0;
            } else {
                ret = double(uint32_t(lhs->toInt32()) / uint32_t(rhs->toInt32()));
            }
        } else {
            ret = NumberDiv(lhs->numberToDouble(), rhs->numberToDouble());
        }
        break;
      case MDefinition::Opcode::Mod:
        if (ins->toMod()->isUnsigned()) {
            if (rhs->isInt32(0)) {
                if (ins->toMod()->trapOnError()) {
                    return nullptr;
                }
                ret = 0.0;
            } else {
                ret = double(uint32_t(lhs->toInt32()) % uint32_t(rhs->toInt32()));
            }
        } else {
            ret = NumberMod(lhs->numberToDouble(), rhs->numberToDouble());
        }
        break;
      default:
        MOZ_CRASH("NYI");
    }

    if (ins->type() == MIRType::Float32) {
        return MConstant::NewFloat32(alloc, float(ret));
    }
    if (ins->type() == MIRType::Double) {
        return MConstant::New(alloc, DoubleValue(ret));
    }

    Value retVal;
    retVal.setNumber(JS::CanonicalizeNaN(ret));

    // If this was an int32 operation but the result isn't an int32 (for
    // example, a division where the numerator isn't evenly divisible by the
    // denominator), decline folding.
    MOZ_ASSERT(ins->type() == MIRType::Int32);
    if (!retVal.isInt32()) {
        if (ptypeChange) {
            *ptypeChange = true;
        }
        return nullptr;
    }

    return MConstant::New(alloc, retVal);
}

static MMul*
EvaluateExactReciprocal(TempAllocator& alloc, MDiv* ins)
{
    // we should fold only when it is a floating point operation
    if (!IsFloatingPointType(ins->type())) {
        return nullptr;
    }

    MDefinition* left = ins->getOperand(0);
    MDefinition* right = ins->getOperand(1);

    if (!right->isConstant()) {
        return nullptr;
    }

    int32_t num;
    if (!mozilla::NumberIsInt32(right->toConstant()->numberToDouble(), &num)) {
        return nullptr;
    }

    // check if rhs is a power of two
    if (mozilla::Abs(num) & (mozilla::Abs(num) - 1)) {
        return nullptr;
    }

    Value ret;
    ret.setDouble(1.0 / double(num));

    MConstant* foldedRhs;
    if (ins->type() == MIRType::Float32) {
        foldedRhs = MConstant::NewFloat32(alloc, ret.toDouble());
    } else {
        foldedRhs = MConstant::New(alloc, ret);
    }

    MOZ_ASSERT(foldedRhs->type() == ins->type());
    ins->block()->insertBefore(ins, foldedRhs);

    MMul* mul = MMul::New(alloc, left, foldedRhs, ins->type());
    mul->setCommutative();
    mul->setMustPreserveNaN(ins->mustPreserveNaN());
    return mul;
}

#ifdef JS_JITSPEW
const char*
MDefinition::opName() const
{
    return OpcodeName(op());
}

void
MDefinition::printName(GenericPrinter& out) const
{
    PrintOpcodeName(out, op());
    out.printf("%u", id());
}
#endif

HashNumber
MDefinition::valueHash() const
{
    HashNumber out = HashNumber(op());
    for (size_t i = 0, e = numOperands(); i < e; i++) {
        out = addU32ToHash(out, getOperand(i)->id());
    }
    if (MDefinition* dep = dependency()) {
        out = addU32ToHash(out, dep->id());
    }
    return out;
}

HashNumber
MNullaryInstruction::valueHash() const
{
    HashNumber hash = HashNumber(op());
    if (MDefinition* dep = dependency()) {
        hash = addU32ToHash(hash, dep->id());
    }
    MOZ_ASSERT(hash == MDefinition::valueHash());
    return hash;
}

HashNumber
MUnaryInstruction::valueHash() const
{
    HashNumber hash = HashNumber(op());
    hash = addU32ToHash(hash, getOperand(0)->id());
    if (MDefinition* dep = dependency()) {
        hash = addU32ToHash(hash, dep->id());
    }
    MOZ_ASSERT(hash == MDefinition::valueHash());
    return hash;
}

HashNumber
MBinaryInstruction::valueHash() const
{
    HashNumber hash = HashNumber(op());
    hash = addU32ToHash(hash, getOperand(0)->id());
    hash = addU32ToHash(hash, getOperand(1)->id());
    if (MDefinition* dep = dependency()) {
        hash = addU32ToHash(hash, dep->id());
    }
    MOZ_ASSERT(hash == MDefinition::valueHash());
    return hash;
}

HashNumber
MTernaryInstruction::valueHash() const
{
    HashNumber hash = HashNumber(op());
    hash = addU32ToHash(hash, getOperand(0)->id());
    hash = addU32ToHash(hash, getOperand(1)->id());
    hash = addU32ToHash(hash, getOperand(2)->id());
    if (MDefinition* dep = dependency()) {
        hash = addU32ToHash(hash, dep->id());
    }
    MOZ_ASSERT(hash == MDefinition::valueHash());
    return hash;
}

HashNumber
MQuaternaryInstruction::valueHash() const
{
    HashNumber hash = HashNumber(op());
    hash = addU32ToHash(hash, getOperand(0)->id());
    hash = addU32ToHash(hash, getOperand(1)->id());
    hash = addU32ToHash(hash, getOperand(2)->id());
    hash = addU32ToHash(hash, getOperand(3)->id());
    if (MDefinition* dep = dependency()) {
        hash = addU32ToHash(hash, dep->id());
    }
    MOZ_ASSERT(hash == MDefinition::valueHash());
    return hash;
}

bool
MDefinition::congruentIfOperandsEqual(const MDefinition* ins) const
{
    if (op() != ins->op()) {
        return false;
    }

    if (type() != ins->type()) {
        return false;
    }

    if (isEffectful() || ins->isEffectful()) {
        return false;
    }

    if (numOperands() != ins->numOperands()) {
        return false;
    }

    for (size_t i = 0, e = numOperands(); i < e; i++) {
        if (getOperand(i) != ins->getOperand(i)) {
            return false;
        }
    }

    return true;
}

MDefinition*
MDefinition::foldsTo(TempAllocator& alloc)
{
    // In the default case, there are no constants to fold.
    return this;
}

bool
MDefinition::mightBeMagicType() const
{
    if (IsMagicType(type())) {
        return true;
    }

    if (MIRType::Value != type()) {
        return false;
    }

    return !resultTypeSet() || resultTypeSet()->hasType(TypeSet::MagicArgType());
}

MDefinition*
MInstruction::foldsToStore(TempAllocator& alloc)
{
    if (!dependency()) {
        return nullptr;
    }

    MDefinition* store = dependency();
    if (mightAlias(store) != AliasType::MustAlias) {
        return nullptr;
    }

    if (!store->block()->dominates(block())) {
        return nullptr;
    }

    MDefinition* value;
    switch (store->op()) {
      case Opcode::StoreFixedSlot:
        value = store->toStoreFixedSlot()->value();
        break;
      case Opcode::StoreSlot:
        value = store->toStoreSlot()->value();
        break;
      case Opcode::StoreElement:
        value = store->toStoreElement()->value();
        break;
      case Opcode::StoreUnboxedObjectOrNull:
        value = store->toStoreUnboxedObjectOrNull()->value();
        break;
      default:
        MOZ_CRASH("unknown store");
    }

    // If the type are matching then we return the value which is used as
    // argument of the store.
    if (value->type() != type()) {
        // If we expect to read a type which is more generic than the type seen
        // by the store, then we box the value used by the store.
        if (type() != MIRType::Value) {
            return nullptr;
        }
        // We cannot unbox ObjectOrNull yet.
        if (value->type() == MIRType::ObjectOrNull) {
            return nullptr;
        }

        MOZ_ASSERT(value->type() < MIRType::Value);
        MBox* box = MBox::New(alloc, value);
        value = box;
    }

    return value;
}

void
MDefinition::analyzeEdgeCasesForward()
{
}

void
MDefinition::analyzeEdgeCasesBackward()
{
}

void
MInstruction::setResumePoint(MResumePoint* resumePoint)
{
    MOZ_ASSERT(!resumePoint_);
    resumePoint_ = resumePoint;
    resumePoint_->setInstruction(this);
}

void
MInstruction::stealResumePoint(MInstruction* ins)
{
    MOZ_ASSERT(ins->resumePoint_->instruction() == ins);
    resumePoint_ = ins->resumePoint_;
    ins->resumePoint_ = nullptr;
    resumePoint_->replaceInstruction(this);
}

void
MInstruction::moveResumePointAsEntry()
{
    MOZ_ASSERT(isNop());
    block()->clearEntryResumePoint();
    block()->setEntryResumePoint(resumePoint_);
    resumePoint_->resetInstruction();
    resumePoint_ = nullptr;
}

void
MInstruction::clearResumePoint()
{
    resumePoint_->resetInstruction();
    block()->discardPreAllocatedResumePoint(resumePoint_);
    resumePoint_ = nullptr;
}

bool
MDefinition::maybeEmulatesUndefined(CompilerConstraintList* constraints)
{
    if (!mightBeType(MIRType::Object)) {
        return false;
    }

    TemporaryTypeSet* types = resultTypeSet();
    if (!types) {
        return true;
    }

    return types->maybeEmulatesUndefined(constraints);
}

static bool
MaybeCallable(CompilerConstraintList* constraints, MDefinition* op)
{
    if (!op->mightBeType(MIRType::Object)) {
        return false;
    }

    TemporaryTypeSet* types = op->resultTypeSet();
    if (!types) {
        return true;
    }

    return types->maybeCallable(constraints);
}

/* static */ const char*
AliasSet::Name(size_t flag)
{
    switch(flag) {
      case 0: return "ObjectFields";
      case 1: return "Element";
      case 2: return "UnboxedElement";
      case 3: return "DynamicSlot";
      case 4: return "FixedSlot";
      case 5: return "DOMProperty";
      case 6: return "FrameArgument";
      case 7: return "WasmGlobalVar";
      case 8: return "WasmHeap";
      case 9: return "TypedArrayLength";
      default:
        MOZ_CRASH("Unknown flag");
    }
}

void
MTest::cacheOperandMightEmulateUndefined(CompilerConstraintList* constraints)
{
    MOZ_ASSERT(operandMightEmulateUndefined());

    if (!getOperand(0)->maybeEmulatesUndefined(constraints)) {
        markNoOperandEmulatesUndefined();
    }
}

MDefinition*
MTest::foldsDoubleNegation(TempAllocator& alloc)
{
    MDefinition* op = getOperand(0);

    if (op->isNot()) {
        // If the operand of the Not is itself a Not, they cancel out.
        MDefinition* opop = op->getOperand(0);
        if (opop->isNot()) {
            return MTest::New(alloc, opop->toNot()->input(), ifTrue(), ifFalse());
        }
        return MTest::New(alloc, op->toNot()->input(), ifFalse(), ifTrue());
    }
    return nullptr;
}

MDefinition*
MTest::foldsConstant(TempAllocator& alloc)
{
    MDefinition* op = getOperand(0);
    if (MConstant* opConst = op->maybeConstantValue()) {
        bool b;
        if (opConst->valueToBoolean(&b)) {
            return MGoto::New(alloc, b ? ifTrue() : ifFalse());
        }
    }
    return nullptr;
}

MDefinition*
MTest::foldsTypes(TempAllocator& alloc)
{
    MDefinition* op = getOperand(0);

    switch (op->type()) {
      case MIRType::Undefined:
      case MIRType::Null:
        return MGoto::New(alloc, ifFalse());
      case MIRType::Symbol:
        return MGoto::New(alloc, ifTrue());
      case MIRType::Object:
        if (!operandMightEmulateUndefined()) {
            return MGoto::New(alloc, ifTrue());
        }
        break;
      default:
        break;
    }
    return nullptr;
}

MDefinition*
MTest::foldsNeedlessControlFlow(TempAllocator& alloc)
{
    for (MInstructionIterator iter(ifTrue()->begin()), end(ifTrue()->end()); iter != end; ) {
        MInstruction* ins = *iter++;
        if (ins->isNop() || ins->isGoto()) {
            continue;
        }
        if (ins->hasUses()) {
            return nullptr;
        }
        if (!DeadIfUnused(ins)) {
            return nullptr;
        }
    }

    for (MInstructionIterator iter(ifFalse()->begin()), end(ifFalse()->end()); iter != end; ) {
        MInstruction* ins = *iter++;
        if (ins->isNop() || ins->isGoto()) {
            continue;
        }
        if (ins->hasUses()) {
            return nullptr;
        }
        if (!DeadIfUnused(ins)) {
            return nullptr;
        }
    }

    if (ifTrue()->numSuccessors() != 1 || ifFalse()->numSuccessors() != 1) {
        return nullptr;
    }
    if (ifTrue()->getSuccessor(0) != ifFalse()->getSuccessor(0)) {
        return nullptr;
    }

    if (ifTrue()->successorWithPhis()) {
        return nullptr;
    }

    return MGoto::New(alloc, ifTrue());
}

MDefinition*
MTest::foldsTo(TempAllocator& alloc)
{

    if (MDefinition* def = foldsDoubleNegation(alloc)) {
        return def;
    }

    if (MDefinition* def = foldsConstant(alloc)) {
        return def;
    }

    if (MDefinition* def = foldsTypes(alloc)) {
        return def;
    }

    if (MDefinition* def = foldsNeedlessControlFlow(alloc)) {
        return def;
    }

    return this;
}

void
MTest::filtersUndefinedOrNull(bool trueBranch, MDefinition** subject, bool* filtersUndefined,
                              bool* filtersNull)
{
    MDefinition* ins = getOperand(0);
    if (ins->isCompare()) {
        ins->toCompare()->filtersUndefinedOrNull(trueBranch, subject, filtersUndefined, filtersNull);
        return;
    }

    if (!trueBranch && ins->isNot()) {
        *subject = ins->getOperand(0);
        *filtersUndefined = *filtersNull = true;
        return;
    }

    if (trueBranch) {
        *subject = ins;
        *filtersUndefined = *filtersNull = true;
        return;
    }

    *filtersUndefined = *filtersNull = false;
    *subject = nullptr;
}

#ifdef JS_JITSPEW
void
MDefinition::printOpcode(GenericPrinter& out) const
{
    PrintOpcodeName(out, op());
    for (size_t j = 0, e = numOperands(); j < e; j++) {
        out.printf(" ");
        if (getUseFor(j)->hasProducer()) {
            getOperand(j)->printName(out);
        } else {
            out.printf("(null)");
        }
    }
}

void
MDefinition::dump(GenericPrinter& out) const
{
    printName(out);
    out.printf(" = ");
    printOpcode(out);
    out.printf("\n");

    if (isInstruction()) {
        if (MResumePoint* resume = toInstruction()->resumePoint()) {
            resume->dump(out);
        }
    }
}

void
MDefinition::dump() const
{
    Fprinter out(stderr);
    dump(out);
    out.finish();
}

void
MDefinition::dumpLocation(GenericPrinter& out) const
{
    MResumePoint* rp = nullptr;
    const char* linkWord = nullptr;
    if (isInstruction() && toInstruction()->resumePoint()) {
        rp = toInstruction()->resumePoint();
        linkWord = "at";
    } else {
        rp = block()->entryResumePoint();
        linkWord = "after";
    }

    while (rp) {
        JSScript* script = rp->block()->info().script();
        uint32_t lineno = PCToLineNumber(rp->block()->info().script(), rp->pc());
        out.printf("  %s %s:%d\n", linkWord, script->filename(), lineno);
        rp = rp->caller();
        linkWord = "in";
    }
}

void
MDefinition::dumpLocation() const
{
    Fprinter out(stderr);
    dumpLocation(out);
    out.finish();
}
#endif

#if defined(DEBUG) || defined(JS_JITSPEW)
size_t
MDefinition::useCount() const
{
    size_t count = 0;
    for (MUseIterator i(uses_.begin()); i != uses_.end(); i++) {
        count++;
    }
    return count;
}

size_t
MDefinition::defUseCount() const
{
    size_t count = 0;
    for (MUseIterator i(uses_.begin()); i != uses_.end(); i++) {
        if ((*i)->consumer()->isDefinition()) {
            count++;
        }
    }
    return count;
}
#endif

bool
MDefinition::hasOneUse() const
{
    MUseIterator i(uses_.begin());
    if (i == uses_.end()) {
        return false;
    }
    i++;
    return i == uses_.end();
}

bool
MDefinition::hasOneDefUse() const
{
    bool hasOneDefUse = false;
    for (MUseIterator i(uses_.begin()); i != uses_.end(); i++) {
        if (!(*i)->consumer()->isDefinition()) {
            continue;
        }

        // We already have a definition use. So 1+
        if (hasOneDefUse) {
            return false;
        }

        // We saw one definition. Loop to test if there is another.
        hasOneDefUse = true;
    }

    return hasOneDefUse;
}

bool
MDefinition::hasDefUses() const
{
    for (MUseIterator i(uses_.begin()); i != uses_.end(); i++) {
        if ((*i)->consumer()->isDefinition()) {
            return true;
        }
    }

    return false;
}

bool
MDefinition::hasLiveDefUses() const
{
    for (MUseIterator i(uses_.begin()); i != uses_.end(); i++) {
        MNode* ins = (*i)->consumer();
        if (ins->isDefinition()) {
            if (!ins->toDefinition()->isRecoveredOnBailout()) {
                return true;
            }
        } else {
            MOZ_ASSERT(ins->isResumePoint());
            if (!ins->toResumePoint()->isRecoverableOperand(*i)) {
                return true;
            }
        }
    }

    return false;
}

void
MDefinition::replaceAllUsesWith(MDefinition* dom)
{
    for (size_t i = 0, e = numOperands(); i < e; ++i) {
        getOperand(i)->setUseRemovedUnchecked();
    }

    justReplaceAllUsesWith(dom);
}

void
MDefinition::justReplaceAllUsesWith(MDefinition* dom)
{
    MOZ_ASSERT(dom != nullptr);
    MOZ_ASSERT(dom != this);

    // Carry over the fact the value has uses which are no longer inspectable
    // with the graph.
    if (isUseRemoved()) {
        dom->setUseRemovedUnchecked();
    }

    for (MUseIterator i(usesBegin()), e(usesEnd()); i != e; ++i) {
        i->setProducerUnchecked(dom);
    }
    dom->uses_.takeElements(uses_);
}

void
MDefinition::justReplaceAllUsesWithExcept(MDefinition* dom)
{
    MOZ_ASSERT(dom != nullptr);
    MOZ_ASSERT(dom != this);

    // Carry over the fact the value has uses which are no longer inspectable
    // with the graph.
    if (isUseRemoved()) {
        dom->setUseRemovedUnchecked();
    }

    // Move all uses to new dom. Save the use of the dominating instruction.
    MUse *exceptUse = nullptr;
    for (MUseIterator i(usesBegin()), e(usesEnd()); i != e; ++i) {
        if (i->consumer() != dom) {
            i->setProducerUnchecked(dom);
        } else {
            MOZ_ASSERT(!exceptUse);
            exceptUse = *i;
        }
    }
    dom->uses_.takeElements(uses_);

    // Restore the use to the original definition.
    dom->uses_.remove(exceptUse);
    exceptUse->setProducerUnchecked(this);
    uses_.pushFront(exceptUse);
}

bool
MDefinition::optimizeOutAllUses(TempAllocator& alloc)
{
    for (MUseIterator i(usesBegin()), e(usesEnd()); i != e;) {
        MUse* use = *i++;
        MConstant* constant = use->consumer()->block()->optimizedOutConstant(alloc);
        if (!alloc.ensureBallast()) {
            return false;
        }

        // Update the resume point operand to use the optimized-out constant.
        use->setProducerUnchecked(constant);
        constant->addUseUnchecked(use);
    }

    // Remove dangling pointers.
    this->uses_.clear();
    return true;
}

void
MDefinition::replaceAllLiveUsesWith(MDefinition* dom)
{
    for (MUseIterator i(usesBegin()), e(usesEnd()); i != e; ) {
        MUse* use = *i++;
        MNode* consumer = use->consumer();
        if (consumer->isResumePoint()) {
            continue;
        }
        if (consumer->isDefinition() && consumer->toDefinition()->isRecoveredOnBailout()) {
            continue;
        }

        // Update the operand to use the dominating definition.
        use->replaceProducer(dom);
    }
}

bool
MDefinition::emptyResultTypeSet() const
{
    return resultTypeSet() && resultTypeSet()->empty();
}

MConstant*
MConstant::New(TempAllocator& alloc, const Value& v, CompilerConstraintList* constraints)
{
    return new(alloc) MConstant(alloc, v, constraints);
}

MConstant*
MConstant::New(TempAllocator::Fallible alloc, const Value& v, CompilerConstraintList* constraints)
{
    return new(alloc) MConstant(alloc.alloc, v, constraints);
}

MConstant*
MConstant::NewFloat32(TempAllocator& alloc, double d)
{
    MOZ_ASSERT(IsNaN(d) || d == double(float(d)));
    return new(alloc) MConstant(float(d));
}

MConstant*
MConstant::NewInt64(TempAllocator& alloc, int64_t i)
{
    return new(alloc) MConstant(i);
}

MConstant*
MConstant::New(TempAllocator& alloc, const Value& v, MIRType type)
{
    if (type == MIRType::Float32) {
        return NewFloat32(alloc, v.toNumber());
    }
    MConstant* res = New(alloc, v);
    MOZ_ASSERT(res->type() == type);
    return res;
}

MConstant*
MConstant::NewConstraintlessObject(TempAllocator& alloc, JSObject* v)
{
    return new(alloc) MConstant(v);
}

static TemporaryTypeSet*
MakeSingletonTypeSetFromKey(TempAllocator& tempAlloc, CompilerConstraintList* constraints,
                            TypeSet::ObjectKey* key)
{
    // Invalidate when this object's ObjectGroup gets unknown properties. This
    // happens for instance when we mutate an object's __proto__, in this case
    // we want to invalidate and mark this TypeSet as containing AnyObject
    // (because mutating __proto__ will change an object's ObjectGroup).
    MOZ_ASSERT(constraints);
    (void)key->hasStableClassAndProto(constraints);

    LifoAlloc* alloc = tempAlloc.lifoAlloc();
    return alloc->new_<TemporaryTypeSet>(alloc, TypeSet::ObjectType(key));
}

TemporaryTypeSet*
jit::MakeSingletonTypeSet(TempAllocator& alloc, CompilerConstraintList* constraints, JSObject* obj)
{
    return MakeSingletonTypeSetFromKey(alloc, constraints, TypeSet::ObjectKey::get(obj));
}

TemporaryTypeSet*
jit::MakeSingletonTypeSet(TempAllocator& alloc, CompilerConstraintList* constraints, ObjectGroup* obj)
{
    return MakeSingletonTypeSetFromKey(alloc, constraints, TypeSet::ObjectKey::get(obj));
}

static TemporaryTypeSet*
MakeUnknownTypeSet(TempAllocator& tempAlloc)
{
    LifoAlloc* alloc = tempAlloc.lifoAlloc();
    return alloc->new_<TemporaryTypeSet>(alloc, TypeSet::UnknownType());
}

#ifdef DEBUG

bool
jit::IonCompilationCanUseNurseryPointers()
{
    // If we are doing backend compilation, which could occur on a helper
    // thread but might actually be on the main thread, check the flag set on
    // the JSContext by AutoEnterIonCompilation.
    if (CurrentThreadIsIonCompiling()) {
        return !CurrentThreadIsIonCompilingSafeForMinorGC();
    }

    // Otherwise, we must be on the main thread during MIR construction. The
    // store buffer must have been notified that minor GCs must cancel pending
    // or in progress Ion compilations.
    JSRuntime* rt = TlsContext.get()->zone()->runtimeFromMainThread();
    return rt->gc.storeBuffer().cancelIonCompilations();
}

#endif // DEBUG

MConstant::MConstant(TempAllocator& alloc, const js::Value& vp, CompilerConstraintList* constraints)
  : MNullaryInstruction(classOpcode)
{
    setResultType(MIRTypeFromValue(vp));

    MOZ_ASSERT(payload_.asBits == 0);

    switch (type()) {
      case MIRType::Undefined:
      case MIRType::Null:
        break;
      case MIRType::Boolean:
        payload_.b = vp.toBoolean();
        break;
      case MIRType::Int32:
        payload_.i32 = vp.toInt32();
        break;
      case MIRType::Double:
        payload_.d = vp.toDouble();
        break;
      case MIRType::String:
        MOZ_ASSERT(vp.toString()->isAtom());
        payload_.str = vp.toString();
        break;
      case MIRType::Symbol:
        payload_.sym = vp.toSymbol();
        break;
      case MIRType::Object:
        payload_.obj = &vp.toObject();
        // Create a singleton type set for the object. This isn't necessary for
        // other types as the result type encodes all needed information.
        MOZ_ASSERT_IF(IsInsideNursery(&vp.toObject()), IonCompilationCanUseNurseryPointers());
        setResultTypeSet(MakeSingletonTypeSet(alloc, constraints, &vp.toObject()));
        break;
      case MIRType::MagicOptimizedArguments:
      case MIRType::MagicOptimizedOut:
      case MIRType::MagicHole:
      case MIRType::MagicIsConstructing:
        break;
      case MIRType::MagicUninitializedLexical:
        // JS_UNINITIALIZED_LEXICAL does not escape to script and is not
        // observed in type sets. However, it may flow around freely during
        // Ion compilation. Give it an unknown typeset to poison any type sets
        // it merges with.
        //
        // TODO We could track uninitialized lexicals more precisely by tracking
        // them in type sets.
        setResultTypeSet(MakeUnknownTypeSet(alloc));
        break;
      default:
        MOZ_CRASH("Unexpected type");
    }

    setMovable();
}

MConstant::MConstant(JSObject* obj)
  : MNullaryInstruction(classOpcode)
{
    MOZ_ASSERT_IF(IsInsideNursery(obj), IonCompilationCanUseNurseryPointers());
    setResultType(MIRType::Object);
    payload_.obj = obj;
    setMovable();
}

MConstant::MConstant(float f)
  : MNullaryInstruction(classOpcode)
{
    setResultType(MIRType::Float32);
    payload_.f = f;
    setMovable();
}

MConstant::MConstant(int64_t i)
  : MNullaryInstruction(classOpcode)
{
    setResultType(MIRType::Int64);
    payload_.i64 = i;
    setMovable();
}

#ifdef DEBUG
void
MConstant::assertInitializedPayload() const
{
    // valueHash() and equals() expect the unused payload bits to be
    // initialized to zero. Assert this in debug builds.

    switch (type()) {
      case MIRType::Int32:
      case MIRType::Float32:
#if MOZ_LITTLE_ENDIAN
        MOZ_ASSERT((payload_.asBits >> 32) == 0);
#else
        MOZ_ASSERT((payload_.asBits << 32) == 0);
#endif
        break;
      case MIRType::Boolean:
#if MOZ_LITTLE_ENDIAN
        MOZ_ASSERT((payload_.asBits >> 1) == 0);
#else
        MOZ_ASSERT((payload_.asBits & ~(1ULL << 56)) == 0);
#endif
        break;
      case MIRType::Double:
      case MIRType::Int64:
        break;
      case MIRType::String:
      case MIRType::Object:
      case MIRType::Symbol:
#if MOZ_LITTLE_ENDIAN
        MOZ_ASSERT_IF(JS_BITS_PER_WORD == 32, (payload_.asBits >> 32) == 0);
#else
        MOZ_ASSERT_IF(JS_BITS_PER_WORD == 32, (payload_.asBits << 32) == 0);
#endif
        break;
      default:
        MOZ_ASSERT(IsNullOrUndefined(type()) || IsMagicType(type()));
        MOZ_ASSERT(payload_.asBits == 0);
        break;
    }
}
#endif

static HashNumber
ConstantValueHash(MIRType type, uint64_t payload)
{
    // Build a 64-bit value holding both the payload and the type.
    static const size_t TypeBits = 8;
    static const size_t TypeShift = 64 - TypeBits;
    MOZ_ASSERT(uintptr_t(type) <= (1 << TypeBits) - 1);
    uint64_t bits = (uint64_t(type) << TypeShift) ^ payload;

    // Fold all 64 bits into the 32-bit result. It's tempting to just discard
    // half of the bits, as this is just a hash, however there are many common
    // patterns of values where only the low or the high bits vary, so
    // discarding either side would lead to excessive hash collisions.
    return (HashNumber)bits ^ (HashNumber)(bits >> 32);
}

HashNumber
MConstant::valueHash() const
{
    static_assert(sizeof(Payload) == sizeof(uint64_t),
                  "Code below assumes payload fits in 64 bits");

    assertInitializedPayload();
    return ConstantValueHash(type(), payload_.asBits);
}

bool
MConstant::congruentTo(const MDefinition* ins) const
{
    return ins->isConstant() && equals(ins->toConstant());
}

#ifdef JS_JITSPEW
void
MConstant::printOpcode(GenericPrinter& out) const
{
    PrintOpcodeName(out, op());
    out.printf(" ");
    switch (type()) {
      case MIRType::Undefined:
        out.printf("undefined");
        break;
      case MIRType::Null:
        out.printf("null");
        break;
      case MIRType::Boolean:
        out.printf(toBoolean() ? "true" : "false");
        break;
      case MIRType::Int32:
        out.printf("0x%x", toInt32());
        break;
      case MIRType::Int64:
        out.printf("0x%" PRIx64, toInt64());
        break;
      case MIRType::Double:
        out.printf("%.16g", toDouble());
        break;
      case MIRType::Float32:
      {
        float val = toFloat32();
        out.printf("%.16g", val);
        break;
      }
      case MIRType::Object:
        if (toObject().is<JSFunction>()) {
            JSFunction* fun = &toObject().as<JSFunction>();
            if (fun->displayAtom()) {
                out.put("function ");
                EscapedStringPrinter(out, fun->displayAtom(), 0);
            } else {
                out.put("unnamed function");
            }
            if (fun->hasScript()) {
                JSScript* script = fun->nonLazyScript();
                out.printf(" (%s:%u)",
                        script->filename() ? script->filename() : "", script->lineno());
            }
            out.printf(" at %p", (void*) fun);
            break;
        }
        out.printf("object %p (%s)", (void*)&toObject(), toObject().getClass()->name);
        break;
      case MIRType::Symbol:
        out.printf("symbol at %p", (void*)toSymbol());
        break;
      case MIRType::String:
        out.printf("string %p", (void*)toString());
        break;
      case MIRType::MagicOptimizedArguments:
        out.printf("magic lazyargs");
        break;
      case MIRType::MagicHole:
        out.printf("magic hole");
        break;
      case MIRType::MagicIsConstructing:
        out.printf("magic is-constructing");
        break;
      case MIRType::MagicOptimizedOut:
        out.printf("magic optimized-out");
        break;
      case MIRType::MagicUninitializedLexical:
        out.printf("magic uninitialized-lexical");
        break;
      default:
        MOZ_CRASH("unexpected type");
    }
}
#endif

bool
MConstant::canProduceFloat32() const
{
    if (!isTypeRepresentableAsDouble()) {
        return false;
    }

    if (type() == MIRType::Int32) {
        return IsFloat32Representable(static_cast<double>(toInt32()));
    }
    if (type() == MIRType::Double) {
        return IsFloat32Representable(toDouble());
    }
    MOZ_ASSERT(type() == MIRType::Float32);
    return true;
}

Value
MConstant::toJSValue() const
{
    // Wasm has types like int64 that cannot be stored as js::Value. It also
    // doesn't want the NaN canonicalization enforced by js::Value.
    MOZ_ASSERT(!IsCompilingWasm());

    switch (type()) {
      case MIRType::Undefined:
        return UndefinedValue();
      case MIRType::Null:
        return NullValue();
      case MIRType::Boolean:
        return BooleanValue(toBoolean());
      case MIRType::Int32:
        return Int32Value(toInt32());
      case MIRType::Double:
        return DoubleValue(toDouble());
      case MIRType::Float32:
        return Float32Value(toFloat32());
      case MIRType::String:
        return StringValue(toString());
      case MIRType::Symbol:
        return SymbolValue(toSymbol());
      case MIRType::Object:
        return ObjectValue(toObject());
      case MIRType::MagicOptimizedArguments:
        return MagicValue(JS_OPTIMIZED_ARGUMENTS);
      case MIRType::MagicOptimizedOut:
        return MagicValue(JS_OPTIMIZED_OUT);
      case MIRType::MagicHole:
        return MagicValue(JS_ELEMENTS_HOLE);
      case MIRType::MagicIsConstructing:
        return MagicValue(JS_IS_CONSTRUCTING);
      case MIRType::MagicUninitializedLexical:
        return MagicValue(JS_UNINITIALIZED_LEXICAL);
      default:
        MOZ_CRASH("Unexpected type");
    }
}

bool
MConstant::valueToBoolean(bool* res) const
{
    switch (type()) {
      case MIRType::Boolean:
        *res = toBoolean();
        return true;
      case MIRType::Int32:
        *res = toInt32() != 0;
        return true;
      case MIRType::Int64:
        *res = toInt64() != 0;
        return true;
      case MIRType::Double:
        *res = !mozilla::IsNaN(toDouble()) && toDouble() != 0.0;
        return true;
      case MIRType::Float32:
        *res = !mozilla::IsNaN(toFloat32()) && toFloat32() != 0.0f;
        return true;
      case MIRType::Null:
      case MIRType::Undefined:
        *res = false;
        return true;
      case MIRType::Symbol:
        *res = true;
        return true;
      case MIRType::String:
        *res = toString()->length() != 0;
        return true;
      case MIRType::Object:
        // We have to call EmulatesUndefined but that reads obj->group->clasp
        // and so it's racy when the object has a lazy group. The main callers
        // of this (MTest, MNot) already know how to fold the object case, so
        // just give up.
        return false;
      default:
        MOZ_ASSERT(IsMagicType(type()));
        return false;
    }
}

HashNumber
MWasmFloatConstant::valueHash() const
{
    return ConstantValueHash(type(), u.bits_);
}

bool
MWasmFloatConstant::congruentTo(const MDefinition* ins) const
{
    return ins->isWasmFloatConstant() &&
           type() == ins->type() &&
           u.bits_ == ins->toWasmFloatConstant()->u.bits_;
}

#ifdef JS_JITSPEW
void
MControlInstruction::printOpcode(GenericPrinter& out) const
{
    MDefinition::printOpcode(out);
    for (size_t j = 0; j < numSuccessors(); j++) {
        if (getSuccessor(j)) {
            out.printf(" block%u", getSuccessor(j)->id());
        } else {
            out.printf(" (null-to-be-patched)");
        }
    }
}

void
MCompare::printOpcode(GenericPrinter& out) const
{
    MDefinition::printOpcode(out);
    out.printf(" %s", CodeName[jsop()]);
}

void
MConstantElements::printOpcode(GenericPrinter& out) const
{
    PrintOpcodeName(out, op());
    out.printf(" 0x%" PRIxPTR, value().asValue());
}

void
MLoadUnboxedScalar::printOpcode(GenericPrinter& out) const
{
    MDefinition::printOpcode(out);
    out.printf(" %s", ScalarTypeDescr::typeName(storageType()));
}

void
MAssertRange::printOpcode(GenericPrinter& out) const
{
    MDefinition::printOpcode(out);
    out.put(" ");
    assertedRange()->dump(out);
}

void MNearbyInt::printOpcode(GenericPrinter& out) const
{
    MDefinition::printOpcode(out);
    const char* roundingModeStr = nullptr;
    switch (roundingMode_) {
      case RoundingMode::Up:                roundingModeStr = "(up)"; break;
      case RoundingMode::Down:              roundingModeStr = "(down)"; break;
      case RoundingMode::NearestTiesToEven: roundingModeStr = "(nearest ties even)"; break;
      case RoundingMode::TowardsZero:       roundingModeStr = "(towards zero)"; break;
    }
    out.printf(" %s", roundingModeStr);
}
#endif

MDefinition*
MSign::foldsTo(TempAllocator& alloc)
{
    MDefinition* input = getOperand(0);
    if (!input->isConstant() || !input->toConstant()->isTypeRepresentableAsDouble()) {
        return this;
    }

    double in = input->toConstant()->numberToDouble();
    double out = js::math_sign_impl(in);

    if (type() == MIRType::Int32) {
        // Decline folding if this is an int32 operation, but the result type
        // isn't an int32.
        Value outValue = NumberValue(out);
        if (!outValue.isInt32()) {
            return this;
        }

        return MConstant::New(alloc, outValue);
    }

    return MConstant::New(alloc, DoubleValue(out));
}

const char*
MMathFunction::FunctionName(Function function)
{
    switch (function) {
      case Log:    return "Log";
      case Sin:    return "Sin";
      case Cos:    return "Cos";
      case Exp:    return "Exp";
      case Tan:    return "Tan";
      case ACos:   return "ACos";
      case ASin:   return "ASin";
      case ATan:   return "ATan";
      case Log10:  return "Log10";
      case Log2:   return "Log2";
      case Log1P:  return "Log1P";
      case ExpM1:  return "ExpM1";
      case CosH:   return "CosH";
      case SinH:   return "SinH";
      case TanH:   return "TanH";
      case ACosH:  return "ACosH";
      case ASinH:  return "ASinH";
      case ATanH:  return "ATanH";
      case Trunc:  return "Trunc";
      case Cbrt:   return "Cbrt";
      case Floor:  return "Floor";
      case Ceil:   return "Ceil";
      case Round:  return "Round";
      default:
        MOZ_CRASH("Unknown math function");
    }
}

#ifdef JS_JITSPEW
void
MMathFunction::printOpcode(GenericPrinter& out) const
{
    MDefinition::printOpcode(out);
    out.printf(" %s", FunctionName(function()));
}
#endif

MDefinition*
MMathFunction::foldsTo(TempAllocator& alloc)
{
    MDefinition* input = getOperand(0);
    if (!input->isConstant() || !input->toConstant()->isTypeRepresentableAsDouble()) {
        return this;
    }

    double in = input->toConstant()->numberToDouble();
    double out;
    switch (function_) {
      case Log:
        out = js::math_log_impl(in);
        break;
      case Sin:
        out = js::math_sin_impl(in);
        break;
      case Cos:
        out = js::math_cos_impl(in);
        break;
      case Exp:
        out = js::math_exp_impl(in);
        break;
      case Tan:
        out = js::math_tan_impl(in);
        break;
      case ACos:
        out = js::math_acos_impl(in);
        break;
      case ASin:
        out = js::math_asin_impl(in);
        break;
      case ATan:
        out = js::math_atan_impl(in);
        break;
      case Log10:
        out = js::math_log10_impl(in);
        break;
      case Log2:
        out = js::math_log2_impl(in);
        break;
      case Log1P:
        out = js::math_log1p_impl(in);
        break;
      case ExpM1:
        out = js::math_expm1_impl(in);
        break;
      case CosH:
        out = js::math_cosh_impl(in);
        break;
      case SinH:
        out = js::math_sinh_impl(in);
        break;
      case TanH:
        out = js::math_tanh_impl(in);
        break;
      case ACosH:
        out = js::math_acosh_impl(in);
        break;
      case ASinH:
        out = js::math_asinh_impl(in);
        break;
      case ATanH:
        out = js::math_atanh_impl(in);
        break;
      case Trunc:
        out = js::math_trunc_impl(in);
        break;
      case Cbrt:
        out = js::math_cbrt_impl(in);
        break;
      case Floor:
        out = js::math_floor_impl(in);
        break;
      case Ceil:
        out = js::math_ceil_impl(in);
        break;
      case Round:
        out = js::math_round_impl(in);
        break;
      default:
        return this;
    }

    if (input->type() == MIRType::Float32) {
        return MConstant::NewFloat32(alloc, out);
    }
    return MConstant::New(alloc, DoubleValue(out));
}

MDefinition*
MAtomicIsLockFree::foldsTo(TempAllocator& alloc)
{
    MDefinition* input = getOperand(0);
    if (!input->isConstant() || input->type() != MIRType::Int32) {
        return this;
    }

    int32_t i = input->toConstant()->toInt32();
    return MConstant::New(alloc, BooleanValue(AtomicOperations::isLockfreeJS(i)));
}

// Define |THIS_SLOT| as part of this translation unit, as it is used to
// specialized the parameterized |New| function calls introduced by
// TRIVIAL_NEW_WRAPPERS.
const int32_t MParameter::THIS_SLOT;

#ifdef JS_JITSPEW
void
MParameter::printOpcode(GenericPrinter& out) const
{
    PrintOpcodeName(out, op());
    if (index() == THIS_SLOT) {
        out.printf(" THIS_SLOT");
    } else {
        out.printf(" %d", index());
    }
}
#endif

HashNumber
MParameter::valueHash() const
{
    HashNumber hash = MDefinition::valueHash();
    hash = addU32ToHash(hash, index_);
    return hash;
}

bool
MParameter::congruentTo(const MDefinition* ins) const
{
    if (!ins->isParameter()) {
        return false;
    }

    return ins->toParameter()->index() == index_;
}

WrappedFunction::WrappedFunction(JSFunction* fun)
  : fun_(fun),
    nargs_(fun->nargs()),
    isNative_(fun->isNative()),
    isNativeWithJitEntry_(fun->isNativeWithJitEntry()),
    isConstructor_(fun->isConstructor()),
    isClassConstructor_(fun->isClassConstructor()),
    isSelfHostedBuiltin_(fun->isSelfHostedBuiltin())
{}

MCall*
MCall::New(TempAllocator& alloc, JSFunction* target, size_t maxArgc, size_t numActualArgs,
           bool construct, bool ignoresReturnValue, bool isDOMCall, DOMObjectKind objectKind)
{
    WrappedFunction* wrappedTarget = target ? new(alloc) WrappedFunction(target) : nullptr;
    MOZ_ASSERT(maxArgc >= numActualArgs);
    MCall* ins;
    if (isDOMCall) {
        MOZ_ASSERT(!construct);
        ins = new(alloc) MCallDOMNative(wrappedTarget, numActualArgs, objectKind);
    } else {
        ins = new(alloc) MCall(wrappedTarget, numActualArgs, construct, ignoresReturnValue);
    }
    if (!ins->init(alloc, maxArgc + NumNonArgumentOperands)) {
        return nullptr;
    }
    return ins;
}

AliasSet
MCallDOMNative::getAliasSet() const
{
    const JSJitInfo* jitInfo = getJitInfo();

    // If we don't know anything about the types of our arguments, we have to
    // assume that type-coercions can have side-effects, so we need to alias
    // everything.
    if (jitInfo->aliasSet() == JSJitInfo::AliasEverything || !jitInfo->isTypedMethodJitInfo()) {
        return AliasSet::Store(AliasSet::Any);
    }

    uint32_t argIndex = 0;
    const JSTypedMethodJitInfo* methodInfo =
        reinterpret_cast<const JSTypedMethodJitInfo*>(jitInfo);
    for (const JSJitInfo::ArgType* argType = methodInfo->argTypes;
         *argType != JSJitInfo::ArgTypeListEnd;
         ++argType, ++argIndex)
    {
        if (argIndex >= numActualArgs()) {
            // Passing through undefined can't have side-effects
            continue;
        }
        // getArg(0) is "this", so skip it
        MDefinition* arg = getArg(argIndex+1);
        MIRType actualType = arg->type();
        // The only way to reliably avoid side-effects given the information we
        // have here is if we're passing in a known primitive value to an
        // argument that expects a primitive value.
        //
        // XXXbz maybe we need to communicate better information.  For example,
        // a sequence argument will sort of unavoidably have side effects, while
        // a typed array argument won't have any, but both are claimed to be
        // JSJitInfo::Object.  But if we do that, we need to watch out for our
        // movability/DCE-ability bits: if we have an arg type that can reliably
        // throw an exception on conversion, that might not affect our alias set
        // per se, but it should prevent us being moved or DCE-ed, unless we
        // know the incoming things match that arg type and won't throw.
        //
        if ((actualType == MIRType::Value || actualType == MIRType::Object) ||
            (*argType & JSJitInfo::Object))
         {
             return AliasSet::Store(AliasSet::Any);
         }
    }

    // We checked all the args, and they check out.  So we only alias DOM
    // mutations or alias nothing, depending on the alias set in the jitinfo.
    if (jitInfo->aliasSet() == JSJitInfo::AliasNone) {
        return AliasSet::None();
    }

    MOZ_ASSERT(jitInfo->aliasSet() == JSJitInfo::AliasDOMSets);
    return AliasSet::Load(AliasSet::DOMProperty);
}

void
MCallDOMNative::computeMovable()
{
    // We are movable if the jitinfo says we can be and if we're also not
    // effectful.  The jitinfo can't check for the latter, since it depends on
    // the types of our arguments.
    const JSJitInfo* jitInfo = getJitInfo();

    MOZ_ASSERT_IF(jitInfo->isMovable,
                  jitInfo->aliasSet() != JSJitInfo::AliasEverything);

    if (jitInfo->isMovable && !isEffectful()) {
        setMovable();
    }
}

bool
MCallDOMNative::congruentTo(const MDefinition* ins) const
{
    if (!isMovable()) {
        return false;
    }

    if (!ins->isCall()) {
        return false;
    }

    const MCall* call = ins->toCall();

    if (!call->isCallDOMNative()) {
        return false;
    }

    if (getSingleTarget() != call->getSingleTarget()) {
        return false;
    }

    if (isConstructing() != call->isConstructing()) {
        return false;
    }

    if (numActualArgs() != call->numActualArgs()) {
        return false;
    }

    if (needsArgCheck() != call->needsArgCheck()) {
        return false;
    }

    if (!congruentIfOperandsEqual(call)) {
        return false;
    }

    // The other call had better be movable at this point!
    MOZ_ASSERT(call->isMovable());

    return true;
}

const JSJitInfo*
MCallDOMNative::getJitInfo() const
{
    MOZ_ASSERT(getSingleTarget() &&
               getSingleTarget()->isNative() &&
               getSingleTarget()->hasJitInfo());
    return getSingleTarget()->jitInfo();
}

MDefinition*
MStringLength::foldsTo(TempAllocator& alloc)
{
    if (type() == MIRType::Int32 && string()->isConstant()) {
        JSAtom* atom = &string()->toConstant()->toString()->asAtom();
        return MConstant::New(alloc, Int32Value(atom->length()));
    }

    return this;
}

MDefinition*
MConcat::foldsTo(TempAllocator& alloc)
{
    if (lhs()->isConstant() && lhs()->toConstant()->toString()->empty()) {
        return rhs();
    }

    if (rhs()->isConstant() && rhs()->toConstant()->toString()->empty()) {
        return lhs();
    }

    return this;
}

static bool
EnsureFloatInputOrConvert(MUnaryInstruction* owner, TempAllocator& alloc)
{
    MDefinition* input = owner->input();
    if (!input->canProduceFloat32()) {
        if (input->type() == MIRType::Float32) {
            ConvertDefinitionToDouble<0>(alloc, input, owner);
        }
        return false;
    }
    return true;
}

void
MFloor::trySpecializeFloat32(TempAllocator& alloc)
{
    MOZ_ASSERT(type() == MIRType::Int32);
    if (EnsureFloatInputOrConvert(this, alloc)) {
        specialization_ = MIRType::Float32;
    }
}

void
MCeil::trySpecializeFloat32(TempAllocator& alloc)
{
    MOZ_ASSERT(type() == MIRType::Int32);
    if (EnsureFloatInputOrConvert(this, alloc)) {
        specialization_ = MIRType::Float32;
    }
}

void
MRound::trySpecializeFloat32(TempAllocator& alloc)
{
    MOZ_ASSERT(type() == MIRType::Int32);
    if (EnsureFloatInputOrConvert(this, alloc)) {
        specialization_ = MIRType::Float32;
    }
}

void
MTrunc::trySpecializeFloat32(TempAllocator& alloc)
{
    MOZ_ASSERT(type() == MIRType::Int32);
    if (EnsureFloatInputOrConvert(this, alloc)) {
        specialization_ = MIRType::Float32;
    }
}

void
MNearbyInt::trySpecializeFloat32(TempAllocator& alloc)
{
    if (EnsureFloatInputOrConvert(this, alloc)) {
        specialization_ = MIRType::Float32;
        setResultType(MIRType::Float32);
    }
}

MTableSwitch*
MTableSwitch::New(TempAllocator& alloc, MDefinition* ins, int32_t low, int32_t high)
{
    return new(alloc) MTableSwitch(alloc, ins, low, high);
}

MGoto*
MGoto::New(TempAllocator& alloc, MBasicBlock* target)
{
    MOZ_ASSERT(target);
    return new(alloc) MGoto(target);
}

MGoto*
MGoto::New(TempAllocator::Fallible alloc, MBasicBlock* target)
{
    MOZ_ASSERT(target);
    return new(alloc) MGoto(target);
}

MGoto*
MGoto::New(TempAllocator& alloc)
{
    return new(alloc) MGoto(nullptr);
}

#ifdef JS_JITSPEW
void
MUnbox::printOpcode(GenericPrinter& out) const
{
    PrintOpcodeName(out, op());
    out.printf(" ");
    getOperand(0)->printName(out);
    out.printf(" ");

    switch (type()) {
      case MIRType::Int32: out.printf("to Int32"); break;
      case MIRType::Double: out.printf("to Double"); break;
      case MIRType::Boolean: out.printf("to Boolean"); break;
      case MIRType::String: out.printf("to String"); break;
      case MIRType::Symbol: out.printf("to Symbol"); break;
      case MIRType::Object: out.printf("to Object"); break;
      default: break;
    }

    switch (mode()) {
      case Fallible: out.printf(" (fallible)"); break;
      case Infallible: out.printf(" (infallible)"); break;
      case TypeBarrier: out.printf(" (typebarrier)"); break;
      default: break;
    }
}
#endif

MDefinition*
MUnbox::foldsTo(TempAllocator &alloc)
{
    if (!input()->isLoadFixedSlot()) {
        return this;
    }
    MLoadFixedSlot* load = input()->toLoadFixedSlot();
    if (load->type() != MIRType::Value) {
        return this;
    }
    if (type() != MIRType::Boolean && !IsNumberType(type())) {
        return this;
    }
    // Only optimize if the load comes immediately before the unbox, so it's
    // safe to copy the load's dependency field.
    MInstructionIterator iter(load->block()->begin(load));
    ++iter;
    if (*iter != this) {
        return this;
    }

    MLoadFixedSlotAndUnbox* ins = MLoadFixedSlotAndUnbox::New(alloc, load->object(), load->slot(),
                                                              mode(), type(), bailoutKind());
    // As GVN runs after the Alias Analysis, we have to set the dependency by hand
    ins->setDependency(load->dependency());
    return ins;
}

#ifdef JS_JITSPEW
void
MTypeBarrier::printOpcode(GenericPrinter& out) const
{
    PrintOpcodeName(out, op());
    out.printf(" ");
    getOperand(0)->printName(out);
}
#endif

bool
MTypeBarrier::congruentTo(const MDefinition* def) const
{
    if (!def->isTypeBarrier()) {
        return false;
    }
    const MTypeBarrier* other = def->toTypeBarrier();
    if (barrierKind() != other->barrierKind() || isGuard() != other->isGuard()) {
        return false;
    }
    if (!resultTypeSet()->equals(other->resultTypeSet())) {
        return false;
    }
    return congruentIfOperandsEqual(other);
}

MDefinition*
MTypeBarrier::foldsTo(TempAllocator& alloc)
{
    MIRType type = resultTypeSet()->getKnownMIRType();
    if (type == MIRType::Value || type == MIRType::Object) {
        return this;
    }

    if (!input()->isConstant()) {
        return this;
    }

    if (input()->type() != type) {
        return this;
    }

    return input();
}

bool
MTypeBarrier::canRedefineInput()
{
    // LTypeBarrier does not need its own def usually, because we can use the
    // input's allocation (LIRGenerator::redefineInput). However, if Spectre
    // mitigations are enabled, guardObjectType may zero the object register on
    // speculatively executed paths, so LTypeBarrier needs to have its own def
    // then to guarantee all uses will see this potentially-zeroed value.

    if (!JitOptions.spectreObjectMitigationsBarriers) {
        return true;
    }

    if (barrierKind() == BarrierKind::TypeTagOnly) {
        return true;
    }

    TemporaryTypeSet* types = resultTypeSet();
    bool hasSpecificObjects = !types->unknownObject() && types->getObjectCount() > 0;
    if (!hasSpecificObjects) {
        return true;
    }

    return false;
}

#ifdef DEBUG
void
MPhi::assertLoopPhi() const
{
    // getLoopPredecessorOperand and getLoopBackedgeOperand rely on these
    // predecessors being at indices 0 and 1.
    MBasicBlock* pred = block()->getPredecessor(0);
    MBasicBlock* back = block()->getPredecessor(1);
    MOZ_ASSERT(pred == block()->loopPredecessor());
    MOZ_ASSERT(pred->successorWithPhis() == block());
    MOZ_ASSERT(pred->positionInPhiSuccessor() == 0);
    MOZ_ASSERT(back == block()->backedge());
    MOZ_ASSERT(back->successorWithPhis() == block());
    MOZ_ASSERT(back->positionInPhiSuccessor() == 1);
}
#endif

void
MPhi::removeOperand(size_t index)
{
    MOZ_ASSERT(index < numOperands());
    MOZ_ASSERT(getUseFor(index)->index() == index);
    MOZ_ASSERT(getUseFor(index)->consumer() == this);

    // If we have phi(..., a, b, c, d, ..., z) and we plan
    // on removing a, then first shift downward so that we have
    // phi(..., b, c, d, ..., z, z):
    MUse* p = inputs_.begin() + index;
    MUse* e = inputs_.end();
    p->producer()->removeUse(p);
    for (; p < e - 1; ++p) {
        MDefinition* producer = (p + 1)->producer();
        p->setProducerUnchecked(producer);
        producer->replaceUse(p + 1, p);
    }

    // truncate the inputs_ list:
    inputs_.popBack();
}

void
MPhi::removeAllOperands()
{
    for (MUse& p : inputs_) {
        p.producer()->removeUse(&p);
    }
    inputs_.clear();
}

MDefinition*
MPhi::foldsTernary(TempAllocator& alloc)
{
    /* Look if this MPhi is a ternary construct.
     * This is a very loose term as it actually only checks for
     *
     *      MTest X
     *       /  \
     *    ...    ...
     *       \  /
     *     MPhi X Y
     *
     * Which we will simply call:
     * x ? x : y or x ? y : x
     */

    if (numOperands() != 2) {
        return nullptr;
    }

    MOZ_ASSERT(block()->numPredecessors() == 2);

    MBasicBlock* pred = block()->immediateDominator();
    if (!pred || !pred->lastIns()->isTest()) {
        return nullptr;
    }

    MTest* test = pred->lastIns()->toTest();

    // True branch may only dominate one edge of MPhi.
    if (test->ifTrue()->dominates(block()->getPredecessor(0)) ==
        test->ifTrue()->dominates(block()->getPredecessor(1)))
    {
        return nullptr;
    }

    // False branch may only dominate one edge of MPhi.
    if (test->ifFalse()->dominates(block()->getPredecessor(0)) ==
        test->ifFalse()->dominates(block()->getPredecessor(1)))
    {
        return nullptr;
    }

    // True and false branch must dominate different edges of MPhi.
    if (test->ifTrue()->dominates(block()->getPredecessor(0)) ==
        test->ifFalse()->dominates(block()->getPredecessor(0)))
    {
        return nullptr;
    }

    // We found a ternary construct.
    bool firstIsTrueBranch = test->ifTrue()->dominates(block()->getPredecessor(0));
    MDefinition* trueDef = firstIsTrueBranch ? getOperand(0) : getOperand(1);
    MDefinition* falseDef = firstIsTrueBranch ? getOperand(1) : getOperand(0);

    // Accept either
    // testArg ? testArg : constant or
    // testArg ? constant : testArg
    if (!trueDef->isConstant() && !falseDef->isConstant()) {
        return nullptr;
    }

    MConstant* c = trueDef->isConstant() ? trueDef->toConstant() : falseDef->toConstant();
    MDefinition* testArg = (trueDef == c) ? falseDef : trueDef;
    if (testArg != test->input()) {
        return nullptr;
    }

    // This check should be a tautology, except that the constant might be the
    // result of the removal of a branch.  In such case the domination scope of
    // the block which is holding the constant might be incomplete. This
    // condition is used to prevent doing this optimization based on incomplete
    // information.
    //
    // As GVN removed a branch, it will update the dominations rules before
    // trying to fold this MPhi again. Thus, this condition does not inhibit
    // this optimization.
    MBasicBlock* truePred = block()->getPredecessor(firstIsTrueBranch ? 0 : 1);
    MBasicBlock* falsePred = block()->getPredecessor(firstIsTrueBranch ? 1 : 0);
    if (!trueDef->block()->dominates(truePred) ||
        !falseDef->block()->dominates(falsePred))
    {
        return nullptr;
    }

    // If testArg is an int32 type we can:
    // - fold testArg ? testArg : 0 to testArg
    // - fold testArg ? 0 : testArg to 0
    if (testArg->type() == MIRType::Int32 && c->numberToDouble() == 0) {
        testArg->setGuardRangeBailoutsUnchecked();

        // When folding to the constant we need to hoist it.
        if (trueDef == c && !c->block()->dominates(block())) {
            c->block()->moveBefore(pred->lastIns(), c);
        }
        return trueDef;
    }

    // If testArg is an double type we can:
    // - fold testArg ? testArg : 0.0 to MNaNToZero(testArg)
    if (testArg->type() == MIRType::Double && mozilla::IsPositiveZero(c->numberToDouble()) &&
        c != trueDef)
    {
        MNaNToZero* replace = MNaNToZero::New(alloc, testArg);
        test->block()->insertBefore(test, replace);
        return replace;
    }

    // If testArg is a string type we can:
    // - fold testArg ? testArg : "" to testArg
    // - fold testArg ? "" : testArg to ""
    if (testArg->type() == MIRType::String &&
        c->toString() == GetJitContext()->runtime->emptyString())
    {
        // When folding to the constant we need to hoist it.
        if (trueDef == c && !c->block()->dominates(block())) {
            c->block()->moveBefore(pred->lastIns(), c);
        }
        return trueDef;
    }

    return nullptr;
}

MDefinition*
MPhi::operandIfRedundant()
{
    if (inputs_.length() == 0) {
        return nullptr;
    }

    // If this phi is redundant (e.g., phi(a,a) or b=phi(a,this)),
    // returns the operand that it will always be equal to (a, in
    // those two cases).
    MDefinition* first = getOperand(0);
    for (size_t i = 1, e = numOperands(); i < e; i++) {
        MDefinition* op = getOperand(i);
        if (op != first && op != this) {
            return nullptr;
        }
    }
    return first;
}

MDefinition*
MPhi::foldsFilterTypeSet()
{
    // Fold phi with as operands a combination of 'subject' and
    // MFilterTypeSet(subject) to 'subject'.

    if (inputs_.length() == 0) {
        return nullptr;
    }

    MDefinition* subject = getOperand(0);
    if (subject->isFilterTypeSet()) {
        subject = subject->toFilterTypeSet()->input();
    }

    // Not same type, don't fold.
    if (subject->type() != type()) {
        return nullptr;
    }

    // Phi is better typed (has typeset). Don't fold.
    if (resultTypeSet() && !subject->resultTypeSet()) {
        return nullptr;
    }

    // Phi is better typed (according to typeset). Don't fold.
    if (subject->resultTypeSet() && resultTypeSet()) {
        if (!subject->resultTypeSet()->isSubset(resultTypeSet())) {
            return nullptr;
        }
    }

    for (size_t i = 1, e = numOperands(); i < e; i++) {
        MDefinition* op = getOperand(i);
        if (op == subject) {
            continue;
        }
        if (op->isFilterTypeSet() && op->toFilterTypeSet()->input() == subject) {
            continue;
        }

        return nullptr;
    }

    return subject;
}

MDefinition*
MPhi::foldsTo(TempAllocator& alloc)
{
    if (MDefinition* def = operandIfRedundant()) {
        return def;
    }

    if (MDefinition* def = foldsTernary(alloc)) {
        return def;
    }

    if (MDefinition* def = foldsFilterTypeSet()) {
        return def;
    }

    return this;
}

bool
MPhi::congruentTo(const MDefinition* ins) const
{
    if (!ins->isPhi()) {
        return false;
    }

    // Phis in different blocks may have different control conditions.
    // For example, these phis:
    //
    //   if (p)
    //     goto a
    //   a:
    //     t = phi(x, y)
    //
    //   if (q)
    //     goto b
    //   b:
    //     s = phi(x, y)
    //
    // have identical operands, but they are not equvalent because t is
    // effectively p?x:y and s is effectively q?x:y.
    //
    // For now, consider phis in different blocks incongruent.
    if (ins->block() != block()) {
        return false;
    }

    return congruentIfOperandsEqual(ins);
}

static inline TemporaryTypeSet*
MakeMIRTypeSet(TempAllocator& alloc, MIRType type)
{
    MOZ_ASSERT(type != MIRType::Value);
    TypeSet::Type ntype = type == MIRType::Object
                          ? TypeSet::AnyObjectType()
                          : TypeSet::PrimitiveType(ValueTypeFromMIRType(type));
    return alloc.lifoAlloc()->new_<TemporaryTypeSet>(alloc.lifoAlloc(), ntype);
}

bool
jit::MergeTypes(TempAllocator& alloc, MIRType* ptype, TemporaryTypeSet** ptypeSet,
                MIRType newType, TemporaryTypeSet* newTypeSet)
{
    if (newTypeSet && newTypeSet->empty()) {
        return true;
    }
    LifoAlloc::AutoFallibleScope fallibleAllocator(alloc.lifoAlloc());
    if (newType != *ptype) {
        if (IsTypeRepresentableAsDouble(newType) && IsTypeRepresentableAsDouble(*ptype)) {
            *ptype = MIRType::Double;
        } else if (*ptype != MIRType::Value) {
            if (!*ptypeSet) {
                *ptypeSet = MakeMIRTypeSet(alloc, *ptype);
                if (!*ptypeSet) {
                    return false;
                }
            }
            *ptype = MIRType::Value;
        } else if (*ptypeSet && (*ptypeSet)->empty()) {
            *ptype = newType;
        }
    }
    if (*ptypeSet) {
        if (!newTypeSet && newType != MIRType::Value) {
            newTypeSet = MakeMIRTypeSet(alloc, newType);
            if (!newTypeSet) {
                return false;
            }
        }
        if (newTypeSet) {
            if (!newTypeSet->isSubset(*ptypeSet)) {
                *ptypeSet = TypeSet::unionSets(*ptypeSet, newTypeSet, alloc.lifoAlloc());
                if (!*ptypeSet) {
                    return false;
                }
            }
        } else {
            *ptypeSet = nullptr;
        }
    }
    return true;
}

// Tests whether 'types' includes all possible values represented by
// input/inputTypes.
bool
jit::TypeSetIncludes(TypeSet* types, MIRType input, TypeSet* inputTypes)
{
    if (!types) {
        return inputTypes && inputTypes->empty();
    }

    switch (input) {
      case MIRType::Undefined:
      case MIRType::Null:
      case MIRType::Boolean:
      case MIRType::Int32:
      case MIRType::Double:
      case MIRType::Float32:
      case MIRType::String:
      case MIRType::Symbol:
      case MIRType::MagicOptimizedArguments:
        return types->hasType(TypeSet::PrimitiveType(ValueTypeFromMIRType(input)));

      case MIRType::Object:
        return types->unknownObject() || (inputTypes && inputTypes->isSubset(types));

      case MIRType::Value:
        return types->unknown() || (inputTypes && inputTypes->isSubset(types));

      default:
        MOZ_CRASH("Bad input type");
    }
}

// Tests if two type combos (type/typeset) are equal.
bool
jit::EqualTypes(MIRType type1, TemporaryTypeSet* typeset1,
                MIRType type2, TemporaryTypeSet* typeset2)
{
    // Types should equal.
    if (type1 != type2) {
        return false;
    }

    // Both have equal type and no typeset.
    if (!typeset1 && !typeset2) {
        return true;
    }

    // If only one instructions has a typeset.
    // Test if the typset contains the same information as the MIRType.
    if (typeset1 && !typeset2) {
        return TypeSetIncludes(typeset1, type2, nullptr);
    }
    if (!typeset1 && typeset2) {
        return TypeSetIncludes(typeset2, type1, nullptr);
    }

    // Typesets should equal.
    return typeset1->equals(typeset2);
}

// Tests whether input/inputTypes can always be stored to an unboxed
// object/array property with the given unboxed type.
bool
jit::CanStoreUnboxedType(TempAllocator& alloc,
                         JSValueType unboxedType, MIRType input, TypeSet* inputTypes)
{
    TemporaryTypeSet types;

    switch (unboxedType) {
      case JSVAL_TYPE_BOOLEAN:
      case JSVAL_TYPE_INT32:
      case JSVAL_TYPE_DOUBLE:
      case JSVAL_TYPE_STRING:
        types.addType(TypeSet::PrimitiveType(unboxedType), alloc.lifoAlloc());
        break;

      case JSVAL_TYPE_OBJECT:
        types.addType(TypeSet::AnyObjectType(), alloc.lifoAlloc());
        types.addType(TypeSet::NullType(), alloc.lifoAlloc());
        break;

      default:
        MOZ_CRASH("Bad unboxed type");
    }

    return TypeSetIncludes(&types, input, inputTypes);
}

static bool
CanStoreUnboxedType(TempAllocator& alloc, JSValueType unboxedType, MDefinition* value)
{
    return CanStoreUnboxedType(alloc, unboxedType, value->type(), value->resultTypeSet());
}

bool
MPhi::specializeType(TempAllocator& alloc)
{
#ifdef DEBUG
    MOZ_ASSERT(!specialized_);
    specialized_ = true;
#endif

    MOZ_ASSERT(!inputs_.empty());

    size_t start;
    if (hasBackedgeType_) {
        // The type of this phi has already been populated with potential types
        // that could come in via loop backedges.
        start = 0;
    } else {
        setResultType(getOperand(0)->type());
        setResultTypeSet(getOperand(0)->resultTypeSet());
        start = 1;
    }

    MIRType resultType = this->type();
    TemporaryTypeSet* resultTypeSet = this->resultTypeSet();

    for (size_t i = start; i < inputs_.length(); i++) {
        MDefinition* def = getOperand(i);
        if (!MergeTypes(alloc, &resultType, &resultTypeSet, def->type(), def->resultTypeSet())) {
            return false;
        }
    }

    setResultType(resultType);
    setResultTypeSet(resultTypeSet);
    return true;
}

bool
MPhi::addBackedgeType(TempAllocator& alloc, MIRType type, TemporaryTypeSet* typeSet)
{
    MOZ_ASSERT(!specialized_);

    if (hasBackedgeType_) {
        MIRType resultType = this->type();
        TemporaryTypeSet* resultTypeSet = this->resultTypeSet();

        if (!MergeTypes(alloc, &resultType, &resultTypeSet, type, typeSet)) {
            return false;
        }

        setResultType(resultType);
        setResultTypeSet(resultTypeSet);
    } else {
        setResultType(type);
        setResultTypeSet(typeSet);
        hasBackedgeType_ = true;
    }
    return true;
}

bool
MPhi::typeIncludes(MDefinition* def)
{
    if (def->type() == MIRType::Int32 && this->type() == MIRType::Double) {
        return true;
    }

    if (TemporaryTypeSet* types = def->resultTypeSet()) {
        if (this->resultTypeSet()) {
            return types->isSubset(this->resultTypeSet());
        }
        if (this->type() == MIRType::Value || types->empty()) {
            return true;
        }
        return this->type() == types->getKnownMIRType();
    }

    if (def->type() == MIRType::Value) {
        // This phi must be able to be any value.
        return this->type() == MIRType::Value
            && (!this->resultTypeSet() || this->resultTypeSet()->unknown());
    }

    return this->mightBeType(def->type());
}

bool
MPhi::checkForTypeChange(TempAllocator& alloc, MDefinition* ins, bool* ptypeChange)
{
    MIRType resultType = this->type();
    TemporaryTypeSet* resultTypeSet = this->resultTypeSet();

    if (!MergeTypes(alloc, &resultType, &resultTypeSet, ins->type(), ins->resultTypeSet())) {
        return false;
    }

    if (resultType != this->type() || resultTypeSet != this->resultTypeSet()) {
        *ptypeChange = true;
        setResultType(resultType);
        setResultTypeSet(resultTypeSet);
    }
    return true;
}

void
MCall::addArg(size_t argnum, MDefinition* arg)
{
    // The operand vector is initialized in reverse order by the IonBuilder.
    // It cannot be checked for consistency until all arguments are added.
    // FixedList doesn't initialize its elements, so do an unchecked init.
    initOperand(argnum + NumNonArgumentOperands, arg);
}

static inline bool
IsConstant(MDefinition* def, double v)
{
    if (!def->isConstant()) {
        return false;
    }

    return NumbersAreIdentical(def->toConstant()->numberToDouble(), v);
}

MDefinition*
MBinaryBitwiseInstruction::foldsTo(TempAllocator& alloc)
{
    if (specialization_ != MIRType::Int32) {
        return this;
    }

    if (MDefinition* folded = EvaluateConstantOperands(alloc, this)) {
        return folded;
    }

    return this;
}

MDefinition*
MBinaryBitwiseInstruction::foldUnnecessaryBitop()
{
    if (specialization_ != MIRType::Int32) {
        return this;
    }

    // Fold unsigned shift right operator when the second operand is zero and
    // the only use is an unsigned modulo. Thus, the expression
    // |(x >>> 0) % y| becomes |x % y|.
    if (isUrsh() && hasOneDefUse() && IsUint32Type(this)) {
        MUseDefIterator use(this);
        if (use.def()->isMod() && use.def()->toMod()->isUnsigned()) {
            return getOperand(0);
        }
        MOZ_ASSERT(!(++use));
    }

    // Eliminate bitwise operations that are no-ops when used on integer
    // inputs, such as (x | 0).

    MDefinition* lhs = getOperand(0);
    MDefinition* rhs = getOperand(1);

    if (IsConstant(lhs, 0)) {
        return foldIfZero(0);
    }

    if (IsConstant(rhs, 0)) {
        return foldIfZero(1);
    }

    if (IsConstant(lhs, -1)) {
        return foldIfNegOne(0);
    }

    if (IsConstant(rhs, -1)) {
        return foldIfNegOne(1);
    }

    if (lhs == rhs) {
        return foldIfEqual();
    }

    if (maskMatchesRightRange) {
        MOZ_ASSERT(lhs->isConstant());
        MOZ_ASSERT(lhs->type() == MIRType::Int32);
        return foldIfAllBitsSet(0);
    }

    if (maskMatchesLeftRange) {
        MOZ_ASSERT(rhs->isConstant());
        MOZ_ASSERT(rhs->type() == MIRType::Int32);
        return foldIfAllBitsSet(1);
    }

    return this;
}

void
MBinaryBitwiseInstruction::infer(BaselineInspector*, jsbytecode*)
{
    if (getOperand(0)->mightBeType(MIRType::Object) || getOperand(0)->mightBeType(MIRType::Symbol) ||
        getOperand(1)->mightBeType(MIRType::Object) || getOperand(1)->mightBeType(MIRType::Symbol))
    {
        specialization_ = MIRType::None;
        setResultType(MIRType::Value);
    } else {
        specializeAs(MIRType::Int32);
    }
}

void
MBinaryBitwiseInstruction::specializeAs(MIRType type)
{
    MOZ_ASSERT(type == MIRType::Int32 || type == MIRType::Int64);
    MOZ_ASSERT(this->type() == MIRType::Value || this->type() == type);

    specialization_ = type;
    setResultType(type);

    if (isBitOr() || isBitAnd() || isBitXor()) {
        setCommutative();
    }
}

void
MShiftInstruction::infer(BaselineInspector*, jsbytecode*)
{
    if (getOperand(0)->mightBeType(MIRType::Object) || getOperand(1)->mightBeType(MIRType::Object) ||
        getOperand(0)->mightBeType(MIRType::Symbol) || getOperand(1)->mightBeType(MIRType::Symbol))
    {
        specialization_ = MIRType::None;
        setResultType(MIRType::Value);
    } else {
        specialization_ = MIRType::Int32;
        setResultType(MIRType::Int32);
    }
}

void
MUrsh::infer(BaselineInspector* inspector, jsbytecode* pc)
{
    if (getOperand(0)->mightBeType(MIRType::Object) || getOperand(1)->mightBeType(MIRType::Object) ||
        getOperand(0)->mightBeType(MIRType::Symbol) || getOperand(1)->mightBeType(MIRType::Symbol))
    {
        specialization_ = MIRType::None;
        setResultType(MIRType::Value);
        return;
    }

    if (inspector->hasSeenDoubleResult(pc)) {
        specialization_ = MIRType::Double;
        setResultType(MIRType::Double);
        return;
    }

    specialization_ = MIRType::Int32;
    setResultType(MIRType::Int32);
}

static inline bool
CanProduceNegativeZero(MDefinition* def)
{
    // Test if this instruction can produce negative zero even when bailing out
    // and changing types.
    switch (def->op()) {
        case MDefinition::Opcode::Constant:
            if (def->type() == MIRType::Double && def->toConstant()->toDouble() == -0.0) {
                return true;
            }
            MOZ_FALLTHROUGH;
        case MDefinition::Opcode::BitAnd:
        case MDefinition::Opcode::BitOr:
        case MDefinition::Opcode::BitXor:
        case MDefinition::Opcode::BitNot:
        case MDefinition::Opcode::Lsh:
        case MDefinition::Opcode::Rsh:
            return false;
        default:
            return true;
    }
}

static inline bool
NeedNegativeZeroCheck(MDefinition* def)
{
    if (def->isGuardRangeBailouts()) {
        return true;
    }

    // Test if all uses have the same semantics for -0 and 0
    for (MUseIterator use = def->usesBegin(); use != def->usesEnd(); use++) {
        if (use->consumer()->isResumePoint()) {
            continue;
        }

        MDefinition* use_def = use->consumer()->toDefinition();
        switch (use_def->op()) {
          case MDefinition::Opcode::Add: {
            // If add is truncating -0 and 0 are observed as the same.
            if (use_def->toAdd()->isTruncated()) {
                break;
            }

            // x + y gives -0, when both x and y are -0

            // Figure out the order in which the addition's operands will
            // execute. EdgeCaseAnalysis::analyzeLate has renumbered the MIR
            // definitions for us so that this just requires comparing ids.
            MDefinition* first = use_def->toAdd()->lhs();
            MDefinition* second = use_def->toAdd()->rhs();
            if (first->id() > second->id()) {
                MDefinition* temp = first;
                first = second;
                second = temp;
            }
            // Negative zero checks can be removed on the first executed
            // operand only if it is guaranteed the second executed operand
            // will produce a value other than -0. While the second is
            // typed as an int32, a bailout taken between execution of the
            // operands may change that type and cause a -0 to flow to the
            // second.
            //
            // There is no way to test whether there are any bailouts
            // between execution of the operands, so remove negative
            // zero checks from the first only if the second's type is
            // independent from type changes that may occur after bailing.
            if (def == first && CanProduceNegativeZero(second)) {
                return true;
            }

            // The negative zero check can always be removed on the second
            // executed operand; by the time this executes the first will have
            // been evaluated as int32 and the addition's result cannot be -0.
            break;
          }
          case MDefinition::Opcode::Sub: {
            // If sub is truncating -0 and 0 are observed as the same
            if (use_def->toSub()->isTruncated()) {
                break;
            }

            // x + y gives -0, when x is -0 and y is 0

            // We can remove the negative zero check on the rhs, only if we
            // are sure the lhs isn't negative zero.

            // The lhs is typed as integer (i.e. not -0.0), but it can bailout
            // and change type. This should be fine if the lhs is executed
            // first. However if the rhs is executed first, the lhs can bail,
            // change type and become -0.0 while the rhs has already been
            // optimized to not make a difference between zero and negative zero.
            MDefinition* lhs = use_def->toSub()->lhs();
            MDefinition* rhs = use_def->toSub()->rhs();
            if (rhs->id() < lhs->id() && CanProduceNegativeZero(lhs)) {
                return true;
            }

            MOZ_FALLTHROUGH;
          }
          case MDefinition::Opcode::StoreElement:
          case MDefinition::Opcode::StoreElementHole:
          case MDefinition::Opcode::FallibleStoreElement:
          case MDefinition::Opcode::LoadElement:
          case MDefinition::Opcode::LoadElementHole:
          case MDefinition::Opcode::LoadUnboxedScalar:
          case MDefinition::Opcode::LoadTypedArrayElementHole:
          case MDefinition::Opcode::CharCodeAt:
          case MDefinition::Opcode::Mod:
            // Only allowed to remove check when definition is the second operand
            if (use_def->getOperand(0) == def) {
                return true;
            }
            for (size_t i = 2, e = use_def->numOperands(); i < e; i++) {
                if (use_def->getOperand(i) == def) {
                    return true;
                }
            }
            break;
          case MDefinition::Opcode::BoundsCheck:
            // Only allowed to remove check when definition is the first operand
            if (use_def->toBoundsCheck()->getOperand(1) == def) {
                return true;
            }
            break;
          case MDefinition::Opcode::ToString:
          case MDefinition::Opcode::FromCharCode:
          case MDefinition::Opcode::TableSwitch:
          case MDefinition::Opcode::Compare:
          case MDefinition::Opcode::BitAnd:
          case MDefinition::Opcode::BitOr:
          case MDefinition::Opcode::BitXor:
          case MDefinition::Opcode::Abs:
          case MDefinition::Opcode::TruncateToInt32:
            // Always allowed to remove check. No matter which operand.
            break;
          default:
            return true;
        }
    }
    return false;
}

#ifdef JS_JITSPEW
void
MBinaryArithInstruction::printOpcode(GenericPrinter& out) const
{
    MDefinition::printOpcode(out);

    switch (type()) {
      case MIRType::Int32:
        if (isDiv()) {
            out.printf(" [%s]", toDiv()->isUnsigned() ? "uint32" : "int32");
        } else if (isMod()) {
            out.printf(" [%s]", toMod()->isUnsigned() ? "uint32" : "int32");
        } else {
            out.printf(" [int32]");
        }
        break;
      case MIRType::Int64:
        if (isDiv()) {
            out.printf(" [%s]", toDiv()->isUnsigned() ? "uint64" : "int64");
        } else if (isMod()) {
            out.printf(" [%s]", toMod()->isUnsigned() ? "uint64" : "int64");
        } else {
            out.printf(" [int64]");
        }
        break;
      case MIRType::Float32:
        out.printf(" [float]");
        break;
      case MIRType::Double:
        out.printf(" [double]");
        break;
      default:
        break;
    }
}
#endif

MBinaryArithInstruction*
MBinaryArithInstruction::New(TempAllocator& alloc, Opcode op,
                             MDefinition* left, MDefinition* right)
{
    switch (op) {
      case Opcode::Add:
        return MAdd::New(alloc, left, right);
      case Opcode::Sub:
        return MSub::New(alloc, left, right);
      case Opcode::Mul:
        return MMul::New(alloc, left, right);
      case Opcode::Div:
        return MDiv::New(alloc, left, right);
      case Opcode::Mod:
        return MMod::New(alloc, left, right);
      default:
        MOZ_CRASH("unexpected binary opcode");
    }
}

void
MBinaryArithInstruction::setNumberSpecialization(TempAllocator& alloc, BaselineInspector* inspector,
                                                 jsbytecode* pc)
{
    setSpecialization(MIRType::Double);

    // Try to specialize as int32.
    if (getOperand(0)->type() == MIRType::Int32 && getOperand(1)->type() == MIRType::Int32) {
        bool seenDouble = inspector->hasSeenDoubleResult(pc);

        // Use int32 specialization if the operation doesn't overflow on its
        // constant operands and if the operation has never overflowed.
        if (!seenDouble && !constantDoubleResult(alloc)) {
            setInt32Specialization();
        }
    }
}

bool
MBinaryArithInstruction::constantDoubleResult(TempAllocator& alloc)
{
    bool typeChange = false;
    EvaluateConstantOperands(alloc, this, &typeChange);
    return typeChange;
}

MDefinition*
MRsh::foldsTo(TempAllocator& alloc)
{
    MDefinition* f = MBinaryBitwiseInstruction::foldsTo(alloc);

    if (f != this) {
        return f;
    }

    MDefinition* lhs = getOperand(0);
    MDefinition* rhs = getOperand(1);

    if (!lhs->isLsh() || !rhs->isConstant() || rhs->type() != MIRType::Int32) {
        return this;
    }

    if (!lhs->getOperand(1)->isConstant() || lhs->getOperand(1)->type() != MIRType::Int32) {
        return this;
    }

    uint32_t shift = rhs->toConstant()->toInt32();
    uint32_t shift_lhs = lhs->getOperand(1)->toConstant()->toInt32();
    if (shift != shift_lhs) {
        return this;
    }

    switch (shift) {
      case 16:
        return MSignExtendInt32::New(alloc, lhs->getOperand(0), MSignExtendInt32::Half);
      case 24:
        return MSignExtendInt32::New(alloc, lhs->getOperand(0), MSignExtendInt32::Byte);
    }

    return this;
}

MDefinition*
MBinaryArithInstruction::foldsTo(TempAllocator& alloc)
{
    if (specialization_ == MIRType::None) {
        return this;
    }

    if (specialization_ == MIRType::Int64) {
        return this;
    }

    MDefinition* lhs = getOperand(0);
    MDefinition* rhs = getOperand(1);
    if (MConstant* folded = EvaluateConstantOperands(alloc, this)) {
        if (isTruncated()) {
            if (!folded->block()) {
                block()->insertBefore(this, folded);
            }
            if (folded->type() != MIRType::Int32) {
                return MTruncateToInt32::New(alloc, folded);
            }
        }
        return folded;
    }

    if (mustPreserveNaN_) {
        return this;
    }

    // 0 + -0 = 0. So we can't remove addition
    if (isAdd() && specialization_ != MIRType::Int32) {
        return this;
    }

    if (IsConstant(rhs, getIdentity())) {
        if (isTruncated()) {
            return MTruncateToInt32::New(alloc, lhs);
        }
        return lhs;
    }

    // subtraction isn't commutative. So we can't remove subtraction when lhs equals 0
    if (isSub()) {
        return this;
    }

    if (IsConstant(lhs, getIdentity())) {
        if (isTruncated()) {
            return MTruncateToInt32::New(alloc, rhs);
        }
        return rhs; // x op id => x
    }

    return this;
}

void
MFilterTypeSet::trySpecializeFloat32(TempAllocator& alloc)
{
    MDefinition* in = input();
    if (in->type() != MIRType::Float32) {
        return;
    }

    setResultType(MIRType::Float32);
}

bool
MFilterTypeSet::canProduceFloat32() const
{
    // A FilterTypeSet should be a producer if the input is a producer too.
    // Also, be overly conservative by marking as not float32 producer when the
    // input is a phi, as phis can be cyclic (phiA -> FilterTypeSet -> phiB ->
    // phiA) and FilterTypeSet doesn't belong in the Float32 phi analysis.
    return !input()->isPhi() && input()->canProduceFloat32();
}

bool
MFilterTypeSet::canConsumeFloat32(MUse* operand) const
{
    MOZ_ASSERT(getUseFor(0) == operand);
    // A FilterTypeSet should be a consumer if all uses are consumer. See also
    // comment below MFilterTypeSet::canProduceFloat32.
    bool allConsumerUses = true;
    for (MUseDefIterator use(this); allConsumerUses && use; use++) {
        allConsumerUses &= !use.def()->isPhi() && use.def()->canConsumeFloat32(use.use());
    }
    return allConsumerUses;
}

void
MBinaryArithInstruction::trySpecializeFloat32(TempAllocator& alloc)
{
    // Do not use Float32 if we can use int32.
    if (specialization_ == MIRType::Int32) {
        return;
    }
    if (specialization_ == MIRType::None) {
        return;
    }

    MDefinition* left = lhs();
    MDefinition* right = rhs();

    if (!left->canProduceFloat32() || !right->canProduceFloat32() ||
        !CheckUsesAreFloat32Consumers(this))
    {
        if (left->type() == MIRType::Float32) {
            ConvertDefinitionToDouble<0>(alloc, left, this);
        }
        if (right->type() == MIRType::Float32) {
            ConvertDefinitionToDouble<1>(alloc, right, this);
        }
        return;
    }

    specialization_ = MIRType::Float32;
    setResultType(MIRType::Float32);
}

void
MMinMax::trySpecializeFloat32(TempAllocator& alloc)
{
    if (specialization_ == MIRType::Int32) {
        return;
    }

    MDefinition* left = lhs();
    MDefinition* right = rhs();

    if (!(left->canProduceFloat32() || (left->isMinMax() && left->type() == MIRType::Float32)) ||
        !(right->canProduceFloat32() || (right->isMinMax() && right->type() == MIRType::Float32)))
    {
        if (left->type() == MIRType::Float32) {
            ConvertDefinitionToDouble<0>(alloc, left, this);
        }
        if (right->type() == MIRType::Float32) {
            ConvertDefinitionToDouble<1>(alloc, right, this);
        }
        return;
    }

    specialization_ = MIRType::Float32;
    setResultType(MIRType::Float32);
}

MDefinition*
MMinMax::foldsTo(TempAllocator& alloc)
{
    if (!lhs()->isConstant() && !rhs()->isConstant()) {
        return this;
    }

    // Directly apply math utility to compare the rhs() and lhs() when
    // they are both constants.
    if (lhs()->isConstant() && rhs()->isConstant()) {
        if (!lhs()->toConstant()->isTypeRepresentableAsDouble() ||
            !rhs()->toConstant()->isTypeRepresentableAsDouble())
        {
            return this;
        }

        double lnum = lhs()->toConstant()->numberToDouble();
        double rnum = rhs()->toConstant()->numberToDouble();

        double result;
        if (isMax()) {
            result = js::math_max_impl(lnum, rnum);
        } else {
            result = js::math_min_impl(lnum, rnum);
        }

        // The folded MConstant should maintain the same MIRType with
        // the original MMinMax.
        if (type() == MIRType::Int32) {
            int32_t cast;
            if (mozilla::NumberEqualsInt32(result, &cast)) {
                return MConstant::New(alloc, Int32Value(cast));
            }
        } else if (type() == MIRType::Float32) {
            return MConstant::NewFloat32(alloc, result);
        } else {
            MOZ_ASSERT(type() == MIRType::Double);
            return MConstant::New(alloc, DoubleValue(result));
        }
    }

    MDefinition* operand = lhs()->isConstant() ? rhs() : lhs();
    MConstant* constant = lhs()->isConstant() ? lhs()->toConstant() : rhs()->toConstant();

    if (operand->isToDouble() && operand->getOperand(0)->type() == MIRType::Int32) {
        // min(int32, cte >= INT32_MAX) = int32
        if (!isMax() &&
            constant->isTypeRepresentableAsDouble() &&
            constant->numberToDouble() >= INT32_MAX)
        {
            MLimitedTruncate* limit =
                MLimitedTruncate::New(alloc, operand->getOperand(0), MDefinition::NoTruncate);
            block()->insertBefore(this, limit);
            MToDouble* toDouble = MToDouble::New(alloc, limit);
            return toDouble;
        }

        // max(int32, cte <= INT32_MIN) = int32
        if (isMax() &&
            constant->isTypeRepresentableAsDouble() &&
            constant->numberToDouble() <= INT32_MIN)
        {
            MLimitedTruncate* limit =
                MLimitedTruncate::New(alloc, operand->getOperand(0), MDefinition::NoTruncate);
            block()->insertBefore(this, limit);
            MToDouble* toDouble = MToDouble::New(alloc, limit);
            return toDouble;
        }
    }

    if (operand->isArrayLength() && constant->type() == MIRType::Int32) {
        MOZ_ASSERT(operand->type() == MIRType::Int32);

        // max(array.length, 0) = array.length
        // ArrayLength is always >= 0, so just return it.
        if (isMax() && constant->toInt32() <= 0) {
            return operand;
        }
    }

    return this;
}

MDefinition*
MPow::foldsConstant(TempAllocator &alloc)
{
    // Both `x` and `p` in `x^p` must be constants in order to precompute.
    if(!(input()->isConstant() && power()->isConstant()))
        return nullptr;
    if(!power()->toConstant()->isTypeRepresentableAsDouble())
        return nullptr;
    if(!input()->toConstant()->isTypeRepresentableAsDouble())
        return nullptr;

    double x = input()->toConstant()->numberToDouble();
    double p = power()->toConstant()->numberToDouble();
    return MConstant::New(alloc, DoubleValue(js::ecmaPow(x, p)));
}

MDefinition*
MPow::foldsConstantPower(TempAllocator &alloc)
{
    // If `p` in `x^p` isn't constant, we can't apply these folds.
    if(!power()->isConstant())
        return nullptr;
    if(!power()->toConstant()->isTypeRepresentableAsDouble())
        return nullptr;

    double pow = power()->toConstant()->numberToDouble();
    MIRType outputType = type();

    // Math.pow(x, 0.5) is a sqrt with edge-case detection.
    if (pow == 0.5) {
        return MPowHalf::New(alloc, input());
    }

    // Math.pow(x, -0.5) == 1 / Math.pow(x, 0.5), even for edge cases.
    if (pow == -0.5) {
        MPowHalf* half = MPowHalf::New(alloc, input());
        block()->insertBefore(this, half);
        MConstant* one = MConstant::New(alloc, DoubleValue(1.0));
        block()->insertBefore(this, one);
        return MDiv::New(alloc, one, half, MIRType::Double);
    }

    // Math.pow(x, 1) == x.
    if (pow == 1.0) {
        return input();
    }

    // Math.pow(x, 2) == x*x.
    if (pow == 2.0) {
        return MMul::New(alloc, input(), input(), outputType);
    }

    // Math.pow(x, 3) == x*x*x.
    if (pow == 3.0) {
        MMul* mul1 = MMul::New(alloc, input(), input(), outputType);
        block()->insertBefore(this, mul1);
        return MMul::New(alloc, input(), mul1, outputType);
    }

    // Math.pow(x, 4) == y*y, where y = x*x.
    if (pow == 4.0) {
        MMul* y = MMul::New(alloc, input(), input(), outputType);
        block()->insertBefore(this, y);
        return MMul::New(alloc, y, y, outputType);
    }

    // No optimization
    return nullptr;
}

MDefinition*
MPow::foldsTo(TempAllocator& alloc)
{
    if(MDefinition *def = foldsConstant(alloc))
        return def;
    if(MDefinition *def = foldsConstantPower(alloc))
        return def;
    return this;
}

bool
MAbs::fallible() const
{
    return !implicitTruncate_ && (!range() || !range()->hasInt32Bounds());
}

void
MAbs::trySpecializeFloat32(TempAllocator& alloc)
{
    // Do not use Float32 if we can use int32.
    if (input()->type() == MIRType::Int32) {
        return;
    }

    if (!input()->canProduceFloat32() || !CheckUsesAreFloat32Consumers(this)) {
        if (input()->type() == MIRType::Float32) {
            ConvertDefinitionToDouble<0>(alloc, input(), this);
        }
        return;
    }

    setResultType(MIRType::Float32);
    specialization_ = MIRType::Float32;
}

MDefinition*
MDiv::foldsTo(TempAllocator& alloc)
{
    if (specialization_ == MIRType::None) {
        return this;
    }

    if (specialization_ == MIRType::Int64) {
        return this;
    }

    if (MDefinition* folded = EvaluateConstantOperands(alloc, this)) {
        return folded;
    }

    if (MDefinition* folded = EvaluateExactReciprocal(alloc, this)) {
        return folded;
    }

    return this;
}

void
MDiv::analyzeEdgeCasesForward()
{
    // This is only meaningful when doing integer division.
    if (specialization_ != MIRType::Int32) {
        return;
    }

    MOZ_ASSERT(lhs()->type() == MIRType::Int32);
    MOZ_ASSERT(rhs()->type() == MIRType::Int32);

    // Try removing divide by zero check
    if (rhs()->isConstant() && !rhs()->toConstant()->isInt32(0)) {
        canBeDivideByZero_ = false;
    }

    // If lhs is a constant int != INT32_MIN, then
    // negative overflow check can be skipped.
    if (lhs()->isConstant() && !lhs()->toConstant()->isInt32(INT32_MIN)) {
        canBeNegativeOverflow_ = false;
    }

    // If rhs is a constant int != -1, likewise.
    if (rhs()->isConstant() && !rhs()->toConstant()->isInt32(-1)) {
        canBeNegativeOverflow_ = false;
    }

    // If lhs is != 0, then negative zero check can be skipped.
    if (lhs()->isConstant() && !lhs()->toConstant()->isInt32(0)) {
        setCanBeNegativeZero(false);
    }

    // If rhs is >= 0, likewise.
    if (rhs()->isConstant() && rhs()->type() == MIRType::Int32) {
        if (rhs()->toConstant()->toInt32() >= 0) {
            setCanBeNegativeZero(false);
        }
    }
}

void
MDiv::analyzeEdgeCasesBackward()
{
    if (canBeNegativeZero() && !NeedNegativeZeroCheck(this)) {
        setCanBeNegativeZero(false);
    }
}

bool
MDiv::fallible() const
{
    return !isTruncated();
}

MDefinition*
MMod::foldsTo(TempAllocator& alloc)
{
    if (specialization_ == MIRType::None) {
        return this;
    }

    if (specialization_ == MIRType::Int64) {
        return this;
    }

    if (MDefinition* folded = EvaluateConstantOperands(alloc, this)) {
        return folded;
    }

    return this;
}

void
MMod::analyzeEdgeCasesForward()
{
    // These optimizations make sense only for integer division
    if (specialization_ != MIRType::Int32) {
        return;
    }

    if (rhs()->isConstant() && !rhs()->toConstant()->isInt32(0)) {
        canBeDivideByZero_ = false;
    }

    if (rhs()->isConstant()) {
        int32_t n = rhs()->toConstant()->toInt32();
        if (n > 0 && !IsPowerOfTwo(uint32_t(n))) {
            canBePowerOfTwoDivisor_ = false;
        }
    }
}

bool
MMod::fallible() const
{
    return !isTruncated() &&
           (isUnsigned() || canBeDivideByZero() || canBeNegativeDividend());
}

void
MMathFunction::trySpecializeFloat32(TempAllocator& alloc)
{
    if (!input()->canProduceFloat32() || !CheckUsesAreFloat32Consumers(this)) {
        if (input()->type() == MIRType::Float32) {
            ConvertDefinitionToDouble<0>(alloc, input(), this);
        }
        return;
    }

    setResultType(MIRType::Float32);
    specialization_ = MIRType::Float32;
}

MHypot* MHypot::New(TempAllocator& alloc, const MDefinitionVector & vector)
{
    uint32_t length = vector.length();
    MHypot * hypot = new(alloc) MHypot;
    if (!hypot->init(alloc, length)) {
        return nullptr;
    }

    for (uint32_t i = 0; i < length; ++i) {
        hypot->initOperand(i, vector[i]);
    }
    return hypot;
}

bool
MAdd::fallible() const
{
    // the add is fallible if range analysis does not say that it is finite, AND
    // either the truncation analysis shows that there are non-truncated uses.
    if (truncateKind() >= IndirectTruncate) {
        return false;
    }
    if (range() && range()->hasInt32Bounds()) {
        return false;
    }
    return true;
}

bool
MSub::fallible() const
{
    // see comment in MAdd::fallible()
    if (truncateKind() >= IndirectTruncate) {
        return false;
    }
    if (range() && range()->hasInt32Bounds()) {
        return false;
    }
    return true;
}

MDefinition*
MMul::foldsTo(TempAllocator& alloc)
{
    MDefinition* out = MBinaryArithInstruction::foldsTo(alloc);
    if (out != this) {
        return out;
    }

    if (specialization() != MIRType::Int32) {
        return this;
    }

    if (lhs() == rhs()) {
        setCanBeNegativeZero(false);
    }

    return this;
}

void
MMul::analyzeEdgeCasesForward()
{
    // Try to remove the check for negative zero
    // This only makes sense when using the integer multiplication
    if (specialization() != MIRType::Int32) {
        return;
    }

    // If lhs is > 0, no need for negative zero check.
    if (lhs()->isConstant() && lhs()->type() == MIRType::Int32) {
        if (lhs()->toConstant()->toInt32() > 0) {
            setCanBeNegativeZero(false);
        }
    }

    // If rhs is > 0, likewise.
    if (rhs()->isConstant() && rhs()->type() == MIRType::Int32) {
        if (rhs()->toConstant()->toInt32() > 0) {
            setCanBeNegativeZero(false);
        }
    }
}

void
MMul::analyzeEdgeCasesBackward()
{
    if (canBeNegativeZero() && !NeedNegativeZeroCheck(this)) {
        setCanBeNegativeZero(false);
    }
}

bool
MMul::updateForReplacement(MDefinition* ins_)
{
    MMul* ins = ins_->toMul();
    bool negativeZero = canBeNegativeZero() || ins->canBeNegativeZero();
    setCanBeNegativeZero(negativeZero);
    // Remove the imul annotation when merging imul and normal multiplication.
    if (mode_ == Integer && ins->mode() != Integer) {
        mode_ = Normal;
    }
    return true;
}

bool
MMul::canOverflow() const
{
    if (isTruncated()) {
        return false;
    }
    return !range() || !range()->hasInt32Bounds();
}

bool
MUrsh::fallible() const
{
    if (bailoutsDisabled()) {
        return false;
    }
    return !range() || !range()->hasInt32Bounds();
}

static bool
SafelyCoercesToDouble(MDefinition* op)
{
    // Strings and symbols are unhandled -- visitToDouble() doesn't support them yet.
    // Null is unhandled -- ToDouble(null) == 0, but (0 == null) is false.
    return SimpleArithOperand(op) && !op->mightBeType(MIRType::Null);
}

MIRType
MCompare::inputType()
{
    switch(compareType_) {
      case Compare_Undefined:
        return MIRType::Undefined;
      case Compare_Null:
        return MIRType::Null;
      case Compare_Boolean:
        return MIRType::Boolean;
      case Compare_UInt32:
      case Compare_Int32:
      case Compare_Int32MaybeCoerceBoth:
      case Compare_Int32MaybeCoerceLHS:
      case Compare_Int32MaybeCoerceRHS:
        return MIRType::Int32;
      case Compare_Double:
      case Compare_DoubleMaybeCoerceLHS:
      case Compare_DoubleMaybeCoerceRHS:
        return MIRType::Double;
      case Compare_Float32:
        return MIRType::Float32;
      case Compare_String:
      case Compare_StrictString:
        return MIRType::String;
      case Compare_Symbol:
        return MIRType::Symbol;
      case Compare_Object:
        return MIRType::Object;
      case Compare_Unknown:
      case Compare_Bitwise:
        return MIRType::Value;
      default:
        MOZ_CRASH("No known conversion");
    }
}

static inline bool
MustBeUInt32(MDefinition* def, MDefinition** pwrapped)
{
    if (def->isUrsh()) {
        *pwrapped = def->toUrsh()->lhs();
        MDefinition* rhs = def->toUrsh()->rhs();
        return def->toUrsh()->bailoutsDisabled() &&
               rhs->maybeConstantValue() &&
               rhs->maybeConstantValue()->isInt32(0);
    }

    if (MConstant* defConst = def->maybeConstantValue()) {
        *pwrapped = defConst;
        return defConst->type() == MIRType::Int32 && defConst->toInt32() >= 0;
    }

    *pwrapped = nullptr;  // silence GCC warning
    return false;
}

/* static */ bool
MBinaryInstruction::unsignedOperands(MDefinition* left, MDefinition* right)
{
    MDefinition* replace;
    if (!MustBeUInt32(left, &replace)) {
        return false;
    }
    if (replace->type() != MIRType::Int32) {
        return false;
    }
    if (!MustBeUInt32(right, &replace)) {
        return false;
    }
    if (replace->type() != MIRType::Int32) {
        return false;
    }
    return true;
}

bool
MBinaryInstruction::unsignedOperands()
{
    return unsignedOperands(getOperand(0), getOperand(1));
}

void
MBinaryInstruction::replaceWithUnsignedOperands()
{
    MOZ_ASSERT(unsignedOperands());

    for (size_t i = 0; i < numOperands(); i++) {
        MDefinition* replace;
        MustBeUInt32(getOperand(i), &replace);
        if (replace == getOperand(i)) {
            continue;
        }

        getOperand(i)->setImplicitlyUsedUnchecked();
        replaceOperand(i, replace);
    }
}

MCompare::CompareType
MCompare::determineCompareType(JSOp op, MDefinition* left, MDefinition* right)
{
    MIRType lhs = left->type();
    MIRType rhs = right->type();

    bool looseEq = op == JSOP_EQ || op == JSOP_NE;
    bool strictEq = op == JSOP_STRICTEQ || op == JSOP_STRICTNE;
    bool relationalEq = !(looseEq || strictEq);

    // Comparisons on unsigned integers may be treated as UInt32.
    if (unsignedOperands(left, right)) {
        return Compare_UInt32;
    }

    // Integer to integer or boolean to boolean comparisons may be treated as Int32.
    if ((lhs == MIRType::Int32 && rhs == MIRType::Int32) ||
        (lhs == MIRType::Boolean && rhs == MIRType::Boolean))
    {
        return Compare_Int32MaybeCoerceBoth;
    }

    // Loose/relational cross-integer/boolean comparisons may be treated as Int32.
    if (!strictEq &&
        (lhs == MIRType::Int32 || lhs == MIRType::Boolean) &&
        (rhs == MIRType::Int32 || rhs == MIRType::Boolean))
    {
        return Compare_Int32MaybeCoerceBoth;
    }

    // Numeric comparisons against a double coerce to double.
    if (IsTypeRepresentableAsDouble(lhs) && IsTypeRepresentableAsDouble(rhs)) {
        return Compare_Double;
    }

    // Any comparison is allowed except strict eq.
    if (!strictEq && IsFloatingPointType(rhs) && SafelyCoercesToDouble(left)) {
        return Compare_DoubleMaybeCoerceLHS;
    }
    if (!strictEq && IsFloatingPointType(lhs) && SafelyCoercesToDouble(right)) {
        return Compare_DoubleMaybeCoerceRHS;
    }

    // Handle object comparison.
    if (!relationalEq && lhs == MIRType::Object && rhs == MIRType::Object) {
        return Compare_Object;
    }

    // Handle string comparisons. (Relational string compares are still unsupported).
    if (!relationalEq && lhs == MIRType::String && rhs == MIRType::String) {
        return Compare_String;
    }

    // Handle symbol comparisons. (Relaational compare will throw)
    if (!relationalEq && lhs == MIRType::Symbol && rhs == MIRType::Symbol) {
        return Compare_Symbol;
    }

    // Handle strict string compare.
    if (strictEq && lhs == MIRType::String) {
        return Compare_StrictString;
    }
    if (strictEq && rhs == MIRType::String) {
        return Compare_StrictString;
    }

    // Handle compare with lhs or rhs being Undefined or Null.
    if (!relationalEq && IsNullOrUndefined(lhs)) {
        return (lhs == MIRType::Null) ? Compare_Null : Compare_Undefined;
    }
    if (!relationalEq && IsNullOrUndefined(rhs)) {
        return (rhs == MIRType::Null) ? Compare_Null : Compare_Undefined;
    }

    // Handle strict comparison with lhs/rhs being typed Boolean.
    if (strictEq && (lhs == MIRType::Boolean || rhs == MIRType::Boolean)) {
        // bool/bool case got an int32 specialization earlier.
        MOZ_ASSERT(!(lhs == MIRType::Boolean && rhs == MIRType::Boolean));
        return Compare_Boolean;
    }

    return Compare_Unknown;
}

void
MCompare::cacheOperandMightEmulateUndefined(CompilerConstraintList* constraints)
{
    MOZ_ASSERT(operandMightEmulateUndefined());

    if (getOperand(0)->maybeEmulatesUndefined(constraints)) {
        return;
    }
    if (getOperand(1)->maybeEmulatesUndefined(constraints)) {
        return;
    }

    markNoOperandEmulatesUndefined();
}

MBitNot*
MBitNot::NewInt32(TempAllocator& alloc, MDefinition* input)
{
    MBitNot* ins = new(alloc) MBitNot(input);
    ins->specialization_ = MIRType::Int32;
    ins->setResultType(MIRType::Int32);
    return ins;
}

MDefinition*
MBitNot::foldsTo(TempAllocator& alloc)
{
    if (specialization_ != MIRType::Int32) {
        return this;
    }

    MDefinition* input = getOperand(0);

    if (input->isConstant()) {
        js::Value v = Int32Value(~(input->toConstant()->toInt32()));
        return MConstant::New(alloc, v);
    }

    if (input->isBitNot() && input->toBitNot()->specialization_ == MIRType::Int32) {
        MOZ_ASSERT(input->toBitNot()->getOperand(0)->type() == MIRType::Int32);
        return MTruncateToInt32::New(alloc, input->toBitNot()->input()); // ~~x => x | 0
    }

    return this;
}

MDefinition*
MTypeOf::foldsTo(TempAllocator& alloc)
{
    // Note: we can't use input->type() here, type analysis has
    // boxed the input.
    MOZ_ASSERT(input()->type() == MIRType::Value);

    JSType type;

    switch (inputType()) {
      case MIRType::Double:
      case MIRType::Float32:
      case MIRType::Int32:
        type = JSTYPE_NUMBER;
        break;
      case MIRType::String:
        type = JSTYPE_STRING;
        break;
      case MIRType::Symbol:
        type = JSTYPE_SYMBOL;
        break;
      case MIRType::Null:
        type = JSTYPE_OBJECT;
        break;
      case MIRType::Undefined:
        type = JSTYPE_UNDEFINED;
        break;
      case MIRType::Boolean:
        type = JSTYPE_BOOLEAN;
        break;
      case MIRType::Object:
        if (!inputMaybeCallableOrEmulatesUndefined()) {
            // Object is not callable and does not emulate undefined, so it's
            // safe to fold to "object".
            type = JSTYPE_OBJECT;
            break;
        }
        MOZ_FALLTHROUGH;
      default:
        return this;
    }

    return MConstant::New(alloc, StringValue(TypeName(type, GetJitContext()->runtime->names())));
}

void
MTypeOf::cacheInputMaybeCallableOrEmulatesUndefined(CompilerConstraintList* constraints)
{
    MOZ_ASSERT(inputMaybeCallableOrEmulatesUndefined());

    if (!input()->maybeEmulatesUndefined(constraints) && !MaybeCallable(constraints, input())) {
        markInputNotCallableOrEmulatesUndefined();
    }
}

MBitAnd*
MBitAnd::New(TempAllocator& alloc, MDefinition* left, MDefinition* right)
{
    return new(alloc) MBitAnd(left, right, MIRType::Int32);
}

MBitAnd*
MBitAnd::New(TempAllocator& alloc, MDefinition* left, MDefinition* right, MIRType type)
{
    MBitAnd* ins = new(alloc) MBitAnd(left, right, type);
    ins->specializeAs(type);
    return ins;
}

MBitOr*
MBitOr::New(TempAllocator& alloc, MDefinition* left, MDefinition* right)
{
    return new(alloc) MBitOr(left, right, MIRType::Int32);
}

MBitOr*
MBitOr::New(TempAllocator& alloc, MDefinition* left, MDefinition* right, MIRType type)
{
    MBitOr* ins = new(alloc) MBitOr(left, right, type);
    ins->specializeAs(type);
    return ins;
}

MBitXor*
MBitXor::New(TempAllocator& alloc, MDefinition* left, MDefinition* right)
{
    return new(alloc) MBitXor(left, right, MIRType::Int32);
}

MBitXor*
MBitXor::New(TempAllocator& alloc, MDefinition* left, MDefinition* right, MIRType type)
{
    MBitXor* ins = new(alloc) MBitXor(left, right, type);
    ins->specializeAs(type);
    return ins;
}

MLsh*
MLsh::New(TempAllocator& alloc, MDefinition* left, MDefinition* right)
{
    return new(alloc) MLsh(left, right, MIRType::Int32);
}

MLsh*
MLsh::New(TempAllocator& alloc, MDefinition* left, MDefinition* right, MIRType type)
{
    MLsh* ins = new(alloc) MLsh(left, right, type);
    ins->specializeAs(type);
    return ins;
}

MRsh*
MRsh::New(TempAllocator& alloc, MDefinition* left, MDefinition* right)
{
    return new(alloc) MRsh(left, right, MIRType::Int32);
}

MRsh*
MRsh::New(TempAllocator& alloc, MDefinition* left, MDefinition* right, MIRType type)
{
    MRsh* ins = new(alloc) MRsh(left, right, type);
    ins->specializeAs(type);
    return ins;
}

MUrsh*
MUrsh::New(TempAllocator& alloc, MDefinition* left, MDefinition* right)
{
    return new(alloc) MUrsh(left, right, MIRType::Int32);
}

MUrsh*
MUrsh::New(TempAllocator& alloc, MDefinition* left, MDefinition* right, MIRType type)
{
    MUrsh* ins = new(alloc) MUrsh(left, right, type);
    ins->specializeAs(type);

    // Since Ion has no UInt32 type, we use Int32 and we have a special
    // exception to the type rules: we can return values in
    // (INT32_MIN,UINT32_MAX] and still claim that we have an Int32 type
    // without bailing out. This is necessary because Ion has no UInt32
    // type and we can't have bailouts in wasm code.
    ins->bailoutsDisabled_ = true;

    return ins;
}

MResumePoint*
MResumePoint::New(TempAllocator& alloc, MBasicBlock* block, jsbytecode* pc,
                  Mode mode)
{
    MResumePoint* resume = new(alloc) MResumePoint(block, pc, mode);
    if (!resume->init(alloc)) {
        block->discardPreAllocatedResumePoint(resume);
        return nullptr;
    }
    resume->inherit(block);
    return resume;
}

MResumePoint*
MResumePoint::New(TempAllocator& alloc, MBasicBlock* block, MResumePoint* model,
                  const MDefinitionVector& operands)
{
    MResumePoint* resume = new(alloc) MResumePoint(block, model->pc(), model->mode());

    // Allocate the same number of operands as the original resume point, and
    // copy operands from the operands vector and not the not from the current
    // block stack.
    if (!resume->operands_.init(alloc, model->numAllocatedOperands())) {
        block->discardPreAllocatedResumePoint(resume);
        return nullptr;
    }

    // Copy the operands.
    for (size_t i = 0; i < operands.length(); i++) {
        resume->initOperand(i, operands[i]);
    }

    return resume;
}

MResumePoint*
MResumePoint::Copy(TempAllocator& alloc, MResumePoint* src)
{
    MResumePoint* resume = new(alloc) MResumePoint(src->block(), src->pc(),
                                                   src->mode());
    // Copy the operands from the original resume point, and not from the
    // current block stack.
    if (!resume->operands_.init(alloc, src->numAllocatedOperands())) {
        src->block()->discardPreAllocatedResumePoint(resume);
        return nullptr;
    }

    // Copy the operands.
    for (size_t i = 0; i < resume->numOperands(); i++) {
        resume->initOperand(i, src->getOperand(i));
    }
    return resume;
}

MResumePoint::MResumePoint(MBasicBlock* block, jsbytecode* pc, Mode mode)
  : MNode(block, Kind::ResumePoint),
    pc_(pc),
    instruction_(nullptr),
    mode_(mode)
{
    block->addResumePoint(this);
}

bool
MResumePoint::init(TempAllocator& alloc)
{
    return operands_.init(alloc, block()->stackDepth());
}

MResumePoint*
MResumePoint::caller() const
{
    return block()->callerResumePoint();
}

void
MResumePoint::inherit(MBasicBlock* block)
{
    // FixedList doesn't initialize its elements, so do unchecked inits.
    for (size_t i = 0; i < stackDepth(); i++) {
        initOperand(i, block->getSlot(i));
    }
}

void
MResumePoint::addStore(TempAllocator& alloc, MDefinition* store, const MResumePoint* cache)
{
    MOZ_ASSERT(block()->outerResumePoint() != this);
    MOZ_ASSERT_IF(cache, !cache->stores_.empty());

    if (cache && cache->stores_.begin()->operand == store) {
        // If the last resume point had the same side-effect stack, then we can
        // reuse the current side effect without cloning it. This is a simple
        // way to share common context by making a spaghetti stack.
        if (++cache->stores_.begin() == stores_.begin()) {
            stores_.copy(cache->stores_);
            return;
        }
    }

    // Ensure that the store would not be deleted by DCE.
    MOZ_ASSERT(store->isEffectful());

    MStoreToRecover* top = new(alloc) MStoreToRecover(store);
    stores_.push(top);
}

#ifdef JS_JITSPEW
void
MResumePoint::dump(GenericPrinter& out) const
{
    out.printf("resumepoint mode=");

    switch (mode()) {
      case MResumePoint::ResumeAt:
        if (instruction_) {
            out.printf("At(%d)", instruction_->id());
        } else {
            out.printf("At");
        }
        break;
      case MResumePoint::ResumeAfter:
        out.printf("After");
        break;
      case MResumePoint::Outer:
        out.printf("Outer");
        break;
    }

    if (MResumePoint* c = caller()) {
        out.printf(" (caller in block%u)", c->block()->id());
    }

    for (size_t i = 0; i < numOperands(); i++) {
        out.printf(" ");
        if (operands_[i].hasProducer()) {
            getOperand(i)->printName(out);
        } else {
            out.printf("(null)");
        }
    }
    out.printf("\n");
}

void
MResumePoint::dump() const
{
    Fprinter out(stderr);
    dump(out);
    out.finish();
}
#endif

bool
MResumePoint::isObservableOperand(MUse* u) const
{
    return isObservableOperand(indexOf(u));
}

bool
MResumePoint::isObservableOperand(size_t index) const
{
    return block()->info().isObservableSlot(index);
}

bool
MResumePoint::isRecoverableOperand(MUse* u) const
{
    return block()->info().isRecoverableOperand(indexOf(u));
}

MDefinition*
MToNumberInt32::foldsTo(TempAllocator& alloc)
{
    MDefinition* input = getOperand(0);

    // Fold this operation if the input operand is constant.
    if (input->isConstant()) {
        DebugOnly<IntConversionInputKind> convert = conversion();
        switch (input->type()) {
          case MIRType::Null:
            MOZ_ASSERT(convert.value == IntConversionInputKind::Any);
            return MConstant::New(alloc, Int32Value(0));
          case MIRType::Boolean:
            MOZ_ASSERT(convert.value == IntConversionInputKind::Any ||
                       convert.value == IntConversionInputKind::NumbersOrBoolsOnly);
            return MConstant::New(alloc, Int32Value(input->toConstant()->toBoolean()));
          case MIRType::Int32:
            return MConstant::New(alloc, Int32Value(input->toConstant()->toInt32()));
          case MIRType::Float32:
          case MIRType::Double:
            int32_t ival;
            // Only the value within the range of Int32 can be substituted as constant.
            if (mozilla::NumberIsInt32(input->toConstant()->numberToDouble(), &ival)) {
                return MConstant::New(alloc, Int32Value(ival));
            }
            break;
          default:
            break;
        }
    }

    // Do not fold the TruncateToInt32 node when the input is uint32 (e.g. ursh
    // with a zero constant. Consider the test jit-test/tests/ion/bug1247880.js,
    // where the relevant code is: |(imul(1, x >>> 0) % 2)|. The imul operator
    // is folded to a MTruncateToInt32 node, which will result in this MIR:
    // MMod(MTruncateToInt32(MUrsh(x, MConstant(0))), MConstant(2)). Note that
    // the MUrsh node's type is int32 (since uint32 is not implemented), and
    // that would fold the MTruncateToInt32 node. This will make the modulo
    // unsigned, while is should have been signed.
    if (input->type() == MIRType::Int32 && !IsUint32Type(input)) {
        return input;
    }

    return this;
}

void
MToNumberInt32::analyzeEdgeCasesBackward()
{
    if (!NeedNegativeZeroCheck(this)) {
        setCanBeNegativeZero(false);
    }
}

MDefinition*
MTruncateToInt32::foldsTo(TempAllocator& alloc)
{
    MDefinition* input = getOperand(0);
    if (input->isBox()) {
        input = input->getOperand(0);
    }

    // Do not fold the TruncateToInt32 node when the input is uint32 (e.g. ursh
    // with a zero constant. Consider the test jit-test/tests/ion/bug1247880.js,
    // where the relevant code is: |(imul(1, x >>> 0) % 2)|. The imul operator
    // is folded to a MTruncateToInt32 node, which will result in this MIR:
    // MMod(MTruncateToInt32(MUrsh(x, MConstant(0))), MConstant(2)). Note that
    // the MUrsh node's type is int32 (since uint32 is not implemented), and
    // that would fold the MTruncateToInt32 node. This will make the modulo
    // unsigned, while is should have been signed.
    if (input->type() == MIRType::Int32 && !IsUint32Type(input)) {
        return input;
    }

    if (input->type() == MIRType::Double && input->isConstant()) {
        int32_t ret = ToInt32(input->toConstant()->toDouble());
        return MConstant::New(alloc, Int32Value(ret));
    }

    return this;
}

MDefinition*
MWasmTruncateToInt32::foldsTo(TempAllocator& alloc)
{
    MDefinition* input = getOperand(0);
    if (input->type() == MIRType::Int32) {
        return input;
    }

    if (input->type() == MIRType::Double && input->isConstant()) {
        double d = input->toConstant()->toDouble();
        if (IsNaN(d)) {
            return this;
        }

        if (!isUnsigned() && d <= double(INT32_MAX) && d >= double(INT32_MIN)) {
            return MConstant::New(alloc, Int32Value(ToInt32(d)));
        }

        if (isUnsigned() && d <= double(UINT32_MAX) && d >= 0) {
            return MConstant::New(alloc, Int32Value(ToInt32(d)));
        }
    }

    if (input->type() == MIRType::Float32 && input->isConstant()) {
        double f = double(input->toConstant()->toFloat32());
        if (IsNaN(f)) {
            return this;
        }

        if (!isUnsigned() && f <= double(INT32_MAX) && f >= double(INT32_MIN)) {
            return MConstant::New(alloc, Int32Value(ToInt32(f)));
        }

        if (isUnsigned() && f <= double(UINT32_MAX) && f >= 0) {
            return MConstant::New(alloc, Int32Value(ToInt32(f)));
        }
    }

    return this;
}

MDefinition*
MWrapInt64ToInt32::foldsTo(TempAllocator& alloc)
{
    MDefinition* input = this->input();
    if (input->isConstant()) {
        uint64_t c = input->toConstant()->toInt64();
        int32_t output = bottomHalf() ? int32_t(c) : int32_t(c >> 32);
        return MConstant::New(alloc, Int32Value(output));
    }

    return this;
}

MDefinition*
MExtendInt32ToInt64::foldsTo(TempAllocator& alloc)
{
    MDefinition* input = this->input();
    if (input->isConstant()) {
        int32_t c = input->toConstant()->toInt32();
        int64_t res = isUnsigned() ? int64_t(uint32_t(c)) : int64_t(c);
        return MConstant::NewInt64(alloc, res);
    }

    return this;
}

MDefinition*
MSignExtendInt32::foldsTo(TempAllocator& alloc)
{
    MDefinition* input = this->input();
    if (input->isConstant()) {
        int32_t c = input->toConstant()->toInt32();
        int32_t res;
        switch (mode_) {
          case Byte: res = int32_t(int8_t(c & 0xFF)); break;
          case Half: res = int32_t(int16_t(c & 0xFFFF)); break;
        }
        return MConstant::New(alloc, Int32Value(res));
    }

    return this;
}

MDefinition*
MSignExtendInt64::foldsTo(TempAllocator& alloc)
{
    MDefinition* input = this->input();
    if (input->isConstant()) {
        int64_t c = input->toConstant()->toInt64();
        int64_t res;
        switch (mode_) {
          case Byte: res = int64_t(int8_t(c & 0xFF)); break;
          case Half: res = int64_t(int16_t(c & 0xFFFF)); break;
          case Word: res = int64_t(int32_t(c & 0xFFFFFFFFU)); break;
        }
        return MConstant::NewInt64(alloc, res);
    }

    return this;
}

MDefinition*
MToDouble::foldsTo(TempAllocator& alloc)
{
    MDefinition* input = getOperand(0);
    if (input->isBox()) {
        input = input->getOperand(0);
    }

    if (input->type() == MIRType::Double) {
        return input;
    }

    if (input->isConstant() && input->toConstant()->isTypeRepresentableAsDouble()) {
        return MConstant::New(alloc, DoubleValue(input->toConstant()->numberToDouble()));
    }

    return this;
}

MDefinition*
MToFloat32::foldsTo(TempAllocator& alloc)
{
    MDefinition* input = getOperand(0);
    if (input->isBox()) {
        input = input->getOperand(0);
    }

    if (input->type() == MIRType::Float32) {
        return input;
    }

    // If x is a Float32, Float32(Double(x)) == x
    if (!mustPreserveNaN_ &&
        input->isToDouble() &&
        input->toToDouble()->input()->type() == MIRType::Float32)
    {
        return input->toToDouble()->input();
    }

    if (input->isConstant() && input->toConstant()->isTypeRepresentableAsDouble()) {
        return MConstant::NewFloat32(alloc, float(input->toConstant()->numberToDouble()));
    }

    return this;
}

MDefinition*
MToString::foldsTo(TempAllocator& alloc)
{
    MDefinition* in = input();
    if (in->isBox()) {
        in = in->getOperand(0);
    }

    if (in->type() == MIRType::String) {
        return in;
    }
    return this;
}

MDefinition*
MClampToUint8::foldsTo(TempAllocator& alloc)
{
    if (MConstant* inputConst = input()->maybeConstantValue()) {
        if (inputConst->isTypeRepresentableAsDouble()) {
            int32_t clamped = ClampDoubleToUint8(inputConst->numberToDouble());
            return MConstant::New(alloc, Int32Value(clamped));
        }
    }
    return this;
}

bool
MCompare::tryFoldEqualOperands(bool* result)
{
    if (lhs() != rhs()) {
        return false;
    }

    // Intuitively somebody would think that if lhs == rhs,
    // then we can just return true. (Or false for !==)
    // However NaN !== NaN is true! So we spend some time trying
    // to eliminate this case.

    if (jsop() != JSOP_STRICTEQ && jsop() != JSOP_STRICTNE) {
        return false;
    }

    if (compareType_ == Compare_Unknown) {
        return false;
    }

    MOZ_ASSERT(compareType_ == Compare_Undefined || compareType_ == Compare_Null ||
               compareType_ == Compare_Boolean || compareType_ == Compare_Int32 ||
               compareType_ == Compare_Int32MaybeCoerceBoth ||
               compareType_ == Compare_Int32MaybeCoerceLHS ||
               compareType_ == Compare_Int32MaybeCoerceRHS || compareType_ == Compare_UInt32 ||
               compareType_ == Compare_Double || compareType_ == Compare_DoubleMaybeCoerceLHS ||
               compareType_ == Compare_DoubleMaybeCoerceRHS || compareType_ == Compare_Float32 ||
               compareType_ == Compare_String || compareType_ == Compare_StrictString ||
               compareType_ == Compare_Object || compareType_ == Compare_Bitwise ||
               compareType_ == Compare_Symbol);

    if (isDoubleComparison() || isFloat32Comparison()) {
        if (!operandsAreNeverNaN()) {
            return false;
        }
    }

    lhs()->setGuardRangeBailoutsUnchecked();

    *result = (jsop() == JSOP_STRICTEQ);
    return true;
}

bool
MCompare::tryFoldTypeOf(bool* result)
{
    if (!lhs()->isTypeOf() && !rhs()->isTypeOf()) {
        return false;
    }
    if (!lhs()->isConstant() && !rhs()->isConstant()) {
        return false;
    }

    MTypeOf* typeOf = lhs()->isTypeOf() ? lhs()->toTypeOf() : rhs()->toTypeOf();
    MConstant* constant = lhs()->isConstant() ? lhs()->toConstant() : rhs()->toConstant();

    if (constant->type() != MIRType::String) {
        return false;
    }

    if (jsop() != JSOP_STRICTEQ && jsop() != JSOP_STRICTNE &&
        jsop() != JSOP_EQ && jsop() != JSOP_NE)
    {
        return false;
    }

    const JSAtomState& names = GetJitContext()->runtime->names();
    if (constant->toString() == TypeName(JSTYPE_UNDEFINED, names)) {
        if (!typeOf->input()->mightBeType(MIRType::Undefined) &&
            !typeOf->inputMaybeCallableOrEmulatesUndefined())
        {
            *result = (jsop() == JSOP_STRICTNE || jsop() == JSOP_NE);
            return true;
        }
    } else if (constant->toString() == TypeName(JSTYPE_BOOLEAN, names)) {
        if (!typeOf->input()->mightBeType(MIRType::Boolean)) {
            *result = (jsop() == JSOP_STRICTNE || jsop() == JSOP_NE);
            return true;
        }
    } else if (constant->toString() == TypeName(JSTYPE_NUMBER, names)) {
        if (!typeOf->input()->mightBeType(MIRType::Int32) &&
            !typeOf->input()->mightBeType(MIRType::Float32) &&
            !typeOf->input()->mightBeType(MIRType::Double))
        {
            *result = (jsop() == JSOP_STRICTNE || jsop() == JSOP_NE);
            return true;
        }
    } else if (constant->toString() == TypeName(JSTYPE_STRING, names)) {
        if (!typeOf->input()->mightBeType(MIRType::String)) {
            *result = (jsop() == JSOP_STRICTNE || jsop() == JSOP_NE);
            return true;
        }
    } else if (constant->toString() == TypeName(JSTYPE_SYMBOL, names)) {
        if (!typeOf->input()->mightBeType(MIRType::Symbol)) {
            *result = (jsop() == JSOP_STRICTNE || jsop() == JSOP_NE);
            return true;
        }
    } else if (constant->toString() == TypeName(JSTYPE_OBJECT, names)) {
        if (!typeOf->input()->mightBeType(MIRType::Object) &&
            !typeOf->input()->mightBeType(MIRType::Null))
        {
            *result = (jsop() == JSOP_STRICTNE || jsop() == JSOP_NE);
            return true;
        }
    } else if (constant->toString() == TypeName(JSTYPE_FUNCTION, names)) {
        if (!typeOf->inputMaybeCallableOrEmulatesUndefined()) {
            *result = (jsop() == JSOP_STRICTNE || jsop() == JSOP_NE);
            return true;
        }
    }

    return false;
}

bool
MCompare::tryFold(bool* result)
{
    JSOp op = jsop();

    if (tryFoldEqualOperands(result)) {
        return true;
    }

    if (tryFoldTypeOf(result)) {
        return true;
    }

    if (compareType_ == Compare_Null || compareType_ == Compare_Undefined) {
        // The LHS is the value we want to test against null or undefined.
        if (op == JSOP_STRICTEQ || op == JSOP_STRICTNE) {
            if (lhs()->type() == inputType()) {
                *result = (op == JSOP_STRICTEQ);
                return true;
            }
            if (!lhs()->mightBeType(inputType())) {
                *result = (op == JSOP_STRICTNE);
                return true;
            }
        } else {
            MOZ_ASSERT(op == JSOP_EQ || op == JSOP_NE);
            if (IsNullOrUndefined(lhs()->type())) {
                *result = (op == JSOP_EQ);
                return true;
            }
            if (!lhs()->mightBeType(MIRType::Null) &&
                !lhs()->mightBeType(MIRType::Undefined) &&
                !(lhs()->mightBeType(MIRType::Object) && operandMightEmulateUndefined()))
            {
                *result = (op == JSOP_NE);
                return true;
            }
        }
        return false;
    }

    if (compareType_ == Compare_Boolean) {
        MOZ_ASSERT(op == JSOP_STRICTEQ || op == JSOP_STRICTNE);
        MOZ_ASSERT(rhs()->type() == MIRType::Boolean);
        MOZ_ASSERT(lhs()->type() != MIRType::Boolean, "Should use Int32 comparison");

        if (!lhs()->mightBeType(MIRType::Boolean)) {
            *result = (op == JSOP_STRICTNE);
            return true;
        }
        return false;
    }

    if (compareType_ == Compare_StrictString) {
        MOZ_ASSERT(op == JSOP_STRICTEQ || op == JSOP_STRICTNE);
        MOZ_ASSERT(rhs()->type() == MIRType::String);
        MOZ_ASSERT(lhs()->type() != MIRType::String, "Should use String comparison");

        if (!lhs()->mightBeType(MIRType::String)) {
            *result = (op == JSOP_STRICTNE);
            return true;
        }
        return false;
    }

    return false;
}

template <typename T>
static bool
FoldComparison(JSOp op, T left, T right)
{
    switch (op) {
      case JSOP_LT: return left < right;
      case JSOP_LE: return left <= right;
      case JSOP_GT: return left > right;
      case JSOP_GE: return left >= right;
      case JSOP_STRICTEQ: case JSOP_EQ: return left == right;
      case JSOP_STRICTNE: case JSOP_NE: return left != right;
      default: MOZ_CRASH("Unexpected op.");
    }
}

bool
MCompare::evaluateConstantOperands(TempAllocator& alloc, bool* result)
{
    if (type() != MIRType::Boolean && type() != MIRType::Int32) {
        return false;
    }

    MDefinition* left = getOperand(0);
    MDefinition* right = getOperand(1);

    if (compareType() == Compare_Double) {
        // Optimize "MCompare MConstant (MToDouble SomethingInInt32Range).
        // In most cases the MToDouble was added, because the constant is
        // a double.
        // e.g. v < 9007199254740991, where v is an int32 is always true.
        if (!lhs()->isConstant() && !rhs()->isConstant()) {
            return false;
        }

        MDefinition* operand = left->isConstant() ? right : left;
        MConstant* constant = left->isConstant() ? left->toConstant() : right->toConstant();
        MOZ_ASSERT(constant->type() == MIRType::Double);
        double cte = constant->toDouble();

        if (operand->isToDouble() && operand->getOperand(0)->type() == MIRType::Int32) {
            bool replaced = false;
            switch (jsop_) {
              case JSOP_LT:
                if (cte > INT32_MAX || cte < INT32_MIN) {
                    *result = !((constant == lhs()) ^ (cte < INT32_MIN));
                    replaced = true;
                }
                break;
              case JSOP_LE:
                if (constant == lhs()) {
                    if (cte > INT32_MAX || cte <= INT32_MIN) {
                        *result = (cte <= INT32_MIN);
                        replaced = true;
                    }
                } else {
                    if (cte >= INT32_MAX || cte < INT32_MIN) {
                        *result = (cte >= INT32_MIN);
                        replaced = true;
                    }
                }
                break;
              case JSOP_GT:
                if (cte > INT32_MAX || cte < INT32_MIN) {
                    *result = !((constant == rhs()) ^ (cte < INT32_MIN));
                    replaced = true;
                }
                break;
              case JSOP_GE:
                if (constant == lhs()) {
                    if (cte >= INT32_MAX || cte < INT32_MIN) {
                        *result = (cte >= INT32_MAX);
                        replaced = true;
                    }
                } else {
                    if (cte > INT32_MAX || cte <= INT32_MIN) {
                        *result = (cte <= INT32_MIN);
                        replaced = true;
                    }
                }
                break;
              case JSOP_STRICTEQ: // Fall through.
              case JSOP_EQ:
                if (cte > INT32_MAX || cte < INT32_MIN) {
                    *result = false;
                    replaced = true;
                }
                break;
              case JSOP_STRICTNE: // Fall through.
              case JSOP_NE:
                if (cte > INT32_MAX || cte < INT32_MIN) {
                    *result = true;
                    replaced = true;
                }
                break;
              default:
                MOZ_CRASH("Unexpected op.");
            }
            if (replaced) {
                MLimitedTruncate* limit =
                    MLimitedTruncate::New(alloc, operand->getOperand(0), MDefinition::NoTruncate);
                limit->setGuardUnchecked();
                block()->insertBefore(this, limit);
                return true;
            }
        }
    }

    if (!left->isConstant() || !right->isConstant()) {
        return false;
    }

    MConstant* lhs = left->toConstant();
    MConstant* rhs = right->toConstant();

    // Fold away some String equality comparisons.
    if (lhs->type() == MIRType::String && rhs->type() == MIRType::String) {
        int32_t comp = 0; // Default to equal.
        if (left != right) {
            comp = CompareAtoms(&lhs->toString()->asAtom(), &rhs->toString()->asAtom());
        }
        *result = FoldComparison(jsop_, comp, 0);
        return true;
    }

    if (compareType_ == Compare_UInt32) {
        *result = FoldComparison(jsop_, uint32_t(lhs->toInt32()), uint32_t(rhs->toInt32()));
        return true;
    }

    if (compareType_ == Compare_Int64) {
        *result = FoldComparison(jsop_, lhs->toInt64(), rhs->toInt64());
        return true;
    }

    if (compareType_ == Compare_UInt64) {
        *result = FoldComparison(jsop_, uint64_t(lhs->toInt64()), uint64_t(rhs->toInt64()));
        return true;
    }

    if (lhs->isTypeRepresentableAsDouble() && rhs->isTypeRepresentableAsDouble()) {
        *result = FoldComparison(jsop_, lhs->numberToDouble(), rhs->numberToDouble());
        return true;
    }

    return false;
}

MDefinition*
MCompare::foldsTo(TempAllocator& alloc)
{
    bool result;

    if (tryFold(&result) || evaluateConstantOperands(alloc, &result)) {
        if (type() == MIRType::Int32) {
            return MConstant::New(alloc, Int32Value(result));
        }

        MOZ_ASSERT(type() == MIRType::Boolean);
        return MConstant::New(alloc, BooleanValue(result));
    }

    return this;
}

void
MCompare::trySpecializeFloat32(TempAllocator& alloc)
{
    MDefinition* lhs = getOperand(0);
    MDefinition* rhs = getOperand(1);

    if (lhs->canProduceFloat32() && rhs->canProduceFloat32() && compareType_ == Compare_Double) {
        compareType_ = Compare_Float32;
    } else {
        if (lhs->type() == MIRType::Float32) {
            ConvertDefinitionToDouble<0>(alloc, lhs, this);
        }
        if (rhs->type() == MIRType::Float32) {
            ConvertDefinitionToDouble<1>(alloc, rhs, this);
        }
    }
}

void
MCompare::filtersUndefinedOrNull(bool trueBranch, MDefinition** subject, bool* filtersUndefined,
                                 bool* filtersNull)
{
    *filtersNull = *filtersUndefined = false;
    *subject = nullptr;

    if (compareType() != Compare_Undefined && compareType() != Compare_Null) {
        return;
    }

    MOZ_ASSERT(jsop() == JSOP_STRICTNE || jsop() == JSOP_NE ||
               jsop() == JSOP_STRICTEQ || jsop() == JSOP_EQ);

    // JSOP_*NE only removes undefined/null from if/true branch
    if (!trueBranch && (jsop() == JSOP_STRICTNE || jsop() == JSOP_NE)) {
        return;
    }

    // JSOP_*EQ only removes undefined/null from else/false branch
    if (trueBranch && (jsop() == JSOP_STRICTEQ || jsop() == JSOP_EQ)) {
        return;
    }

    if (jsop() == JSOP_STRICTEQ || jsop() == JSOP_STRICTNE) {
        *filtersUndefined = compareType() == Compare_Undefined;
        *filtersNull = compareType() == Compare_Null;
    } else {
        *filtersUndefined = *filtersNull = true;
    }

    *subject = lhs();
}

void
MNot::cacheOperandMightEmulateUndefined(CompilerConstraintList* constraints)
{
    MOZ_ASSERT(operandMightEmulateUndefined());

    if (!getOperand(0)->maybeEmulatesUndefined(constraints)) {
        markNoOperandEmulatesUndefined();
    }
}

MDefinition*
MNot::foldsTo(TempAllocator& alloc)
{
    // Fold if the input is constant
    if (MConstant* inputConst = input()->maybeConstantValue()) {
        bool b;
        if (inputConst->valueToBoolean(&b)) {
            if (type() == MIRType::Int32 || type() == MIRType::Int64) {
                return MConstant::New(alloc, Int32Value(!b));
            }
            return MConstant::New(alloc, BooleanValue(!b));
        }
    }

    // If the operand of the Not is itself a Not, they cancel out. But we can't
    // always convert Not(Not(x)) to x because that may loose the conversion to
    // boolean. We can simplify Not(Not(Not(x))) to Not(x) though.
    MDefinition* op = getOperand(0);
    if (op->isNot()) {
        MDefinition* opop = op->getOperand(0);
        if (opop->isNot()) {
            return opop;
        }
    }

    // NOT of an undefined or null value is always true
    if (input()->type() == MIRType::Undefined || input()->type() == MIRType::Null) {
        return MConstant::New(alloc, BooleanValue(true));
    }

    // NOT of a symbol is always false.
    if (input()->type() == MIRType::Symbol) {
        return MConstant::New(alloc, BooleanValue(false));
    }

    // NOT of an object that can't emulate undefined is always false.
    if (input()->type() == MIRType::Object && !operandMightEmulateUndefined()) {
        return MConstant::New(alloc, BooleanValue(false));
    }

    return this;
}

void
MNot::trySpecializeFloat32(TempAllocator& alloc)
{
    MDefinition* in = input();
    if (!in->canProduceFloat32() && in->type() == MIRType::Float32) {
        ConvertDefinitionToDouble<0>(alloc, in, this);
    }
}

#ifdef JS_JITSPEW
void
MBeta::printOpcode(GenericPrinter& out) const
{
    MDefinition::printOpcode(out);

    out.printf(" ");
    comparison_->dump(out);
}
#endif

bool
MCreateThisWithTemplate::canRecoverOnBailout() const
{
    MOZ_ASSERT(templateObject()->is<PlainObject>() || templateObject()->is<UnboxedPlainObject>());
    MOZ_ASSERT_IF(templateObject()->is<PlainObject>(),
                  !templateObject()->as<PlainObject>().denseElementsAreCopyOnWrite());
    return true;
}

bool
OperandIndexMap::init(TempAllocator& alloc, JSObject* templateObject)
{
    const UnboxedLayout& layout =
        templateObject->as<UnboxedPlainObject>().layoutDontCheckGeneration();

    const UnboxedLayout::PropertyVector& properties = layout.properties();
    MOZ_ASSERT(properties.length() < 255);

    // Allocate an array of indexes, where the top of each field correspond to
    // the index of the operand in the MObjectState instance.
    if (!map.init(alloc, layout.size())) {
        return false;
    }

    // Reset all indexes to 0, which is an error code.
    for (size_t i = 0; i < map.length(); i++) {
        map[i] = 0;
    }

    // Map the property offsets to the indexes of MObjectState operands.
    uint8_t index = 1;
    for (size_t i = 0; i < properties.length(); i++, index++) {
        map[properties[i].offset] = index;
    }

    return true;
}

MObjectState::MObjectState(MObjectState* state)
  : MVariadicInstruction(classOpcode),
    numSlots_(state->numSlots_),
    numFixedSlots_(state->numFixedSlots_),
    operandIndex_(state->operandIndex_)
{
    // This instruction is only used as a summary for bailout paths.
    setResultType(MIRType::Object);
    setRecoveredOnBailout();
}

MObjectState::MObjectState(JSObject *templateObject, OperandIndexMap* operandIndex)
  : MVariadicInstruction(classOpcode)
{
    // This instruction is only used as a summary for bailout paths.
    setResultType(MIRType::Object);
    setRecoveredOnBailout();

    if (templateObject->is<NativeObject>()) {
        NativeObject* nativeObject = &templateObject->as<NativeObject>();
        numSlots_ = nativeObject->slotSpan();
        numFixedSlots_ = nativeObject->numFixedSlots();
    } else {
        const UnboxedLayout& layout =
            templateObject->as<UnboxedPlainObject>().layoutDontCheckGeneration();
        // Same as UnboxedLayout::makeNativeGroup
        numSlots_ = layout.properties().length();
        numFixedSlots_ = gc::GetGCKindSlots(layout.getAllocKind());
    }

    operandIndex_ = operandIndex;
}

JSObject*
MObjectState::templateObjectOf(MDefinition* obj)
{
    if (obj->isNewObject()) {
        return obj->toNewObject()->templateObject();
    } else if (obj->isCreateThisWithTemplate()) {
        return obj->toCreateThisWithTemplate()->templateObject();
    } else if (obj->isNewCallObject()) {
        return obj->toNewCallObject()->templateObject();
    } else if (obj->isNewIterator()) {
        return obj->toNewIterator()->templateObject();
    }

    MOZ_CRASH("unreachable");
}

bool
MObjectState::init(TempAllocator& alloc, MDefinition* obj)
{
    if (!MVariadicInstruction::init(alloc, numSlots() + 1)) {
        return false;
    }
    // +1, for the Object.
    initOperand(0, obj);
    return true;
}

bool
MObjectState::initFromTemplateObject(TempAllocator& alloc, MDefinition* undefinedVal)
{
    JSObject* templateObject = templateObjectOf(object());

    // Initialize all the slots of the object state with the value contained in
    // the template object. This is needed to account values which are baked in
    // the template objects and not visible in IonMonkey, such as the
    // uninitialized-lexical magic value of call objects.
    if (templateObject->is<UnboxedPlainObject>()) {
        UnboxedPlainObject& unboxedObject = templateObject->as<UnboxedPlainObject>();
        const UnboxedLayout& layout = unboxedObject.layoutDontCheckGeneration();
        const UnboxedLayout::PropertyVector& properties = layout.properties();

        for (size_t i = 0; i < properties.length(); i++) {
            Value val = unboxedObject.getValue(properties[i], /* maybeUninitialized = */ true);
            MDefinition* def = undefinedVal;
            if (!val.isUndefined()) {
                MConstant* ins = val.isObject() ?
                    MConstant::NewConstraintlessObject(alloc, &val.toObject()) :
                    MConstant::New(alloc, val);
                block()->insertBefore(this, ins);
                def = ins;
            }
            initSlot(i, def);
        }
    } else {
        NativeObject& nativeObject = templateObject->as<NativeObject>();
        MOZ_ASSERT(nativeObject.slotSpan() == numSlots());

        for (size_t i = 0; i < numSlots(); i++) {
            Value val = nativeObject.getSlot(i);
            MDefinition *def = undefinedVal;
            if (!val.isUndefined()) {
                MConstant* ins = val.isObject() ?
                    MConstant::NewConstraintlessObject(alloc, &val.toObject()) :
                    MConstant::New(alloc, val);
                block()->insertBefore(this, ins);
                def = ins;
            }
            initSlot(i, def);
        }
    }
    return true;
}

MObjectState*
MObjectState::New(TempAllocator& alloc, MDefinition* obj)
{
    JSObject* templateObject = templateObjectOf(obj);
    MOZ_ASSERT(templateObject, "Unexpected object creation.");

    OperandIndexMap* operandIndex = nullptr;
    if (templateObject->is<UnboxedPlainObject>()) {
        operandIndex = new(alloc) OperandIndexMap;
        if (!operandIndex || !operandIndex->init(alloc, templateObject)) {
            return nullptr;
        }
    }

    MObjectState* res = new(alloc) MObjectState(templateObject, operandIndex);
    if (!res || !res->init(alloc, obj)) {
        return nullptr;
    }
    return res;
}

MObjectState*
MObjectState::Copy(TempAllocator& alloc, MObjectState* state)
{
    MObjectState* res = new(alloc) MObjectState(state);
    if (!res || !res->init(alloc, state->object())) {
        return nullptr;
    }
    for (size_t i = 0; i < res->numSlots(); i++) {
        res->initSlot(i, state->getSlot(i));
    }
    return res;
}

MArrayState::MArrayState(MDefinition* arr)
  : MVariadicInstruction(classOpcode)
{
    // This instruction is only used as a summary for bailout paths.
    setResultType(MIRType::Object);
    setRecoveredOnBailout();
    numElements_ = arr->isNewArray() ? arr->toNewArray()->length()
                   : arr->toNewArrayCopyOnWrite()->length();
}

bool
MArrayState::init(TempAllocator& alloc, MDefinition* obj, MDefinition* len)
{
    if (!MVariadicInstruction::init(alloc, numElements() + 2)) {
        return false;
    }
    // +1, for the Array object.
    initOperand(0, obj);
    // +1, for the length value of the array.
    initOperand(1, len);
    return true;
}

bool
MArrayState::initFromTemplateObject(TempAllocator& alloc, MDefinition* undefinedVal)
{
    if (!array()->isNewArrayCopyOnWrite()) {
        for (size_t i = 0; i < numElements(); i++) {
            initElement(i, undefinedVal);
        }

        return true;
    }

    ArrayObject* obj = array()->toNewArrayCopyOnWrite()->templateObject();
    MOZ_ASSERT(obj->length() == numElements());

    // Initialize all the elements of the object state with the value contained in
    // the template object.
    for (size_t i = 0; i < numElements(); i++) {
        Value val = obj->getDenseElement(i);
        MDefinition* def = undefinedVal;
        if (!val.isUndefined()) {
            MConstant* ins = val.isObject() ?
                MConstant::NewConstraintlessObject(alloc, &val.toObject()) :
                MConstant::New(alloc, val);
            block()->insertBefore(this, ins);
            def = ins;
        }
        initElement(i, def);
    }

    return true;
}

MArrayState*
MArrayState::New(TempAllocator& alloc, MDefinition* arr, MDefinition* initLength)
{
    MArrayState* res = new(alloc) MArrayState(arr);
    if (!res || !res->init(alloc, arr, initLength)) {
        return nullptr;
    }
    return res;
}

MArrayState*
MArrayState::Copy(TempAllocator& alloc, MArrayState* state)
{
    MDefinition* arr = state->array();
    MDefinition* len = state->initializedLength();
    MArrayState* res = new(alloc) MArrayState(arr);
    if (!res || !res->init(alloc, arr, len)) {
        return nullptr;
    }
    for (size_t i = 0; i < res->numElements(); i++) {
        res->initElement(i, state->getElement(i));
    }
    return res;
}

MArgumentState*
MArgumentState::New(TempAllocator::Fallible view, const MDefinitionVector& args)
{
    MArgumentState* res = new(view.alloc) MArgumentState();
    if (!res || !res->init(view.alloc, args.length())) {
        return nullptr;
    }
    for (size_t i = 0, e = args.length(); i < e; i++) {
        res->initOperand(i, args[i]);
    }
    return res;
}

MArgumentState*
MArgumentState::Copy(TempAllocator& alloc, MArgumentState* state)
{
    MArgumentState* res = new(alloc) MArgumentState();
    if (!res || !res->init(alloc, state->numElements())) {
        return nullptr;
    }
    for (size_t i = 0, e = res->numOperands(); i < e; i++) {
        res->initOperand(i, state->getOperand(i));
    }
    return res;
}

MNewArray::MNewArray(TempAllocator& alloc, CompilerConstraintList* constraints, uint32_t length,
                     MConstant* templateConst, gc::InitialHeap initialHeap, jsbytecode* pc,
                     bool vmCall)
  : MUnaryInstruction(classOpcode, templateConst),
    length_(length),
    initialHeap_(initialHeap),
    convertDoubleElements_(false),
    pc_(pc),
    vmCall_(vmCall)
{
    setResultType(MIRType::Object);
    if (templateObject()) {
        if (TemporaryTypeSet* types = MakeSingletonTypeSet(alloc, constraints, templateObject())) {
            setResultTypeSet(types);
            if (types->convertDoubleElements(constraints) == TemporaryTypeSet::AlwaysConvertToDoubles) {
                convertDoubleElements_ = true;
            }
        }
    }
}

MDefinition::AliasType
MLoadFixedSlot::mightAlias(const MDefinition* def) const
{
    if (def->isStoreFixedSlot()) {
        const MStoreFixedSlot* store = def->toStoreFixedSlot();
        if (store->slot() != slot()) {
            return AliasType::NoAlias;
        }
        if (store->object() != object()) {
            return AliasType::MayAlias;
        }
        return AliasType::MustAlias;
    }
    return AliasType::MayAlias;
}

MDefinition*
MLoadFixedSlot::foldsTo(TempAllocator& alloc)
{
    if (MDefinition* def = foldsToStore(alloc)) {
        return def;
    }

    return this;
}

MDefinition::AliasType
MLoadFixedSlotAndUnbox::mightAlias(const MDefinition* def) const
{
    if (def->isStoreFixedSlot()) {
        const MStoreFixedSlot* store = def->toStoreFixedSlot();
        if (store->slot() != slot()) {
            return AliasType::NoAlias;
        }
        if (store->object() != object()) {
            return AliasType::MayAlias;
        }
        return AliasType::MustAlias;
    }
    return AliasType::MayAlias;
}

MDefinition*
MLoadFixedSlotAndUnbox::foldsTo(TempAllocator& alloc)
{
    if (MDefinition* def = foldsToStore(alloc)) {
        return def;
    }

    return this;
}

MDefinition*
MWasmAddOffset::foldsTo(TempAllocator& alloc)
{
    MDefinition* baseArg = base();
    if (!baseArg->isConstant()) {
        return this;
    }

    MOZ_ASSERT(baseArg->type() == MIRType::Int32);
    CheckedInt<uint32_t> ptr = baseArg->toConstant()->toInt32();

    ptr += offset();

    if (!ptr.isValid()) {
        return this;
    }

    return MConstant::New(alloc, Int32Value(ptr.value()));
}

bool
MWasmAlignmentCheck::congruentTo(const MDefinition* ins) const
{
    if (!ins->isWasmAlignmentCheck()) {
        return false;
    }
    const MWasmAlignmentCheck* check = ins->toWasmAlignmentCheck();
    return byteSize_ == check->byteSize() && congruentIfOperandsEqual(check);
}

MDefinition::AliasType
MAsmJSLoadHeap::mightAlias(const MDefinition* def) const
{
    if (def->isAsmJSStoreHeap()) {
        const MAsmJSStoreHeap* store = def->toAsmJSStoreHeap();
        if (store->accessType() != accessType()) {
            return AliasType::MayAlias;
        }
        if (!base()->isConstant() || !store->base()->isConstant()) {
            return AliasType::MayAlias;
        }
        const MConstant* otherBase = store->base()->toConstant();
        if (base()->toConstant()->equals(otherBase) && offset() == store->offset()) {
            return AliasType::MayAlias;
        }
        return AliasType::NoAlias;
    }
    return AliasType::MayAlias;
}

bool
MAsmJSLoadHeap::congruentTo(const MDefinition* ins) const
{
    if (!ins->isAsmJSLoadHeap()) {
        return false;
    }
    const MAsmJSLoadHeap* load = ins->toAsmJSLoadHeap();
    return load->accessType() == accessType() &&
           load->offset() == offset() &&
           congruentIfOperandsEqual(load);
}

MDefinition::AliasType
MWasmLoadGlobalVar::mightAlias(const MDefinition* def) const
{
    if (def->isWasmStoreGlobalVar()) {
        const MWasmStoreGlobalVar* store = def->toWasmStoreGlobalVar();
<<<<<<< HEAD

        // If they are both indirect, then we don't know what the
        // indirections point at, so we must be conservative.
        if (isIndirect_ && store->isIndirect())
            return AliasType::MayAlias;

        // If they are both direct, then we can disambiguate them by
        // inspecting their offsets.
        if (!isIndirect_ && !store->isIndirect())
            return store->globalDataOffset() == globalDataOffset_
                      ? AliasType::MayAlias : AliasType::NoAlias;

        // Otherwise, one is indirect and the other isn't, so they can't
        // alias.
        return AliasType::NoAlias;

        // We could do better here, in that: if both variables are indirect,
        // but at least one of them is created in this module, then they
        // can't alias.  That would require having a flag on globals to
        // indicate which are imported.  See bug 1467415 comment 3,
        // 4th rule.
=======
        return store->globalDataOffset() == globalDataOffset_
                   ? AliasType::MayAlias : AliasType::NoAlias;
    }

    return AliasType::MayAlias;
}

MDefinition::AliasType
MWasmLoadGlobalCell::mightAlias(const MDefinition* def) const
{
    if (def->isWasmStoreGlobalCell()) {
        // No globals of different type can alias.  See bug 1467415 comment 3.
        if (type() != def->toWasmStoreGlobalCell()->value()->type()) {
            return AliasType::NoAlias;
        }

        // We could do better here.  We're dealing with two indirect globals.
        // If at at least one of them is created in this module, then they
        // can't alias -- in other words they can only alias if they are both
        // imported.  That would require having a flag on globals to indicate
        // which are imported.  See bug 1467415 comment 3, 4th rule.
>>>>>>> 94e37e71
    }

    return AliasType::MayAlias;
}

HashNumber
MWasmLoadGlobalVar::valueHash() const
{
    // Same comment as in MWasmLoadGlobalVar::congruentTo() applies here.
    HashNumber hash = MDefinition::valueHash();
    hash = addU32ToHash(hash, globalDataOffset_);
    return hash;
}

bool
MWasmLoadGlobalVar::congruentTo(const MDefinition* ins) const
{
<<<<<<< HEAD
    // We don't need to consider the isIndirect_ markings here, because
    // equivalence of offsets implies equivalence of indirectness.
    if (ins->isWasmLoadGlobalVar())
        return globalDataOffset_ == ins->toWasmLoadGlobalVar()->globalDataOffset_;
    return false;
=======
    if (!ins->isWasmLoadGlobalVar()) {
        return false;
    }

    const MWasmLoadGlobalVar* other = ins->toWasmLoadGlobalVar();

    // We don't need to consider the isConstant_ markings here, because
    // equivalence of offsets implies equivalence of constness.
    bool sameOffsets = globalDataOffset_ == other->globalDataOffset_;
    MOZ_ASSERT_IF(sameOffsets, isConstant_ == other->isConstant_);

    // We omit checking congruence of the operands.  There is only one
    // operand, the TLS pointer, and it only ever has one value within the
    // domain of optimization.  If that should ever change then operand
    // congruence checking should be reinstated.
    return sameOffsets /* && congruentIfOperandsEqual(other) */;
>>>>>>> 94e37e71
}

MDefinition*
MWasmLoadGlobalVar::foldsTo(TempAllocator& alloc)
{
    if (!dependency() || !dependency()->isWasmStoreGlobalVar()) {
        return this;
    }

    MWasmStoreGlobalVar* store = dependency()->toWasmStoreGlobalVar();
    if (!store->block()->dominates(block())) {
        return this;
    }

    if (store->globalDataOffset() != globalDataOffset()) {
        return this;
    }

    if (store->value()->type() != type()) {
        return this;
    }

    return store->value();
}

bool
MWasmLoadGlobalCell::congruentTo(const MDefinition* ins) const
{
    if (!ins->isWasmLoadGlobalCell()) {
        return false;
    }
    const MWasmLoadGlobalCell* other = ins->toWasmLoadGlobalCell();
    return congruentIfOperandsEqual(other);
}

MDefinition::AliasType
MLoadSlot::mightAlias(const MDefinition* def) const
{
    if (def->isStoreSlot()) {
        const MStoreSlot* store = def->toStoreSlot();
        if (store->slot() != slot()) {
            return AliasType::NoAlias;
        }

        if (store->slots() != slots()) {
            return AliasType::MayAlias;
        }

        return AliasType::MustAlias;
    }
    return AliasType::MayAlias;
}

HashNumber
MLoadSlot::valueHash() const
{
    HashNumber hash = MDefinition::valueHash();
    hash = addU32ToHash(hash, slot_);
    return hash;
}

MDefinition*
MLoadSlot::foldsTo(TempAllocator& alloc)
{
    if (MDefinition* def = foldsToStore(alloc)) {
        return def;
    }

    return this;
}

#ifdef JS_JITSPEW
void
MLoadSlot::printOpcode(GenericPrinter& out) const
{
    MDefinition::printOpcode(out);
    out.printf(" %d", slot());
}

void
MStoreSlot::printOpcode(GenericPrinter& out) const
{
    PrintOpcodeName(out, op());
    out.printf(" ");
    getOperand(0)->printName(out);
    out.printf(" %d ", slot());
    getOperand(1)->printName(out);
}
#endif

MDefinition*
MFunctionEnvironment::foldsTo(TempAllocator& alloc)
{
    if (!input()->isLambda()) {
        return this;
    }

    return input()->toLambda()->environmentChain();
}

static bool
AddIsANonZeroAdditionOf(MAdd* add, MDefinition* ins)
{
    if (add->lhs() != ins && add->rhs() != ins) {
        return false;
    }
    MDefinition* other = (add->lhs() == ins) ? add->rhs() : add->lhs();
    if (!IsNumberType(other->type())) {
        return false;
    }
    if (!other->isConstant()) {
        return false;
    }
    if (other->toConstant()->numberToDouble() == 0) {
        return false;
    }
    return true;
}

static bool
DefinitelyDifferentValue(MDefinition* ins1, MDefinition* ins2)
{
    if (ins1 == ins2) {
        return false;
    }

    // Drop the MToNumberInt32 added by the TypePolicy for double and float values.
    if (ins1->isToNumberInt32()) {
        return DefinitelyDifferentValue(ins1->toToNumberInt32()->input(), ins2);
    }
    if (ins2->isToNumberInt32()) {
        return DefinitelyDifferentValue(ins2->toToNumberInt32()->input(), ins1);
    }

    // Ignore the bounds check, which in most cases will contain the same info.
    if (ins1->isBoundsCheck()) {
        return DefinitelyDifferentValue(ins1->toBoundsCheck()->index(), ins2);
    }
    if (ins2->isBoundsCheck()) {
        return DefinitelyDifferentValue(ins2->toBoundsCheck()->index(), ins1);
    }

    // For constants check they are not equal.
    if (ins1->isConstant() && ins2->isConstant()) {
        return !ins1->toConstant()->equals(ins2->toConstant());
    }

    // Check if "ins1 = ins2 + cte", which would make both instructions
    // have different values.
    if (ins1->isAdd()) {
        if (AddIsANonZeroAdditionOf(ins1->toAdd(), ins2)) {
            return true;
        }
    }
    if (ins2->isAdd()) {
        if (AddIsANonZeroAdditionOf(ins2->toAdd(), ins1)) {
            return true;
        }
    }

    return false;
}

MDefinition::AliasType
MLoadElement::mightAlias(const MDefinition* def) const
{
    if (def->isStoreElement()) {
        const MStoreElement* store = def->toStoreElement();
        if (store->index() != index()) {
            if (DefinitelyDifferentValue(store->index(), index())) {
                return AliasType::NoAlias;
            }
            return AliasType::MayAlias;
        }

        if (store->elements() != elements()) {
            return AliasType::MayAlias;
        }

        return AliasType::MustAlias;
    }
    return AliasType::MayAlias;
}

MDefinition*
MLoadElement::foldsTo(TempAllocator& alloc)
{
    if (MDefinition* def = foldsToStore(alloc)) {
        return def;
    }

    return this;
}

MDefinition::AliasType
MLoadUnboxedObjectOrNull::mightAlias(const MDefinition* def) const
{
    if (def->isStoreUnboxedObjectOrNull()) {
        const MStoreUnboxedObjectOrNull* store = def->toStoreUnboxedObjectOrNull();
        if (store->index() != index()) {
            if (DefinitelyDifferentValue(store->index(), index())) {
                return AliasType::NoAlias;
            }
            return AliasType::MayAlias;
        }

        if (store->elements() != elements()) {
            return AliasType::MayAlias;
        }

        if (store->offsetAdjustment() != offsetAdjustment()) {
            return AliasType::MayAlias;
        }

        return AliasType::MustAlias;
    }
    return AliasType::MayAlias;
}

MDefinition*
MLoadUnboxedObjectOrNull::foldsTo(TempAllocator& alloc)
{
    if (MDefinition* def = foldsToStore(alloc)) {
        return def;
    }

    return this;
}

bool
MGuardReceiverPolymorphic::congruentTo(const MDefinition* ins) const
{
    if (!ins->isGuardReceiverPolymorphic()) {
        return false;
    }

    const MGuardReceiverPolymorphic* other = ins->toGuardReceiverPolymorphic();

    if (numReceivers() != other->numReceivers()) {
        return false;
    }
    for (size_t i = 0; i < numReceivers(); i++) {
        if (receiver(i) != other->receiver(i)) {
            return false;
        }
    }

    return congruentIfOperandsEqual(ins);
}

void
InlinePropertyTable::trimTo(const InliningTargets& targets, const BoolVector& choiceSet)
{
    for (size_t i = 0; i < targets.length(); i++) {
        // If the target was inlined, don't erase the entry.
        if (choiceSet[i]) {
            continue;
        }

        // If the target wasn't a function we would have veto'ed it
        // and it will not be in the entries list.
        if (!targets[i].target->is<JSFunction>()) {
            continue;
        }

        JSFunction* target = &targets[i].target->as<JSFunction>();

        // Eliminate all entries containing the vetoed function from the map.
        size_t j = 0;
        while (j < numEntries()) {
            if (entries_[j]->func == target) {
                entries_.erase(&entries_[j]);
            } else {
                j++;
            }
        }
    }
}

void
InlinePropertyTable::trimToTargets(const InliningTargets& targets)
{
    JitSpew(JitSpew_Inlining, "Got inlineable property cache with %d cases",
            (int)numEntries());

    size_t i = 0;
    while (i < numEntries()) {
        bool foundFunc = false;
        for (size_t j = 0; j < targets.length(); j++) {
            if (entries_[i]->func == targets[j].target) {
                foundFunc = true;
                break;
            }
        }
        if (!foundFunc) {
            entries_.erase(&(entries_[i]));
        } else {
            i++;
        }
    }

    JitSpew(JitSpew_Inlining, "%d inlineable cases left after trimming to %d targets",
            (int)numEntries(), (int)targets.length());
}

bool
InlinePropertyTable::hasFunction(JSFunction* func) const
{
    for (size_t i = 0; i < numEntries(); i++) {
        if (entries_[i]->func == func) {
            return true;
        }
    }
    return false;
}

bool
InlinePropertyTable::hasObjectGroup(ObjectGroup* group) const
{
    for (size_t i = 0; i < numEntries(); i++) {
        if (entries_[i]->group == group) {
            return true;
        }
    }
    return false;
}

TemporaryTypeSet*
InlinePropertyTable::buildTypeSetForFunction(TempAllocator& tempAlloc, JSFunction* func) const
{
    LifoAlloc* alloc = tempAlloc.lifoAlloc();
    TemporaryTypeSet* types = alloc->new_<TemporaryTypeSet>();
    if (!types) {
        return nullptr;
    }
    for (size_t i = 0; i < numEntries(); i++) {
        if (entries_[i]->func == func) {
            types->addType(TypeSet::ObjectType(entries_[i]->group), alloc);
        }
    }
    return types;
}

bool
InlinePropertyTable::appendRoots(MRootList& roots) const
{
    for (const Entry* entry : entries_) {
        if (!entry->appendRoots(roots)) {
            return false;
        }
    }
    return true;
}

bool
MGetPropertyCache::allowDoubleResult() const
{
    if (!resultTypeSet()) {
        return true;
    }

    return resultTypeSet()->hasType(TypeSet::DoubleType());
}

MDefinition::AliasType
MGetPropertyPolymorphic::mightAlias(const MDefinition* store) const
{
    // Allow hoisting this instruction if the store does not write to a
    // slot read by this instruction.

    if (!store->isStoreFixedSlot() && !store->isStoreSlot()) {
        return AliasType::MayAlias;
    }

    for (size_t i = 0; i < numReceivers(); i++) {
        const Shape* shape = this->shape(i);
        if (!shape) {
            continue;
        }
        if (shape->slot() < shape->numFixedSlots()) {
            // Fixed slot.
            uint32_t slot = shape->slot();
            if (store->isStoreFixedSlot() && store->toStoreFixedSlot()->slot() != slot) {
                continue;
            }
            if (store->isStoreSlot()) {
                continue;
            }
        } else {
            // Dynamic slot.
            uint32_t slot = shape->slot() - shape->numFixedSlots();
            if (store->isStoreSlot() && store->toStoreSlot()->slot() != slot) {
                continue;
            }
            if (store->isStoreFixedSlot()) {
                continue;
            }
        }

        return AliasType::MayAlias;
    }

    return AliasType::NoAlias;
}

bool
MGetPropertyPolymorphic::appendRoots(MRootList& roots) const
{
    if (!roots.append(name_)) {
        return false;
    }

    for (const PolymorphicEntry& entry : receivers_) {
        if (!entry.appendRoots(roots)) {
            return false;
        }
    }

    return true;
}

bool
MSetPropertyPolymorphic::appendRoots(MRootList& roots) const
{
    if (!roots.append(name_)) {
        return false;
    }

    for (const PolymorphicEntry& entry : receivers_) {
        if (!entry.appendRoots(roots)) {
            return false;
        }
    }

    return true;
}

bool
MGuardReceiverPolymorphic::appendRoots(MRootList& roots) const
{
    for (const ReceiverGuard& guard : receivers_) {
        if (!roots.append(guard)) {
            return false;
        }
    }
    return true;
}

bool
MDispatchInstruction::appendRoots(MRootList& roots) const
{
    for (const Entry& entry : map_) {
        if (!entry.appendRoots(roots)) {
            return false;
        }
    }
    return true;
}

bool
MObjectGroupDispatch::appendRoots(MRootList& roots) const
{
    if (inlinePropertyTable_ && !inlinePropertyTable_->appendRoots(roots)) {
        return false;
    }
    return MDispatchInstruction::appendRoots(roots);
}

bool
MFunctionDispatch::appendRoots(MRootList& roots) const
{
    return MDispatchInstruction::appendRoots(roots);
}

bool
MConstant::appendRoots(MRootList& roots) const
{
    switch (type()) {
      case MIRType::String:
        return roots.append(toString());
      case MIRType::Symbol:
        return roots.append(toSymbol());
      case MIRType::Object:
        return roots.append(&toObject());
      case MIRType::Undefined:
      case MIRType::Null:
      case MIRType::Boolean:
      case MIRType::Int32:
      case MIRType::Double:
      case MIRType::Float32:
      case MIRType::MagicOptimizedArguments:
      case MIRType::MagicOptimizedOut:
      case MIRType::MagicHole:
      case MIRType::MagicIsConstructing:
      case MIRType::MagicUninitializedLexical:
        return true;
      default:
        MOZ_CRASH("Unexpected type");
    }
}

MDefinition*
MWasmUnsignedToDouble::foldsTo(TempAllocator& alloc)
{
    if (input()->isConstant() && input()->type() == MIRType::Int32) {
        return MConstant::New(alloc, DoubleValue(uint32_t(input()->toConstant()->toInt32())));
    }

    return this;
}

MDefinition*
MWasmUnsignedToFloat32::foldsTo(TempAllocator& alloc)
{
    if (input()->isConstant() && input()->type() == MIRType::Int32) {
        double dval = double(uint32_t(input()->toConstant()->toInt32()));
        if (IsFloat32Representable(dval)) {
            return MConstant::NewFloat32(alloc, float(dval));
        }
    }

    return this;
}

MWasmCall*
MWasmCall::New(TempAllocator& alloc, const wasm::CallSiteDesc& desc, const wasm::CalleeDesc& callee,
               const Args& args, MIRType resultType, uint32_t spIncrement, MDefinition* tableIndex)
{
    MWasmCall* call = new(alloc) MWasmCall(desc, callee, spIncrement);
    call->setResultType(resultType);

    if (!call->argRegs_.init(alloc, args.length())) {
        return nullptr;
    }
    for (size_t i = 0; i < call->argRegs_.length(); i++) {
        call->argRegs_[i] = args[i].reg;
    }

    if (!call->init(alloc, call->argRegs_.length() + (callee.isTable() ? 1 : 0))) {
        return nullptr;
    }
    // FixedList doesn't initialize its elements, so do an unchecked init.
    for (size_t i = 0; i < call->argRegs_.length(); i++) {
        call->initOperand(i, args[i].def);
    }
    if (callee.isTable()) {
        call->initOperand(call->argRegs_.length(), tableIndex);
    }

    return call;
}

MWasmCall*
MWasmCall::NewBuiltinInstanceMethodCall(TempAllocator& alloc,
                                        const wasm::CallSiteDesc& desc,
                                        const wasm::SymbolicAddress builtin,
                                        const ABIArg& instanceArg,
                                        const Args& args,
                                        MIRType resultType,
                                        uint32_t spIncrement)
{
    auto callee = wasm::CalleeDesc::builtinInstanceMethod(builtin);
    MWasmCall* call = MWasmCall::New(alloc, desc, callee, args, resultType, spIncrement, nullptr);
    if (!call) {
        return nullptr;
    }

    MOZ_ASSERT(instanceArg != ABIArg());
    call->instanceArg_ = instanceArg;
    return call;
}

void
MSqrt::trySpecializeFloat32(TempAllocator& alloc) {
    if (!input()->canProduceFloat32() || !CheckUsesAreFloat32Consumers(this)) {
        if (input()->type() == MIRType::Float32) {
            ConvertDefinitionToDouble<0>(alloc, input(), this);
        }
        return;
    }

    setResultType(MIRType::Float32);
    specialization_ = MIRType::Float32;
}

MDefinition*
MClz::foldsTo(TempAllocator& alloc)
{
    if (num()->isConstant()) {
        MConstant* c = num()->toConstant();
        if (type() == MIRType::Int32) {
            int32_t n = c->toInt32();
            if (n == 0) {
                return MConstant::New(alloc, Int32Value(32));
            }
            return MConstant::New(alloc, Int32Value(mozilla::CountLeadingZeroes32(n)));
        }
        int64_t n = c->toInt64();
        if (n == 0) {
            return MConstant::NewInt64(alloc, int64_t(64));
        }
        return MConstant::NewInt64(alloc, int64_t(mozilla::CountLeadingZeroes64(n)));
    }

    return this;
}

MDefinition*
MCtz::foldsTo(TempAllocator& alloc)
{
    if (num()->isConstant()) {
        MConstant* c = num()->toConstant();
        if (type() == MIRType::Int32) {
            int32_t n = num()->toConstant()->toInt32();
            if (n == 0) {
                return MConstant::New(alloc, Int32Value(32));
            }
            return MConstant::New(alloc, Int32Value(mozilla::CountTrailingZeroes32(n)));
        }
        int64_t n = c->toInt64();
        if (n == 0) {
            return MConstant::NewInt64(alloc, int64_t(64));
        }
        return MConstant::NewInt64(alloc, int64_t(mozilla::CountTrailingZeroes64(n)));
    }

    return this;
}

MDefinition*
MPopcnt::foldsTo(TempAllocator& alloc)
{
    if (num()->isConstant()) {
        MConstant* c = num()->toConstant();
        if (type() == MIRType::Int32) {
            int32_t n = num()->toConstant()->toInt32();
            return MConstant::New(alloc, Int32Value(mozilla::CountPopulation32(n)));
        }
        int64_t n = c->toInt64();
        return MConstant::NewInt64(alloc, int64_t(mozilla::CountPopulation64(n)));
    }

    return this;
}

MDefinition*
MBoundsCheck::foldsTo(TempAllocator& alloc)
{
    if (index()->isConstant() && length()->isConstant()) {
        uint32_t len = length()->toConstant()->toInt32();
        uint32_t idx = index()->toConstant()->toInt32();
        if (idx + uint32_t(minimum()) < len && idx + uint32_t(maximum()) < len) {
            return index();
        }
    }

    return this;
}

MDefinition*
MTableSwitch::foldsTo(TempAllocator& alloc)
{
    MDefinition* op = getOperand(0);

    // If we only have one successor, convert to a plain goto to the only
    // successor. TableSwitch indices are numeric; other types will always go to
    // the only successor.
    if (numSuccessors() == 1 || (op->type() != MIRType::Value && !IsNumberType(op->type()))) {
        return MGoto::New(alloc, getDefault());
    }

    if (MConstant* opConst = op->maybeConstantValue()) {
        if (op->type() == MIRType::Int32) {
            int32_t i = opConst->toInt32() - low_;
            MBasicBlock* target;
            if (size_t(i) < numCases()) {
                target = getCase(size_t(i));
            } else {
                target = getDefault();
            }
            MOZ_ASSERT(target);
            return MGoto::New(alloc, target);
        }
    }

    return this;
}

MDefinition*
MArrayJoin::foldsTo(TempAllocator& alloc)
{
    MDefinition* arr = array();

    if (!arr->isStringSplit()) {
        return this;
    }

    setRecoveredOnBailout();
    if (arr->hasLiveDefUses()) {
        setNotRecoveredOnBailout();
        return this;
    }

    // The MStringSplit won't generate any code.
    arr->setRecoveredOnBailout();

    // We're replacing foo.split(bar).join(baz) by
    // foo.replace(bar, baz).  MStringSplit could be recovered by
    // a bailout.  As we are removing its last use, and its result
    // could be captured by a resume point, this MStringSplit will
    // be executed on the bailout path.
    MDefinition* string = arr->toStringSplit()->string();
    MDefinition* pattern = arr->toStringSplit()->separator();
    MDefinition* replacement = sep();

    MStringReplace *substr = MStringReplace::New(alloc, string, pattern, replacement);
    substr->setFlatReplacement();
    return substr;
}

MDefinition*
MGetFirstDollarIndex::foldsTo(TempAllocator& alloc)
{
    MDefinition* strArg = str();
    if (!strArg->isConstant()) {
        return this;
    }

    JSAtom* atom = &strArg->toConstant()->toString()->asAtom();
    int32_t index = GetFirstDollarIndexRawFlat(atom);
    return MConstant::New(alloc, Int32Value(index));
}

MConvertUnboxedObjectToNative*
MConvertUnboxedObjectToNative::New(TempAllocator& alloc, MDefinition* obj, ObjectGroup* group)
{
    MConvertUnboxedObjectToNative* res = new(alloc) MConvertUnboxedObjectToNative(obj, group);

    AutoSweepObjectGroup sweep(group);
    ObjectGroup* nativeGroup = group->unboxedLayout(sweep).nativeGroup();

    // Make a new type set for the result of this instruction which replaces
    // the input group with the native group we will convert it to.
    TemporaryTypeSet* types = obj->resultTypeSet();
    if (types && !types->unknownObject()) {
        TemporaryTypeSet* newTypes = types->cloneWithoutObjects(alloc.lifoAlloc());
        if (newTypes) {
            for (size_t i = 0; i < types->getObjectCount(); i++) {
                TypeSet::ObjectKey* key = types->getObject(i);
                if (!key) {
                    continue;
                }
                if (key->unknownProperties() || !key->isGroup() || key->group() != group) {
                    newTypes->addType(TypeSet::ObjectType(key), alloc.lifoAlloc());
                } else {
                    newTypes->addType(TypeSet::ObjectType(nativeGroup), alloc.lifoAlloc());
                }
            }
            res->setResultTypeSet(newTypes);
        }
    }

    return res;
}

bool
jit::ElementAccessIsDenseNative(CompilerConstraintList* constraints,
                                MDefinition* obj, MDefinition* id)
{
    if (obj->mightBeType(MIRType::String)) {
        return false;
    }

    if (id->type() != MIRType::Int32 && id->type() != MIRType::Double) {
        return false;
    }

    TemporaryTypeSet* types = obj->resultTypeSet();
    if (!types) {
        return false;
    }

    // Typed arrays are native classes but do not have dense elements.
    const Class* clasp = types->getKnownClass(constraints);
    return clasp && clasp->isNative() && !IsTypedArrayClass(clasp);
}

bool
jit::ElementAccessIsTypedArray(CompilerConstraintList* constraints,
                               MDefinition* obj, MDefinition* id,
                               Scalar::Type* arrayType)
{
    if (obj->mightBeType(MIRType::String)) {
        return false;
    }

    if (id->type() != MIRType::Int32 && id->type() != MIRType::Double) {
        return false;
    }

    TemporaryTypeSet* types = obj->resultTypeSet();
    if (!types) {
        return false;
    }

    *arrayType = types->getTypedArrayType(constraints);
    return *arrayType != Scalar::MaxTypedArrayViewType;
}

bool
jit::ElementAccessIsPacked(CompilerConstraintList* constraints, MDefinition* obj)
{
    TemporaryTypeSet* types = obj->resultTypeSet();
    return types && !types->hasObjectFlags(constraints, OBJECT_FLAG_NON_PACKED);
}

bool
jit::ElementAccessMightBeCopyOnWrite(CompilerConstraintList* constraints, MDefinition* obj)
{
    TemporaryTypeSet* types = obj->resultTypeSet();
    return !types || types->hasObjectFlags(constraints, OBJECT_FLAG_COPY_ON_WRITE);
}

bool
jit::ElementAccessMightBeNonExtensible(CompilerConstraintList* constraints, MDefinition* obj)
{
    TemporaryTypeSet* types = obj->resultTypeSet();
    return !types || types->hasObjectFlags(constraints, OBJECT_FLAG_NON_EXTENSIBLE_ELEMENTS);
}

AbortReasonOr<bool>
jit::ElementAccessHasExtraIndexedProperty(IonBuilder* builder, MDefinition* obj)
{
    TemporaryTypeSet* types = obj->resultTypeSet();

    if (!types || types->hasObjectFlags(builder->constraints(), OBJECT_FLAG_LENGTH_OVERFLOW)) {
        return true;
    }

    return TypeCanHaveExtraIndexedProperties(builder, types);
}

MIRType
jit::DenseNativeElementType(CompilerConstraintList* constraints, MDefinition* obj)
{
    TemporaryTypeSet* types = obj->resultTypeSet();
    MIRType elementType = MIRType::None;
    unsigned count = types->getObjectCount();

    for (unsigned i = 0; i < count; i++) {
        TypeSet::ObjectKey* key = types->getObject(i);
        if (!key) {
            continue;
        }

        if (key->unknownProperties()) {
            return MIRType::None;
        }

        HeapTypeSetKey elementTypes = key->property(JSID_VOID);

        MIRType type = elementTypes.knownMIRType(constraints);
        if (type == MIRType::None) {
            return MIRType::None;
        }

        if (elementType == MIRType::None) {
            elementType = type;
        } else if (elementType != type) {
            return MIRType::None;
        }
    }

    return elementType;
}

static BarrierKind
PropertyReadNeedsTypeBarrier(CompilerConstraintList* constraints,
                             TypeSet::ObjectKey* key, PropertyName* name,
                             TypeSet* observed)
{
    // If the object being read from has types for the property which haven't
    // been observed at this access site, the read could produce a new type and
    // a barrier is needed. Note that this only covers reads from properties
    // which are accounted for by type information, i.e. native data properties
    // and elements.
    //
    // We also need a barrier if the object is a proxy, because then all bets
    // are off, just as if it has unknown properties.
    if (key->unknownProperties() || observed->empty() ||
        key->clasp()->isProxy())
    {
        return BarrierKind::TypeSet;
    }

    if (!name && IsTypedArrayClass(key->clasp())) {
        Scalar::Type arrayType = GetTypedArrayClassType(key->clasp());
        MIRType type = MIRTypeForTypedArrayRead(arrayType, true);
        if (observed->mightBeMIRType(type)) {
            return BarrierKind::NoBarrier;
        }
        return BarrierKind::TypeSet;
    }

    jsid id = name ? NameToId(name) : JSID_VOID;
    HeapTypeSetKey property = key->property(id);
    if (property.maybeTypes()) {
        if (!TypeSetIncludes(observed, MIRType::Value, property.maybeTypes())) {
            // If all possible objects have been observed, we don't have to
            // guard on the specific object types.
            if (property.maybeTypes()->objectsAreSubset(observed)) {
                property.freeze(constraints);
                return BarrierKind::TypeTagOnly;
            }
            return BarrierKind::TypeSet;
        }
    }

    // Type information for global objects is not required to reflect the
    // initial 'undefined' value for properties, in particular global
    // variables declared with 'var'. Until the property is assigned a value
    // other than undefined, a barrier is required.
    if (key->isSingleton()) {
        JSObject* obj = key->singleton();
        if (name && CanHaveEmptyPropertyTypesForOwnProperty(obj) &&
            (!property.maybeTypes() || property.maybeTypes()->empty()))
        {
            return BarrierKind::TypeSet;
        }
    }

    property.freeze(constraints);
    return BarrierKind::NoBarrier;
}

BarrierKind
jit::PropertyReadNeedsTypeBarrier(JSContext* propertycx,
                                  TempAllocator& alloc,
                                  CompilerConstraintList* constraints,
                                  TypeSet::ObjectKey* key, PropertyName* name,
                                  TemporaryTypeSet* observed, bool updateObserved)
{
    if (!updateObserved) {
        return PropertyReadNeedsTypeBarrier(constraints, key, name, observed);
    }

    // If this access has never executed, try to add types to the observed set
    // according to any property which exists on the object or its prototype.
    if (observed->empty() && name) {
        TypeSet::ObjectKey* obj = key;
        do {
            if (!obj->clasp()->isNative()) {
                break;
            }

            if (propertycx) {
                obj->ensureTrackedProperty(propertycx, NameToId(name));
            }

            if (obj->unknownProperties()) {
                break;
            }

            HeapTypeSetKey property = obj->property(NameToId(name));
            if (property.maybeTypes()) {
                TypeSet::TypeList types;
                if (!property.maybeTypes()->enumerateTypes(&types)) {
                    break;
                }
                if (types.length() == 1) {
                    // Note: the return value here is ignored.
                    observed->addType(types[0], alloc.lifoAlloc());
                }
                break;
            }

            if (!obj->proto().isObject()) {
                break;
            }
            obj = TypeSet::ObjectKey::get(obj->proto().toObject());
        } while (obj);
    }

    return PropertyReadNeedsTypeBarrier(constraints, key, name, observed);
}

BarrierKind
jit::PropertyReadNeedsTypeBarrier(JSContext* propertycx,
                                  TempAllocator& alloc,
                                  CompilerConstraintList* constraints,
                                  MDefinition* obj, PropertyName* name,
                                  TemporaryTypeSet* observed)
{
    if (observed->unknown()) {
        return BarrierKind::NoBarrier;
    }

    TypeSet* types = obj->resultTypeSet();
    if (!types || types->unknownObject()) {
        return BarrierKind::TypeSet;
    }

    BarrierKind res = BarrierKind::NoBarrier;

    bool updateObserved = types->getObjectCount() == 1;
    for (size_t i = 0; i < types->getObjectCount(); i++) {
        if (TypeSet::ObjectKey* key = types->getObject(i)) {
            BarrierKind kind = PropertyReadNeedsTypeBarrier(propertycx, alloc, constraints, key,
                                                            name, observed, updateObserved);
            if (kind == BarrierKind::TypeSet) {
                return BarrierKind::TypeSet;
            }

            if (kind == BarrierKind::TypeTagOnly) {
                MOZ_ASSERT(res == BarrierKind::NoBarrier || res == BarrierKind::TypeTagOnly);
                res = BarrierKind::TypeTagOnly;
            } else {
                MOZ_ASSERT(kind == BarrierKind::NoBarrier);
            }
        }
    }

    return res;
}

AbortReasonOr<BarrierKind>
jit::PropertyReadOnPrototypeNeedsTypeBarrier(IonBuilder* builder,
                                             MDefinition* obj, PropertyName* name,
                                             TemporaryTypeSet* observed)
{
    if (observed->unknown()) {
        return BarrierKind::NoBarrier;
    }

    TypeSet* types = obj->resultTypeSet();
    if (!types || types->unknownObject()) {
        return BarrierKind::TypeSet;
    }

    BarrierKind res = BarrierKind::NoBarrier;

    for (size_t i = 0; i < types->getObjectCount(); i++) {
        TypeSet::ObjectKey* key = types->getObject(i);
        if (!key) {
            continue;
        }
        while (true) {
            if (!builder->alloc().ensureBallast()) {
                return builder->abort(AbortReason::Alloc);
            }
            if (!key->hasStableClassAndProto(builder->constraints())) {
                return BarrierKind::TypeSet;
            }
            if (!key->proto().isObject()) {
                break;
            }
            JSObject* proto = builder->checkNurseryObject(key->proto().toObject());
            key = TypeSet::ObjectKey::get(proto);
            BarrierKind kind = PropertyReadNeedsTypeBarrier(builder->constraints(),
                                                            key, name, observed);
            if (kind == BarrierKind::TypeSet) {
                return BarrierKind::TypeSet;
            }

            if (kind == BarrierKind::TypeTagOnly) {
                MOZ_ASSERT(res == BarrierKind::NoBarrier || res == BarrierKind::TypeTagOnly);
                res = BarrierKind::TypeTagOnly;
            } else {
                MOZ_ASSERT(kind == BarrierKind::NoBarrier);
            }
        }
    }

    return res;
}

bool
jit::PropertyReadIsIdempotent(CompilerConstraintList* constraints,
                              MDefinition* obj, PropertyName* name)
{
    // Determine if reading a property from obj is likely to be idempotent.

    TypeSet* types = obj->resultTypeSet();
    if (!types || types->unknownObject()) {
        return false;
    }

    for (size_t i = 0; i < types->getObjectCount(); i++) {
        if (TypeSet::ObjectKey* key = types->getObject(i)) {
            if (key->unknownProperties()) {
                return false;
            }

            // Check if the property has been reconfigured or is a getter.
            HeapTypeSetKey property = key->property(NameToId(name));
            if (property.nonData(constraints)) {
                return false;
            }
        }
    }

    return true;
}

AbortReasonOr<bool>
PrototypeHasIndexedProperty(IonBuilder* builder, JSObject* obj)
{
    do {
        TypeSet::ObjectKey* key = TypeSet::ObjectKey::get(builder->checkNurseryObject(obj));
        if (ClassCanHaveExtraProperties(key->clasp())) {
            return true;
        }
        if (key->unknownProperties()) {
            return true;
        }
        HeapTypeSetKey index = key->property(JSID_VOID);
        if (index.nonData(builder->constraints()) || index.isOwnProperty(builder->constraints())) {
            return true;
        }
        obj = obj->staticPrototype();
        if (!builder->alloc().ensureBallast()) {
            return builder->abort(AbortReason::Alloc);
        }
    } while (obj);

    return false;
}

// Whether Array.prototype, or an object on its proto chain, has an indexed property.
AbortReasonOr<bool>
jit::ArrayPrototypeHasIndexedProperty(IonBuilder* builder, JSScript* script)
{
    if (JSObject* proto = script->global().maybeGetArrayPrototype()) {
        return PrototypeHasIndexedProperty(builder, proto);
    }
    return true;
}

// Whether obj or any of its prototypes have an indexed property.
AbortReasonOr<bool>
jit::TypeCanHaveExtraIndexedProperties(IonBuilder* builder, TemporaryTypeSet* types)
{
    const Class* clasp = types->getKnownClass(builder->constraints());

    // Note: typed arrays have indexed properties not accounted for by type
    // information, though these are all in bounds and will be accounted for
    // by JIT paths.
    if (!clasp || (ClassCanHaveExtraProperties(clasp) && !IsTypedArrayClass(clasp))) {
        return true;
    }

    if (types->hasObjectFlags(builder->constraints(), OBJECT_FLAG_SPARSE_INDEXES)) {
        return true;
    }

    JSObject* proto;
    if (!types->getCommonPrototype(builder->constraints(), &proto)) {
        return true;
    }

    if (!proto) {
        return false;
    }

    return PrototypeHasIndexedProperty(builder, proto);
}

static bool
PropertyTypeIncludes(TempAllocator& alloc, HeapTypeSetKey property,
                     MDefinition* value, MIRType implicitType)
{
    // If implicitType is not MIRType::None, it is an additional type which the
    // property implicitly includes. In this case, make a new type set which
    // explicitly contains the type.
    TypeSet* types = property.maybeTypes();
    if (implicitType != MIRType::None) {
        TypeSet::Type newType = TypeSet::PrimitiveType(ValueTypeFromMIRType(implicitType));
        if (types) {
            types = types->clone(alloc.lifoAlloc());
        } else {
            types = alloc.lifoAlloc()->new_<TemporaryTypeSet>();
        }
        if (!types) {
            return false;
        }
        types->addType(newType, alloc.lifoAlloc());
    }

    return TypeSetIncludes(types, value->type(), value->resultTypeSet());
}

static bool
TryAddTypeBarrierForWrite(TempAllocator& alloc, CompilerConstraintList* constraints,
                          MBasicBlock* current, TemporaryTypeSet* objTypes,
                          PropertyName* name, MDefinition** pvalue, MIRType implicitType)
{
    // Return whether pvalue was modified to include a type barrier ensuring
    // that writing the value to objTypes/id will not require changing type
    // information.

    // All objects in the set must have the same types for name. Otherwise, we
    // could bail out without subsequently triggering a type change that
    // invalidates the compiled code.
    Maybe<HeapTypeSetKey> aggregateProperty;

    for (size_t i = 0; i < objTypes->getObjectCount(); i++) {
        TypeSet::ObjectKey* key = objTypes->getObject(i);
        if (!key) {
            continue;
        }

        if (key->unknownProperties()) {
            return false;
        }

        jsid id = name ? NameToId(name) : JSID_VOID;
        HeapTypeSetKey property = key->property(id);
        if (!property.maybeTypes() || property.couldBeConstant(constraints)) {
            return false;
        }

        if (PropertyTypeIncludes(alloc, property, *pvalue, implicitType)) {
            return false;
        }

        // This freeze is not required for correctness, but ensures that we
        // will recompile if the property types change and the barrier can
        // potentially be removed.
        property.freeze(constraints);

        if (!aggregateProperty) {
            aggregateProperty.emplace(property);
        } else {
            if (!aggregateProperty->maybeTypes()->equals(property.maybeTypes())) {
                return false;
            }
        }
    }

    MOZ_ASSERT(aggregateProperty);

    MIRType propertyType = aggregateProperty->knownMIRType(constraints);
    switch (propertyType) {
      case MIRType::Boolean:
      case MIRType::Int32:
      case MIRType::Double:
      case MIRType::String:
      case MIRType::Symbol: {
        // The property is a particular primitive type, guard by unboxing the
        // value before the write.
        if (!(*pvalue)->mightBeType(propertyType)) {
            // The value's type does not match the property type. Just do a VM
            // call as it will always trigger invalidation of the compiled code.
            MOZ_ASSERT_IF((*pvalue)->type() != MIRType::Value, (*pvalue)->type() != propertyType);
            return false;
        }
        MInstruction* ins = MUnbox::New(alloc, *pvalue, propertyType, MUnbox::Fallible);
        current->add(ins);
        *pvalue = ins;
        return true;
      }
      default:;
    }

    if ((*pvalue)->type() != MIRType::Value) {
        return false;
    }

    TemporaryTypeSet* types = aggregateProperty->maybeTypes()->clone(alloc.lifoAlloc());
    if (!types) {
        return false;
    }

    // If all possible objects can be stored without a barrier, we don't have to
    // guard on the specific object types.
    BarrierKind kind = BarrierKind::TypeSet;
    if ((*pvalue)->resultTypeSet() && (*pvalue)->resultTypeSet()->objectsAreSubset(types)) {
        kind = BarrierKind::TypeTagOnly;
    }

    MInstruction* ins = MTypeBarrier::New(alloc, *pvalue, types, kind);
    current->add(ins);
    ins->setNotMovable();
    if (ins->type() == MIRType::Undefined) {
        ins = MConstant::New(alloc, UndefinedValue());
        current->add(ins);
    } else if (ins->type() == MIRType::Null) {
        ins = MConstant::New(alloc, NullValue());
        current->add(ins);
    }
    *pvalue = ins;
    return true;
}

static MInstruction*
AddGroupGuard(TempAllocator& alloc, MBasicBlock* current, MDefinition* obj,
              TypeSet::ObjectKey* key, bool bailOnEquality)
{
    MInstruction* guard;

    if (key->isGroup()) {
        guard = MGuardObjectGroup::New(alloc, obj, key->group(), bailOnEquality,
                                       Bailout_ObjectIdentityOrTypeGuard);
    } else {
        MConstant* singletonConst = MConstant::NewConstraintlessObject(alloc, key->singleton());
        current->add(singletonConst);
        guard = MGuardObjectIdentity::New(alloc, obj, singletonConst, bailOnEquality);
    }

    current->add(guard);

    // For now, never move object group / identity guards.
    guard->setNotMovable();

    return guard;
}

// Whether value can be written to property without changing type information.
bool
jit::CanWriteProperty(TempAllocator& alloc, CompilerConstraintList* constraints,
                      HeapTypeSetKey property, MDefinition* value,
                      MIRType implicitType /* = MIRType::None */)
{
    if (property.couldBeConstant(constraints)) {
        return false;
    }
    return PropertyTypeIncludes(alloc, property, value, implicitType);
}

bool
jit::PropertyWriteNeedsTypeBarrier(TempAllocator& alloc, CompilerConstraintList* constraints,
                                   MBasicBlock* current, MDefinition** pobj,
                                   PropertyName* name, MDefinition** pvalue,
                                   bool canModify, MIRType implicitType)
{
    // If any value being written is not reflected in the type information for
    // objects which obj could represent, a type barrier is needed when writing
    // the value. As for propertyReadNeedsTypeBarrier, this only applies for
    // properties that are accounted for by type information, i.e. normal data
    // properties and elements.

    TemporaryTypeSet* types = (*pobj)->resultTypeSet();
    if (!types || types->unknownObject()) {
        return true;
    }

    // If all of the objects being written to have property types which already
    // reflect the value, no barrier at all is needed. Additionally, if all
    // objects being written to have the same types for the property, and those
    // types do *not* reflect the value, add a type barrier for the value.

    bool success = true;
    for (size_t i = 0; i < types->getObjectCount(); i++) {
        TypeSet::ObjectKey* key = types->getObject(i);
        if (!key || key->unknownProperties()) {
            continue;
        }

        // TI doesn't track TypedArray indexes and should never insert a type
        // barrier for them.
        if (!name && IsTypedArrayClass(key->clasp())) {
            continue;
        }

        jsid id = name ? NameToId(name) : JSID_VOID;
        HeapTypeSetKey property = key->property(id);
        if (!CanWriteProperty(alloc, constraints, property, *pvalue, implicitType)) {
            // Either pobj or pvalue needs to be modified to filter out the
            // types which the value could have but are not in the property,
            // or a VM call is required. A VM call is always required if pobj
            // and pvalue cannot be modified.
            if (!canModify) {
                return true;
            }
            success = TryAddTypeBarrierForWrite(alloc, constraints, current, types, name, pvalue,
                                                implicitType);
            break;
        }
    }

    // Perform additional filtering to make sure that any unboxed property
    // being written can accommodate the value.
    for (size_t i = 0; i < types->getObjectCount(); i++) {
        TypeSet::ObjectKey* key = types->getObject(i);
        if (!key || !key->isGroup()) {
            continue;
        }
        AutoSweepObjectGroup sweep(key->group());
        if (const auto* layout = key->group()->maybeUnboxedLayout(sweep)) {
            if (name) {
                const UnboxedLayout::Property* property = layout->lookup(name);
                if (property && !CanStoreUnboxedType(alloc, property->type, *pvalue)) {
                    return true;
                }
            }
        }
    }

    if (success) {
        return false;
    }

    // If all of the objects except one have property types which reflect the
    // value, and the remaining object has no types at all for the property,
    // add a guard that the object does not have that remaining object's type.

    if (types->getObjectCount() <= 1) {
        return true;
    }

    TypeSet::ObjectKey* excluded = nullptr;
    for (size_t i = 0; i < types->getObjectCount(); i++) {
        TypeSet::ObjectKey* key = types->getObject(i);
        if (!key || key->unknownProperties()) {
            continue;
        }
        if (!name && IsTypedArrayClass(key->clasp())) {
            continue;
        }

        jsid id = name ? NameToId(name) : JSID_VOID;
        HeapTypeSetKey property = key->property(id);
        if (CanWriteProperty(alloc, constraints, property, *pvalue, implicitType)) {
            continue;
        }

        if ((property.maybeTypes() && !property.maybeTypes()->empty()) || excluded) {
            return true;
        }
        excluded = key;
    }

    MOZ_ASSERT(excluded);

    // If the excluded object is a group with an unboxed layout, make sure it
    // does not have a corresponding native group. Objects with the native
    // group might appear even though they are not in the type set.
    if (excluded->isGroup()) {
        AutoSweepObjectGroup sweep(excluded->group());
        if (UnboxedLayout* layout = excluded->group()->maybeUnboxedLayout(sweep)) {
            if (layout->nativeGroup()) {
                return true;
            }
            excluded->watchStateChangeForUnboxedConvertedToNative(constraints);
        }
    }

    *pobj = AddGroupGuard(alloc, current, *pobj, excluded, /* bailOnEquality = */ true);
    return false;
}

MIonToWasmCall*
MIonToWasmCall::New(TempAllocator& alloc, WasmInstanceObject* instanceObj,
                    const wasm::FuncExport& funcExport)
{
    wasm::ExprType retType = funcExport.funcType().ret();

    MIRType resultType = retType.code() == wasm::ExprType::Void
                       ? MIRType::Value
                       : ToMIRType(retType);

    auto* ins = new(alloc) MIonToWasmCall(instanceObj, resultType, funcExport);
    if (!ins->init(alloc, funcExport.funcType().args().length())) {
        return nullptr;
    }
    return ins;
}

bool
MIonToWasmCall::appendRoots(MRootList& roots) const
{
    return roots.append(instanceObj_);
}

#ifdef DEBUG
bool
MIonToWasmCall::isConsistentFloat32Use(MUse* use) const
{
    return funcExport_.funcType().args()[use->index()].code() == wasm::ValType::F32;
}
#endif<|MERGE_RESOLUTION|>--- conflicted
+++ resolved
@@ -5292,29 +5292,6 @@
 {
     if (def->isWasmStoreGlobalVar()) {
         const MWasmStoreGlobalVar* store = def->toWasmStoreGlobalVar();
-<<<<<<< HEAD
-
-        // If they are both indirect, then we don't know what the
-        // indirections point at, so we must be conservative.
-        if (isIndirect_ && store->isIndirect())
-            return AliasType::MayAlias;
-
-        // If they are both direct, then we can disambiguate them by
-        // inspecting their offsets.
-        if (!isIndirect_ && !store->isIndirect())
-            return store->globalDataOffset() == globalDataOffset_
-                      ? AliasType::MayAlias : AliasType::NoAlias;
-
-        // Otherwise, one is indirect and the other isn't, so they can't
-        // alias.
-        return AliasType::NoAlias;
-
-        // We could do better here, in that: if both variables are indirect,
-        // but at least one of them is created in this module, then they
-        // can't alias.  That would require having a flag on globals to
-        // indicate which are imported.  See bug 1467415 comment 3,
-        // 4th rule.
-=======
         return store->globalDataOffset() == globalDataOffset_
                    ? AliasType::MayAlias : AliasType::NoAlias;
     }
@@ -5336,7 +5313,6 @@
         // can't alias -- in other words they can only alias if they are both
         // imported.  That would require having a flag on globals to indicate
         // which are imported.  See bug 1467415 comment 3, 4th rule.
->>>>>>> 94e37e71
     }
 
     return AliasType::MayAlias;
@@ -5354,13 +5330,6 @@
 bool
 MWasmLoadGlobalVar::congruentTo(const MDefinition* ins) const
 {
-<<<<<<< HEAD
-    // We don't need to consider the isIndirect_ markings here, because
-    // equivalence of offsets implies equivalence of indirectness.
-    if (ins->isWasmLoadGlobalVar())
-        return globalDataOffset_ == ins->toWasmLoadGlobalVar()->globalDataOffset_;
-    return false;
-=======
     if (!ins->isWasmLoadGlobalVar()) {
         return false;
     }
@@ -5377,7 +5346,6 @@
     // domain of optimization.  If that should ever change then operand
     // congruence checking should be reinstated.
     return sameOffsets /* && congruentIfOperandsEqual(other) */;
->>>>>>> 94e37e71
 }
 
 MDefinition*
