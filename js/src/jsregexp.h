/* -*- Mode: C++; tab-width: 8; indent-tabs-mode: nil; c-basic-offset: 4 -*-
 *
 * ***** BEGIN LICENSE BLOCK *****
 * Version: MPL 1.1/GPL 2.0/LGPL 2.1
 *
 * The contents of this file are subject to the Mozilla Public License Version
 * 1.1 (the "License"); you may not use this file except in compliance with
 * the License. You may obtain a copy of the License at
 * http://www.mozilla.org/MPL/
 *
 * Software distributed under the License is distributed on an "AS IS" basis,
 * WITHOUT WARRANTY OF ANY KIND, either express or implied. See the License
 * for the specific language governing rights and limitations under the
 * License.
 *
 * The Original Code is Mozilla Communicator client code, released
 * March 31, 1998.
 *
 * The Initial Developer of the Original Code is
 * Netscape Communications Corporation.
 * Portions created by the Initial Developer are Copyright (C) 1998
 * the Initial Developer. All Rights Reserved.
 *
 * Contributor(s):
 *
 * Alternatively, the contents of this file may be used under the terms of
 * either of the GNU General Public License Version 2 or later (the "GPL"),
 * or the GNU Lesser General Public License Version 2.1 or later (the "LGPL"),
 * in which case the provisions of the GPL or the LGPL are applicable instead
 * of those above. If you wish to allow use of your version of this file only
 * under the terms of either the GPL or the LGPL, and not to allow others to
 * use your version of this file under the terms of the MPL, indicate your
 * decision by deleting the provisions above and replace them with the notice
 * and other provisions required by the GPL or the LGPL. If you do not delete
 * the provisions above, a recipient may use your version of this file under
 * the terms of any one of the MPL, the GPL or the LGPL.
 *
 * ***** END LICENSE BLOCK ***** */

#ifndef jsregexp_h___
#define jsregexp_h___
/*
 * JS regular expression interface.
 */
#include <stddef.h>
#include "jsprvtd.h"
#include "jsstr.h"
#include "jscntxt.h"
#include "jsvector.h"

#ifdef JS_THREADSAFE
#include "jsdhash.h"
#endif

extern js::Class js_RegExpClass;

namespace js {

class RegExpStatics
{
    typedef Vector<int, 20, SystemAllocPolicy> MatchPairs;
    MatchPairs      matchPairs;
    /* The input that was used to produce matchPairs. */
    JSString        *matchPairsInput;
    /* The input last set on the statics. */
    JSString        *pendingInput;
    uintN           flags;
    RegExpStatics   *bufferLink;
    bool            copied;

    bool createDependent(JSContext *cx, size_t start, size_t end, Value *out) const;

    size_t pairCount() const {
        JS_ASSERT(matchPairs.length() % 2 == 0);
        return matchPairs.length() / 2;
    }

    size_t pairCountCrash() const {
        JS_CRASH_UNLESS(matchPairs.length() % 2 == 0);
        return pairCount();
    }

    void copyTo(RegExpStatics &dst) {
        dst.matchPairs.clear();
        /* 'save' has already reserved space in matchPairs */
        JS_ALWAYS_TRUE(dst.matchPairs.append(matchPairs));
        dst.matchPairsInput = matchPairsInput;
        dst.pendingInput = pendingInput;
        dst.flags = flags;
    }

    void aboutToWrite() {
        if (bufferLink && !bufferLink->copied) {
            copyTo(*bufferLink);
            bufferLink->copied = true;
        }
    }

    bool save(JSContext *cx, RegExpStatics *buffer) {
        JS_ASSERT(!buffer->copied && !buffer->bufferLink);
        buffer->bufferLink = bufferLink;
        bufferLink = buffer;
        if (!buffer->matchPairs.reserve(matchPairs.length())) {
            js_ReportOutOfMemory(cx);
            return false;
        }
        return true;
    }

    void restore() {
        if (bufferLink->copied)
            bufferLink->copyTo(*this);
        bufferLink = bufferLink->bufferLink;
    }

    void checkInvariants() {
#if DEBUG
        if (pairCount() == 0) {
            JS_ASSERT(!matchPairsInput);
            return;
        }

        /* Pair count is non-zero, so there must be match pairs input. */
        JS_ASSERT(matchPairsInput);
        size_t mpiLen = matchPairsInput->length();

        JS_ASSERT(pairIsPresent(0));

        /* Present pairs must be valid. */
        for (size_t i = 0; i < pairCount(); ++i) {
            if (!pairIsPresent(i))
                continue;
            int start = get(i, 0);
            int limit = get(i, 1);
            JS_ASSERT(mpiLen >= size_t(limit) && limit >= start && start >= 0);
        }
#endif
    }

    int get(size_t pairNum, bool which) const {
        JS_ASSERT(pairNum < pairCount());
        return matchPairs[2 * pairNum + which];
    }

<<<<<<< HEAD
    int getCrash(size_t pairNum, bool which) const {
        JS_CRASH_UNLESS(pairNum < pairCountCrash());
        return get(pairNum, which);
    }

=======
>>>>>>> a9b56d08
    /*
     * Check whether the index at |checkValidIndex| is valid (>= 0).
     * If so, construct a string for it and place it in |*out|.
     * If not, place undefined in |*out|.
     */
    bool makeMatch(JSContext *cx, size_t checkValidIndex, size_t pairNum, Value *out) const;

    static const uintN allFlags = JSREG_FOLD | JSREG_GLOB | JSREG_STICKY | JSREG_MULTILINE;

    struct InitBuffer {};
    explicit RegExpStatics(InitBuffer) : bufferLink(NULL), copied(false) {}

    friend class PreserveRegExpStatics;

  public:
    RegExpStatics() : bufferLink(NULL), copied(false) { clear(); }

    static RegExpStatics *extractFrom(JSObject *global);

    /* Mutators. */

    /* 
     * The inputOffset parameter is added to the present (i.e. non-negative) match items to emulate
     * sticky mode.
     */
    bool updateFromMatch(JSContext *cx, JSString *input, int *buf, size_t matchItemCount) {
        aboutToWrite();
        pendingInput = input;

        if (!matchPairs.resizeUninitialized(matchItemCount)) {
            js_ReportOutOfMemory(cx);
            return false;
        }

        for (size_t i = 0; i < matchItemCount; ++i)
            matchPairs[i] = buf[i];

        matchPairsInput = input;
        return true;
    }

    void setMultiline(bool enabled) {
        aboutToWrite();
        if (enabled)
            flags = flags | JSREG_MULTILINE;
        else
            flags = flags & ~JSREG_MULTILINE;
    }

    void clear() {
        aboutToWrite();
        flags = 0;
        pendingInput = NULL;
        matchPairsInput = NULL;
        matchPairs.clear();
    }

    bool pairIsPresent(size_t pairNum) { return get(0, 0) != -1; }

    /* Corresponds to JSAPI functionality to set the pending RegExp input. */
    void reset(JSString *newInput, bool newMultiline) {
        aboutToWrite();
        clear();
        pendingInput = newInput;
        setMultiline(newMultiline);
        checkInvariants();
    }

    void setPendingInput(JSString *newInput) {
        aboutToWrite();
        pendingInput = newInput;
    }

    /* Accessors. */

    JSString *getPendingInput() const { return pendingInput; }
    uintN getFlags() const { return flags; }
    bool multiline() const { return flags & JSREG_MULTILINE; }

    size_t matchStart() const {
        int start = get(0, 0);
        JS_ASSERT(start >= 0);
        return size_t(start);
    }

    size_t matchLimit() const {
        int limit = get(0, 1);
        JS_ASSERT(size_t(limit) >= matchStart() && limit >= 0);
        return size_t(limit);
    }

    bool matched() const {
        JS_ASSERT(pairCount() > 0);
        return get(0, 1) - get(0, 0) > 0;
    }

    size_t getParenCount() const {
        JS_ASSERT(pairCount() > 0);
        return pairCount() - 1;
    }

    void mark(JSTracer *trc) const {
        if (pendingInput)
            JS_CALL_STRING_TRACER(trc, pendingInput, "res->pendingInput");
        if (matchPairsInput)
            JS_CALL_STRING_TRACER(trc, matchPairsInput, "res->matchPairsInput");
    }

    size_t getParenLength(size_t parenNum) const {
        if (pairCountCrash() <= parenNum + 1)
            return 0;
<<<<<<< HEAD
        return getCrash(parenNum + 1, 1) - getCrash(parenNum + 1, 0);
=======
        return get(parenNum + 1, 1) - get(parenNum + 1, 0);
>>>>>>> a9b56d08
    }

    /* Value creators. */

    bool createPendingInput(JSContext *cx, Value *out) const;
    bool createLastMatch(JSContext *cx, Value *out) const { return makeMatch(cx, 0, 0, out); }
    bool createLastParen(JSContext *cx, Value *out) const;
    bool createLeftContext(JSContext *cx, Value *out) const;
    bool createRightContext(JSContext *cx, Value *out) const;

    bool createParen(JSContext *cx, size_t parenNum, Value *out) const {
        return makeMatch(cx, (parenNum + 1) * 2, parenNum + 1, out);
    }

    /* Substring creators. */

    void getParen(size_t num, JSSubString *out) const;
    void getLastMatch(JSSubString *out) const;
    void getLastParen(JSSubString *out) const;
    void getLeftContext(JSSubString *out) const;
    void getRightContext(JSSubString *out) const;
};

class PreserveRegExpStatics
{
    RegExpStatics *const original;
    RegExpStatics buffer;

  public:
    explicit PreserveRegExpStatics(RegExpStatics *original)
     : original(original),
       buffer(RegExpStatics::InitBuffer())
    {}

    bool init(JSContext *cx) {
        return original->save(cx, &buffer);
    }

    ~PreserveRegExpStatics() {
        original->restore();
    }
};

}

static inline bool
VALUE_IS_REGEXP(JSContext *cx, js::Value v)
{
    return !v.isPrimitive() && v.toObject().isRegExp();
}

inline const js::Value &
JSObject::getRegExpLastIndex() const
{
    JS_ASSERT(isRegExp());
    return getSlot(JSSLOT_REGEXP_LAST_INDEX);
}

inline void
JSObject::setRegExpLastIndex(const js::Value &v)
{
    JS_ASSERT(isRegExp());
    setSlot(JSSLOT_REGEXP_LAST_INDEX, v);
}

inline void
JSObject::setRegExpLastIndex(jsdouble d)
{
    JS_ASSERT(isRegExp());
    setSlot(JSSLOT_REGEXP_LAST_INDEX, js::NumberValue(d));
}

inline void
JSObject::zeroRegExpLastIndex()
{
    JS_ASSERT(isRegExp());
    getSlotRef(JSSLOT_REGEXP_LAST_INDEX).setInt32(0);
}

namespace js { class AutoStringRooter; }

inline bool
JSObject::isRegExp() const
{
    return getClass() == &js_RegExpClass;
}

extern JS_FRIEND_API(JSBool)
js_ObjectIsRegExp(JSObject *obj);

extern JSObject *
js_InitRegExpClass(JSContext *cx, JSObject *obj);

/*
 * Export js_regexp_toString to the decompiler.
 */
extern JSBool
js_regexp_toString(JSContext *cx, JSObject *obj, js::Value *vp);

extern JS_FRIEND_API(JSObject *) JS_FASTCALL
js_CloneRegExpObject(JSContext *cx, JSObject *obj, JSObject *proto);

/*
 * Move data from |cx|'s regexp statics to |statics| and root the input string in |tvr| if it's
 * available.
 */
extern JS_FRIEND_API(void)
js_SaveAndClearRegExpStatics(JSContext *cx, js::RegExpStatics *res, js::AutoStringRooter *tvr);

/* Move the data from |statics| into |cx|. */
extern JS_FRIEND_API(void)
js_RestoreRegExpStatics(JSContext *cx, js::RegExpStatics *res);

extern JSBool
js_XDRRegExpObject(JSXDRState *xdr, JSObject **objp);

extern JSBool
js_regexp_exec(JSContext *cx, uintN argc, js::Value *vp);
extern JSBool
js_regexp_test(JSContext *cx, uintN argc, js::Value *vp);

#endif /* jsregexp_h___ */<|MERGE_RESOLUTION|>--- conflicted
+++ resolved
@@ -142,14 +142,6 @@
         return matchPairs[2 * pairNum + which];
     }
 
-<<<<<<< HEAD
-    int getCrash(size_t pairNum, bool which) const {
-        JS_CRASH_UNLESS(pairNum < pairCountCrash());
-        return get(pairNum, which);
-    }
-
-=======
->>>>>>> a9b56d08
     /*
      * Check whether the index at |checkValidIndex| is valid (>= 0).
      * If so, construct a string for it and place it in |*out|.
@@ -261,11 +253,7 @@
     size_t getParenLength(size_t parenNum) const {
         if (pairCountCrash() <= parenNum + 1)
             return 0;
-<<<<<<< HEAD
         return getCrash(parenNum + 1, 1) - getCrash(parenNum + 1, 0);
-=======
-        return get(parenNum + 1, 1) - get(parenNum + 1, 0);
->>>>>>> a9b56d08
     }
 
     /* Value creators. */
