/* -*- Mode: C++; tab-width: 4; indent-tabs-mode: nil; c-basic-offset: 4 -*-
 * vim: set ts=4 sw=4 et tw=99:
 *
 * This Source Code Form is subject to the terms of the Mozilla Public
 * License, v. 2.0. If a copy of the MPL was not distributed with this
 * file, You can obtain one at http://mozilla.org/MPL/2.0/. */

#include "jsinfer.h"

#include "ion/Bailouts.h"
#include "ion/BaselineIC.h"
#include "ion/BaselineJIT.h"
#include "ion/BaselineRegisters.h"
#include "ion/IonMacroAssembler.h"
#include "ion/MIR.h"
#include "js/RootingAPI.h"
#include "vm/ForkJoin.h"

#include "jsinferinlines.h"

using namespace js;
using namespace js::ion;

// Emulate a TypeSet logic from a Type object to avoid duplicating the guard
// logic.
class TypeWrapper {
    types::Type t_;

  public:
    TypeWrapper(types::Type t) : t_(t) {}

    inline bool unknown() const {
        return t_.isUnknown();
    }
    inline bool hasType(types::Type t) const {
        if (t == types::Type::Int32Type())
            return t == t_ || t_ == types::Type::DoubleType();
        return t == t_;
    }
    inline unsigned getObjectCount() const {
        if (t_.isAnyObject() || t_.isUnknown() || !t_.isObject())
            return 0;
        return 1;
    }
    inline JSObject *getSingleObject(unsigned) const {
        if (t_.isSingleObject())
            return t_.singleObject();
        return NULL;
    }
    inline types::TypeObject *getTypeObject(unsigned) const {
        if (t_.isTypeObject())
            return t_.typeObject();
        return NULL;
    }
};

template <typename Source, typename TypeSet> void
MacroAssembler::guardTypeSet(const Source &address, const TypeSet *types,
                             Register scratch, Label *matched, Label *miss)
{
    JS_ASSERT(!types->unknown());

    Register tag = extractTag(address, scratch);

    if (types->hasType(types::Type::DoubleType())) {
        // The double type also implies Int32.
        JS_ASSERT(types->hasType(types::Type::Int32Type()));
        branchTestNumber(Equal, tag, matched);
    } else if (types->hasType(types::Type::Int32Type())) {
        branchTestInt32(Equal, tag, matched);
    }

    if (types->hasType(types::Type::UndefinedType()))
        branchTestUndefined(Equal, tag, matched);
    if (types->hasType(types::Type::BooleanType()))
        branchTestBoolean(Equal, tag, matched);
    if (types->hasType(types::Type::StringType()))
        branchTestString(Equal, tag, matched);
    if (types->hasType(types::Type::NullType()))
        branchTestNull(Equal, tag, matched);

    if (types->hasType(types::Type::AnyObjectType())) {
        branchTestObject(Equal, tag, matched);
    } else if (types->getObjectCount()) {
        branchTestObject(NotEqual, tag, miss);
        Register obj = extractObject(address, scratch);

        unsigned count = types->getObjectCount();
        for (unsigned i = 0; i < count; i++) {
            if (JSObject *object = types->getSingleObject(i))
                branchPtr(Equal, obj, ImmGCPtr(object), matched);
        }

        loadPtr(Address(obj, JSObject::offsetOfType()), scratch);

        for (unsigned i = 0; i < count; i++) {
            if (types::TypeObject *object = types->getTypeObject(i))
                branchPtr(Equal, scratch, ImmGCPtr(object), matched);
        }
    }
}

template <typename Source> void
MacroAssembler::guardType(const Source &address, types::Type type,
                          Register scratch, Label *matched, Label *miss)
{
    TypeWrapper wrapper(type);
    guardTypeSet(address, &wrapper, scratch, matched, miss);
}

template void MacroAssembler::guardTypeSet(const Address &address, const types::StackTypeSet *types,
                                           Register scratch, Label *matched, Label *miss);
template void MacroAssembler::guardTypeSet(const ValueOperand &value, const types::StackTypeSet *types,
                                           Register scratch, Label *matched, Label *miss);

template void MacroAssembler::guardTypeSet(const Address &address, const types::TypeSet *types,
                                           Register scratch, Label *matched, Label *miss);
template void MacroAssembler::guardTypeSet(const ValueOperand &value, const types::TypeSet *types,
                                           Register scratch, Label *matched, Label *miss);

template void MacroAssembler::guardTypeSet(const Address &address, const TypeWrapper *types,
                                           Register scratch, Label *matched, Label *miss);
template void MacroAssembler::guardTypeSet(const ValueOperand &value, const TypeWrapper *types,
                                           Register scratch, Label *matched, Label *miss);

template void MacroAssembler::guardType(const Address &address, types::Type type,
                                        Register scratch, Label *matched, Label *miss);
template void MacroAssembler::guardType(const ValueOperand &value, types::Type type,
                                        Register scratch, Label *matched, Label *miss);

void
MacroAssembler::PushRegsInMask(RegisterSet set)
{
    int32_t diffF = set.fpus().size() * sizeof(double);
    int32_t diffG = set.gprs().size() * STACK_SLOT_SIZE;

    reserveStack(diffG);
#ifdef JS_CPU_ARM
    if (set.gprs().size() > 1) {
        startDataTransferM(IsStore, StackPointer, IA, NoWriteBack);
        for (GeneralRegisterIterator iter(set.gprs()); iter.more(); iter++) {
            diffG -= STACK_SLOT_SIZE;
            transferReg(*iter);
        }
        finishDataTransfer();
    } else
#endif
    {
        for (GeneralRegisterIterator iter(set.gprs()); iter.more(); iter++) {
            diffG -= STACK_SLOT_SIZE;
            storePtr(*iter, Address(StackPointer, diffG));
        }
    }
    JS_ASSERT(diffG == 0);

    reserveStack(diffF);
#ifdef JS_CPU_ARM
    diffF -= transferMultipleByRuns(set.fpus(), IsStore, StackPointer, IA);
#else
    for (FloatRegisterIterator iter(set.fpus()); iter.more(); iter++) {
        diffF -= sizeof(double);
        storeDouble(*iter, Address(StackPointer, diffF));
    }
#endif
    JS_ASSERT(diffF == 0);
}

void
MacroAssembler::PopRegsInMaskIgnore(RegisterSet set, RegisterSet ignore)
{
    int32_t diffG = set.gprs().size() * STACK_SLOT_SIZE;
    int32_t diffF = set.fpus().size() * sizeof(double);
    const int32_t reservedG = diffG;
    const int32_t reservedF = diffF;

#ifdef JS_CPU_ARM
    // ARM can load multiple registers at once, but only if we want back all
    // the registers we previously saved to the stack.
    if (ignore.empty(true)) {
        diffF -= transferMultipleByRuns(set.fpus(), IsLoad, StackPointer, IA);
    } else
#endif
    {
        for (FloatRegisterIterator iter(set.fpus()); iter.more(); iter++) {
            diffF -= sizeof(double);
            if (!ignore.has(*iter))
                loadDouble(Address(StackPointer, diffF), *iter);
        }
    }
    freeStack(reservedF);
    JS_ASSERT(diffF == 0);

#ifdef JS_CPU_ARM
    if (set.gprs().size() > 1 && ignore.empty(false)) {
        startDataTransferM(IsLoad, StackPointer, IA, NoWriteBack);
        for (GeneralRegisterIterator iter(set.gprs()); iter.more(); iter++) {
            diffG -= STACK_SLOT_SIZE;
            transferReg(*iter);
        }
        finishDataTransfer();
    } else
#endif
    {
        for (GeneralRegisterIterator iter(set.gprs()); iter.more(); iter++) {
            diffG -= STACK_SLOT_SIZE;
            if (!ignore.has(*iter))
                loadPtr(Address(StackPointer, diffG), *iter);
        }
    }
    freeStack(reservedG);
    JS_ASSERT(diffG == 0);
}

template<typename T>
void
MacroAssembler::loadFromTypedArray(int arrayType, const T &src, AnyRegister dest, Register temp,
                                   Label *fail)
{
    switch (arrayType) {
      case TypedArray::TYPE_INT8:
        load8SignExtend(src, dest.gpr());
        break;
      case TypedArray::TYPE_UINT8:
      case TypedArray::TYPE_UINT8_CLAMPED:
        load8ZeroExtend(src, dest.gpr());
        break;
      case TypedArray::TYPE_INT16:
        load16SignExtend(src, dest.gpr());
        break;
      case TypedArray::TYPE_UINT16:
        load16ZeroExtend(src, dest.gpr());
        break;
      case TypedArray::TYPE_INT32:
        load32(src, dest.gpr());
        break;
      case TypedArray::TYPE_UINT32:
        if (dest.isFloat()) {
            load32(src, temp);
            convertUInt32ToDouble(temp, dest.fpu());
        } else {
            load32(src, dest.gpr());
            test32(dest.gpr(), dest.gpr());
            j(Assembler::Signed, fail);
        }
        break;
      case TypedArray::TYPE_FLOAT32:
      case TypedArray::TYPE_FLOAT64:
        if (arrayType == js::TypedArray::TYPE_FLOAT32)
            loadFloatAsDouble(src, dest.fpu());
        else
            loadDouble(src, dest.fpu());
        canonicalizeDouble(dest.fpu());
        break;
      default:
        JS_NOT_REACHED("Invalid typed array type");
        break;
    }
}

template void MacroAssembler::loadFromTypedArray(int arrayType, const Address &src, AnyRegister dest,
                                                 Register temp, Label *fail);
template void MacroAssembler::loadFromTypedArray(int arrayType, const BaseIndex &src, AnyRegister dest,
                                                 Register temp, Label *fail);

template<typename T>
void
MacroAssembler::loadFromTypedArray(int arrayType, const T &src, const ValueOperand &dest,
                                   bool allowDouble, Register temp, Label *fail)
{
    switch (arrayType) {
      case TypedArray::TYPE_INT8:
      case TypedArray::TYPE_UINT8:
      case TypedArray::TYPE_UINT8_CLAMPED:
      case TypedArray::TYPE_INT16:
      case TypedArray::TYPE_UINT16:
      case TypedArray::TYPE_INT32:
        loadFromTypedArray(arrayType, src, AnyRegister(dest.scratchReg()), InvalidReg, NULL);
        tagValue(JSVAL_TYPE_INT32, dest.scratchReg(), dest);
        break;
      case TypedArray::TYPE_UINT32:
        // Don't clobber dest when we could fail, instead use temp.
        load32(src, temp);
        test32(temp, temp);
        if (allowDouble) {
            // If the value fits in an int32, store an int32 type tag.
            // Else, convert the value to double and box it.
            Label done, isDouble;
            j(Assembler::Signed, &isDouble);
            {
                tagValue(JSVAL_TYPE_INT32, temp, dest);
                jump(&done);
            }
            bind(&isDouble);
            {
                convertUInt32ToDouble(temp, ScratchFloatReg);
                boxDouble(ScratchFloatReg, dest);
            }
            bind(&done);
        } else {
            // Bailout if the value does not fit in an int32.
            j(Assembler::Signed, fail);
            tagValue(JSVAL_TYPE_INT32, temp, dest);
        }
        break;
      case TypedArray::TYPE_FLOAT32:
      case TypedArray::TYPE_FLOAT64:
        loadFromTypedArray(arrayType, src, AnyRegister(ScratchFloatReg), dest.scratchReg(), NULL);
        boxDouble(ScratchFloatReg, dest);
        break;
      default:
        JS_NOT_REACHED("Invalid typed array type");
        break;
    }
}

template void MacroAssembler::loadFromTypedArray(int arrayType, const Address &src, const ValueOperand &dest,
                                                 bool allowDouble, Register temp, Label *fail);
template void MacroAssembler::loadFromTypedArray(int arrayType, const BaseIndex &src, const ValueOperand &dest,
                                                 bool allowDouble, Register temp, Label *fail);

// Note: this function clobbers the input register.
void
MacroAssembler::clampDoubleToUint8(FloatRegister input, Register output)
{
    JS_ASSERT(input != ScratchFloatReg);
#ifdef JS_CPU_ARM
    Label notSplit;
    ma_vimm(0.5, ScratchFloatReg);
    ma_vadd(input, ScratchFloatReg, ScratchFloatReg);
    // Convert the double into an unsigned fixed point value with 24 bits of
    // precision. The resulting number will look like 0xII.DDDDDD
    as_vcvtFixed(ScratchFloatReg, false, 24, true);
    // Move the fixed point value into an integer register
    as_vxfer(output, InvalidReg, ScratchFloatReg, FloatToCore);
    // See if this value *might* have been an exact integer after adding 0.5
    // This tests the 1/2 through 1/16,777,216th places, but 0.5 needs to be tested out to
    // the 1/140,737,488,355,328th place.
    ma_tst(output, Imm32(0x00ffffff));
    // convert to a uint8 by shifting out all of the fraction bits
    ma_lsr(Imm32(24), output, output);
    // If any of the bottom 24 bits were non-zero, then we're good, since this number
    // can't be exactly XX.0
    ma_b(&notSplit, NonZero);
    as_vxfer(ScratchRegister, InvalidReg, input, FloatToCore);
    ma_cmp(ScratchRegister, Imm32(0));
    // If the lower 32 bits of the double were 0, then this was an exact number,
    // and it should be even.
    ma_bic(Imm32(1), output, NoSetCond, Zero);
    bind(&notSplit);
#else

    Label positive, done;

    // <= 0 or NaN --> 0
    zeroDouble(ScratchFloatReg);
    branchDouble(DoubleGreaterThan, input, ScratchFloatReg, &positive);
    {
        move32(Imm32(0), output);
        jump(&done);
    }

    bind(&positive);

    // Add 0.5 and truncate.
    static const double DoubleHalf = 0.5;
    loadStaticDouble(&DoubleHalf, ScratchFloatReg);
    addDouble(ScratchFloatReg, input);

    Label outOfRange;
    branchTruncateDouble(input, output, &outOfRange);
    branch32(Assembler::Above, output, Imm32(255), &outOfRange);
    {
        // Check if we had a tie.
        convertInt32ToDouble(output, ScratchFloatReg);
        branchDouble(DoubleNotEqual, input, ScratchFloatReg, &done);

        // It was a tie. Mask out the ones bit to get an even value.
        // See also js_TypedArray_uint8_clamp_double.
        and32(Imm32(~1), output);
        jump(&done);
    }

    // > 255 --> 255
    bind(&outOfRange);
    {
        move32(Imm32(255), output);
    }

    bind(&done);
#endif
}

void
MacroAssembler::newGCThing(const Register &result,
                           JSObject *templateObject, Label *fail)
{
    // Inlined equivalent of js::gc::NewGCThing() without failure case handling.

    gc::AllocKind allocKind = templateObject->getAllocKind();
    JS_ASSERT(allocKind >= gc::FINALIZE_OBJECT0 && allocKind <= gc::FINALIZE_OBJECT_LAST);
    int thingSize = (int)gc::Arena::thingSize(allocKind);

    JS_ASSERT(!templateObject->hasDynamicElements());

    Zone *zone = GetIonContext()->compartment->zone();

#ifdef JS_GC_ZEAL
    // Don't execute the inline path if gcZeal is active.
    movePtr(ImmWord(zone->rt), result);
    loadPtr(Address(result, offsetof(JSRuntime, gcZeal_)), result);
    branch32(Assembler::NotEqual, result, Imm32(0), fail);
#endif

    // Inline FreeSpan::allocate.
    // There is always exactly one FreeSpan per allocKind per JSCompartment.
    // If a FreeSpan is replaced, its members are updated in the freeLists table,
    // which the code below always re-reads.
    gc::FreeSpan *list = const_cast<gc::FreeSpan *>
                         (zone->allocator.arenas.getFreeList(allocKind));
    loadPtr(AbsoluteAddress(&list->first), result);
    branchPtr(Assembler::BelowOrEqual, AbsoluteAddress(&list->last), result, fail);

    addPtr(Imm32(thingSize), result);
    storePtr(result, AbsoluteAddress(&list->first));
    subPtr(Imm32(thingSize), result);
}

void
MacroAssembler::parNewGCThing(const Register &result,
                              const Register &threadContextReg,
                              const Register &tempReg1,
                              const Register &tempReg2,
                              JSObject *templateObject,
                              Label *fail)
{
    // Similar to ::newGCThing(), except that it allocates from a
    // custom Allocator in the ForkJoinSlice*, rather than being
    // hardcoded to the compartment allocator.  This requires two
    // temporary registers.
    //
    // Subtle: I wanted to reuse `result` for one of the temporaries,
    // but the register allocator was assigning it to the same
    // register as `threadContextReg`.  Then we overwrite that
    // register which messed up the OOL code.

    gc::AllocKind allocKind = templateObject->getAllocKind();
    uint32_t thingSize = (uint32_t)gc::Arena::thingSize(allocKind);

    // Load the allocator:
    // tempReg1 = (Allocator*) forkJoinSlice->allocator
    loadPtr(Address(threadContextReg, offsetof(js::ForkJoinSlice, allocator)),
            tempReg1);

    // Get a pointer to the relevant free list:
    // tempReg1 = (FreeSpan*) &tempReg1->arenas.freeLists[(allocKind)]
    uint32_t offset = (offsetof(Allocator, arenas) +
                       js::gc::ArenaLists::getFreeListOffset(allocKind));
    addPtr(Imm32(offset), tempReg1);

    // Load first item on the list
    // tempReg2 = tempReg1->first
    loadPtr(Address(tempReg1, offsetof(gc::FreeSpan, first)), tempReg2);

    // Check whether list is empty
    // if tempReg1->last <= tempReg2, fail
    branchPtr(Assembler::BelowOrEqual,
              Address(tempReg1, offsetof(gc::FreeSpan, last)),
              tempReg2,
              fail);

    // If not, take first and advance pointer by thingSize bytes.
    // result = tempReg2;
    // tempReg2 += thingSize;
    movePtr(tempReg2, result);
    addPtr(Imm32(thingSize), tempReg2);

    // Update `first`
    // tempReg1->first = tempReg2;
    storePtr(tempReg2, Address(tempReg1, offsetof(gc::FreeSpan, first)));
}

void
MacroAssembler::initGCThing(const Register &obj, JSObject *templateObject)
{
    // Fast initialization of an empty object returned by NewGCThing().

    storePtr(ImmGCPtr(templateObject->lastProperty()), Address(obj, JSObject::offsetOfShape()));
    storePtr(ImmGCPtr(templateObject->type()), Address(obj, JSObject::offsetOfType()));
    storePtr(ImmWord((void *)NULL), Address(obj, JSObject::offsetOfSlots()));

    if (templateObject->isArray()) {
        JS_ASSERT(!templateObject->getDenseInitializedLength());

        int elementsOffset = JSObject::offsetOfFixedElements();

        addPtr(Imm32(elementsOffset), obj);
        storePtr(obj, Address(obj, -elementsOffset + JSObject::offsetOfElements()));
        addPtr(Imm32(-elementsOffset), obj);

        // Fill in the elements header.
        store32(Imm32(templateObject->getDenseCapacity()),
                Address(obj, elementsOffset + ObjectElements::offsetOfCapacity()));
        store32(Imm32(templateObject->getDenseInitializedLength()),
                Address(obj, elementsOffset + ObjectElements::offsetOfInitializedLength()));
        store32(Imm32(templateObject->getArrayLength()),
                Address(obj, elementsOffset + ObjectElements::offsetOfLength()));
        store32(Imm32(templateObject->shouldConvertDoubleElements()
                      ? ObjectElements::CONVERT_DOUBLE_ELEMENTS
                      : 0),
                Address(obj, elementsOffset + ObjectElements::offsetOfFlags()));
    } else {
        storePtr(ImmWord(emptyObjectElements), Address(obj, JSObject::offsetOfElements()));

        // Fixed slots of non-array objects are required to be initialized.
        // Use the values currently in the template object.
        size_t nslots = Min(templateObject->numFixedSlots(), templateObject->slotSpan());
        for (unsigned i = 0; i < nslots; i++) {
            storeValue(templateObject->getFixedSlot(i),
                       Address(obj, JSObject::getFixedSlotOffset(i)));
        }
    }

    if (templateObject->hasPrivate()) {
        uint32_t nfixed = templateObject->numFixedSlots();
        storePtr(ImmWord(templateObject->getPrivate()),
                 Address(obj, JSObject::getPrivateDataOffset(nfixed)));
    }
}

void
MacroAssembler::compareStrings(JSOp op, Register left, Register right, Register result,
                               Register temp, Label *fail)
{
    JS_ASSERT(IsEqualityOp(op));

    Label done;
    Label notPointerEqual;
    // Fast path for identical strings.
    branchPtr(Assembler::NotEqual, left, right, &notPointerEqual);
    move32(Imm32(op == JSOP_EQ || op == JSOP_STRICTEQ), result);
    jump(&done);

    bind(&notPointerEqual);
    loadPtr(Address(left, JSString::offsetOfLengthAndFlags()), result);
    loadPtr(Address(right, JSString::offsetOfLengthAndFlags()), temp);

    Label notAtom;
    // Optimize the equality operation to a pointer compare for two atoms.
    Imm32 atomBit(JSString::ATOM_BIT);
    branchTest32(Assembler::Zero, result, atomBit, &notAtom);
    branchTest32(Assembler::Zero, temp, atomBit, &notAtom);

    cmpPtr(left, right);
    emitSet(JSOpToCondition(MCompare::Compare_String, op), result);
    jump(&done);

    bind(&notAtom);
    // Strings of different length can never be equal.
    rshiftPtr(Imm32(JSString::LENGTH_SHIFT), result);
    rshiftPtr(Imm32(JSString::LENGTH_SHIFT), temp);
    branchPtr(Assembler::Equal, result, temp, fail);
    move32(Imm32(op == JSOP_NE || op == JSOP_STRICTNE), result);

    bind(&done);
}

void
MacroAssembler::parCheckInterruptFlags(const Register &tempReg,
                                       Label *fail)
{
    JSCompartment *compartment = GetIonContext()->compartment;

    void *interrupt = (void*)&compartment->rt->interrupt;
    movePtr(ImmWord(interrupt), tempReg);
    load32(Address(tempReg, 0), tempReg);
    branchTest32(Assembler::NonZero, tempReg, tempReg, fail);
}

void
MacroAssembler::maybeRemoveOsrFrame(Register scratch)
{
    // Before we link an exit frame, check for an OSR frame, which is
    // indicative of working inside an existing bailout. In this case, remove
    // the OSR frame, so we don't explode the stack with repeated bailouts.
    Label osrRemoved;
    loadPtr(Address(StackPointer, IonCommonFrameLayout::offsetOfDescriptor()), scratch);
    and32(Imm32(FRAMETYPE_MASK), scratch);
    branch32(Assembler::NotEqual, scratch, Imm32(IonFrame_Osr), &osrRemoved);
    addPtr(Imm32(sizeof(IonOsrFrameLayout)), StackPointer);
    bind(&osrRemoved);
}

void
MacroAssembler::performOsr()
{
    GeneralRegisterSet regs = GeneralRegisterSet::All();
    if (FramePointer != InvalidReg && sps_ && sps_->enabled())
        regs.take(FramePointer);

    // This register must be fixed as it's used in the Osr prologue.
    regs.take(OsrFrameReg);

    // Remove any existing OSR frame so we don't create one per bailout.
    maybeRemoveOsrFrame(regs.getAny());

    const Register script = regs.takeAny();
    const Register calleeToken = regs.takeAny();

    // Grab fp.exec
    loadPtr(Address(OsrFrameReg, StackFrame::offsetOfExec()), script);
    mov(script, calleeToken);

    Label isFunction, performOsr;
    branchTest32(Assembler::NonZero,
                 Address(OsrFrameReg, StackFrame::offsetOfFlags()),
                 Imm32(StackFrame::FUNCTION),
                 &isFunction);

    {
        // Not a function - just tag the calleeToken now.
        orPtr(Imm32(CalleeToken_Script), calleeToken);
        jump(&performOsr);
    }

    bind(&isFunction);
    {
        // Function - create the callee token, then get the script.
        orPtr(Imm32(CalleeToken_Function), calleeToken);
        loadPtr(Address(script, JSFunction::offsetOfNativeOrScript()), script);
    }

    bind(&performOsr);

    const Register ionScript = regs.takeAny();
    const Register osrEntry = regs.takeAny();

    loadPtr(Address(script, offsetof(JSScript, ion)), ionScript);
    load32(Address(ionScript, IonScript::offsetOfOsrEntryOffset()), osrEntry);

    // Get ionScript->method->code, and scoot to the osrEntry.
    const Register code = ionScript;
    loadPtr(Address(ionScript, IonScript::offsetOfMethod()), code);
    loadPtr(Address(code, IonCode::offsetOfCode()), code);
    addPtr(osrEntry, code);

    // To simplify stack handling, we create an intermediate OSR frame, that
    // looks like a JS frame with no argv.
    enterOsr(calleeToken, code);
    ret();
}

void
MacroAssembler::generateBailoutTail(Register scratch, Register bailoutInfo)
{
    enterExitFrame();

    Label reflow;
    Label interpret;
    Label exception;
    Label osr;
    Label boundscheck;
    Label overrecursed;
    Label invalidate;
    Label baseline;

    // The return value from Bailout is tagged as:
    // - 0x0: done (thunk to interpreter)
    // - 0x1: error (handle exception)
    // - 0x2: reflow args
    // - 0x3: reflow barrier
    // - 0x4: monitor types
<<<<<<< HEAD
    // - 0x5: recompile to inline calls
    // - 0x6: bounds check failure
    // - 0x7: force invalidation
    // - 0x8: overrecursed
    // - 0x9: cached shape guard failure
    // - 0xa: bailout to baseline
=======
    // - 0x5: bounds check failure
    // - 0x6: force invalidation
    // - 0x7: overrecursed
    // - 0x8: cached shape guard failure
>>>>>>> bad9d055

    branch32(LessThan, ReturnReg, Imm32(BAILOUT_RETURN_FATAL_ERROR), &interpret);
    branch32(Equal, ReturnReg, Imm32(BAILOUT_RETURN_FATAL_ERROR), &exception);

    branch32(LessThan, ReturnReg, Imm32(BAILOUT_RETURN_BOUNDS_CHECK), &reflow);

    branch32(Equal, ReturnReg, Imm32(BAILOUT_RETURN_BOUNDS_CHECK), &boundscheck);
    branch32(Equal, ReturnReg, Imm32(BAILOUT_RETURN_OVERRECURSED), &overrecursed);
    branch32(Equal, ReturnReg, Imm32(BAILOUT_RETURN_SHAPE_GUARD), &invalidate);
    branch32(Equal, ReturnReg, Imm32(BAILOUT_RETURN_BASELINE), &baseline);

    // Fall-through: cached shape guard failure.
    {
        setupUnalignedABICall(0, scratch);
        callWithABI(JS_FUNC_TO_DATA_PTR(void *, CachedShapeGuardFailure));

        branchTest32(Zero, ReturnReg, ReturnReg, &exception);
        jump(&interpret);
    }

    // Force invalidation.
    bind(&invalidate);
    {
        setupUnalignedABICall(0, scratch);
        callWithABI(JS_FUNC_TO_DATA_PTR(void *, ShapeGuardFailure));

        branchTest32(Zero, ReturnReg, ReturnReg, &exception);
        jump(&interpret);
    }

    // Bounds-check failure.
    bind(&boundscheck);
    {
        setupUnalignedABICall(0, scratch);
        callWithABI(JS_FUNC_TO_DATA_PTR(void *, BoundsCheckFailure));

        branchTest32(Zero, ReturnReg, ReturnReg, &exception);
        jump(&interpret);
    }

    // Reflow types.
    bind(&reflow);
    {
        setupUnalignedABICall(1, scratch);
        passABIArg(ReturnReg);
        callWithABI(JS_FUNC_TO_DATA_PTR(void *, ReflowTypeInfo));

        branchTest32(Zero, ReturnReg, ReturnReg, &exception);
        jump(&interpret);
    }

    // Throw an over-recursion error.
    bind(&overrecursed);
    {
        loadJSContext(ReturnReg);
        setupUnalignedABICall(1, scratch);
        passABIArg(ReturnReg);
        callWithABI(JS_FUNC_TO_DATA_PTR(void *, js_ReportOverRecursed));
        jump(&exception);
    }

    bind(&interpret);
    {
        // Reserve space for Interpret() to store a Value.
        subPtr(Imm32(sizeof(Value)), StackPointer);
        mov(StackPointer, ReturnReg);

        // Call out to the interpreter.
        setupUnalignedABICall(1, scratch);
        passABIArg(ReturnReg);
        callWithABI(JS_FUNC_TO_DATA_PTR(void *, ThunkToInterpreter));

        // Load the value the interpreter returned.
        popValue(JSReturnOperand);

        // Check for an exception.
        JS_STATIC_ASSERT(!Interpret_Error);
        branchTest32(Zero, ReturnReg, ReturnReg, &exception);

        // Remove the exitCode pointer from the stack.
        leaveExitFrame();

        branch32(Equal, ReturnReg, Imm32(Interpret_OSR), &osr);

        // Return to the caller.
        ret();
    }

    bind(&osr);
    {
        unboxPrivate(JSReturnOperand, OsrFrameReg);
        performOsr();
    }

    bind(&exception);
    {
        handleException();
    }

    bind(&baseline);
    {
        // Prepare a register set for use in this case.
        GeneralRegisterSet regs(GeneralRegisterSet::All());
        JS_ASSERT(!regs.has(BaselineStackReg));
        regs.take(bailoutInfo);

        // Reset SP to the point where clobbering starts.
        loadPtr(Address(bailoutInfo, offsetof(BaselineBailoutInfo, incomingStack)),
                BaselineStackReg);

        Register copyCur = regs.takeAny();
        Register copyEnd = regs.takeAny();
        Register temp = regs.takeAny();

        // Copy data onto stack.
        loadPtr(Address(bailoutInfo, offsetof(BaselineBailoutInfo, copyStackTop)), copyCur);
        loadPtr(Address(bailoutInfo, offsetof(BaselineBailoutInfo, copyStackBottom)), copyEnd);
        {
            Label copyLoop;
            Label endOfCopy;
            bind(&copyLoop);
            branchPtr(Assembler::BelowOrEqual, copyCur, copyEnd, &endOfCopy);
            subPtr(Imm32(4), copyCur);
            subPtr(Imm32(4), BaselineStackReg);
            load32(Address(copyCur, 0), temp);
            store32(temp, Address(BaselineStackReg, 0));
            jump(&copyLoop);
            bind(&endOfCopy);
        }

        // Enter exit frame for the FinishBailoutToBaseline call.
        loadPtr(Address(bailoutInfo, offsetof(BaselineBailoutInfo, resumeFramePtr)), temp);
        load32(Address(temp, BaselineFrame::reverseOffsetOfFrameSize()), temp);
        makeFrameDescriptor(temp, IonFrame_BaselineJS);
        push(temp);
        push(Imm32(0)); // Fake return address.
        enterFakeExitFrame();

        // If monitorStub is non-null, handle resumeAddr appropriately.
        Label noMonitor;
        Label done;
        branchPtr(Assembler::Equal,
                  Address(bailoutInfo, offsetof(BaselineBailoutInfo, monitorStub)),
                  ImmWord((void*) 0),
                  &noMonitor);

        //
        // Resuming into a monitoring stub chain.
        //
        {
            // Save needed values onto stack temporarily.
            pushValue(Address(bailoutInfo, offsetof(BaselineBailoutInfo, valueR0)));
            loadPtr(Address(bailoutInfo, offsetof(BaselineBailoutInfo, resumeFramePtr)), temp);
            push(temp);
            loadPtr(Address(bailoutInfo, offsetof(BaselineBailoutInfo, resumeAddr)), temp);
            push(temp);
            loadPtr(Address(bailoutInfo, offsetof(BaselineBailoutInfo, monitorStub)), temp);
            push(temp);

            // Call a stub to free allocated memory and create arguments objects.
            setupUnalignedABICall(1, temp);
            passABIArg(bailoutInfo);
            callWithABI(JS_FUNC_TO_DATA_PTR(void *, FinishBailoutToBaseline));
            branchTest32(Zero, ReturnReg, ReturnReg, &exception);

            // Restore values where they need to be and resume execution.
            GeneralRegisterSet enterMonRegs(GeneralRegisterSet::All());
            enterMonRegs.take(R0);
            enterMonRegs.take(BaselineStubReg);
            enterMonRegs.take(BaselineFrameReg);
            enterMonRegs.takeUnchecked(BaselineTailCallReg);
            Register jitcodeReg = enterMonRegs.takeAny();

            pop(BaselineStubReg);
            pop(BaselineTailCallReg);
            pop(BaselineFrameReg);
            popValue(R0);

            // Discard exit frame.
            addPtr(Imm32(IonExitFrameLayout::SizeWithFooter()), StackPointer);

            loadPtr(Address(BaselineStubReg, ICStub::offsetOfStubCode()), jitcodeReg);
#if defined(JS_CPU_X86) || defined(JS_CPU_X64)
            push(BaselineTailCallReg);
#endif
            jump(jitcodeReg);
        }

        //
        // Resuming into main jitcode.
        //
        bind(&noMonitor);
        {
            // Save needed values onto stack temporarily.
            pushValue(Address(bailoutInfo, offsetof(BaselineBailoutInfo, valueR0)));
            pushValue(Address(bailoutInfo, offsetof(BaselineBailoutInfo, valueR1)));
            loadPtr(Address(bailoutInfo, offsetof(BaselineBailoutInfo, resumeFramePtr)), temp);
            push(temp);
            loadPtr(Address(bailoutInfo, offsetof(BaselineBailoutInfo, resumeAddr)), temp);
            push(temp);

            // Call a stub to free allocated memory and create arguments objects.
            setupUnalignedABICall(1, temp);
            passABIArg(bailoutInfo);
            callWithABI(JS_FUNC_TO_DATA_PTR(void *, FinishBailoutToBaseline));
            branchTest32(Zero, ReturnReg, ReturnReg, &exception);

            // Restore values where they need to be and resume execution.
            GeneralRegisterSet enterRegs(GeneralRegisterSet::All());
            enterRegs.take(R0);
            enterRegs.take(R1);
            enterRegs.take(BaselineFrameReg);
            Register jitcodeReg = enterRegs.takeAny();

            pop(jitcodeReg);
            pop(BaselineFrameReg);
            popValue(R1);
            popValue(R0);

            // Discard exit frame.
            addPtr(Imm32(IonExitFrameLayout::SizeWithFooter()), StackPointer);

            jump(jitcodeReg);
        }
    }
}

void
MacroAssembler::loadBaselineOrIonCode(Register script, Register scratch, Label *failure)
{
    bool baselineEnabled = ion::IsBaselineEnabled(GetIonContext()->cx);

    Label noIonScript, done;
    Address scriptIon(script, offsetof(JSScript, ion));
    branchPtr(Assembler::BelowOrEqual, scriptIon, ImmWord(ION_COMPILING_SCRIPT),
              &noIonScript);
    {
        // Load IonScript method.
        loadPtr(scriptIon, scratch);

        // Check bailoutExpected flag
        if (baselineEnabled || failure) {
            Address bailoutExpected(scratch, IonScript::offsetOfBailoutExpected());
            branch32(Assembler::NotEqual, bailoutExpected, Imm32(0), &noIonScript);
        }

        loadPtr(Address(scratch, IonScript::offsetOfMethod()), script);
        jump(&done);
    }
    bind(&noIonScript);
    {
        // The script does not have an IonScript. If |failure| is NULL,
        // assume the script has a baseline script.
        if (baselineEnabled) {
            loadPtr(Address(script, offsetof(JSScript, baseline)), script);
            if (failure)
                branchPtr(Assembler::BelowOrEqual, script, ImmWord(BASELINE_DISABLED_SCRIPT), failure);
            loadPtr(Address(script, BaselineScript::offsetOfMethod()), script);
        } else if (failure) {
            jump(failure);
        } else {
#ifdef DEBUG
            breakpoint();
            breakpoint();
#endif
        }
    }

    bind(&done);
}

void
MacroAssembler::loadBaselineFramePtr(Register framePtr, Register dest)
{
    movePtr(framePtr, dest);
    subPtr(Imm32(BaselineFrame::Size()), dest);
}

void printf0_(const char *output) {
    printf("%s", output);
}

void
MacroAssembler::printf(const char *output)
{
    RegisterSet regs = RegisterSet::Volatile();
    PushRegsInMask(regs);

    Register temp = regs.takeGeneral();

    setupUnalignedABICall(1, temp);
    movePtr(ImmWord(output), temp);
    passABIArg(temp);
    callWithABI(JS_FUNC_TO_DATA_PTR(void *, printf0_));

    PopRegsInMask(RegisterSet::Volatile());
}

void printf1_(const char *output, uintptr_t value) {
    char *line = JS_sprintf_append(NULL, output, value);
    printf("%s", line);
    js_free(line);
}

void
MacroAssembler::printf(const char *output, Register value)
{
    RegisterSet regs = RegisterSet::Volatile();
    PushRegsInMask(regs);

    regs.maybeTake(value);

    Register temp = regs.takeGeneral();

    setupUnalignedABICall(2, temp);
    movePtr(ImmWord(output), temp);
    passABIArg(temp);
    passABIArg(value);
    callWithABI(JS_FUNC_TO_DATA_PTR(void *, printf1_));

    PopRegsInMask(RegisterSet::Volatile());
}

void
MacroAssembler::copyMem(Register copyFrom, Register copyEnd, Register copyTo, Register temp)
{
    Label copyDone;
    Label copyLoop;
    bind(&copyLoop);
    branchPtr(Assembler::AboveOrEqual, copyFrom, copyEnd, &copyDone);
    load32(Address(copyFrom, 0), temp);
    store32(temp, Address(copyTo, 0));
    addPtr(Imm32(4), copyTo);
    addPtr(Imm32(4), copyFrom);
    jump(&copyLoop);
    bind(&copyDone);
}

void
MacroAssembler::convertInt32ValueToDouble(const Address &address, Register scratch, Label *done)
{
    branchTestInt32(Assembler::NotEqual, address, done);
    unboxInt32(address, scratch);
    convertInt32ToDouble(scratch, ScratchFloatReg);
    storeDouble(ScratchFloatReg, address);
}

#ifdef JS_ASMJS
ABIArgIter::ABIArgIter(const MIRTypeVector &types)
  : gen_(),
    types_(types),
    i_(0)
{
    if (!done())
        gen_.next(types_[i_]);
}

void
ABIArgIter::operator++(int)
{
    JS_ASSERT(!done());
    i_++;
    if (!done())
        gen_.next(types_[i_]);
}
#endif<|MERGE_RESOLUTION|>--- conflicted
+++ resolved
@@ -669,19 +669,11 @@
     // - 0x2: reflow args
     // - 0x3: reflow barrier
     // - 0x4: monitor types
-<<<<<<< HEAD
-    // - 0x5: recompile to inline calls
-    // - 0x6: bounds check failure
-    // - 0x7: force invalidation
-    // - 0x8: overrecursed
-    // - 0x9: cached shape guard failure
-    // - 0xa: bailout to baseline
-=======
     // - 0x5: bounds check failure
     // - 0x6: force invalidation
     // - 0x7: overrecursed
     // - 0x8: cached shape guard failure
->>>>>>> bad9d055
+    // - 0x9: bailout to baseline
 
     branch32(LessThan, ReturnReg, Imm32(BAILOUT_RETURN_FATAL_ERROR), &interpret);
     branch32(Equal, ReturnReg, Imm32(BAILOUT_RETURN_FATAL_ERROR), &exception);
