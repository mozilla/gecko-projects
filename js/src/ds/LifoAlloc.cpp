--- conflicted
+++ resolved
@@ -151,24 +151,9 @@
         return nullptr;
     }
 
-<<<<<<< HEAD
-    bool protect = false;
-#ifdef LIFO_CHUNK_PROTECT
-    protect = protect_;
-    // In a few cases where we keep adding memory protection, we might OOM while
-    // doing a mprotect / VirtualProtect due to the consumption of space in the
-    // page table reserved by the system. This error appears as an OOM on Linux,
-    // as an Invalid parameters on Windows and as a crash on OS/X. This code caps
-    // the amount of memory protected in order to limit occurences of this issue.
-    const size_t MaxPeakSize = 32 * 1024 * 1024;
-    if (protect && MaxPeakSize <= this->peakSize_)
-        protect = false;
-#endif
-=======
     const size_t chunkSize = minSize > defaultChunkSize_
                              ?  RoundUpPow2(minSize)
                              : defaultChunkSize_;
->>>>>>> 94e37e71
 
     // Create a new BumpChunk, and allocate space for it.
     UniqueBumpChunk result = detail::BumpChunk::newWithCapacity(chunkSize);
@@ -181,23 +166,11 @@
 bool
 LifoAlloc::getOrCreateChunk(size_t n)
 {
-<<<<<<< HEAD
-    // This function is adding a new BumpChunk in which all upcoming allocation
-    // would be made. Thus, we protect against out-of-bounds the last chunk in
-    // which we did our previous allocations.
-    auto protectLast = [&]() {
-        if (!chunks_.empty())
-            chunks_.last()->setRWUntil(Loc::Reserved);
-    };
-
-=======
->>>>>>> 94e37e71
     // Look for existing unused BumpChunks to satisfy the request, and pick the
     // first one which is large enough, and move it into the list of used
     // chunks.
     if (!unused_.empty()) {
         if (unused_.begin()->canAlloc(n)) {
-            protectLast();
             chunks_.append(unused_.popFirst());
             return true;
         }
@@ -208,7 +181,6 @@
             MOZ_ASSERT(elem->empty());
             if (elem->canAlloc(n)) {
                 BumpChunkList temp = unused_.splitAfter(i.get());
-                protectLast();
                 chunks_.append(temp.popFirst());
                 unused_.appendAll(std::move(temp));
                 return true;
@@ -221,13 +193,6 @@
     if (!newChunk)
         return false;
     size_t size = newChunk->computedSizeOfIncludingThis();
-<<<<<<< HEAD
-    // The last chunk in which allocations are performed should be protected
-    // with setRWUntil(Loc::End), but this is not necessary here because any new
-    // allocation should be protected as RW already.
-    protectLast();
-=======
->>>>>>> 94e37e71
     chunks_.append(std::move(newChunk));
     incrementCurSize(size);
     return true;
