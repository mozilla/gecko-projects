{
    "git": {
<<<<<<< HEAD
        "git_revision": "0017f2bbc63781a5409644b664d80ebaa1543653", 
        "remote": "https://git.mozilla.org/releases/gaia.git", 
        "branch": ""
    }, 
    "revision": "2f6fbd430b0ee8042f103c52e4ead2d87f37e22e", 
=======
        "git_revision": "7a91c16bfa348be8b25e09719178efa051512988", 
        "remote": "https://git.mozilla.org/releases/gaia.git", 
        "branch": ""
    }, 
    "revision": "61047a7d0f14b8c435f7a5f8f3283f024b5518be", 
>>>>>>> 4c57dff8
    "repo_path": "integration/gaia-central"
}<|MERGE_RESOLUTION|>--- conflicted
+++ resolved
@@ -1,17 +1,9 @@
 {
     "git": {
-<<<<<<< HEAD
-        "git_revision": "0017f2bbc63781a5409644b664d80ebaa1543653", 
-        "remote": "https://git.mozilla.org/releases/gaia.git", 
-        "branch": ""
-    }, 
-    "revision": "2f6fbd430b0ee8042f103c52e4ead2d87f37e22e", 
-=======
         "git_revision": "7a91c16bfa348be8b25e09719178efa051512988", 
         "remote": "https://git.mozilla.org/releases/gaia.git", 
         "branch": ""
     }, 
     "revision": "61047a7d0f14b8c435f7a5f8f3283f024b5518be", 
->>>>>>> 4c57dff8
     "repo_path": "integration/gaia-central"
 }