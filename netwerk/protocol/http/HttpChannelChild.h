--- conflicted
+++ resolved
@@ -203,22 +203,6 @@
 
   virtual mozilla::ipc::IPCResult RecvLogBlockedCORSRequest(const nsString& aMessage, const nsCString& aCategory) override;
   NS_IMETHOD LogBlockedCORSRequest(const nsAString & aMessage, const nsACString& aCategory) override;
-<<<<<<< HEAD
-
-private:
-  // this section is for main-thread-only object
-  // all the references need to be proxy released on main thread.
-  uint32_t mCacheKey;
-  nsCOMPtr<nsIChildChannel> mRedirectChannelChild;
-  RefPtr<InterceptStreamListener> mInterceptListener;
-  // Needed to call AsyncOpen in FinishInterceptedRedirect
-  nsCOMPtr<nsIStreamListener> mInterceptedRedirectListener;
-  nsCOMPtr<nsISupports> mInterceptedRedirectContext;
-
-  // Proxy release all members above on main thread.
-  void ReleaseMainThreadOnlyReferences();
-=======
->>>>>>> 94e37e71
 
 private:
   nsresult
