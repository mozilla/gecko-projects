/* -*- Mode: C++; tab-width: 4; indent-tabs-mode: nil; c-basic-offset: 4 -*- */
/* vim:set expandtab ts=4 sw=4 sts=4 cin: */
/* This Source Code Form is subject to the terms of the Mozilla Public
 * License, v. 2.0. If a copy of the MPL was not distributed with this
 * file, You can obtain one at http://mozilla.org/MPL/2.0/. */

// HttpLog.h should generally be included first
#include "HttpLog.h"

#include <inttypes.h>

#include "mozilla/dom/nsCSPContext.h"
#include "mozilla/ScopeExit.h"
#include "mozilla/Sprintf.h"

#include "nsHttp.h"
#include "nsHttpChannel.h"
#include "nsHttpChannelAuthProvider.h"
#include "nsHttpHandler.h"
#include "nsIApplicationCacheService.h"
#include "nsIApplicationCacheContainer.h"
#include "nsICacheStorageService.h"
#include "nsICacheStorage.h"
#include "nsICacheEntry.h"
#include "nsICaptivePortalService.h"
#include "nsICookieService.h"
#include "nsICryptoHash.h"
#include "nsINetworkInterceptController.h"
#include "nsINSSErrorsService.h"
#include "nsISecurityReporter.h"
#include "nsIStringBundle.h"
#include "nsIStreamListenerTee.h"
#include "nsISeekableStream.h"
#include "nsILoadGroupChild.h"
#include "nsIProtocolProxyService2.h"
#include "nsIURIClassifier.h"
#include "nsMimeTypes.h"
#include "nsNetCID.h"
#include "nsNetUtil.h"
#include "nsIURL.h"
#include "nsIURIMutator.h"
#include "nsIStreamTransportService.h"
#include "prnetdb.h"
#include "nsEscape.h"
#include "nsStreamUtils.h"
#include "nsIOService.h"
#include "nsDNSPrefetch.h"
#include "nsChannelClassifier.h"
#include "nsIRedirectResultListener.h"
#include "mozIThirdPartyUtil.h"
#include "mozilla/dom/ContentVerifier.h"
#include "mozilla/TimeStamp.h"
#include "nsError.h"
#include "nsPrintfCString.h"
#include "nsAlgorithm.h"
#include "nsQueryObject.h"
#include "nsThreadUtils.h"
#include "GeckoProfiler.h"
#include "nsIConsoleService.h"
#include "mozilla/AntiTrackingCommon.h"
#include "mozilla/Attributes.h"
#include "mozilla/DebugOnly.h"
#include "mozilla/Preferences.h"
#include "mozilla/Services.h"
#include "nsISSLSocketControl.h"
#include "sslt.h"
#include "nsContentUtils.h"
#include "nsContentSecurityManager.h"
#include "nsIClassOfService.h"
#include "nsIPermissionManager.h"
#include "nsIPrincipal.h"
#include "nsIScriptError.h"
#include "nsIScriptSecurityManager.h"
#include "nsITransportSecurityInfo.h"
#include "nsIWebProgressListener.h"
#include "LoadContextInfo.h"
#include "netCore.h"
#include "nsHttpTransaction.h"
#include "nsICacheEntryDescriptor.h"
#include "nsICancelable.h"
#include "nsIHttpChannelAuthProvider.h"
#include "nsIHttpChannelInternal.h"
#include "nsIPrompt.h"
#include "nsInputStreamPump.h"
#include "nsURLHelper.h"
#include "nsISocketTransport.h"
#include "nsIStreamConverterService.h"
#include "nsISiteSecurityService.h"
#include "nsString.h"
#include "nsCRT.h"
#include "CacheObserver.h"
#include "mozilla/dom/PerformanceStorage.h"
#include "mozilla/Telemetry.h"
#include "AlternateServices.h"
#include "InterceptedChannel.h"
#include "nsIHttpPushListener.h"
#include "nsIX509Cert.h"
#include "ScopedNSSTypes.h"
#include "nsIDeprecationWarner.h"
#include "nsIDocument.h"
#include "nsICompressConvStats.h"
#include "nsCORSListenerProxy.h"
#include "nsISocketProvider.h"
#include "mozilla/extensions/StreamFilterParent.h"
#include "mozilla/net/Predictor.h"
#include "mozilla/MathAlgorithms.h"
#include "mozilla/NullPrincipal.h"
#include "CacheControlParser.h"
#include "nsMixedContentBlocker.h"
#include "CacheStorageService.h"
#include "HttpChannelParent.h"
#include "InterceptedHttpChannel.h"
#include "nsIBufferedStreams.h"
#include "nsIFileStreams.h"
#include "nsIMIMEInputStream.h"
#include "nsIMultiplexInputStream.h"
#include "../../cache2/CacheFileUtils.h"
#include "nsINetworkLinkService.h"
#include "mozilla/dom/PromiseNativeHandler.h"
#include "mozilla/dom/Promise.h"

#ifdef MOZ_TASK_TRACER
#include "GeckoTaskTracer.h"
#endif

#ifdef MOZ_GECKO_PROFILER
#include "ProfilerMarkerPayload.h"
#endif

namespace mozilla { namespace net {

namespace {

static bool sRCWNEnabled = false;
static uint32_t sRCWNQueueSizeNormal = 50;
static uint32_t sRCWNQueueSizePriority = 10;
static uint32_t sRCWNSmallResourceSizeKB = 256;
static uint32_t sRCWNMinWaitMs = 0;
static uint32_t sRCWNMaxWaitMs = 500;

// True if the local cache should be bypassed when processing a request.
#define BYPASS_LOCAL_CACHE(loadFlags) \
        (loadFlags & (nsIRequest::LOAD_BYPASS_CACHE | \
                      nsICachingChannel::LOAD_BYPASS_LOCAL_CACHE))

#define RECOVER_FROM_CACHE_FILE_ERROR(result) \
        ((result) == NS_ERROR_FILE_NOT_FOUND || \
         (result) == NS_ERROR_FILE_CORRUPTED || \
         (result) == NS_ERROR_OUT_OF_MEMORY)

#define WRONG_RACING_RESPONSE_SOURCE(req)                                                  \
    (mRaceCacheWithNetwork &&                                                                 \
        (((mFirstResponseSource == RESPONSE_FROM_CACHE) && (req != mCachePump)) ||         \
         ((mFirstResponseSource == RESPONSE_FROM_NETWORK) && (req != mTransactionPump))))

static NS_DEFINE_CID(kStreamListenerTeeCID, NS_STREAMLISTENERTEE_CID);

enum CacheDisposition {
    kCacheHit = 1,
    kCacheHitViaReval = 2,
    kCacheMissedViaReval = 3,
    kCacheMissed = 4
};

using mozilla::Telemetry::LABELS_DOCUMENT_ANALYTICS_TRACKER_FASTBLOCKED;

static const struct {
  LABELS_DOCUMENT_ANALYTICS_TRACKER_FASTBLOCKED mTelemetryLabel;
  const char* mHostName;
} gFastBlockAnalyticsProviders[] = {
  { LABELS_DOCUMENT_ANALYTICS_TRACKER_FASTBLOCKED::googleanalytics, "google-analytics.com" },
  { LABELS_DOCUMENT_ANALYTICS_TRACKER_FASTBLOCKED::scorecardresearch, "scorecardresearch.com" },
  { LABELS_DOCUMENT_ANALYTICS_TRACKER_FASTBLOCKED::hotjar, "hotjar.com" },
  { LABELS_DOCUMENT_ANALYTICS_TRACKER_FASTBLOCKED::newrelic, "newrelic.com" },
  { LABELS_DOCUMENT_ANALYTICS_TRACKER_FASTBLOCKED::nrdata, "nr-data.net" },
  { LABELS_DOCUMENT_ANALYTICS_TRACKER_FASTBLOCKED::crwdcntrl, "crwdcntrl.net" },
  { LABELS_DOCUMENT_ANALYTICS_TRACKER_FASTBLOCKED::eyeota, "eyeota.net" },
  { LABELS_DOCUMENT_ANALYTICS_TRACKER_FASTBLOCKED::yahooanalytics, "analytics.yahoo.com" },
  { LABELS_DOCUMENT_ANALYTICS_TRACKER_FASTBLOCKED::statcounter, "statcounter.com" },
  { LABELS_DOCUMENT_ANALYTICS_TRACKER_FASTBLOCKED::v12group, "v12group.com" }
};

void
AccumulateCacheHitTelemetry(CacheDisposition hitOrMiss)
{
    Telemetry::Accumulate(Telemetry::HTTP_CACHE_DISPOSITION_2_V2, hitOrMiss);
}

// Computes and returns a SHA1 hash of the input buffer. The input buffer
// must be a null-terminated string.
nsresult
Hash(const char *buf, nsACString &hash)
{
    nsresult rv;

    nsCOMPtr<nsICryptoHash> hasher
      = do_CreateInstance(NS_CRYPTO_HASH_CONTRACTID, &rv);
    NS_ENSURE_SUCCESS(rv, rv);

    rv = hasher->Init(nsICryptoHash::SHA1);
    NS_ENSURE_SUCCESS(rv, rv);

    rv = hasher->Update(reinterpret_cast<unsigned const char*>(buf),
                         strlen(buf));
    NS_ENSURE_SUCCESS(rv, rv);

    rv = hasher->Finish(true, hash);
    NS_ENSURE_SUCCESS(rv, rv);

    return NS_OK;
}

bool
IsInSubpathOfAppCacheManifest(nsIApplicationCache *cache, nsACString const& uriSpec)
{
    MOZ_ASSERT(cache);

    nsresult rv;

    nsCOMPtr<nsIURI> uri;
    rv = NS_NewURI(getter_AddRefs(uri), uriSpec);
    if (NS_FAILED(rv)) {
      return false;
    }

    nsCOMPtr<nsIURL> url(do_QueryInterface(uri, &rv));
    if (NS_FAILED(rv)) {
      return false;
    }

    nsAutoCString directory;
    rv = url->GetDirectory(directory);
    if (NS_FAILED(rv)) {
      return false;
    }

    nsCOMPtr<nsIURI> manifestURI;
    rv = cache->GetManifestURI(getter_AddRefs(manifestURI));
    if (NS_FAILED(rv)) {
      return false;
    }

    nsCOMPtr<nsIURL> manifestURL(do_QueryInterface(manifestURI, &rv));
    if (NS_FAILED(rv)) {
      return false;
    }

    nsAutoCString manifestDirectory;
    rv = manifestURL->GetDirectory(manifestDirectory);
    if (NS_FAILED(rv)) {
      return false;
    }

    return StringBeginsWith(directory, manifestDirectory);
}

} // unnamed namespace

// We only treat 3xx responses as redirects if they have a Location header and
// the status code is in a whitelist.
bool
nsHttpChannel::WillRedirect(nsHttpResponseHead * response)
{
    return IsRedirectStatus(response->Status()) &&
           response->HasHeader(nsHttp::Location);
}

nsresult
StoreAuthorizationMetaData(nsICacheEntry *entry, nsHttpRequestHead *requestHead);

class AutoRedirectVetoNotifier
{
public:
    explicit AutoRedirectVetoNotifier(nsHttpChannel* channel) : mChannel(channel)
    {
      if (mChannel->mHasAutoRedirectVetoNotifier) {
        MOZ_CRASH("Nested AutoRedirectVetoNotifier on the stack");
        mChannel = nullptr;
        return;
      }

      mChannel->mHasAutoRedirectVetoNotifier = true;
    }
    ~AutoRedirectVetoNotifier() {ReportRedirectResult(false);}
    void RedirectSucceeded() {ReportRedirectResult(true);}

private:
    nsHttpChannel* mChannel;
    void ReportRedirectResult(bool succeeded);
};

void
AutoRedirectVetoNotifier::ReportRedirectResult(bool succeeded)
{
    if (!mChannel)
        return;

    mChannel->mRedirectChannel = nullptr;

    if (succeeded) {
        mChannel->RemoveAsNonTailRequest();
    }

    nsCOMPtr<nsIRedirectResultListener> vetoHook;
    NS_QueryNotificationCallbacks(mChannel,
                                  NS_GET_IID(nsIRedirectResultListener),
                                  getter_AddRefs(vetoHook));

    nsHttpChannel* channel = mChannel;
    mChannel = nullptr;

    if (vetoHook)
        vetoHook->OnRedirectResult(succeeded);

    // Drop after the notification
    channel->mHasAutoRedirectVetoNotifier = false;
}

//-----------------------------------------------------------------------------
// nsHttpChannel <public>
//-----------------------------------------------------------------------------

nsHttpChannel::nsHttpChannel()
    : HttpAsyncAborter<nsHttpChannel>(this)
    , mLogicalOffset(0)
    , mPostID(0)
    , mRequestTime(0)
    , mOfflineCacheLastModifiedTime(0)
    , mSuspendTotalTime(0)
    , mRedirectType(0)
    , mCacheOpenWithPriority(false)
    , mCacheQueueSizeWhenOpen(0)
    , mCachedContentIsValid(false)
    , mCachedContentIsPartial(false)
    , mCacheOnlyMetadata(false)
    , mTransactionReplaced(false)
    , mAuthRetryPending(false)
    , mProxyAuthPending(false)
    , mCustomAuthHeader(false)
    , mResuming(false)
    , mInitedCacheEntry(false)
    , mFallbackChannel(false)
    , mCustomConditionalRequest(false)
    , mFallingBack(false)
    , mWaitingForRedirectCallback(false)
    , mRequestTimeInitialized(false)
    , mCacheEntryIsReadOnly(false)
    , mCacheEntryIsWriteOnly(false)
    , mCacheEntriesToWaitFor(0)
    , mHasQueryString(0)
    , mConcurrentCacheAccess(0)
    , mIsPartialRequest(0)
    , mHasAutoRedirectVetoNotifier(0)
    , mPinCacheContent(0)
    , mIsCorsPreflightDone(0)
    , mStronglyFramed(false)
    , mUsedNetwork(0)
    , mAuthConnectionRestartable(0)
    , mTrackingProtectionCancellationPending(0)
    , mPushedStream(nullptr)
    , mLocalBlocklist(false)
    , mOnTailUnblock(nullptr)
    , mWarningReporter(nullptr)
    , mIsReadingFromCache(false)
    , mFirstResponseSource(RESPONSE_PENDING)
    , mRaceCacheWithNetwork(false)
    , mRaceDelay(0)
    , mIgnoreCacheEntry(false)
    , mRCWNLock("nsHttpChannel.mRCWNLock")
    , mDidReval(false)
{
    LOG(("Creating nsHttpChannel [this=%p]\n", this));
    mChannelCreationTime = PR_Now();
    mChannelCreationTimestamp = TimeStamp::Now();
}

nsHttpChannel::~nsHttpChannel()
{
    LOG(("Destroying nsHttpChannel [this=%p]\n", this));

    if (mAuthProvider) {
        DebugOnly<nsresult> rv = mAuthProvider->Disconnect(NS_ERROR_ABORT);
        MOZ_ASSERT(NS_SUCCEEDED(rv));
    }

    ReleaseMainThreadOnlyReferences();
}

void
nsHttpChannel::ReleaseMainThreadOnlyReferences()
{
    if (NS_IsMainThread()) {
        // Already on main thread, let dtor to
        // take care of releasing references
        return;
    }

    nsTArray<nsCOMPtr<nsISupports>> arrayToRelease;
    arrayToRelease.AppendElement(mApplicationCacheForWrite.forget());
    arrayToRelease.AppendElement(mAuthProvider.forget());
    arrayToRelease.AppendElement(mRedirectURI.forget());
    arrayToRelease.AppendElement(mRedirectChannel.forget());
    arrayToRelease.AppendElement(mPreflightChannel.forget());

    NS_DispatchToMainThread(new ProxyReleaseRunnable(std::move(arrayToRelease)));
}

nsresult
nsHttpChannel::Init(nsIURI *uri,
                    uint32_t caps,
                    nsProxyInfo *proxyInfo,
                    uint32_t proxyResolveFlags,
                    nsIURI *proxyURI,
                    uint64_t channelId)
{
    nsresult rv = HttpBaseChannel::Init(uri, caps, proxyInfo,
                                        proxyResolveFlags, proxyURI, channelId);
    if (NS_FAILED(rv))
        return rv;

#ifdef MOZ_GECKO_PROFILER
    mLastStatusReported = TimeStamp::Now(); // in case we enable the profiler after Init()
    if (profiler_is_active()) {
        int32_t priority = PRIORITY_NORMAL;
        GetPriority(&priority);
        profiler_add_network_marker(uri, priority, channelId, NetworkLoadType::LOAD_START,
                                    mChannelCreationTimestamp, mLastStatusReported,
                                    0);
    }
#endif

    LOG(("nsHttpChannel::Init [this=%p]\n", this));

    return rv;
}

nsresult
nsHttpChannel::AddSecurityMessage(const nsAString& aMessageTag,
                                  const nsAString& aMessageCategory)
{
    if (mWarningReporter) {
        return mWarningReporter->ReportSecurityMessage(aMessageTag,
                                                       aMessageCategory);
    }
    return HttpBaseChannel::AddSecurityMessage(aMessageTag,
                                               aMessageCategory);
}

NS_IMETHODIMP
nsHttpChannel::LogBlockedCORSRequest(const nsAString& aMessage, const nsACString& aCategory)
{
    if (mWarningReporter) {
        return mWarningReporter->LogBlockedCORSRequest(aMessage, aCategory);
    }
    return NS_ERROR_UNEXPECTED;
}

//-----------------------------------------------------------------------------
// nsHttpChannel <private>
//-----------------------------------------------------------------------------

nsresult
nsHttpChannel::PrepareToConnect()
{
    LOG(("nsHttpChannel::PrepareToConnect [this=%p]\n", this));

    AddCookiesToRequest();

    // notify "http-on-modify-request" observers
    CallOnModifyRequestObservers();

    SetLoadGroupUserAgentOverride();

    // Check if request was cancelled during on-modify-request or on-useragent.
    if (mCanceled) {
        return mStatus;
    }

    if (mSuspendCount) {
        // We abandon the connection here if there was one.
        LOG(("Waiting until resume OnBeforeConnect [this=%p]\n", this));
        MOZ_ASSERT(!mCallOnResume);
        mCallOnResume = &nsHttpChannel::HandleOnBeforeConnect;
        return NS_OK;
    }

    return OnBeforeConnect();
}

void
nsHttpChannel::HandleContinueCancelledByTrackingProtection()
{
    MOZ_ASSERT(!mCallOnResume, "How did that happen?");

    if (mSuspendCount) {
        LOG(("Waiting until resume HandleContinueCancelledByTrackingProtection [this=%p]\n", this));
        mCallOnResume = &nsHttpChannel::HandleContinueCancelledByTrackingProtection;
        return;
    }

    LOG(("nsHttpChannel::HandleContinueCancelledByTrackingProtection [this=%p]\n", this));
    ContinueCancelledByTrackingProtection();
}

void
nsHttpChannel::HandleOnBeforeConnect()
{
    MOZ_ASSERT(!mCallOnResume, "How did that happen?");
    nsresult rv;

    if (mSuspendCount) {
        LOG(("Waiting until resume OnBeforeConnect [this=%p]\n", this));
        mCallOnResume = &nsHttpChannel::HandleOnBeforeConnect;
        return;
    }

    LOG(("nsHttpChannel::HandleOnBeforeConnect [this=%p]\n", this));
    rv = OnBeforeConnect();
    if (NS_FAILED(rv)) {
        CloseCacheEntry(false);
        Unused << AsyncAbort(rv);
    }
}

nsresult
nsHttpChannel::OnBeforeConnect()
{
    nsresult rv;

    // Check if request was cancelled during suspend AFTER on-modify-request or
    // on-useragent.
    if (mCanceled) {
        return mStatus;
    }

    // Check to see if we should redirect this channel elsewhere by
    // nsIHttpChannel.redirectTo API request
    if (mAPIRedirectToURI) {
        return AsyncCall(&nsHttpChannel::HandleAsyncAPIRedirect);
    }

    // Note that we are only setting the "Upgrade-Insecure-Requests" request
    // header for *all* navigational requests instead of all requests as
    // defined in the spec, see:
    // https://www.w3.org/TR/upgrade-insecure-requests/#preference
    nsContentPolicyType type = mLoadInfo ?
                               mLoadInfo->GetExternalContentPolicyType() :
                               nsIContentPolicy::TYPE_OTHER;

    if (type == nsIContentPolicy::TYPE_DOCUMENT ||
        type == nsIContentPolicy::TYPE_SUBDOCUMENT) {
        rv = SetRequestHeader(NS_LITERAL_CSTRING("Upgrade-Insecure-Requests"),
                              NS_LITERAL_CSTRING("1"), false);
        NS_ENSURE_SUCCESS(rv, rv);
    }

    bool isHttps = false;
    rv = mURI->SchemeIs("https", &isHttps);
    NS_ENSURE_SUCCESS(rv,rv);
    nsCOMPtr<nsIPrincipal> resultPrincipal;
    if (!isHttps && mLoadInfo) {
        nsContentUtils::GetSecurityManager()->
          GetChannelResultPrincipal(this, getter_AddRefs(resultPrincipal));
    }
    OriginAttributes originAttributes;
    if (!NS_GetOriginAttributes(this, originAttributes)) {
        return NS_ERROR_FAILURE;
    }
    bool isHttp = false;
    rv = mURI->SchemeIs("http", &isHttp);
    NS_ENSURE_SUCCESS(rv,rv);

    // At this point it is no longer possible to call HttpBaseChannel::UpgradeToSecure.
    mUpgradableToSecure = false;
    if (isHttp) {
        bool shouldUpgrade = mUpgradeToSecure;
        if (!shouldUpgrade) {
            rv = NS_ShouldSecureUpgrade(mURI,
                                        mLoadInfo,
                                        resultPrincipal,
                                        mPrivateBrowsing,
                                        mAllowSTS,
                                        originAttributes,
                                        shouldUpgrade);
            NS_ENSURE_SUCCESS(rv, rv);
        }
        if (shouldUpgrade) {
            return AsyncCall(&nsHttpChannel::HandleAsyncRedirectChannelToHttps);
        }
    }

    // ensure that we are using a valid hostname
    if (!net_IsValidHostName(nsDependentCString(mConnectionInfo->Origin())))
        return NS_ERROR_UNKNOWN_HOST;

    if (mUpgradeProtocolCallback) {
        mCaps |=  NS_HTTP_DISALLOW_SPDY;
    }

    if (mTRR) {
        mCaps |= NS_HTTP_LARGE_KEEPALIVE | NS_HTTP_DISABLE_TRR;
    }

<<<<<<< HEAD
=======
    if (mLoadFlags & LOAD_DISABLE_TRR) {
        mCaps |= NS_HTTP_DISABLE_TRR;
    }

>>>>>>> 94e37e71
    // Finalize ConnectionInfo flags before SpeculativeConnect
    mConnectionInfo->SetAnonymous((mLoadFlags & LOAD_ANONYMOUS) != 0);
    mConnectionInfo->SetPrivate(mPrivateBrowsing);
    mConnectionInfo->SetNoSpdy(mCaps & NS_HTTP_DISALLOW_SPDY);
    mConnectionInfo->SetBeConservative((mCaps & NS_HTTP_BE_CONSERVATIVE) || mBeConservative);
    mConnectionInfo->SetTlsFlags(mTlsFlags);
    mConnectionInfo->SetTrrUsed(mTRR);
    mConnectionInfo->SetTrrDisabled(mCaps & NS_HTTP_DISABLE_TRR);

    // notify "http-on-before-connect" observers
    gHttpHandler->OnBeforeConnect(this);

    // Check if request was cancelled during http-on-before-connect.
    if (mCanceled) {
        return mStatus;
    }

    if (mSuspendCount) {
        // We abandon the connection here if there was one.
        LOG(("Waiting until resume OnBeforeConnect [this=%p]\n", this));
        MOZ_ASSERT(!mCallOnResume);
        mCallOnResume = &nsHttpChannel::OnBeforeConnectContinue;
        return NS_OK;
    }

    return Connect();
}

void
nsHttpChannel::OnBeforeConnectContinue()
{
    MOZ_ASSERT(!mCallOnResume, "How did that happen?");
    nsresult rv;

    if (mSuspendCount) {
        LOG(("Waiting until resume OnBeforeConnect [this=%p]\n", this));
        mCallOnResume = &nsHttpChannel::OnBeforeConnectContinue;
        return;
    }

    LOG(("nsHttpChannel::OnBeforeConnectContinue [this=%p]\n", this));
    rv = Connect();
    if (NS_FAILED(rv)) {
        CloseCacheEntry(false);
        Unused << AsyncAbort(rv);
    }
}

nsresult
nsHttpChannel::Connect()
{
    LOG(("nsHttpChannel::Connect [this=%p]\n", this));

    // Don't allow resuming when cache must be used
    if (mResuming && (mLoadFlags & LOAD_ONLY_FROM_CACHE)) {
        LOG(("Resuming from cache is not supported yet"));
        return NS_ERROR_DOCUMENT_NOT_CACHED;
    }

    if (ShouldIntercept()) {
        return RedirectToInterceptedChannel();
    }

    bool isTrackingResource = mIsThirdPartyTrackingResource; // is atomic
    LOG(("nsHttpChannel %p tracking resource=%d, cos=%u",
          this, isTrackingResource, mClassOfService));

    if (isTrackingResource) {
        AddClassFlags(nsIClassOfService::Tail);
    }

    if (WaitingForTailUnblock()) {
        MOZ_DIAGNOSTIC_ASSERT(!mOnTailUnblock);
        mOnTailUnblock = &nsHttpChannel::ConnectOnTailUnblock;
        return NS_OK;
    }

    return ConnectOnTailUnblock();
}

static bool
IsContentPolicyTypeWhitelistedForFastBlock(nsILoadInfo* aLoadInfo)
{
  nsContentPolicyType type = aLoadInfo ?
                             aLoadInfo->GetExternalContentPolicyType() :
                             nsIContentPolicy::TYPE_OTHER;
  switch (type) {
  // images
  case nsIContentPolicy::TYPE_IMAGE:
  case nsIContentPolicy::TYPE_IMAGESET:
  case nsIContentPolicy::TYPE_INTERNAL_IMAGE:
  case nsIContentPolicy::TYPE_INTERNAL_IMAGE_PRELOAD:
  case nsIContentPolicy::TYPE_INTERNAL_IMAGE_FAVICON:
  // fonts
  case nsIContentPolicy::TYPE_FONT:
  // stylesheets
  case nsIContentPolicy::TYPE_STYLESHEET:
  case nsIContentPolicy::TYPE_INTERNAL_STYLESHEET:
  case nsIContentPolicy::TYPE_INTERNAL_STYLESHEET_PRELOAD:
    return true;
  default:
    return false;
  }
}

bool
nsHttpChannel::CheckFastBlocked()
{
    LOG(("nsHttpChannel::CheckFastBlocked [this=%p]\n", this));
    MOZ_ASSERT(mIsThirdPartyTrackingResource);

    static bool sFastBlockInited = false;
    static uint32_t sFastBlockTimeout = 0;
    static uint32_t sFastBlockLimit = 0;

    if (!sFastBlockInited) {
        sFastBlockInited = true;
        Preferences::AddUintVarCache(&sFastBlockTimeout, "browser.fastblock.timeout");
        Preferences::AddUintVarCache(&sFastBlockLimit, "browser.fastblock.limit");
    }

    if (!StaticPrefs::browser_contentblocking_enabled() ||
        !StaticPrefs::browser_fastblock_enabled()) {
        LOG(("FastBlock disabled by pref [this=%p]\n", this));

        return false;
    }

    TimeStamp timestamp;
    if (NS_FAILED(GetNavigationStartTimeStamp(&timestamp)) || !timestamp) {
        LOG(("FastBlock passed (no timestamp) [this=%p]\n", this));

        return false;
    }

    bool engageFastBlock = false;

    if (IsContentPolicyTypeWhitelistedForFastBlock(mLoadInfo) ||
        // If the user has interacted with the document, we disable fastblock.
        (mLoadInfo && mLoadInfo->GetDocumentHasUserInteracted())) {

        LOG(("FastBlock passed (invalid) [this=%p]\n", this));
    } else {
        TimeDuration duration = TimeStamp::NowLoRes() - timestamp;
        bool hasFastBlockStarted = duration.ToMilliseconds() >= sFastBlockTimeout;
        bool hasFastBlockStopped = false;
        if ((sFastBlockLimit != 0) && (sFastBlockLimit > sFastBlockTimeout)) {
            hasFastBlockStopped = duration.ToMilliseconds() > sFastBlockLimit;
        }
        LOG(("FastBlock started=%d stopped=%d (%lf) [this=%p]\n",
             static_cast<int>(hasFastBlockStarted),
             static_cast<int>(hasFastBlockStopped),
             duration.ToMilliseconds(),
             this));
        engageFastBlock = hasFastBlockStarted && !hasFastBlockStopped;
    }

    // Remember the data needed for fastblock telemetry in case fastblock is
    // enabled, we have decided to block the channel, and the channel isn't
    // marked as private.
    if (engageFastBlock && !NS_UsePrivateBrowsing(this)) {
        nsCOMPtr<nsIURI> uri;
        nsresult rv = GetURI(getter_AddRefs(uri));
        NS_ENSURE_SUCCESS(rv, false);

        nsAutoCString host;
        rv = uri->GetHost(host);
        NS_ENSURE_SUCCESS(rv, false);

        nsCOMPtr<nsIEffectiveTLDService> tldService =
            do_GetService(NS_EFFECTIVETLDSERVICE_CONTRACTID);
        NS_ENSURE_TRUE(tldService, false);

        LABELS_DOCUMENT_ANALYTICS_TRACKER_FASTBLOCKED label =
            LABELS_DOCUMENT_ANALYTICS_TRACKER_FASTBLOCKED::other;
        for (const auto& entry : gFastBlockAnalyticsProviders) {
          // For each entry in the list of our analytics providers, use the
          // effective TLD service to look up subdomains to make sure we find a
          // potential match if one is available.
          while (true) {
            if (host == entry.mHostName) {
              label = entry.mTelemetryLabel;
              break;
            }

            nsAutoCString newHost;
            rv = tldService->GetNextSubDomain(host, newHost);
            if (rv == NS_ERROR_INSUFFICIENT_DOMAIN_LEVELS) {
              // we're done searching this entry.
              break;
            }
            NS_ENSURE_SUCCESS(rv, false);

            host = newHost;
          }

          if (label != LABELS_DOCUMENT_ANALYTICS_TRACKER_FASTBLOCKED::other) {
            // We have found a label in the previous loop, bail out now!
            break;
          }
        }

        if (mLoadInfo) {
          MOZ_ALWAYS_SUCCEEDS(mLoadInfo->SetIsTrackerBlocked(true));
          MOZ_ALWAYS_SUCCEEDS(mLoadInfo->SetTrackerBlockedReason(label));
        }
    }

    return engageFastBlock;
}

nsresult
nsHttpChannel::ConnectOnTailUnblock()
{
    nsresult rv;

    LOG(("nsHttpChannel::ConnectOnTailUnblock [this=%p]\n", this));

    bool isTrackingResource = mIsThirdPartyTrackingResource; // is atomic
    if (isTrackingResource && CheckFastBlocked()) {
        AntiTrackingCommon::NotifyRejection(this,
                                            nsIWebProgressListener::STATE_BLOCKED_SLOW_TRACKING_CONTENT);
        Unused << AsyncAbort(NS_ERROR_TRACKING_ANNOTATION_URI);
        CloseCacheEntry(false);
        return NS_OK;
    }

    // Consider opening a TCP connection right away.
    SpeculativeConnect();

    // open a cache entry for this channel...
    bool isHttps = false;
    rv = mURI->SchemeIs("https", &isHttps);
    NS_ENSURE_SUCCESS(rv,rv);
    rv = OpenCacheEntry(isHttps);

    // do not continue if asyncOpenCacheEntry is in progress
    if (AwaitingCacheCallbacks()) {
        LOG(("nsHttpChannel::Connect %p AwaitingCacheCallbacks forces async\n", this));
        MOZ_ASSERT(NS_SUCCEEDED(rv), "Unexpected state");

        if (mNetworkTriggered && mWaitingForProxy) {
            // Someone has called TriggerNetwork(), meaning we are racing the
            // network with the cache.
            mWaitingForProxy = false;
            return ContinueConnect();
        }

        return NS_OK;
    }

    if (NS_FAILED(rv)) {
        LOG(("OpenCacheEntry failed [rv=%" PRIx32 "]\n", static_cast<uint32_t>(rv)));
        // if this channel is only allowed to pull from the cache, then
        // we must fail if we were unable to open a cache entry.
        if (mLoadFlags & LOAD_ONLY_FROM_CACHE) {
            // If we have a fallback URI (and we're not already
            // falling back), process the fallback asynchronously.
            if (!mFallbackChannel && !mFallbackKey.IsEmpty()) {
                return AsyncCall(&nsHttpChannel::HandleAsyncFallback);
            }
            return NS_ERROR_DOCUMENT_NOT_CACHED;
        }
        // otherwise, let's just proceed without using the cache.
    }

    if (mRaceCacheWithNetwork &&
        ((mCacheEntry && !mCachedContentIsValid && (mDidReval || mCachedContentIsPartial)) ||
        mIgnoreCacheEntry)) {
        // We won't send the conditional request because the unconditional
        // request was already sent (see bug 1377223).
        AccumulateCategorical(Telemetry::LABELS_NETWORK_RACE_CACHE_VALIDATION::NotSent);
    }

    // When racing, if OnCacheEntryAvailable is called before AsyncOpenURI
    // returns, then we may not have started reading from the cache.
    // If the content is valid, we should attempt to do so, as technically the
    // cache has won the race.
    if (mRaceCacheWithNetwork && mCachedContentIsValid) {
        Unused << ReadFromCache(true);
    }

    return TriggerNetwork();
}

nsresult
nsHttpChannel::ContinueConnect()
{
    // If we need to start a CORS preflight, do it now!
    // Note that it is important to do this before the early returns below.
    if (!mIsCorsPreflightDone && mRequireCORSPreflight) {
        MOZ_ASSERT(!mPreflightChannel);
        nsresult rv =
            nsCORSListenerProxy::StartCORSPreflight(this, this,
                                                    mUnsafeHeaders,
                                                    getter_AddRefs(mPreflightChannel));
        return rv;
    }

    MOZ_RELEASE_ASSERT(!mRequireCORSPreflight || mIsCorsPreflightDone,
                       "CORS preflight must have been finished by the time we "
                       "do the rest of ContinueConnect");

    // we may or may not have a cache entry at this point
    if (mCacheEntry) {
        // read straight from the cache if possible...
        if (mCachedContentIsValid) {
            nsRunnableMethod<nsHttpChannel> *event = nullptr;
            nsresult rv;
            if (!mCachedContentIsPartial) {
                rv = AsyncCall(&nsHttpChannel::AsyncOnExamineCachedResponse,
                               &event);
                if (NS_FAILED(rv)) {
                    LOG(("  AsyncCall failed (%08x)",
                         static_cast<uint32_t>(rv)));
                }
            }
            rv = ReadFromCache(true);
            if (NS_FAILED(rv) && event) {
                event->Revoke();
            }

            AccumulateCacheHitTelemetry(kCacheHit);

            return rv;
        }
        if (mLoadFlags & LOAD_ONLY_FROM_CACHE) {
            // the cache contains the requested resource, but it must be
            // validated before we can reuse it.  since we are not allowed
            // to hit the net, there's nothing more to do.  the document
            // is effectively not in the cache.
            LOG(("  !mCachedContentIsValid && mLoadFlags & LOAD_ONLY_FROM_CACHE"));
            return NS_ERROR_DOCUMENT_NOT_CACHED;
        }
    }
    else if (mLoadFlags & LOAD_ONLY_FROM_CACHE) {
        // If we have a fallback URI (and we're not already
        // falling back), process the fallback asynchronously.
        if (!mFallbackChannel && !mFallbackKey.IsEmpty()) {
            return AsyncCall(&nsHttpChannel::HandleAsyncFallback);
        }
        LOG(("  !mCacheEntry && mLoadFlags & LOAD_ONLY_FROM_CACHE"));
        return NS_ERROR_DOCUMENT_NOT_CACHED;
    }

    if (mLoadFlags & LOAD_NO_NETWORK_IO) {
        LOG(("  mLoadFlags & LOAD_NO_NETWORK_IO"));
        return NS_ERROR_DOCUMENT_NOT_CACHED;
    }

    // hit the net...
    nsresult rv = SetupTransaction();
    if (NS_FAILED(rv)) return rv;

    rv = gHttpHandler->InitiateTransaction(mTransaction, mPriority);
    if (NS_FAILED(rv)) return rv;

    rv = mTransactionPump->AsyncRead(this, nullptr);
    if (NS_FAILED(rv)) return rv;

    uint32_t suspendCount = mSuspendCount;
    while (suspendCount--)
        mTransactionPump->Suspend();

    return NS_OK;
}

void
nsHttpChannel::SpeculativeConnect()
{
    // Before we take the latency hit of dealing with the cache, try and
    // get the TCP (and SSL) handshakes going so they can overlap.

    // don't speculate if we are on uses of the offline application cache,
    // if we are offline, when doing http upgrade (i.e.
    // websockets bootstrap), or if we can't do keep-alive (because then we
    // couldn't reuse the speculative connection anyhow).
    if (mApplicationCache || gIOService->IsOffline() ||
        mUpgradeProtocolCallback || !(mCaps & NS_HTTP_ALLOW_KEEPALIVE))
        return;

    // LOAD_ONLY_FROM_CACHE and LOAD_NO_NETWORK_IO must not hit network.
    // LOAD_FROM_CACHE and LOAD_CHECK_OFFLINE_CACHE are unlikely to hit network,
    // so skip preconnects for them.
    if (mLoadFlags & (LOAD_ONLY_FROM_CACHE | LOAD_FROM_CACHE |
                      LOAD_NO_NETWORK_IO | LOAD_CHECK_OFFLINE_CACHE))
        return;

    if (mAllowStaleCacheContent) {
        return;
    }

    nsCOMPtr<nsIInterfaceRequestor> callbacks;
    NS_NewNotificationCallbacksAggregation(mCallbacks, mLoadGroup,
                                           getter_AddRefs(callbacks));
    if (!callbacks)
        return;

    Unused << gHttpHandler->SpeculativeConnect(
        mConnectionInfo, callbacks,
        mCaps & (NS_HTTP_DISALLOW_SPDY | NS_HTTP_DISABLE_TRR));
}

void
nsHttpChannel::DoNotifyListenerCleanup()
{
    // We don't need this info anymore
    CleanRedirectCacheChainIfNecessary();
}

void
nsHttpChannel::ReleaseListeners()
{
    HttpBaseChannel::ReleaseListeners();
    mChannelClassifier = nullptr;
    mWarningReporter = nullptr;
}

void
nsHttpChannel::DoAsyncAbort(nsresult aStatus)
{
    Unused << AsyncAbort(aStatus);
}

void
nsHttpChannel::HandleAsyncRedirect()
{
    MOZ_ASSERT(!mCallOnResume, "How did that happen?");

    if (mSuspendCount) {
        LOG(("Waiting until resume to do async redirect [this=%p]\n", this));
        mCallOnResume = &nsHttpChannel::HandleAsyncRedirect;
        return;
    }

    nsresult rv = NS_OK;

    LOG(("nsHttpChannel::HandleAsyncRedirect [this=%p]\n", this));

    // since this event is handled asynchronously, it is possible that this
    // channel could have been canceled, in which case there would be no point
    // in processing the redirect.
    if (NS_SUCCEEDED(mStatus)) {
        PushRedirectAsyncFunc(&nsHttpChannel::ContinueHandleAsyncRedirect);
        rv = AsyncProcessRedirection(mResponseHead->Status());
        if (NS_FAILED(rv)) {
            PopRedirectAsyncFunc(&nsHttpChannel::ContinueHandleAsyncRedirect);
            // TODO: if !DoNotRender3xxBody(), render redirect body instead.
            // But first we need to cache 3xx bodies (bug 748510)
            rv = ContinueHandleAsyncRedirect(rv);
            MOZ_ASSERT(NS_SUCCEEDED(rv));
        }
    }
    else {
        rv = ContinueHandleAsyncRedirect(mStatus);
        MOZ_ASSERT(NS_SUCCEEDED(rv));
    }
}

nsresult
nsHttpChannel::ContinueHandleAsyncRedirect(nsresult rv)
{
    if (NS_FAILED(rv)) {
        // If AsyncProcessRedirection fails, then we have to send out the
        // OnStart/OnStop notifications.
        LOG(("ContinueHandleAsyncRedirect got failure result [rv=%" PRIx32 "]\n",
             static_cast<uint32_t>(rv)));

        bool redirectsEnabled =
            !mLoadInfo || !mLoadInfo->GetDontFollowRedirects();

        if (redirectsEnabled) {
            // TODO: stop failing original channel if redirect vetoed?
            mStatus = rv;

            DoNotifyListener();

            // Blow away cache entry if we couldn't process the redirect
            // for some reason (the cache entry might be corrupt).
            if (mCacheEntry) {
                mCacheEntry->AsyncDoom(nullptr);
            }
        }
        else {
            DoNotifyListener();
        }
    }

    CloseCacheEntry(true);

    mIsPending = false;

    if (mLoadGroup)
        mLoadGroup->RemoveRequest(this, nullptr, mStatus);

    return NS_OK;
}

void
nsHttpChannel::HandleAsyncNotModified()
{
    MOZ_ASSERT(!mCallOnResume, "How did that happen?");

    if (mSuspendCount) {
        LOG(("Waiting until resume to do async not-modified [this=%p]\n",
             this));
        mCallOnResume = &nsHttpChannel::HandleAsyncNotModified;
        return;
    }

    LOG(("nsHttpChannel::HandleAsyncNotModified [this=%p]\n", this));

    DoNotifyListener();

    CloseCacheEntry(false);

    mIsPending = false;

    if (mLoadGroup)
        mLoadGroup->RemoveRequest(this, nullptr, mStatus);
}

void
nsHttpChannel::HandleAsyncFallback()
{
    MOZ_ASSERT(!mCallOnResume, "How did that happen?");

    if (mSuspendCount) {
        LOG(("Waiting until resume to do async fallback [this=%p]\n", this));
        mCallOnResume = &nsHttpChannel::HandleAsyncFallback;
        return;
    }

    nsresult rv = NS_OK;

    LOG(("nsHttpChannel::HandleAsyncFallback [this=%p]\n", this));

    // since this event is handled asynchronously, it is possible that this
    // channel could have been canceled, in which case there would be no point
    // in processing the fallback.
    if (!mCanceled) {
        PushRedirectAsyncFunc(&nsHttpChannel::ContinueHandleAsyncFallback);
        bool waitingForRedirectCallback;
        rv = ProcessFallback(&waitingForRedirectCallback);
        if (waitingForRedirectCallback)
            return;
        PopRedirectAsyncFunc(&nsHttpChannel::ContinueHandleAsyncFallback);
    }

    rv = ContinueHandleAsyncFallback(rv);
    MOZ_ASSERT(NS_SUCCEEDED(rv));
}

nsresult
nsHttpChannel::ContinueHandleAsyncFallback(nsresult rv)
{
    if (!mCanceled && (NS_FAILED(rv) || !mFallingBack)) {
        // If ProcessFallback fails, then we have to send out the
        // OnStart/OnStop notifications.
        LOG(("ProcessFallback failed [rv=%" PRIx32 ", %d]\n",
             static_cast<uint32_t>(rv), mFallingBack));
        mStatus = NS_FAILED(rv) ? rv : NS_ERROR_DOCUMENT_NOT_CACHED;
        DoNotifyListener();
    }

    mIsPending = false;

    if (mLoadGroup)
        mLoadGroup->RemoveRequest(this, nullptr, mStatus);

    return rv;
}

nsresult
nsHttpChannel::SetupTransaction()
{
    LOG(("nsHttpChannel::SetupTransaction [this=%p, cos=%u, prio=%d]\n",
         this, mClassOfService, mPriority));

    NS_ENSURE_TRUE(!mTransaction, NS_ERROR_ALREADY_INITIALIZED);

    nsresult rv;

    mozilla::MutexAutoLock lock(mRCWNLock);

    // If we're racing cache with network, conditional or byte range header
    // could be added in OnCacheEntryCheck. We cannot send conditional request
    // without having the entry, so we need to remove the headers here and
    // ignore the cache entry in OnCacheEntryAvailable.
    if (mRaceCacheWithNetwork && AwaitingCacheCallbacks()) {
        if (mDidReval) {
            LOG(("  Removing conditional request headers"));
            UntieValidationRequest();
            mDidReval = false;
            mIgnoreCacheEntry = true;
        }

        if (mCachedContentIsPartial) {
            LOG(("  Removing byte range request headers"));
            UntieByteRangeRequest();
            mCachedContentIsPartial = false;
            mIgnoreCacheEntry = true;
        }

        if (mIgnoreCacheEntry) {
            if (!mAvailableCachedAltDataType.IsEmpty()) {
                mAvailableCachedAltDataType.Truncate();
                mAltDataLength = 0;
            }
            mCacheInputStream.CloseAndRelease();
        }
    }

    mUsedNetwork = 1;

    if (!mAllowSpdy) {
        mCaps |= NS_HTTP_DISALLOW_SPDY;
    }
    if (mBeConservative) {
        mCaps |= NS_HTTP_BE_CONSERVATIVE;
    }

    // Use the URI path if not proxying (transparent proxying such as proxy
    // CONNECT does not count here). Also figure out what HTTP version to use.
    nsAutoCString buf, path;
    nsCString* requestURI;

    // This is the normal e2e H1 path syntax "/index.html"
    rv = mURI->GetPathQueryRef(path);
    if (NS_FAILED(rv)) {
        return rv;
    }

    // path may contain UTF-8 characters, so ensure that they're escaped.
    if (NS_EscapeURL(path.get(), path.Length(), esc_OnlyNonASCII | esc_Spaces, buf)) {
        requestURI = &buf;
    } else {
        requestURI = &path;
    }

    // trim off the #ref portion if any...
    int32_t ref1 = requestURI->FindChar('#');
    if (ref1 != kNotFound) {
        requestURI->SetLength(ref1);
    }

    if (mConnectionInfo->UsingConnect() || !mConnectionInfo->UsingHttpProxy()) {
        mRequestHead.SetVersion(gHttpHandler->HttpVersion());
    }
    else {
        mRequestHead.SetPath(*requestURI);

        // RequestURI should be the absolute uri H1 proxy syntax "http://foo/index.html"
        // so we will overwrite the relative version in requestURI
        rv = mURI->GetUserPass(buf);
        if (NS_FAILED(rv)) return rv;
        if (!buf.IsEmpty() && ((strncmp(mSpec.get(), "http:", 5) == 0) ||
                                strncmp(mSpec.get(), "https:", 6) == 0)) {
            nsCOMPtr<nsIURI> tempURI;
            rv = NS_MutateURI(mURI)
                   .SetUserPass(EmptyCString())
                   .Finalize(tempURI);
            if (NS_FAILED(rv)) return rv;
            rv = tempURI->GetAsciiSpec(path);
            if (NS_FAILED(rv)) return rv;
            requestURI = &path;
        } else {
            requestURI = &mSpec;
        }

        // trim off the #ref portion if any...
        int32_t ref2 = requestURI->FindChar('#');
        if (ref2 != kNotFound) {
            requestURI->SetLength(ref2);
        }

        mRequestHead.SetVersion(gHttpHandler->ProxyHttpVersion());
    }

    mRequestHead.SetRequestURI(*requestURI);

    // set the request time for cache expiration calculations
    mRequestTime = NowInSeconds();
    mRequestTimeInitialized = true;

    // if doing a reload, force end-to-end
    if (mLoadFlags & LOAD_BYPASS_CACHE) {
        // We need to send 'Pragma:no-cache' to inhibit proxy caching even if
        // no proxy is configured since we might be talking with a transparent
        // proxy, i.e. one that operates at the network level.  See bug #14772.
        rv = mRequestHead.SetHeaderOnce(nsHttp::Pragma, "no-cache", true);
        MOZ_ASSERT(NS_SUCCEEDED(rv));
        // If we're configured to speak HTTP/1.1 then also send 'Cache-control:
        // no-cache'
        if (mRequestHead.Version() >= HttpVersion::v1_1) {
            rv = mRequestHead.SetHeaderOnce(nsHttp::Cache_Control, "no-cache", true);
            MOZ_ASSERT(NS_SUCCEEDED(rv));
        }
    }
    else if ((mLoadFlags & VALIDATE_ALWAYS) && !mCacheEntryIsWriteOnly) {
        // We need to send 'Cache-Control: max-age=0' to force each cache along
        // the path to the origin server to revalidate its own entry, if any,
        // with the next cache or server.  See bug #84847.
        //
        // If we're configured to speak HTTP/1.0 then just send 'Pragma: no-cache'
        if (mRequestHead.Version() >= HttpVersion::v1_1)
            rv = mRequestHead.SetHeaderOnce(nsHttp::Cache_Control, "max-age=0", true);
        else
            rv = mRequestHead.SetHeaderOnce(nsHttp::Pragma, "no-cache", true);
        MOZ_ASSERT(NS_SUCCEEDED(rv));
    }

    if (mResuming) {
        char byteRange[32];
        SprintfLiteral(byteRange, "bytes=%" PRIu64 "-", mStartPos);
        rv = mRequestHead.SetHeader(nsHttp::Range, nsDependentCString(byteRange));
        MOZ_ASSERT(NS_SUCCEEDED(rv));

        if (!mEntityID.IsEmpty()) {
            // Also, we want an error if this resource changed in the meantime
            // Format of the entity id is: escaped_etag/size/lastmod
            nsCString::const_iterator start, end, slash;
            mEntityID.BeginReading(start);
            mEntityID.EndReading(end);
            mEntityID.BeginReading(slash);

            if (FindCharInReadable('/', slash, end)) {
                nsAutoCString ifMatch;
                rv = mRequestHead.SetHeader(nsHttp::If_Match,
                        NS_UnescapeURL(Substring(start, slash), 0, ifMatch));
                MOZ_ASSERT(NS_SUCCEEDED(rv));

                ++slash; // Incrementing, so that searching for '/' won't find
                         // the same slash again
            }

            if (FindCharInReadable('/', slash, end)) {
                rv = mRequestHead.SetHeader(nsHttp::If_Unmodified_Since,
                                            Substring(++slash, end));
                MOZ_ASSERT(NS_SUCCEEDED(rv));
            }
        }
    }

    // create wrapper for this channel's notification callbacks
    nsCOMPtr<nsIInterfaceRequestor> callbacks;
    NS_NewNotificationCallbacksAggregation(mCallbacks, mLoadGroup,
                                           getter_AddRefs(callbacks));

    // create the transaction object
    mTransaction = new nsHttpTransaction();
    LOG(("nsHttpChannel %p created nsHttpTransaction %p\n", this, mTransaction.get()));
    mTransaction->SetTransactionObserver(mTransactionObserver);
    mTransactionObserver = nullptr;

    // See bug #466080. Transfer LOAD_ANONYMOUS flag to socket-layer.
    if (mLoadFlags & LOAD_ANONYMOUS)
        mCaps |= NS_HTTP_LOAD_ANONYMOUS;

    if (mTimingEnabled)
        mCaps |= NS_HTTP_TIMING_ENABLED;

    if (mUpgradeProtocolCallback) {
        rv = mRequestHead.SetHeader(nsHttp::Upgrade, mUpgradeProtocol, false);
        MOZ_ASSERT(NS_SUCCEEDED(rv));
        rv = mRequestHead.SetHeaderOnce(nsHttp::Connection,
                                        nsHttp::Upgrade.get(),
                                        true);
        MOZ_ASSERT(NS_SUCCEEDED(rv));
        mCaps |=  NS_HTTP_STICKY_CONNECTION;
        mCaps &= ~NS_HTTP_ALLOW_KEEPALIVE;
    }

    if (mPushedStream) {
        mTransaction->SetPushedStream(mPushedStream);
        mPushedStream = nullptr;
    }

    nsCOMPtr<nsIHttpPushListener> pushListener;
    NS_QueryNotificationCallbacks(mCallbacks,
                                  mLoadGroup,
                                  NS_GET_IID(nsIHttpPushListener),
                                  getter_AddRefs(pushListener));
    if (pushListener) {
        mCaps |= NS_HTTP_ONPUSH_LISTENER;
    }

    EnsureTopLevelOuterContentWindowId();

    nsCOMPtr<nsIAsyncInputStream> responseStream;
    rv = mTransaction->Init(mCaps, mConnectionInfo, &mRequestHead,
                            mUploadStream, mReqContentLength,
                            mUploadStreamHasHeaders,
                            GetCurrentThreadEventTarget(), callbacks, this,
                            mTopLevelOuterContentWindowId,
                            getter_AddRefs(responseStream));
    if (NS_FAILED(rv)) {
        mTransaction = nullptr;
        return rv;
    }

    mTransaction->SetClassOfService(mClassOfService);
    if (EnsureRequestContext()) {
        mTransaction->SetRequestContext(mRequestContext);
    }

    rv = nsInputStreamPump::Create(getter_AddRefs(mTransactionPump),
                                   responseStream);
    return rv;
}

// Helper Function to report messages to the console when loading
// a resource was blocked due to a MIME type mismatch.
void
ReportTypeBlocking(nsIURI* aURI,
                   nsILoadInfo* aLoadInfo,
                   const char* aMessageName)
{
    NS_ConvertUTF8toUTF16 specUTF16(aURI->GetSpecOrDefault());
    const char16_t* params[] = { specUTF16.get() };
    nsCOMPtr<nsIDocument> doc;
    if (aLoadInfo) {
        aLoadInfo->GetLoadingDocument(getter_AddRefs(doc));
    }
    nsContentUtils::ReportToConsole(nsIScriptError::errorFlag,
                                    NS_LITERAL_CSTRING("MIMEMISMATCH"),
                                    doc,
                                    nsContentUtils::eSECURITY_PROPERTIES,
                                    aMessageName,
                                    params, ArrayLength(params));
}

// Check and potentially enforce X-Content-Type-Options: nosniff
nsresult
ProcessXCTO(nsIURI* aURI, nsHttpResponseHead* aResponseHead, nsILoadInfo* aLoadInfo)
{
    if (!aURI || !aResponseHead || !aLoadInfo) {
        // if there is no uri, no response head or no loadInfo, then there is nothing to do
        return NS_OK;
    }

    // 1) Query the XCTO header and check if 'nosniff' is the first value.
    nsAutoCString contentTypeOptionsHeader;
    Unused << aResponseHead->GetHeader(nsHttp::X_Content_Type_Options,
                                       contentTypeOptionsHeader);
    if (contentTypeOptionsHeader.IsEmpty()) {
        // if there is no XCTO header, then there is nothing to do.
        return NS_OK;
    }
    // XCTO header might contain multiple values which are comma separated, so:
    // a) let's skip all subsequent values
    //     e.g. "   NoSniFF   , foo " will be "   NoSniFF   "
    int32_t idx = contentTypeOptionsHeader.Find(",");
    if (idx > 0) {
      contentTypeOptionsHeader = Substring(contentTypeOptionsHeader, 0, idx);
    }
    // b) let's trim all surrounding whitespace
    //    e.g. "   NoSniFF   " -> "NoSniFF"
    contentTypeOptionsHeader.StripWhitespace();
    // c) let's compare the header (ignoring case)
    //    e.g. "NoSniFF" -> "nosniff"
    //    if it's not 'nosniff' then there is nothing to do here
    if (!contentTypeOptionsHeader.EqualsIgnoreCase("nosniff")) {
        // since we are getting here, the XCTO header was sent;
        // a non matching value most likely means a mistake happenend;
        // e.g. sending 'nosnif' instead of 'nosniff', let's log a warning.
        NS_ConvertUTF8toUTF16 char16_header(contentTypeOptionsHeader);
        const char16_t* params[] = { char16_header.get() };
        nsCOMPtr<nsIDocument> doc;
        aLoadInfo->GetLoadingDocument(getter_AddRefs(doc));
        nsContentUtils::ReportToConsole(nsIScriptError::warningFlag,
                                        NS_LITERAL_CSTRING("XCTO"),
                                        doc,
                                        nsContentUtils::eSECURITY_PROPERTIES,
                                        "XCTOHeaderValueMissing",
                                        params, ArrayLength(params));
        return NS_OK;
    }

    // 2) Query the content type from the channel
    nsAutoCString contentType;
    aResponseHead->ContentType(contentType);

    // 3) Compare the expected MIME type with the actual type
    if (aLoadInfo->GetExternalContentPolicyType() == nsIContentPolicy::TYPE_STYLESHEET) {
        if (contentType.EqualsLiteral(TEXT_CSS)) {
            return NS_OK;
        }
        ReportTypeBlocking(aURI, aLoadInfo, "MimeTypeMismatch");
        return NS_ERROR_CORRUPTED_CONTENT;
    }

    if (aLoadInfo->GetExternalContentPolicyType() == nsIContentPolicy::TYPE_SCRIPT) {
        if (nsContentUtils::IsJavascriptMIMEType(NS_ConvertUTF8toUTF16(contentType))) {
            return NS_OK;
        }
        ReportTypeBlocking(aURI, aLoadInfo, "MimeTypeMismatch");
        return NS_ERROR_CORRUPTED_CONTENT;
    }
    return NS_OK;
}

// Ensure that a load of type script has correct MIME type
nsresult
EnsureMIMEOfScript(nsIURI* aURI, nsHttpResponseHead* aResponseHead, nsILoadInfo* aLoadInfo)
{
    if (!aURI || !aResponseHead || !aLoadInfo) {
        // if there is no uri, no response head or no loadInfo, then there is nothing to do
        return NS_OK;
    }

    if (aLoadInfo->GetExternalContentPolicyType() != nsIContentPolicy::TYPE_SCRIPT) {
        // if this is not a script load, then there is nothing to do
        return NS_OK;
    }

    nsAutoCString contentType;
    aResponseHead->ContentType(contentType);
    NS_ConvertUTF8toUTF16 typeString(contentType);

    if (nsContentUtils::IsJavascriptMIMEType(typeString)) {
        // script load has type script
        AccumulateCategorical(Telemetry::LABELS_SCRIPT_BLOCK_INCORRECT_MIME_2::javaScript);
        return NS_OK;
    }

    nsCOMPtr<nsIURI> requestURI;
    aLoadInfo->LoadingPrincipal()->GetURI(getter_AddRefs(requestURI));

    nsIScriptSecurityManager* ssm = nsContentUtils::GetSecurityManager();
    nsresult rv = ssm->CheckSameOriginURI(requestURI, aURI, false);
    if (NS_SUCCEEDED(rv)) {
        //same origin
        AccumulateCategorical(Telemetry::LABELS_SCRIPT_BLOCK_INCORRECT_MIME_2::same_origin);
    } else {
        bool cors = false;
        nsAutoCString corsOrigin;
        rv = aResponseHead->GetHeader(nsHttp::ResolveAtom("Access-Control-Allow-Origin"), corsOrigin);
        if (NS_SUCCEEDED(rv)) {
            if (corsOrigin.Equals("*")) {
                cors = true;
            } else {
                nsCOMPtr<nsIURI> corsOriginURI;
                rv = NS_NewURI(getter_AddRefs(corsOriginURI), corsOrigin);
                if (NS_SUCCEEDED(rv)) {
                    rv = ssm->CheckSameOriginURI(requestURI, corsOriginURI, false);
                    if (NS_SUCCEEDED(rv)) {
                        cors = true;
                    }
                }
            }
        }
        if (cors) {
            //cors origin
            AccumulateCategorical(Telemetry::LABELS_SCRIPT_BLOCK_INCORRECT_MIME_2::CORS_origin);
        } else {
            //cross origin
            AccumulateCategorical(Telemetry::LABELS_SCRIPT_BLOCK_INCORRECT_MIME_2::cross_origin);
        }
    }

    bool block = false;
    if (StringBeginsWith(contentType, NS_LITERAL_CSTRING("image/"))) {
        // script load has type image
        AccumulateCategorical(Telemetry::LABELS_SCRIPT_BLOCK_INCORRECT_MIME_2::image);
        block = true;
    } else if (StringBeginsWith(contentType, NS_LITERAL_CSTRING("audio/"))) {
        // script load has type audio
        AccumulateCategorical(Telemetry::LABELS_SCRIPT_BLOCK_INCORRECT_MIME_2::audio);
        block = true;
    } else if (StringBeginsWith(contentType, NS_LITERAL_CSTRING("video/"))) {
        // script load has type video
        AccumulateCategorical(Telemetry::LABELS_SCRIPT_BLOCK_INCORRECT_MIME_2::video);
        block = true;
    } else if (StringBeginsWith(contentType, NS_LITERAL_CSTRING("text/csv"))) {
        // script load has type text/csv
        AccumulateCategorical(Telemetry::LABELS_SCRIPT_BLOCK_INCORRECT_MIME_2::text_csv);
        block = true;
    }

    if (block) {
        // Instead of consulting Preferences::GetBool() all the time we
        // can cache the result to speed things up.
        static bool sCachedBlockScriptWithWrongMime = false;
        static bool sIsInited = false;
        if (!sIsInited) {
            sIsInited = true;
            Preferences::AddBoolVarCache(&sCachedBlockScriptWithWrongMime,
            "security.block_script_with_wrong_mime");
        }

        // Do not block the load if the feature is not enabled.
        if (!sCachedBlockScriptWithWrongMime) {
            return NS_OK;
        }

        ReportTypeBlocking(aURI, aLoadInfo, "BlockScriptWithWrongMimeType");
        return NS_ERROR_CORRUPTED_CONTENT;
    }

    if (StringBeginsWith(contentType, NS_LITERAL_CSTRING("text/plain"))) {
        // script load has type text/plain
        AccumulateCategorical(Telemetry::LABELS_SCRIPT_BLOCK_INCORRECT_MIME_2::text_plain);
        return NS_OK;
    }

    if (StringBeginsWith(contentType, NS_LITERAL_CSTRING("text/xml"))) {
        // script load has type text/xml
        AccumulateCategorical(Telemetry::LABELS_SCRIPT_BLOCK_INCORRECT_MIME_2::text_xml);
        return NS_OK;
    }

    if (StringBeginsWith(contentType, NS_LITERAL_CSTRING("application/octet-stream"))) {
        // script load has type application/octet-stream
        AccumulateCategorical(Telemetry::LABELS_SCRIPT_BLOCK_INCORRECT_MIME_2::app_octet_stream);
        return NS_OK;
    }

    if (StringBeginsWith(contentType, NS_LITERAL_CSTRING("application/xml"))) {
        // script load has type application/xml
        AccumulateCategorical(Telemetry::LABELS_SCRIPT_BLOCK_INCORRECT_MIME_2::app_xml);
        return NS_OK;
    }

    if (StringBeginsWith(contentType, NS_LITERAL_CSTRING("text/html"))) {
        // script load has type text/html
        AccumulateCategorical(Telemetry::LABELS_SCRIPT_BLOCK_INCORRECT_MIME_2::text_html);
        return NS_OK;
    }

    if (contentType.IsEmpty()) {
        // script load has no type
        AccumulateCategorical(Telemetry::LABELS_SCRIPT_BLOCK_INCORRECT_MIME_2::empty);
        return NS_OK;
    }

    // script load has unknown type
    AccumulateCategorical(Telemetry::LABELS_SCRIPT_BLOCK_INCORRECT_MIME_2::unknown);
    return NS_OK;
}


nsresult
nsHttpChannel::CallOnStartRequest()
{
    LOG(("nsHttpChannel::CallOnStartRequest [this=%p]", this));

    MOZ_RELEASE_ASSERT(!mRequireCORSPreflight || mIsCorsPreflightDone,
                       "CORS preflight must have been finished by the time we "
                       "call OnStartRequest");

    if (mOnStartRequestCalled) {
        // This can only happen when a range request loading rest of the data
        // after interrupted concurrent cache read asynchronously failed, e.g.
        // the response range bytes are not as expected or this channel has
        // been externally canceled.
        //
        // It's legal to bypass CallOnStartRequest for that case since we've
        // already called OnStartRequest on our listener and also added all
        // content converters before.
        MOZ_ASSERT(mConcurrentCacheAccess);
        LOG(("CallOnStartRequest already invoked before"));
        return mStatus;
    }

    mTracingEnabled = false;

    // Ensure mListener->OnStartRequest will be invoked before exiting
    // this function.
    auto onStartGuard = MakeScopeExit([&] {
        LOG(("  calling mListener->OnStartRequest by ScopeExit [this=%p, "
             "listener=%p]\n", this, mListener.get()));
        MOZ_ASSERT(!mOnStartRequestCalled);

        if (mListener) {
            nsCOMPtr<nsIStreamListener> deleteProtector(mListener);
            deleteProtector->OnStartRequest(this, mListenerContext);
        }

        mOnStartRequestCalled = true;
    });

    nsresult rv = EnsureMIMEOfScript(mURI, mResponseHead, mLoadInfo);
    NS_ENSURE_SUCCESS(rv, rv);

    rv = ProcessXCTO(mURI, mResponseHead, mLoadInfo);
    NS_ENSURE_SUCCESS(rv, rv);

    // Allow consumers to override our content type
    if (mLoadFlags & LOAD_CALL_CONTENT_SNIFFERS) {
        // NOTE: We can have both a txn pump and a cache pump when the cache
        // content is partial. In that case, we need to read from the cache,
        // because that's the one that has the initial contents. If that fails
        // then give the transaction pump a shot.

        nsIChannel* thisChannel = static_cast<nsIChannel*>(this);

        bool typeSniffersCalled = false;
        if (mCachePump) {
          typeSniffersCalled =
            NS_SUCCEEDED(mCachePump->PeekStream(CallTypeSniffers, thisChannel));
        }

        if (!typeSniffersCalled && mTransactionPump) {
          mTransactionPump->PeekStream(CallTypeSniffers, thisChannel);
        }
    }

    bool unknownDecoderStarted = false;
    if (mResponseHead && !mResponseHead->HasContentType()) {
        MOZ_ASSERT(mConnectionInfo, "Should have connection info here");
        if (!mContentTypeHint.IsEmpty())
            mResponseHead->SetContentType(mContentTypeHint);
        else if (mResponseHead->Version() == HttpVersion::v0_9 &&
                 mConnectionInfo->OriginPort() != mConnectionInfo->DefaultPort())
            mResponseHead->SetContentType(NS_LITERAL_CSTRING(TEXT_PLAIN));
        else {
            // Uh-oh.  We had better find out what type we are!
            nsCOMPtr<nsIStreamConverterService> serv;
            rv = gHttpHandler->
                GetStreamConverterService(getter_AddRefs(serv));
            // If we failed, we just fall through to the "normal" case
            if (NS_SUCCEEDED(rv)) {
                nsCOMPtr<nsIStreamListener> converter;
                rv = serv->AsyncConvertData(UNKNOWN_CONTENT_TYPE,
                                            "*/*",
                                            mListener,
                                            mListenerContext,
                                            getter_AddRefs(converter));
                if (NS_SUCCEEDED(rv)) {
                    mListener = converter;
                    unknownDecoderStarted = true;
                }
            }
        }
    }

    if (mResponseHead && !mResponseHead->HasContentCharset())
        mResponseHead->SetContentCharset(mContentCharsetHint);

    LOG(("  calling mListener->OnStartRequest [this=%p, listener=%p]\n", this, mListener.get()));

    // About to call OnStartRequest, dismiss the guard object.
    onStartGuard.release();

    if (mListener) {
        MOZ_ASSERT(!mOnStartRequestCalled,
                   "We should not call OsStartRequest twice");
        nsCOMPtr<nsIStreamListener> deleteProtector(mListener);
        rv = deleteProtector->OnStartRequest(this, mListenerContext);
        mOnStartRequestCalled = true;
        if (NS_FAILED(rv))
            return rv;
    } else {
        NS_WARNING("OnStartRequest skipped because of null listener");
        mOnStartRequestCalled = true;
    }

    // Install stream converter if required.
    // If we use unknownDecoder, stream converters will be installed later (in
    // nsUnknownDecoder) after OnStartRequest is called for the real listener.
    if (!unknownDecoderStarted) {
      nsCOMPtr<nsIStreamListener> listener;
      nsISupports *ctxt = mListenerContext;
      rv = DoApplyContentConversions(mListener, getter_AddRefs(listener), ctxt);
      if (NS_FAILED(rv)) {
        return rv;
      }
      if (listener) {
        mListener = listener;
        mCompressListener = listener;
      }
    }

    // if this channel is for a download, close off access to the cache.
    if (mCacheEntry && mChannelIsForDownload) {
        mCacheEntry->AsyncDoom(nullptr);

        // We must keep the cache entry in case of partial request.
        // Concurrent access is the same, we need the entry in
        // OnStopRequest.
        // We also need the cache entry when racing cache with network to find
        // out what is the source of the data.
        if (!mCachedContentIsPartial && !mConcurrentCacheAccess &&
            !(mRaceCacheWithNetwork && mFirstResponseSource == RESPONSE_FROM_CACHE)) {
            CloseCacheEntry(false);
        }
    }

    if (!mCanceled) {
        // create offline cache entry if offline caching was requested
        if (ShouldUpdateOfflineCacheEntry()) {
            LOG(("writing to the offline cache"));
            rv = InitOfflineCacheEntry();
            if (NS_FAILED(rv)) return rv;

            // InitOfflineCacheEntry may have closed mOfflineCacheEntry
            if (mOfflineCacheEntry) {
                rv = InstallOfflineCacheListener();
                if (NS_FAILED(rv)) return rv;
            }
        } else if (mApplicationCacheForWrite) {
            LOG(("offline cache is up to date, not updating"));
            CloseOfflineCacheEntry();
        }
    }

    // Check for a Content-Signature header and inject mediator if the header is
    // requested and available.
    // If requested (mLoadInfo->GetVerifySignedContent), but not present, or
    // present but not valid, fail this channel and return
    // NS_ERROR_INVALID_SIGNATURE to indicate a signature error and trigger a
    // fallback load in nsDocShell.
    // Note that OnStartRequest has already been called on the target stream
    // listener at this point. We have to add the listener here that late to
    // ensure that it's the last listener and can thus block the load in
    // OnStopRequest.
    if (!mCanceled) {
        rv = ProcessContentSignatureHeader(mResponseHead);
        if (NS_FAILED(rv)) {
            LOG(("Content-signature verification failed.\n"));
            return rv;
        }
    }

    return NS_OK;
}

nsresult
nsHttpChannel::ProcessFailedProxyConnect(uint32_t httpStatus)
{
    // Failure to set up a proxy tunnel via CONNECT means one of the following:
    // 1) Proxy wants authorization, or forbids.
    // 2) DNS at proxy couldn't resolve target URL.
    // 3) Proxy connection to target failed or timed out.
    // 4) Eve intercepted our CONNECT, and is replying with malicious HTML.
    //
    // Our current architecture would parse the proxy's response content with
    // the permission of the target URL.  Given #4, we must avoid rendering the
    // body of the reply, and instead give the user a (hopefully helpful)
    // boilerplate error page, based on just the HTTP status of the reply.

    MOZ_ASSERT(mConnectionInfo->UsingConnect(),
               "proxy connect failed but not using CONNECT?");
    nsresult rv;
    switch (httpStatus)
    {
    case 300: case 301: case 302: case 303: case 307: case 308:
        // Bad redirect: not top-level, or it's a POST, bad/missing Location,
        // or ProcessRedirect() failed for some other reason.  Legal
        // redirects that fail because site not available, etc., are handled
        // elsewhere, in the regular codepath.
        rv = NS_ERROR_CONNECTION_REFUSED;
        break;
    case 403: // HTTP/1.1: "Forbidden"
    case 407: // ProcessAuthentication() failed
    case 501: // HTTP/1.1: "Not Implemented"
        // user sees boilerplate Mozilla "Proxy Refused Connection" page.
        rv = NS_ERROR_PROXY_CONNECTION_REFUSED;
        break;
    // Squid sends 404 if DNS fails (regular 404 from target is tunneled)
    case 404: // HTTP/1.1: "Not Found"
    // RFC 2616: "some deployed proxies are known to return 400 or 500 when
    // DNS lookups time out."  (Squid uses 500 if it runs out of sockets: so
    // we have a conflict here).
    case 400: // HTTP/1.1 "Bad Request"
    case 500: // HTTP/1.1: "Internal Server Error"
        /* User sees: "Address Not Found: Firefox can't find the server at
         * www.foo.com."
         */
        rv = NS_ERROR_UNKNOWN_HOST;
        break;
    case 502: // HTTP/1.1: "Bad Gateway" (invalid resp from target server)
    // Squid returns 503 if target request fails for anything but DNS.
    case 503: // HTTP/1.1: "Service Unavailable"
        /* User sees: "Failed to Connect:
         *  Firefox can't establish a connection to the server at
         *  www.foo.com.  Though the site seems valid, the browser
         *  was unable to establish a connection."
         */
        rv = NS_ERROR_CONNECTION_REFUSED;
        break;
    // RFC 2616 uses 504 for both DNS and target timeout, so not clear what to
    // do here: picking target timeout, as DNS covered by 400/404/500
    case 504: // HTTP/1.1: "Gateway Timeout"
        // user sees: "Network Timeout: The server at www.foo.com
        //              is taking too long to respond."
        rv = NS_ERROR_NET_TIMEOUT;
        break;
    // Confused proxy server or malicious response
    default:
        rv = NS_ERROR_PROXY_CONNECTION_REFUSED;
        break;
    }
    LOG(("Cancelling failed proxy CONNECT [this=%p httpStatus=%u]\n",
         this, httpStatus));
    Cancel(rv);
    {
        nsresult rv = CallOnStartRequest();
        if (NS_FAILED(rv)) {
            LOG(("CallOnStartRequest failed [this=%p httpStatus=%u rv=%08x]\n",
                 this, httpStatus, static_cast<uint32_t>(rv)));
        }
    }
    return rv;
}

static void
GetSTSConsoleErrorTag(uint32_t failureResult, nsAString& consoleErrorTag)
{
    switch (failureResult) {
        case nsISiteSecurityService::ERROR_UNTRUSTWORTHY_CONNECTION:
            consoleErrorTag = NS_LITERAL_STRING("STSUntrustworthyConnection");
            break;
        case nsISiteSecurityService::ERROR_COULD_NOT_PARSE_HEADER:
            consoleErrorTag = NS_LITERAL_STRING("STSCouldNotParseHeader");
            break;
        case nsISiteSecurityService::ERROR_NO_MAX_AGE:
            consoleErrorTag = NS_LITERAL_STRING("STSNoMaxAge");
            break;
        case nsISiteSecurityService::ERROR_MULTIPLE_MAX_AGES:
            consoleErrorTag = NS_LITERAL_STRING("STSMultipleMaxAges");
            break;
        case nsISiteSecurityService::ERROR_INVALID_MAX_AGE:
            consoleErrorTag = NS_LITERAL_STRING("STSInvalidMaxAge");
            break;
        case nsISiteSecurityService::ERROR_MULTIPLE_INCLUDE_SUBDOMAINS:
            consoleErrorTag = NS_LITERAL_STRING("STSMultipleIncludeSubdomains");
            break;
        case nsISiteSecurityService::ERROR_INVALID_INCLUDE_SUBDOMAINS:
            consoleErrorTag = NS_LITERAL_STRING("STSInvalidIncludeSubdomains");
            break;
        case nsISiteSecurityService::ERROR_COULD_NOT_SAVE_STATE:
            consoleErrorTag = NS_LITERAL_STRING("STSCouldNotSaveState");
            break;
        default:
            consoleErrorTag = NS_LITERAL_STRING("STSUnknownError");
            break;
    }
}

static void
GetPKPConsoleErrorTag(uint32_t failureResult, nsAString& consoleErrorTag)
{
    switch (failureResult) {
        case nsISiteSecurityService::ERROR_UNTRUSTWORTHY_CONNECTION:
            consoleErrorTag = NS_LITERAL_STRING("PKPUntrustworthyConnection");
            break;
        case nsISiteSecurityService::ERROR_COULD_NOT_PARSE_HEADER:
            consoleErrorTag = NS_LITERAL_STRING("PKPCouldNotParseHeader");
            break;
        case nsISiteSecurityService::ERROR_NO_MAX_AGE:
            consoleErrorTag = NS_LITERAL_STRING("PKPNoMaxAge");
            break;
        case nsISiteSecurityService::ERROR_MULTIPLE_MAX_AGES:
            consoleErrorTag = NS_LITERAL_STRING("PKPMultipleMaxAges");
            break;
        case nsISiteSecurityService::ERROR_INVALID_MAX_AGE:
            consoleErrorTag = NS_LITERAL_STRING("PKPInvalidMaxAge");
            break;
        case nsISiteSecurityService::ERROR_MULTIPLE_INCLUDE_SUBDOMAINS:
            consoleErrorTag = NS_LITERAL_STRING("PKPMultipleIncludeSubdomains");
            break;
        case nsISiteSecurityService::ERROR_INVALID_INCLUDE_SUBDOMAINS:
            consoleErrorTag = NS_LITERAL_STRING("PKPInvalidIncludeSubdomains");
            break;
        case nsISiteSecurityService::ERROR_INVALID_PIN:
            consoleErrorTag = NS_LITERAL_STRING("PKPInvalidPin");
            break;
        case nsISiteSecurityService::ERROR_MULTIPLE_REPORT_URIS:
            consoleErrorTag = NS_LITERAL_STRING("PKPMultipleReportURIs");
            break;
        case nsISiteSecurityService::ERROR_PINSET_DOES_NOT_MATCH_CHAIN:
            consoleErrorTag = NS_LITERAL_STRING("PKPPinsetDoesNotMatch");
            break;
        case nsISiteSecurityService::ERROR_NO_BACKUP_PIN:
            consoleErrorTag = NS_LITERAL_STRING("PKPNoBackupPin");
            break;
        case nsISiteSecurityService::ERROR_COULD_NOT_SAVE_STATE:
            consoleErrorTag = NS_LITERAL_STRING("PKPCouldNotSaveState");
            break;
        case nsISiteSecurityService::ERROR_ROOT_NOT_BUILT_IN:
            consoleErrorTag = NS_LITERAL_STRING("PKPRootNotBuiltIn");
            break;
        default:
            consoleErrorTag = NS_LITERAL_STRING("PKPUnknownError");
            break;
    }
}

/**
 * Process a single security header. Only two types are supported: HSTS and HPKP.
 */
nsresult
nsHttpChannel::ProcessSingleSecurityHeader(uint32_t aType,
                                           nsITransportSecurityInfo* aSecInfo,
                                           uint32_t aFlags)
{
    nsHttpAtom atom;
    switch (aType) {
        case nsISiteSecurityService::HEADER_HSTS:
            atom = nsHttp::ResolveAtom("Strict-Transport-Security");
            break;
        case nsISiteSecurityService::HEADER_HPKP:
            atom = nsHttp::ResolveAtom("Public-Key-Pins");
            break;
        default:
            MOZ_ASSERT_UNREACHABLE("Invalid security header type");
            return NS_ERROR_FAILURE;
    }

    nsAutoCString securityHeader;
    nsresult rv = mResponseHead->GetHeader(atom, securityHeader);
    if (NS_SUCCEEDED(rv)) {
        nsISiteSecurityService* sss = gHttpHandler->GetSSService();
        NS_ENSURE_TRUE(sss, NS_ERROR_OUT_OF_MEMORY);
        // Process header will now discard the headers itself if the channel
        // wasn't secure (whereas before it had to be checked manually)
        OriginAttributes originAttributes;
        NS_GetOriginAttributes(this, originAttributes);
        uint32_t failureResult;
        uint32_t headerSource = nsISiteSecurityService::SOURCE_ORGANIC_REQUEST;
        rv = sss->ProcessHeader(aType, mURI, securityHeader, aSecInfo,
                                aFlags, headerSource, originAttributes,
                                nullptr, nullptr, &failureResult);
        if (NS_FAILED(rv)) {
            nsAutoString consoleErrorCategory;
            nsAutoString consoleErrorTag;
            switch (aType) {
                case nsISiteSecurityService::HEADER_HSTS:
                    GetSTSConsoleErrorTag(failureResult, consoleErrorTag);
                    consoleErrorCategory = NS_LITERAL_STRING("Invalid HSTS Headers");
                    break;
                case nsISiteSecurityService::HEADER_HPKP:
                    GetPKPConsoleErrorTag(failureResult, consoleErrorTag);
                    consoleErrorCategory = NS_LITERAL_STRING("Invalid HPKP Headers");
                    break;
                default:
                    return NS_ERROR_FAILURE;
            }
            Unused << AddSecurityMessage(consoleErrorTag, consoleErrorCategory);
            LOG(("nsHttpChannel: Failed to parse %s header, continuing load.\n",
                 atom.get()));
        }
    } else {
        if (rv != NS_ERROR_NOT_AVAILABLE) {
            // All other errors are fatal
            NS_ENSURE_SUCCESS(rv, rv);
        }
        LOG(("nsHttpChannel: No %s header, continuing load.\n",
             atom.get()));
    }
    return NS_OK;
}

/**
 * Decide whether or not to remember Strict-Transport-Security, and whether
 * or not to enforce channel integrity.
 *
 * @return NS_ERROR_FAILURE if there's security information missing even though
 *             it's an HTTPS connection.
 */
nsresult
nsHttpChannel::ProcessSecurityHeaders()
{
    nsresult rv;
    bool isHttps = false;
    rv = mURI->SchemeIs("https", &isHttps);
    NS_ENSURE_SUCCESS(rv, rv);

    // If this channel is not loading securely, STS or PKP doesn't do anything.
    // In the case of HSTS, the upgrade to HTTPS takes place earlier in the
    // channel load process.
    if (!isHttps)
        return NS_OK;

    nsAutoCString asciiHost;
    rv = mURI->GetAsciiHost(asciiHost);
    NS_ENSURE_SUCCESS(rv, NS_OK);

    // If the channel is not a hostname, but rather an IP, do not process STS
    // or PKP headers
    PRNetAddr hostAddr;
    if (PR_SUCCESS == PR_StringToNetAddr(asciiHost.get(), &hostAddr))
        return NS_OK;

    // mSecurityInfo may not always be present, and if it's not then it is okay
    // to just disregard any security headers since we know nothing about the
    // security of the connection.
    NS_ENSURE_TRUE(mSecurityInfo, NS_OK);

    uint32_t flags =
      NS_UsePrivateBrowsing(this) ? nsISocketProvider::NO_PERMANENT_STORAGE : 0;

    // Get the TransportSecurityInfo
    nsCOMPtr<nsITransportSecurityInfo> transSecInfo = do_QueryInterface(mSecurityInfo);
    NS_ENSURE_TRUE(transSecInfo, NS_ERROR_FAILURE);

    rv = ProcessSingleSecurityHeader(nsISiteSecurityService::HEADER_HSTS,
                                     transSecInfo, flags);
    NS_ENSURE_SUCCESS(rv, rv);

    rv = ProcessSingleSecurityHeader(nsISiteSecurityService::HEADER_HPKP,
                                     transSecInfo, flags);
    NS_ENSURE_SUCCESS(rv, rv);

    return NS_OK;
}

nsresult
nsHttpChannel::ProcessContentSignatureHeader(nsHttpResponseHead *aResponseHead)
{
    nsresult rv = NS_OK;

    // we only do this if we require it in loadInfo
    if (!mLoadInfo || !mLoadInfo->GetVerifySignedContent()) {
        return NS_OK;
    }

    NS_ENSURE_TRUE(aResponseHead, NS_ERROR_ABORT);
    nsAutoCString contentSignatureHeader;
    nsHttpAtom atom = nsHttp::ResolveAtom("Content-Signature");
    rv = aResponseHead->GetHeader(atom, contentSignatureHeader);
    if (NS_FAILED(rv)) {
        LOG(("Content-Signature header is missing but expected."));
        DoInvalidateCacheEntry(mURI);
        return NS_ERROR_INVALID_SIGNATURE;
    }

    // if we require a signature but it is empty, fail
    if (contentSignatureHeader.IsEmpty()) {
      DoInvalidateCacheEntry(mURI);
      LOG(("An expected content-signature header is missing.\n"));
      return NS_ERROR_INVALID_SIGNATURE;
    }

    // we ensure a content type here to avoid running into problems with
    // content sniffing, which might sniff parts of the content before we can
    // verify the signature
    if (!aResponseHead->HasContentType()) {
        NS_WARNING("Empty content type can get us in trouble when verifying "
                   "content signatures");
        return NS_ERROR_INVALID_SIGNATURE;
    }
    // create a new listener that meadiates the content
    RefPtr<ContentVerifier> contentVerifyingMediator =
      new ContentVerifier(mListener, mListenerContext);
    rv = contentVerifyingMediator->Init(contentSignatureHeader, this,
                                        mListenerContext);
    NS_ENSURE_SUCCESS(rv, NS_ERROR_INVALID_SIGNATURE);
    mListener = contentVerifyingMediator;

    return NS_OK;
}

/**
 * Decide whether or not to send a security report and, if so, give the
 * SecurityReporter the information required to send such a report.
 */
void
nsHttpChannel::ProcessSecurityReport(nsresult status) {
    uint32_t errorClass;
    nsCOMPtr<nsINSSErrorsService> errSvc =
            do_GetService("@mozilla.org/nss_errors_service;1");
    // getErrorClass will throw a generic NS_ERROR_FAILURE if the error code is
    // not in the set of errors covered by the NSS errors service.
    nsresult rv = errSvc->GetErrorClass(status, &errorClass);
    if (!NS_SUCCEEDED(rv)) {
        return;
    }

    // if the content was not loaded succesfully and we have security info,
    // send a TLS error report - we must do this early as other parts of
    // OnStopRequest can return early
    bool reportingEnabled =
            Preferences::GetBool("security.ssl.errorReporting.enabled");
    bool reportingAutomatic =
            Preferences::GetBool("security.ssl.errorReporting.automatic");
    if (!mSecurityInfo || !reportingEnabled || !reportingAutomatic) {
        return;
    }

    nsCOMPtr<nsITransportSecurityInfo> secInfo =
            do_QueryInterface(mSecurityInfo);
    nsCOMPtr<nsISecurityReporter> errorReporter =
            do_GetService("@mozilla.org/securityreporter;1");

    if (!secInfo || !mURI) {
        return;
    }

    nsAutoCString hostStr;
    int32_t port;
    rv = mURI->GetHost(hostStr);
    if (!NS_SUCCEEDED(rv)) {
        return;
    }

    rv = mURI->GetPort(&port);

    if (NS_SUCCEEDED(rv)) {
        errorReporter->ReportTLSError(secInfo, hostStr, port);
    }
}

bool
nsHttpChannel::IsHTTPS()
{
    bool isHttps;
    if (NS_FAILED(mURI->SchemeIs("https", &isHttps)) || !isHttps)
        return false;
    return true;
}

void
nsHttpChannel::ProcessSSLInformation()
{
    // If this is HTTPS, record any use of RSA so that Key Exchange Algorithm
    // can be whitelisted for TLS False Start in future sessions. We could
    // do the same for DH but its rarity doesn't justify the lookup.

    if (mCanceled || NS_FAILED(mStatus) || !mSecurityInfo ||
        !IsHTTPS() || mPrivateBrowsing)
        return;

    nsCOMPtr<nsITransportSecurityInfo> securityInfo =
        do_QueryInterface(mSecurityInfo);
    if (!securityInfo)
        return;

    uint32_t state;
    if (securityInfo &&
        NS_SUCCEEDED(securityInfo->GetSecurityState(&state)) &&
        (state & nsIWebProgressListener::STATE_IS_BROKEN)) {
        // Send weak crypto warnings to the web console
        if (state & nsIWebProgressListener::STATE_USES_WEAK_CRYPTO) {
            nsString consoleErrorTag = NS_LITERAL_STRING("WeakCipherSuiteWarning");
            nsString consoleErrorCategory = NS_LITERAL_STRING("SSL");
            Unused << AddSecurityMessage(consoleErrorTag, consoleErrorCategory);
        }
    }

    // Send (SHA-1) signature algorithm errors to the web console
    nsCOMPtr<nsIX509Cert> cert;
    securityInfo->GetServerCert(getter_AddRefs(cert));
    if (cert) {
        UniqueCERTCertificate nssCert(cert->GetCert());
        if (nssCert) {
            SECOidTag tag = SECOID_GetAlgorithmTag(&nssCert->signature);
            LOG(("Checking certificate signature: The OID tag is %i [this=%p]\n", tag, this));
            // Check to see if the signature is sha-1 based.
            // Not including checks for SEC_OID_ISO_SHA1_WITH_RSA_SIGNATURE
            // from http://tools.ietf.org/html/rfc2437#section-8 since I
            // can't see reference to it outside this spec
            if (tag == SEC_OID_PKCS1_SHA1_WITH_RSA_ENCRYPTION ||
                tag == SEC_OID_ANSIX9_DSA_SIGNATURE_WITH_SHA1_DIGEST ||
                tag == SEC_OID_ANSIX962_ECDSA_SHA1_SIGNATURE) {
                nsString consoleErrorTag = NS_LITERAL_STRING("SHA1Sig");
                nsString consoleErrorMessage
                        = NS_LITERAL_STRING("SHA-1 Signature");
                Unused << AddSecurityMessage(consoleErrorTag, consoleErrorMessage);
            }
        }
    }
}

void
nsHttpChannel::ProcessAltService()
{
    // e.g. Alt-Svc: h2=":443"; ma=60
    // e.g. Alt-Svc: h2="otherhost:443"
    // Alt-Svc       = 1#( alternative *( OWS ";" OWS parameter ) )
    // alternative   = protocol-id "=" alt-authority
    // protocol-id   = token ; percent-encoded ALPN protocol identifier
    // alt-authority = quoted-string ;  containing [ uri-host ] ":" port

    if (!mAllowAltSvc) { // per channel opt out
        return;
    }

    if (!gHttpHandler->AllowAltSvc() || (mCaps & NS_HTTP_DISALLOW_SPDY)) {
        return;
    }

    nsAutoCString scheme;
    mURI->GetScheme(scheme);
    bool isHttp = scheme.EqualsLiteral("http");
    if (!isHttp && !scheme.EqualsLiteral("https")) {
        return;
    }

    nsAutoCString altSvc;
    Unused << mResponseHead->GetHeader(nsHttp::Alternate_Service, altSvc);
    if (altSvc.IsEmpty()) {
        return;
    }

    if (!nsHttp::IsReasonableHeaderValue(altSvc)) {
        LOG(("Alt-Svc Response Header seems unreasonable - skipping\n"));
        return;
    }

    nsAutoCString originHost;
    int32_t originPort = 80;
    mURI->GetPort(&originPort);
    if (NS_FAILED(mURI->GetHost(originHost))) {
        return;
    }

    nsCOMPtr<nsIInterfaceRequestor> callbacks;
    nsCOMPtr<nsProxyInfo> proxyInfo;
    NS_NewNotificationCallbacksAggregation(mCallbacks, mLoadGroup,
                                           getter_AddRefs(callbacks));
    if (mProxyInfo) {
        proxyInfo = do_QueryInterface(mProxyInfo);
    }

    OriginAttributes originAttributes;
    NS_GetOriginAttributes(this, originAttributes);

    AltSvcMapping::ProcessHeader(altSvc, scheme, originHost, originPort,
                                 mUsername, mPrivateBrowsing, callbacks, proxyInfo,
                                 mCaps & NS_HTTP_DISALLOW_SPDY,
                                 originAttributes);
}

nsresult
nsHttpChannel::ProcessResponse()
{
    uint32_t httpStatus = mResponseHead->Status();

    LOG(("nsHttpChannel::ProcessResponse [this=%p httpStatus=%u]\n",
        this, httpStatus));

    // Gather data on whether the transaction and page (if this is
    // the initial page load) is being loaded with SSL.
    Telemetry::Accumulate(Telemetry::HTTP_TRANSACTION_IS_SSL,
                          mConnectionInfo->EndToEndSSL());
    if (mLoadFlags & LOAD_INITIAL_DOCUMENT_URI) {
        Telemetry::Accumulate(Telemetry::HTTP_PAGELOAD_IS_SSL,
                              mConnectionInfo->EndToEndSSL());
    }

    if (gHttpHandler->IsTelemetryEnabled()) {
        // how often do we see something like Alt-Svc: "443:quic,p=1"
        nsAutoCString alt_service;
        Unused << mResponseHead->GetHeader(nsHttp::Alternate_Service, alt_service);
        bool saw_quic = (!alt_service.IsEmpty() &&
                         PL_strstr(alt_service.get(), "quic")) ? true : false;
        Telemetry::Accumulate(Telemetry::HTTP_SAW_QUIC_ALT_PROTOCOL, saw_quic);

        // Gather data on how many URLS get redirected
        switch (httpStatus) {
            case 200:
                Telemetry::Accumulate(Telemetry::HTTP_RESPONSE_STATUS_CODE, 0);
                break;
            case 301:
                Telemetry::Accumulate(Telemetry::HTTP_RESPONSE_STATUS_CODE, 1);
                break;
            case 302:
                Telemetry::Accumulate(Telemetry::HTTP_RESPONSE_STATUS_CODE, 2);
                break;
            case 304:
                Telemetry::Accumulate(Telemetry::HTTP_RESPONSE_STATUS_CODE, 3);
                break;
            case 307:
                Telemetry::Accumulate(Telemetry::HTTP_RESPONSE_STATUS_CODE, 4);
                break;
            case 308:
                Telemetry::Accumulate(Telemetry::HTTP_RESPONSE_STATUS_CODE, 5);
                break;
            case 400:
                Telemetry::Accumulate(Telemetry::HTTP_RESPONSE_STATUS_CODE, 6);
                break;
            case 401:
                Telemetry::Accumulate(Telemetry::HTTP_RESPONSE_STATUS_CODE, 7);
                break;
            case 403:
                Telemetry::Accumulate(Telemetry::HTTP_RESPONSE_STATUS_CODE, 8);
                break;
            case 404:
                Telemetry::Accumulate(Telemetry::HTTP_RESPONSE_STATUS_CODE, 9);
                break;
            case 500:
                Telemetry::Accumulate(Telemetry::HTTP_RESPONSE_STATUS_CODE, 10);
                break;
            default:
                Telemetry::Accumulate(Telemetry::HTTP_RESPONSE_STATUS_CODE, 11);
                break;
        }
    }

    // Let the predictor know whether this was a cacheable response or not so
    // that it knows whether or not to possibly prefetch this resource in the
    // future.
    // We use GetReferringPage because mReferrer may not be set at all, or may
    // not be a full URI (HttpBaseChannel::SetReferrer has the gorey details).
    // If that's null, though, we'll fall back to mReferrer just in case (this
    // is especially useful in xpcshell tests, where we don't have an actual
    // pageload to get a referrer from).
    nsCOMPtr<nsIURI> referrer = GetReferringPage();
    if (!referrer) {
        referrer = mReferrer;
    }

    if (referrer) {
        nsCOMPtr<nsILoadContextInfo> lci = GetLoadContextInfo(this);
        mozilla::net::Predictor::UpdateCacheability(referrer, mURI, httpStatus,
                                                    mRequestHead, mResponseHead,
                                                    lci,
                                                    mIsThirdPartyTrackingResource);
    }

    // Only allow 407 (authentication required) to continue
    if (mTransaction && mTransaction->ProxyConnectFailed() && httpStatus != 407) {
        return ProcessFailedProxyConnect(httpStatus);
    }

    MOZ_ASSERT(!mCachedContentIsValid || mRaceCacheWithNetwork,
               "We should not be hitting the network if we have valid cached "
               "content unless we are racing the network and cache");

    ProcessSSLInformation();

    // notify "http-on-examine-response" observers
    gHttpHandler->OnExamineResponse(this);

    return ContinueProcessResponse1();
}

void
nsHttpChannel::AsyncContinueProcessResponse()
{
    nsresult rv;
    rv = ContinueProcessResponse1();
    if (NS_FAILED(rv)) {
        // A synchronous failure here would normally be passed as the return
        // value from OnStartRequest, which would in turn cancel the request.
        // If we're continuing asynchronously, we need to cancel the request
        // ourselves.
        Unused << Cancel(rv);
    }
}

nsresult
nsHttpChannel::ContinueProcessResponse1()
{
    MOZ_ASSERT(!mCallOnResume, "How did that happen?");
    nsresult rv;

    if (mSuspendCount) {
        LOG(("Waiting until resume to finish processing response [this=%p]\n", this));
        mCallOnResume = &nsHttpChannel::AsyncContinueProcessResponse;
        return NS_OK;
    }

    // Check if request was cancelled during http-on-examine-response.
    if (mCanceled) {
        return CallOnStartRequest();
    }

    uint32_t httpStatus = mResponseHead->Status();

    // STS, Cookies and Alt-Service should not be handled on proxy failure.
    // If proxy CONNECT response needs to complete, wait to process connection
    // for Strict-Transport-Security.
    if (!(mTransaction && mTransaction->ProxyConnectFailed()) && (httpStatus != 407)) {
        nsAutoCString cookie;
        if (NS_SUCCEEDED(mResponseHead->GetHeader(nsHttp::Set_Cookie, cookie))) {
            SetCookie(cookie.get());
        }

        // Given a successful connection, process any STS or PKP data that's
        // relevant.
        DebugOnly<nsresult> rv = ProcessSecurityHeaders();
        MOZ_ASSERT(NS_SUCCEEDED(rv), "ProcessSTSHeader failed, continuing load.");

        if ((httpStatus < 500) && (httpStatus != 421)) {
            ProcessAltService();
        }
    }

    if (mConcurrentCacheAccess && mCachedContentIsPartial && httpStatus != 206) {
        LOG(("  only expecting 206 when doing partial request during "
             "interrupted cache concurrent read"));
        return NS_ERROR_CORRUPTED_CONTENT;
    }

    // handle unused username and password in url (see bug 232567)
    if (httpStatus != 401 && httpStatus != 407) {
        if (!mAuthRetryPending) {
            rv = mAuthProvider->CheckForSuperfluousAuth();
            if (NS_FAILED(rv)) {
                LOG(("  CheckForSuperfluousAuth failed (%08x)",
                     static_cast<uint32_t>(rv)));
            }
        }
        if (mCanceled)
            return CallOnStartRequest();

        // reset the authentication's current continuation state because our
        // last authentication attempt has been completed successfully
        rv = mAuthProvider->Disconnect(NS_ERROR_ABORT);
        if (NS_FAILED(rv)) {
            LOG(("  Disconnect failed (%08x)", static_cast<uint32_t>(rv)));
        }
        mAuthProvider = nullptr;
        LOG(("  continuation state has been reset"));
    }

    if (mAPIRedirectToURI && !mCanceled) {
        MOZ_ASSERT(!mOnStartRequestCalled);
        nsCOMPtr<nsIURI> redirectTo;
        mAPIRedirectToURI.swap(redirectTo);

        PushRedirectAsyncFunc(&nsHttpChannel::ContinueProcessResponse2);
        rv = StartRedirectChannelToURI(redirectTo, nsIChannelEventSink::REDIRECT_TEMPORARY);
        if (NS_SUCCEEDED(rv)) {
            return NS_OK;
        }
        PopRedirectAsyncFunc(&nsHttpChannel::ContinueProcessResponse2);
    }

    // Hack: ContinueProcessResponse2 uses NS_OK to detect successful
    // redirects, so we distinguish this codepath (a non-redirect that's
    // processing normally) by passing in a bogus error code.
    return ContinueProcessResponse2(NS_BINDING_FAILED);
}

nsresult
nsHttpChannel::ContinueProcessResponse2(nsresult rv)
{
    LOG(("nsHttpChannel::ContinueProcessResponse1 [this=%p, rv=%" PRIx32 "]",
         this, static_cast<uint32_t>(rv)));

    if (NS_SUCCEEDED(rv)) {
        // redirectTo() has passed through, we don't want to go on with
        // this channel.  It will now be canceled by the redirect handling
        // code that called this function.
        return NS_OK;
    }

    rv = NS_OK;

    uint32_t httpStatus = mResponseHead->Status();

    bool successfulReval = false;
    bool partialContentUsed = false;

    // handle different server response categories.  Note that we handle
    // caching or not caching of error pages in
    // nsHttpResponseHead::MustValidate; if you change this switch, update that
    // one
    switch (httpStatus) {
    case 200:
    case 203:
        // Per RFC 2616, 14.35.2, "A server MAY ignore the Range header".
        // So if a server does that and sends 200 instead of 206 that we
        // expect, notify our caller.
        // However, if we wanted to start from the beginning, let it go through
        if (mResuming && mStartPos != 0) {
            LOG(("Server ignored our Range header, cancelling [this=%p]\n", this));
            Cancel(NS_ERROR_NOT_RESUMABLE);
            rv = CallOnStartRequest();
            break;
        }
        // these can normally be cached
        rv = ProcessNormal();
        MaybeInvalidateCacheEntryForSubsequentGet();
        break;
    case 206:
        if (mCachedContentIsPartial) { // an internal byte range request...
            rv = ProcessPartialContent();
            if (NS_SUCCEEDED(rv)) {
                partialContentUsed = true;
            }
        } else {
            mCacheInputStream.CloseAndRelease();
            rv = ProcessNormal();
        }
        break;
    case 300:
    case 301:
    case 302:
    case 307:
    case 308:
    case 303:
#if 0
    case 305: // disabled as a security measure (see bug 187996).
#endif
        // don't store the response body for redirects
        MaybeInvalidateCacheEntryForSubsequentGet();
        PushRedirectAsyncFunc(&nsHttpChannel::ContinueProcessResponse3);
        rv = AsyncProcessRedirection(httpStatus);
        if (NS_FAILED(rv)) {
            PopRedirectAsyncFunc(&nsHttpChannel::ContinueProcessResponse3);
            LOG(("AsyncProcessRedirection failed [rv=%" PRIx32 "]\n",
                 static_cast<uint32_t>(rv)));
            // don't cache failed redirect responses.
            if (mCacheEntry)
                mCacheEntry->AsyncDoom(nullptr);
            if (DoNotRender3xxBody(rv)) {
                mStatus = rv;
                DoNotifyListener();
            } else {
                rv = ContinueProcessResponse3(rv);
            }
        }
        break;
    case 304:
        if (!ShouldBypassProcessNotModified()) {
            rv = ProcessNotModified();
            if (NS_SUCCEEDED(rv)) {
                successfulReval = true;
                break;
            }

            LOG(("ProcessNotModified failed [rv=%" PRIx32 "]\n",
                 static_cast<uint32_t>(rv)));

            // We cannot read from the cache entry, it might be in an
            // incosistent state.  Doom it and redirect the channel
            // to the same URI to reload from the network.
            mCacheInputStream.CloseAndRelease();
            if (mCacheEntry) {
                mCacheEntry->AsyncDoom(nullptr);
                mCacheEntry = nullptr;
            }

            rv = StartRedirectChannelToURI(mURI, nsIChannelEventSink::REDIRECT_INTERNAL);
            if (NS_SUCCEEDED(rv)) {
                return NS_OK;
            }
        }

        // Don't cache uninformative 304
        if (mCustomConditionalRequest) {
            CloseCacheEntry(false);
        }

        if (ShouldBypassProcessNotModified() || NS_FAILED(rv)) {
            rv = ProcessNormal();
        }
        break;
    case 401:
    case 407:
        if (MOZ_UNLIKELY(mCustomAuthHeader) && httpStatus == 401) {
            // When a custom auth header fails, we don't want to try
            // any cached credentials, nor we want to ask the user.
            // It's up to the consumer to re-try w/o setting a custom
            // auth header if cached credentials should be attempted.
            rv = NS_ERROR_FAILURE;
        } else {
            rv = mAuthProvider->ProcessAuthentication(
                httpStatus,
                mConnectionInfo->EndToEndSSL() &&
                mTransaction && mTransaction->ProxyConnectFailed());
        }
        if (rv == NS_ERROR_IN_PROGRESS)  {
            // authentication prompt has been invoked and result
            // is expected asynchronously
            mAuthRetryPending = true;
            if (httpStatus == 407 ||
                (mTransaction && mTransaction->ProxyConnectFailed()))
                mProxyAuthPending = true;

            // suspend the transaction pump to stop receiving the
            // unauthenticated content data. We will throw that data
            // away when user provides credentials or resume the pump
            // when user refuses to authenticate.
            LOG(("Suspending the transaction, asynchronously prompting for credentials"));
            mTransactionPump->Suspend();
            rv = NS_OK;
        } else if (NS_FAILED(rv)) {
            LOG(("ProcessAuthentication failed [rv=%" PRIx32 "]\n",
                 static_cast<uint32_t>(rv)));
            if (mTransaction && mTransaction->ProxyConnectFailed()) {
                return ProcessFailedProxyConnect(httpStatus);
            }
            if (!mAuthRetryPending) {
                rv = mAuthProvider->CheckForSuperfluousAuth();
                if (NS_FAILED(rv)) {
                    LOG(("CheckForSuperfluousAuth failed [rv=%x]\n",
                         static_cast<uint32_t>(rv)));
                }
            }
            rv = ProcessNormal();
        } else {
            mAuthRetryPending = true; // see DoAuthRetry
        }
        break;

    case 425:
        // Do not cache 425.
        CloseCacheEntry(false);
        MOZ_FALLTHROUGH; // process normally
    default:
        rv = ProcessNormal();
        MaybeInvalidateCacheEntryForSubsequentGet();
        break;
    }

    if (mRaceDelay && !mRaceCacheWithNetwork &&
        (mCachedContentIsPartial || mDidReval)) {
        if (successfulReval || partialContentUsed) {
            AccumulateCategorical(Telemetry::LABELS_NETWORK_RACE_CACHE_VALIDATION::CachedContentUsed);
        } else {
            AccumulateCategorical(Telemetry::LABELS_NETWORK_RACE_CACHE_VALIDATION::CachedContentNotUsed);
        }
    }


    if (gHttpHandler->IsTelemetryEnabled()) {
        CacheDisposition cacheDisposition;
        if (!mDidReval) {
            cacheDisposition = kCacheMissed;
        } else if (successfulReval) {
            cacheDisposition = kCacheHitViaReval;
        } else {
            cacheDisposition = kCacheMissedViaReval;
        }
        AccumulateCacheHitTelemetry(cacheDisposition);

        Telemetry::Accumulate(Telemetry::HTTP_RESPONSE_VERSION,
                              static_cast<uint32_t>(mResponseHead->Version()));

        if (mResponseHead->Version() == HttpVersion::v0_9) {
            // DefaultPortTopLevel = 0, DefaultPortSubResource = 1,
            // NonDefaultPortTopLevel = 2, NonDefaultPortSubResource = 3
            uint32_t v09Info = 0;
            if (!(mLoadFlags & LOAD_INITIAL_DOCUMENT_URI)) {
                v09Info += 1;
            }
            if (mConnectionInfo->OriginPort() != mConnectionInfo->DefaultPort()) {
                v09Info += 2;
            }
            Telemetry::Accumulate(Telemetry::HTTP_09_INFO, v09Info);
        }
    }
    return rv;
}

nsresult
nsHttpChannel::ContinueProcessResponse3(nsresult rv)
{
    bool doNotRender = DoNotRender3xxBody(rv);

    if (rv == NS_ERROR_DOM_BAD_URI && mRedirectURI) {
        bool isHTTP = false;
        if (NS_FAILED(mRedirectURI->SchemeIs("http", &isHTTP)))
            isHTTP = false;
        if (!isHTTP && NS_FAILED(mRedirectURI->SchemeIs("https", &isHTTP)))
            isHTTP = false;

        if (!isHTTP) {
            // This was a blocked attempt to redirect and subvert the system by
            // redirecting to another protocol (perhaps javascript:)
            // In that case we want to throw an error instead of displaying the
            // non-redirected response body.
            LOG(("ContinueProcessResponse3 detected rejected Non-HTTP Redirection"));
            doNotRender = true;
            rv = NS_ERROR_CORRUPTED_CONTENT;
        }
    }

    if (doNotRender) {
        Cancel(rv);
        DoNotifyListener();
        return rv;
    }

    if (NS_SUCCEEDED(rv)) {
        UpdateInhibitPersistentCachingFlag();

        rv = InitCacheEntry();
        if (NS_FAILED(rv)) {
            LOG(("ContinueProcessResponse3 "
                 "failed to init cache entry [rv=%x]\n",
                 static_cast<uint32_t>(rv)));
        }
        CloseCacheEntry(false);

        if (mApplicationCacheForWrite) {
            // Store response in the offline cache
            Unused << InitOfflineCacheEntry();
            CloseOfflineCacheEntry();
        }
        return NS_OK;
    }

    LOG(("ContinueProcessResponse3 got failure result [rv=%" PRIx32 "]\n",
         static_cast<uint32_t>(rv)));
    if (mTransaction && mTransaction->ProxyConnectFailed()) {
        return ProcessFailedProxyConnect(mRedirectType);
    }
    return ProcessNormal();
}

nsresult
nsHttpChannel::ProcessNormal()
{
    nsresult rv;

    LOG(("nsHttpChannel::ProcessNormal [this=%p]\n", this));

    bool succeeded;
    rv = GetRequestSucceeded(&succeeded);
    if (NS_SUCCEEDED(rv) && !succeeded) {
        PushRedirectAsyncFunc(&nsHttpChannel::ContinueProcessNormal);
        bool waitingForRedirectCallback;
        Unused << ProcessFallback(&waitingForRedirectCallback);
        if (waitingForRedirectCallback) {
            // The transaction has been suspended by ProcessFallback.
            return NS_OK;
        }
        PopRedirectAsyncFunc(&nsHttpChannel::ContinueProcessNormal);
    }

    return ContinueProcessNormal(NS_OK);
}

nsresult
nsHttpChannel::ContinueProcessNormal(nsresult rv)
{
    LOG(("nsHttpChannel::ContinueProcessNormal [this=%p]", this));

    if (NS_FAILED(rv)) {
        // Fill the failure status here, we have failed to fall back, thus we
        // have to report our status as failed.
        mStatus = rv;
        DoNotifyListener();
        return rv;
    }

    if (mFallingBack) {
        // Do not continue with normal processing, fallback is in
        // progress now.
        return NS_OK;
    }

    // if we're here, then any byte-range requests failed to result in a partial
    // response.  we must clear this flag to prevent BufferPartialContent from
    // being called inside our OnDataAvailable (see bug 136678).
    mCachedContentIsPartial = false;

    ClearBogusContentEncodingIfNeeded();

    UpdateInhibitPersistentCachingFlag();

    // this must be called before firing OnStartRequest, since http clients,
    // such as imagelib, expect our cache entry to already have the correct
    // expiration time (bug 87710).
    if (mCacheEntry) {
        rv = InitCacheEntry();
        if (NS_FAILED(rv))
            CloseCacheEntry(true);
    }

    // Check that the server sent us what we were asking for
    if (mResuming) {
        // Create an entity id from the response
        nsAutoCString id;
        rv = GetEntityID(id);
        if (NS_FAILED(rv)) {
            // If creating an entity id is not possible -> error
            Cancel(NS_ERROR_NOT_RESUMABLE);
        }
        else if (mResponseHead->Status() != 206 &&
                 mResponseHead->Status() != 200) {
            // Probably 404 Not Found, 412 Precondition Failed or
            // 416 Invalid Range -> error
            LOG(("Unexpected response status while resuming, aborting [this=%p]\n",
                 this));
            Cancel(NS_ERROR_ENTITY_CHANGED);
        }
        // If we were passed an entity id, verify it's equal to the server's
        else if (!mEntityID.IsEmpty()) {
            if (!mEntityID.Equals(id)) {
                LOG(("Entity mismatch, expected '%s', got '%s', aborting [this=%p]",
                     mEntityID.get(), id.get(), this));
                Cancel(NS_ERROR_ENTITY_CHANGED);
            }
        }
    }

    rv = CallOnStartRequest();
    if (NS_FAILED(rv)) return rv;

    // install cache listener if we still have a cache entry open
    if (mCacheEntry && !mCacheEntryIsReadOnly) {
        rv = InstallCacheListener();
        if (NS_FAILED(rv)) return rv;
    }

    return NS_OK;
}

nsresult
nsHttpChannel::PromptTempRedirect()
{
    if (!gHttpHandler->PromptTempRedirect()) {
        return NS_OK;
    }
    nsresult rv;
    nsCOMPtr<nsIStringBundleService> bundleService =
            do_GetService(NS_STRINGBUNDLE_CONTRACTID, &rv);
    if (NS_FAILED(rv)) return rv;

    nsCOMPtr<nsIStringBundle> stringBundle;
    rv = bundleService->CreateBundle(NECKO_MSGS_URL, getter_AddRefs(stringBundle));
    if (NS_FAILED(rv)) return rv;

    nsAutoString messageString;
    rv = stringBundle->GetStringFromName("RepostFormData", messageString);
    if (NS_SUCCEEDED(rv)) {
        bool repost = false;

        nsCOMPtr<nsIPrompt> prompt;
        GetCallback(prompt);
        if (!prompt)
            return NS_ERROR_NO_INTERFACE;

        prompt->Confirm(nullptr, messageString.get(), &repost);
        if (!repost)
            return NS_ERROR_FAILURE;
    }

    return rv;
}

nsresult
nsHttpChannel::ProxyFailover()
{
    LOG(("nsHttpChannel::ProxyFailover [this=%p]\n", this));

    nsresult rv;

    nsCOMPtr<nsIProtocolProxyService> pps =
            do_GetService(NS_PROTOCOLPROXYSERVICE_CONTRACTID, &rv);
    if (NS_FAILED(rv))
        return rv;

    nsCOMPtr<nsIProxyInfo> pi;
    rv = pps->GetFailoverForProxy(mConnectionInfo->ProxyInfo(), mURI, mStatus,
                                  getter_AddRefs(pi));
    if (NS_FAILED(rv))
        return rv;

    // XXXbz so where does this codepath remove us from the loadgroup,
    // exactly?
    return AsyncDoReplaceWithProxy(pi);
}

void
nsHttpChannel::HandleAsyncRedirectChannelToHttps()
{
    MOZ_ASSERT(!mCallOnResume, "How did that happen?");

    if (mSuspendCount) {
        LOG(("Waiting until resume to do async redirect to https [this=%p]\n", this));
        mCallOnResume = &nsHttpChannel::HandleAsyncRedirectChannelToHttps;
        return;
    }

    nsresult rv = StartRedirectChannelToHttps();
    if (NS_FAILED(rv)) {
        rv = ContinueAsyncRedirectChannelToURI(rv);
        if (NS_FAILED(rv)) {
            LOG(("ContinueAsyncRedirectChannelToURI failed (%08x) [this=%p]\n",
                 static_cast<uint32_t>(rv), this));
        }
    }
}

nsresult
nsHttpChannel::StartRedirectChannelToHttps()
{
    LOG(("nsHttpChannel::HandleAsyncRedirectChannelToHttps() [STS]\n"));

    nsCOMPtr<nsIURI> upgradedURI;
    nsresult rv = NS_GetSecureUpgradedURI(mURI, getter_AddRefs(upgradedURI));
    NS_ENSURE_SUCCESS(rv,rv);

    return StartRedirectChannelToURI(upgradedURI,
                                     nsIChannelEventSink::REDIRECT_PERMANENT |
                                     nsIChannelEventSink::REDIRECT_STS_UPGRADE);
}

void
nsHttpChannel::HandleAsyncAPIRedirect()
{
    MOZ_ASSERT(!mCallOnResume, "How did that happen?");
    MOZ_ASSERT(mAPIRedirectToURI, "How did that happen?");

    if (mSuspendCount) {
        LOG(("Waiting until resume to do async API redirect [this=%p]\n", this));
        mCallOnResume = &nsHttpChannel::HandleAsyncAPIRedirect;
        return;
    }

    nsresult rv = StartRedirectChannelToURI(mAPIRedirectToURI,
                                            nsIChannelEventSink::REDIRECT_PERMANENT);
    if (NS_FAILED(rv)) {
        rv = ContinueAsyncRedirectChannelToURI(rv);
        if (NS_FAILED(rv)) {
            LOG(("ContinueAsyncRedirectChannelToURI failed (%08x) [this=%p]\n",
                 static_cast<uint32_t>(rv), this));
        }
    }
}

nsresult
nsHttpChannel::StartRedirectChannelToURI(nsIURI *upgradedURI, uint32_t flags)
{
    nsresult rv = NS_OK;
    LOG(("nsHttpChannel::StartRedirectChannelToURI()\n"));

    nsCOMPtr<nsIChannel> newChannel;
    nsCOMPtr<nsILoadInfo> redirectLoadInfo = CloneLoadInfoForRedirect(upgradedURI,
                                                                      flags);

    nsCOMPtr<nsIIOService> ioService;
    rv = gHttpHandler->GetIOService(getter_AddRefs(ioService));
    NS_ENSURE_SUCCESS(rv, rv);

    rv = NS_NewChannelInternal(getter_AddRefs(newChannel),
                               upgradedURI,
                               redirectLoadInfo,
                               nullptr, // PerformanceStorage
                               nullptr, // aLoadGroup
                               nullptr, // aCallbacks
                               nsIRequest::LOAD_NORMAL,
                               ioService);
    NS_ENSURE_SUCCESS(rv, rv);

    rv = SetupReplacementChannel(upgradedURI, newChannel, true, flags);
    NS_ENSURE_SUCCESS(rv, rv);

    // Inform consumers about this fake redirect
    mRedirectChannel = newChannel;

    PushRedirectAsyncFunc(
        &nsHttpChannel::ContinueAsyncRedirectChannelToURI);
    rv = gHttpHandler->AsyncOnChannelRedirect(this, newChannel, flags);

    if (NS_SUCCEEDED(rv))
        rv = WaitForRedirectCallback();

    if (NS_FAILED(rv)) {
        AutoRedirectVetoNotifier notifier(this);

        /* Remove the async call to ContinueAsyncRedirectChannelToURI().
         * It is called directly by our callers upon return (to clean up
         * the failed redirect). */
        PopRedirectAsyncFunc(
            &nsHttpChannel::ContinueAsyncRedirectChannelToURI);
    }

    return rv;
}

nsresult
nsHttpChannel::ContinueAsyncRedirectChannelToURI(nsresult rv)
{
    LOG(("nsHttpChannel::ContinueAsyncRedirectChannelToURI [this=%p]", this));

    // Since we handle mAPIRedirectToURI also after on-examine-response handler
    // rather drop it here to avoid any redirect loops, even just hypothetical.
    mAPIRedirectToURI = nullptr;

    if (NS_SUCCEEDED(rv)) {
        rv = OpenRedirectChannel(rv);
    }

    if (NS_FAILED(rv)) {
        // Cancel the channel here, the update to https had been vetoed
        // but from the security reasons we have to discard the whole channel
        // load.
        Cancel(rv);
    }

    if (mLoadGroup) {
        mLoadGroup->RemoveRequest(this, nullptr, mStatus);
    }

    if (NS_FAILED(rv) && !mCachePump && !mTransactionPump) {
        // We have to manually notify the listener because there is not any pump
        // that would call our OnStart/StopRequest after resume from waiting for
        // the redirect callback.
        DoNotifyListener();
    }

    return rv;
}

nsresult
nsHttpChannel::OpenRedirectChannel(nsresult rv)
{
    AutoRedirectVetoNotifier notifier(this);

    // Make sure to do this after we received redirect veto answer,
    // i.e. after all sinks had been notified
    mRedirectChannel->SetOriginalURI(mOriginalURI);

    // open new channel
    if (mLoadInfo && mLoadInfo->GetEnforceSecurity()) {
        MOZ_ASSERT(!mListenerContext, "mListenerContext should be null!");
        rv = mRedirectChannel->AsyncOpen2(mListener);
    }
    else {
        rv = mRedirectChannel->AsyncOpen(mListener, mListenerContext);
    }
    NS_ENSURE_SUCCESS(rv, rv);

    mStatus = NS_BINDING_REDIRECTED;

    notifier.RedirectSucceeded();

    ReleaseListeners();

    return NS_OK;
}

nsresult
nsHttpChannel::AsyncDoReplaceWithProxy(nsIProxyInfo* pi)
{
    LOG(("nsHttpChannel::AsyncDoReplaceWithProxy [this=%p pi=%p]", this, pi));
    nsresult rv;

    nsCOMPtr<nsIChannel> newChannel;
    rv = gHttpHandler->NewProxiedChannel2(mURI, pi, mProxyResolveFlags,
                                          mProxyURI, mLoadInfo,
                                          getter_AddRefs(newChannel));
    if (NS_FAILED(rv))
        return rv;

    uint32_t flags = nsIChannelEventSink::REDIRECT_INTERNAL;

    rv = SetupReplacementChannel(mURI, newChannel, true, flags);
    if (NS_FAILED(rv))
        return rv;

    // Inform consumers about this fake redirect
    mRedirectChannel = newChannel;

    PushRedirectAsyncFunc(&nsHttpChannel::ContinueDoReplaceWithProxy);
    rv = gHttpHandler->AsyncOnChannelRedirect(this, newChannel, flags);

    if (NS_SUCCEEDED(rv))
        rv = WaitForRedirectCallback();

    if (NS_FAILED(rv)) {
        AutoRedirectVetoNotifier notifier(this);
        PopRedirectAsyncFunc(&nsHttpChannel::ContinueDoReplaceWithProxy);
    }

    return rv;
}

nsresult
nsHttpChannel::ContinueDoReplaceWithProxy(nsresult rv)
{
    AutoRedirectVetoNotifier notifier(this);

    if (NS_FAILED(rv))
        return rv;

    MOZ_ASSERT(mRedirectChannel, "No redirect channel?");

    // Make sure to do this after we received redirect veto answer,
    // i.e. after all sinks had been notified
    mRedirectChannel->SetOriginalURI(mOriginalURI);

    // open new channel
    if (mLoadInfo && mLoadInfo->GetEnforceSecurity()) {
        MOZ_ASSERT(!mListenerContext, "mListenerContext should be null!");
        rv = mRedirectChannel->AsyncOpen2(mListener);
    }
    else {
        rv = mRedirectChannel->AsyncOpen(mListener, mListenerContext);
    }
    NS_ENSURE_SUCCESS(rv, rv);

    mStatus = NS_BINDING_REDIRECTED;

    notifier.RedirectSucceeded();

    ReleaseListeners();

    return rv;
}

nsresult
nsHttpChannel::ResolveProxy()
{
    LOG(("nsHttpChannel::ResolveProxy [this=%p]\n", this));

    nsresult rv;

    nsCOMPtr<nsIProtocolProxyService> pps =
            do_GetService(NS_PROTOCOLPROXYSERVICE_CONTRACTID, &rv);
    if (NS_FAILED(rv))
        return rv;

    // using the nsIProtocolProxyService2 allows a minor performance
    // optimization, but if an add-on has only provided the original interface
    // then it is ok to use that version.
    nsCOMPtr<nsIProtocolProxyService2> pps2 = do_QueryInterface(pps);
    if (pps2) {
        rv = pps2->AsyncResolve2(this, mProxyResolveFlags, this,
                                 nullptr, getter_AddRefs(mProxyRequest));
    } else {
        rv = pps->AsyncResolve(static_cast<nsIChannel*>(this), mProxyResolveFlags,
                               this, nullptr, getter_AddRefs(mProxyRequest));
    }

    return rv;
}

bool
nsHttpChannel::ResponseWouldVary(nsICacheEntry* entry)
{
    nsresult rv;
    nsAutoCString buf, metaKey;
    Unused << mCachedResponseHead->GetHeader(nsHttp::Vary, buf);
    if (!buf.IsEmpty()) {
        NS_NAMED_LITERAL_CSTRING(prefix, "request-");

        // enumerate the elements of the Vary header...
        char *val = buf.BeginWriting(); // going to munge buf
        char *token = nsCRT::strtok(val, NS_HTTP_HEADER_SEPS, &val);
        while (token) {
            LOG(("nsHttpChannel::ResponseWouldVary [channel=%p] " \
                 "processing %s\n",
                 this, token));
            //
            // if "*", then assume response would vary.  technically speaking,
            // "Vary: header, *" is not permitted, but we allow it anyways.
            //
            // We hash values of cookie-headers for the following reasons:
            //
            //   1- cookies can be very large in size
            //
            //   2- cookies may contain sensitive information.  (for parity with
            //      out policy of not storing Set-cookie headers in the cache
            //      meta data, we likewise do not want to store cookie headers
            //      here.)
            //
            if (*token == '*')
                return true; // if we encounter this, just get out of here

            // build cache meta data key...
            metaKey = prefix + nsDependentCString(token);

            // check the last value of the given request header to see if it has
            // since changed.  if so, then indeed the cached response is invalid.
            nsCString lastVal;
            entry->GetMetaDataElement(metaKey.get(), getter_Copies(lastVal));
            LOG(("nsHttpChannel::ResponseWouldVary [channel=%p] "
                     "stored value = \"%s\"\n",
                 this, lastVal.get()));

            // Look for value of "Cookie" in the request headers
            nsHttpAtom atom = nsHttp::ResolveAtom(token);
            nsAutoCString newVal;
            bool hasHeader = NS_SUCCEEDED(mRequestHead.GetHeader(atom,
                                                                 newVal));
            if (!lastVal.IsEmpty()) {
                // value for this header in cache, but no value in request
                if (!hasHeader) {
                    return true; // yes - response would vary
                }

                // If this is a cookie-header, stored metadata is not
                // the value itself but the hash. So we also hash the
                // outgoing value here in order to compare the hashes
                nsAutoCString hash;
                if (atom == nsHttp::Cookie) {
                    rv = Hash(newVal.get(), hash);
                    // If hash failed, be conservative (the cached hash
                    // exists at this point) and claim response would vary
                    if (NS_FAILED(rv))
                        return true;
                    newVal = hash;

                    LOG(("nsHttpChannel::ResponseWouldVary [this=%p] " \
                            "set-cookie value hashed to %s\n",
                         this, newVal.get()));
                }

                if (!newVal.Equals(lastVal)) {
                    return true; // yes, response would vary
                }

            } else if (hasHeader) { // old value is empty, but newVal is set
                return true;
            }

            // next token...
            token = nsCRT::strtok(val, NS_HTTP_HEADER_SEPS, &val);
        }
    }
    return false;
}

// We need to have an implementation of this function just so that we can keep
// all references to mCallOnResume of type nsHttpChannel:  it's not OK in C++
// to set a member function ptr to  a base class function.
void
nsHttpChannel::HandleAsyncAbort()
{
    HttpAsyncAborter<nsHttpChannel>::HandleAsyncAbort();
}


//-----------------------------------------------------------------------------
// nsHttpChannel <byte-range>
//-----------------------------------------------------------------------------

bool
nsHttpChannel::IsResumable(int64_t partialLen, int64_t contentLength,
                           bool ignoreMissingPartialLen) const
{
    bool hasContentEncoding =
        mCachedResponseHead->HasHeader(nsHttp::Content_Encoding);

    nsAutoCString etag;
    Unused << mCachedResponseHead->GetHeader(nsHttp::ETag, etag);
    bool hasWeakEtag = !etag.IsEmpty() &&
                       StringBeginsWith(etag, NS_LITERAL_CSTRING("W/"));

    return (partialLen < contentLength) &&
           (partialLen > 0 || ignoreMissingPartialLen) &&
           !hasContentEncoding && !hasWeakEtag &&
           mCachedResponseHead->IsResumable() &&
           !mCustomConditionalRequest &&
           !mCachedResponseHead->NoStore();
}

nsresult
nsHttpChannel::MaybeSetupByteRangeRequest(int64_t partialLen, int64_t contentLength,
                                          bool ignoreMissingPartialLen)
{
    // Be pesimistic
    mIsPartialRequest = false;

    if (!IsResumable(partialLen, contentLength, ignoreMissingPartialLen))
      return NS_ERROR_NOT_RESUMABLE;

    // looks like a partial entry we can reuse; add If-Range
    // and Range headers.
    nsresult rv = SetupByteRangeRequest(partialLen);
    if (NS_FAILED(rv)) {
        // Make the request unconditional again.
        UntieByteRangeRequest();
    }

    return rv;
}

nsresult
nsHttpChannel::SetupByteRangeRequest(int64_t partialLen)
{
    // cached content has been found to be partial, add necessary request
    // headers to complete cache entry.

    // use strongest validator available...
    nsAutoCString val;
    Unused << mCachedResponseHead->GetHeader(nsHttp::ETag, val);
    if (val.IsEmpty())
        Unused << mCachedResponseHead->GetHeader(nsHttp::Last_Modified, val);
    if (val.IsEmpty()) {
        // if we hit this code it means mCachedResponseHead->IsResumable() is
        // either broken or not being called.
        MOZ_ASSERT_UNREACHABLE("no cache validator");
        mIsPartialRequest = false;
        return NS_ERROR_FAILURE;
    }

    char buf[64];
    SprintfLiteral(buf, "bytes=%" PRId64 "-", partialLen);

    DebugOnly<nsresult> rv;
    rv = mRequestHead.SetHeader(nsHttp::Range, nsDependentCString(buf));
    MOZ_ASSERT(NS_SUCCEEDED(rv));
    rv = mRequestHead.SetHeader(nsHttp::If_Range, val);
    MOZ_ASSERT(NS_SUCCEEDED(rv));
    mIsPartialRequest = true;

    return NS_OK;
}

void
nsHttpChannel::UntieByteRangeRequest()
{
    DebugOnly<nsresult> rv;
    rv = mRequestHead.ClearHeader(nsHttp::Range);
    MOZ_ASSERT(NS_SUCCEEDED(rv));
    rv = mRequestHead.ClearHeader(nsHttp::If_Range);
    MOZ_ASSERT(NS_SUCCEEDED(rv));
}

nsresult
nsHttpChannel::ProcessPartialContent()
{
    // ok, we've just received a 206
    //
    // we need to stream whatever data is in the cache out first, and then
    // pick up whatever data is on the wire, writing it into the cache.

    LOG(("nsHttpChannel::ProcessPartialContent [this=%p]\n", this));

    NS_ENSURE_TRUE(mCachedResponseHead, NS_ERROR_NOT_INITIALIZED);
    NS_ENSURE_TRUE(mCacheEntry, NS_ERROR_NOT_INITIALIZED);

    // Make sure to clear bogus content-encodings before looking at the header
    ClearBogusContentEncodingIfNeeded();

    // Check if the content-encoding we now got is different from the one we
    // got before
    nsAutoCString contentEncoding, cachedContentEncoding;
    // It is possible that there is not such headers
    Unused << mResponseHead->GetHeader(nsHttp::Content_Encoding, contentEncoding);
    Unused << mCachedResponseHead->GetHeader(nsHttp::Content_Encoding,
                                             cachedContentEncoding);
    if (PL_strcasecmp(contentEncoding.get(), cachedContentEncoding.get())
        != 0) {
        Cancel(NS_ERROR_INVALID_CONTENT_ENCODING);
        return CallOnStartRequest();
    }

    nsresult rv;

    int64_t cachedContentLength = mCachedResponseHead->ContentLength();
    int64_t entitySize = mResponseHead->TotalEntitySize();

    nsAutoCString contentRange;
    Unused << mResponseHead->GetHeader(nsHttp::Content_Range, contentRange);
    LOG(("nsHttpChannel::ProcessPartialContent [this=%p trans=%p] "
         "original content-length %" PRId64
         ", entity-size %" PRId64 ", content-range %s\n",
         this, mTransaction.get(), cachedContentLength, entitySize,
         contentRange.get()));

    if ((entitySize >= 0) && (cachedContentLength >= 0) &&
        (entitySize != cachedContentLength)) {
        LOG(("nsHttpChannel::ProcessPartialContent [this=%p] "
             "206 has different total entity size than the content length "
             "of the original partially cached entity.\n", this));

        mCacheEntry->AsyncDoom(nullptr);
        Cancel(NS_ERROR_CORRUPTED_CONTENT);
        return CallOnStartRequest();
    }

    if (mConcurrentCacheAccess) {
        // We started to read cached data sooner than its write has been done.
        // But the concurrent write has not finished completely, so we had to
        // do a range request.  Now let the content coming from the network
        // be presented to consumers and also stored to the cache entry.

        rv = InstallCacheListener(mLogicalOffset);
        if (NS_FAILED(rv)) return rv;

        if (mOfflineCacheEntry) {
            rv = InstallOfflineCacheListener(mLogicalOffset);
            if (NS_FAILED(rv)) return rv;
        }
    } else {
        // suspend the current transaction
        rv = mTransactionPump->Suspend();
        if (NS_FAILED(rv)) return rv;
    }

    // merge any new headers with the cached response headers
    rv = mCachedResponseHead->UpdateHeaders(mResponseHead);
    if (NS_FAILED(rv)) return rv;

    // update the cached response head
    nsAutoCString head;
    mCachedResponseHead->Flatten(head, true);
    rv = mCacheEntry->SetMetaDataElement("response-head", head.get());
    if (NS_FAILED(rv)) return rv;

    // make the cached response be the current response
    mResponseHead = std::move(mCachedResponseHead);

    UpdateInhibitPersistentCachingFlag();

    rv = UpdateExpirationTime();
    if (NS_FAILED(rv)) return rv;

    // notify observers interested in looking at a response that has been
    // merged with any cached headers (http-on-examine-merged-response).
    gHttpHandler->OnExamineMergedResponse(this);

    if (mConcurrentCacheAccess) {
        mCachedContentIsPartial = false;
        // Leave the mConcurrentCacheAccess flag set, we want to use it
        // to prevent duplicate OnStartRequest call on the target listener
        // in case this channel is canceled before it gets its OnStartRequest
        // from the http transaction.

        // Now we continue reading the network response.
    } else {
        // the cached content is valid, although incomplete.
        mCachedContentIsValid = true;
        rv = ReadFromCache(false);
    }

    return rv;
}

nsresult
nsHttpChannel::OnDoneReadingPartialCacheEntry(bool *streamDone)
{
    nsresult rv;

    LOG(("nsHttpChannel::OnDoneReadingPartialCacheEntry [this=%p]", this));

    // by default, assume we would have streamed all data or failed...
    *streamDone = true;

    // setup cache listener to append to cache entry
    int64_t size;
    rv = mCacheEntry->GetDataSize(&size);
    if (NS_FAILED(rv)) return rv;

    rv = InstallCacheListener(size);
    if (NS_FAILED(rv)) return rv;

    // Entry is valid, do it now, after the output stream has been opened,
    // otherwise when done earlier, pending readers would consider the cache
    // entry still as partial (CacheEntry::GetDataSize would return the partial
    // data size) and consumers would do the conditional request again.
    rv = mCacheEntry->SetValid();
    if (NS_FAILED(rv)) return rv;

    // need to track the logical offset of the data being sent to our listener
    mLogicalOffset = size;

    // we're now completing the cached content, so we can clear this flag.
    // this puts us in the state of a regular download.
    mCachedContentIsPartial = false;
    // The cache input stream pump is finished, we do not need it any more.
    // (see bug 1313923)
    mCachePump = nullptr;

    // resume the transaction if it exists, otherwise the pipe contained the
    // remaining part of the document and we've now streamed all of the data.
    if (mTransactionPump) {
        rv = mTransactionPump->Resume();
        if (NS_SUCCEEDED(rv))
            *streamDone = false;
    }
    else
        MOZ_ASSERT_UNREACHABLE("no transaction");
    return rv;
}

//-----------------------------------------------------------------------------
// nsHttpChannel <cache>
//-----------------------------------------------------------------------------

bool
nsHttpChannel::ShouldBypassProcessNotModified()
{
    if (mCustomConditionalRequest) {
        LOG(("Bypassing ProcessNotModified due to custom conditional headers"));
        return true;
    }

    if (!mDidReval) {
        LOG(("Server returned a 304 response even though we did not send a "
             "conditional request"));
        return true;
    }

    return false;
}

nsresult
nsHttpChannel::ProcessNotModified()
{
    nsresult rv;

    LOG(("nsHttpChannel::ProcessNotModified [this=%p]\n", this));

    // Assert ShouldBypassProcessNotModified() has been checked before call to
    // ProcessNotModified().
    MOZ_ASSERT(!ShouldBypassProcessNotModified());

    MOZ_ASSERT(mCachedResponseHead);
    MOZ_ASSERT(mCacheEntry);
    NS_ENSURE_TRUE(mCachedResponseHead && mCacheEntry, NS_ERROR_UNEXPECTED);

    // If the 304 response contains a Last-Modified different than the
    // one in our cache that is pretty suspicious and is, in at least the
    // case of bug 716840, a sign of the server having previously corrupted
    // our cache with a bad response. Take the minor step here of just dooming
    // that cache entry so there is a fighting chance of getting things on the
    // right track.

    nsAutoCString lastModifiedCached;
    nsAutoCString lastModified304;

    rv = mCachedResponseHead->GetHeader(nsHttp::Last_Modified,
                                        lastModifiedCached);
    if (NS_SUCCEEDED(rv)) {
        rv = mResponseHead->GetHeader(nsHttp::Last_Modified,
                                      lastModified304);
    }

    if (NS_SUCCEEDED(rv) && !lastModified304.Equals(lastModifiedCached)) {
        LOG(("Cache Entry and 304 Last-Modified Headers Do Not Match "
             "[%s] and [%s]\n",
             lastModifiedCached.get(), lastModified304.get()));

        mCacheEntry->AsyncDoom(nullptr);
        Telemetry::Accumulate(Telemetry::CACHE_LM_INCONSISTENT, true);
    }

    // merge any new headers with the cached response headers
    rv = mCachedResponseHead->UpdateHeaders(mResponseHead);
    if (NS_FAILED(rv)) return rv;

    // update the cached response head
    nsAutoCString head;
    mCachedResponseHead->Flatten(head, true);
    rv = mCacheEntry->SetMetaDataElement("response-head", head.get());
    if (NS_FAILED(rv)) return rv;

    // make the cached response be the current response
    mResponseHead = std::move(mCachedResponseHead);

    UpdateInhibitPersistentCachingFlag();

    rv = UpdateExpirationTime();
    if (NS_FAILED(rv)) return rv;

    rv = AddCacheEntryHeaders(mCacheEntry);
    if (NS_FAILED(rv)) return rv;

    // notify observers interested in looking at a reponse that has been
    // merged with any cached headers
    gHttpHandler->OnExamineMergedResponse(this);

    mCachedContentIsValid = true;

    // Tell other consumers the entry is OK to use
    rv = mCacheEntry->SetValid();
    if (NS_FAILED(rv)) return rv;

    rv = ReadFromCache(false);
    if (NS_FAILED(rv)) return rv;

    mTransactionReplaced = true;
    return NS_OK;
}

nsresult
nsHttpChannel::ProcessFallback(bool *waitingForRedirectCallback)
{
    LOG(("nsHttpChannel::ProcessFallback [this=%p]\n", this));
    nsresult rv;

    *waitingForRedirectCallback = false;
    mFallingBack = false;

    // At this point a load has failed (either due to network problems
    // or an error returned on the server).  Perform an application
    // cache fallback if we have a URI to fall back to.
    if (!mApplicationCache || mFallbackKey.IsEmpty() || mFallbackChannel) {
        LOG(("  choosing not to fallback [%p,%s,%d]",
             mApplicationCache.get(), mFallbackKey.get(), mFallbackChannel));
        return NS_OK;
    }

    // Make sure the fallback entry hasn't been marked as a foreign
    // entry.
    uint32_t fallbackEntryType;
    rv = mApplicationCache->GetTypes(mFallbackKey, &fallbackEntryType);
    NS_ENSURE_SUCCESS(rv, rv);

    if (fallbackEntryType & nsIApplicationCache::ITEM_FOREIGN) {
        // This cache points to a fallback that refers to a different
        // manifest.  Refuse to fall back.
        return NS_OK;
    }

    if (!IsInSubpathOfAppCacheManifest(mApplicationCache, mFallbackKey)) {
        // Refuse to fallback if the fallback key is not contained in the same
        // path as the cache manifest.
        return NS_OK;
    }

    MOZ_ASSERT(fallbackEntryType & nsIApplicationCache::ITEM_FALLBACK,
               "Fallback entry not marked correctly!");

    // Kill any offline cache entry, and disable offline caching for the
    // fallback.
    if (mOfflineCacheEntry) {
        mOfflineCacheEntry->AsyncDoom(nullptr);
        mOfflineCacheEntry = nullptr;
    }

    mApplicationCacheForWrite = nullptr;
    mOfflineCacheEntry = nullptr;

    // Close the current cache entry.
    CloseCacheEntry(true);

    // Create a new channel to load the fallback entry.
    RefPtr<nsIChannel> newChannel;
    rv = gHttpHandler->NewChannel2(mURI,
                                   mLoadInfo,
                                   getter_AddRefs(newChannel));
    NS_ENSURE_SUCCESS(rv, rv);

    uint32_t redirectFlags = nsIChannelEventSink::REDIRECT_INTERNAL;
    rv = SetupReplacementChannel(mURI, newChannel, true, redirectFlags);
    NS_ENSURE_SUCCESS(rv, rv);

    // Make sure the new channel loads from the fallback key.
    nsCOMPtr<nsIHttpChannelInternal> httpInternal =
        do_QueryInterface(newChannel, &rv);
    NS_ENSURE_SUCCESS(rv, rv);

    rv = httpInternal->SetupFallbackChannel(mFallbackKey.get());
    NS_ENSURE_SUCCESS(rv, rv);

    // ... and fallbacks should only load from the cache.
    uint32_t newLoadFlags = mLoadFlags | LOAD_REPLACE | LOAD_ONLY_FROM_CACHE;
    rv = newChannel->SetLoadFlags(newLoadFlags);

    // Inform consumers about this fake redirect
    mRedirectChannel = newChannel;

    PushRedirectAsyncFunc(&nsHttpChannel::ContinueProcessFallback);
    rv = gHttpHandler->AsyncOnChannelRedirect(this, newChannel, redirectFlags);

    if (NS_SUCCEEDED(rv))
        rv = WaitForRedirectCallback();

    if (NS_FAILED(rv)) {
        AutoRedirectVetoNotifier notifier(this);
        PopRedirectAsyncFunc(&nsHttpChannel::ContinueProcessFallback);
        return rv;
    }

    // Indicate we are now waiting for the asynchronous redirect callback
    // if all went OK.
    *waitingForRedirectCallback = true;
    return NS_OK;
}

nsresult
nsHttpChannel::ContinueProcessFallback(nsresult rv)
{
    AutoRedirectVetoNotifier notifier(this);

    if (NS_FAILED(rv))
        return rv;

    MOZ_ASSERT(mRedirectChannel, "No redirect channel?");

    // Make sure to do this after we received redirect veto answer,
    // i.e. after all sinks had been notified
    mRedirectChannel->SetOriginalURI(mOriginalURI);

    if (mLoadInfo && mLoadInfo->GetEnforceSecurity()) {
        MOZ_ASSERT(!mListenerContext, "mListenerContext should be null!");
        rv = mRedirectChannel->AsyncOpen2(mListener);
    }
    else {
        rv = mRedirectChannel->AsyncOpen(mListener, mListenerContext);
    }
    NS_ENSURE_SUCCESS(rv, rv);

    if (mLoadFlags & LOAD_INITIAL_DOCUMENT_URI) {
        MaybeWarnAboutAppCache();
    }

    // close down this channel
    Cancel(NS_BINDING_REDIRECTED);

    notifier.RedirectSucceeded();

    ReleaseListeners();

    mFallingBack = true;

    return NS_OK;
}

// Determines if a request is a byte range request for a subrange,
// i.e. is a byte range request, but not a 0- byte range request.
static bool
IsSubRangeRequest(nsHttpRequestHead &aRequestHead)
{
    nsAutoCString byteRange;
    if (NS_FAILED(aRequestHead.GetHeader(nsHttp::Range, byteRange))) {
        return false;
    }
    return !byteRange.EqualsLiteral("bytes=0-");
}

nsresult
nsHttpChannel::OpenCacheEntry(bool isHttps)
{
    // Drop this flag here
    mConcurrentCacheAccess = 0;

    mLoadedFromApplicationCache = false;
    mHasQueryString = HasQueryString(mRequestHead.ParsedMethod(), mURI);

    LOG(("nsHttpChannel::OpenCacheEntry [this=%p]", this));

    // make sure we're not abusing this function
    MOZ_ASSERT(!mCacheEntry, "cache entry already open");

    if (mRequestHead.IsPost()) {
        // If the post id is already set then this is an attempt to replay
        // a post transaction via the cache.  Otherwise, we need a unique
        // post id for this transaction.
        if (mPostID == 0)
            mPostID = gHttpHandler->GenerateUniqueID();
    }
    else if (!mRequestHead.IsGet() && !mRequestHead.IsHead()) {
        // don't use the cache for other types of requests
        return NS_OK;
    }

    // Pick up an application cache from the notification
    // callbacks if available and if we are not an intercepted channel.
    if (!mApplicationCache && mInheritApplicationCache) {
        nsCOMPtr<nsIApplicationCacheContainer> appCacheContainer;
        GetCallback(appCacheContainer);

        if (appCacheContainer) {
            appCacheContainer->GetApplicationCache(getter_AddRefs(mApplicationCache));
        }
    }

    return OpenCacheEntryInternal(isHttps, mApplicationCache, true);
}

nsresult
nsHttpChannel::OpenCacheEntryInternal(bool isHttps,
                                      nsIApplicationCache *applicationCache,
                                      bool allowApplicationCache)
{
    MOZ_ASSERT_IF(!allowApplicationCache, !applicationCache);

    nsresult rv;

    if (mResuming) {
        // We don't support caching for requests initiated
        // via nsIResumableChannel.
        return NS_OK;
    }

    // Don't cache byte range requests which are subranges, only cache 0-
    // byte range requests.
    if (IsSubRangeRequest(mRequestHead)) {
        return NS_OK;
    }

    // Handle correctly mCacheEntriesToWaitFor
    AutoCacheWaitFlags waitFlags(this);

    nsAutoCString cacheKey;
    nsAutoCString extension;

    nsCOMPtr<nsICacheStorageService> cacheStorageService(services::GetCacheStorageService());
    if (!cacheStorageService) {
        return NS_ERROR_NOT_AVAILABLE;
    }

    nsCOMPtr<nsICacheStorage> cacheStorage;
    nsCOMPtr<nsIURI> openURI;
    if (!mFallbackKey.IsEmpty() && mFallbackChannel) {
        // This is a fallback channel, open fallback URI instead
        rv = NS_NewURI(getter_AddRefs(openURI), mFallbackKey);
        NS_ENSURE_SUCCESS(rv, rv);
    }
    else {
        openURI = mURI;
    }

    RefPtr<LoadContextInfo> info = GetLoadContextInfo(this);
    if (!info) {
        return NS_ERROR_FAILURE;
    }

    uint32_t cacheEntryOpenFlags;
    bool offline = gIOService->IsOffline();

    bool maybeRCWN = false;

    nsAutoCString cacheControlRequestHeader;
    Unused << mRequestHead.GetHeader(nsHttp::Cache_Control, cacheControlRequestHeader);
    CacheControlParser cacheControlRequest(cacheControlRequestHeader);
    if (cacheControlRequest.NoStore()) {
        goto bypassCacheEntryOpen;
    }

    if (offline || (mLoadFlags & INHIBIT_CACHING)) {
        if (BYPASS_LOCAL_CACHE(mLoadFlags) && !offline) {
            goto bypassCacheEntryOpen;
        }
        cacheEntryOpenFlags = nsICacheStorage::OPEN_READONLY;
        mCacheEntryIsReadOnly = true;
    }
    else if (BYPASS_LOCAL_CACHE(mLoadFlags) && !applicationCache) {
        cacheEntryOpenFlags = nsICacheStorage::OPEN_TRUNCATE;
    }
    else {
        cacheEntryOpenFlags = nsICacheStorage::OPEN_NORMALLY
                            | nsICacheStorage::CHECK_MULTITHREADED;
    }

    // Remember the request is a custom conditional request so that we can
    // process any 304 response correctly.
    mCustomConditionalRequest =
        mRequestHead.HasHeader(nsHttp::If_Modified_Since) ||
        mRequestHead.HasHeader(nsHttp::If_None_Match) ||
        mRequestHead.HasHeader(nsHttp::If_Unmodified_Since) ||
        mRequestHead.HasHeader(nsHttp::If_Match) ||
        mRequestHead.HasHeader(nsHttp::If_Range);

    if (!mPostID && applicationCache) {
        rv = cacheStorageService->AppCacheStorage(info,
            applicationCache,
            getter_AddRefs(cacheStorage));
    } else if (mLoadFlags & INHIBIT_PERSISTENT_CACHING) {
        rv = cacheStorageService->MemoryCacheStorage(info, // ? choose app cache as well...
            getter_AddRefs(cacheStorage));
    }
    else if (mPinCacheContent) {
        rv = cacheStorageService->PinningCacheStorage(info,
            getter_AddRefs(cacheStorage));
    }
    else {
        bool lookupAppCache = (mChooseApplicationCache || (mLoadFlags & LOAD_CHECK_OFFLINE_CACHE)) &&
                              !mPostID &&
                              MOZ_LIKELY(allowApplicationCache);
        // Try to race only if we use disk cache storage and we don't lookup
        // app cache first
        maybeRCWN = (!lookupAppCache) && mRequestHead.IsSafeMethod();
        rv = cacheStorageService->DiskCacheStorage(
            info, lookupAppCache, getter_AddRefs(cacheStorage));
    }
    NS_ENSURE_SUCCESS(rv, rv);

    if ((mClassOfService & nsIClassOfService::Leader) ||
        (mLoadFlags & LOAD_INITIAL_DOCUMENT_URI))
        cacheEntryOpenFlags |= nsICacheStorage::OPEN_PRIORITY;

    // Only for backward compatibility with the old cache back end.
    // When removed, remove the flags and related code snippets.
    if (mLoadFlags & LOAD_BYPASS_LOCAL_CACHE_IF_BUSY)
        cacheEntryOpenFlags |= nsICacheStorage::OPEN_BYPASS_IF_BUSY;

    if (mPostID) {
        extension.Append(nsPrintfCString("%d", mPostID));
    }
    if (mTRR) {
        extension.Append("TRR");
    }

    if (!AntiTrackingCommon::IsFirstPartyStorageAccessGrantedFor(this, mURI, nullptr)) {
        nsCOMPtr<nsIURI> topWindowURI;
        rv = GetTopWindowURI(getter_AddRefs(topWindowURI));
        bool isDocument = false;
        if (NS_FAILED(rv) &&
            NS_SUCCEEDED(GetIsMainDocumentChannel(&isDocument)) &&
            isDocument) {
          // For top-level documents, use the document channel's origin to compute
          // the unique storage space identifier instead of the top Window URI.
          rv = NS_GetFinalChannelURI(this, getter_AddRefs(topWindowURI));
          NS_ENSURE_SUCCESS(rv, rv);
        }

        nsAutoString topWindowOrigin;
        rv = nsContentUtils::GetUTFOrigin(topWindowURI ? topWindowURI : mURI,
                                          topWindowOrigin);
        NS_ENSURE_SUCCESS(rv, rv);

        extension.Append("-unique:");
        extension.Append(NS_ConvertUTF16toUTF8(topWindowOrigin));
    }

    mCacheOpenWithPriority = cacheEntryOpenFlags & nsICacheStorage::OPEN_PRIORITY;
    mCacheQueueSizeWhenOpen = CacheStorageService::CacheQueueSize(mCacheOpenWithPriority);

    if (sRCWNEnabled && maybeRCWN && !mApplicationCacheForWrite) {
        bool hasAltData = false;
        uint32_t sizeInKb = 0;
        rv = cacheStorage->GetCacheIndexEntryAttrs(openURI, extension,
                                                   &hasAltData, &sizeInKb);

        // We will attempt to race the network vs the cache if we've found
        // this entry in the cache index, and it has appropriate attributes
        // (doesn't have alt-data, and has a small size)
        if (NS_SUCCEEDED(rv) && !hasAltData &&
            sizeInKb < sRCWNSmallResourceSizeKB) {
            MaybeRaceCacheWithNetwork();
        }
    }

    if (!mCacheOpenDelay) {
        MOZ_ASSERT(NS_IsMainThread(), "Should be called on the main thread");
        if (mNetworkTriggered) {
            mRaceCacheWithNetwork = sRCWNEnabled;
        }
        rv = cacheStorage->AsyncOpenURI(openURI, extension, cacheEntryOpenFlags, this);
    } else {
        // We pass `this` explicitly as a parameter due to the raw pointer
        // to refcounted object in lambda analysis.
        mCacheOpenFunc = [openURI, extension, cacheEntryOpenFlags, cacheStorage] (nsHttpChannel* self) -> void {
            MOZ_ASSERT(NS_IsMainThread(), "Should be called on the main thread");
            if (self->mNetworkTriggered) {
                self->mRaceCacheWithNetwork = true;
            }
            cacheStorage->AsyncOpenURI(openURI, extension, cacheEntryOpenFlags, self);
        };

        // calls nsHttpChannel::Notify after `mCacheOpenDelay` milliseconds
        NS_NewTimerWithCallback(getter_AddRefs(mCacheOpenTimer),
                                this, mCacheOpenDelay,
                                nsITimer::TYPE_ONE_SHOT);

    }
    NS_ENSURE_SUCCESS(rv, rv);

    waitFlags.Keep(WAIT_FOR_CACHE_ENTRY);

bypassCacheEntryOpen:
    if (!mApplicationCacheForWrite || !allowApplicationCache)
        return NS_OK;

    // If there is an app cache to write to, open the entry right now in parallel.

    // make sure we're not abusing this function
    MOZ_ASSERT(!mOfflineCacheEntry, "cache entry already open");

    if (offline) {
        // only put things in the offline cache while online
        return NS_OK;
    }

    if (mLoadFlags & INHIBIT_CACHING) {
        // respect demand not to cache
        return NS_OK;
    }

    if (!mRequestHead.IsGet()) {
        // only cache complete documents offline
        return NS_OK;
    }

    rv = cacheStorageService->AppCacheStorage(info, mApplicationCacheForWrite,
                                              getter_AddRefs(cacheStorage));
    NS_ENSURE_SUCCESS(rv, rv);

    rv = cacheStorage->AsyncOpenURI(
      mURI, EmptyCString(), nsICacheStorage::OPEN_TRUNCATE, this);
    NS_ENSURE_SUCCESS(rv, rv);

    waitFlags.Keep(WAIT_FOR_OFFLINE_CACHE_ENTRY);

    return NS_OK;
}

nsresult
nsHttpChannel::CheckPartial(nsICacheEntry* aEntry, int64_t *aSize, int64_t *aContentLength)
{
    return nsHttp::CheckPartial(aEntry, aSize, aContentLength,
                                mCachedResponseHead ? mCachedResponseHead
                                                    : mResponseHead);
}

void
nsHttpChannel::UntieValidationRequest()
{
    DebugOnly<nsresult> rv;
    // Make the request unconditional again.
    rv = mRequestHead.ClearHeader(nsHttp::If_Modified_Since);
    MOZ_ASSERT(NS_SUCCEEDED(rv));
    rv = mRequestHead.ClearHeader(nsHttp::If_None_Match);
    MOZ_ASSERT(NS_SUCCEEDED(rv));
    rv = mRequestHead.ClearHeader(nsHttp::ETag);
    MOZ_ASSERT(NS_SUCCEEDED(rv));
}

NS_IMETHODIMP
nsHttpChannel::OnCacheEntryCheck(nsICacheEntry* entry, nsIApplicationCache* appCache,
                                 uint32_t* aResult)
{
    nsresult rv = NS_OK;

    LOG(("nsHttpChannel::OnCacheEntryCheck enter [channel=%p entry=%p]",
        this, entry));

    mozilla::MutexAutoLock lock(mRCWNLock);

    if (mRaceCacheWithNetwork && mFirstResponseSource == RESPONSE_FROM_NETWORK) {
        LOG(("Not using cached response because we've already got one from the network\n"));
        *aResult = ENTRY_NOT_WANTED;

        // Net-win indicates that mOnStartRequestTimestamp is from net.
        int64_t savedTime = (TimeStamp::Now() - mOnStartRequestTimestamp).ToMilliseconds();
        Telemetry::Accumulate(Telemetry::NETWORK_RACE_CACHE_WITH_NETWORK_SAVED_TIME, savedTime);
        return NS_OK;
    } else if (mRaceCacheWithNetwork && mFirstResponseSource == RESPONSE_PENDING) {
        mOnCacheEntryCheckTimestamp = TimeStamp::Now();
    }

    nsAutoCString cacheControlRequestHeader;
    Unused << mRequestHead.GetHeader(nsHttp::Cache_Control, cacheControlRequestHeader);
    CacheControlParser cacheControlRequest(cacheControlRequestHeader);

    if (cacheControlRequest.NoStore()) {
        LOG(("Not using cached response based on no-store request cache directive\n"));
        *aResult = ENTRY_NOT_WANTED;
        return NS_OK;
    }

    // Be pessimistic: assume the cache entry has no useful data.
    *aResult = ENTRY_WANTED;
    mCachedContentIsValid = false;

    nsCString buf;

    // Get the method that was used to generate the cached response
    rv = entry->GetMetaDataElement("request-method", getter_Copies(buf));
    NS_ENSURE_SUCCESS(rv, rv);

    bool methodWasHead = buf.EqualsLiteral("HEAD");
    bool methodWasGet = buf.EqualsLiteral("GET");

    if (methodWasHead) {
        // The cached response does not contain an entity.  We can only reuse
        // the response if the current request is also HEAD.
        if (!mRequestHead.IsHead()) {
            return NS_OK;
        }
    }
    buf.Adopt(nullptr);

    // We'll need this value in later computations...
    uint32_t lastModifiedTime;
    rv = entry->GetLastModified(&lastModifiedTime);
    NS_ENSURE_SUCCESS(rv, rv);

    // Determine if this is the first time that this cache entry
    // has been accessed during this session.
    bool fromPreviousSession =
            (gHttpHandler->SessionStartTime() > lastModifiedTime);

    // Get the cached HTTP response headers
    mCachedResponseHead = new nsHttpResponseHead();

    rv = nsHttp::GetHttpResponseHeadFromCacheEntry(entry, mCachedResponseHead);
    NS_ENSURE_SUCCESS(rv, rv);

    bool isCachedRedirect = WillRedirect(mCachedResponseHead);

    // Do not return 304 responses from the cache, and also do not return
    // any other non-redirect 3xx responses from the cache (see bug 759043).
    NS_ENSURE_TRUE((mCachedResponseHead->Status() / 100 != 3) ||
                   isCachedRedirect, NS_ERROR_ABORT);

    if (mCachedResponseHead->NoStore() && mCacheEntryIsReadOnly) {
        // This prevents loading no-store responses when navigating back
        // while the browser is set to work offline.
        LOG(("  entry loading as read-only but is no-store, set INHIBIT_CACHING"));
        mLoadFlags |= nsIRequest::INHIBIT_CACHING;
    }

    // Don't bother to validate items that are read-only,
    // unless they are read-only because of INHIBIT_CACHING or because
    // we're updating the offline cache.
    // Don't bother to validate if this is a fallback entry.
    if (!mApplicationCacheForWrite &&
        (appCache ||
         (mCacheEntryIsReadOnly && !(mLoadFlags & nsIRequest::INHIBIT_CACHING)))) {

        if (!appCache) {
            int64_t size, contentLength;
            rv = CheckPartial(entry, &size, &contentLength);
            NS_ENSURE_SUCCESS(rv, rv);

            if (contentLength != int64_t(-1) && contentLength != size) {
                *aResult = ENTRY_NOT_WANTED;
                return NS_OK;
            }
        }

        rv = OpenCacheInputStream(entry, true, !!appCache);
        if (NS_SUCCEEDED(rv)) {
            mCachedContentIsValid = true;
            entry->MaybeMarkValid();
        }
        return rv;
    }

    bool wantCompleteEntry = false;

    if (!methodWasHead && !isCachedRedirect) {
        // If the cached content-length is set and it does not match the data
        // size of the cached content, then the cached response is partial...
        // either we need to issue a byte range request or we need to refetch
        // the entire document.
        //
        // We exclude redirects from this check because we (usually) strip the
        // entity when we store the cache entry, and even if we didn't, we
        // always ignore a cached redirect's entity anyway. See bug 759043.
        int64_t size, contentLength;
        rv = CheckPartial(entry, &size, &contentLength);
        NS_ENSURE_SUCCESS(rv,rv);

        if (size == int64_t(-1)) {
            LOG(("  write is in progress"));
            if (mLoadFlags & LOAD_BYPASS_LOCAL_CACHE_IF_BUSY) {
                LOG(("  not interested in the entry, "
                     "LOAD_BYPASS_LOCAL_CACHE_IF_BUSY specified"));

                *aResult = ENTRY_NOT_WANTED;
                return NS_OK;
            }

            // Ignore !(size > 0) from the resumability condition
            if (!IsResumable(size, contentLength, true)) {
                if (IsNavigation()) {
                    LOG(("  bypassing wait for the entry, "
                         "this is a navigational load"));
                    *aResult = ENTRY_NOT_WANTED;
                    return NS_OK;
                }

                LOG(("  wait for entry completion, "
                     "response is not resumable"));

                wantCompleteEntry = true;
            }
            else {
                mConcurrentCacheAccess = 1;
            }
        }
        else if (contentLength != int64_t(-1) && contentLength != size) {
            LOG(("Cached data size does not match the Content-Length header "
                 "[content-length=%" PRId64 " size=%" PRId64 "]\n", contentLength, size));

            rv = MaybeSetupByteRangeRequest(size, contentLength);
            mCachedContentIsPartial = NS_SUCCEEDED(rv) && mIsPartialRequest;
            if (mCachedContentIsPartial) {
                rv = OpenCacheInputStream(entry, false, !!appCache);
                if (NS_FAILED(rv)) {
                    UntieByteRangeRequest();
                    return rv;
                }

                *aResult = ENTRY_NEEDS_REVALIDATION;
                return NS_OK;
            }

            if (size == 0 && mCacheOnlyMetadata) {
                // Don't break cache entry load when the entry's data size
                // is 0 and mCacheOnlyMetadata flag is set. In that case we
                // want to proceed since the LOAD_ONLY_IF_MODIFIED flag is
                // also set.
                MOZ_ASSERT(mLoadFlags & LOAD_ONLY_IF_MODIFIED);
            } else {
                return rv;
            }
        }
    }

    bool isHttps = false;
    rv = mURI->SchemeIs("https", &isHttps);
    NS_ENSURE_SUCCESS(rv,rv);

    bool doValidation = false;
    bool canAddImsHeader = true;

    bool isForcedValid = false;
    entry->GetIsForcedValid(&isForcedValid);

    bool weaklyFramed, isImmutable;
    nsHttp::DetermineFramingAndImmutability(entry, mCachedResponseHead, isHttps,
                                            &weaklyFramed, &isImmutable);

    // Cached entry is not the entity we request (see bug #633743)
    if (ResponseWouldVary(entry)) {
        LOG(("Validating based on Vary headers returning TRUE\n"));
        canAddImsHeader = false;
        doValidation = true;
    } else {
        doValidation = nsHttp::ValidationRequired(
            isForcedValid, mCachedResponseHead, mLoadFlags,
            mAllowStaleCacheContent, isImmutable, mCustomConditionalRequest,
            mRequestHead, entry, cacheControlRequest, fromPreviousSession);
    }


    // If a content signature is expected to be valid in this load,
    // set doValidation to force a signature check.
    if (!doValidation &&
        mLoadInfo && mLoadInfo->GetVerifySignedContent()) {
        doValidation = true;
    }

    nsAutoCString requestedETag;
    if (!doValidation &&
        NS_SUCCEEDED(mRequestHead.GetHeader(nsHttp::If_Match, requestedETag)) &&
        (methodWasGet || methodWasHead)) {
        nsAutoCString cachedETag;
        Unused << mCachedResponseHead->GetHeader(nsHttp::ETag, cachedETag);
        if (!cachedETag.IsEmpty() &&
            (StringBeginsWith(cachedETag, NS_LITERAL_CSTRING("W/")) ||
             !requestedETag.Equals(cachedETag))) {
            // User has defined If-Match header, if the cached entry is not
            // matching the provided header value or the cached ETag is weak,
            // force validation.
            doValidation = true;
        }
    }

    // Previous error should not be propagated.
    rv = NS_OK;

    if (!doValidation) {
        //
        // Check the authorization headers used to generate the cache entry.
        // We must validate the cache entry if:
        //
        // 1) the cache entry was generated prior to this session w/
        //    credentials (see bug 103402).
        // 2) the cache entry was generated w/o credentials, but would now
        //    require credentials (see bug 96705).
        //
        // NOTE: this does not apply to proxy authentication.
        //
        entry->GetMetaDataElement("auth", getter_Copies(buf));
        doValidation =
            (fromPreviousSession && !buf.IsEmpty()) ||
            (buf.IsEmpty() && mRequestHead.HasHeader(nsHttp::Authorization));
    }

    // Bug #561276: We maintain a chain of cache-keys which returns cached
    // 3xx-responses (redirects) in order to detect cycles. If a cycle is
    // found, ignore the cached response and hit the net. Otherwise, use
    // the cached response and add the cache-key to the chain. Note that
    // a limited number of redirects (cached or not) is allowed and is
    // enforced independently of this mechanism
    if (!doValidation && isCachedRedirect) {
        nsAutoCString cacheKey;
        rv = GenerateCacheKey(mPostID, cacheKey);
        MOZ_ASSERT(NS_SUCCEEDED(rv));

        if (!mRedirectedCachekeys)
            mRedirectedCachekeys = new nsTArray<nsCString>();
        else if (mRedirectedCachekeys->Contains(cacheKey))
            doValidation = true;

        LOG(("Redirection-chain %s key %s\n",
             doValidation ? "contains" : "does not contain", cacheKey.get()));

        // Append cacheKey if not in the chain already
        if (!doValidation)
            mRedirectedCachekeys->AppendElement(cacheKey);
    }

    mCachedContentIsValid = !doValidation;

    if (doValidation) {
        //
        // now, we are definitely going to issue a HTTP request to the server.
        // make it conditional if possible.
        //
        // do not attempt to validate no-store content, since servers will not
        // expect it to be cached.  (we only keep it in our cache for the
        // purposes of back/forward, etc.)
        //
        // the request method MUST be either GET or HEAD (see bug 175641) and
        // the cached response code must be < 400
        //
        // the cached content must not be weakly framed or marked immutable
        //
        // do not override conditional headers when consumer has defined its own
        if (!mCachedResponseHead->NoStore() &&
            (mRequestHead.IsGet() || mRequestHead.IsHead()) &&
            !mCustomConditionalRequest && !weaklyFramed && !isImmutable &&
            (mCachedResponseHead->Status() < 400)) {

            if (mConcurrentCacheAccess) {
                // In case of concurrent read and also validation request we
                // must wait for the current writer to close the output stream
                // first.  Otherwise, when the writer's job would have been interrupted
                // before all the data were downloaded, we'd have to do a range request
                // which would be a second request in line during this channel's
                // life-time.  nsHttpChannel is not designed to do that, so rather
                // turn off concurrent read and wait for entry's completion.
                // Then only re-validation or range-re-validation request will go out.
                mConcurrentCacheAccess = 0;
                // This will cause that OnCacheEntryCheck is called again with the same
                // entry after the writer is done.
                wantCompleteEntry = true;
            } else {
                nsAutoCString val;
                // Add If-Modified-Since header if a Last-Modified was given
                // and we are allowed to do this (see bugs 510359 and 269303)
                if (canAddImsHeader) {
                    Unused << mCachedResponseHead->GetHeader(nsHttp::Last_Modified, val);
                    if (!val.IsEmpty()) {
                        rv = mRequestHead.SetHeader(nsHttp::If_Modified_Since, val);
                        MOZ_ASSERT(NS_SUCCEEDED(rv));
                    }
                }
                // Add If-None-Match header if an ETag was given in the response
                Unused << mCachedResponseHead->GetHeader(nsHttp::ETag, val);
                if (!val.IsEmpty()) {
                    rv = mRequestHead.SetHeader(nsHttp::If_None_Match, val);
                    MOZ_ASSERT(NS_SUCCEEDED(rv));
                }
                mDidReval = true;
            }
        }
    }

    if (mCachedContentIsValid || mDidReval) {
        rv = OpenCacheInputStream(entry, mCachedContentIsValid, !!appCache);
        if (NS_FAILED(rv)) {
            // If we can't get the entity then we have to act as though we
            // don't have the cache entry.
            if (mDidReval) {
                UntieValidationRequest();
                mDidReval = false;
            }
            mCachedContentIsValid = false;
        }
    }

    if (mDidReval)
        *aResult = ENTRY_NEEDS_REVALIDATION;
    else if (wantCompleteEntry)
        *aResult = RECHECK_AFTER_WRITE_FINISHED;
    else {
        *aResult = ENTRY_WANTED;
    }

    if (mCachedContentIsValid) {
        entry->MaybeMarkValid();
    }

    LOG(("nsHTTPChannel::OnCacheEntryCheck exit [this=%p doValidation=%d result=%d]\n",
         this, doValidation, *aResult));
    return rv;
}

NS_IMETHODIMP
nsHttpChannel::OnCacheEntryAvailable(nsICacheEntry *entry,
                                     bool aNew,
                                     nsIApplicationCache* aAppCache,
                                     nsresult status)
{
    MOZ_ASSERT(NS_IsMainThread());

    nsresult rv;

    LOG(("nsHttpChannel::OnCacheEntryAvailable [this=%p entry=%p "
         "new=%d appcache=%p status=%" PRIx32 " mAppCache=%p mAppCacheForWrite=%p]\n",
         this, entry, aNew, aAppCache, static_cast<uint32_t>(status),
         mApplicationCache.get(), mApplicationCacheForWrite.get()));

    // if the channel's already fired onStopRequest, then we should ignore
    // this event.
    if (!mIsPending) {
        mCacheInputStream.CloseAndRelease();
        return NS_OK;
    }

    rv = OnCacheEntryAvailableInternal(entry, aNew, aAppCache, status);
    if (NS_FAILED(rv)) {
        CloseCacheEntry(false);
        if (mRaceCacheWithNetwork && mNetworkTriggered &&
            mFirstResponseSource != RESPONSE_FROM_CACHE) {
            // Ignore the error if we're racing cache with network and the cache
            // didn't win, The network part will handle cancelation or any other
            // error. Otherwise we could end up calling the listener twice, see
            // bug 1397593.
            LOG(("  not calling AsyncAbort() because we're racing cache with network"));
        } else {
            Unused << AsyncAbort(rv);
        }
    }

    return NS_OK;
}

nsresult
nsHttpChannel::OnCacheEntryAvailableInternal(nsICacheEntry *entry,
                                             bool aNew,
                                             nsIApplicationCache* aAppCache,
                                             nsresult status)
{
    nsresult rv;

    if (mCanceled) {
        LOG(("channel was canceled [this=%p status=%" PRIx32 "]\n",
             this, static_cast<uint32_t>(static_cast<nsresult>(mStatus))));
        return mStatus;
    }

    if (mIgnoreCacheEntry) {
        if (!entry || aNew) {
            // We use this flag later to decide whether to report
            // LABELS_NETWORK_RACE_CACHE_VALIDATION::NotSent. We didn't have
            // an usable entry, so drop the flag.
            mIgnoreCacheEntry = false;
        }
        entry = nullptr;
        status = NS_ERROR_NOT_AVAILABLE;
    }

    if (aAppCache) {
        if (mApplicationCache == aAppCache && !mCacheEntry) {
            rv = OnOfflineCacheEntryAvailable(entry, aNew, aAppCache, status);
        }
        else if (mApplicationCacheForWrite == aAppCache && aNew && !mOfflineCacheEntry) {
            rv = OnOfflineCacheEntryForWritingAvailable(entry, aAppCache, status);
        }
        else {
            rv = OnOfflineCacheEntryAvailable(entry, aNew, aAppCache, status);
        }
    }
    else {
        rv = OnNormalCacheEntryAvailable(entry, aNew, status);
    }

    if (NS_FAILED(rv) && (mLoadFlags & LOAD_ONLY_FROM_CACHE)) {
        // If we have a fallback URI (and we're not already
        // falling back), process the fallback asynchronously.
        if (!mFallbackChannel && !mFallbackKey.IsEmpty()) {
            return AsyncCall(&nsHttpChannel::HandleAsyncFallback);
        }

        return NS_ERROR_DOCUMENT_NOT_CACHED;
    }

    if (NS_FAILED(rv)) {
        return rv;
    }

    // We may be waiting for more callbacks...
    if (AwaitingCacheCallbacks()) {
        return NS_OK;
    }

    if (mRaceCacheWithNetwork &&
        ((mCacheEntry && !mCachedContentIsValid && (mDidReval || mCachedContentIsPartial)) ||
        mIgnoreCacheEntry)) {
        // We won't send the conditional request because the unconditional
        // request was already sent (see bug 1377223).
        AccumulateCategorical(Telemetry::LABELS_NETWORK_RACE_CACHE_VALIDATION::NotSent);
    }

    if (mRaceCacheWithNetwork && mCachedContentIsValid) {
        Unused << ReadFromCache(true);
    }

    return TriggerNetwork();
}

nsresult
nsHttpChannel::OnNormalCacheEntryAvailable(nsICacheEntry *aEntry,
                                           bool aNew,
                                           nsresult aEntryStatus)
{
    mCacheEntriesToWaitFor &= ~WAIT_FOR_CACHE_ENTRY;

    if (NS_FAILED(aEntryStatus) || aNew) {
        // Make sure this flag is dropped.  It may happen the entry is doomed
        // between OnCacheEntryCheck and OnCacheEntryAvailable.
        mCachedContentIsValid = false;

        // From the same reason remove any conditional headers added
        // in OnCacheEntryCheck.
        if (mDidReval) {
            LOG(("  Removing conditional request headers"));
            UntieValidationRequest();
            mDidReval = false;
        }

        if (mCachedContentIsPartial) {
            LOG(("  Removing byte range request headers"));
            UntieByteRangeRequest();
            mCachedContentIsPartial = false;
        }

        if (mLoadFlags & LOAD_ONLY_FROM_CACHE) {
            // if this channel is only allowed to pull from the cache, then
            // we must fail if we were unable to open a cache entry for read.
            return NS_ERROR_DOCUMENT_NOT_CACHED;
        }
    }

    if (NS_SUCCEEDED(aEntryStatus)) {
        mCacheEntry = aEntry;
        mCacheEntryIsWriteOnly = aNew;

        if (!aNew && !mAsyncOpenTime.IsNull()) {
            // We use microseconds for IO operations. For consistency let's use
            // microseconds here too.
            uint32_t duration = (TimeStamp::Now() - mAsyncOpenTime).ToMicroseconds();
            bool isSlow = false;
            if ((mCacheOpenWithPriority && mCacheQueueSizeWhenOpen >= sRCWNQueueSizePriority) ||
                (!mCacheOpenWithPriority && mCacheQueueSizeWhenOpen >= sRCWNQueueSizeNormal)) {
                isSlow = true;
            }
            CacheFileUtils::CachePerfStats::AddValue(
                CacheFileUtils::CachePerfStats::ENTRY_OPEN, duration, isSlow);
        }

        if (mLoadFlags & LOAD_INITIAL_DOCUMENT_URI) {
            Telemetry::Accumulate(Telemetry::HTTP_OFFLINE_CACHE_DOCUMENT_LOAD,
                                  false);
        }
    }

    return NS_OK;
}

nsresult
nsHttpChannel::OnOfflineCacheEntryAvailable(nsICacheEntry *aEntry,
                                            bool aNew,
                                            nsIApplicationCache* aAppCache,
                                            nsresult aEntryStatus)
{
    MOZ_ASSERT(!mApplicationCache || aAppCache == mApplicationCache);
    MOZ_ASSERT(!aNew || !aEntry || mApplicationCacheForWrite);

    mCacheEntriesToWaitFor &= ~WAIT_FOR_CACHE_ENTRY;

    nsresult rv;

    if (NS_SUCCEEDED(aEntryStatus)) {
        if (!mApplicationCache) {
            mApplicationCache = aAppCache;
        }

        // We successfully opened an offline cache session and the entry,
        // so indicate we will load from the offline cache.
        mLoadedFromApplicationCache = true;
        mCacheEntryIsReadOnly = true;
        mCacheEntry = aEntry;
        mCacheEntryIsWriteOnly = false;

        if (mLoadFlags & LOAD_INITIAL_DOCUMENT_URI && !mApplicationCacheForWrite) {
            MaybeWarnAboutAppCache();
        }

        return NS_OK;
    }

    if (!mApplicationCacheForWrite && !mFallbackChannel) {
        if (!mApplicationCache) {
            mApplicationCache = aAppCache;
        }

        // Check for namespace match.
        nsCOMPtr<nsIApplicationCacheNamespace> namespaceEntry;
        rv = mApplicationCache->GetMatchingNamespace(mSpec,
            getter_AddRefs(namespaceEntry));
        NS_ENSURE_SUCCESS(rv, rv);

        uint32_t namespaceType = 0;
        if (!namespaceEntry ||
            NS_FAILED(namespaceEntry->GetItemType(&namespaceType)) ||
            (namespaceType &
             (nsIApplicationCacheNamespace::NAMESPACE_FALLBACK |
              nsIApplicationCacheNamespace::NAMESPACE_BYPASS)) == 0) {
            // When loading from an application cache, only items
            // on the whitelist or matching a
            // fallback namespace should hit the network...
            mLoadFlags |= LOAD_ONLY_FROM_CACHE;

            // ... and if there were an application cache entry,
            // we would have found it earlier.
            return NS_ERROR_CACHE_KEY_NOT_FOUND;
        }

        if (namespaceType &
            nsIApplicationCacheNamespace::NAMESPACE_FALLBACK) {

            nsAutoCString namespaceSpec;
            rv = namespaceEntry->GetNamespaceSpec(namespaceSpec);
            NS_ENSURE_SUCCESS(rv, rv);

            // This prevents fallback attacks injected by an insecure subdirectory
            // for the whole origin (or a parent directory).
            if (!IsInSubpathOfAppCacheManifest(mApplicationCache, namespaceSpec)) {
                return NS_OK;
            }

            rv = namespaceEntry->GetData(mFallbackKey);
            NS_ENSURE_SUCCESS(rv, rv);
        }

        if (namespaceType &
            nsIApplicationCacheNamespace::NAMESPACE_BYPASS) {

            LOG(("nsHttpChannel::OnOfflineCacheEntryAvailable this=%p, URL matches NETWORK,"
                 " looking for a regular cache entry", this));

            bool isHttps = false;
            rv = mURI->SchemeIs("https", &isHttps);
            NS_ENSURE_SUCCESS(rv, rv);

            rv = OpenCacheEntryInternal(isHttps, nullptr, false /* don't allow appcache lookups */);
            if (NS_FAILED(rv)) {
                // Don't let this fail when cache entry can't be synchronously open.
                // We want to go forward even without a regular cache entry.
                return NS_OK;
            }
        }
    }

    return NS_OK;
}

nsresult
nsHttpChannel::OnOfflineCacheEntryForWritingAvailable(nsICacheEntry *aEntry,
                                                      nsIApplicationCache* aAppCache,
                                                      nsresult aEntryStatus)
{
    MOZ_ASSERT(mApplicationCacheForWrite && aAppCache == mApplicationCacheForWrite);

    mCacheEntriesToWaitFor &= ~WAIT_FOR_OFFLINE_CACHE_ENTRY;

    if (NS_SUCCEEDED(aEntryStatus)) {
        mOfflineCacheEntry = aEntry;
        if (NS_FAILED(aEntry->GetLastModified(&mOfflineCacheLastModifiedTime))) {
            mOfflineCacheLastModifiedTime = 0;
        }
    }

    return aEntryStatus;
}

// Generates the proper cache-key for this instance of nsHttpChannel
nsresult
nsHttpChannel::GenerateCacheKey(uint32_t postID, nsACString &cacheKey)
{
    AssembleCacheKey(mFallbackChannel ? mFallbackKey.get() : mSpec.get(),
                     postID, cacheKey);
    return NS_OK;
}

// Assembles a cache-key from the given pieces of information and |mLoadFlags|
void
nsHttpChannel::AssembleCacheKey(const char *spec, uint32_t postID,
                                nsACString &cacheKey)
{
    cacheKey.Truncate();

    if (mLoadFlags & LOAD_ANONYMOUS) {
        cacheKey.AssignLiteral("anon&");
    }

    if (postID) {
        char buf[32];
        SprintfLiteral(buf, "id=%x&", postID);
        cacheKey.Append(buf);
    }

    if (!cacheKey.IsEmpty()) {
        cacheKey.AppendLiteral("uri=");
    }

    // Strip any trailing #ref from the URL before using it as the key
    const char *p = strchr(spec, '#');
    if (p)
        cacheKey.Append(spec, p - spec);
    else
        cacheKey.Append(spec);
}

nsresult
DoUpdateExpirationTime(nsHttpChannel* aSelf,
                       nsICacheEntry* aCacheEntry,
                       nsHttpResponseHead* aResponseHead,
                       uint32_t& aExpirationTime)
{
    MOZ_ASSERT(aExpirationTime == 0);
    NS_ENSURE_TRUE(aResponseHead, NS_ERROR_FAILURE);

    nsresult rv;

    if (!aResponseHead->MustValidate()) {
        uint32_t freshnessLifetime = 0;

        rv = aResponseHead->ComputeFreshnessLifetime(&freshnessLifetime);
        if (NS_FAILED(rv)) return rv;

        if (freshnessLifetime > 0) {
            uint32_t now = NowInSeconds(), currentAge = 0;

            rv = aResponseHead->ComputeCurrentAge(now, aSelf->GetRequestTime(), &currentAge);
            if (NS_FAILED(rv)) return rv;

            LOG(("freshnessLifetime = %u, currentAge = %u\n",
                freshnessLifetime, currentAge));

            if (freshnessLifetime > currentAge) {
                uint32_t timeRemaining = freshnessLifetime - currentAge;
                // be careful... now + timeRemaining may overflow
                if (now + timeRemaining < now)
                    aExpirationTime = uint32_t(-1);
                else
                    aExpirationTime = now + timeRemaining;
            }
            else
                aExpirationTime = 0;
        }
    }

    rv = aCacheEntry->SetExpirationTime(aExpirationTime);
    NS_ENSURE_SUCCESS(rv, rv);

    return rv;
}

// UpdateExpirationTime is called when a new response comes in from the server.
// It updates the stored response-time and sets the expiration time on the
// cache entry.
//
// From section 13.2.4 of RFC2616, we compute expiration time as follows:
//
//    timeRemaining = freshnessLifetime - currentAge
//    expirationTime = now + timeRemaining
//
nsresult
nsHttpChannel::UpdateExpirationTime()
{
    uint32_t expirationTime = 0;
    nsresult rv = DoUpdateExpirationTime(this, mCacheEntry, mResponseHead, expirationTime);
    NS_ENSURE_SUCCESS(rv, rv);

    if (mOfflineCacheEntry) {
        rv = mOfflineCacheEntry->SetExpirationTime(expirationTime);
        NS_ENSURE_SUCCESS(rv, rv);
    }

    return NS_OK;
}

/*static*/ inline bool
nsHttpChannel::HasQueryString(nsHttpRequestHead::ParsedMethodType method, nsIURI * uri)
{
    // Must be called on the main thread because nsIURI does not implement
    // thread-safe QueryInterface.
    MOZ_ASSERT(NS_IsMainThread());

    if (method != nsHttpRequestHead::kMethod_Get &&
        method != nsHttpRequestHead::kMethod_Head)
        return false;

    nsAutoCString query;
    nsCOMPtr<nsIURL> url = do_QueryInterface(uri);
    nsresult rv = url->GetQuery(query);
    return NS_SUCCEEDED(rv) && !query.IsEmpty();
}

bool
nsHttpChannel::ShouldUpdateOfflineCacheEntry()
{
    if (!mApplicationCacheForWrite || !mOfflineCacheEntry) {
        return false;
    }

    // if we're updating the cache entry, update the offline cache entry too
    if (mCacheEntry && mCacheEntryIsWriteOnly) {
        return true;
    }

    // if there's nothing in the offline cache, add it
    if (mOfflineCacheEntry) {
        return true;
    }

    // if the document is newer than the offline entry, update it
    uint32_t docLastModifiedTime;
    nsresult rv = mResponseHead->GetLastModifiedValue(&docLastModifiedTime);
    if (NS_FAILED(rv)) {
        return true;
    }

    if (mOfflineCacheLastModifiedTime == 0) {
        return false;
    }

    if (docLastModifiedTime > mOfflineCacheLastModifiedTime) {
        return true;
    }

    return false;
}

nsresult
nsHttpChannel::OpenCacheInputStream(nsICacheEntry* cacheEntry, bool startBuffering,
                                    bool checkingAppCacheEntry)
{
    nsresult rv;

    bool isHttps = false;
    rv = mURI->SchemeIs("https", &isHttps);
    NS_ENSURE_SUCCESS(rv,rv);

    if (isHttps) {
        rv = cacheEntry->GetSecurityInfo(
                                      getter_AddRefs(mCachedSecurityInfo));
        if (NS_FAILED(rv)) {
            LOG(("failed to parse security-info [channel=%p, entry=%p]",
                 this, cacheEntry));
            NS_WARNING("failed to parse security-info");
            cacheEntry->AsyncDoom(nullptr);
            return rv;
        }

        // XXX: We should not be skilling this check in the offline cache
        // case, but we have to do so now to work around bug 794507.
        bool mustHaveSecurityInfo = !mLoadedFromApplicationCache && !checkingAppCacheEntry;
        MOZ_ASSERT(mCachedSecurityInfo || !mustHaveSecurityInfo);
        if (!mCachedSecurityInfo && mustHaveSecurityInfo) {
            LOG(("mCacheEntry->GetSecurityInfo returned success but did not "
                 "return the security info [channel=%p, entry=%p]",
                 this, cacheEntry));
            cacheEntry->AsyncDoom(nullptr);
            return NS_ERROR_UNEXPECTED; // XXX error code
        }
    }

    // Keep the conditions below in sync with the conditions in ReadFromCache.

    rv = NS_OK;

    if (WillRedirect(mCachedResponseHead)) {
        // Do not even try to read the entity for a redirect because we do not
        // return an entity to the application when we process redirects.
        LOG(("Will skip read of cached redirect entity\n"));
        return NS_OK;
    }

    if ((mLoadFlags & nsICachingChannel::LOAD_ONLY_IF_MODIFIED) &&
        !mCachedContentIsPartial) {
        // For LOAD_ONLY_IF_MODIFIED, we usually don't have to deal with the
        // cached entity.
        if (!mApplicationCacheForWrite) {
            LOG(("Will skip read from cache based on LOAD_ONLY_IF_MODIFIED "
                 "load flag\n"));
            return NS_OK;
        }

        // If offline caching has been requested and the offline cache needs
        // updating, we must complete the call even if the main cache entry
        // is up to date. We don't know yet for sure whether the offline
        // cache needs updating because at this point we haven't opened it
        // for writing yet, so we have to start reading the cached entity now
        // just in case.
        LOG(("May skip read from cache based on LOAD_ONLY_IF_MODIFIED "
              "load flag\n"));
    }

    // Open an input stream for the entity, so that the call to OpenInputStream
    // happens off the main thread.
    nsCOMPtr<nsIInputStream> stream;

    // If an alternate representation was requested, try to open the alt
    // input stream.
    // If the entry has a "is-from-child" metadata, then only open the altdata stream if the consumer is also from child.
    bool altDataFromChild = false;
    {
        nsCString value;
        rv = cacheEntry->GetMetaDataElement("alt-data-from-child",
                                            getter_Copies(value));
        altDataFromChild = !value.IsEmpty();
    }

    if (!mPreferredCachedAltDataType.IsEmpty() && (altDataFromChild == mAltDataForChild)) {
        rv = cacheEntry->OpenAlternativeInputStream(mPreferredCachedAltDataType,
                                                    getter_AddRefs(stream));
        if (NS_SUCCEEDED(rv)) {
            // We have succeeded.
            mAvailableCachedAltDataType = mPreferredCachedAltDataType;
            // Set the correct data size on the channel.
            int64_t altDataSize;
            if (NS_SUCCEEDED(cacheEntry->GetAltDataSize(&altDataSize))) {
                mAltDataLength = altDataSize;
            }
        }
    }

    if (!stream) {
        rv = cacheEntry->OpenInputStream(0, getter_AddRefs(stream));
    }

    if (NS_FAILED(rv)) {
        LOG(("Failed to open cache input stream [channel=%p, "
             "mCacheEntry=%p]", this, cacheEntry));
        return rv;
    }

    if (startBuffering) {
        bool nonBlocking;
        rv = stream->IsNonBlocking(&nonBlocking);
        if (NS_SUCCEEDED(rv) && nonBlocking)
            startBuffering = false;
    }

    if (!startBuffering) {
        // Bypass wrapping the input stream for the new cache back-end since
        // nsIStreamTransportService expects a blocking stream.  Preloading of
        // the data must be done on the level of the cache backend, internally.
        //
        // We do not connect the stream to the stream transport service if we
        // have to validate the entry with the server. If we did, we would get
        // into a race condition between the stream transport service reading
        // the existing contents and the opening of the cache entry's output
        // stream to write the new contents in the case where we get a non-304
        // response.
        LOG(("Opened cache input stream without buffering [channel=%p, "
              "mCacheEntry=%p, stream=%p]", this,
              cacheEntry, stream.get()));
        mCacheInputStream.takeOver(stream);
        return rv;
    }

    // Have the stream transport service start reading the entity on one of its
    // background threads.

    nsCOMPtr<nsITransport> transport;
    nsCOMPtr<nsIInputStream> wrapper;

    nsCOMPtr<nsIStreamTransportService> sts(services::GetStreamTransportService());
    rv = sts ? NS_OK : NS_ERROR_NOT_AVAILABLE;
    if (NS_SUCCEEDED(rv)) {
        rv = sts->CreateInputTransport(stream, true, getter_AddRefs(transport));
    }
    if (NS_SUCCEEDED(rv)) {
        rv = transport->OpenInputStream(0, 0, 0, getter_AddRefs(wrapper));
    }
    if (NS_SUCCEEDED(rv)) {
        LOG(("Opened cache input stream [channel=%p, wrapper=%p, "
              "transport=%p, stream=%p]", this, wrapper.get(),
              transport.get(), stream.get()));
    } else {
        LOG(("Failed to open cache input stream [channel=%p, "
              "wrapper=%p, transport=%p, stream=%p]", this,
              wrapper.get(), transport.get(), stream.get()));

        stream->Close();
        return rv;
    }

    mCacheInputStream.takeOver(wrapper);

    return NS_OK;
}

// Actually process the cached response that we started to handle in CheckCache
// and/or StartBufferingCachedEntity.
nsresult
nsHttpChannel::ReadFromCache(bool alreadyMarkedValid)
{
    NS_ENSURE_TRUE(mCacheEntry, NS_ERROR_FAILURE);
    NS_ENSURE_TRUE(mCachedContentIsValid, NS_ERROR_FAILURE);
    NS_ENSURE_TRUE(!mCachePump, NS_OK); // already opened

    LOG(("nsHttpChannel::ReadFromCache [this=%p] "
         "Using cached copy of: %s\n", this, mSpec.get()));

    // When racing the cache with the network with a timer, and we get data from
    // the cache, we should prevent the timer from triggering a network request.
    if (mNetworkTriggerTimer) {
        mNetworkTriggerTimer->Cancel();
        mNetworkTriggerTimer = nullptr;
    }

    if (mRaceCacheWithNetwork) {
        MOZ_ASSERT(mFirstResponseSource != RESPONSE_FROM_CACHE);
        if (mFirstResponseSource == RESPONSE_PENDING) {
            LOG(("First response from cache\n"));
            mFirstResponseSource = RESPONSE_FROM_CACHE;

            // Cancel the transaction because we will serve the request from the cache
            CancelNetworkRequest(NS_BINDING_ABORTED);
            if (mTransactionPump && mSuspendCount) {
                uint32_t suspendCount = mSuspendCount;
                while (suspendCount--) {
                    mTransactionPump->Resume();
                }
            }
            mTransaction = nullptr;
            mTransactionPump = nullptr;
        } else {
            MOZ_ASSERT(mFirstResponseSource == RESPONSE_FROM_NETWORK);
            LOG(("Skipping read from cache because first response was from network\n"));

            if (!mOnCacheEntryCheckTimestamp.IsNull()) {
                TimeStamp currentTime = TimeStamp::Now();
                int64_t savedTime = (currentTime - mOnStartRequestTimestamp).ToMilliseconds();
                Telemetry::Accumulate(Telemetry::NETWORK_RACE_CACHE_WITH_NETWORK_SAVED_TIME, savedTime);

                int64_t diffTime = (currentTime - mOnCacheEntryCheckTimestamp).ToMilliseconds();
                Telemetry::Accumulate(Telemetry::NETWORK_RACE_CACHE_WITH_NETWORK_OCEC_ON_START_DIFF, diffTime);
            }
            return NS_OK;
        }
    }

    if (mCachedResponseHead)
        mResponseHead = std::move(mCachedResponseHead);

    UpdateInhibitPersistentCachingFlag();

    // if we don't already have security info, try to get it from the cache
    // entry. there are two cases to consider here: 1) we are just reading
    // from the cache, or 2) this may be due to a 304 not modified response,
    // in which case we could have security info from a socket transport.
    if (!mSecurityInfo)
        mSecurityInfo = mCachedSecurityInfo;

    if (!alreadyMarkedValid && !mCachedContentIsPartial) {
        // We validated the entry, and we have write access to the cache, so
        // mark the cache entry as valid in order to allow others access to
        // this cache entry.
        //
        // TODO: This should be done asynchronously so we don't take the cache
        // service lock on the main thread.
        mCacheEntry->MaybeMarkValid();
    }

    nsresult rv;

    // Keep the conditions below in sync with the conditions in
    // StartBufferingCachedEntity.

    if (WillRedirect(mResponseHead)) {
        // TODO: Bug 759040 - We should call HandleAsyncRedirect directly here,
        // to avoid event dispatching latency.
        MOZ_ASSERT(!mCacheInputStream);
        LOG(("Skipping skip read of cached redirect entity\n"));
        return AsyncCall(&nsHttpChannel::HandleAsyncRedirect);
    }

    if ((mLoadFlags & LOAD_ONLY_IF_MODIFIED) && !mCachedContentIsPartial) {
        if (!mApplicationCacheForWrite) {
            LOG(("Skipping read from cache based on LOAD_ONLY_IF_MODIFIED "
                 "load flag\n"));
            MOZ_ASSERT(!mCacheInputStream);
            // TODO: Bug 759040 - We should call HandleAsyncNotModified directly
            // here, to avoid event dispatching latency.
            return AsyncCall(&nsHttpChannel::HandleAsyncNotModified);
        }

        if (!ShouldUpdateOfflineCacheEntry()) {
            LOG(("Skipping read from cache based on LOAD_ONLY_IF_MODIFIED "
                 "load flag (mApplicationCacheForWrite not null case)\n"));
            mCacheInputStream.CloseAndRelease();
            // TODO: Bug 759040 - We should call HandleAsyncNotModified directly
            // here, to avoid event dispatching latency.
            return AsyncCall(&nsHttpChannel::HandleAsyncNotModified);
        }
    }

    MOZ_ASSERT(mCacheInputStream);
    if (!mCacheInputStream) {
        NS_ERROR("mCacheInputStream is null but we're expecting to "
                        "be able to read from it.");
        return NS_ERROR_UNEXPECTED;
    }

    nsCOMPtr<nsIInputStream> inputStream = mCacheInputStream.forget();

    rv = nsInputStreamPump::Create(getter_AddRefs(mCachePump), inputStream,
                                   0, 0, true);
    if (NS_FAILED(rv)) {
        inputStream->Close();
        return rv;
    }

    rv = mCachePump->AsyncRead(this, mListenerContext);
    if (NS_FAILED(rv)) return rv;

    if (mTimingEnabled)
        mCacheReadStart = TimeStamp::Now();

    uint32_t suspendCount = mSuspendCount;
    while (suspendCount--)
        mCachePump->Suspend();

    return NS_OK;
}

void
nsHttpChannel::CloseCacheEntry(bool doomOnFailure)
{
    mCacheInputStream.CloseAndRelease();

    if (!mCacheEntry)
        return;

    LOG(("nsHttpChannel::CloseCacheEntry [this=%p] mStatus=%" PRIx32 " mCacheEntryIsWriteOnly=%x",
         this, static_cast<uint32_t>(static_cast<nsresult>(mStatus)), mCacheEntryIsWriteOnly));

    // If we have begun to create or replace a cache entry, and that cache
    // entry is not complete and not resumable, then it needs to be doomed.
    // Otherwise, CheckCache will make the mistake of thinking that the
    // partial cache entry is complete.

    bool doom = false;
    if (mInitedCacheEntry) {
        MOZ_ASSERT(mResponseHead, "oops");
        if (NS_FAILED(mStatus) && doomOnFailure &&
            mCacheEntryIsWriteOnly && !mResponseHead->IsResumable())
            doom = true;
    }
    else if (mCacheEntryIsWriteOnly)
        doom = true;

    if (doom) {
        LOG(("  dooming cache entry!!"));
        mCacheEntry->AsyncDoom(nullptr);
    } else {
      // Store updated security info, makes cached EV status race less likely
      // (see bug 1040086)
      if (mSecurityInfo)
          mCacheEntry->SetSecurityInfo(mSecurityInfo);
    }

    mCachedResponseHead = nullptr;

    mCachePump = nullptr;
    // This releases the entry for other consumers to use.
    // We call Dismiss() in case someone still keeps a reference
    // to this entry handle.
    mCacheEntry->Dismiss();
    mCacheEntry = nullptr;
    mCacheEntryIsWriteOnly = false;
    mInitedCacheEntry = false;
}


void
nsHttpChannel::CloseOfflineCacheEntry()
{
    if (!mOfflineCacheEntry)
        return;

    LOG(("nsHttpChannel::CloseOfflineCacheEntry [this=%p]", this));

    if (NS_FAILED(mStatus)) {
        mOfflineCacheEntry->AsyncDoom(nullptr);
    }
    else {
        bool succeeded;
        if (NS_SUCCEEDED(GetRequestSucceeded(&succeeded)) && !succeeded)
            mOfflineCacheEntry->AsyncDoom(nullptr);
    }

    mOfflineCacheEntry = nullptr;
}


// Initialize the cache entry for writing.
//  - finalize storage policy
//  - store security info
//  - update expiration time
//  - store headers and other meta data
nsresult
nsHttpChannel::InitCacheEntry()
{
    nsresult rv;

    NS_ENSURE_TRUE(mCacheEntry, NS_ERROR_UNEXPECTED);
    // if only reading, nothing to be done here.
    if (mCacheEntryIsReadOnly)
        return NS_OK;

    // Don't cache the response again if already cached...
    if (mCachedContentIsValid)
        return NS_OK;

    LOG(("nsHttpChannel::InitCacheEntry [this=%p entry=%p]\n",
        this, mCacheEntry.get()));

    bool recreate = !mCacheEntryIsWriteOnly;
    bool dontPersist = mLoadFlags & INHIBIT_PERSISTENT_CACHING;

    if (!recreate && dontPersist) {
        // If the current entry is persistent but we inhibit peristence
        // then force recreation of the entry as memory/only.
        rv = mCacheEntry->GetPersistent(&recreate);
        if (NS_FAILED(rv))
            return rv;
    }

    if (recreate) {
        LOG(("  we have a ready entry, but reading it again from the server -> recreating cache entry\n"));
        // clean the altData cache and reset this to avoid wrong content length
        mAvailableCachedAltDataType.Truncate();

        nsCOMPtr<nsICacheEntry> currentEntry;
        currentEntry.swap(mCacheEntry);
        rv = currentEntry->Recreate(dontPersist, getter_AddRefs(mCacheEntry));
        if (NS_FAILED(rv)) {
          LOG(("  recreation failed, the response will not be cached"));
          return NS_OK;
        }

        mCacheEntryIsWriteOnly = true;
    }

    // Set the expiration time for this cache entry
    rv = UpdateExpirationTime();
    if (NS_FAILED(rv)) return rv;

    // mark this weakly framed until a response body is seen
    mCacheEntry->SetMetaDataElement("strongly-framed", "0");

    rv = AddCacheEntryHeaders(mCacheEntry);
    if (NS_FAILED(rv)) return rv;

    mInitedCacheEntry = true;

    // Don't perform the check when writing (doesn't make sense)
    mConcurrentCacheAccess = 0;

    return NS_OK;
}

void
nsHttpChannel::UpdateInhibitPersistentCachingFlag()
{
    // The no-store directive within the 'Cache-Control:' header indicates
    // that we must not store the response in a persistent cache.
    if (mResponseHead->NoStore())
        mLoadFlags |= INHIBIT_PERSISTENT_CACHING;

    // Only cache SSL content on disk if the pref is set
    bool isHttps;
    if (!gHttpHandler->IsPersistentHttpsCachingEnabled() &&
        NS_SUCCEEDED(mURI->SchemeIs("https", &isHttps)) && isHttps) {
        mLoadFlags |= INHIBIT_PERSISTENT_CACHING;
    }
}

nsresult
nsHttpChannel::InitOfflineCacheEntry()
{
    // This function can be called even when we fail to connect (bug 551990)

    if (!mOfflineCacheEntry) {
        return NS_OK;
    }

    if (!mResponseHead || mResponseHead->NoStore()) {
        if (mResponseHead && mResponseHead->NoStore()) {
            mOfflineCacheEntry->AsyncDoom(nullptr);
        }

        CloseOfflineCacheEntry();

        if (mResponseHead && mResponseHead->NoStore()) {
            return NS_ERROR_NOT_AVAILABLE;
        }

        return NS_OK;
    }

    // This entry's expiration time should match the main entry's expiration
    // time.  UpdateExpirationTime() will keep it in sync once the offline
    // cache entry has been created.
    if (mCacheEntry) {
        uint32_t expirationTime;
        nsresult rv = mCacheEntry->GetExpirationTime(&expirationTime);
        NS_ENSURE_SUCCESS(rv, rv);

        mOfflineCacheEntry->SetExpirationTime(expirationTime);
    }

    return AddCacheEntryHeaders(mOfflineCacheEntry);
}


nsresult
DoAddCacheEntryHeaders(nsHttpChannel *self,
                       nsICacheEntry *entry,
                       nsHttpRequestHead *requestHead,
                       nsHttpResponseHead *responseHead,
                       nsISupports *securityInfo)
{
    nsresult rv;

    LOG(("nsHttpChannel::AddCacheEntryHeaders [this=%p] begin", self));
    // Store secure data in memory only
    if (securityInfo)
        entry->SetSecurityInfo(securityInfo);

    // Store the HTTP request method with the cache entry so we can distinguish
    // for example GET and HEAD responses.
    nsAutoCString method;
    requestHead->Method(method);
    rv = entry->SetMetaDataElement("request-method", method.get());
    if (NS_FAILED(rv)) return rv;

    // Store the HTTP authorization scheme used if any...
    rv = StoreAuthorizationMetaData(entry, requestHead);
    if (NS_FAILED(rv)) return rv;

    // Iterate over the headers listed in the Vary response header, and
    // store the value of the corresponding request header so we can verify
    // that it has not varied when we try to re-use the cached response at
    // a later time.  Take care to store "Cookie" headers only as hashes
    // due to security considerations and the fact that they can be pretty
    // large (bug 468426). We take care of "Vary: cookie" in ResponseWouldVary.
    //
    // NOTE: if "Vary: accept, cookie", then we will store the "accept" header
    // in the cache.  we could try to avoid needlessly storing the "accept"
    // header in this case, but it doesn't seem worth the extra code to perform
    // the check.
    {
        nsAutoCString buf, metaKey;
        Unused << responseHead->GetHeader(nsHttp::Vary, buf);
        if (!buf.IsEmpty()) {
            NS_NAMED_LITERAL_CSTRING(prefix, "request-");

            char *bufData = buf.BeginWriting(); // going to munge buf
            char *token = nsCRT::strtok(bufData, NS_HTTP_HEADER_SEPS, &bufData);
            while (token) {
                LOG(("nsHttpChannel::AddCacheEntryHeaders [this=%p] " \
                        "processing %s", self, token));
                if (*token != '*') {
                    nsHttpAtom atom = nsHttp::ResolveAtom(token);
                    nsAutoCString val;
                    nsAutoCString hash;
                    if (NS_SUCCEEDED(requestHead->GetHeader(atom, val))) {
                        // If cookie-header, store a hash of the value
                        if (atom == nsHttp::Cookie) {
                            LOG(("nsHttpChannel::AddCacheEntryHeaders [this=%p] " \
                                    "cookie-value %s", self, val.get()));
                            rv = Hash(val.get(), hash);
                            // If hash failed, store a string not very likely
                            // to be the result of subsequent hashes
                            if (NS_FAILED(rv)) {
                                val = NS_LITERAL_CSTRING("<hash failed>");
                            } else {
                                val = hash;
                            }

                            LOG(("   hashed to %s\n", val.get()));
                        }

                        // build cache meta data key and set meta data element...
                        metaKey = prefix + nsDependentCString(token);
                        entry->SetMetaDataElement(metaKey.get(), val.get());
                    } else {
                        LOG(("nsHttpChannel::AddCacheEntryHeaders [this=%p] " \
                                "clearing metadata for %s", self, token));
                        metaKey = prefix + nsDependentCString(token);
                        entry->SetMetaDataElement(metaKey.get(), nullptr);
                    }
                }
                token = nsCRT::strtok(bufData, NS_HTTP_HEADER_SEPS, &bufData);
            }
        }
    }

    // Store the received HTTP head with the cache entry as an element of
    // the meta data.
    nsAutoCString head;
    responseHead->Flatten(head, true);
    rv = entry->SetMetaDataElement("response-head", head.get());
    if (NS_FAILED(rv)) return rv;
    head.Truncate();
    responseHead->FlattenNetworkOriginalHeaders(head);
    rv = entry->SetMetaDataElement("original-response-headers", head.get());
    if (NS_FAILED(rv)) return rv;

    // Indicate we have successfully finished setting metadata on the cache entry.
    rv = entry->MetaDataReady();

    return rv;
}

nsresult
nsHttpChannel::AddCacheEntryHeaders(nsICacheEntry *entry)
{
    return DoAddCacheEntryHeaders(this, entry, &mRequestHead, mResponseHead, mSecurityInfo);
}

inline void
GetAuthType(const char *challenge, nsCString &authType)
{
    const char *p;

    // get the challenge type
    if ((p = strchr(challenge, ' ')) != nullptr)
        authType.Assign(challenge, p - challenge);
    else
        authType.Assign(challenge);
}

nsresult
StoreAuthorizationMetaData(nsICacheEntry *entry, nsHttpRequestHead *requestHead)
{
    // Not applicable to proxy authorization...
    nsAutoCString val;
    if (NS_FAILED(requestHead->GetHeader(nsHttp::Authorization, val))) {
        return NS_OK;
    }

    // eg. [Basic realm="wally world"]
    nsAutoCString buf;
    GetAuthType(val.get(), buf);
    return entry->SetMetaDataElement("auth", buf.get());
}

// Finalize the cache entry
//  - may need to rewrite response headers if any headers changed
//  - may need to recalculate the expiration time if any headers changed
//  - called only for freshly written cache entries
nsresult
nsHttpChannel::FinalizeCacheEntry()
{
    LOG(("nsHttpChannel::FinalizeCacheEntry [this=%p]\n", this));

    // Don't update this meta-data on 304
    if (mStronglyFramed && !mCachedContentIsValid && mCacheEntry) {
        LOG(("nsHttpChannel::FinalizeCacheEntry [this=%p] Is Strongly Framed\n", this));
        mCacheEntry->SetMetaDataElement("strongly-framed", "1");
    }

    if (mResponseHead && mResponseHeadersModified) {
        // Set the expiration time for this cache entry
        nsresult rv = UpdateExpirationTime();
        if (NS_FAILED(rv)) return rv;
    }
    return NS_OK;
}

// Open an output stream to the cache entry and insert a listener tee into
// the chain of response listeners.
nsresult
nsHttpChannel::InstallCacheListener(int64_t offset)
{
    nsresult rv;

    LOG(("Preparing to write data into the cache [uri=%s]\n", mSpec.get()));

    MOZ_ASSERT(mCacheEntry);
    MOZ_ASSERT(mCacheEntryIsWriteOnly || mCachedContentIsPartial || mRaceCacheWithNetwork);
    MOZ_ASSERT(mListener);

    nsAutoCString contentEncoding, contentType;
    Unused << mResponseHead->GetHeader(nsHttp::Content_Encoding, contentEncoding);
    mResponseHead->ContentType(contentType);
    // If the content is compressible and the server has not compressed it,
    // mark the cache entry for compression.
    if (contentEncoding.IsEmpty() &&
        (contentType.EqualsLiteral(TEXT_HTML) ||
         contentType.EqualsLiteral(TEXT_PLAIN) ||
         contentType.EqualsLiteral(TEXT_CSS) ||
         contentType.EqualsLiteral(TEXT_JAVASCRIPT) ||
         contentType.EqualsLiteral(TEXT_ECMASCRIPT) ||
         contentType.EqualsLiteral(TEXT_XML) ||
         contentType.EqualsLiteral(APPLICATION_JAVASCRIPT) ||
         contentType.EqualsLiteral(APPLICATION_ECMASCRIPT) ||
         contentType.EqualsLiteral(APPLICATION_XJAVASCRIPT) ||
         contentType.EqualsLiteral(APPLICATION_XHTML_XML))) {
        rv = mCacheEntry->SetMetaDataElement("uncompressed-len", "0");
        if (NS_FAILED(rv)) {
            LOG(("unable to mark cache entry for compression"));
        }
    }

    LOG(("Trading cache input stream for output stream [channel=%p]", this));

    // We must close the input stream first because cache entries do not
    // correctly handle having an output stream and input streams open at
    // the same time.
    mCacheInputStream.CloseAndRelease();

    int64_t predictedSize = mResponseHead->TotalEntitySize();
    if (predictedSize != -1) {
        predictedSize -= offset;
    }

    nsCOMPtr<nsIOutputStream> out;
    rv = mCacheEntry->OpenOutputStream(offset, predictedSize, getter_AddRefs(out));
    if (rv == NS_ERROR_NOT_AVAILABLE) {
        LOG(("  entry doomed, not writing it [channel=%p]", this));
        // Entry is already doomed.
        // This may happen when expiration time is set to past and the entry
        // has been removed by the background eviction logic.
        return NS_OK;
    }
    if (rv == NS_ERROR_FILE_TOO_BIG) {
        LOG(("  entry would exceed max allowed size, not writing it [channel=%p]", this));
        return NS_OK;
    }
    if (NS_FAILED(rv)) return rv;

    if (mCacheOnlyMetadata) {
        LOG(("Not storing content, cacheOnlyMetadata set"));
        // We must open and then close the output stream of the cache entry.
        // This way we indicate the content has been written (despite with zero
        // length) and the entry is now in the ready state with "having data".

        out->Close();
        return NS_OK;
    }

    // XXX disk cache does not support overlapped i/o yet
#if 0
    // Mark entry valid inorder to allow simultaneous reading...
    rv = mCacheEntry->MarkValid();
    if (NS_FAILED(rv)) return rv;
#endif

    nsCOMPtr<nsIStreamListenerTee> tee =
        do_CreateInstance(kStreamListenerTeeCID, &rv);
    if (NS_FAILED(rv)) return rv;

    LOG(("nsHttpChannel::InstallCacheListener sync tee %p rv=%" PRIx32,
         tee.get(), static_cast<uint32_t>(rv)));
    rv = tee->Init(mListener, out, nullptr);
    if (NS_FAILED(rv)) return rv;

    mListener = tee;
    return NS_OK;
}

nsresult
nsHttpChannel::InstallOfflineCacheListener(int64_t offset)
{
    nsresult rv;

    LOG(("Preparing to write data into the offline cache [uri=%s]\n",
         mSpec.get()));

    MOZ_ASSERT(mOfflineCacheEntry);
    MOZ_ASSERT(mListener);

    nsCOMPtr<nsIOutputStream> out;
    rv = mOfflineCacheEntry->OpenOutputStream(offset, -1, getter_AddRefs(out));
    if (NS_FAILED(rv)) return rv;

    nsCOMPtr<nsIStreamListenerTee> tee =
        do_CreateInstance(kStreamListenerTeeCID, &rv);
    if (NS_FAILED(rv)) return rv;

    rv = tee->Init(mListener, out, nullptr);
    if (NS_FAILED(rv)) return rv;

    mListener = tee;

    return NS_OK;
}

void
nsHttpChannel::ClearBogusContentEncodingIfNeeded()
{
    // For .gz files, apache sends both a Content-Type: application/x-gzip
    // as well as Content-Encoding: gzip, which is completely wrong.  In
    // this case, we choose to ignore the rogue Content-Encoding header. We
    // must do this early on so as to prevent it from being seen up stream.
    // The same problem exists for Content-Encoding: compress in default
    // Apache installs.
    nsAutoCString contentType;
    mResponseHead->ContentType(contentType);
    if (mResponseHead->HasHeaderValue(nsHttp::Content_Encoding, "gzip") && (
        contentType.EqualsLiteral(APPLICATION_GZIP) ||
        contentType.EqualsLiteral(APPLICATION_GZIP2) ||
        contentType.EqualsLiteral(APPLICATION_GZIP3))) {
        // clear the Content-Encoding header
        mResponseHead->ClearHeader(nsHttp::Content_Encoding);
    }
    else if (mResponseHead->HasHeaderValue(nsHttp::Content_Encoding, "compress") && (
             contentType.EqualsLiteral(APPLICATION_COMPRESS) ||
             contentType.EqualsLiteral(APPLICATION_COMPRESS2))) {
        // clear the Content-Encoding header
        mResponseHead->ClearHeader(nsHttp::Content_Encoding);
    }
}

//-----------------------------------------------------------------------------
// nsHttpChannel <redirect>
//-----------------------------------------------------------------------------

nsresult
nsHttpChannel::SetupReplacementChannel(nsIURI       *newURI,
                                       nsIChannel   *newChannel,
                                       bool          preserveMethod,
                                       uint32_t      redirectFlags)
{
    LOG(("nsHttpChannel::SetupReplacementChannel "
         "[this=%p newChannel=%p preserveMethod=%d]",
         this, newChannel, preserveMethod));

    nsresult rv =
      HttpBaseChannel::SetupReplacementChannel(newURI, newChannel,
                                               preserveMethod, redirectFlags);
    if (NS_FAILED(rv))
        return rv;

    rv = CheckRedirectLimit(redirectFlags);
    NS_ENSURE_SUCCESS(rv, rv);

    nsCOMPtr<nsIHttpChannel> httpChannel = do_QueryInterface(newChannel);
    if (!httpChannel)
        return NS_OK; // no other options to set

    // convey the mApplyConversion flag (bug 91862)
    nsCOMPtr<nsIEncodedChannel> encodedChannel = do_QueryInterface(httpChannel);
    if (encodedChannel)
        encodedChannel->SetApplyConversion(mApplyConversion);

    // transfer the resume information
    if (mResuming) {
        nsCOMPtr<nsIResumableChannel> resumableChannel(do_QueryInterface(newChannel));
        if (!resumableChannel) {
            NS_WARNING("Got asked to resume, but redirected to non-resumable channel!");
            return NS_ERROR_NOT_RESUMABLE;
        }
        resumableChannel->ResumeAt(mStartPos, mEntityID);
    }

    nsCOMPtr<nsIHttpChannelInternal> internalChannel = do_QueryInterface(newChannel, &rv);
    if (NS_SUCCEEDED(rv)) {
        TimeStamp timestamp;
        rv = GetNavigationStartTimeStamp(&timestamp);
        if (NS_WARN_IF(NS_FAILED(rv))) {
            return rv;
        }
        if (timestamp) {
            Unused << internalChannel->SetNavigationStartTimeStamp(timestamp);
        }
    }

    return NS_OK;
}

nsresult
nsHttpChannel::AsyncProcessRedirection(uint32_t redirectType)
{
    LOG(("nsHttpChannel::AsyncProcessRedirection [this=%p type=%u]\n",
        this, redirectType));

    nsAutoCString location;

    // if a location header was not given, then we can't perform the redirect,
    // so just carry on as though this were a normal response.
    if (NS_FAILED(mResponseHead->GetHeader(nsHttp::Location, location)))
        return NS_ERROR_FAILURE;

    // make sure non-ASCII characters in the location header are escaped.
    nsAutoCString locationBuf;
    if (NS_EscapeURL(location.get(), -1, esc_OnlyNonASCII | esc_Spaces, locationBuf))
        location = locationBuf;

    mRedirectType = redirectType;

    LOG(("redirecting to: %s [redirection-limit=%u]\n",
        location.get(), uint32_t(mRedirectionLimit)));

    nsresult rv = CreateNewURI(location.get(), getter_AddRefs(mRedirectURI));

    if (NS_FAILED(rv)) {
        LOG(("Invalid URI for redirect: Location: %s\n", location.get()));
        return NS_ERROR_CORRUPTED_CONTENT;
    }

    if (mApplicationCache) {
        // if we are redirected to a different origin check if there is a fallback
        // cache entry to fall back to. we don't care about file strict
        // checking, at least mURI is not a file URI.
        if (!NS_SecurityCompareURIs(mURI, mRedirectURI, false)) {
            PushRedirectAsyncFunc(&nsHttpChannel::ContinueProcessRedirectionAfterFallback);
            bool waitingForRedirectCallback;
            Unused << ProcessFallback(&waitingForRedirectCallback);
            if (waitingForRedirectCallback)
                return NS_OK;
            PopRedirectAsyncFunc(&nsHttpChannel::ContinueProcessRedirectionAfterFallback);
        }
    }

    return ContinueProcessRedirectionAfterFallback(NS_OK);
}

nsresult
nsHttpChannel::ContinueProcessRedirectionAfterFallback(nsresult rv)
{
    if (NS_SUCCEEDED(rv) && mFallingBack) {
        // do not continue with redirect processing, fallback is in
        // progress now.
        return NS_OK;
    }

    // Kill the current cache entry if we are redirecting
    // back to ourself.
    bool redirectingBackToSameURI = false;
    if (mCacheEntry && mCacheEntryIsWriteOnly &&
        NS_SUCCEEDED(mURI->Equals(mRedirectURI, &redirectingBackToSameURI)) &&
        redirectingBackToSameURI)
            mCacheEntry->AsyncDoom(nullptr);

    // move the reference of the old location to the new one if the new
    // one has none.
    PropagateReferenceIfNeeded(mURI, mRedirectURI);

    bool rewriteToGET = ShouldRewriteRedirectToGET(mRedirectType,
                                                   mRequestHead.ParsedMethod());

    // prompt if the method is not safe (such as POST, PUT, DELETE, ...)
    if (!rewriteToGET && !mRequestHead.IsSafeMethod()) {
        rv = PromptTempRedirect();
        if (NS_FAILED(rv)) return rv;
    }

#ifdef MOZ_GECKO_PROFILER
    if (profiler_is_active()) {
        int32_t priority = PRIORITY_NORMAL;
        GetPriority(&priority);
        profiler_add_network_marker(mURI, priority, mChannelId, NetworkLoadType::LOAD_REDIRECT,
                                    mLastStatusReported, TimeStamp::Now(),
                                    mLogicalOffset, nullptr,
                                    mRedirectURI);
    }
#endif

    nsCOMPtr<nsIIOService> ioService;
    rv = gHttpHandler->GetIOService(getter_AddRefs(ioService));
    if (NS_FAILED(rv)) return rv;

    uint32_t redirectFlags;
    if (nsHttp::IsPermanentRedirect(mRedirectType))
        redirectFlags = nsIChannelEventSink::REDIRECT_PERMANENT;
    else
        redirectFlags = nsIChannelEventSink::REDIRECT_TEMPORARY;

    nsCOMPtr<nsIChannel> newChannel;
    nsCOMPtr<nsILoadInfo> redirectLoadInfo = CloneLoadInfoForRedirect(mRedirectURI, redirectFlags);
    rv = NS_NewChannelInternal(getter_AddRefs(newChannel),
                               mRedirectURI,
                               redirectLoadInfo,
                               nullptr, // PerformanceStorage
                               nullptr, // aLoadGroup
                               nullptr, // aCallbacks
                               nsIRequest::LOAD_NORMAL,
                               ioService);
    NS_ENSURE_SUCCESS(rv, rv);

    rv = SetupReplacementChannel(mRedirectURI, newChannel,
                                 !rewriteToGET, redirectFlags);
    if (NS_FAILED(rv)) return rv;

    // verify that this is a legal redirect
    mRedirectChannel = newChannel;

    PushRedirectAsyncFunc(&nsHttpChannel::ContinueProcessRedirection);
    rv = gHttpHandler->AsyncOnChannelRedirect(this, newChannel, redirectFlags);

    if (NS_SUCCEEDED(rv))
        rv = WaitForRedirectCallback();

    if (NS_FAILED(rv)) {
        AutoRedirectVetoNotifier notifier(this);
        PopRedirectAsyncFunc(&nsHttpChannel::ContinueProcessRedirection);
    }

    return rv;
}

nsresult
nsHttpChannel::ContinueProcessRedirection(nsresult rv)
{
    AutoRedirectVetoNotifier notifier(this);

    LOG(("nsHttpChannel::ContinueProcessRedirection [rv=%" PRIx32 ",this=%p]\n",
         static_cast<uint32_t>(rv), this));
    if (NS_FAILED(rv))
        return rv;

    MOZ_ASSERT(mRedirectChannel, "No redirect channel?");

    // Make sure to do this after we received redirect veto answer,
    // i.e. after all sinks had been notified
    mRedirectChannel->SetOriginalURI(mOriginalURI);

    // XXX we used to talk directly with the script security manager, but that
    // should really be handled by the event sink implementation.

    // begin loading the new channel
    if (mLoadInfo && mLoadInfo->GetEnforceSecurity()) {
        MOZ_ASSERT(!mListenerContext, "mListenerContext should be null!");
        rv = mRedirectChannel->AsyncOpen2(mListener);
    }
    else {
        rv = mRedirectChannel->AsyncOpen(mListener, mListenerContext);
    }
    NS_ENSURE_SUCCESS(rv, rv);

    // close down this channel
    Cancel(NS_BINDING_REDIRECTED);

    notifier.RedirectSucceeded();

    ReleaseListeners();

    return NS_OK;
}

//-----------------------------------------------------------------------------
// nsHttpChannel <auth>
//-----------------------------------------------------------------------------

NS_IMETHODIMP nsHttpChannel::OnAuthAvailable()
{
    LOG(("nsHttpChannel::OnAuthAvailable [this=%p]", this));

    // setting mAuthRetryPending flag and resuming the transaction
    // triggers process of throwing away the unauthenticated data already
    // coming from the network
    mAuthRetryPending = true;
    mProxyAuthPending = false;
    LOG(("Resuming the transaction, we got credentials from user"));
    if (mTransactionPump) {
        mTransactionPump->Resume();
    }

    return NS_OK;
}

NS_IMETHODIMP nsHttpChannel::OnAuthCancelled(bool userCancel)
{
    LOG(("nsHttpChannel::OnAuthCancelled [this=%p]", this));

    if (mTransactionPump) {
        // If the channel is trying to authenticate to a proxy and
        // that was canceled we cannot show the http response body
        // from the 40x as that might mislead the user into thinking
        // it was a end host response instead of a proxy reponse.
        // This must check explicitly whether a proxy auth was being done
        // because we do want to show the content if this is an error from
        // the origin server.
        if (mProxyAuthPending)
            Cancel(NS_ERROR_PROXY_CONNECTION_REFUSED);

        // ensure call of OnStartRequest of the current listener here,
        // it would not be called otherwise at all
        nsresult rv = CallOnStartRequest();

        // drop mAuthRetryPending flag and resume the transaction
        // this resumes load of the unauthenticated content data (which
        // may have been canceled if we don't want to show it)
        mAuthRetryPending = false;
        LOG(("Resuming the transaction, user cancelled the auth dialog"));
        mTransactionPump->Resume();

        if (NS_FAILED(rv))
            mTransactionPump->Cancel(rv);
    }

    mProxyAuthPending = false;
    return NS_OK;
}

NS_IMETHODIMP nsHttpChannel::CloseStickyConnection()
{
    LOG(("nsHttpChannel::CloseStickyConnection this=%p", this));

    // Require we are between OnStartRequest and OnStopRequest, because
    // what we do here takes effect in OnStopRequest (not reusing the
    // connection for next authentication round).
    if (!mIsPending) {
        LOG(("  channel not pending"));
        NS_ERROR("CloseStickyConnection not called before OnStopRequest, won't have any effect");
        return NS_ERROR_UNEXPECTED;
    }

    MOZ_ASSERT(mTransaction);
    if (!mTransaction) {
        return NS_ERROR_UNEXPECTED;
    }

    if (!(mCaps & NS_HTTP_STICKY_CONNECTION ||
          mTransaction->Caps() & NS_HTTP_STICKY_CONNECTION)) {
        LOG(("  not sticky"));
        return NS_OK;
    }

    RefPtr<nsAHttpConnection> conn = mTransaction->GetConnectionReference();
    if (!conn) {
        LOG(("  no connection"));
        return NS_OK;
    }

    // This turns the IsPersistent() indicator on the connection to false,
    // and makes us throw it away in OnStopRequest.
    conn->DontReuse();
    return NS_OK;
}

NS_IMETHODIMP nsHttpChannel::ConnectionRestartable(bool aRestartable)
{
    LOG(("nsHttpChannel::ConnectionRestartable this=%p, restartable=%d",
         this, aRestartable));
    mAuthConnectionRestartable = aRestartable;
    return NS_OK;
}

//-----------------------------------------------------------------------------
// nsHttpChannel::nsISupports
//-----------------------------------------------------------------------------

NS_IMPL_ADDREF_INHERITED(nsHttpChannel, HttpBaseChannel)
NS_IMPL_RELEASE_INHERITED(nsHttpChannel, HttpBaseChannel)

NS_INTERFACE_MAP_BEGIN(nsHttpChannel)
    NS_INTERFACE_MAP_ENTRY(nsIRequest)
    NS_INTERFACE_MAP_ENTRY(nsIChannel)
    NS_INTERFACE_MAP_ENTRY(nsIRequestObserver)
    NS_INTERFACE_MAP_ENTRY(nsIStreamListener)
    NS_INTERFACE_MAP_ENTRY(nsIHttpChannel)
    NS_INTERFACE_MAP_ENTRY(nsICacheInfoChannel)
    NS_INTERFACE_MAP_ENTRY(nsICachingChannel)
    NS_INTERFACE_MAP_ENTRY(nsIClassOfService)
    NS_INTERFACE_MAP_ENTRY(nsIUploadChannel)
    NS_INTERFACE_MAP_ENTRY(nsIFormPOSTActionChannel)
    NS_INTERFACE_MAP_ENTRY(nsIUploadChannel2)
    NS_INTERFACE_MAP_ENTRY(nsICacheEntryOpenCallback)
    NS_INTERFACE_MAP_ENTRY(nsIHttpChannelInternal)
    NS_INTERFACE_MAP_ENTRY(nsIResumableChannel)
    NS_INTERFACE_MAP_ENTRY(nsITransportEventSink)
    NS_INTERFACE_MAP_ENTRY(nsISupportsPriority)
    NS_INTERFACE_MAP_ENTRY(nsIProtocolProxyCallback)
    NS_INTERFACE_MAP_ENTRY(nsIProxiedChannel)
    NS_INTERFACE_MAP_ENTRY(nsIHttpAuthenticableChannel)
    NS_INTERFACE_MAP_ENTRY(nsIApplicationCacheContainer)
    NS_INTERFACE_MAP_ENTRY(nsIApplicationCacheChannel)
    NS_INTERFACE_MAP_ENTRY(nsIAsyncVerifyRedirectCallback)
    NS_INTERFACE_MAP_ENTRY(nsIThreadRetargetableRequest)
    NS_INTERFACE_MAP_ENTRY(nsIThreadRetargetableStreamListener)
    NS_INTERFACE_MAP_ENTRY(nsIDNSListener)
    NS_INTERFACE_MAP_ENTRY(nsISupportsWeakReference)
    NS_INTERFACE_MAP_ENTRY(nsICorsPreflightCallback)
    NS_INTERFACE_MAP_ENTRY(nsIRaceCacheWithNetwork)
    NS_INTERFACE_MAP_ENTRY(nsITimerCallback)
    NS_INTERFACE_MAP_ENTRY(nsIChannelWithDivertableParentListener)
    NS_INTERFACE_MAP_ENTRY(nsIRequestTailUnblockCallback)
    NS_INTERFACE_MAP_ENTRY_CONCRETE(nsHttpChannel)
NS_INTERFACE_MAP_END_INHERITING(HttpBaseChannel)

//-----------------------------------------------------------------------------
// nsHttpChannel::nsIRequest
//-----------------------------------------------------------------------------

NS_IMETHODIMP
nsHttpChannel::Cancel(nsresult status)
{
    MOZ_ASSERT(NS_IsMainThread());
    // We should never have a pump open while a CORS preflight is in progress.
    MOZ_ASSERT_IF(mPreflightChannel, !mCachePump);
    MOZ_ASSERT(status != NS_ERROR_TRACKING_URI,
               "NS_ERROR_TRACKING_URI needs to be handled by CancelForTrackingProtection()");

    LOG(("nsHttpChannel::Cancel [this=%p status=%" PRIx32 "]\n",
         this, static_cast<uint32_t>(status)));
    if (mCanceled) {
        LOG(("  ignoring; already canceled\n"));
        return NS_OK;
    }

    if (mWaitingForRedirectCallback) {
        LOG(("channel canceled during wait for redirect callback"));
    }

    return CancelInternal(status);
}

NS_IMETHODIMP
nsHttpChannel::CancelForTrackingProtection()
{
    MOZ_ASSERT(NS_IsMainThread());
    // We should never have a pump open while a CORS preflight is in progress.
    MOZ_ASSERT_IF(mPreflightChannel, !mCachePump);

    LOG(("nsHttpChannel::CancelForTrackingProtection [this=%p]\n", this));

    if (mCanceled) {
        LOG(("  ignoring; already canceled\n"));
        return NS_OK;
    }

    // We are being canceled by the channel classifier because of tracking
    // protection, but we haven't yet had a chance to dispatch the
    // "http-on-modify-request" notifications yet (this would normally be
    // done in PrepareToConnect()).  So do that now, before proceeding to
    // cancel.
    //
    // Note that running these observers can itself result in the channel
    // being canceled.  In that case, we accept that cancelation code as
    // the cause of the cancelation, as if the classification of the channel
    // would have occurred past this point!

    // notify "http-on-modify-request" observers
    CallOnModifyRequestObservers();

    SetLoadGroupUserAgentOverride();

    // Check if request was cancelled during on-modify-request or on-useragent.
    if (mCanceled) {
        return mStatus;
    }

    if (mSuspendCount) {
        LOG(("Waiting until resume in Cancel [this=%p]\n", this));
        MOZ_ASSERT(!mCallOnResume);
        mTrackingProtectionCancellationPending = 1;
        mCallOnResume = &nsHttpChannel::HandleContinueCancelledByTrackingProtection;
        return NS_OK;
    }

    // Check to see if we should redirect this channel elsewhere by
    // nsIHttpChannel.redirectTo API request
    if (mAPIRedirectToURI) {
        mTrackingProtectionCancellationPending = 1;
        return AsyncCall(&nsHttpChannel::HandleAsyncAPIRedirect);
    }

    return CancelInternal(NS_ERROR_TRACKING_URI);
}

void
nsHttpChannel::ContinueCancelledByTrackingProtection()
{
    MOZ_ASSERT(NS_IsMainThread());
    // We should never have a pump open while a CORS preflight is in progress.
    MOZ_ASSERT_IF(mPreflightChannel, !mCachePump);

    LOG(("nsHttpChannel::ContinueCancelledByTrackingProtection [this=%p]\n",
         this));
    if (mCanceled) {
        LOG(("  ignoring; already canceled\n"));
        return;
    }

    // Check to see if we should redirect this channel elsewhere by
    // nsIHttpChannel.redirectTo API request
    if (mAPIRedirectToURI) {
        Unused << AsyncCall(&nsHttpChannel::HandleAsyncAPIRedirect);
        return;
    }

    Unused << CancelInternal(NS_ERROR_TRACKING_URI);
}

nsresult
nsHttpChannel::CancelInternal(nsresult status)
{
    bool trackingProtectionCancellationPending =
      !!mTrackingProtectionCancellationPending;
    if (status == NS_ERROR_TRACKING_URI) {
      mTrackingProtectionCancellationPending = 0;
      if (mLoadInfo) {
        MOZ_ALWAYS_SUCCEEDS(mLoadInfo->SetIsTracker(true));
        MOZ_ALWAYS_SUCCEEDS(mLoadInfo->SetIsTrackerBlocked(true));
      }
    }

    mCanceled = true;
    mStatus = status;
    if (mProxyRequest)
        mProxyRequest->Cancel(status);
    CancelNetworkRequest(status);
    mCacheInputStream.CloseAndRelease();
    if (mCachePump)
        mCachePump->Cancel(status);
    if (mAuthProvider)
        mAuthProvider->Cancel(status);
    if (mPreflightChannel)
        mPreflightChannel->Cancel(status);
    if (mRequestContext && mOnTailUnblock) {
        mOnTailUnblock = nullptr;
        mRequestContext->CancelTailedRequest(this);
        CloseCacheEntry(false);
        Unused << AsyncAbort(status);
    } else if (trackingProtectionCancellationPending) {
        // If we're coming from an asynchronous path when canceling a channel due
        // to tracking protection, we need to AsyncAbort the channel now.
        Unused << AsyncAbort(status);
    }
    return NS_OK;
}

void
nsHttpChannel::CancelNetworkRequest(nsresult aStatus)
{
    if (mTransaction) {
        nsresult rv = gHttpHandler->CancelTransaction(mTransaction, aStatus);
        if (NS_FAILED(rv)) {
            LOG(("failed to cancel the transaction\n"));
        }
    }
    if (mTransactionPump)
        mTransactionPump->Cancel(aStatus);
}

NS_IMETHODIMP
nsHttpChannel::Suspend()
{
    nsresult rv = SuspendInternal();

    nsresult rvParentChannel = NS_OK;
    if (mParentChannel) {
      rvParentChannel = mParentChannel->SuspendMessageDiversion();
    }

    return NS_FAILED(rv) ? rv : rvParentChannel;
}

NS_IMETHODIMP
nsHttpChannel::Resume()
{
    nsresult rv = ResumeInternal();

    nsresult rvParentChannel = NS_OK;
    if (mParentChannel) {
      rvParentChannel = mParentChannel->ResumeMessageDiversion();
    }

    return NS_FAILED(rv) ? rv : rvParentChannel;
}

//-----------------------------------------------------------------------------
// nsHttpChannel::nsIChannel
//-----------------------------------------------------------------------------

NS_IMETHODIMP
nsHttpChannel::GetSecurityInfo(nsISupports **securityInfo)
{
    NS_ENSURE_ARG_POINTER(securityInfo);
    *securityInfo = mSecurityInfo;
    NS_IF_ADDREF(*securityInfo);
    return NS_OK;
}

// If any of the functions that AsyncOpen calls returns immediately an error
// AsyncAbort(which calls onStart/onStopRequest) does not need to be call.
// To be sure that they are not call ReleaseListeners() is called.
// If AsyncOpen returns NS_OK, after that point AsyncAbort must be called on
// any error.
NS_IMETHODIMP
nsHttpChannel::AsyncOpen(nsIStreamListener *listener, nsISupports *context)
{
    MOZ_ASSERT(!mLoadInfo ||
               mLoadInfo->GetSecurityMode() == 0 ||
               mLoadInfo->GetInitialSecurityCheckDone() ||
               (mLoadInfo->GetSecurityMode() == nsILoadInfo::SEC_ALLOW_CROSS_ORIGIN_DATA_IS_NULL &&
                nsContentUtils::IsSystemPrincipal(mLoadInfo->LoadingPrincipal())),
               "security flags in loadInfo but asyncOpen2() not called");

    LOG(("nsHttpChannel::AsyncOpen [this=%p]\n", this));

#ifdef MOZ_TASK_TRACER
    if (tasktracer::IsStartLogging()) {
        uint64_t sourceEventId, parentTaskId;
        tasktracer::SourceEventType sourceEventType;
        GetCurTraceInfo(&sourceEventId, &parentTaskId, &sourceEventType);
        nsCOMPtr<nsIURI> uri;
        GetURI(getter_AddRefs(uri));
        nsAutoCString urispec;
        uri->GetSpec(urispec);
        tasktracer::AddLabel("nsHttpChannel::AsyncOpen %s", urispec.get());
    }
#endif

    NS_CompareLoadInfoAndLoadContext(this);

#ifdef DEBUG
    AssertPrivateBrowsingId();
#endif

    NS_ENSURE_ARG_POINTER(listener);
    NS_ENSURE_TRUE(!mIsPending, NS_ERROR_IN_PROGRESS);
    NS_ENSURE_TRUE(!mWasOpened, NS_ERROR_ALREADY_OPENED);

    if (MaybeWaitForUploadStreamLength(listener, context)) {
        return NS_OK;
    }

    nsresult rv;

    MOZ_ASSERT(NS_IsMainThread());

    if (!gHttpHandler->Active()) {
        LOG(("  after HTTP shutdown..."));
        ReleaseListeners();
        return NS_ERROR_NOT_AVAILABLE;
    }

    static bool sRCWNInited = false;
    if (!sRCWNInited) {
        sRCWNInited = true;
        Preferences::AddBoolVarCache(&sRCWNEnabled, "network.http.rcwn.enabled");
        Preferences::AddUintVarCache(&sRCWNQueueSizeNormal, "network.http.rcwn.cache_queue_normal_threshold");
        Preferences::AddUintVarCache(&sRCWNQueueSizePriority, "network.http.rcwn.cache_queue_priority_threshold");
        Preferences::AddUintVarCache(&sRCWNSmallResourceSizeKB, "network.http.rcwn.small_resource_size_kb");
        Preferences::AddUintVarCache(&sRCWNMinWaitMs, "network.http.rcwn.min_wait_before_racing_ms");
        Preferences::AddUintVarCache(&sRCWNMaxWaitMs, "network.http.rcwn.max_wait_before_racing_ms");
    }

    rv = NS_CheckPortSafety(mURI);
    if (NS_FAILED(rv)) {
        ReleaseListeners();
        return rv;
    }

    if (!mLoadGroup && !mCallbacks) {
        // If no one called SetLoadGroup or SetNotificationCallbacks, the private
        // state has not been updated on PrivateBrowsingChannel (which we derive from)
        // Hence, we have to call UpdatePrivateBrowsing() here
        UpdatePrivateBrowsing();
    }

    if (WaitingForTailUnblock()) {
        // This channel is marked as Tail and is part of a request context
        // that has positive number of non-tailed requestst, hence this channel
        // has been put to a queue.
        // When tail is unblocked, OnTailUnblock on this channel will be called
        // to continue AsyncOpen.
        mListener = listener;
        mListenerContext = context;
        MOZ_DIAGNOSTIC_ASSERT(!mOnTailUnblock);
        mOnTailUnblock = &nsHttpChannel::AsyncOpenOnTailUnblock;

        LOG(("  put on hold until tail is unblocked"));
        return NS_OK;
    }

    // Remember the cookie header that was set, if any
    nsAutoCString cookieHeader;
    if (NS_SUCCEEDED(mRequestHead.GetHeader(nsHttp::Cookie, cookieHeader))) {
        mUserSetCookieHeader = cookieHeader;
    }

    // Set user agent override, do so before OnOpeningRequest notification
    // since we want to allow consumers of that notification change or remove
    // the User-Agent request header.
    HttpBaseChannel::SetDocshellUserAgentOverride();

    // After we notify any observers (on-opening-request, loadGroup, etc) we
    // must return NS_OK and return any errors asynchronously via
    // OnStart/OnStopRequest.  Observers may add a reference to the channel
    // and expect to get OnStopRequest so they know when to drop the reference,
    // etc.

    // notify "http-on-opening-request" observers, but not if this is a redirect
    if (!(mLoadFlags & LOAD_REPLACE)) {
        gHttpHandler->OnOpeningRequest(this);
    }

    mIsPending = true;
    mWasOpened = true;

    mListener = listener;
    mListenerContext = context;

    if (mLoadGroup)
        mLoadGroup->AddRequest(this, nullptr);

    // record asyncopen time unconditionally and clear it if we
    // don't want it after OnModifyRequest() weighs in. But waiting for
    // that to complete would mean we don't include proxy resolution in the
    // timing.
    if (!mAsyncOpenTimeOverriden) {
      mAsyncOpenTime = TimeStamp::Now();
    }

    // Remember we have Authorization header set here.  We need to check on it
    // just once and early, AsyncOpen is the best place.
    mCustomAuthHeader = mRequestHead.HasHeader(nsHttp::Authorization);

    // The common case for HTTP channels is to begin proxy resolution and return
    // at this point. The only time we know mProxyInfo already is if we're
    // proxying a non-http protocol like ftp. We don't need to discover proxy
    // settings if we are never going to make a network connection.
    if (!mProxyInfo && !(mLoadFlags & (LOAD_ONLY_FROM_CACHE | LOAD_NO_NETWORK_IO)) &&
        NS_SUCCEEDED(ResolveProxy())) {
        return NS_OK;
    }

    rv = BeginConnect();
    if (NS_FAILED(rv)) {
        CloseCacheEntry(false);
        Unused << AsyncAbort(rv);
    }

    return NS_OK;
}

nsresult
nsHttpChannel::AsyncOpenOnTailUnblock()
{
    return AsyncOpen(mListener, mListenerContext);
}

already_AddRefed<nsChannelClassifier>
nsHttpChannel::GetOrCreateChannelClassifier()
{
    if (!mChannelClassifier) {
        mChannelClassifier = new nsChannelClassifier(this);
        LOG(("nsHttpChannel [%p] created nsChannelClassifier [%p]\n",
             this, mChannelClassifier.get()));
    }

    RefPtr<nsChannelClassifier> classifier = mChannelClassifier;
    return classifier.forget();
}

NS_IMETHODIMP
nsHttpChannel::AsyncOpen2(nsIStreamListener *aListener)
{
  nsCOMPtr<nsIStreamListener> listener = aListener;
  nsresult rv = nsContentSecurityManager::doContentSecurityCheck(this, listener);
  if (NS_WARN_IF(NS_FAILED(rv))) {
      ReleaseListeners();
      return rv;
  }
  return AsyncOpen(listener, nullptr);
}

// BeginConnect() SHOULD NOT call AsyncAbort(). AsyncAbort will be called by
// functions that called BeginConnect if needed. Only AsyncOpen and
// OnProxyAvailable ever call BeginConnect.
nsresult
nsHttpChannel::BeginConnect()
{
    LOG(("nsHttpChannel::BeginConnect [this=%p]\n", this));
    nsresult rv;

    // Construct connection info object
    nsAutoCString host;
    nsAutoCString scheme;
    int32_t port = -1;
    bool isHttps = false;

    rv = mURI->GetScheme(scheme);
    if (NS_SUCCEEDED(rv))
        rv = mURI->SchemeIs("https", &isHttps);
    if (NS_SUCCEEDED(rv))
        rv = mURI->GetAsciiHost(host);
    if (NS_SUCCEEDED(rv))
        rv = mURI->GetPort(&port);
    if (NS_SUCCEEDED(rv))
        mURI->GetUsername(mUsername);
    if (NS_SUCCEEDED(rv))
        rv = mURI->GetAsciiSpec(mSpec);
    if (NS_FAILED(rv)) {
        return rv;
    }

    // Reject the URL if it doesn't specify a host
    if (host.IsEmpty()) {
        rv = NS_ERROR_MALFORMED_URI;
        return rv;
    }
    LOG(("host=%s port=%d\n", host.get(), port));
    LOG(("uri=%s\n", mSpec.get()));

    nsCOMPtr<nsProxyInfo> proxyInfo;
    if (mProxyInfo)
        proxyInfo = do_QueryInterface(mProxyInfo);

    mRequestHead.SetHTTPS(isHttps);
    mRequestHead.SetOrigin(scheme, host, port);

    SetOriginHeader();
    SetDoNotTrack();

    OriginAttributes originAttributes;
    NS_GetOriginAttributes(this, originAttributes);

    RefPtr<AltSvcMapping> mapping;
    if (!mConnectionInfo && mAllowAltSvc && // per channel
        !(mLoadFlags & LOAD_FRESH_CONNECTION) &&
        AltSvcMapping::AcceptableProxy(proxyInfo) &&
        (scheme.EqualsLiteral("http") || scheme.EqualsLiteral("https")) &&
        (mapping = gHttpHandler->GetAltServiceMapping(scheme,
                                                      host, port,
                                                      mPrivateBrowsing,
                                                      originAttributes))) {
        LOG(("nsHttpChannel %p Alt Service Mapping Found %s://%s:%d [%s]\n",
             this, scheme.get(), mapping->AlternateHost().get(),
             mapping->AlternatePort(), mapping->HashKey().get()));

        if (!(mLoadFlags & LOAD_ANONYMOUS) && !mPrivateBrowsing) {
            nsAutoCString altUsedLine(mapping->AlternateHost());
            bool defaultPort = mapping->AlternatePort() ==
                (isHttps ? NS_HTTPS_DEFAULT_PORT : NS_HTTP_DEFAULT_PORT);
            if (!defaultPort) {
                altUsedLine.AppendLiteral(":");
                altUsedLine.AppendInt(mapping->AlternatePort());
            }
            rv = mRequestHead.SetHeader(nsHttp::Alternate_Service_Used, altUsedLine);
            MOZ_ASSERT(NS_SUCCEEDED(rv));
        }

        nsCOMPtr<nsIConsoleService> consoleService =
            do_GetService(NS_CONSOLESERVICE_CONTRACTID);
        if (consoleService) {
            nsAutoString message(NS_LITERAL_STRING("Alternate Service Mapping found: "));
            AppendASCIItoUTF16(scheme, message);
            message.AppendLiteral(u"://");
            AppendASCIItoUTF16(host, message);
            message.AppendLiteral(u":");
            message.AppendInt(port);
            message.AppendLiteral(u" to ");
            AppendASCIItoUTF16(scheme, message);
            message.AppendLiteral(u"://");
            AppendASCIItoUTF16(mapping->AlternateHost(), message);
            message.AppendLiteral(u":");
            message.AppendInt(mapping->AlternatePort());
            consoleService->LogStringMessage(message.get());
        }

        LOG(("nsHttpChannel %p Using connection info from altsvc mapping", this));
        mapping->GetConnectionInfo(getter_AddRefs(mConnectionInfo), proxyInfo, originAttributes);
        Telemetry::Accumulate(Telemetry::HTTP_TRANSACTION_USE_ALTSVC, true);
        Telemetry::Accumulate(Telemetry::HTTP_TRANSACTION_USE_ALTSVC_OE, !isHttps);
    } else if (mConnectionInfo) {
        LOG(("nsHttpChannel %p Using channel supplied connection info", this));
        Telemetry::Accumulate(Telemetry::HTTP_TRANSACTION_USE_ALTSVC, false);
    } else {
        LOG(("nsHttpChannel %p Using default connection info", this));

        mConnectionInfo = new nsHttpConnectionInfo(host, port, EmptyCString(), mUsername, proxyInfo,
                                                   originAttributes, isHttps);
        Telemetry::Accumulate(Telemetry::HTTP_TRANSACTION_USE_ALTSVC, false);
    }

    mAuthProvider = new nsHttpChannelAuthProvider();
    rv = mAuthProvider->Init(this);
    if (NS_FAILED(rv)) {
        return rv;
    }

    // check to see if authorization headers should be included
    // mCustomAuthHeader is set in AsyncOpen if we find Authorization header
    rv = mAuthProvider->AddAuthorizationHeaders(mCustomAuthHeader);
    if (NS_FAILED(rv)) {
        LOG(("nsHttpChannel %p AddAuthorizationHeaders failed (%08x)",
             this, static_cast<uint32_t>(rv)));
    }

    // If mTimingEnabled flag is not set after OnModifyRequest() then
    // clear the already recorded AsyncOpen value for consistency.
    if (!mTimingEnabled)
        mAsyncOpenTime = TimeStamp();

    // if this somehow fails we can go on without it
    Unused << gHttpHandler->AddConnectionHeader(&mRequestHead, mCaps);

    if (mLoadFlags & VALIDATE_ALWAYS || BYPASS_LOCAL_CACHE(mLoadFlags))
        mCaps |= NS_HTTP_REFRESH_DNS;

    // Adjust mCaps according to our request headers:
    //  - If "Connection: close" is set as a request header, then do not bother
    //    trying to establish a keep-alive connection.
    if (mRequestHead.HasHeaderValue(nsHttp::Connection, "close"))
        mCaps &= ~(NS_HTTP_ALLOW_KEEPALIVE);

    if (gHttpHandler->CriticalRequestPrioritization()) {
        if (mClassOfService & nsIClassOfService::Leader) {
            mCaps |= NS_HTTP_LOAD_AS_BLOCKING;
        }
        if (mClassOfService & nsIClassOfService::Unblocked) {
            mCaps |= NS_HTTP_LOAD_UNBLOCKED;
        }
        if (mClassOfService & nsIClassOfService::UrgentStart &&
            gHttpHandler->IsUrgentStartEnabled()) {
            mCaps |= NS_HTTP_URGENT_START;
            SetPriority(nsISupportsPriority::PRIORITY_HIGHEST);
        }
    }

    // Force-Reload should reset the persistent connection pool for this host
    if (mLoadFlags & LOAD_FRESH_CONNECTION) {
        // just the initial document resets the whole pool
        if (mLoadFlags & LOAD_INITIAL_DOCUMENT_URI) {
            gHttpHandler->ConnMgr()->ClearAltServiceMappings();
            rv = gHttpHandler->ConnMgr()->DoShiftReloadConnectionCleanup(mConnectionInfo);
            if (NS_FAILED(rv)) {
                LOG(("nsHttpChannel::BeginConnect "
                     "DoShiftReloadConnectionCleanup failed: %08x [this=%p]",
                     static_cast<uint32_t>(rv), this));
            }
        }
    }

    // We may have been cancelled already, either by on-modify-request
    // listeners or load group observers; in that case, we should not send the
    // request to the server
    if (mCanceled) {
        return mStatus;
    }

    if (!(mLoadFlags & LOAD_CLASSIFY_URI)) {
        return ContinueBeginConnectWithResult();
    }

    // We are about to do a sync lookup to check if the URI is a
    // tracker. If yes, this channel will be canceled by channel classifier.
    // Chances are the lookup is not needed so CheckIsTrackerWithLocalTable()
    // will return an error and then we can BeginConnectActual() right away.
    RefPtr<nsChannelClassifier> channelClassifier =
        GetOrCreateChannelClassifier();
    RefPtr<nsHttpChannel> self = this;
    bool willCallback =
        NS_SUCCEEDED(channelClassifier->CheckIsTrackerWithLocalTable(
            [self] () -> void  {
                nsresult rv = self->BeginConnectActual();
                if (NS_FAILED(rv)) {
                    // Since this error is thrown asynchronously so that the caller
                    // of BeginConnect() will not do clean up for us. We have to do
                    // it on our own.
                    self->CloseCacheEntry(false);
                    Unused << self->AsyncAbort(rv);
                }
            }));

    if (!willCallback) {
        // We can do BeginConnectActual immediately if CheckIsTrackerWithLocalTable
        // is failed. Note that we don't need to handle the failure because
        // BeginConnect() will return synchronously and the caller will be responsible
        // for handling it.
        return BeginConnectActual();
    }

    return NS_OK;
}

nsresult
nsHttpChannel::BeginConnectActual()
{
    if (mCanceled) {
        return mStatus;
    }

    if (mTrackingProtectionCancellationPending) {
        LOG(("Waiting for tracking protection cancellation in BeginConnectActual [this=%p]\n", this));
        MOZ_ASSERT(!mCallOnResume ||
                   mCallOnResume == &nsHttpChannel::HandleContinueCancelledByTrackingProtection,
                   "We should be paused waiting for cancellation from tracking protection");
        return NS_OK;
    }

    if (!mConnectionInfo->UsingHttpProxy() &&
        !(mLoadFlags & (LOAD_NO_NETWORK_IO | LOAD_ONLY_FROM_CACHE))) {
        // Start a DNS lookup very early in case the real open is queued the DNS can
        // happen in parallel. Do not do so in the presence of an HTTP proxy as
        // all lookups other than for the proxy itself are done by the proxy.
        // Also we don't do a lookup if the LOAD_NO_NETWORK_IO or
        // LOAD_ONLY_FROM_CACHE flags are set.
        //
        // We keep the DNS prefetch object around so that we can retrieve
        // timing information from it. There is no guarantee that we actually
        // use the DNS prefetch data for the real connection, but as we keep
        // this data around for 3 minutes by default, this should almost always
        // be correct, and even when it isn't, the timing still represents _a_
        // valid DNS lookup timing for the site, even if it is not _the_
        // timing we used.
        LOG(("nsHttpChannel::BeginConnect [this=%p] prefetching%s\n",
             this, mCaps & NS_HTTP_REFRESH_DNS ? ", refresh requested" : ""));
        OriginAttributes originAttributes;
        NS_GetOriginAttributes(this, originAttributes);
        mDNSPrefetch = new nsDNSPrefetch(mURI, originAttributes,
                                         this, mTimingEnabled);
        mDNSPrefetch->PrefetchHigh(mCaps & NS_HTTP_REFRESH_DNS);
    }

    nsresult rv = ContinueBeginConnectWithResult();
    if (NS_FAILED(rv)) {
        return rv;
    }

    // Start nsChannelClassifier to catch phishing and malware URIs.
    RefPtr<nsChannelClassifier> channelClassifier =
        GetOrCreateChannelClassifier();
    LOG(("nsHttpChannel::Starting nsChannelClassifier %p [this=%p]",
         channelClassifier.get(), this));
    channelClassifier->Start();

    return NS_OK;
}

NS_IMETHODIMP
nsHttpChannel::GetEncodedBodySize(uint64_t *aEncodedBodySize)
{
    if (mCacheEntry && !mCacheEntryIsWriteOnly) {
        int64_t dataSize = 0;
        mCacheEntry->GetDataSize(&dataSize);
        *aEncodedBodySize = dataSize;
    } else {
        *aEncodedBodySize = mLogicalOffset;
    }
    return NS_OK;
}

//-----------------------------------------------------------------------------
// nsHttpChannel::nsIHttpChannelInternal
//-----------------------------------------------------------------------------

NS_IMETHODIMP
nsHttpChannel::SetupFallbackChannel(const char *aFallbackKey)
{
    ENSURE_CALLED_BEFORE_CONNECT();

    LOG(("nsHttpChannel::SetupFallbackChannel [this=%p, key=%s]\n",
         this, aFallbackKey));
    mFallbackChannel = true;
    mFallbackKey = aFallbackKey;

    return NS_OK;
}

NS_IMETHODIMP
nsHttpChannel::SetChannelIsForDownload(bool aChannelIsForDownload)
{
  if (aChannelIsForDownload) {
    AddClassFlags(nsIClassOfService::Throttleable);
  } else {
    ClearClassFlags(nsIClassOfService::Throttleable);
  }

  return HttpBaseChannel::SetChannelIsForDownload(aChannelIsForDownload);
}

base::ProcessId
nsHttpChannel::ProcessId()
{
  nsCOMPtr<nsIParentChannel> parentChannel;
  NS_QueryNotificationCallbacks(this, parentChannel);
  RefPtr<HttpChannelParent> httpParent = do_QueryObject(parentChannel);
  if (httpParent) {
    return httpParent->OtherPid();
  }
  return base::GetCurrentProcId();
}

bool
nsHttpChannel::AttachStreamFilter(ipc::Endpoint<extensions::PStreamFilterParent>&& aEndpoint)

{
  nsCOMPtr<nsIParentChannel> parentChannel;
  NS_QueryNotificationCallbacks(this, parentChannel);
  RefPtr<HttpChannelParent> httpParent = do_QueryObject(parentChannel);
  if (httpParent) {
    return httpParent->SendAttachStreamFilter(std::move(aEndpoint));
  }

  extensions::StreamFilterParent::Attach(this, std::move(aEndpoint));
  return true;
}

NS_IMETHODIMP
nsHttpChannel::GetNavigationStartTimeStamp(TimeStamp* aTimeStamp)
{
  LOG(("nsHttpChannel::GetNavigationStartTimeStamp %p", this));
  MOZ_ASSERT(aTimeStamp);
  *aTimeStamp = mNavigationStartTimeStamp;
  return NS_OK;
}

NS_IMETHODIMP
nsHttpChannel::SetNavigationStartTimeStamp(TimeStamp aTimeStamp)
{
  LOG(("nsHttpChannel::SetNavigationStartTimeStamp %p", this));
  mNavigationStartTimeStamp = aTimeStamp;
  return NS_OK;
}

//-----------------------------------------------------------------------------
// nsHttpChannel::nsISupportsPriority
//-----------------------------------------------------------------------------

NS_IMETHODIMP
nsHttpChannel::SetPriority(int32_t value)
{
    int16_t newValue = clamped<int32_t>(value, INT16_MIN, INT16_MAX);
    if (mPriority == newValue)
        return NS_OK;

    LOG(("nsHttpChannel::SetPriority %p p=%d", this, newValue));

    mPriority = newValue;
    if (mTransaction) {
        nsresult rv = gHttpHandler->RescheduleTransaction(mTransaction, mPriority);
        if (NS_FAILED(rv)) {
            LOG(("nsHttpChannel::SetPriority [this=%p] "
                 "RescheduleTransaction failed (%08x)", this,
                 static_cast<uint32_t>(rv)));
        }
    }

    // If this channel is the real channel for an e10s channel, notify the
    // child side about the priority change as well.
    nsCOMPtr<nsIParentChannel> parentChannel;
    NS_QueryNotificationCallbacks(this, parentChannel);
    RefPtr<HttpChannelParent> httpParent = do_QueryObject(parentChannel);
    if (httpParent) {
        httpParent->DoSendSetPriority(newValue);
    }

    return NS_OK;
}

nsresult
nsHttpChannel::ContinueBeginConnectWithResult()
{
    LOG(("nsHttpChannel::ContinueBeginConnectWithResult [this=%p]", this));
    MOZ_ASSERT(!mCallOnResume, "How did that happen?");

    nsresult rv;

    if (mSuspendCount) {
        LOG(("Waiting until resume to do async connect [this=%p]\n", this));
        mCallOnResume = &nsHttpChannel::ContinueBeginConnect;
        rv = NS_OK;
    } else if (mCanceled) {
        // We may have been cancelled already, by nsChannelClassifier in that
        // case, we should not send the request to the server
        rv = mStatus;
    } else {
        rv = PrepareToConnect();
    }

    LOG(("nsHttpChannel::ContinueBeginConnectWithResult result [this=%p rv=%" PRIx32
         " mCanceled=%u]\n",
         this, static_cast<uint32_t>(rv), static_cast<bool>(mCanceled)));
    return rv;
}

void
nsHttpChannel::ContinueBeginConnect()
{
    LOG(("nsHttpChannel::ContinueBeginConnect this=%p", this));

    nsresult rv = ContinueBeginConnectWithResult();
    if (NS_FAILED(rv)) {
        CloseCacheEntry(false);
        Unused << AsyncAbort(rv);
    }
}

//-----------------------------------------------------------------------------
// HttpChannel::nsIClassOfService
//-----------------------------------------------------------------------------

void
nsHttpChannel::OnClassOfServiceUpdated()
{
    LOG(("nsHttpChannel::OnClassOfServiceUpdated this=%p, cos=%u",
         this, mClassOfService));

    if (mTransaction) {
        gHttpHandler->UpdateClassOfServiceOnTransaction(mTransaction, mClassOfService);
    }
    if (EligibleForTailing()) {
        RemoveAsNonTailRequest();
    } else {
        AddAsNonTailRequest();
    }
}

NS_IMETHODIMP
nsHttpChannel::SetClassFlags(uint32_t inFlags)
{
    uint32_t previous = mClassOfService;
    mClassOfService = inFlags;
    if (previous != mClassOfService) {
        OnClassOfServiceUpdated();
    }
    return NS_OK;
}

NS_IMETHODIMP
nsHttpChannel::AddClassFlags(uint32_t inFlags)
{
    uint32_t previous = mClassOfService;
    mClassOfService |= inFlags;
    if (previous != mClassOfService) {
        OnClassOfServiceUpdated();
    }
    return NS_OK;
}

NS_IMETHODIMP
nsHttpChannel::ClearClassFlags(uint32_t inFlags)
{
    uint32_t previous = mClassOfService;
    mClassOfService &= ~inFlags;
    if (previous != mClassOfService) {
        OnClassOfServiceUpdated();
    }
    return NS_OK;
}

//-----------------------------------------------------------------------------
// nsHttpChannel::nsIProtocolProxyCallback
//-----------------------------------------------------------------------------

NS_IMETHODIMP
nsHttpChannel::OnProxyAvailable(nsICancelable *request, nsIChannel *channel,
                                nsIProxyInfo *pi, nsresult status)
{
    LOG(("nsHttpChannel::OnProxyAvailable [this=%p pi=%p status=%" PRIx32
         " mStatus=%" PRIx32 "]\n",
         this, pi, static_cast<uint32_t>(status),
         static_cast<uint32_t>(static_cast<nsresult>(mStatus))));
    mProxyRequest = nullptr;

    nsresult rv;

    // If status is a failure code, then it means that we failed to resolve
    // proxy info.  That is a non-fatal error assuming it wasn't because the
    // request was canceled.  We just failover to DIRECT when proxy resolution
    // fails (failure can mean that the PAC URL could not be loaded).

    if (NS_SUCCEEDED(status))
        mProxyInfo = pi;

    if (!gHttpHandler->Active()) {
        LOG(("nsHttpChannel::OnProxyAvailable [this=%p] "
             "Handler no longer active.\n", this));
        rv = NS_ERROR_NOT_AVAILABLE;
    }
    else {
        rv = BeginConnect();
    }

    if (NS_FAILED(rv)) {
        CloseCacheEntry(false);
        Unused << AsyncAbort(rv);
    }
    return rv;
}

//-----------------------------------------------------------------------------
// nsHttpChannel::nsIProxiedChannel
//-----------------------------------------------------------------------------

NS_IMETHODIMP
nsHttpChannel::GetProxyInfo(nsIProxyInfo **result)
{
    if (!mConnectionInfo)
        *result = mProxyInfo;
    else
        *result = mConnectionInfo->ProxyInfo();
    NS_IF_ADDREF(*result);
    return NS_OK;
}

//-----------------------------------------------------------------------------
// nsHttpChannel::nsITimedChannel
//-----------------------------------------------------------------------------

NS_IMETHODIMP
nsHttpChannel::GetDomainLookupStart(TimeStamp* _retval) {
    if (mTransaction)
        *_retval = mTransaction->GetDomainLookupStart();
    else
        *_retval = mTransactionTimings.domainLookupStart;
    return NS_OK;
}

NS_IMETHODIMP
nsHttpChannel::GetDomainLookupEnd(TimeStamp* _retval) {
    if (mTransaction)
        *_retval = mTransaction->GetDomainLookupEnd();
    else
        *_retval = mTransactionTimings.domainLookupEnd;
    return NS_OK;
}

NS_IMETHODIMP
nsHttpChannel::GetConnectStart(TimeStamp* _retval) {
    if (mTransaction)
        *_retval = mTransaction->GetConnectStart();
    else
        *_retval = mTransactionTimings.connectStart;
    return NS_OK;
}

NS_IMETHODIMP
nsHttpChannel::GetTcpConnectEnd(TimeStamp* _retval) {
    if (mTransaction)
        *_retval = mTransaction->GetTcpConnectEnd();
    else
        *_retval = mTransactionTimings.tcpConnectEnd;
    return NS_OK;
}

NS_IMETHODIMP
nsHttpChannel::GetSecureConnectionStart(TimeStamp* _retval) {
    if (mTransaction)
        *_retval = mTransaction->GetSecureConnectionStart();
    else
        *_retval = mTransactionTimings.secureConnectionStart;
    return NS_OK;
}

NS_IMETHODIMP
nsHttpChannel::GetConnectEnd(TimeStamp* _retval) {
    if (mTransaction)
        *_retval = mTransaction->GetConnectEnd();
    else
        *_retval = mTransactionTimings.connectEnd;
    return NS_OK;
}

NS_IMETHODIMP
nsHttpChannel::GetRequestStart(TimeStamp* _retval) {
    if (mTransaction)
        *_retval = mTransaction->GetRequestStart();
    else
        *_retval = mTransactionTimings.requestStart;
    return NS_OK;
}

NS_IMETHODIMP
nsHttpChannel::GetResponseStart(TimeStamp* _retval) {
    if (mTransaction)
        *_retval = mTransaction->GetResponseStart();
    else
        *_retval = mTransactionTimings.responseStart;
    return NS_OK;
}

NS_IMETHODIMP
nsHttpChannel::GetResponseEnd(TimeStamp* _retval) {
    if (mTransaction)
        *_retval = mTransaction->GetResponseEnd();
    else
        *_retval = mTransactionTimings.responseEnd;
    return NS_OK;
}

//-----------------------------------------------------------------------------
// nsHttpChannel::nsIHttpAuthenticableChannel
//-----------------------------------------------------------------------------

NS_IMETHODIMP
nsHttpChannel::GetIsSSL(bool *aIsSSL)
{
    // this attribute is really misnamed - it wants to know if
    // https:// is being used. SSL might be used to cover http://
    // in some circumstances (proxies, http/2, etc..)
    return mURI->SchemeIs("https", aIsSSL);
}

NS_IMETHODIMP
nsHttpChannel::GetProxyMethodIsConnect(bool *aProxyMethodIsConnect)
{
    *aProxyMethodIsConnect = mConnectionInfo->UsingConnect();
    return NS_OK;
}

NS_IMETHODIMP
nsHttpChannel::GetServerResponseHeader(nsACString &value)
{
    if (!mResponseHead)
        return NS_ERROR_NOT_AVAILABLE;
    return mResponseHead->GetHeader(nsHttp::Server, value);
}

NS_IMETHODIMP
nsHttpChannel::GetProxyChallenges(nsACString &value)
{
    if (!mResponseHead)
        return NS_ERROR_UNEXPECTED;
    return mResponseHead->GetHeader(nsHttp::Proxy_Authenticate, value);
}

NS_IMETHODIMP
nsHttpChannel::GetWWWChallenges(nsACString &value)
{
    if (!mResponseHead)
        return NS_ERROR_UNEXPECTED;
    return mResponseHead->GetHeader(nsHttp::WWW_Authenticate, value);
}

NS_IMETHODIMP
nsHttpChannel::SetProxyCredentials(const nsACString &value)
{
    return mRequestHead.SetHeader(nsHttp::Proxy_Authorization, value);
}

NS_IMETHODIMP
nsHttpChannel::SetWWWCredentials(const nsACString &value)
{
    // This method is called when various browser initiated authorization
    // code sets the credentials.  We need to flag this header as the
    // "browser default" so it does not show up in the ServiceWorker
    // FetchEvent.  This may actually get called more than once, though,
    // so we clear the header first since "default" headers are not
    // allowed to overwrite normally.
    Unused << mRequestHead.ClearHeader(nsHttp::Authorization);
    return mRequestHead.SetHeader(nsHttp::Authorization, value, false,
                                  nsHttpHeaderArray::eVarietyRequestDefault);
}

//-----------------------------------------------------------------------------
// Methods that nsIHttpAuthenticableChannel dupes from other IDLs, which we
// get from HttpBaseChannel, must be explicitly forwarded, because C++ sucks.
//

NS_IMETHODIMP
nsHttpChannel::GetLoadFlags(nsLoadFlags *aLoadFlags)
{
    return HttpBaseChannel::GetLoadFlags(aLoadFlags);
}

NS_IMETHODIMP
nsHttpChannel::GetURI(nsIURI **aURI)
{
    return HttpBaseChannel::GetURI(aURI);
}

NS_IMETHODIMP
nsHttpChannel::GetNotificationCallbacks(nsIInterfaceRequestor **aCallbacks)
{
    return HttpBaseChannel::GetNotificationCallbacks(aCallbacks);
}

NS_IMETHODIMP
nsHttpChannel::GetLoadGroup(nsILoadGroup **aLoadGroup)
{
    return HttpBaseChannel::GetLoadGroup(aLoadGroup);
}

NS_IMETHODIMP
nsHttpChannel::GetRequestMethod(nsACString& aMethod)
{
    return HttpBaseChannel::GetRequestMethod(aMethod);
}

//-----------------------------------------------------------------------------
// nsHttpChannel::nsIRequestObserver
//-----------------------------------------------------------------------------

// This class is used to convert from a DOM promise to a MozPromise.
// Once we have a native implementation of nsIRedirectProcessChooser we can
// remove it and use MozPromises directly.
class DomPromiseListener final
    : dom::PromiseNativeHandler
{
    NS_DECL_ISUPPORTS

    static RefPtr<nsHttpChannel::TabPromise>
    Create(dom::Promise* aDOMPromise)
    {
        MOZ_ASSERT(aDOMPromise);
        RefPtr<DomPromiseListener> handler = new DomPromiseListener();
        RefPtr<nsHttpChannel::TabPromise> promise = handler->mPromiseHolder.Ensure(__func__);
        aDOMPromise->AppendNativeHandler(handler);
        return promise;
    }

    virtual void
    ResolvedCallback(JSContext* aCx, JS::Handle<JS::Value> aValue) override
    {
        nsCOMPtr<nsITabParent> tabParent;
        JS::Rooted<JSObject*> obj(aCx, &aValue.toObject());
        nsresult rv = UnwrapArg<nsITabParent>(aCx, obj, getter_AddRefs(tabParent));
        if (NS_FAILED(rv)) {
            mPromiseHolder.Reject(rv, __func__);
            return;
        }
        mPromiseHolder.Resolve(tabParent, __func__);
    }

    virtual void
    RejectedCallback(JSContext* aCx, JS::Handle<JS::Value> aValue) override
    {
        if (!aValue.isInt32()) {
            mPromiseHolder.Reject(NS_ERROR_DOM_NOT_NUMBER_ERR, __func__);
            return;
        }
        mPromiseHolder.Reject((nsresult) aValue.toInt32(), __func__);
    }

private:
    DomPromiseListener() = default;
    ~DomPromiseListener() = default;
    MozPromiseHolder<nsHttpChannel::TabPromise> mPromiseHolder;
};

NS_IMPL_ISUPPORTS0(DomPromiseListener)

nsresult
nsHttpChannel::StartCrossProcessRedirect()
{
    nsresult rv = CheckRedirectLimit(nsIChannelEventSink::REDIRECT_INTERNAL);
    NS_ENSURE_SUCCESS(rv, rv);

    RefPtr<HttpChannelParentListener> listener = do_QueryObject(mCallbacks);
    MOZ_ASSERT(listener);

    nsCOMPtr<nsILoadInfo> redirectLoadInfo =
      CloneLoadInfoForRedirect(mURI, nsIChannelEventSink::REDIRECT_INTERNAL);

    listener->TriggerCrossProcessRedirect(this,
                                          redirectLoadInfo,
                                          mCrossProcessRedirectIdentifier);

    // This will suspend the channel
    rv = WaitForRedirectCallback();

    return rv;
}

NS_IMETHODIMP
nsHttpChannel::OnStartRequest(nsIRequest *request, nsISupports *ctxt)
{
    nsresult rv;

    MOZ_ASSERT(mRequestObserversCalled);

    AUTO_PROFILER_LABEL("nsHttpChannel::OnStartRequest", NETWORK);

    if (!(mCanceled || NS_FAILED(mStatus)) && !WRONG_RACING_RESPONSE_SOURCE(request)) {
        // capture the request's status, so our consumers will know ASAP of any
        // connection failures, etc - bug 93581
        nsresult status;
        request->GetStatus(&status);
        mStatus = status;
    }

    LOG(("nsHttpChannel::OnStartRequest [this=%p request=%p status=%" PRIx32 "]\n",
         this, request, static_cast<uint32_t>(static_cast<nsresult>(mStatus))));

    Telemetry::Accumulate(Telemetry::HTTP_CHANNEL_ONSTART_SUCCESS,
                          NS_SUCCEEDED(mStatus));

    if (mRaceCacheWithNetwork) {
        LOG(("  racingNetAndCache - mFirstResponseSource:%d fromCache:%d fromNet:%d\n",
             static_cast<int32_t>(mFirstResponseSource), request == mCachePump, request == mTransactionPump));
        if (mFirstResponseSource == RESPONSE_PENDING) {
            // When the cache wins mFirstResponseSource is set to RESPONSE_FROM_CACHE
            // earlier in ReadFromCache, so this must be a response from the network.
            MOZ_ASSERT(request == mTransactionPump);
            LOG(("  First response from network\n"));
            {
                // Race condition with OnCacheEntryCheck, which is not limited
                // to main thread.
                mozilla::MutexAutoLock lock(mRCWNLock);
                mFirstResponseSource = RESPONSE_FROM_NETWORK;
                mOnStartRequestTimestamp = TimeStamp::Now();

                // Conditional or byte range header could be added in
                // OnCacheEntryCheck. We need to remove them because the
                // request might be sent again due to auth retry and we must
                // not send these headers without having the entry.
                if (mDidReval) {
                    LOG(("  Removing conditional request headers"));
                    UntieValidationRequest();
                    mDidReval = false;
                }
                if (mCachedContentIsPartial) {
                    LOG(("  Removing byte range request headers"));
                    UntieByteRangeRequest();
                    mCachedContentIsPartial = false;
                }
            }
            mAvailableCachedAltDataType.Truncate();
        } else if (WRONG_RACING_RESPONSE_SOURCE(request)) {
            LOG(("  Early return when racing. This response not needed."));
            return NS_OK;
        }
    }

    // Make sure things are what we expect them to be...
    MOZ_ASSERT(request == mCachePump || request == mTransactionPump,
               "Unexpected request");

    MOZ_ASSERT(mRaceCacheWithNetwork || !(mTransactionPump && mCachePump) || mCachedContentIsPartial,
               "If we have both pumps, the cache content must be partial");

    mAfterOnStartRequestBegun = true;
    if (mOnStartRequestTimestamp.IsNull()) {
        mOnStartRequestTimestamp = TimeStamp::Now();
    }

    Telemetry::Accumulate(Telemetry::HTTP_ONSTART_SUSPEND_TOTAL_TIME,
                          mSuspendTotalTime);

    if (!mSecurityInfo && !mCachePump && mTransaction) {
        // grab the security info from the connection object; the transaction
        // is guaranteed to own a reference to the connection.
        mSecurityInfo = mTransaction->SecurityInfo();
    }

    // don't enter this block if we're reading from the cache...
    if (NS_SUCCEEDED(mStatus) && !mCachePump && mTransaction) {
        // mTransactionPump doesn't hit OnInputStreamReady and call this until
        // all of the response headers have been acquired, so we can take ownership
        // of them from the transaction.
        mResponseHead = mTransaction->TakeResponseHead();
        // the response head may be null if the transaction was cancelled.  in
        // which case we just need to call OnStartRequest/OnStopRequest.
        if (mResponseHead)
            return ProcessResponse();

        NS_WARNING("No response head in OnStartRequest");
    }

    // cache file could be deleted on our behalf, it could contain errors or
    // it failed to allocate memory, reload from network here.
    if (mCacheEntry && mCachePump && RECOVER_FROM_CACHE_FILE_ERROR(mStatus)) {
        LOG(("  cache file error, reloading from server"));
        mCacheEntry->AsyncDoom(nullptr);
        rv = StartRedirectChannelToURI(mURI, nsIChannelEventSink::REDIRECT_INTERNAL);
        if (NS_SUCCEEDED(rv))
            return NS_OK;
    }

    // Check if the channel should be redirected to another process.
    // If so, trigger a redirect, and the HttpChannelParentListener will
    // redirect to the correct process
    nsCOMPtr<nsIRedirectProcessChooser> requestChooser =
        do_GetClassObject("@mozilla.org/network/processChooser");
    if (requestChooser) {
        nsCOMPtr<nsITabParent> tp;
        nsCOMPtr<nsIParentChannel> parentChannel;
        NS_QueryNotificationCallbacks(this, parentChannel);

        RefPtr<dom::Promise> tabPromise;
        rv = requestChooser->GetChannelRedirectTarget(this, parentChannel, &mCrossProcessRedirectIdentifier, getter_AddRefs(tabPromise));

        if (NS_SUCCEEDED(rv) && tabPromise) {
            // The promise will be handled in AsyncOnChannelRedirect.
            mRedirectTabPromise = DomPromiseListener::Create(tabPromise);

            PushRedirectAsyncFunc(&nsHttpChannel::ContinueOnStartRequest3);
            rv = StartCrossProcessRedirect();
            if (NS_SUCCEEDED(rv)) {
                return NS_OK;
            }
            PopRedirectAsyncFunc(&nsHttpChannel::ContinueOnStartRequest3);
        }
    }

    // avoid crashing if mListener happens to be null...
    if (!mListener) {
        MOZ_ASSERT_UNREACHABLE("mListener is null");
        return NS_OK;
    }

    // before we start any content load, check for redirectTo being called
    // this code is executed mainly before we start load from the cache
    if (mAPIRedirectToURI && !mCanceled) {
        nsAutoCString redirectToSpec;
        mAPIRedirectToURI->GetAsciiSpec(redirectToSpec);
        LOG(("  redirectTo called with uri=%s", redirectToSpec.BeginReading()));

        MOZ_ASSERT(!mOnStartRequestCalled);

        nsCOMPtr<nsIURI> redirectTo;
        mAPIRedirectToURI.swap(redirectTo);

        PushRedirectAsyncFunc(&nsHttpChannel::ContinueOnStartRequest1);
        rv = StartRedirectChannelToURI(redirectTo, nsIChannelEventSink::REDIRECT_TEMPORARY);
        if (NS_SUCCEEDED(rv)) {
            return NS_OK;
        }
        PopRedirectAsyncFunc(&nsHttpChannel::ContinueOnStartRequest1);
    }

    // Hack: ContinueOnStartRequest1 uses NS_OK to detect successful redirects,
    // so we distinguish this codepath (a non-redirect that's processing
    // normally) by passing in a bogus error code.
    return ContinueOnStartRequest1(NS_BINDING_FAILED);
}

nsresult
nsHttpChannel::ContinueOnStartRequest1(nsresult result)
{
    if (NS_SUCCEEDED(result)) {
        // Redirect has passed through, we don't want to go on with this
        // channel.  It will now be canceled by the redirect handling code
        // that called this function.
        return NS_OK;
    }

    // on proxy errors, try to failover
    if (mConnectionInfo->ProxyInfo() &&
       (mStatus == NS_ERROR_PROXY_CONNECTION_REFUSED ||
        mStatus == NS_ERROR_UNKNOWN_PROXY_HOST ||
        mStatus == NS_ERROR_NET_TIMEOUT)) {

        PushRedirectAsyncFunc(&nsHttpChannel::ContinueOnStartRequest2);
        if (NS_SUCCEEDED(ProxyFailover()))
            return NS_OK;
        PopRedirectAsyncFunc(&nsHttpChannel::ContinueOnStartRequest2);
    }

    // Hack: ContinueOnStartRequest2 uses NS_OK to detect successful redirects,
    // so we distinguish this codepath (a non-redirect that's processing
    // normally) by passing in a bogus error code.
    return ContinueOnStartRequest2(NS_BINDING_FAILED);
}

nsresult
nsHttpChannel::ContinueOnStartRequest2(nsresult result)
{
    if (NS_SUCCEEDED(result)) {
        // Redirect has passed through, we don't want to go on with this
        // channel.  It will now be canceled by the redirect handling code
        // that called this function.
        return NS_OK;
    }

    // on other request errors, try to fall back
    if (NS_FAILED(mStatus)) {
        PushRedirectAsyncFunc(&nsHttpChannel::ContinueOnStartRequest3);
        bool waitingForRedirectCallback;
        Unused << ProcessFallback(&waitingForRedirectCallback);
        if (waitingForRedirectCallback)
            return NS_OK;
        PopRedirectAsyncFunc(&nsHttpChannel::ContinueOnStartRequest3);
    }

    return ContinueOnStartRequest3(NS_OK);
}

nsresult
nsHttpChannel::ContinueOnStartRequest3(nsresult result)
{
    LOG(("nsHttpChannel::ContinueOnStartRequest3 [this=%p]", this));

    if (mFallingBack)
        return NS_OK;

    return CallOnStartRequest();
}

NS_IMETHODIMP
nsHttpChannel::OnStopRequest(nsIRequest *request, nsISupports *ctxt, nsresult status)
{
    AUTO_PROFILER_LABEL("nsHttpChannel::OnStopRequest", NETWORK);

    LOG(("nsHttpChannel::OnStopRequest [this=%p request=%p status=%" PRIx32 "]\n",
         this, request, static_cast<uint32_t>(status)));

    LOG(("OnStopRequest %p requestFromCache: %d mFirstResponseSource: %d\n",
        this, request == mCachePump, static_cast<int32_t>(mFirstResponseSource)));

    MOZ_ASSERT(NS_IsMainThread(),
               "OnStopRequest should only be called from the main thread");

    if (WRONG_RACING_RESPONSE_SOURCE(request)) {
        return NS_OK;
    }

    if (NS_FAILED(status)) {
        ProcessSecurityReport(status);
    }

    // If this load failed because of a security error, it may be because we
    // are in a captive portal - trigger an async check to make sure.
    int32_t nsprError = -1 * NS_ERROR_GET_CODE(status);
    if (mozilla::psm::IsNSSErrorCode(nsprError)) {
        gIOService->RecheckCaptivePortal();
    }

    if (mTimingEnabled && request == mCachePump) {
        mCacheReadEnd = TimeStamp::Now();

        ReportNetVSCacheTelemetry();
    }

    // allow content to be cached if it was loaded successfully (bug #482935)
    bool contentComplete = NS_SUCCEEDED(status);

    // honor the cancelation status even if the underlying transaction completed.
    if (mCanceled || NS_FAILED(mStatus))
        status = mStatus;

    if (mCachedContentIsPartial) {
        if (NS_SUCCEEDED(status)) {
            // mTransactionPump should be suspended
            MOZ_ASSERT(request != mTransactionPump,
                       "byte-range transaction finished prematurely");

            if (request == mCachePump) {
                bool streamDone;
                status = OnDoneReadingPartialCacheEntry(&streamDone);
                if (NS_SUCCEEDED(status) && !streamDone)
                    return status;
                // otherwise, fall through and fire OnStopRequest...
            }
            else if (request == mTransactionPump) {
                MOZ_ASSERT(mConcurrentCacheAccess);
            }
            else
                MOZ_ASSERT_UNREACHABLE("unexpected request");
        }
        // Do not to leave the transaction in a suspended state in error cases.
        if (NS_FAILED(status) && mTransaction) {
            nsresult rv = gHttpHandler->CancelTransaction(mTransaction, status);
            if (NS_FAILED(rv)) {
                LOG(("  CancelTransaction failed (%08x)",
                     static_cast<uint32_t>(rv)));
            }
        }
    }

    nsCOMPtr<nsICompressConvStats> conv = do_QueryInterface(mCompressListener);
    if (conv) {
        conv->GetDecodedDataLength(&mDecodedBodySize);
    }

    bool isFromNet = request == mTransactionPump;

    if (mTransaction) {
        // determine if we should call DoAuthRetry
        bool authRetry = mAuthRetryPending && NS_SUCCEEDED(status);
        mStronglyFramed = mTransaction->ResponseIsComplete();
        LOG(("nsHttpChannel %p has a strongly framed transaction: %d",
             this, mStronglyFramed));

        //
        // grab references to connection in case we need to retry an
        // authentication request over it or use it for an upgrade
        // to another protocol.
        //
        // this code relies on the code in nsHttpTransaction::Close, which
        // tests for NS_HTTP_STICKY_CONNECTION to determine whether or not to
        // keep the connection around after the transaction is finished.
        //
        RefPtr<nsAHttpConnection> conn;
        LOG(("  mAuthRetryPending=%d, status=%" PRIx32 ", sticky conn cap=%d",
             mAuthRetryPending, static_cast<uint32_t>(status),
             mCaps & NS_HTTP_STICKY_CONNECTION));
        // We must check caps for stickinness also on the transaction because it
        // might have been updated by the transaction itself during inspection of
        // the reposnse headers yet on the socket thread (found connection based
        // auth schema).
        if ((mAuthRetryPending || NS_FAILED(status)) &&
            (mCaps & NS_HTTP_STICKY_CONNECTION ||
             mTransaction->Caps() & NS_HTTP_STICKY_CONNECTION)) {

            conn = mTransaction->GetConnectionReference();
            LOG(("  transaction %p provides connection %p", mTransaction.get(), conn.get()));

            if (conn) {
                if (NS_FAILED(status)) {
                    // Close (don't reuse) the sticky connection if it's in the middle
                    // of an NTLM negotiation and this channel has been cancelled.
                    // There are proxy servers known to get confused when we send
                    // a new request over such a half-stated connection.
                    if (!mAuthConnectionRestartable) {
                        LOG(("  not reusing a half-authenticated sticky connection"));
                        conn->DontReuse();
                    }
                    conn = nullptr;
                } else if (!conn->IsPersistent()) {
                    // This is so far a workaround to fix leak when reusing unpersistent
                    // connection for authentication retry. See bug 459620 comment 4
                    // for details.
                    LOG(("  connection is not persistent, not reusing it"));
                    conn = nullptr;
                }
            }
        }

        RefPtr<nsAHttpConnection> stickyConn;
        if (mCaps & NS_HTTP_STICKY_CONNECTION) {
            stickyConn = mTransaction->GetConnectionReference();
        }

        mTransferSize = mTransaction->GetTransferSize();

        // If we are using the transaction to serve content, we also save the
        // time since async open in the cache entry so we can compare telemetry
        // between cache and net response.
        // Do not store the time of conditional requests because even if we
        // fetch the data from the server, the time includes loading of the old
        // cache entry which would skew the network load time.
        if (request == mTransactionPump && mCacheEntry && !mDidReval &&
            !mCustomConditionalRequest &&
            !mAsyncOpenTime.IsNull() && !mOnStartRequestTimestamp.IsNull()) {
            uint64_t onStartTime = (mOnStartRequestTimestamp - mAsyncOpenTime).ToMilliseconds();
            uint64_t onStopTime = (TimeStamp::Now() - mAsyncOpenTime).ToMilliseconds();
            Unused << mCacheEntry->SetNetworkTimes(onStartTime, onStopTime);
        }

        mResponseTrailers = mTransaction->TakeResponseTrailers();

        // at this point, we're done with the transaction
        mTransactionTimings = mTransaction->Timings();
        mTransaction = nullptr;
        mTransactionPump = nullptr;

        // We no longer need the dns prefetch object
        if (mDNSPrefetch && mDNSPrefetch->TimingsValid()
            && !mTransactionTimings.requestStart.IsNull()
            && !mTransactionTimings.connectStart.IsNull()
            && mDNSPrefetch->EndTimestamp() <= mTransactionTimings.connectStart) {
            // We only need the domainLookup timestamps when not using a
            // persistent connection, meaning if the endTimestamp < connectStart
            mTransactionTimings.domainLookupStart =
                mDNSPrefetch->StartTimestamp();
            mTransactionTimings.domainLookupEnd =
                mDNSPrefetch->EndTimestamp();
        }
        mDNSPrefetch = nullptr;
#ifdef MOZ_GECKO_PROFILER
        if (profiler_is_active() && !mRedirectURI) {
            // Don't include this if we already redirected
            // These do allocations/frees/etc; avoid if not active
            nsCOMPtr<nsIURI> uri;
            GetURI(getter_AddRefs(uri));
            int32_t priority = PRIORITY_NORMAL;
            GetPriority(&priority);
            profiler_add_network_marker(uri, priority, mChannelId, NetworkLoadType::LOAD_STOP,
                                        mLastStatusReported, TimeStamp::Now(),
                                        mLogicalOffset,
                                        &mTransactionTimings);
        }
#endif

        // handle auth retry...
        if (authRetry) {
            mAuthRetryPending = false;
            status = DoAuthRetry(conn);
            if (NS_SUCCEEDED(status))
                return NS_OK;
        }

        // If DoAuthRetry failed, or if we have been cancelled since showing
        // the auth. dialog, then we need to send OnStartRequest now
        if (authRetry || (mAuthRetryPending && NS_FAILED(status))) {
            MOZ_ASSERT(NS_FAILED(status), "should have a failure code here");
            // NOTE: since we have a failure status, we can ignore the return
            // value from onStartRequest.
            LOG(("  calling mListener->OnStartRequest [this=%p, listener=%p]\n",
                 this, mListener.get()));
            if (mListener) {
                MOZ_ASSERT(!mOnStartRequestCalled,
                           "We should not call OnStartRequest twice.");
                mListener->OnStartRequest(this, mListenerContext);
                mOnStartRequestCalled = true;
            } else {
                NS_WARNING("OnStartRequest skipped because of null listener");
            }
        }

        // if this transaction has been replaced, then bail.
        if (mTransactionReplaced) {
            LOG(("Transaction replaced\n"));
            // This was just the network check for a 304 response.
            mFirstResponseSource = RESPONSE_PENDING;
            return NS_OK;
        }

        if (mUpgradeProtocolCallback && stickyConn &&
            mResponseHead && mResponseHead->Status() == 101) {
            nsresult rv =
                gHttpHandler->ConnMgr()->CompleteUpgrade(stickyConn,
                                                         mUpgradeProtocolCallback);
            if (NS_FAILED(rv)) {
                LOG(("  CompleteUpgrade failed with %08x",
                     static_cast<uint32_t>(rv)));
            }
        }
    }

    // HTTP_CHANNEL_DISPOSITION TELEMETRY
    enum ChannelDisposition
    {
        kHttpCanceled = 0,
        kHttpDisk = 1,
        kHttpNetOK = 2,
        kHttpNetEarlyFail = 3,
        kHttpNetLateFail = 4,
        kHttpsCanceled = 8,
        kHttpsDisk = 9,
        kHttpsNetOK = 10,
        kHttpsNetEarlyFail = 11,
        kHttpsNetLateFail = 12
    } chanDisposition = kHttpCanceled;
    // HTTP_CHANNEL_DISPOSITION_UPGRADE TELEMETRY
    Telemetry::LABELS_HTTP_CHANNEL_DISPOSITION_UPGRADE upgradeChanDisposition = Telemetry::LABELS_HTTP_CHANNEL_DISPOSITION_UPGRADE::cancel;

    // HTTP 0.9 is more likely to be an error than really 0.9, so count it that way
    if (mCanceled) {
        chanDisposition  = kHttpCanceled;
        upgradeChanDisposition = Telemetry::LABELS_HTTP_CHANNEL_DISPOSITION_UPGRADE::cancel;
    } else if (!mUsedNetwork ||
               (mRaceCacheWithNetwork &&
                mFirstResponseSource == RESPONSE_FROM_CACHE)) {
        chanDisposition = kHttpDisk;
        upgradeChanDisposition = Telemetry::LABELS_HTTP_CHANNEL_DISPOSITION_UPGRADE::disk;
    } else if (NS_SUCCEEDED(status) &&
               mResponseHead &&
               mResponseHead->Version() != HttpVersion::v0_9) {
        chanDisposition = kHttpNetOK;
        upgradeChanDisposition = Telemetry::LABELS_HTTP_CHANNEL_DISPOSITION_UPGRADE::netOk;
    } else if (!mTransferSize) {
        chanDisposition = kHttpNetEarlyFail;
        upgradeChanDisposition = Telemetry::LABELS_HTTP_CHANNEL_DISPOSITION_UPGRADE::netEarlyFail;
    } else {
        chanDisposition = kHttpNetLateFail;
        upgradeChanDisposition = Telemetry::LABELS_HTTP_CHANNEL_DISPOSITION_UPGRADE::netLateFail;
    }
    // Browser upgrading only happens on HTTPS pages for mixed passive content when upgrading is enabled.
    nsCString upgradeKey;
    if (IsHTTPS()) {
        // Browser upgrading is disabled and the content is already HTTPS
        upgradeKey = NS_LITERAL_CSTRING("disabledNoReason");
        // Checks "security.mixed_content.upgrade_display_content" is true
        if (nsMixedContentBlocker::ShouldUpgradeMixedDisplayContent()) {
            if (mLoadInfo && mLoadInfo->GetBrowserUpgradeInsecureRequests()) {
                // HTTP content the browser has upgraded to HTTPS
                upgradeKey = NS_LITERAL_CSTRING("enabledUpgrade");
            } else {
                // Content wasn't upgraded but is already HTTPS
                upgradeKey = NS_LITERAL_CSTRING("enabledNoReason");
            }
        }
        // shift http to https disposition enums
        chanDisposition = static_cast<ChannelDisposition>(chanDisposition + kHttpsCanceled);
    } else if (mLoadInfo && mLoadInfo->GetBrowserWouldUpgradeInsecureRequests()) {
        // HTTP content the browser would upgrade to HTTPS if upgrading was enabled
        upgradeKey = NS_LITERAL_CSTRING("disabledUpgrade");
    } else {
        // HTTP content that wouldn't upgrade
        upgradeKey = nsMixedContentBlocker::ShouldUpgradeMixedDisplayContent() ?
                     NS_LITERAL_CSTRING("enabledWont") :
                     NS_LITERAL_CSTRING("disabledWont");
    }
    Telemetry::AccumulateCategoricalKeyed(upgradeKey, upgradeChanDisposition);
    LOG(("  nsHttpChannel::OnStopRequest ChannelDisposition %d\n", chanDisposition));
    Telemetry::Accumulate(Telemetry::HTTP_CHANNEL_DISPOSITION, chanDisposition);

    // if needed, check cache entry has all data we expect
    if (mCacheEntry && mCachePump &&
        mConcurrentCacheAccess && contentComplete) {
        int64_t size, contentLength;
        nsresult rv = CheckPartial(mCacheEntry, &size, &contentLength);
        if (NS_SUCCEEDED(rv)) {
            if (size == int64_t(-1)) {
                // mayhemer TODO - we have to restart read from cache here at the size offset
                MOZ_ASSERT(false);
                LOG(("  cache entry write is still in progress, but we just "
                     "finished reading the cache entry"));
            }
            else if (contentLength != int64_t(-1) && contentLength != size) {
                LOG(("  concurrent cache entry write has been interrupted"));
                mCachedResponseHead = std::move(mResponseHead);
                // Ignore zero partial length because we also want to resume when
                // no data at all has been read from the cache.
                rv = MaybeSetupByteRangeRequest(size, contentLength, true);
                if (NS_SUCCEEDED(rv) && mIsPartialRequest) {
                    // Prevent read from cache again
                    mCachedContentIsValid = 0;
                    mCachedContentIsPartial = 1;

                    // Perform the range request
                    rv = ContinueConnect();
                    if (NS_SUCCEEDED(rv)) {
                        LOG(("  performing range request"));
                        mCachePump = nullptr;
                        return NS_OK;
                    }
                    LOG(("  but range request perform failed 0x%08" PRIx32,
                            static_cast<uint32_t>(rv)));
                    status = NS_ERROR_NET_INTERRUPT;
                }
                else {
                    LOG(("  but range request setup failed rv=0x%08" PRIx32 ", failing load",
                         static_cast<uint32_t>(rv)));
                }
            }
        }
    }

    mIsPending = false;
    mStatus = status;

    // perform any final cache operations before we close the cache entry.
    if (mCacheEntry && mRequestTimeInitialized) {
        bool writeAccess;
        // New implementation just returns value of the !mCacheEntryIsReadOnly flag passed in.
        // Old implementation checks on nsICache::ACCESS_WRITE flag.
        mCacheEntry->HasWriteAccess(!mCacheEntryIsReadOnly, &writeAccess);
        if (writeAccess) {
            nsresult rv = FinalizeCacheEntry();
            if (NS_FAILED(rv)) {
                LOG(("FinalizeCacheEntry failed (%08x)",
                     static_cast<uint32_t>(rv)));
            }
        }
    }

    ReportRcwnStats(isFromNet);

    // Register entry to the PerformanceStorage resource timing
    MaybeReportTimingData();

    if (mListener) {
        LOG(("nsHttpChannel %p calling OnStopRequest\n", this));
        MOZ_ASSERT(mOnStartRequestCalled,
                   "OnStartRequest should be called before OnStopRequest");
        MOZ_ASSERT(!mOnStopRequestCalled,
                   "We should not call OnStopRequest twice");
        mListener->OnStopRequest(this, mListenerContext, status);
        mOnStopRequestCalled = true;
    }

    // notify "http-on-stop-connect" observers
    gHttpHandler->OnStopRequest(this);

    RemoveAsNonTailRequest();

    // If a preferred alt-data type was set, this signals the consumer is
    // interested in reading and/or writing the alt-data representation.
    // We need to hold a reference to the cache entry in case the listener calls
    // openAlternativeOutputStream() after CloseCacheEntry() clears mCacheEntry.
    if (!mPreferredCachedAltDataType.IsEmpty()) {
        mAltDataCacheEntry = mCacheEntry;
    }

    CloseCacheEntry(!contentComplete);

    if (mOfflineCacheEntry)
        CloseOfflineCacheEntry();

    if (mLoadGroup)
        mLoadGroup->RemoveRequest(this, nullptr, status);

    // We don't need this info anymore
    CleanRedirectCacheChainIfNecessary();

    ReleaseListeners();

    return NS_OK;
}

//-----------------------------------------------------------------------------
// nsHttpChannel::nsIStreamListener
//-----------------------------------------------------------------------------

class OnTransportStatusAsyncEvent : public Runnable
{
public:
  OnTransportStatusAsyncEvent(nsITransportEventSink* aEventSink,
                              nsresult aTransportStatus,
                              int64_t aProgress,
                              int64_t aProgressMax)
    : Runnable("net::OnTransportStatusAsyncEvent")
    , mEventSink(aEventSink)
    , mTransportStatus(aTransportStatus)
    , mProgress(aProgress)
    , mProgressMax(aProgressMax)
  {
    MOZ_ASSERT(!NS_IsMainThread(), "Shouldn't be created on main thread");
    }

    NS_IMETHOD Run() override
    {
        MOZ_ASSERT(NS_IsMainThread(), "Should run on main thread");
        if (mEventSink) {
            mEventSink->OnTransportStatus(nullptr, mTransportStatus,
                                          mProgress, mProgressMax);
        }
        return NS_OK;
    }
private:
    nsCOMPtr<nsITransportEventSink> mEventSink;
    nsresult mTransportStatus;
    int64_t mProgress;
    int64_t mProgressMax;
};

NS_IMETHODIMP
nsHttpChannel::OnDataAvailable(nsIRequest *request, nsISupports *ctxt,
                               nsIInputStream *input,
                               uint64_t offset, uint32_t count)
{
    nsresult rv;
    AUTO_PROFILER_LABEL("nsHttpChannel::OnDataAvailable", NETWORK);

    LOG(("nsHttpChannel::OnDataAvailable [this=%p request=%p offset=%" PRIu64
         " count=%" PRIu32 "]\n",
        this, request, offset, count));

    LOG(("  requestFromCache: %d mFirstResponseSource: %d\n",
        request == mCachePump, static_cast<int32_t>(mFirstResponseSource)));

    // don't send out OnDataAvailable notifications if we've been canceled.
    if (mCanceled)
        return mStatus;

    if (mAuthRetryPending || WRONG_RACING_RESPONSE_SOURCE(request) ||
        (request == mTransactionPump && mTransactionReplaced)) {
        uint32_t n;
        return input->ReadSegments(NS_DiscardSegment, nullptr, count, &n);
    }

    MOZ_ASSERT(mResponseHead, "No response head in ODA!!");

    MOZ_ASSERT(!(mCachedContentIsPartial && (request == mTransactionPump)),
               "transaction pump not suspended");

    mIsReadingFromCache = (request == mCachePump);

    if (mListener) {
        //
        // synthesize transport progress event.  we do this here since we want
        // to delay OnProgress events until we start streaming data.  this is
        // crucially important since it impacts the lock icon (see bug 240053).
        //
        nsresult transportStatus;
        if (request == mCachePump)
            transportStatus = NS_NET_STATUS_READING;
        else
            transportStatus = NS_NET_STATUS_RECEIVING_FROM;

        // mResponseHead may reference new or cached headers, but either way it
        // holds our best estimate of the total content length.  Even in the case
        // of a byte range request, the content length stored in the cached
        // response headers is what we want to use here.

        int64_t progressMax = -1;
        rv = GetContentLength(&progressMax);
        if (NS_FAILED(rv)) {
            NS_WARNING("GetContentLength failed");
        }
        int64_t progress = mLogicalOffset + count;

        if ((progress > progressMax) && (progressMax != -1)) {
            NS_WARNING("unexpected progress values - "
                       "is server exceeding content length?");
        }

        // make sure params are in range for js
        if (!InScriptableRange(progressMax)) {
            progressMax = -1;
        }

        if (!InScriptableRange(progress)) {
            progress = -1;
        }

        if (NS_IsMainThread()) {
            OnTransportStatus(nullptr, transportStatus, progress, progressMax);
        } else {
            rv = NS_DispatchToMainThread(
                new OnTransportStatusAsyncEvent(this, transportStatus,
                                                progress, progressMax));
            NS_ENSURE_SUCCESS(rv, rv);
        }

        //
        // we have to manually keep the logical offset of the stream up-to-date.
        // we cannot depend solely on the offset provided, since we may have
        // already streamed some data from another source (see, for example,
        // OnDoneReadingPartialCacheEntry).
        //
        int64_t offsetBefore = 0;
        nsCOMPtr<nsISeekableStream> seekable = do_QueryInterface(input);
        if (seekable && NS_FAILED(seekable->Tell(&offsetBefore))) {
            seekable = nullptr;
        }

        nsresult rv =  mListener->OnDataAvailable(this,
                                                  mListenerContext,
                                                  input,
                                                  mLogicalOffset,
                                                  count);
        if (NS_SUCCEEDED(rv)) {
            // by contract mListener must read all of "count" bytes, but
            // nsInputStreamPump is tolerant to seekable streams that violate that
            // and it will redeliver incompletely read data. So we need to do
            // the same thing when updating the progress counter to stay in sync.
            int64_t offsetAfter, delta;
            if (seekable && NS_SUCCEEDED(seekable->Tell(&offsetAfter))) {
                delta = offsetAfter - offsetBefore;
                if (delta != count) {
                    count = delta;

                    NS_WARNING("Listener OnDataAvailable contract violation");
                    nsCOMPtr<nsIConsoleService> consoleService =
                        do_GetService(NS_CONSOLESERVICE_CONTRACTID);
                    nsAutoString message
                        (NS_LITERAL_STRING(
                        "http channel Listener OnDataAvailable contract violation"));
                    if (consoleService) {
                        consoleService->LogStringMessage(message.get());
                    }
                }
            }
            mLogicalOffset += count;
        }

        return rv;
    }

    return NS_ERROR_ABORT;
}

//-----------------------------------------------------------------------------
// nsHttpChannel::nsIThreadRetargetableRequest
//-----------------------------------------------------------------------------

NS_IMETHODIMP
nsHttpChannel::RetargetDeliveryTo(nsIEventTarget* aNewTarget)
{
    MOZ_ASSERT(NS_IsMainThread(), "Should be called on main thread only");

    NS_ENSURE_ARG(aNewTarget);
    if (aNewTarget->IsOnCurrentThread()) {
        NS_WARNING("Retargeting delivery to same thread");
        return NS_OK;
    }
    if (!mTransactionPump && !mCachePump) {
        LOG(("nsHttpChannel::RetargetDeliveryTo %p %p no pump available\n",
             this, aNewTarget));
        return NS_ERROR_NOT_AVAILABLE;
    }

    nsresult rv = NS_OK;
    // If both cache pump and transaction pump exist, we're probably dealing
    // with partially cached content. So, we must be able to retarget both.
    nsCOMPtr<nsIThreadRetargetableRequest> retargetableCachePump;
    nsCOMPtr<nsIThreadRetargetableRequest> retargetableTransactionPump;
    if (mCachePump) {
        retargetableCachePump = do_QueryObject(mCachePump);
        // nsInputStreamPump should implement this interface.
        MOZ_ASSERT(retargetableCachePump);
        rv = retargetableCachePump->RetargetDeliveryTo(aNewTarget);
    }
    if (NS_SUCCEEDED(rv) && mTransactionPump) {
        retargetableTransactionPump = do_QueryObject(mTransactionPump);
        // nsInputStreamPump should implement this interface.
        MOZ_ASSERT(retargetableTransactionPump);
        rv = retargetableTransactionPump->RetargetDeliveryTo(aNewTarget);

        // If retarget fails for transaction pump, we must restore mCachePump.
        if (NS_FAILED(rv) && retargetableCachePump) {
            nsCOMPtr<nsIEventTarget> main = GetMainThreadEventTarget();
            NS_ENSURE_TRUE(main, NS_ERROR_UNEXPECTED);
            rv = retargetableCachePump->RetargetDeliveryTo(main);
        }
    }
    return rv;
}


NS_IMETHODIMP
nsHttpChannel::GetDeliveryTarget(nsIEventTarget** aEventTarget)
{
    if (mCachePump) {
        return mCachePump->GetDeliveryTarget(aEventTarget);
    }
    if (mTransactionPump) {
        return mTransactionPump->GetDeliveryTarget(aEventTarget);
    }
    return NS_ERROR_NOT_AVAILABLE;
}

//-----------------------------------------------------------------------------
// nsHttpChannel::nsThreadRetargetableStreamListener
//-----------------------------------------------------------------------------

NS_IMETHODIMP
nsHttpChannel::CheckListenerChain()
{
    NS_ASSERTION(NS_IsMainThread(), "Should be on main thread!");
    nsresult rv = NS_OK;
    nsCOMPtr<nsIThreadRetargetableStreamListener> retargetableListener =
        do_QueryInterface(mListener, &rv);
    if (retargetableListener) {
        rv = retargetableListener->CheckListenerChain();
    }
    return rv;
}

//-----------------------------------------------------------------------------
// nsHttpChannel::nsITransportEventSink
//-----------------------------------------------------------------------------

NS_IMETHODIMP
nsHttpChannel::OnTransportStatus(nsITransport *trans, nsresult status,
                                 int64_t progress, int64_t progressMax)
{
    MOZ_ASSERT(NS_IsMainThread(), "Should be on main thread only");
    // cache the progress sink so we don't have to query for it each time.
    if (!mProgressSink)
        GetCallback(mProgressSink);

    if (status == NS_NET_STATUS_CONNECTED_TO ||
        status == NS_NET_STATUS_WAITING_FOR) {
        if (mTransaction) {
            mTransaction->GetNetworkAddresses(mSelfAddr, mPeerAddr);
        } else {
            nsCOMPtr<nsISocketTransport> socketTransport =
                do_QueryInterface(trans);
            if (socketTransport) {
                socketTransport->GetSelfAddr(&mSelfAddr);
                socketTransport->GetPeerAddr(&mPeerAddr);
            }
        }
    }

    // block socket status event after Cancel or OnStopRequest has been called.
    if (mProgressSink && NS_SUCCEEDED(mStatus) && mIsPending) {
        LOG(("sending progress%s notification [this=%p status=%" PRIx32
             " progress=%" PRId64 "/%" PRId64 "]\n",
            (mLoadFlags & LOAD_BACKGROUND)? "" : " and status",
             this, static_cast<uint32_t>(status), progress, progressMax));

        if (!(mLoadFlags & LOAD_BACKGROUND)) {
            nsAutoCString host;
            mURI->GetHost(host);
            mProgressSink->OnStatus(this, nullptr, status,
                                    NS_ConvertUTF8toUTF16(host).get());
        }

        if (progress > 0) {
            if ((progress > progressMax) && (progressMax != -1)) {
                NS_WARNING("unexpected progress values");
            }

            // Try to get mProgressSink if it was nulled out during OnStatus.
            if (!mProgressSink) {
                GetCallback(mProgressSink);
            }
            if (mProgressSink) {
                mProgressSink->OnProgress(this, nullptr, progress, progressMax);
            }
        }
    }

    return NS_OK;
}

//-----------------------------------------------------------------------------
// nsHttpChannel::nsICacheInfoChannel
//-----------------------------------------------------------------------------

NS_IMETHODIMP
nsHttpChannel::IsFromCache(bool *value)
{
    if (!mIsPending)
        return NS_ERROR_NOT_AVAILABLE;

    if (!mRaceCacheWithNetwork) {
        // return false if reading a partial cache entry; the data isn't
        // entirely from the cache!
        *value = (mCachePump || (mLoadFlags & LOAD_ONLY_IF_MODIFIED)) &&
                  mCachedContentIsValid && !mCachedContentIsPartial;
        return NS_OK;
    }

    // If we are racing network and cache (or skipping the cache)
    // we just return the first response source.
    *value = mFirstResponseSource == RESPONSE_FROM_CACHE;

    return NS_OK;
}

NS_IMETHODIMP
nsHttpChannel::GetCacheEntryId(uint64_t *aCacheEntryId)
{
  bool fromCache = false;
  if (NS_FAILED(IsFromCache(&fromCache)) || !fromCache || !mCacheEntry ||
      NS_FAILED(mCacheEntry->GetCacheEntryId(aCacheEntryId))) {
    return NS_ERROR_NOT_AVAILABLE;
  }

  return NS_OK;
}

NS_IMETHODIMP
nsHttpChannel::GetCacheTokenFetchCount(int32_t *_retval)
{
    NS_ENSURE_ARG_POINTER(_retval);
    nsCOMPtr<nsICacheEntry> cacheEntry = mCacheEntry ? mCacheEntry : mAltDataCacheEntry;
    if (!cacheEntry) {
        return NS_ERROR_NOT_AVAILABLE;
    }

    return cacheEntry->GetFetchCount(_retval);
}

NS_IMETHODIMP
nsHttpChannel::GetCacheTokenExpirationTime(uint32_t *_retval)
{
    NS_ENSURE_ARG_POINTER(_retval);
    if (!mCacheEntry)
        return NS_ERROR_NOT_AVAILABLE;

    return mCacheEntry->GetExpirationTime(_retval);
}

NS_IMETHODIMP
nsHttpChannel::GetCacheTokenCachedCharset(nsACString &_retval)
{
    nsresult rv;

    if (!mCacheEntry)
        return NS_ERROR_NOT_AVAILABLE;

    nsCString cachedCharset;
    rv = mCacheEntry->GetMetaDataElement("charset",
                                         getter_Copies(cachedCharset));
    if (NS_SUCCEEDED(rv))
        _retval = cachedCharset;

    return rv;
}

NS_IMETHODIMP
nsHttpChannel::SetCacheTokenCachedCharset(const nsACString &aCharset)
{
    if (!mCacheEntry)
        return NS_ERROR_NOT_AVAILABLE;

    return mCacheEntry->SetMetaDataElement("charset",
                                           PromiseFlatCString(aCharset).get());
}

NS_IMETHODIMP
nsHttpChannel::SetAllowStaleCacheContent(bool aAllowStaleCacheContent)
{
    LOG(("nsHttpChannel::SetAllowStaleCacheContent [this=%p, allow=%d]",
         this, aAllowStaleCacheContent));
    mAllowStaleCacheContent = aAllowStaleCacheContent;
    return NS_OK;
}
NS_IMETHODIMP
nsHttpChannel::GetAllowStaleCacheContent(bool *aAllowStaleCacheContent)
{
    NS_ENSURE_ARG(aAllowStaleCacheContent);
    *aAllowStaleCacheContent = mAllowStaleCacheContent;
    return NS_OK;
}

NS_IMETHODIMP
nsHttpChannel::PreferAlternativeDataType(const nsACString & aType)
{
    ENSURE_CALLED_BEFORE_ASYNC_OPEN();
    mPreferredCachedAltDataType = aType;
    return NS_OK;
}

NS_IMETHODIMP
nsHttpChannel::GetPreferredAlternativeDataType(nsACString & aType)
{
  aType = mPreferredCachedAltDataType;
  return NS_OK;
}

NS_IMETHODIMP
nsHttpChannel::GetAlternativeDataType(nsACString & aType)
{
    // must be called during or after OnStartRequest
    if (!mAfterOnStartRequestBegun) {
        return NS_ERROR_NOT_AVAILABLE;
    }
    aType = mAvailableCachedAltDataType;
    return NS_OK;
}

NS_IMETHODIMP
nsHttpChannel::OpenAlternativeOutputStream(const nsACString & type, int64_t predictedSize, nsIOutputStream * *_retval)
{
    // OnStopRequest will clear mCacheEntry, but we may use mAltDataCacheEntry
    // if the consumer called PreferAlternativeDataType()
    nsCOMPtr<nsICacheEntry> cacheEntry = mCacheEntry ? mCacheEntry : mAltDataCacheEntry;
    if (!cacheEntry) {
        return NS_ERROR_NOT_AVAILABLE;
    }
    nsresult rv = cacheEntry->OpenAlternativeOutputStream(type, predictedSize, _retval);
    if (NS_SUCCEEDED(rv)) {
        // Clear this metadata flag in case it exists.
        // The caller of this method may set it again.
        cacheEntry->SetMetaDataElement("alt-data-from-child", nullptr);
    }
    return rv;
}

//-----------------------------------------------------------------------------
// nsHttpChannel::nsICachingChannel
//-----------------------------------------------------------------------------

NS_IMETHODIMP
nsHttpChannel::GetCacheToken(nsISupports **token)
{
    NS_ENSURE_ARG_POINTER(token);
    if (!mCacheEntry)
        return NS_ERROR_NOT_AVAILABLE;
    return CallQueryInterface(mCacheEntry, token);
}

NS_IMETHODIMP
nsHttpChannel::SetCacheToken(nsISupports *token)
{
    return NS_ERROR_NOT_IMPLEMENTED;
}

NS_IMETHODIMP
nsHttpChannel::GetOfflineCacheToken(nsISupports **token)
{
    NS_ENSURE_ARG_POINTER(token);
    if (!mOfflineCacheEntry)
        return NS_ERROR_NOT_AVAILABLE;
    return CallQueryInterface(mOfflineCacheEntry, token);
}

NS_IMETHODIMP
nsHttpChannel::SetOfflineCacheToken(nsISupports *token)
{
    return NS_ERROR_NOT_IMPLEMENTED;
}

NS_IMETHODIMP
nsHttpChannel::GetCacheKey(uint32_t* key)
{
    NS_ENSURE_ARG_POINTER(key);

    LOG(("nsHttpChannel::GetCacheKey [this=%p]\n", this));

    *key = mPostID;
    return NS_OK;
}

NS_IMETHODIMP
nsHttpChannel::SetCacheKey(uint32_t key)
{
    LOG(("nsHttpChannel::SetCacheKey [this=%p key=%u]\n", this, key));

    ENSURE_CALLED_BEFORE_CONNECT();

    mPostID = key;
    return NS_OK;
}

NS_IMETHODIMP
nsHttpChannel::GetCacheOnlyMetadata(bool *aOnlyMetadata)
{
    NS_ENSURE_ARG(aOnlyMetadata);
    *aOnlyMetadata = mCacheOnlyMetadata;
    return NS_OK;
}

NS_IMETHODIMP
nsHttpChannel::SetCacheOnlyMetadata(bool aOnlyMetadata)
{
    LOG(("nsHttpChannel::SetCacheOnlyMetadata [this=%p only-metadata=%d]\n",
        this, aOnlyMetadata));

    ENSURE_CALLED_BEFORE_ASYNC_OPEN();

    mCacheOnlyMetadata = aOnlyMetadata;
    if (aOnlyMetadata) {
        mLoadFlags |= LOAD_ONLY_IF_MODIFIED;
    }

    return NS_OK;
}

NS_IMETHODIMP
nsHttpChannel::GetPin(bool *aPin)
{
    NS_ENSURE_ARG(aPin);
    *aPin = mPinCacheContent;
    return NS_OK;
}

NS_IMETHODIMP
nsHttpChannel::SetPin(bool aPin)
{
    LOG(("nsHttpChannel::SetPin [this=%p pin=%d]\n",
        this, aPin));

    ENSURE_CALLED_BEFORE_CONNECT();

    mPinCacheContent = aPin;
    return NS_OK;
}

NS_IMETHODIMP
nsHttpChannel::ForceCacheEntryValidFor(uint32_t aSecondsToTheFuture)
{
    if (!mCacheEntry) {
        LOG(("nsHttpChannel::ForceCacheEntryValidFor found no cache entry "
             "for this channel [this=%p].", this));
    } else {
        mCacheEntry->ForceValidFor(aSecondsToTheFuture);

        nsAutoCString key;
        mCacheEntry->GetKey(key);

        LOG(("nsHttpChannel::ForceCacheEntryValidFor successfully forced valid "
             "entry with key %s for %d seconds. [this=%p]", key.get(),
             aSecondsToTheFuture, this));
    }

    return NS_OK;
}

//-----------------------------------------------------------------------------
// nsHttpChannel::nsIResumableChannel
//-----------------------------------------------------------------------------

NS_IMETHODIMP
nsHttpChannel::ResumeAt(uint64_t aStartPos,
                        const nsACString& aEntityID)
{
    LOG(("nsHttpChannel::ResumeAt [this=%p startPos=%" PRIu64 " id='%s']\n",
         this, aStartPos, PromiseFlatCString(aEntityID).get()));
    mEntityID = aEntityID;
    mStartPos = aStartPos;
    mResuming = true;
    return NS_OK;
}

nsresult
nsHttpChannel::DoAuthRetry(nsAHttpConnection *conn)
{
    LOG(("nsHttpChannel::DoAuthRetry [this=%p]\n", this));

    MOZ_ASSERT(!mTransaction, "should not have a transaction");
    nsresult rv;

    // toggle mIsPending to allow nsIObserver implementations to modify
    // the request headers (bug 95044).
    mIsPending = false;

    // Reset mRequestObserversCalled because we've probably called the request
    // observers once already.
    mRequestObserversCalled = false;

    // fetch cookies, and add them to the request header.
    // the server response could have included cookies that must be sent with
    // this authentication attempt (bug 84794).
    // TODO: save cookies from auth response and send them here (bug 572151).
    AddCookiesToRequest();

    // notify "http-on-modify-request" observers
    CallOnModifyRequestObservers();

    mIsPending = true;

    // get rid of the old response headers
    mResponseHead = nullptr;

    // rewind the upload stream
    if (mUploadStream) {
        nsCOMPtr<nsISeekableStream> seekable = do_QueryInterface(mUploadStream);
        if (seekable)
            seekable->Seek(nsISeekableStream::NS_SEEK_SET, 0);
    }

    // always set sticky connection flag
    mCaps |= NS_HTTP_STICKY_CONNECTION;
    // and when needed, allow restart regardless the sticky flag
    if (mAuthConnectionRestartable) {
        LOG(("  connection made restartable"));
        mCaps |= NS_HTTP_CONNECTION_RESTARTABLE;
        mAuthConnectionRestartable = false;
    } else {
        LOG(("  connection made non-restartable"));
        mCaps &= ~NS_HTTP_CONNECTION_RESTARTABLE;
    }

    // and create a new one...
    rv = SetupTransaction();
    if (NS_FAILED(rv)) return rv;

    // transfer ownership of connection to transaction
    if (conn)
        mTransaction->SetConnection(conn);

    rv = gHttpHandler->InitiateTransaction(mTransaction, mPriority);
    if (NS_FAILED(rv)) return rv;

    rv = mTransactionPump->AsyncRead(this, nullptr);
    if (NS_FAILED(rv)) return rv;

    uint32_t suspendCount = mSuspendCount;
    while (suspendCount--)
        mTransactionPump->Suspend();

    return NS_OK;
}

//-----------------------------------------------------------------------------
// nsHttpChannel::nsIApplicationCacheChannel
//-----------------------------------------------------------------------------

NS_IMETHODIMP
nsHttpChannel::GetApplicationCache(nsIApplicationCache **out)
{
    NS_IF_ADDREF(*out = mApplicationCache);
    return NS_OK;
}

NS_IMETHODIMP
nsHttpChannel::SetApplicationCache(nsIApplicationCache *appCache)
{
    ENSURE_CALLED_BEFORE_CONNECT();

    mApplicationCache = appCache;
    return NS_OK;
}

NS_IMETHODIMP
nsHttpChannel::GetApplicationCacheForWrite(nsIApplicationCache **out)
{
    NS_IF_ADDREF(*out = mApplicationCacheForWrite);
    return NS_OK;
}

NS_IMETHODIMP
nsHttpChannel::SetApplicationCacheForWrite(nsIApplicationCache *appCache)
{
    ENSURE_CALLED_BEFORE_CONNECT();

    mApplicationCacheForWrite = appCache;
    return NS_OK;
}

NS_IMETHODIMP
nsHttpChannel::GetLoadedFromApplicationCache(bool *aLoadedFromApplicationCache)
{
    *aLoadedFromApplicationCache = mLoadedFromApplicationCache;
    return NS_OK;
}

NS_IMETHODIMP
nsHttpChannel::GetInheritApplicationCache(bool *aInherit)
{
    *aInherit = mInheritApplicationCache;
    return NS_OK;
}

NS_IMETHODIMP
nsHttpChannel::SetInheritApplicationCache(bool aInherit)
{
    ENSURE_CALLED_BEFORE_CONNECT();

    mInheritApplicationCache = aInherit;
    return NS_OK;
}

NS_IMETHODIMP
nsHttpChannel::GetChooseApplicationCache(bool *aChoose)
{
    *aChoose = mChooseApplicationCache;
    return NS_OK;
}

NS_IMETHODIMP
nsHttpChannel::SetChooseApplicationCache(bool aChoose)
{
    ENSURE_CALLED_BEFORE_CONNECT();

    mChooseApplicationCache = aChoose;
    return NS_OK;
}

nsHttpChannel::OfflineCacheEntryAsForeignMarker*
nsHttpChannel::GetOfflineCacheEntryAsForeignMarker()
{
    if (!mApplicationCache)
        return nullptr;

    return new OfflineCacheEntryAsForeignMarker(mApplicationCache, mURI);
}

nsresult
nsHttpChannel::OfflineCacheEntryAsForeignMarker::MarkAsForeign()
{
    nsresult rv;

    nsCOMPtr<nsIURI> noRefURI;
    rv = NS_GetURIWithoutRef(mCacheURI, getter_AddRefs(noRefURI));
    NS_ENSURE_SUCCESS(rv, rv);

    nsAutoCString spec;
    rv = noRefURI->GetAsciiSpec(spec);
    NS_ENSURE_SUCCESS(rv, rv);

    return mApplicationCache->MarkEntry(spec,
                                        nsIApplicationCache::ITEM_FOREIGN);
}

NS_IMETHODIMP
nsHttpChannel::MarkOfflineCacheEntryAsForeign()
{
    nsresult rv;

    nsAutoPtr<OfflineCacheEntryAsForeignMarker> marker(
        GetOfflineCacheEntryAsForeignMarker());

    if (!marker)
        return NS_ERROR_NOT_AVAILABLE;

    rv = marker->MarkAsForeign();
    NS_ENSURE_SUCCESS(rv, rv);

    return NS_OK;
}

//-----------------------------------------------------------------------------
// nsHttpChannel::nsIAsyncVerifyRedirectCallback
//-----------------------------------------------------------------------------

nsresult
nsHttpChannel::WaitForRedirectCallback()
{
    nsresult rv;
    LOG(("nsHttpChannel::WaitForRedirectCallback [this=%p]\n", this));

    if (mTransactionPump) {
        rv = mTransactionPump->Suspend();
        NS_ENSURE_SUCCESS(rv, rv);
    }
    if (mCachePump) {
        rv = mCachePump->Suspend();
        if (NS_FAILED(rv) && mTransactionPump) {
#ifdef DEBUG
            nsresult resume =
#endif
            mTransactionPump->Resume();
            MOZ_ASSERT(NS_SUCCEEDED(resume),
                       "Failed to resume transaction pump");
        }
        NS_ENSURE_SUCCESS(rv, rv);
    }

    mWaitingForRedirectCallback = true;
    return NS_OK;
}

NS_IMETHODIMP
nsHttpChannel::OnRedirectVerifyCallback(nsresult result)
{
    LOG(("nsHttpChannel::OnRedirectVerifyCallback [this=%p] "
         "result=%" PRIx32 " stack=%zu mWaitingForRedirectCallback=%u\n",
         this, static_cast<uint32_t>(result), mRedirectFuncStack.Length(),
         mWaitingForRedirectCallback));
    MOZ_ASSERT(mWaitingForRedirectCallback,
               "Someone forgot to call WaitForRedirectCallback() ?!");
    mWaitingForRedirectCallback = false;

    if (mCanceled && NS_SUCCEEDED(result))
        result = NS_BINDING_ABORTED;

    for (uint32_t i = mRedirectFuncStack.Length(); i > 0;) {
        --i;
        // Pop the last function pushed to the stack
        nsContinueRedirectionFunc func = mRedirectFuncStack.PopLastElement();

        // Call it with the result we got from the callback or the deeper
        // function call.
        result = (this->*func)(result);

        // If a new function has been pushed to the stack and placed us in the
        // waiting state, we need to break the chain and wait for the callback
        // again.
        if (mWaitingForRedirectCallback)
            break;
    }

    if (NS_FAILED(result) && !mCanceled) {
        // First, cancel this channel if we are in failure state to set mStatus
        // and let it be propagated to pumps.
        Cancel(result);
    }

    if (!mWaitingForRedirectCallback) {
        // We are not waiting for the callback. At this moment we must release
        // reference to the redirect target channel, otherwise we may leak.
        mRedirectChannel = nullptr;
    }

    // We always resume the pumps here. If all functions on stack have been
    // called we need OnStopRequest to be triggered, and if we broke out of the
    // loop above (and are thus waiting for a new callback) the suspension
    // count must be balanced in the pumps.
    if (mTransactionPump)
        mTransactionPump->Resume();
    if (mCachePump)
        mCachePump->Resume();

    return result;
}

void
nsHttpChannel::PushRedirectAsyncFunc(nsContinueRedirectionFunc func)
{
    mRedirectFuncStack.AppendElement(func);
}

void
nsHttpChannel::PopRedirectAsyncFunc(nsContinueRedirectionFunc func)
{
    MOZ_ASSERT(func == mRedirectFuncStack[mRedirectFuncStack.Length() - 1],
               "Trying to pop wrong method from redirect async stack!");

    mRedirectFuncStack.TruncateLength(mRedirectFuncStack.Length() - 1);
}

//-----------------------------------------------------------------------------
// nsIDNSListener functions
//-----------------------------------------------------------------------------

NS_IMETHODIMP
nsHttpChannel::OnLookupComplete(nsICancelable *request,
                                nsIDNSRecord  *rec,
                                nsresult       status)
{
    MOZ_ASSERT(NS_IsMainThread(), "Expecting DNS callback on main thread.");

    LOG(("nsHttpChannel::OnLookupComplete [this=%p] prefetch complete%s: "
         "%s status[0x%" PRIx32 "]\n",
         this, mCaps & NS_HTTP_REFRESH_DNS ? ", refresh requested" : "",
         NS_SUCCEEDED(status) ? "success" : "failure", static_cast<uint32_t>(status)));

    // We no longer need the dns prefetch object. Note: mDNSPrefetch could be
    // validly null if OnStopRequest has already been called.
    // We only need the domainLookup timestamps when not loading from cache
    if (mDNSPrefetch && mDNSPrefetch->TimingsValid() && mTransaction) {
        TimeStamp connectStart = mTransaction->GetConnectStart();
        TimeStamp requestStart = mTransaction->GetRequestStart();
        // We only set the domainLookup timestamps if we're not using a
        // persistent connection.
        if (requestStart.IsNull() && connectStart.IsNull()) {
            mTransaction->SetDomainLookupStart(mDNSPrefetch->StartTimestamp());
            mTransaction->SetDomainLookupEnd(mDNSPrefetch->EndTimestamp());
        }
    }
    mDNSPrefetch = nullptr;

    // Unset DNS cache refresh if it was requested,
    if (mCaps & NS_HTTP_REFRESH_DNS) {
        mCaps &= ~NS_HTTP_REFRESH_DNS;
        if (mTransaction) {
            mTransaction->SetDNSWasRefreshed();
        }
    }

    return NS_OK;
}

//-----------------------------------------------------------------------------
// nsHttpChannel internal functions
//-----------------------------------------------------------------------------

// Creates an URI to the given location using current URI for base and charset
nsresult
nsHttpChannel::CreateNewURI(const char *loc, nsIURI **newURI)
{
    nsCOMPtr<nsIIOService> ioService;
    nsresult rv = gHttpHandler->GetIOService(getter_AddRefs(ioService));
    if (NS_FAILED(rv)) return rv;

    return ioService->NewURI(nsDependentCString(loc),
                             nullptr,
                             mURI,
                             newURI);
}

void
nsHttpChannel::MaybeInvalidateCacheEntryForSubsequentGet()
{
    // See RFC 2616 section 5.1.1. These are considered valid
    // methods which DO NOT invalidate cache-entries for the
    // referred resource. POST, PUT and DELETE as well as any
    // other method not listed here will potentially invalidate
    // any cached copy of the resource
    if (mRequestHead.IsGet() || mRequestHead.IsOptions() ||
        mRequestHead.IsHead() || mRequestHead.IsTrace() ||
        mRequestHead.IsConnect()) {
        return;
    }

    // Invalidate the request-uri.
    if (LOG_ENABLED()) {
      nsAutoCString key;
      mURI->GetAsciiSpec(key);
      LOG(("MaybeInvalidateCacheEntryForSubsequentGet [this=%p uri=%s]\n",
          this, key.get()));
    }

    DoInvalidateCacheEntry(mURI);

    // Invalidate Location-header if set
    nsAutoCString location;
    Unused << mResponseHead->GetHeader(nsHttp::Location, location);
    if (!location.IsEmpty()) {
        LOG(("  Location-header=%s\n", location.get()));
        InvalidateCacheEntryForLocation(location.get());
    }

    // Invalidate Content-Location-header if set
    Unused << mResponseHead->GetHeader(nsHttp::Content_Location, location);
    if (!location.IsEmpty()) {
        LOG(("  Content-Location-header=%s\n", location.get()));
        InvalidateCacheEntryForLocation(location.get());
    }
}

void
nsHttpChannel::InvalidateCacheEntryForLocation(const char *location)
{
    nsAutoCString tmpCacheKey, tmpSpec;
    nsCOMPtr<nsIURI> resultingURI;
    nsresult rv = CreateNewURI(location, getter_AddRefs(resultingURI));
    if (NS_SUCCEEDED(rv) && HostPartIsTheSame(resultingURI)) {
        DoInvalidateCacheEntry(resultingURI);
    } else {
        LOG(("  hosts not matching\n"));
    }
}

void
nsHttpChannel::DoInvalidateCacheEntry(nsIURI* aURI)
{
    // NOTE:
    // Following comments 24,32 and 33 in bug #327765, we only care about
    // the cache in the protocol-handler, not the application cache.
    // The logic below deviates from the original logic in OpenCacheEntry on
    // one point by using only READ_ONLY access-policy. I think this is safe.

    nsresult rv;

    nsAutoCString key;
    if (LOG_ENABLED()) {
      aURI->GetAsciiSpec(key);
    }

    LOG(("DoInvalidateCacheEntry [channel=%p key=%s]", this, key.get()));

    nsCOMPtr<nsICacheStorageService> cacheStorageService(services::GetCacheStorageService());
    rv = cacheStorageService ? NS_OK : NS_ERROR_FAILURE;

    nsCOMPtr<nsICacheStorage> cacheStorage;
    if (NS_SUCCEEDED(rv)) {
        RefPtr<LoadContextInfo> info = GetLoadContextInfo(this);
        rv = cacheStorageService->DiskCacheStorage(info, false, getter_AddRefs(cacheStorage));
    }

    if (NS_SUCCEEDED(rv)) {
        rv = cacheStorage->AsyncDoomURI(aURI, EmptyCString(), nullptr);
    }

    LOG(("DoInvalidateCacheEntry [channel=%p key=%s rv=%d]", this, key.get(), int(rv)));
}

void
nsHttpChannel::AsyncOnExamineCachedResponse()
{
    gHttpHandler->OnExamineCachedResponse(this);

}

void
nsHttpChannel::UpdateAggregateCallbacks()
{
    if (!mTransaction) {
        return;
    }
    nsCOMPtr<nsIInterfaceRequestor> callbacks;
    NS_NewNotificationCallbacksAggregation(mCallbacks, mLoadGroup,
                                           GetCurrentThreadEventTarget(),
                                           getter_AddRefs(callbacks));
    mTransaction->SetSecurityCallbacks(callbacks);
}

NS_IMETHODIMP
nsHttpChannel::SetLoadGroup(nsILoadGroup *aLoadGroup)
{
    MOZ_ASSERT(NS_IsMainThread(), "Wrong thread.");

    nsresult rv = HttpBaseChannel::SetLoadGroup(aLoadGroup);
    if (NS_SUCCEEDED(rv)) {
        UpdateAggregateCallbacks();
    }
    return rv;
}

NS_IMETHODIMP
nsHttpChannel::SetNotificationCallbacks(nsIInterfaceRequestor *aCallbacks)
{
    MOZ_ASSERT(NS_IsMainThread(), "Wrong thread.");

    nsresult rv = HttpBaseChannel::SetNotificationCallbacks(aCallbacks);
    if (NS_SUCCEEDED(rv)) {
        UpdateAggregateCallbacks();
    }
    return rv;
}

bool
nsHttpChannel::AwaitingCacheCallbacks()
{
    return mCacheEntriesToWaitFor != 0;
}

void
nsHttpChannel::SetPushedStream(Http2PushedStream *stream)
{
    MOZ_ASSERT(stream);
    MOZ_ASSERT(!mPushedStream);
    mPushedStream = stream;
}

nsresult
nsHttpChannel::OnPush(const nsACString &url, Http2PushedStream *pushedStream)
{
    MOZ_ASSERT(NS_IsMainThread());
    LOG(("nsHttpChannel::OnPush [this=%p]\n", this));

    MOZ_ASSERT(mCaps & NS_HTTP_ONPUSH_LISTENER);
    nsCOMPtr<nsIHttpPushListener> pushListener;
    NS_QueryNotificationCallbacks(mCallbacks,
                                  mLoadGroup,
                                  NS_GET_IID(nsIHttpPushListener),
                                  getter_AddRefs(pushListener));

    MOZ_ASSERT(pushListener);
    if (!pushListener) {
        LOG(("nsHttpChannel::OnPush [this=%p] notification callbacks do not "
             "implement nsIHttpPushListener\n", this));
        return NS_ERROR_UNEXPECTED;
    }

    nsCOMPtr<nsIURI> pushResource;
    nsresult rv;

    // Create a Channel for the Push Resource
    rv = NS_NewURI(getter_AddRefs(pushResource), url);
    if (NS_FAILED(rv)) {
        return NS_ERROR_FAILURE;
    }

    nsCOMPtr<nsIIOService> ioService;
    rv = gHttpHandler->GetIOService(getter_AddRefs(ioService));
    NS_ENSURE_SUCCESS(rv, rv);

    nsCOMPtr<nsIChannel> pushChannel;
    rv = NS_NewChannelInternal(getter_AddRefs(pushChannel),
                               pushResource,
                               mLoadInfo,
                               nullptr, // PerformanceStorage
                               nullptr, // aLoadGroup
                               nullptr, // aCallbacks
                               nsIRequest::LOAD_NORMAL,
                               ioService);
    NS_ENSURE_SUCCESS(rv, rv);

    nsCOMPtr<nsIHttpChannel> pushHttpChannel = do_QueryInterface(pushChannel);
    MOZ_ASSERT(pushHttpChannel);
    if (!pushHttpChannel) {
        return NS_ERROR_UNEXPECTED;
    }

    RefPtr<nsHttpChannel> channel;
    CallQueryInterface(pushHttpChannel, channel.StartAssignment());
    MOZ_ASSERT(channel);
    if (!channel) {
        return NS_ERROR_UNEXPECTED;
    }

    // new channel needs mrqeuesthead and headers from pushedStream
    channel->mRequestHead.ParseHeaderSet(
        pushedStream->GetRequestString().BeginWriting());

    channel->mLoadGroup = mLoadGroup;
    channel->mLoadInfo = mLoadInfo;
    channel->mCallbacks = mCallbacks;

    // Link the pushed stream with the new channel and call listener
    channel->SetPushedStream(pushedStream);
    rv = pushListener->OnPush(this, pushHttpChannel);
    return rv;
}

// static
bool nsHttpChannel::IsRedirectStatus(uint32_t status)
{
    // 305 disabled as a security measure (see bug 187996).
    return status == 300 || status == 301 || status == 302 || status == 303 ||
           status == 307 || status == 308;
}

void
nsHttpChannel::SetCouldBeSynthesized()
{
  MOZ_ASSERT(!BypassServiceWorker());
  mResponseCouldBeSynthesized = true;
}

void
nsHttpChannel::SetConnectionInfo(nsHttpConnectionInfo *aCI)
{
    mConnectionInfo = aCI ? aCI->Clone() : nullptr;
}

NS_IMETHODIMP
nsHttpChannel::OnPreflightSucceeded()
{
    MOZ_ASSERT(mRequireCORSPreflight, "Why did a preflight happen?");
    mIsCorsPreflightDone = 1;
    mPreflightChannel = nullptr;

    return ContinueConnect();
}

NS_IMETHODIMP
nsHttpChannel::OnPreflightFailed(nsresult aError)
{
    MOZ_ASSERT(mRequireCORSPreflight, "Why did a preflight happen?");
    mIsCorsPreflightDone = 1;
    mPreflightChannel = nullptr;

    CloseCacheEntry(false);
    Unused << AsyncAbort(aError);
    return NS_OK;
}

//-----------------------------------------------------------------------------
// AChannelHasDivertableParentChannelAsListener internal functions
//-----------------------------------------------------------------------------

NS_IMETHODIMP
nsHttpChannel::MessageDiversionStarted(ADivertableParentChannel *aParentChannel)
{
  LOG(("nsHttpChannel::MessageDiversionStarted [this=%p]", this));
  MOZ_ASSERT(!mParentChannel);
  mParentChannel = aParentChannel;
  // If the channel is suspended, propagate that info to the parent's mEventQ.
  uint32_t suspendCount = mSuspendCount;
  while (suspendCount--) {
    mParentChannel->SuspendMessageDiversion();
  }
  return NS_OK;
}

NS_IMETHODIMP
nsHttpChannel::MessageDiversionStop()
{
  LOG(("nsHttpChannel::MessageDiversionStop [this=%p]", this));
  MOZ_ASSERT(mParentChannel);
  mParentChannel = nullptr;
  return NS_OK;
}

NS_IMETHODIMP
nsHttpChannel::SuspendInternal()
{
    NS_ENSURE_TRUE(mIsPending, NS_ERROR_NOT_AVAILABLE);

    LOG(("nsHttpChannel::SuspendInternal [this=%p]\n", this));

    ++mSuspendCount;

    if (mSuspendCount == 1) {
        mSuspendTimestamp = TimeStamp::NowLoRes();
    }

    nsresult rvTransaction = NS_OK;
    if (mTransactionPump) {
        rvTransaction = mTransactionPump->Suspend();
    }
    nsresult rvCache = NS_OK;
    if (mCachePump) {
        rvCache = mCachePump->Suspend();
    }

    return NS_FAILED(rvTransaction) ? rvTransaction : rvCache;
}

NS_IMETHODIMP
nsHttpChannel::ResumeInternal()
{
    NS_ENSURE_TRUE(mSuspendCount > 0, NS_ERROR_UNEXPECTED);

    LOG(("nsHttpChannel::ResumeInternal [this=%p]\n", this));

    if (--mSuspendCount == 0) {
        mSuspendTotalTime += (TimeStamp::NowLoRes() - mSuspendTimestamp).
                               ToMilliseconds();

        if (mCallOnResume) {
            // Resume the interrupted procedure first, then resume
            // the pump to continue process the input stream.
            RefPtr<nsRunnableMethod<nsHttpChannel>> callOnResume=
                NewRunnableMethod("CallOnResume", this, mCallOnResume);
            // Should not resume pump that created after resumption.
            RefPtr<nsInputStreamPump> transactionPump = mTransactionPump;
            RefPtr<nsInputStreamPump> cachePump = mCachePump;

            nsresult rv =
                NS_DispatchToCurrentThread(NS_NewRunnableFunction(
                    "nsHttpChannel::CallOnResume",
                    [callOnResume, transactionPump, cachePump]() {
                        callOnResume->Run();

                        if (transactionPump) {
                            transactionPump->Resume();
                        }

                        if (cachePump) {
                            cachePump->Resume();
                        }
                    })
                );
            mCallOnResume = nullptr;
            NS_ENSURE_SUCCESS(rv, rv);
            return rv;
        }
    }

    nsresult rvTransaction = NS_OK;
    if (mTransactionPump) {
        rvTransaction = mTransactionPump->Resume();
    }

    nsresult rvCache = NS_OK;
    if (mCachePump) {
        rvCache = mCachePump->Resume();
    }

    return NS_FAILED(rvTransaction) ? rvTransaction : rvCache;
}

void
nsHttpChannel::MaybeWarnAboutAppCache()
{
    // First, accumulate a telemetry ping about appcache usage.
    Telemetry::Accumulate(Telemetry::HTTP_OFFLINE_CACHE_DOCUMENT_LOAD,
                          true);

    // Then, issue a deprecation warning.
    nsCOMPtr<nsIDeprecationWarner> warner;
    GetCallback(warner);
    if (warner) {
        warner->IssueWarning(nsIDocument::eAppCache, false);
        // When the page is insecure and the API is still enabled
        // provide an additional warning for developers of removal
        if (!IsHTTPS() &&
            Preferences::GetBool("browser.cache.offline.insecure.enable")) {
            warner->IssueWarning(nsIDocument::eAppCacheInsecure, true);
        }
    }
}

void
nsHttpChannel::SetLoadGroupUserAgentOverride()
{
    nsCOMPtr<nsIURI> uri;
    GetURI(getter_AddRefs(uri));
    nsAutoCString uriScheme;
    if (uri) {
        uri->GetScheme(uriScheme);
    }

    // We don't need a UA for file: protocols.
    if (uriScheme.EqualsLiteral("file")) {
        gHttpHandler->OnUserAgentRequest(this);
        return;
    }

    nsIRequestContextService* rcsvc = gHttpHandler->GetRequestContextService();
    nsCOMPtr<nsIRequestContext> rc;
    if (rcsvc) {
        rcsvc->GetRequestContext(mRequestContextID,
                                    getter_AddRefs(rc));
    }

    nsAutoCString ua;
    if (nsContentUtils::IsNonSubresourceRequest(this)) {
        gHttpHandler->OnUserAgentRequest(this);
        if (rc) {
            GetRequestHeader(NS_LITERAL_CSTRING("User-Agent"), ua);
            rc->SetUserAgentOverride(ua);
        }
    } else {
        GetRequestHeader(NS_LITERAL_CSTRING("User-Agent"), ua);
        // Don't overwrite the UA if it is already set (eg by an XHR with explicit UA).
        if (ua.IsEmpty()) {
            if (rc) {
                rc->GetUserAgentOverride(ua);
                SetRequestHeader(NS_LITERAL_CSTRING("User-Agent"), ua, false);
            } else {
                gHttpHandler->OnUserAgentRequest(this);
            }
        }
    }
}

// Step 10 of HTTP-network-or-cache fetch
void
nsHttpChannel::SetOriginHeader()
{
    if (mRequestHead.IsGet() || mRequestHead.IsHead()) {
        return;
    }
    nsAutoCString existingHeader;
    Unused << mRequestHead.GetHeader(nsHttp::Origin, existingHeader);
    if (!existingHeader.IsEmpty()) {
        LOG(("nsHttpChannel::SetOriginHeader Origin header already present"));
        return;
    }

    DebugOnly<nsresult> rv;

    // Instead of consulting Preferences::GetInt() all the time we
    // can cache the result to speed things up.
    static int32_t sSendOriginHeader = 0;
    static bool sIsInited = false;
    if (!sIsInited) {
        sIsInited = true;
        Preferences::AddIntVarCache(&sSendOriginHeader,
                                    "network.http.sendOriginHeader");
    }
    if (sSendOriginHeader == 0) {
        // Origin header suppressed by user setting
        return;
    }

    nsCOMPtr<nsIURI> referrer;
    mLoadInfo->TriggeringPrincipal()->GetURI(getter_AddRefs(referrer));

    nsAutoCString origin("null");
    if (referrer && IsReferrerSchemeAllowed(referrer)) {
        nsContentUtils::GetASCIIOrigin(referrer, origin);
    }

    // Restrict Origin to same-origin loads if requested by user
    if (sSendOriginHeader == 1) {
        nsAutoCString currentOrigin;
        nsContentUtils::GetASCIIOrigin(mURI, currentOrigin);
        if (!origin.EqualsIgnoreCase(currentOrigin.get())) {
            // Origin header suppressed by user setting
            return;
        }
    }

    rv = mRequestHead.SetHeader(nsHttp::Origin, origin, false /* merge */);
    MOZ_ASSERT(NS_SUCCEEDED(rv));
}

void
nsHttpChannel::SetDoNotTrack()
{
  /**
   * 'DoNotTrack' header should be added if 'privacy.donottrackheader.enabled'
   * is true or tracking protection is enabled. See bug 1258033.
   */
  nsCOMPtr<nsILoadContext> loadContext;
  NS_QueryNotificationCallbacks(this, loadContext);

  if ((loadContext && loadContext->UseTrackingProtection()) ||
      nsContentUtils::DoNotTrackEnabled()) {
    DebugOnly<nsresult> rv =
      mRequestHead.SetHeader(nsHttp::DoNotTrack,
                             NS_LITERAL_CSTRING("1"),
                             false);
    MOZ_ASSERT(NS_SUCCEEDED(rv));
  }
}

void
nsHttpChannel::ReportRcwnStats(bool isFromNet)
{
    if (!sRCWNEnabled) {
        return;
    }

    if (isFromNet) {
        if (mRaceCacheWithNetwork) {
            gIOService->IncrementNetWonRequestNumber();
            Telemetry::Accumulate(Telemetry::NETWORK_RACE_CACHE_BANDWIDTH_RACE_NETWORK_WIN, mTransferSize);
            if (mRaceDelay) {
                AccumulateCategorical(Telemetry::LABELS_NETWORK_RACE_CACHE_WITH_NETWORK_USAGE_2::NetworkDelayedRace);
            } else {
                AccumulateCategorical(Telemetry::LABELS_NETWORK_RACE_CACHE_WITH_NETWORK_USAGE_2::NetworkRace);
            }
        } else {
            Telemetry::Accumulate(Telemetry::NETWORK_RACE_CACHE_BANDWIDTH_NOT_RACE, mTransferSize);
            AccumulateCategorical(Telemetry::LABELS_NETWORK_RACE_CACHE_WITH_NETWORK_USAGE_2::NetworkNoRace);
        }
    } else {
        if (mRaceCacheWithNetwork || mRaceDelay) {
            gIOService->IncrementCacheWonRequestNumber();
            Telemetry::Accumulate(Telemetry::NETWORK_RACE_CACHE_BANDWIDTH_RACE_CACHE_WIN, mTransferSize);
            if (mRaceDelay) {
                AccumulateCategorical(Telemetry::LABELS_NETWORK_RACE_CACHE_WITH_NETWORK_USAGE_2::CacheDelayedRace);
            } else {
                AccumulateCategorical(Telemetry::LABELS_NETWORK_RACE_CACHE_WITH_NETWORK_USAGE_2::CacheRace);
            }
        } else {
            Telemetry::Accumulate(Telemetry::NETWORK_RACE_CACHE_BANDWIDTH_NOT_RACE, mTransferSize);
            AccumulateCategorical(Telemetry::LABELS_NETWORK_RACE_CACHE_WITH_NETWORK_USAGE_2::CacheNoRace);
        }
    }

    gIOService->IncrementRequestNumber();
}

static const size_t kPositiveBucketNumbers = 34;
static const int64_t kPositiveBucketLevels[kPositiveBucketNumbers] =
{
	0, 10, 20, 30, 40, 50, 60, 70, 80, 90,
	100, 200, 300, 400, 500, 600, 700, 800, 900, 1000,
	2000, 3000, 4000, 5000, 6000, 7000, 8000, 9000, 10000,
	20000, 30000, 40000, 50000, 60000
};

/**
 * For space efficiency, we collect finer resolution for small difference
 * between net and cache time, coarser for larger.
 * Bucket #40 for a tie.
 * #41 to #50 indicates cache wins by 1ms to 100ms, split equally.
 * #51 to #59 indicates cache wins by 101ms to 1000ms.
 * #60 to #68 indicates cache wins by 1s to 10s.
 * #69 to #73 indicates cache wins by 11s to 60s.
 * #74 indicates cache wins by more than 1 minute.
 *
 * #39 to #30 indicates network wins by 1ms to 100ms, split equally.
 * #29 to #21 indicates network wins by 101ms to 1000ms.
 * #20 to #12 indicates network wins by 1s to 10s.
 * #11 to #7 indicates network wins by 11s to 60s.
 * #6 indicates network wins by more than 1 minute.
 *
 * Other bucket numbers are reserved.
 */
inline int64_t
nsHttpChannel::ComputeTelemetryBucketNumber(int64_t difftime_ms)
{
	int64_t absBucketIndex =
		std::lower_bound(kPositiveBucketLevels,
                     kPositiveBucketLevels + kPositiveBucketNumbers,
	                   static_cast<int64_t>(mozilla::Abs(difftime_ms)))
		- kPositiveBucketLevels;

	return difftime_ms >= 0 ? 40 + absBucketIndex
	                        : 40 - absBucketIndex;
}

void
nsHttpChannel::ReportNetVSCacheTelemetry()
{
    nsresult rv;
    if (!mCacheEntry) {
        return;
    }

    // We only report telemetry if the entry is persistent (on disk)
    bool persistent;
    rv = mCacheEntry->GetPersistent(&persistent);
    if (NS_FAILED(rv) || !persistent) {
        return;
    }

    uint64_t onStartNetTime = 0;
    if (NS_FAILED(mCacheEntry->GetOnStartTime(&onStartNetTime))) {
        return;
    }

    uint64_t onStopNetTime = 0;
    if (NS_FAILED(mCacheEntry->GetOnStopTime(&onStopNetTime))) {
        return;
    }

    uint64_t onStartCacheTime = (mOnStartRequestTimestamp - mAsyncOpenTime).ToMilliseconds();
    int64_t onStartDiff = onStartNetTime - onStartCacheTime;
    onStartDiff = ComputeTelemetryBucketNumber(onStartDiff);

    uint64_t onStopCacheTime = (mCacheReadEnd - mAsyncOpenTime).ToMilliseconds();
    int64_t onStopDiff = onStopNetTime - onStopCacheTime;
    onStopDiff = ComputeTelemetryBucketNumber(onStopDiff);

    if (mDidReval) {
        Telemetry::Accumulate(Telemetry::HTTP_NET_VS_CACHE_ONSTART_REVALIDATED_V2, onStartDiff);
        Telemetry::Accumulate(Telemetry::HTTP_NET_VS_CACHE_ONSTOP_REVALIDATED_V2, onStopDiff);
    } else {
        Telemetry::Accumulate(Telemetry::HTTP_NET_VS_CACHE_ONSTART_NOTREVALIDATED_V2, onStartDiff);
        Telemetry::Accumulate(Telemetry::HTTP_NET_VS_CACHE_ONSTOP_NOTREVALIDATED_V2, onStopDiff);
    }

    if (mDidReval) {
        // We don't report revalidated probes as the data would be skewed.
        return;
    }

    if (mCacheOpenWithPriority) {
        if (mCacheQueueSizeWhenOpen < 5) {
            Telemetry::Accumulate(Telemetry::HTTP_NET_VS_CACHE_ONSTART_QSMALL_HIGHPRI_V2, onStartDiff);
            Telemetry::Accumulate(Telemetry::HTTP_NET_VS_CACHE_ONSTOP_QSMALL_HIGHPRI_V2, onStopDiff);
        } else if (mCacheQueueSizeWhenOpen < 10) {
            Telemetry::Accumulate(Telemetry::HTTP_NET_VS_CACHE_ONSTART_QMED_HIGHPRI_V2, onStartDiff);
            Telemetry::Accumulate(Telemetry::HTTP_NET_VS_CACHE_ONSTOP_QMED_HIGHPRI_V2, onStopDiff);
        } else {
            Telemetry::Accumulate(Telemetry::HTTP_NET_VS_CACHE_ONSTART_QBIG_HIGHPRI_V2, onStartDiff);
            Telemetry::Accumulate(Telemetry::HTTP_NET_VS_CACHE_ONSTOP_QBIG_HIGHPRI_V2, onStopDiff);
        }
    } else { // The limits are higher for normal priority cache queues
        if (mCacheQueueSizeWhenOpen < 10) {
            Telemetry::Accumulate(Telemetry::HTTP_NET_VS_CACHE_ONSTART_QSMALL_NORMALPRI_V2, onStartDiff);
            Telemetry::Accumulate(Telemetry::HTTP_NET_VS_CACHE_ONSTOP_QSMALL_NORMALPRI_V2, onStopDiff);
        } else if (mCacheQueueSizeWhenOpen < 50) {
            Telemetry::Accumulate(Telemetry::HTTP_NET_VS_CACHE_ONSTART_QMED_NORMALPRI_V2, onStartDiff);
            Telemetry::Accumulate(Telemetry::HTTP_NET_VS_CACHE_ONSTOP_QMED_NORMALPRI_V2, onStopDiff);
        } else {
            Telemetry::Accumulate(Telemetry::HTTP_NET_VS_CACHE_ONSTART_QBIG_NORMALPRI_V2, onStartDiff);
            Telemetry::Accumulate(Telemetry::HTTP_NET_VS_CACHE_ONSTOP_QBIG_NORMALPRI_V2, onStopDiff);
        }
    }

    uint32_t diskStorageSizeK = 0;
    rv = mCacheEntry->GetDiskStorageSizeInKB(&diskStorageSizeK);
    if (NS_FAILED(rv)) {
        return;
    }

    // No significant difference was observed between different sizes for |onStartDiff|
    if (diskStorageSizeK < 256) {
        Telemetry::Accumulate(Telemetry::HTTP_NET_VS_CACHE_ONSTOP_SMALL_V2, onStopDiff);
    } else {
        Telemetry::Accumulate(Telemetry::HTTP_NET_VS_CACHE_ONSTOP_LARGE_V2, onStopDiff);
    }
}

NS_IMETHODIMP
nsHttpChannel::Test_delayCacheEntryOpeningBy(int32_t aTimeout)
{
    MOZ_ASSERT(NS_IsMainThread(), "Must be called on the main thread");
    mCacheOpenDelay = aTimeout;
    return NS_OK;
}

NS_IMETHODIMP
nsHttpChannel::Test_triggerDelayedOpenCacheEntry()
{
    MOZ_ASSERT(NS_IsMainThread(), "Must be called on the main thread");
    nsresult rv;
    if (!mCacheOpenDelay) {
        // No delay was set.
        return NS_ERROR_NOT_AVAILABLE;
    }
    if (!mCacheOpenFunc) {
        // There should be a runnable.
        return NS_ERROR_FAILURE;
    }
    if (mCacheOpenTimer) {
        rv = mCacheOpenTimer->Cancel();
        if (NS_FAILED(rv)) {
            return rv;
        }
        mCacheOpenTimer = nullptr;
    }
    mCacheOpenDelay = 0;
    // Avoid re-entrancy issues by nulling our mCacheOpenFunc before calling it.
    std::function<void(nsHttpChannel*)> cacheOpenFunc = nullptr;
    std::swap(cacheOpenFunc, mCacheOpenFunc);
    cacheOpenFunc(this);

    return NS_OK;
}

nsresult
nsHttpChannel::TriggerNetworkWithDelay(uint32_t aDelay)
{
    MOZ_ASSERT(NS_IsMainThread(), "Must be called on the main thread");

    LOG(("nsHttpChannel::TriggerNetworkWithDelay [this=%p, delay=%u]\n",
         this, aDelay));

    if (mCanceled) {
        LOG(("  channel was canceled.\n"));
        return mStatus;
    }

    // If a network request has already gone out, there is no point in
    // doing this again.
    if (mNetworkTriggered) {
        LOG(("  network already triggered. Returning.\n"));
        return NS_OK;
    }

    if (!aDelay) {
        // We cannot call TriggerNetwork() directly here, because it would
        // cause performance regression in tp6 tests, see bug 1398847.
        return NS_DispatchToMainThread(
            NewRunnableMethod("net::nsHttpChannel::TriggerNetworkWithDelay",
                              this, &nsHttpChannel::TriggerNetwork),
            NS_DISPATCH_NORMAL);
    }

    if (!mNetworkTriggerTimer) {
        mNetworkTriggerTimer = NS_NewTimer();
    }
    mNetworkTriggerTimer->InitWithCallback(this, aDelay, nsITimer::TYPE_ONE_SHOT);
    return NS_OK;
}

nsresult
nsHttpChannel::TriggerNetwork()
{
    MOZ_ASSERT(NS_IsMainThread(), "Must be called on the main thread");

    LOG(("nsHttpChannel::TriggerNetwork [this=%p]\n", this));

    if (mCanceled) {
        LOG(("  channel was canceled.\n"));
        return mStatus;
    }

    // If a network request has already gone out, there is no point in
    // doing this again.
    if (mNetworkTriggered) {
        LOG(("  network already triggered. Returning.\n"));
        return NS_OK;
    }

    mNetworkTriggered = true;
    if (mNetworkTriggerTimer) {
        mNetworkTriggerTimer->Cancel();
        mNetworkTriggerTimer = nullptr;
    }

    // If we are waiting for a proxy request, that means we can't trigger
    // the next step just yet. We need for mConnectionInfo to be non-null
    // before we call ContinueConnect. OnProxyAvailable will trigger
    // BeginConnect, and Connect will call ContinueConnect even if it's
    // for the cache callbacks.
    if (mProxyRequest) {
        LOG(("  proxy request in progress. Delaying network trigger.\n"));
        mWaitingForProxy = true;
        return NS_OK;
    }

    if (AwaitingCacheCallbacks()) {
        mRaceCacheWithNetwork = sRCWNEnabled;
    }

    LOG(("  triggering network\n"));
    return ContinueConnect();
}

nsresult
nsHttpChannel::MaybeRaceCacheWithNetwork()
{
    nsresult rv;

    nsCOMPtr<nsINetworkLinkService> netLinkSvc =
        do_GetService(NS_NETWORK_LINK_SERVICE_CONTRACTID, &rv);
    NS_ENSURE_SUCCESS(rv, rv);

    uint32_t linkType;
    rv = netLinkSvc->GetLinkType(&linkType);
    NS_ENSURE_SUCCESS(rv, rv);

    if (!(linkType == nsINetworkLinkService::LINK_TYPE_UNKNOWN ||
          linkType == nsINetworkLinkService::LINK_TYPE_ETHERNET ||
          linkType == nsINetworkLinkService::LINK_TYPE_USB ||
          linkType == nsINetworkLinkService::LINK_TYPE_WIFI)) {
        return NS_OK;
    }

    // Don't trigger the network if the load flags say so.
    if (mLoadFlags & (LOAD_ONLY_FROM_CACHE | LOAD_NO_NETWORK_IO)) {
        return NS_OK;
    }

    // We must not race if the channel has a failure status code.
    if (NS_FAILED(mStatus)) {
        return NS_OK;
    }

    // If a CORS Preflight is required we must not race.
    if (mRequireCORSPreflight && !mIsCorsPreflightDone) {
        return NS_OK;
    }

    if (CacheFileUtils::CachePerfStats::IsCacheSlow()) {
        // If the cache is slow, trigger the network request immediately.
        mRaceDelay = 0;
    } else {
        // Give cache a headstart of 3 times the average cache entry open time.
        mRaceDelay = CacheFileUtils::CachePerfStats::GetAverage(
                     CacheFileUtils::CachePerfStats::ENTRY_OPEN, true) * 3;
        // We use microseconds in CachePerfStats but we need milliseconds
        // for TriggerNetwork.
        mRaceDelay /= 1000;
    }

    mRaceDelay = clamped<uint32_t>(mRaceDelay, sRCWNMinWaitMs, sRCWNMaxWaitMs);

    MOZ_ASSERT(sRCWNEnabled, "The pref must be turned on.");
    LOG(("nsHttpChannel::MaybeRaceCacheWithNetwork [this=%p, delay=%u]\n",
         this, mRaceDelay));

    return TriggerNetworkWithDelay(mRaceDelay);
}

NS_IMETHODIMP
nsHttpChannel::Test_triggerNetwork(int32_t aTimeout)
{
    MOZ_ASSERT(NS_IsMainThread(), "Must be called on the main thread");
    return TriggerNetworkWithDelay(aTimeout);
}

NS_IMETHODIMP
nsHttpChannel::Notify(nsITimer *aTimer)
{
    RefPtr<nsHttpChannel> self(this);
    if (aTimer == mCacheOpenTimer) {
        return Test_triggerDelayedOpenCacheEntry();
    } else if (aTimer == mNetworkTriggerTimer) {
        return TriggerNetwork();
    } else {
        MOZ_CRASH("Unknown timer");
    }

    return NS_OK;
}

bool
nsHttpChannel::EligibleForTailing()
{
  if (!(mClassOfService & nsIClassOfService::Tail)) {
      return false;
  }

  if (mClassOfService & (nsIClassOfService::UrgentStart |
                         nsIClassOfService::Leader |
                         nsIClassOfService::TailForbidden)) {
      return false;
  }

  if (mClassOfService & nsIClassOfService::Unblocked &&
      !(mClassOfService & nsIClassOfService::TailAllowed)) {
      return false;
  }

  if (IsNavigation()) {
      return false;
  }

  return true;
}

bool
nsHttpChannel::WaitingForTailUnblock()
{
  nsresult rv;

  if (!gHttpHandler->IsTailBlockingEnabled()) {
    LOG(("nsHttpChannel %p tail-blocking disabled", this));
    return false;
  }

  if (!EligibleForTailing()) {
    LOG(("nsHttpChannel %p not eligible for tail-blocking", this));
    AddAsNonTailRequest();
    return false;
  }

  if (!EnsureRequestContext()) {
    LOG(("nsHttpChannel %p no request context", this));
    return false;
  }

  LOG(("nsHttpChannel::WaitingForTailUnblock this=%p, rc=%p",
       this, mRequestContext.get()));

  bool blocked;
  rv = mRequestContext->IsContextTailBlocked(this, &blocked);
  if (NS_FAILED(rv)) {
    return false;
  }

  LOG(("  blocked=%d", blocked));

  return blocked;
}

//-----------------------------------------------------------------------------
// nsHttpChannel::nsIRequestTailUnblockCallback
//-----------------------------------------------------------------------------

// Must be implemented in the leaf class because we don't have
// AsyncAbort in HttpBaseChannel.
NS_IMETHODIMP
nsHttpChannel::OnTailUnblock(nsresult rv)
{
    LOG(("nsHttpChannel::OnTailUnblock this=%p rv=%" PRIx32 " rc=%p",
         this, static_cast<uint32_t>(rv), mRequestContext.get()));

    MOZ_RELEASE_ASSERT(mOnTailUnblock);

    if (NS_FAILED(mStatus)) {
        rv = mStatus;
    }

    if (NS_SUCCEEDED(rv)) {
        auto callback = mOnTailUnblock;
        mOnTailUnblock = nullptr;
        rv = (this->*callback)();
    }

    if (NS_FAILED(rv)) {
        CloseCacheEntry(false);
        return AsyncAbort(rv);
    }

    return NS_OK;
}

void
nsHttpChannel::SetWarningReporter(HttpChannelSecurityWarningReporter *aReporter)
{
    LOG(("nsHttpChannel [this=%p] SetWarningReporter [%p]", this, aReporter));
    mWarningReporter = aReporter;
}

HttpChannelSecurityWarningReporter*
nsHttpChannel::GetWarningReporter()
{
    LOG(("nsHttpChannel [this=%p] GetWarningReporter [%p]", this, mWarningReporter.get()));
    return mWarningReporter.get();
}

namespace {

class CopyNonDefaultHeaderVisitor final : public nsIHttpHeaderVisitor
{
  nsCOMPtr<nsIHttpChannel> mTarget;

  ~CopyNonDefaultHeaderVisitor() = default;

  NS_IMETHOD
  VisitHeader(const nsACString& aHeader, const nsACString& aValue) override
  {
    if (aValue.IsEmpty()) {
      return mTarget->SetEmptyRequestHeader(aHeader);
    } else {
      return mTarget->SetRequestHeader(aHeader, aValue, false /* merge */);
    }
  }

public:
  explicit CopyNonDefaultHeaderVisitor(nsIHttpChannel* aTarget)
    : mTarget(aTarget)
  {
    MOZ_DIAGNOSTIC_ASSERT(mTarget);
  }

  NS_DECL_ISUPPORTS
};

NS_IMPL_ISUPPORTS(CopyNonDefaultHeaderVisitor, nsIHttpHeaderVisitor)

} // anonymous namespace

nsresult
nsHttpChannel::RedirectToInterceptedChannel()
{
    nsCOMPtr<nsINetworkInterceptController> controller;
    GetCallback(controller);

    RefPtr<InterceptedHttpChannel> intercepted =
      InterceptedHttpChannel::CreateForInterception(mChannelCreationTime,
                                                    mChannelCreationTimestamp,
                                                    mAsyncOpenTime);

    nsresult rv =
      intercepted->Init(mURI, mCaps, static_cast<nsProxyInfo*>(mProxyInfo.get()),
                        mProxyResolveFlags, mProxyURI, mChannelId);

    nsCOMPtr<nsILoadInfo> redirectLoadInfo =
      CloneLoadInfoForRedirect(mURI, nsIChannelEventSink::REDIRECT_INTERNAL);
    intercepted->SetLoadInfo(redirectLoadInfo);

    rv = SetupReplacementChannel(mURI, intercepted, true,
                                 nsIChannelEventSink::REDIRECT_INTERNAL);
    NS_ENSURE_SUCCESS(rv, rv);

    // Some APIs, like fetch(), allow content to set non-standard headers.
    // Normally these APIs are responsible for copying these headers across
    // redirects.  In the e10s parent-side intercept case, though, we currently
    // "hide" the internal redirect to the InterceptedHttpChannel.  So the
    // fetch() API does not have the opportunity to move headers over.
    // Therefore, we do it automatically here.
    //
    // Once child-side interception is removed and the internal redirect no
    // longer needs to be "hidden", then this header copying code can be
    // removed.
    if (ServiceWorkerParentInterceptEnabled()) {
      nsCOMPtr<nsIHttpHeaderVisitor> visitor =
        new CopyNonDefaultHeaderVisitor(intercepted);
      rv = VisitNonDefaultRequestHeaders(visitor);
      NS_ENSURE_SUCCESS(rv, rv);
    }

    mRedirectChannel = intercepted;

    PushRedirectAsyncFunc(
        &nsHttpChannel::ContinueAsyncRedirectChannelToURI);

    rv = gHttpHandler->AsyncOnChannelRedirect(this, intercepted,
                                              nsIChannelEventSink::REDIRECT_INTERNAL);

    if (NS_SUCCEEDED(rv)) {
        rv = WaitForRedirectCallback();
    }

    if (NS_FAILED(rv)) {
        AutoRedirectVetoNotifier notifier(this);

        PopRedirectAsyncFunc(
            &nsHttpChannel::ContinueAsyncRedirectChannelToURI);
    }

    return rv;
}

} // namespace net
} // namespace mozilla<|MERGE_RESOLUTION|>--- conflicted
+++ resolved
@@ -601,13 +601,10 @@
         mCaps |= NS_HTTP_LARGE_KEEPALIVE | NS_HTTP_DISABLE_TRR;
     }
 
-<<<<<<< HEAD
-=======
     if (mLoadFlags & LOAD_DISABLE_TRR) {
         mCaps |= NS_HTTP_DISABLE_TRR;
     }
 
->>>>>>> 94e37e71
     // Finalize ConnectionInfo flags before SpeculativeConnect
     mConnectionInfo->SetAnonymous((mLoadFlags & LOAD_ANONYMOUS) != 0);
     mConnectionInfo->SetPrivate(mPrivateBrowsing);
