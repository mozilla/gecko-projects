/* vim:set ts=4 sw=4 sts=4 et cin: */
/* This Source Code Form is subject to the terms of the Mozilla Public
 * License, v. 2.0. If a copy of the MPL was not distributed with this
 * file, You can obtain one at http://mozilla.org/MPL/2.0/. */

#if defined(HAVE_RES_NINIT)
#include <sys/types.h>
#include <netinet/in.h>
#include <arpa/inet.h>
#include <arpa/nameser.h>
#include <resolv.h>
#define RES_RETRY_ON_FAILURE
#endif

#include <stdlib.h>
#include <ctime>
#include "nsHostResolver.h"
#include "nsError.h"
#include "nsISupportsBase.h"
#include "nsISupportsUtils.h"
#include "nsIThreadManager.h"
#include "nsAutoPtr.h"
#include "nsComponentManagerUtils.h"
#include "nsPrintfCString.h"
#include "nsXPCOMCIDInternal.h"
#include "prthread.h"
#include "prerror.h"
#include "prtime.h"
#include "mozilla/Logging.h"
#include "PLDHashTable.h"
#include "plstr.h"
#include "nsURLHelper.h"
#include "nsThreadUtils.h"
#include "nsThreadPool.h"
#include "GetAddrInfo.h"
#include "GeckoProfiler.h"
#include "TRR.h"
#include "TRRService.h"

#include "mozilla/Atomics.h"
#include "mozilla/HashFunctions.h"
#include "mozilla/TimeStamp.h"
#include "mozilla/Telemetry.h"
#include "mozilla/DebugOnly.h"
#include "mozilla/Preferences.h"

using namespace mozilla;
using namespace mozilla::net;

// None of our implementations expose a TTL for negative responses, so we use a
// constant always.
static const unsigned int NEGATIVE_RECORD_LIFETIME = 60;

//----------------------------------------------------------------------------

// Use a persistent thread pool in order to avoid spinning up new threads all the time.
// In particular, thread creation results in a res_init() call from libc which is
// quite expensive.
//
// The pool dynamically grows between 0 and MAX_RESOLVER_THREADS in size. New requests
// go first to an idle thread. If that cannot be found and there are fewer than MAX_RESOLVER_THREADS
// currently in the pool a new thread is created for high priority requests. If
// the new request is at a lower priority a new thread will only be created if
// there are fewer than HighThreadThreshold currently outstanding. If a thread cannot be
// created or an idle thread located for the request it is queued.
//
// When the pool is greater than HighThreadThreshold in size a thread will be destroyed after
// ShortIdleTimeoutSeconds of idle time. Smaller pools use LongIdleTimeoutSeconds for a
// timeout period.

#define HighThreadThreshold     MAX_RESOLVER_THREADS_FOR_ANY_PRIORITY
#define LongIdleTimeoutSeconds  300           // for threads 1 -> HighThreadThreshold
#define ShortIdleTimeoutSeconds 60            // for threads HighThreadThreshold+1 -> MAX_RESOLVER_THREADS

static_assert(HighThreadThreshold <= MAX_RESOLVER_THREADS,
              "High Thread Threshold should be less equal Maximum allowed thread");

//----------------------------------------------------------------------------

namespace mozilla {
namespace net {
LazyLogModule gHostResolverLog("nsHostResolver");
#define LOG(args) MOZ_LOG(mozilla::net::gHostResolverLog, mozilla::LogLevel::Debug, args)
#define LOG_ENABLED() MOZ_LOG_TEST(mozilla::net::gHostResolverLog, mozilla::LogLevel::Debug)
}
}

//----------------------------------------------------------------------------

#if defined(RES_RETRY_ON_FAILURE)

// this class represents the resolver state for a given thread.  if we
// encounter a lookup failure, then we can invoke the Reset method on an
// instance of this class to reset the resolver (in case /etc/resolv.conf
// for example changed).  this is mainly an issue on GNU systems since glibc
// only reads in /etc/resolv.conf once per thread.  it may be an issue on
// other systems as well.

class nsResState
{
public:
    nsResState()
        // initialize mLastReset to the time when this object
        // is created.  this means that a reset will not occur
        // if a thread is too young.  the alternative would be
        // to initialize this to the beginning of time, so that
        // the first failure would cause a reset, but since the
        // thread would have just started up, it likely would
        // already have current /etc/resolv.conf info.
        : mLastReset(PR_IntervalNow())
    {
    }

    bool Reset()
    {
        // reset no more than once per second
        if (PR_IntervalToSeconds(PR_IntervalNow() - mLastReset) < 1)
            return false;

        LOG(("Calling 'res_ninit'.\n"));

        mLastReset = PR_IntervalNow();
        return (res_ninit(&_res) == 0);
    }

private:
    PRIntervalTime mLastReset;
};

#endif // RES_RETRY_ON_FAILURE

//----------------------------------------------------------------------------

static inline bool
IsHighPriority(uint16_t flags)
{
    return !(flags & (nsHostResolver::RES_PRIORITY_LOW | nsHostResolver::RES_PRIORITY_MEDIUM));
}

static inline bool
IsMediumPriority(uint16_t flags)
{
    return flags & nsHostResolver::RES_PRIORITY_MEDIUM;
}

static inline bool
IsLowPriority(uint16_t flags)
{
    return flags & nsHostResolver::RES_PRIORITY_LOW;
}

//----------------------------------------------------------------------------
// this macro filters out any flags that are not used when constructing the
// host key.  the significant flags are those that would affect the resulting
// host record (i.e., the flags that are passed down to PR_GetAddrInfoByName).
#define RES_KEY_FLAGS(_f) ((_f) & (nsHostResolver::RES_CANON_NAME |     \
                                   nsHostResolver::RES_DISABLE_TRR))

nsHostKey::nsHostKey(const nsACString& aHost, uint16_t aFlags,
                     uint16_t aAf, bool aPb, const nsACString& aOriginsuffix)
  : host(aHost)
  , flags(aFlags)
  , af(aAf)
  , pb(aPb)
  , originSuffix(aOriginsuffix)
{
  if (TRR_DISABLED(gTRRService->Mode())) {
    // When not using TRR, lookup all answers as TRR-disabled
    flags |= nsHostResolver::RES_DISABLE_TRR;
  }
}

bool
nsHostKey::operator==(const nsHostKey& other) const
{
    return host == other.host &&
        RES_KEY_FLAGS (flags) == RES_KEY_FLAGS(other.flags) &&
        af == other.af &&
        originSuffix == other.originSuffix;
}

PLDHashNumber
nsHostKey::Hash() const
{
    return AddToHash(HashString(host.get()), RES_KEY_FLAGS(flags), af,
                     HashString(originSuffix.get()));
}

size_t
nsHostKey::SizeOfExcludingThis(mozilla::MallocSizeOf mallocSizeOf) const
{
    size_t n = 0;
    n += host.SizeOfExcludingThisIfUnshared(mallocSizeOf);
    n += originSuffix.SizeOfExcludingThisIfUnshared(mallocSizeOf);
    return n;
}

nsHostRecord::nsHostRecord(const nsHostKey& key)
    : nsHostKey(key)
    , addr_info_lock("nsHostRecord.addr_info_lock")
    , addr_info_gencnt(0)
    , addr_info(nullptr)
    , addr(nullptr)
    , negative(false)
    , mResolverMode(MODE_NATIVEONLY)
    , mFirstTRRresult(NS_OK)
    , mResolving(0)
    , mTRRSuccess(0)
    , mNativeSuccess(0)
    , mNative(false)
    , mTRRUsed(false)
    , mNativeUsed(false)
    , onQueue(false)
    , usingAnyThread(false)
    , mDoomed(false)
    , mDidCallbacks(false)
    , mGetTtl(false)
    , mResolveAgain(false)
    , mTrrAUsed(INIT)
    , mTrrAAAAUsed(INIT)
    , mTrrLock("nsHostRecord.mTrrLock")
    , mBlacklistedCount(0)
{
}

void
nsHostRecord::Cancel()
{
    MutexAutoLock trrlock(mTrrLock);
    if (mTrrA) {
        mTrrA->Cancel();
        mTrrA = nullptr;
    }
    if (mTrrAAAA) {
        mTrrAAAA->Cancel();
        mTrrAAAA = nullptr;
    }
}

void
nsHostRecord::Invalidate()
{
    mDoomed = true;
}

void
nsHostRecord::SetExpiration(const mozilla::TimeStamp& now, unsigned int valid, unsigned int grace)
{
    mValidStart = now;
    mGraceStart = now + TimeDuration::FromSeconds(valid);
    mValidEnd = now + TimeDuration::FromSeconds(valid + grace);
}

void
nsHostRecord::CopyExpirationTimesAndFlagsFrom(const nsHostRecord *aFromHostRecord)
{
    // This is used to copy information from a cache entry to a record. All
    // information necessary for HasUsableRecord needs to be copied.
    mValidStart = aFromHostRecord->mValidStart;
    mValidEnd = aFromHostRecord->mValidEnd;
    mGraceStart = aFromHostRecord->mGraceStart;
    mDoomed = aFromHostRecord->mDoomed;
}

void
nsHostRecord::ResolveComplete()
{
    if (mNativeUsed) {
        if (mNativeSuccess) {
            uint32_t millis = static_cast<uint32_t>(mNativeDuration.ToMilliseconds());
            Telemetry::Accumulate(Telemetry::DNS_NATIVE_LOOKUP_TIME, millis);
        }
        AccumulateCategorical(mNativeSuccess ?
                              Telemetry::LABELS_DNS_LOOKUP_DISPOSITION::osOK :
                              Telemetry::LABELS_DNS_LOOKUP_DISPOSITION::osFail);
    }

    if (mTRRUsed) {
        if (mTRRSuccess) {
            uint32_t millis = static_cast<uint32_t>(mTrrDuration.ToMilliseconds());
            Telemetry::Accumulate(Telemetry::DNS_TRR_LOOKUP_TIME, millis);
        }
        AccumulateCategorical(mTRRSuccess ?
                              Telemetry::LABELS_DNS_LOOKUP_DISPOSITION::trrOK :
                              Telemetry::LABELS_DNS_LOOKUP_DISPOSITION::trrFail);

        if (mTrrAUsed == OK) {
            AccumulateCategorical(Telemetry::LABELS_DNS_LOOKUP_DISPOSITION::trrAOK);
        } else if (mTrrAUsed == FAILED) {
            AccumulateCategorical(Telemetry::LABELS_DNS_LOOKUP_DISPOSITION::trrAFail);
        }

        if (mTrrAAAAUsed == OK) {
            AccumulateCategorical(Telemetry::LABELS_DNS_LOOKUP_DISPOSITION::trrAAAAOK);
        } else if (mTrrAAAAUsed == FAILED) {
            AccumulateCategorical(Telemetry::LABELS_DNS_LOOKUP_DISPOSITION::trrAAAAFail);
        }
    }

    if (mTRRUsed && mNativeUsed && mNativeSuccess && mTRRSuccess) { // race or shadow!
        static const TimeDuration k50ms = TimeDuration::FromMilliseconds(50);
        static const TimeDuration k100ms = TimeDuration::FromMilliseconds(100);
        if (mTrrDuration <= mNativeDuration) {
            if ((mNativeDuration - mTrrDuration) > k100ms) {
                AccumulateCategorical(Telemetry::LABELS_DNS_TRR_RACE2::TRRFasterBy100);
            } else if ((mNativeDuration - mTrrDuration) > k50ms) {
                AccumulateCategorical(Telemetry::LABELS_DNS_TRR_RACE2::TRRFasterBy50);
            } else {
                AccumulateCategorical(Telemetry::LABELS_DNS_TRR_RACE2::TRRFaster);
            }
            LOG(("nsHostRecord::Complete %s Dns Race: TRR\n", host.get()));
        } else {
            if ((mTrrDuration - mNativeDuration) > k100ms) {
                AccumulateCategorical(Telemetry::LABELS_DNS_TRR_RACE2::NativeFasterBy100);
            } else if ((mTrrDuration - mNativeDuration) > k50ms) {
                AccumulateCategorical(Telemetry::LABELS_DNS_TRR_RACE2::NativeFasterBy50);
            } else {
                AccumulateCategorical(Telemetry::LABELS_DNS_TRR_RACE2::NativeFaster);
            }
            LOG(("nsHostRecord::Complete %s Dns Race: NATIVE\n", host.get()));
        }
    }

    if (mTRRUsed && mNativeUsed &&
        ((mResolverMode == MODE_SHADOW) || (mResolverMode == MODE_PARALLEL))) {
        // both were used, accumulate comparative success
        AccumulateCategorical(mNativeSuccess && mTRRSuccess?
                              Telemetry::LABELS_DNS_TRR_COMPARE::BothWorked :
                              ((mNativeSuccess ? Telemetry::LABELS_DNS_TRR_COMPARE::NativeWorked :
                                (mTRRSuccess ? Telemetry::LABELS_DNS_TRR_COMPARE::TRRWorked:
                                 Telemetry::LABELS_DNS_TRR_COMPARE::BothFailed))));
    } else if (mResolverMode == MODE_TRRFIRST) {
        if(flags & nsIDNSService::RESOLVE_DISABLE_TRR) {
            // TRR is disabled on request, which is a next-level back-off method.
            Telemetry::Accumulate(Telemetry::DNS_TRR_DISABLED, mNativeSuccess);
        } else {
            AccumulateCategorical(mTRRSuccess?
                                  Telemetry::LABELS_DNS_TRR_FIRST::TRRWorked :
                                  ((mNativeSuccess ? Telemetry::LABELS_DNS_TRR_FIRST::NativeFallback :
                                    Telemetry::LABELS_DNS_TRR_FIRST::BothFailed)));
        }
    }

    switch(mResolverMode) {
    case MODE_NATIVEONLY:
    case MODE_TRROFF:
        AccumulateCategorical(Telemetry::LABELS_DNS_LOOKUP_ALGORITHM::nativeOnly);
        break;
    case MODE_PARALLEL:
        AccumulateCategorical(Telemetry::LABELS_DNS_LOOKUP_ALGORITHM::trrRace);
        break;
    case MODE_TRRFIRST:
        AccumulateCategorical(Telemetry::LABELS_DNS_LOOKUP_ALGORITHM::trrFirst);
        break;
    case MODE_TRRONLY:
        AccumulateCategorical(Telemetry::LABELS_DNS_LOOKUP_ALGORITHM::trrOnly);
        break;
    case MODE_SHADOW:
        AccumulateCategorical(Telemetry::LABELS_DNS_LOOKUP_ALGORITHM::trrShadow);
        break;
    }

    if (mTRRUsed && !mTRRSuccess && mNativeSuccess && gTRRService) {
        gTRRService->TRRBlacklist(nsCString(host), pb, true);
    }
}

nsHostRecord::~nsHostRecord()
{
    mCallbacks.clear();

    Telemetry::Accumulate(Telemetry::DNS_BLACKLIST_COUNT, mBlacklistedCount);
    delete addr_info;
}

bool
nsHostRecord::Blacklisted(NetAddr *aQuery)
{
    // must call locked
    LOG(("Checking blacklist for host [%s], host record [%p].\n",
         host.get(), this));

    // skip the string conversion for the common case of no blacklist
    if (!mBlacklistedItems.Length()) {
        return false;
    }

    char buf[kIPv6CStrBufSize];
    if (!NetAddrToString(aQuery, buf, sizeof(buf))) {
        return false;
    }
    nsDependentCString strQuery(buf);

    for (uint32_t i = 0; i < mBlacklistedItems.Length(); i++) {
        if (mBlacklistedItems.ElementAt(i).Equals(strQuery)) {
            LOG(("Address [%s] is blacklisted for host [%s].\n", buf, host.get()));
            return true;
        }
    }

    return false;
}

void
nsHostRecord::ReportUnusable(NetAddr *aAddress)
{
    // must call locked
    LOG(("Adding address to blacklist for host [%s], host record [%p]."
         "used trr=%d\n", host.get(), this, mTRRSuccess));

    ++mBlacklistedCount;

    if (negative)
        mDoomed = true;

    char buf[kIPv6CStrBufSize];
    if (NetAddrToString(aAddress, buf, sizeof(buf))) {
        LOG(("Successfully adding address [%s] to blacklist for host "
             "[%s].\n", buf, host.get()));
        mBlacklistedItems.AppendElement(nsCString(buf));
    }
}

void
nsHostRecord::ResetBlacklist()
{
    // must call locked
    LOG(("Resetting blacklist for host [%s], host record [%p].\n",
         host.get(), this));
    mBlacklistedItems.Clear();
}

nsHostRecord::ExpirationStatus
nsHostRecord::CheckExpiration(const mozilla::TimeStamp& now) const {
    if (!mGraceStart.IsNull() && now >= mGraceStart
            && !mValidEnd.IsNull() && now < mValidEnd) {
        return nsHostRecord::EXP_GRACE;
    }
    if (!mValidEnd.IsNull() && now < mValidEnd) {
        return nsHostRecord::EXP_VALID;
    }

    return nsHostRecord::EXP_EXPIRED;
}


bool
nsHostRecord::HasUsableResult(const mozilla::TimeStamp& now, uint16_t queryFlags) const
{
    if (mDoomed) {
        return false;
    }

    // don't use cached negative results for high priority queries.
    if (negative && IsHighPriority(queryFlags)) {
        return false;
    }

    if (CheckExpiration(now) == EXP_EXPIRED) {
        return false;
    }

    return addr_info || addr || negative;
}

static size_t
SizeOfResolveHostCallbackListExcludingHead(const mozilla::LinkedList<RefPtr<nsResolveHostCallback>>& aCallbacks,
                                           MallocSizeOf mallocSizeOf)
{
    size_t n = aCallbacks.sizeOfExcludingThis(mallocSizeOf);

    for (const nsResolveHostCallback* t = aCallbacks.getFirst(); t; t = t->getNext()) {
      n += t->SizeOfIncludingThis(mallocSizeOf);
    }

    return n;
}

size_t
nsHostRecord::SizeOfIncludingThis(MallocSizeOf mallocSizeOf) const
{
    size_t n = mallocSizeOf(this);

    n += nsHostKey::SizeOfExcludingThis(mallocSizeOf);
    n += SizeOfResolveHostCallbackListExcludingHead(mCallbacks, mallocSizeOf);
    n += addr_info ? addr_info->SizeOfIncludingThis(mallocSizeOf) : 0;
    n += mallocSizeOf(addr.get());

    n += mBlacklistedItems.ShallowSizeOfExcludingThis(mallocSizeOf);
    for (size_t i = 0; i < mBlacklistedItems.Length(); i++) {
        n += mBlacklistedItems[i].SizeOfExcludingThisIfUnshared(mallocSizeOf);
    }
    return n;
}

nsHostRecord::DnsPriority
nsHostRecord::GetPriority(uint16_t aFlags)
{
    if (IsHighPriority(aFlags)){
        return nsHostRecord::DNS_PRIORITY_HIGH;
    }
    if (IsMediumPriority(aFlags)) {
        return nsHostRecord::DNS_PRIORITY_MEDIUM;
    }

    return nsHostRecord::DNS_PRIORITY_LOW;
}

// Returns true if the entry can be removed, or false if it should be left.
// Sets mResolveAgain true for entries being resolved right now.
bool
nsHostRecord::RemoveOrRefresh()
{
    // no need to flush TRRed names, they're not resolved "locally"
    MutexAutoLock lock(addr_info_lock);
    if (addr_info && addr_info->IsTRR()) {
        return false;
    }
    if (mNative) {
        if (!onQueue) {
            // The request has been passed to the OS resolver. The resultant DNS
            // record should be considered stale and not trusted; set a flag to
            // ensure it is called again.
            mResolveAgain = true;
        }
        // if Onqueue is true, the host entry is already added to the cache
        // but is still pending to get resolved: just leave it in hash.
        return false;
    }
    // Already resolved; not in a pending state; remove from cache
    return true;
}

//----------------------------------------------------------------------------

static const char kPrefGetTtl[] = "network.dns.get-ttl";
static const char kPrefNativeIsLocalhost[] = "network.dns.native-is-localhost";
static const char kPrefThreadIdleTime[] = "network.dns.resolver-thread-extra-idle-time-seconds";
static bool sGetTtlEnabled = false;
mozilla::Atomic<bool, mozilla::Relaxed> gNativeIsLocalhost;

static void DnsPrefChanged(const char* aPref, nsHostResolver* aSelf)
{
    MOZ_ASSERT(NS_IsMainThread(),
               "Should be getting pref changed notification on main thread!");

    MOZ_ASSERT(aSelf);

    if (!strcmp(aPref, kPrefGetTtl)) {
#ifdef DNSQUERY_AVAILABLE
        sGetTtlEnabled = Preferences::GetBool(kPrefGetTtl);
#endif
    } else if (!strcmp(aPref, kPrefNativeIsLocalhost)) {
        gNativeIsLocalhost = Preferences::GetBool(kPrefNativeIsLocalhost);
    }
}

NS_IMPL_ISUPPORTS0(nsHostResolver)

nsHostResolver::nsHostResolver(uint32_t maxCacheEntries,
                               uint32_t defaultCacheEntryLifetime,
                               uint32_t defaultGracePeriod)
    : mMaxCacheEntries(maxCacheEntries)
    , mDefaultCacheLifetime(defaultCacheEntryLifetime)
    , mDefaultGracePeriod(defaultGracePeriod)
    , mLock("nsHostResolver.mLock")
    , mIdleTaskCV(mLock, "nsHostResolver.mIdleTaskCV")
    , mEvictionQSize(0)
    , mShutdown(true)
    , mNumIdleTasks(0)
    , mActiveTaskCount(0)
    , mActiveAnyThreadCount(0)
    , mPendingCount(0)
{
    mCreationTime = PR_Now();

    mLongIdleTimeout  = TimeDuration::FromSeconds(LongIdleTimeoutSeconds);
    mShortIdleTimeout = TimeDuration::FromSeconds(ShortIdleTimeoutSeconds);
}

nsHostResolver::~nsHostResolver() = default;

nsresult
nsHostResolver::Init()
{
    MOZ_ASSERT(NS_IsMainThread());
    if (NS_FAILED(GetAddrInfoInit())) {
        return NS_ERROR_FAILURE;
    }

    LOG(("nsHostResolver::Init this=%p", this));

    mShutdown = false;

    // The preferences probably haven't been loaded from the disk yet, so we
    // need to register a callback that will set up the experiment once they
    // are. We also need to explicitly set a value for the props otherwise the
    // callback won't be called.
    {
        DebugOnly<nsresult> rv = Preferences::RegisterCallbackAndCall(
            &DnsPrefChanged, kPrefGetTtl, this);
        NS_WARNING_ASSERTION(NS_SUCCEEDED(rv),
                             "Could not register DNS TTL pref callback.");
        rv = Preferences::RegisterCallbackAndCall(
            &DnsPrefChanged, kPrefNativeIsLocalhost, this);
        NS_WARNING_ASSERTION(NS_SUCCEEDED(rv),
                             "Could not register DNS pref callback.");
    }

#if defined(HAVE_RES_NINIT)
    // We want to make sure the system is using the correct resolver settings,
    // so we force it to reload those settings whenever we startup a subsequent
    // nsHostResolver instance.  We assume that there is no reason to do this
    // for the first nsHostResolver instance since that is usually created
    // during application startup.
    static int initCount = 0;
    if (initCount++ > 0) {
        LOG(("Calling 'res_ninit'.\n"));
        res_ninit(&_res);
    }
#endif

    // We can configure the threadpool to keep threads alive for a while after
    // the last ThreadFunc task has been executed.
    int32_t poolTimeoutSecs = Preferences::GetInt(kPrefThreadIdleTime, 60);
    uint32_t poolTimeoutMs;
    if (poolTimeoutSecs < 0) {
        // This means never shut down the idle threads
        poolTimeoutMs = UINT32_MAX;
    } else {
        // We clamp down the idle time between 0 and one hour.
        poolTimeoutMs = mozilla::clamped<uint32_t>(poolTimeoutSecs * 1000,
                                                   0, 3600 * 1000);
    }

    nsCOMPtr<nsIThreadPool> threadPool = new nsThreadPool();
    MOZ_ALWAYS_SUCCEEDS(threadPool->SetThreadLimit(MAX_RESOLVER_THREADS));
    MOZ_ALWAYS_SUCCEEDS(threadPool->SetIdleThreadLimit(MAX_RESOLVER_THREADS));
    MOZ_ALWAYS_SUCCEEDS(threadPool->SetIdleThreadTimeout(poolTimeoutMs));
    MOZ_ALWAYS_SUCCEEDS(threadPool->SetThreadStackSize(nsIThreadManager::kThreadPoolStackSize));
    MOZ_ALWAYS_SUCCEEDS(threadPool->SetName(NS_LITERAL_CSTRING("DNS Resolver")));
    mResolverThreads = threadPool.forget();

    return NS_OK;
}

void
nsHostResolver::ClearPendingQueue(LinkedList<RefPtr<nsHostRecord>>& aPendingQ)
{
    // loop through pending queue, erroring out pending lookups.
    if (!aPendingQ.isEmpty()) {
        for (RefPtr<nsHostRecord> rec : aPendingQ) {
            rec->Cancel();
            CompleteLookup(rec, NS_ERROR_ABORT, nullptr, rec->pb);
        }
    }
}

//
// FlushCache() is what we call when the network has changed. We must not
// trust names that were resolved before this change. They may resolve
// differently now.
//
// This function removes all existing resolved host entries from the hash.
// Names that are in the pending queues can be left there. Entries in the
// cache that have 'Resolve' set true but not 'onQueue' are being resolved
// right now, so we need to mark them to get re-resolved on completion!

void
nsHostResolver::FlushCache()
{
    MutexAutoLock lock(mLock);
    mEvictionQSize = 0;

    // Clear the evictionQ and remove all its corresponding entries from
    // the cache first
    if (!mEvictionQ.isEmpty()) {
        for (RefPtr<nsHostRecord> rec : mEvictionQ) {
            rec->Cancel();
            mRecordDB.Remove(*static_cast<nsHostKey *>(rec));
        }
        mEvictionQ.clear();
    }

    // Refresh the cache entries that are resolving RIGHT now, remove the rest.
    for (auto iter = mRecordDB.Iter(); !iter.Done(); iter.Next()) {
        nsHostRecord* record = iter.UserData();
        // Try to remove the record, or mark it for refresh.
        if (record->RemoveOrRefresh()) {
            if (record->isInList()) {
                record->remove();
            }
            iter.Remove();
        }
    }
}

void
nsHostResolver::Shutdown()
{
    LOG(("Shutting down host resolver.\n"));

    {
        DebugOnly<nsresult> rv = Preferences::UnregisterCallback(
            &DnsPrefChanged, kPrefGetTtl, this);
        NS_WARNING_ASSERTION(NS_SUCCEEDED(rv),
                             "Could not unregister DNS TTL pref callback.");
    }

    LinkedList<RefPtr<nsHostRecord>> pendingQHigh, pendingQMed, pendingQLow, evictionQ;

    {
        MutexAutoLock lock(mLock);

        mShutdown = true;

        // Move queues to temporary lists.
        pendingQHigh = std::move(mHighQ);
        pendingQMed = std::move(mMediumQ);
        pendingQLow = std::move(mLowQ);
        evictionQ = std::move(mEvictionQ);

        mEvictionQSize = 0;
        mPendingCount = 0;

        if (mNumIdleTasks)
            mIdleTaskCV.NotifyAll();

        // empty host database
        mRecordDB.Clear();
    }

    ClearPendingQueue(pendingQHigh);
    ClearPendingQueue(pendingQMed);
    ClearPendingQueue(pendingQLow);

    if (!evictionQ.isEmpty()) {
        for (RefPtr<nsHostRecord> rec : evictionQ) {
            rec->Cancel();
        }
    }

    pendingQHigh.clear();
    pendingQMed.clear();
    pendingQLow.clear();
    evictionQ.clear();

    for (auto iter = mRecordDB.Iter(); !iter.Done(); iter.Next()) {
        iter.UserData()->Cancel();
    }
#ifdef NS_BUILD_REFCNT_LOGGING

    // Logically join the outstanding worker threads with a timeout.
    // Use this approach instead of PR_JoinThread() because that does
    // not allow a timeout which may be necessary for a semi-responsive
    // shutdown if the thread is blocked on a very slow DNS resolution.
    // mActiveTaskCount is read outside of mLock, but the worst case
    // scenario for that race is one extra 25ms sleep.

    PRIntervalTime delay = PR_MillisecondsToInterval(25);
    PRIntervalTime stopTime = PR_IntervalNow() + PR_SecondsToInterval(20);
    while (mActiveTaskCount && PR_IntervalNow() < stopTime)
        PR_Sleep(delay);
#endif

    {
        mozilla::DebugOnly<nsresult> rv = GetAddrInfoShutdown();
        NS_WARNING_ASSERTION(NS_SUCCEEDED(rv),
                             "Failed to shutdown GetAddrInfo");
    }

    mResolverThreads->Shutdown();
}

nsresult
nsHostResolver::GetHostRecord(const nsACString &host,
                              uint16_t flags, uint16_t af, bool pb,
                              const nsCString &originSuffix,
                              nsHostRecord **result)
{
    MutexAutoLock lock(mLock);
    nsHostKey key(host, flags, af, pb, originSuffix);

    RefPtr<nsHostRecord>& entry = mRecordDB.GetOrInsert(key);
    if (!entry) {
        entry = new nsHostRecord(key);
    }

    RefPtr<nsHostRecord> rec = entry;
    if (rec->addr) {
        return NS_ERROR_FAILURE;
    }
    if (rec->mResolving) {
        return NS_ERROR_FAILURE;
    }
    *result = rec.forget().take();
    return NS_OK;
}

nsresult
nsHostResolver::ResolveHost(const nsACString &aHost,
                            const OriginAttributes &aOriginAttributes,
                            uint16_t                flags,
                            uint16_t                af,
                            nsResolveHostCallback  *aCallback)
{
    nsAutoCString host(aHost);
    NS_ENSURE_TRUE(!host.IsEmpty(), NS_ERROR_UNEXPECTED);

    LOG(("Resolving host [%s]%s%s.\n", host.get(),
         flags & RES_BYPASS_CACHE ? " - bypassing cache" : "",
         flags & RES_REFRESH_CACHE ? " - refresh cache" : ""));

    // ensure that we are working with a valid hostname before proceeding.  see
    // bug 304904 for details.
    if (!net_IsValidHostName(host))
        return NS_ERROR_UNKNOWN_HOST;

    RefPtr<nsResolveHostCallback> callback(aCallback);
    // if result is set inside the lock, then we need to issue the
    // callback before returning.
    RefPtr<nsHostRecord> result;
    nsresult status = NS_OK, rv = NS_OK;
    {
        MutexAutoLock lock(mLock);

        if (mShutdown) {
            rv = NS_ERROR_NOT_INITIALIZED;
        } else {
            // Used to try to parse to an IP address literal.
            PRNetAddr tempAddr;
            // Unfortunately, PR_StringToNetAddr does not properly initialize
            // the output buffer in the case of IPv6 input. See bug 223145.
            memset(&tempAddr, 0, sizeof(PRNetAddr));

            // check to see if there is already an entry for this |host|
            // in the hash table.  if so, then check to see if we can't
            // just reuse the lookup result.  otherwise, if there are
            // any pending callbacks, then add to pending callbacks queue,
            // and return.  otherwise, add ourselves as first pending
            // callback, and proceed to do the lookup.
            nsAutoCString originSuffix;
            aOriginAttributes.CreateSuffix(originSuffix);

            nsHostKey key(host, flags, af,
                          (aOriginAttributes.mPrivateBrowsingId > 0),
                          originSuffix);
            RefPtr<nsHostRecord>& entry = mRecordDB.GetOrInsert(key);
            if (!entry) {
                entry = new nsHostRecord(key);
            }

            RefPtr<nsHostRecord> rec = entry;
            MOZ_ASSERT(rec, "Record should not be null");
            if (!(flags & RES_BYPASS_CACHE) &&
                     rec->HasUsableResult(TimeStamp::NowLoRes(), flags)) {
                LOG(("  Using cached record for host [%s].\n", host.get()));
                // put reference to host record on stack...
                result = rec;
                Telemetry::Accumulate(Telemetry::DNS_LOOKUP_METHOD2, METHOD_HIT);

                // For entries that are in the grace period
                // or all cached negative entries, use the cache but start a new
                // lookup in the background
                ConditionallyRefreshRecord(rec, host);

                if (rec->negative) {
                    LOG(("  Negative cache entry for host [%s].\n", host.get()));
                    Telemetry::Accumulate(Telemetry::DNS_LOOKUP_METHOD2,
                                          METHOD_NEGATIVE_HIT);
                    status = NS_ERROR_UNKNOWN_HOST;
                }
            } else if (rec->addr) {
                // if the host name is an IP address literal and has been parsed,
                // go ahead and use it.
                LOG(("  Using cached address for IP Literal [%s].\n", host.get()));
                Telemetry::Accumulate(Telemetry::DNS_LOOKUP_METHOD2,
                                      METHOD_LITERAL);
                result = rec;
            } else if (PR_StringToNetAddr(host.get(), &tempAddr) == PR_SUCCESS) {
                // try parsing the host name as an IP address literal to short
                // circuit full host resolution.  (this is necessary on some
                // platforms like Win9x.  see bug 219376 for more details.)
                LOG(("  Host is IP Literal [%s].\n", host.get()));
                // ok, just copy the result into the host record, and be done
                // with it! ;-)
                rec->addr = MakeUnique<NetAddr>();
                PRNetAddrToNetAddr(&tempAddr, rec->addr.get());
                // put reference to host record on stack...
                Telemetry::Accumulate(Telemetry::DNS_LOOKUP_METHOD2,
                                      METHOD_LITERAL);
                result = rec;
            } else if (mPendingCount >= MAX_NON_PRIORITY_REQUESTS &&
                       !IsHighPriority(flags) &&
                       !rec->mResolving) {
                LOG(("  Lookup queue full: dropping %s priority request for "
                     "host [%s].\n",
                     IsMediumPriority(flags) ? "medium" : "low", host.get()));
                Telemetry::Accumulate(Telemetry::DNS_LOOKUP_METHOD2,
                                      METHOD_OVERFLOW);
                // This is a lower priority request and we are swamped, so refuse it.
                rv = NS_ERROR_DNS_LOOKUP_QUEUE_FULL;
            } else if (flags & RES_OFFLINE) {
                LOG(("  Offline request for host [%s]; ignoring.\n", host.get()));
                rv = NS_ERROR_OFFLINE;
            } else if (!rec->mResolving) {
                // If this is an IPV4 or IPV6 specific request, check if there is
                // an AF_UNSPEC entry we can use. Otherwise, hit the resolver...

                if (!(flags & RES_BYPASS_CACHE) &&
                    ((af == PR_AF_INET) || (af == PR_AF_INET6))) {
                    // First, search for an entry with AF_UNSPEC
                    const nsHostKey unspecKey(host, flags, PR_AF_UNSPEC,
                                              (aOriginAttributes.mPrivateBrowsingId > 0),
                                              originSuffix);
                    RefPtr<nsHostRecord> unspecRec = mRecordDB.Get(unspecKey);

                    TimeStamp now = TimeStamp::NowLoRes();
                    if (unspecRec && unspecRec->HasUsableResult(now, flags)) {

                        MOZ_ASSERT(unspecRec->addr_info || unspecRec->negative,
                                   "Entry should be resolved or negative.");

                        LOG(("  Trying AF_UNSPEC entry for host [%s] af: %s.\n", host.get(),
                             (af == PR_AF_INET) ? "AF_INET" : "AF_INET6"));

                        // We need to lock in case any other thread is reading
                        // addr_info.
                        MutexAutoLock lock(rec->addr_info_lock);

                        // XXX: note that this actually leaks addr_info.
                        // For some reason, freeing the memory causes a crash in
                        // nsDNSRecord::GetNextAddr - see bug 1422173
                        rec->addr_info = nullptr;
                        if (unspecRec->negative) {
                            rec->negative = unspecRec->negative;
                            rec->CopyExpirationTimesAndFlagsFrom(unspecRec);
                        } else if (unspecRec->addr_info) {
                            // Search for any valid address in the AF_UNSPEC entry
                            // in the cache (not blacklisted and from the right
                            // family).
                            NetAddrElement *addrIter =
                                unspecRec->addr_info->mAddresses.getFirst();
                            while (addrIter) {
                                if ((af == addrIter->mAddress.inet.family) &&
                                     !unspecRec->Blacklisted(&addrIter->mAddress)) {
                                    if (!rec->addr_info) {
                                        rec->addr_info = new AddrInfo(
                                            unspecRec->addr_info->mHostName,
                                            unspecRec->addr_info->mCanonicalName,
                                            unspecRec->addr_info->IsTRR()
                                          );
                                        rec->CopyExpirationTimesAndFlagsFrom(unspecRec);
                                    }
                                    rec->addr_info->AddAddress(
                                        new NetAddrElement(*addrIter));
                                }
                                addrIter = addrIter->getNext();
                            }
                        }
                        // Now check if we have a new record.
                        if (rec->HasUsableResult(now, flags)) {
                            result = rec;
                            if (rec->negative) {
                                status = NS_ERROR_UNKNOWN_HOST;
                            }
                            Telemetry::Accumulate(Telemetry::DNS_LOOKUP_METHOD2,
                                                  METHOD_HIT);
                            ConditionallyRefreshRecord(rec, host);
                        } else if (af == PR_AF_INET6) {
                            // For AF_INET6, a new lookup means another AF_UNSPEC
                            // lookup. We have already iterated through the
                            // AF_UNSPEC addresses, so we mark this record as
                            // negative.
                            LOG(("  No AF_INET6 in AF_UNSPEC entry: "
                                 "host [%s] unknown host.", host.get()));
                            result = rec;
                            rec->negative = true;
                            status = NS_ERROR_UNKNOWN_HOST;
                            Telemetry::Accumulate(Telemetry::DNS_LOOKUP_METHOD2,
                                                  METHOD_NEGATIVE_HIT);
                        }
                    }
                }
                // If no valid address was found in the cache or this is an
                // AF_UNSPEC request, then start a new lookup.
                if (!result) {
                    LOG(("  No usable address in cache for host [%s].", host.get()));

                    if (flags & RES_REFRESH_CACHE) {
                        rec->Invalidate();
                    }

                    // Add callback to the list of pending callbacks.
                    rec->mCallbacks.insertBack(callback);
                    rec->flags = flags;
                    rv = NameLookup(rec);
                    Telemetry::Accumulate(Telemetry::DNS_LOOKUP_METHOD2,
                                          METHOD_NETWORK_FIRST);
                    if (NS_FAILED(rv) && callback->isInList()) {
                        callback->remove();
                    } else {
                        LOG(("  DNS lookup for host [%s] blocking "
                             "pending 'getaddrinfo' query: callback [%p]",
                             host.get(), callback.get()));
                    }
                }
            } else if (rec->mDidCallbacks) {
                // record is still pending more (TRR) data; make the callback
                // at once
                result = rec;
                // make it count as a hit
                Telemetry::Accumulate(Telemetry::DNS_LOOKUP_METHOD2, METHOD_HIT);
                LOG(("  Host [%s] re-using early TRR resolve data\n", host.get()));
            } else {
                LOG(("  Host [%s] is being resolved. Appending callback "
                     "[%p].", host.get(), callback.get()));

                rec->mCallbacks.insertBack(callback);
                if (rec->onQueue) {
                    Telemetry::Accumulate(Telemetry::DNS_LOOKUP_METHOD2,
                                          METHOD_NETWORK_SHARED);

                    // Consider the case where we are on a pending queue of
                    // lower priority than the request is being made at.
                    // In that case we should upgrade to the higher queue.

                    if (IsHighPriority(flags) &&
                        !IsHighPriority(rec->flags)) {
                        // Move from (low|med) to high.
                        NS_ASSERTION(rec->onQueue, "Moving Host Record Not Currently Queued");
                        rec->remove();
                        mHighQ.insertBack(rec);
                        rec->flags = flags;
                        ConditionallyCreateThread(rec);
                    } else if (IsMediumPriority(flags) &&
                               IsLowPriority(rec->flags)) {
                        // Move from low to med.
                        NS_ASSERTION(rec->onQueue, "Moving Host Record Not Currently Queued");
                        rec->remove();
                        mMediumQ.insertBack(rec);
                        rec->flags = flags;
                        mIdleTaskCV.Notify();
                    }
                }
            }
        }
    }

    if (result) {
        if (callback->isInList()) {
            callback->remove();
        }
        callback->OnResolveHostComplete(this, result, status);
    }

    return rv;
}

void
nsHostResolver::DetachCallback(const nsACString &host,
                               const OriginAttributes &aOriginAttributes,
                               uint16_t                flags,
                               uint16_t                af,
                               nsResolveHostCallback  *aCallback,
                               nsresult                status)
{
    RefPtr<nsHostRecord> rec;
    RefPtr<nsResolveHostCallback> callback(aCallback);

    {
        MutexAutoLock lock(mLock);

        nsAutoCString originSuffix;
        aOriginAttributes.CreateSuffix(originSuffix);

        nsHostKey key(host, flags, af,
                      (aOriginAttributes.mPrivateBrowsingId > 0),
                      originSuffix);
        RefPtr<nsHostRecord> entry = mRecordDB.Get(key);
        if (entry) {
            // walk list looking for |callback|... we cannot assume
            // that it will be there!

            for (nsResolveHostCallback* c: entry->mCallbacks) {
                if (c == callback) {
                    rec = entry;
                    c->remove();
                    break;
                }
            }
        }
    }

    // complete callback with the given status code; this would only be done if
    // the record was in the process of being resolved.
    if (rec) {
        callback->OnResolveHostComplete(this, rec, status);
    }
}

nsresult
nsHostResolver::ConditionallyCreateThread(nsHostRecord *rec)
{
    if (mNumIdleTasks) {
        // wake up idle tasks to process this lookup
        mIdleTaskCV.Notify();
    }
    else if ((mActiveTaskCount < HighThreadThreshold) ||
             (IsHighPriority(rec->flags) && mActiveTaskCount < MAX_RESOLVER_THREADS)) {
        nsCOMPtr<nsIRunnable> event =
            mozilla::NewRunnableMethod("nsHostResolver::ThreadFunc",
                                       this,
                                       &nsHostResolver::ThreadFunc);
        mActiveTaskCount++;
        nsresult rv = mResolverThreads->Dispatch(event, nsIEventTarget::DISPATCH_NORMAL);
        if (NS_FAILED(rv)) {
            mActiveTaskCount--;
        }
    }
    else {
        LOG(("  Unable to find a thread for looking up host [%s].\n", rec->host.get()));
    }
    return NS_OK;
}

// make sure the mTrrLock is held when this is used!
#define TRROutstanding() ((rec->mTrrA || rec->mTrrAAAA))

nsresult
nsHostResolver::TrrLookup_unlocked(nsHostRecord *rec, TRR *pushedTRR)
{
    MutexAutoLock lock(mLock);
    return TrrLookup(rec, pushedTRR);
}

// returns error if no TRR resolve is issued
// it is impt this is not called while a native lookup is going on
nsresult
nsHostResolver::TrrLookup(nsHostRecord *aRec, TRR *pushedTRR)
{
    RefPtr<nsHostRecord> rec(aRec);
    mLock.AssertCurrentThreadOwns();
#ifdef DEBUG
    {
        MutexAutoLock trrlock(rec->mTrrLock);
        MOZ_ASSERT(!TRROutstanding());
    }
#endif
    MOZ_ASSERT(!rec->mResolving);

    if (!gTRRService || !gTRRService->Enabled()) {
        LOG(("TrrLookup:: %s service not enabled\n", rec->host.get()));
        return NS_ERROR_UNKNOWN_HOST;
    }

    if (rec->isInList()) {
        // we're already on the eviction queue. This is a renewal
        MOZ_ASSERT(mEvictionQSize);
        AssertOnQ(rec, mEvictionQ);

        rec->remove();
        mEvictionQSize--;
    }

    rec->mTRRSuccess = 0; // bump for each successful TRR response
    rec->mTrrAUsed = nsHostRecord::INIT;
    rec->mTrrAAAAUsed = nsHostRecord::INIT;
    rec->mTrrStart = TimeStamp::Now();
    rec->mTRRUsed = true; // this record gets TRR treatment

    // If asking for AF_UNSPEC, issue both A and AAAA.
    // If asking for AF_INET6 or AF_INET, do only that single type
    enum TrrType rectype = (rec->af == AF_INET6)? TRRTYPE_AAAA : TRRTYPE_A;
    if (pushedTRR) {
        rectype = pushedTRR->Type();
    }
    bool sendAgain;

    bool madeQuery = false;
    do {
        sendAgain = false;
        if ((TRRTYPE_AAAA == rectype) && gTRRService && gTRRService->DisableIPv6()) {
            break;
        }
        LOG(("TRR Resolve %s type %d\n", rec->host.get(), (int)rectype));
        RefPtr<TRR> trr;
        MutexAutoLock trrlock(rec->mTrrLock);
        trr = pushedTRR ? pushedTRR : new TRR(this, rec, rectype);
        if (pushedTRR || NS_SUCCEEDED(NS_DispatchToMainThread(trr))) {
            rec->mResolving++;
            if (rectype == TRRTYPE_A) {
                MOZ_ASSERT(!rec->mTrrA);
                rec->mTrrA = trr;
                rec->mTrrAUsed = nsHostRecord::STARTED;
            } else if (rectype == TRRTYPE_AAAA) {
                MOZ_ASSERT(!rec->mTrrAAAA);
                rec->mTrrAAAA = trr;
                rec->mTrrAAAAUsed = nsHostRecord::STARTED;
            } else {
                LOG(("TrrLookup called with bad type set: %d\n", rectype));
                MOZ_ASSERT(0);
            }
            madeQuery = true;
            if (!pushedTRR && (rec->af == AF_UNSPEC) && (rectype == TRRTYPE_A)) {
                rectype = TRRTYPE_AAAA;
                sendAgain = true;
            }
        }
    } while (sendAgain);

    return madeQuery ? NS_OK : NS_ERROR_UNKNOWN_HOST;
}

void
nsHostResolver::AssertOnQ(nsHostRecord *rec, LinkedList<RefPtr<nsHostRecord>>& q)
{
#ifdef DEBUG
    MOZ_ASSERT(!q.isEmpty());
    MOZ_ASSERT(rec->isInList());
    for (RefPtr<nsHostRecord> r: q) {
        if (rec == r) {
            return;
        }
    }
    MOZ_ASSERT(false, "Did not find element");
#endif
}

nsresult
nsHostResolver::NativeLookup(nsHostRecord *aRec)
{
    mLock.AssertCurrentThreadOwns();
    RefPtr<nsHostRecord> rec(aRec);

    rec->mNativeStart = TimeStamp::Now();

    // Add rec to one of the pending queues, possibly removing it from mEvictionQ.
    if (rec->isInList()) {
        MOZ_ASSERT(mEvictionQSize);
        AssertOnQ(rec, mEvictionQ);
        rec->remove(); // was on the eviction queue
        mEvictionQSize--;
    }

    switch (nsHostRecord::GetPriority(rec->flags)) {
        case nsHostRecord::DNS_PRIORITY_HIGH:
            mHighQ.insertBack(rec);
            break;

        case nsHostRecord::DNS_PRIORITY_MEDIUM:
            mMediumQ.insertBack(rec);
            break;

        case nsHostRecord::DNS_PRIORITY_LOW:
            mLowQ.insertBack(rec);
            break;
    }
    mPendingCount++;

    rec->mNative = true;
    rec->mNativeUsed = true;
    rec->onQueue = true;
    rec->mResolving++;

    nsresult rv = ConditionallyCreateThread(rec);

    LOG (("  DNS thread counters: total=%d any-live=%d idle=%d pending=%d\n",
          static_cast<uint32_t>(mActiveTaskCount),
          static_cast<uint32_t>(mActiveAnyThreadCount),
          static_cast<uint32_t>(mNumIdleTasks),
          static_cast<uint32_t>(mPendingCount)));

    return rv;
}

ResolverMode
nsHostResolver::Mode()
{
    if (gTRRService) {
        return static_cast<ResolverMode>(gTRRService->Mode());
    }

    return MODE_NATIVEONLY;
}

// Kick-off a name resolve operation, using native resolver and/or TRR
nsresult
nsHostResolver::NameLookup(nsHostRecord *rec)
{
    nsresult rv = NS_ERROR_UNKNOWN_HOST;
    if (rec->mResolving) {
        LOG(("NameLookup %s while already resolving\n", rec->host.get()));
        return NS_OK;
    }

    ResolverMode mode = rec->mResolverMode = Mode();

    rec->mNativeUsed = false;
    rec->mTRRUsed = false;
    rec->mNativeSuccess = false;
    rec->mTRRSuccess = 0;
    rec->mDidCallbacks = false;
    rec->mTrrAUsed = nsHostRecord::INIT;
    rec->mTrrAAAAUsed = nsHostRecord::INIT;

    if (rec->flags & RES_DISABLE_TRR) {
        if (mode == MODE_TRRONLY) {
            return rv;
        }
        mode = MODE_NATIVEONLY;
    }

    if (!TRR_DISABLED(mode)) {
        rv = TrrLookup(rec);
    }

    if ((mode == MODE_PARALLEL) ||
        TRR_DISABLED(mode) ||
        (mode == MODE_SHADOW) ||
        ((mode == MODE_TRRFIRST) && NS_FAILED(rv))) {
        rv = NativeLookup(rec);
    }

    return rv;
}

nsresult
nsHostResolver::ConditionallyRefreshRecord(nsHostRecord *rec, const nsACString &host)
{
    if ((rec->CheckExpiration(TimeStamp::NowLoRes()) != nsHostRecord::EXP_VALID
            || rec->negative) && !rec->mResolving) {
        LOG(("  Using %s cache entry for host [%s] but starting async renewal.",
            rec->negative ? "negative" :"positive", host.BeginReading()));
        NameLookup(rec);

        if (!rec->negative) {
            // negative entries are constantly being refreshed, only
            // track positive grace period induced renewals
            Telemetry::Accumulate(Telemetry::DNS_LOOKUP_METHOD2,
                METHOD_RENEWAL);
        }
    }
    return NS_OK;
}

void
nsHostResolver::DeQueue(LinkedList<RefPtr<nsHostRecord>>& aQ, nsHostRecord **aResult)
{
    RefPtr<nsHostRecord> rec = aQ.popFirst();
    mPendingCount--;
    rec.forget(aResult);
    (*aResult)->onQueue = false;
}

bool
nsHostResolver::GetHostToLookup(nsHostRecord **result)
{
    bool timedOut = false;
    TimeDuration timeout;
    TimeStamp epoch, now;

    MutexAutoLock lock(mLock);

    timeout = (mNumIdleTasks >= HighThreadThreshold) ? mShortIdleTimeout : mLongIdleTimeout;
    epoch = TimeStamp::Now();

    while (!mShutdown) {
        // remove next record from Q; hand over owning reference. Check high, then med, then low

#define SET_GET_TTL(var, val) (var)->mGetTtl = sGetTtlEnabled && (val)

        if (!mHighQ.isEmpty()) {
            DeQueue (mHighQ, result);
            SET_GET_TTL(*result, false);
            return true;
        }

        if (mActiveAnyThreadCount < HighThreadThreshold) {
            if (!mMediumQ.isEmpty()) {
                DeQueue (mMediumQ, result);
                mActiveAnyThreadCount++;
                (*result)->usingAnyThread = true;
                SET_GET_TTL(*result, true);
                return true;
            }

            if (!mLowQ.isEmpty()) {
                DeQueue (mLowQ, result);
                mActiveAnyThreadCount++;
                (*result)->usingAnyThread = true;
                SET_GET_TTL(*result, true);
                return true;
            }
        }

        // Determining timeout is racy, so allow one cycle through checking the queues
        // before exiting.
        if (timedOut)
            break;

        // wait for one or more of the following to occur:
        //  (1) the pending queue has a host record to process
        //  (2) the shutdown flag has been set
        //  (3) the thread has been idle for too long

        mNumIdleTasks++;
        mIdleTaskCV.Wait(timeout);
        mNumIdleTasks--;

        now = TimeStamp::Now();

        if (now - epoch >= timeout) {
            timedOut = true;
        } else {
            // It is possible that CondVar::Wait() was interrupted and returned
            // early, in which case we will loop back and re-enter it. In that
            // case we want to do so with the new timeout reduced to reflect
            // time already spent waiting.
            timeout -= now - epoch;
            epoch = now;
        }
    }

    // tell thread to exit...
    return false;
}

void
nsHostResolver::PrepareRecordExpiration(nsHostRecord* rec) const
{
    // NOTE: rec->addr_info_lock is already held by parent
    MOZ_ASSERT(((bool)rec->addr_info) != rec->negative);
    mLock.AssertCurrentThreadOwns();
    if (!rec->addr_info) {
        rec->SetExpiration(TimeStamp::NowLoRes(),
                           NEGATIVE_RECORD_LIFETIME, 0);
        LOG(("Caching host [%s] negative record for %u seconds.\n",
             rec->host.get(), NEGATIVE_RECORD_LIFETIME));
        return;
    }

    unsigned int lifetime = mDefaultCacheLifetime;
    unsigned int grace = mDefaultGracePeriod;

    unsigned int ttl = mDefaultCacheLifetime;
    if (sGetTtlEnabled || rec->addr_info->IsTRR()) {
        if (rec->addr_info && rec->addr_info->ttl != AddrInfo::NO_TTL_DATA) {
            ttl = rec->addr_info->ttl;
        }
        lifetime = ttl;
        grace = 0;
    }

    rec->SetExpiration(TimeStamp::NowLoRes(), lifetime, grace);
    LOG(("Caching host [%s] record for %u seconds (grace %d).",
         rec->host.get(), lifetime, grace));
}

static nsresult
merge_rrset(AddrInfo *rrto, AddrInfo *rrfrom)
{
    if (!rrto || !rrfrom) {
        return NS_ERROR_NULL_POINTER;
    }
    NetAddrElement *element;
    while ((element = rrfrom->mAddresses.getFirst())) {
        element->remove(); // unlist from old
        rrto->AddAddress(element); // enlist on new
    }
    return NS_OK;
}

static bool
different_rrset(AddrInfo *rrset1, AddrInfo *rrset2)
{
    if (!rrset1 || !rrset2) {
        return true;
    }

    LOG(("different_rrset %s\n", rrset1->mHostName.get()));
    nsTArray<NetAddr> orderedSet1;
    nsTArray<NetAddr> orderedSet2;

    if (rrset1->IsTRR() != rrset2->IsTRR()) {
        return true;
    }

    for (NetAddrElement *element = rrset1->mAddresses.getFirst();
         element; element = element->getNext()) {
        if (LOG_ENABLED()) {
            char buf[128];
            NetAddrToString(&element->mAddress, buf, 128);
            LOG(("different_rrset add to set 1 %s\n", buf));
        }
        orderedSet1.InsertElementAt(orderedSet1.Length(), element->mAddress);
    }

    for (NetAddrElement *element = rrset2->mAddresses.getFirst();
         element; element = element->getNext()) {
        if (LOG_ENABLED()) {
            char buf[128];
            NetAddrToString(&element->mAddress, buf, 128);
            LOG(("different_rrset add to set 2 %s\n", buf));
        }
        orderedSet2.InsertElementAt(orderedSet2.Length(), element->mAddress);
    }

    if (orderedSet1.Length() != orderedSet2.Length()) {
        LOG(("different_rrset true due to length change\n"));
        return true;
    }
    orderedSet1.Sort();
    orderedSet2.Sort();

    for (uint32_t i = 0; i < orderedSet1.Length(); ++i) {
        if (!(orderedSet1[i] == orderedSet2[i])) {
            LOG(("different_rrset true due to content change\n"));
            return true;
        }
    }
    LOG(("different_rrset false\n"));
    return false;
}

//
// CompleteLookup() checks if the resolving should be redone and if so it
// returns LOOKUP_RESOLVEAGAIN, but only if 'status' is not NS_ERROR_ABORT.
// takes ownership of AddrInfo parameter
nsHostResolver::LookupStatus
nsHostResolver::CompleteLookup(nsHostRecord* rec, nsresult status, AddrInfo* aNewRRSet, bool pb)
{
    MutexAutoLock lock(mLock);
    MOZ_ASSERT(rec);
    MOZ_ASSERT(rec->pb == pb);

    // newRRSet needs to be taken into the hostrecord (which will then own it)
    // or deleted on early return.
    nsAutoPtr<AddrInfo> newRRSet(aNewRRSet);

    bool trrResult = newRRSet && newRRSet->IsTRR();

    if (rec->mResolveAgain && (status != NS_ERROR_ABORT) && !trrResult) {
        LOG(("nsHostResolver record %p resolve again due to flushcache\n", rec));
        rec->mResolveAgain = false;
        return LOOKUP_RESOLVEAGAIN;
    }

    MOZ_ASSERT(rec->mResolving);
    rec->mResolving--;
    LOG(("nsHostResolver::CompleteLookup %s %p %X trr=%d stillResolving=%d\n",
         rec->host.get(), aNewRRSet, (unsigned int)status,
         aNewRRSet ? aNewRRSet->IsTRR() : 0, rec->mResolving));

    if (trrResult) {
        MutexAutoLock trrlock(rec->mTrrLock);
        LOG(("TRR lookup Complete (%d) %s %s\n",
             newRRSet->IsTRR(), newRRSet->mHostName.get(),
             NS_SUCCEEDED(status) ? "OK" : "FAILED"));
        MOZ_ASSERT(TRROutstanding());
        if (newRRSet->IsTRR() == TRRTYPE_A) {
            MOZ_ASSERT(rec->mTrrA);
            rec->mTrrA = nullptr;
            rec->mTrrAUsed = NS_SUCCEEDED(status) ? nsHostRecord::OK : nsHostRecord::FAILED;
        } else if (newRRSet->IsTRR() == TRRTYPE_AAAA) {
            MOZ_ASSERT(rec->mTrrAAAA);
            rec->mTrrAAAA = nullptr;
            rec->mTrrAAAAUsed = NS_SUCCEEDED(status) ? nsHostRecord::OK : nsHostRecord::FAILED;
        } else {
            MOZ_ASSERT(0);
        }

        if (NS_SUCCEEDED(status)) {
            rec->mTRRSuccess++;
            if (rec->mTRRSuccess == 1) {
                // Store the duration on first succesful TRR response.  We
                // don't know that there will be a second response nor can we
                // tell which of two has useful data, especially in
                // MODE_SHADOW where the actual results are discarded.
                rec->mTrrDuration = TimeStamp::Now() - rec->mTrrStart;
            }
        }
        if (TRROutstanding()) {
            rec->mFirstTRRresult = status;
            if (NS_FAILED(status)) {
                return LOOKUP_OK; // wait for outstanding
            }

            // There's another TRR complete pending. Wait for it and keep
            // this RRset around until then.
            MOZ_ASSERT(!rec->mFirstTRR && newRRSet);
            rec->mFirstTRR = newRRSet; // autoPtr.swap()
            MOZ_ASSERT(rec->mFirstTRR && !newRRSet);

            if (rec->mDidCallbacks || rec->mResolverMode == MODE_SHADOW) {
                return LOOKUP_OK;
            }

            if (rec->mTrrA && (!gTRRService || !gTRRService->EarlyAAAA())) {
                // This is an early AAAA with a pending A response. Allowed
                // only by pref.
                LOG(("CompleteLookup: avoiding early use of TRR AAAA!\n"));
                return LOOKUP_OK;
            }

            // we can do some callbacks with this partial result which requires
            // a deep copy
            newRRSet = new AddrInfo(rec->mFirstTRR);
            MOZ_ASSERT(rec->mFirstTRR && newRRSet);

        } else {
            // no more outstanding TRRs
            // If mFirstTRR is set, merge those addresses into current set!
            if (rec->mFirstTRR) {
                if (NS_SUCCEEDED(status)) {
                    merge_rrset(newRRSet, rec->mFirstTRR);
                }
                else {
                    newRRSet = rec->mFirstTRR; // transfers
                }
                rec->mFirstTRR = nullptr;
            }

            if (NS_FAILED(rec->mFirstTRRresult) &&
                NS_FAILED(status) &&
                (rec->mFirstTRRresult != NS_ERROR_UNKNOWN_HOST) &&
                (status != NS_ERROR_UNKNOWN_HOST)) {
                // the errors are not failed resolves, that means
                // something else failed, consider this as *TRR not used*
                // for actually trying to resolve the host
                rec->mTRRUsed = false;
            }

            if (!rec->mTRRSuccess) {
                // no TRR success
                newRRSet = nullptr;
                status = NS_ERROR_UNKNOWN_HOST;
            }

            if (!rec->mTRRSuccess && rec->mResolverMode == MODE_TRRFIRST) {
                MOZ_ASSERT(!rec->mResolving);
                NativeLookup(rec);
                MOZ_ASSERT(rec->mResolving);
                return LOOKUP_OK;
            }

            // continue
        }

    } else { // native resolve completed
        if (rec->usingAnyThread) {
            mActiveAnyThreadCount--;
            rec->usingAnyThread = false;
        }

        rec->mNative = false;
        rec->mNativeSuccess = newRRSet ? true : false;
        if (rec->mNativeSuccess) {
            rec->mNativeDuration = TimeStamp::Now() - rec->mNativeStart;
        }
    }

    // update record fields.  We might have a rec->addr_info already if a
    // previous lookup result expired and we're reresolving it or we get
    // a late second TRR response.
    // note that we don't update the addr_info if this is trr shadow results
    if (!mShutdown &&
        !(trrResult && rec->mResolverMode == MODE_SHADOW)) {
        MutexAutoLock lock(rec->addr_info_lock);
        nsAutoPtr<AddrInfo> old_addr_info;
        if (different_rrset(rec->addr_info, newRRSet)) {
            LOG(("nsHostResolver record %p new gencnt\n", rec));
            old_addr_info = rec->addr_info;
            rec->addr_info = newRRSet.forget();
            rec->addr_info_gencnt++;
        } else {
            if (rec->addr_info && newRRSet) {
                rec->addr_info->ttl = newRRSet->ttl;
            }
            old_addr_info = newRRSet.forget();
        }
        rec->negative = !rec->addr_info;
        PrepareRecordExpiration(rec);
    }

    bool doCallbacks = true;

    if (trrResult && (rec->mResolverMode == MODE_SHADOW) && !rec->mDidCallbacks) {
        // don't report result based only on suppressed TRR info
        doCallbacks = false;
        LOG(("nsHostResolver Suppressing TRR %s because it is first shadow result\n",
             rec->host.get()));
    } else if(trrResult && rec->mDidCallbacks) {
        // already callback'ed on the first TRR response
        LOG(("nsHostResolver Suppressing callback for second TRR response for %s\n",
             rec->host.get()));
        doCallbacks = false;
    }


    if (LOG_ENABLED()) {
        MutexAutoLock lock(rec->addr_info_lock);
        NetAddrElement *element;
        if (rec->addr_info) {
            for (element = rec->addr_info->mAddresses.getFirst();
                 element; element = element->getNext()) {
                char buf[128];
                NetAddrToString(&element->mAddress, buf, sizeof(buf));
                LOG(("CompleteLookup: %s has %s\n", rec->host.get(), buf));
            }
        } else {
            LOG(("CompleteLookup: %s has NO address\n", rec->host.get()));
        }
    }

    if (doCallbacks) {
        // get the list of pending callbacks for this lookup, and notify
        // them that the lookup is complete.
        mozilla::LinkedList<RefPtr<nsResolveHostCallback>> cbs = std::move(rec->mCallbacks);

        LOG(("nsHostResolver record %p calling back dns users\n", rec));

        for (nsResolveHostCallback* c = cbs.getFirst(); c; c = c->removeAndGetNext()) {
            c->OnResolveHostComplete(this, rec, status);
        }
        rec->mDidCallbacks = true;
    }

    if (!rec->mResolving && !mShutdown) {
        rec->ResolveComplete();

        // add to mEvictionQ
        MOZ_ASSERT(!rec->isInList());
        mEvictionQ.insertBack(rec);
        if (mEvictionQSize < mMaxCacheEntries) {
            mEvictionQSize++;
        } else {
            // remove first element on mEvictionQ
            RefPtr<nsHostRecord> head = mEvictionQ.popFirst();
            mRecordDB.Remove(*static_cast<nsHostKey *>(head.get()));

            if (!head->negative) {
                // record the age of the entry upon eviction.
                TimeDuration age = TimeStamp::NowLoRes() - head->mValidStart;
                Telemetry::Accumulate(Telemetry::DNS_CLEANUP_AGE,
                                      static_cast<uint32_t>(age.ToSeconds() / 60));
                if (head->CheckExpiration(TimeStamp::Now()) !=
                    nsHostRecord::EXP_EXPIRED) {
                  Telemetry::Accumulate(Telemetry::DNS_PREMATURE_EVICTION,
                                        static_cast<uint32_t>(age.ToSeconds() / 60));
                }
            }
        }
    }

#ifdef DNSQUERY_AVAILABLE
    // Unless the result is from TRR, resolve again to get TTL
    bool fromTRR = false;
    {
        MutexAutoLock lock(rec->addr_info_lock);
        if(rec->addr_info && rec->addr_info->IsTRR()) {
            fromTRR = true;
        }
    }
    if (!fromTRR &&
        !mShutdown && !rec->mGetTtl && !rec->mResolving && sGetTtlEnabled) {
        LOG(("Issuing second async lookup for TTL for host [%s].", rec->host.get()));
        rec->flags =
            (rec->flags & ~RES_PRIORITY_MEDIUM) | RES_PRIORITY_LOW |
            RES_DISABLE_TRR;
        DebugOnly<nsresult> rv = NameLookup(rec);
        NS_WARNING_ASSERTION(
            NS_SUCCEEDED(rv),
            "Could not issue second async lookup for TTL.");
    }
#endif
    return LOOKUP_OK;
}

void
nsHostResolver::CancelAsyncRequest(const nsACString &host,
                                   const OriginAttributes &aOriginAttributes,
                                   uint16_t                flags,
                                   uint16_t                af,
                                   nsIDNSListener         *aListener,
                                   nsresult                status)

{
    MutexAutoLock lock(mLock);

    nsAutoCString originSuffix;
    aOriginAttributes.CreateSuffix(originSuffix);

    // Lookup the host record associated with host, flags & address family

    nsHostKey key(host, flags, af,
                  (aOriginAttributes.mPrivateBrowsingId > 0),
                  originSuffix);
    RefPtr<nsHostRecord> rec = mRecordDB.Get(key);
    if (rec) {
        nsHostRecord* recPtr = nullptr;

        for (RefPtr<nsResolveHostCallback> c : rec->mCallbacks) {
            if (c->EqualsAsyncListener(aListener)) {
                c->remove();
                recPtr = rec;
                c->OnResolveHostComplete(this, recPtr, status);
                break;
            }
        }

        // If there are no more callbacks, remove the hash table entry
        if (recPtr && recPtr->mCallbacks.isEmpty()) {
            mRecordDB.Remove(*static_cast<nsHostKey *>(recPtr));
            // If record is on a Queue, remove it and then deref it
            if (recPtr->isInList()) {
                recPtr->remove();
            }
        }
    }
}

size_t
nsHostResolver::SizeOfIncludingThis(MallocSizeOf mallocSizeOf) const
{
    MutexAutoLock lock(mLock);

    size_t n = mallocSizeOf(this);

    n += mRecordDB.ShallowSizeOfExcludingThis(mallocSizeOf);
    for (auto iter = mRecordDB.ConstIter(); !iter.Done(); iter.Next()) {
        auto entry = iter.UserData();
        n += entry->SizeOfIncludingThis(mallocSizeOf);
    }

    // The following fields aren't measured.
    // - mHighQ, mMediumQ, mLowQ, mEvictionQ, because they just point to
    //   nsHostRecords that also pointed to by entries |mRecordDB|, and
    //   measured when |mRecordDB| is measured.

    return n;
}

void
nsHostResolver::ThreadFunc()
{
    LOG(("DNS lookup thread - starting execution.\n"));

#if defined(RES_RETRY_ON_FAILURE)
    nsResState rs;
#endif
    RefPtr<nsHostRecord> rec;
    AddrInfo *ai = nullptr;

    do {
        if (!rec) {
            RefPtr<nsHostRecord> tmpRec;
            if (!GetHostToLookup(getter_AddRefs(tmpRec))) {
                break; // thread shutdown signal
            }
            // GetHostToLookup() returns an owning reference
            MOZ_ASSERT(tmpRec);
            rec.swap(tmpRec);
        }

        LOG(("DNS lookup thread - Calling getaddrinfo for host [%s].\n",
             rec->host.get()));

        TimeStamp startTime = TimeStamp::Now();
        bool getTtl = rec->mGetTtl;
        TimeDuration inQueue = startTime - rec->mNativeStart;
        uint32_t ms = static_cast<uint32_t>(inQueue.ToMilliseconds());
        Telemetry::Accumulate(Telemetry::DNS_NATIVE_QUEUING, ms);
        nsresult status = GetAddrInfo(rec->host, rec->af,
                                      rec->flags, &ai,
                                      getTtl);
#if defined(RES_RETRY_ON_FAILURE)
        if (NS_FAILED(status) && rs.Reset()) {
            status = GetAddrInfo(rec->host, rec->af,
                                 rec->flags, &ai, getTtl);
        }
#endif

        {   // obtain lock to check shutdown and manage inter-module telemetry
            MutexAutoLock lock(mLock);

            if (!mShutdown) {
                TimeDuration elapsed = TimeStamp::Now() - startTime;
                uint32_t millis = static_cast<uint32_t>(elapsed.ToMilliseconds());

                if (NS_SUCCEEDED(status)) {
                    Telemetry::HistogramID histogramID;
                    if (!rec->addr_info_gencnt) {
                        // Time for initial lookup.
                        histogramID = Telemetry::DNS_LOOKUP_TIME;
                    } else if (!getTtl) {
                        // Time for renewal; categorized by expiration strategy.
                        histogramID = Telemetry::DNS_RENEWAL_TIME;
                    } else {
                        // Time to get TTL; categorized by expiration strategy.
                        histogramID = Telemetry::DNS_RENEWAL_TIME_FOR_TTL;
                    }
                    Telemetry::Accumulate(histogramID, millis);
                } else {
                    Telemetry::Accumulate(Telemetry::DNS_FAILED_LOOKUP_TIME, millis);
                }
            }
        }

        LOG(("DNS lookup thread - lookup completed for host [%s]: %s.\n",
             rec->host.get(),
             ai ? "success" : "failure: unknown host"));

        if (LOOKUP_RESOLVEAGAIN == CompleteLookup(rec, status, ai, rec->pb)) {
            // leave 'rec' assigned and loop to make a renewed host resolve
            LOG(("DNS lookup thread - Re-resolving host [%s].\n", rec->host.get()));
        } else {
            rec = nullptr;
        }
    } while(true);

<<<<<<< HEAD
    nsCOMPtr<nsIThread> thread = NS_GetCurrentThread();
    NS_DispatchToMainThread(NS_NewRunnableFunction("nsHostResolver::ThreadFunc::AsyncShutdown", [thread]() {
        thread->AsyncShutdown();
    }));
    mThreadCount--;
    LOG(("DNS lookup thread - queue empty, thread finished.\n"));
=======
    mActiveTaskCount--;
    LOG(("DNS lookup thread - queue empty, task finished.\n"));
>>>>>>> 94e37e71
}

void
nsHostResolver::SetCacheLimits(uint32_t aMaxCacheEntries,
                               uint32_t aDefaultCacheEntryLifetime,
                               uint32_t aDefaultGracePeriod)
{
    MutexAutoLock lock(mLock);
    mMaxCacheEntries = aMaxCacheEntries;
    mDefaultCacheLifetime = aDefaultCacheEntryLifetime;
    mDefaultGracePeriod = aDefaultGracePeriod;
}

nsresult
nsHostResolver::Create(uint32_t maxCacheEntries,
                       uint32_t defaultCacheEntryLifetime,
                       uint32_t defaultGracePeriod,
                       nsHostResolver **result)
{
    RefPtr<nsHostResolver> res =
        new nsHostResolver(maxCacheEntries, defaultCacheEntryLifetime,
                           defaultGracePeriod);

    nsresult rv = res->Init();
    if (NS_FAILED(rv)) {
        return rv;
    }

    res.forget(result);
    return NS_OK;
}

void
nsHostResolver::GetDNSCacheEntries(nsTArray<DNSCacheEntries> *args)
{
    MutexAutoLock lock(mLock);
    for (auto iter = mRecordDB.Iter(); !iter.Done(); iter.Next()) {
        // We don't pay attention to address literals, only resolved domains.
        // Also require a host.
        nsHostRecord* rec = iter.UserData();
        MOZ_ASSERT(rec, "rec should never be null here!");
        if (!rec || !rec->addr_info) {
            continue;
        }

        DNSCacheEntries info;
        info.hostname = rec->host;
        info.family = rec->af;
        info.expiration =
            (int64_t)(rec->mValidEnd - TimeStamp::NowLoRes()).ToSeconds();
        if (info.expiration <= 0) {
            // We only need valid DNS cache entries
            continue;
        }

        {
            MutexAutoLock lock(rec->addr_info_lock);

            NetAddr *addr = nullptr;
            NetAddrElement *addrElement = rec->addr_info->mAddresses.getFirst();
            if (addrElement) {
                addr = &addrElement->mAddress;
            }
            while (addr) {
                char buf[kIPv6CStrBufSize];
                if (NetAddrToString(addr, buf, sizeof(buf))) {
                    info.hostaddr.AppendElement(buf);
                }
                addr = nullptr;
                addrElement = addrElement->getNext();
                if (addrElement) {
                    addr = &addrElement->mAddress;
                }
            }
            info.TRR = rec->addr_info->IsTRR();
        }

        args->AppendElement(info);
    }
}

#undef LOG
#undef LOG_ENABLED<|MERGE_RESOLUTION|>--- conflicted
+++ resolved
@@ -1919,17 +1919,8 @@
         }
     } while(true);
 
-<<<<<<< HEAD
-    nsCOMPtr<nsIThread> thread = NS_GetCurrentThread();
-    NS_DispatchToMainThread(NS_NewRunnableFunction("nsHostResolver::ThreadFunc::AsyncShutdown", [thread]() {
-        thread->AsyncShutdown();
-    }));
-    mThreadCount--;
-    LOG(("DNS lookup thread - queue empty, thread finished.\n"));
-=======
     mActiveTaskCount--;
     LOG(("DNS lookup thread - queue empty, task finished.\n"));
->>>>>>> 94e37e71
 }
 
 void
