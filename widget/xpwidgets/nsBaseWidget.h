/* -*- Mode: C++; tab-width: 2; indent-tabs-mode: nil; c-basic-offset: 2 -*- */
/* ***** BEGIN LICENSE BLOCK *****
 * Version: MPL 1.1/GPL 2.0/LGPL 2.1
 *
 * The contents of this file are subject to the Mozilla Public License Version
 * 1.1 (the "License"); you may not use this file except in compliance with
 * the License. You may obtain a copy of the License at
 * http://www.mozilla.org/MPL/
 *
 * Software distributed under the License is distributed on an "AS IS" basis,
 * WITHOUT WARRANTY OF ANY KIND, either express or implied. See the License
 * for the specific language governing rights and limitations under the
 * License.
 *
 * The Original Code is mozilla.org code.
 *
 * The Initial Developer of the Original Code is
 * Netscape Communications Corporation.
 * Portions created by the Initial Developer are Copyright (C) 1998
 * the Initial Developer. All Rights Reserved.
 *
 * Contributor(s):
 *
 * Alternatively, the contents of this file may be used under the terms of
 * either the GNU General Public License Version 2 or later (the "GPL"), or
 * the GNU Lesser General Public License Version 2.1 or later (the "LGPL"),
 * in which case the provisions of the GPL or the LGPL are applicable instead
 * of those above. If you wish to allow use of your version of this file only
 * under the terms of either the GPL or the LGPL, and not to allow others to
 * use your version of this file under the terms of the MPL, indicate your
 * decision by deleting the provisions above and replace them with the notice
 * and other provisions required by the GPL or the LGPL. If you do not delete
 * the provisions above, a recipient may use your version of this file under
 * the terms of any one of the MPL, the GPL or the LGPL.
 *
 * ***** END LICENSE BLOCK ***** */
#ifndef nsBaseWidget_h__
#define nsBaseWidget_h__

#include "nsRect.h"
#include "nsIWidget.h"
#include "nsWidgetsCID.h"
#include "nsILocalFile.h"
#include "nsString.h"
#include "nsCOMPtr.h"
#include "nsGUIEvent.h"
#include "nsAutoPtr.h"
#include "BasicLayers.h"

class nsIContent;
class nsAutoRollup;
class gfxContext;

namespace mozilla {
namespace layers {
class CompositorChild;
class CompositorParent;
}
}

namespace base {
class Thread;
}

/**
 * Common widget implementation used as base class for native
 * or crossplatform implementations of Widgets. 
 * All cross-platform behavior that all widgets need to implement 
 * should be placed in this class. 
 * (Note: widget implementations are not required to use this
 * class, but it gives them a head start.)
 */

class nsBaseWidget : public nsIWidget
{
  friend class nsAutoRollup;

protected:
  typedef mozilla::layers::BasicLayerManager BasicLayerManager;
  typedef mozilla::layers::CompositorChild CompositorChild;
  typedef mozilla::layers::CompositorParent CompositorParent;
  typedef base::Thread Thread;

public:
  nsBaseWidget();
  virtual ~nsBaseWidget();
  
  NS_DECL_ISUPPORTS
  
  // nsIWidget interface
  NS_IMETHOD              CaptureMouse(bool aCapture);
  NS_IMETHOD              GetClientData(void*& aClientData);
  NS_IMETHOD              SetClientData(void* aClientData);
  NS_IMETHOD              Destroy();
  NS_IMETHOD              SetParent(nsIWidget* aNewParent);
  virtual nsIWidget*      GetParent(void);
  virtual nsIWidget*      GetTopLevelWidget();
  virtual nsIWidget*      GetSheetWindowParent(void);
  virtual float           GetDPI();
  virtual double          GetDefaultScale();
  virtual void            AddChild(nsIWidget* aChild);
  virtual void            RemoveChild(nsIWidget* aChild);

  NS_IMETHOD              SetZIndex(PRInt32 aZIndex);
  NS_IMETHOD              GetZIndex(PRInt32* aZIndex);
  NS_IMETHOD              PlaceBehind(nsTopLevelWidgetZPlacement aPlacement,
                                      nsIWidget *aWidget, bool aActivate);

  NS_IMETHOD              SetSizeMode(PRInt32 aMode);
  NS_IMETHOD              GetSizeMode(PRInt32* aMode);

  virtual nscolor         GetForegroundColor(void);
  NS_IMETHOD              SetForegroundColor(const nscolor &aColor);
  virtual nscolor         GetBackgroundColor(void);
  NS_IMETHOD              SetBackgroundColor(const nscolor &aColor);
  virtual nsCursor        GetCursor();
  NS_IMETHOD              SetCursor(nsCursor aCursor);
  NS_IMETHOD              SetCursor(imgIContainer* aCursor,
                                    PRUint32 aHotspotX, PRUint32 aHotspotY);
  NS_IMETHOD              GetWindowType(nsWindowType& aWindowType);
  virtual void            SetTransparencyMode(nsTransparencyMode aMode);
  virtual nsTransparencyMode GetTransparencyMode();
  virtual void            GetWindowClipRegion(nsTArray<nsIntRect>* aRects);
  NS_IMETHOD              SetWindowShadowStyle(PRInt32 aStyle);
  virtual void            SetShowsToolbarButton(bool aShow) {}
  NS_IMETHOD              HideWindowChrome(bool aShouldHide);
  NS_IMETHOD              MakeFullScreen(bool aFullScreen);
  virtual nsDeviceContext* GetDeviceContext();
  virtual LayerManager*   GetLayerManager(PLayersChild* aShadowManager = nsnull,
                                          LayersBackend aBackendHint = LayerManager::LAYERS_NONE,
                                          LayerManagerPersistence aPersistence = LAYER_MANAGER_CURRENT,
                                          bool* aAllowRetaining = nsnull);

  virtual void            CreateCompositor();
<<<<<<< HEAD
  virtual void            DrawOver(LayerManager* aManager, nsIntRect aRect) {}
=======
  virtual void            DrawWindowOverlay(LayerManager* aManager, nsIntRect aRect) {}
>>>>>>> 9d8f91ff
  virtual void            UpdateThemeGeometries(const nsTArray<ThemeGeometry>& aThemeGeometries) {}
  virtual gfxASurface*    GetThebesSurface();
  NS_IMETHOD              SetModal(bool aModal); 
  NS_IMETHOD              SetWindowClass(const nsAString& xulWinType);
  NS_IMETHOD              MoveClient(PRInt32 aX, PRInt32 aY);
  NS_IMETHOD              ResizeClient(PRInt32 aWidth, PRInt32 aHeight, bool aRepaint);
  NS_IMETHOD              ResizeClient(PRInt32 aX, PRInt32 aY, PRInt32 aWidth, PRInt32 aHeight, bool aRepaint);
  NS_IMETHOD              SetBounds(const nsIntRect &aRect);
  NS_IMETHOD              GetBounds(nsIntRect &aRect);
  NS_IMETHOD              GetClientBounds(nsIntRect &aRect);
  NS_IMETHOD              GetScreenBounds(nsIntRect &aRect);
  NS_IMETHOD              GetNonClientMargins(nsIntMargin &margins);
  NS_IMETHOD              SetNonClientMargins(nsIntMargin &margins);
  virtual nsIntPoint      GetClientOffset();
  NS_IMETHOD              EnableDragDrop(bool aEnable);
  NS_IMETHOD              GetAttention(PRInt32 aCycleCount);
  virtual bool            HasPendingInputEvent();
  NS_IMETHOD              SetIcon(const nsAString &anIconSpec);
  NS_IMETHOD              BeginSecureKeyboardInput();
  NS_IMETHOD              EndSecureKeyboardInput();
  NS_IMETHOD              SetWindowTitlebarColor(nscolor aColor, bool aActive);
  virtual void            SetDrawsInTitlebar(bool aState) {}
  virtual bool            ShowsResizeIndicator(nsIntRect* aResizerRect);
  virtual void            FreeNativeData(void * data, PRUint32 aDataType) {}
  NS_IMETHOD              BeginResizeDrag(nsGUIEvent* aEvent, PRInt32 aHorizontal, PRInt32 aVertical);
  NS_IMETHOD              BeginMoveDrag(nsMouseEvent* aEvent);
  virtual nsresult        ActivateNativeMenuItemAt(const nsAString& indexString) { return NS_ERROR_NOT_IMPLEMENTED; }
  virtual nsresult        ForceUpdateNativeMenuAt(const nsAString& indexString) { return NS_ERROR_NOT_IMPLEMENTED; }
  NS_IMETHOD              ResetInputState() { return NS_OK; }
  NS_IMETHOD              CancelIMEComposition() { return NS_OK; }
  NS_IMETHOD              SetAcceleratedRendering(bool aEnabled);
  virtual bool            GetAcceleratedRendering();
  virtual bool            GetShouldAccelerate();
  NS_IMETHOD              GetToggledKeyState(PRUint32 aKeyCode, bool* aLEDState) { return NS_ERROR_NOT_IMPLEMENTED; }
  NS_IMETHOD              OnIMEFocusChange(bool aFocus) { return NS_ERROR_NOT_IMPLEMENTED; }
  NS_IMETHOD              OnIMETextChange(PRUint32 aStart, PRUint32 aOldEnd, PRUint32 aNewEnd) { return NS_ERROR_NOT_IMPLEMENTED; }
  NS_IMETHOD              OnIMESelectionChange(void) { return NS_ERROR_NOT_IMPLEMENTED; }
  virtual nsIMEUpdatePreference GetIMEUpdatePreference() { return nsIMEUpdatePreference(false, false); }
  NS_IMETHOD              OnDefaultButtonLoaded(const nsIntRect &aButtonRect) { return NS_ERROR_NOT_IMPLEMENTED; }
  NS_IMETHOD              OverrideSystemMouseScrollSpeed(PRInt32 aOriginalDelta, bool aIsHorizontal, PRInt32 &aOverriddenDelta);
  virtual already_AddRefed<nsIWidget>
  CreateChild(const nsIntRect  &aRect,
              EVENT_CALLBACK   aHandleEventFunction,
              nsDeviceContext *aContext,
              nsWidgetInitData *aInitData = nsnull,
              bool             aForceUseIWidgetParent = false);
  NS_IMETHOD              AttachViewToTopLevel(EVENT_CALLBACK aViewEventFunction, nsDeviceContext *aContext);
  virtual ViewWrapper*    GetAttachedViewPtr();
  NS_IMETHOD              SetAttachedViewPtr(ViewWrapper* aViewWrapper);
  NS_IMETHOD              RegisterTouchWindow();
  NS_IMETHOD              UnregisterTouchWindow();

  nsPopupLevel PopupLevel() { return mPopupLevel; }

  virtual nsIntSize       ClientToWindowSize(const nsIntSize& aClientSize)
  {
    return aClientSize;
  }

  // return true if this is a popup widget with a native titlebar
  bool IsPopupWithTitleBar() const
  {
    return (mWindowType == eWindowType_popup && 
            mBorderStyle != eBorderStyle_default &&
            mBorderStyle & eBorderStyle_title);
  }

  NS_IMETHOD              ReparentNativeWidget(nsIWidget* aNewParent) = 0;

  virtual PRUint32 GetGLFrameBufferFormat() MOZ_OVERRIDE;

  /**
   * Use this when GetLayerManager() returns a BasicLayerManager
   * (nsBaseWidget::GetLayerManager() does). This sets up the widget's
   * layer manager to temporarily render into aTarget.
   */
  class AutoLayerManagerSetup {
  public:
    AutoLayerManagerSetup(nsBaseWidget* aWidget, gfxContext* aTarget,
                          BasicLayerManager::BufferMode aDoubleBuffering);
    ~AutoLayerManagerSetup();
  private:
    nsBaseWidget* mWidget;
  };
  friend class AutoLayerManagerSetup;

  class AutoUseBasicLayerManager {
  public:
    AutoUseBasicLayerManager(nsBaseWidget* aWidget);
    ~AutoUseBasicLayerManager();
  private:
    nsBaseWidget* mWidget;
  };
  friend class AutoUseBasicLayerManager;

  bool HasDestroyStarted() const 
  {
    return mOnDestroyCalled;
  }

  bool                    Destroyed() { return mOnDestroyCalled; }

protected:

  virtual void            ResolveIconName(const nsAString &aIconName,
                                          const nsAString &aIconSuffix,
                                          nsILocalFile **aResult);
  virtual void            OnDestroy();
  virtual void            BaseCreate(nsIWidget *aParent,
                                     const nsIntRect &aRect,
                                     EVENT_CALLBACK aHandleEventFunction,
                                     nsDeviceContext *aContext,
                                     nsWidgetInitData *aInitData);

  virtual nsIContent* GetLastRollup()
  {
    return mLastRollup;
  }

  virtual nsresult SynthesizeNativeKeyEvent(PRInt32 aNativeKeyboardLayout,
                                            PRInt32 aNativeKeyCode,
                                            PRUint32 aModifierFlags,
                                            const nsAString& aCharacters,
                                            const nsAString& aUnmodifiedCharacters)
  { return NS_ERROR_UNEXPECTED; }

  virtual nsresult SynthesizeNativeMouseEvent(nsIntPoint aPoint,
                                              PRUint32 aNativeMessage,
                                              PRUint32 aModifierFlags)
  { return NS_ERROR_UNEXPECTED; }

  // Stores the clip rectangles in aRects into mClipRects. Returns true
  // if the new rectangles are different from the old rectangles.
  bool StoreWindowClipRegion(const nsTArray<nsIntRect>& aRects);

  virtual already_AddRefed<nsIWidget>
  AllocateChildPopupWidget()
  {
    static NS_DEFINE_IID(kCPopUpCID, NS_CHILD_CID);
    nsCOMPtr<nsIWidget> widget = do_CreateInstance(kCPopUpCID);
    return widget.forget();
  }

  BasicLayerManager* CreateBasicLayerManager();

protected:
  void*             mClientData;
  ViewWrapper*      mViewWrapperPtr;
  EVENT_CALLBACK    mEventCallback;
  EVENT_CALLBACK    mViewCallback;
  nsDeviceContext* mContext;
  nsRefPtr<LayerManager> mLayerManager;
  nsRefPtr<LayerManager> mBasicLayerManager;
  nsRefPtr<CompositorChild> mCompositorChild;
  nsRefPtr<CompositorParent> mCompositorParent;
  Thread*           mCompositorThread;
  nscolor           mBackground;
  nscolor           mForeground;
  nsCursor          mCursor;
  nsWindowType      mWindowType;
  nsBorderStyle     mBorderStyle;
  bool              mOnDestroyCalled;
  bool              mUseAcceleratedRendering;
  bool              mTemporarilyUseBasicLayerManager;
  nsIntRect         mBounds;
  nsIntRect*        mOriginalBounds;
  // When this pointer is null, the widget is not clipped
  nsAutoArrayPtr<nsIntRect> mClipRects;
  PRUint32          mClipRectCount;
  PRInt32           mZIndex;
  nsSizeMode        mSizeMode;
  nsPopupLevel      mPopupLevel;

  // the last rolled up popup. Only set this when an nsAutoRollup is in scope,
  // so it can be cleared automatically.
  static nsIContent* mLastRollup;

#ifdef DEBUG
protected:
  static nsAutoString debug_GuiEventToString(nsGUIEvent * aGuiEvent);
  static bool debug_WantPaintFlashing();

  static void debug_DumpInvalidate(FILE *                aFileOut,
                                   nsIWidget *           aWidget,
                                   const nsIntRect *     aRect,
                                   const nsCAutoString & aWidgetName,
                                   PRInt32               aWindowID);

  static void debug_DumpEvent(FILE *                aFileOut,
                              nsIWidget *           aWidget,
                              nsGUIEvent *          aGuiEvent,
                              const nsCAutoString & aWidgetName,
                              PRInt32               aWindowID);

  static void debug_DumpPaintEvent(FILE *                aFileOut,
                                   nsIWidget *           aWidget,
                                   nsPaintEvent *        aPaintEvent,
                                   const nsCAutoString & aWidgetName,
                                   PRInt32               aWindowID);

  static bool debug_GetCachedBoolPref(const char* aPrefName);
#endif
};

// A situation can occur when a mouse event occurs over a menu label while the
// menu popup is already open. The expected behaviour is to close the popup.
// This happens by calling nsIRollupListener::Rollup before the mouse event is
// processed. However, in cases where the mouse event is not consumed, this
// event will then get targeted at the menu label causing the menu to open
// again. To prevent this, we store in mLastRollup a reference to the popup
// that was closed during the Rollup call, and prevent this popup from
// reopening while processing the mouse event.
// mLastRollup should only be set while an nsAutoRollup is in scope;
// when it goes out of scope mLastRollup is cleared automatically.
// As mLastRollup is static, it can be retrieved by calling
// nsIWidget::GetLastRollup on any widget.
class nsAutoRollup
{
  bool wasClear;

  public:

  nsAutoRollup();
  ~nsAutoRollup();
};

#endif // nsBaseWidget_h__<|MERGE_RESOLUTION|>--- conflicted
+++ resolved
@@ -132,11 +132,7 @@
                                           bool* aAllowRetaining = nsnull);
 
   virtual void            CreateCompositor();
-<<<<<<< HEAD
-  virtual void            DrawOver(LayerManager* aManager, nsIntRect aRect) {}
-=======
   virtual void            DrawWindowOverlay(LayerManager* aManager, nsIntRect aRect) {}
->>>>>>> 9d8f91ff
   virtual void            UpdateThemeGeometries(const nsTArray<ThemeGeometry>& aThemeGeometries) {}
   virtual gfxASurface*    GetThebesSurface();
   NS_IMETHOD              SetModal(bool aModal); 
