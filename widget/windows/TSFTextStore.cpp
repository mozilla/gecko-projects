/* -*- Mode: C++; tab-width: 2; indent-tabs-mode: nil; c-basic-offset: 2 -*- */
/* This Source Code Form is subject to the terms of the Mozilla Public
 * License, v. 2.0. If a copy of the MPL was not distributed with this
 * file, You can obtain one at http://mozilla.org/MPL/2.0/. */

#define INPUTSCOPE_INIT_GUID
#define TEXTATTRS_INIT_GUID
#include "TSFTextStore.h"

#include <olectl.h>
#include <algorithm>
#include "nscore.h"

#include "IMMHandler.h"
#include "KeyboardLayout.h"
#include "WinIMEHandler.h"
#include "WinUtils.h"
#include "mozilla/AutoRestore.h"
#include "mozilla/Logging.h"
#include "mozilla/Preferences.h"
#include "mozilla/Telemetry.h"
#include "mozilla/TextEventDispatcher.h"
#include "mozilla/TextEvents.h"
#include "mozilla/WindowsVersion.h"
#include "nsIXULRuntime.h"
#include "nsWindow.h"
#include "nsPrintfCString.h"

namespace mozilla {
namespace widget {

static const char* kPrefNameEnableTSF = "intl.tsf.enable";

/**
 * TSF related code should log its behavior even on release build especially
 * in the interface methods.
 *
 * In interface methods, use LogLevel::Info.
 * In internal methods, use LogLevel::Debug for logging normal behavior.
 * For logging error, use LogLevel::Error.
 *
 * When an instance method is called, start with following text:
 *   "0x%p TSFFoo::Bar(", the 0x%p should be the "this" of the nsFoo.
 * after that, start with:
 *   "0x%p   TSFFoo::Bar("
 * In an internal method, start with following text:
 *   "0x%p   TSFFoo::Bar("
 * When a static method is called, start with following text:
 *   "TSFFoo::Bar("
 */

LazyLogModule sTextStoreLog("nsTextStoreWidgets");

enum class TextInputProcessorID
{
  // Internal use only.  This won't be returned by TSFStaticSink::ActiveTIP().
  eNotComputed,

  // Not a TIP.  E.g., simple keyboard layout or IMM-IME.
  eNone,

  // Used for other TIPs, i.e., any TIPs which we don't support specifically.
  eUnknown,

  // TIP for Japanese.
  eMicrosoftIMEForJapanese,
  eMicrosoftOfficeIME2010ForJapanese,
  eGoogleJapaneseInput,
  eATOK2011,
  eATOK2012,
  eATOK2013,
  eATOK2014,
  eATOK2015,
  eATOK2016,
  eATOKUnknown,
  eJapanist10,

  // TIP for Traditional Chinese.
  eMicrosoftBopomofo,
  eMicrosoftChangJie,
  eMicrosoftPhonetic,
  eMicrosoftQuick,
  eMicrosoftNewChangJie,
  eMicrosoftNewPhonetic,
  eMicrosoftNewQuick,
  eFreeChangJie,

  // TIP for Simplified Chinese.
  eMicrosoftPinyin,
  eMicrosoftPinyinNewExperienceInputStyle,
  eMicrosoftWubi,

  // TIP for Korean.
  eMicrosoftIMEForKorean,
  eMicrosoftOldHangul,
};

static const char*
GetBoolName(bool aBool)
{
  return aBool ? "true" : "false";
}

static void
HandleSeparator(nsCString& aDesc)
{
  if (!aDesc.IsEmpty()) {
    aDesc.AppendLiteral(" | ");
  }
}

static const nsCString
GetFindFlagName(DWORD aFindFlag)
{
  nsCString description;
  if (!aFindFlag) {
    description.AppendLiteral("no flags (0)");
    return description;
  }
  if (aFindFlag & TS_ATTR_FIND_BACKWARDS) {
    description.AppendLiteral("TS_ATTR_FIND_BACKWARDS");
  }
  if (aFindFlag & TS_ATTR_FIND_WANT_OFFSET) {
    HandleSeparator(description);
    description.AppendLiteral("TS_ATTR_FIND_WANT_OFFSET");
  }
  if (aFindFlag & TS_ATTR_FIND_UPDATESTART) {
    HandleSeparator(description);
    description.AppendLiteral("TS_ATTR_FIND_UPDATESTART");
  }
  if (aFindFlag & TS_ATTR_FIND_WANT_VALUE) {
    HandleSeparator(description);
    description.AppendLiteral("TS_ATTR_FIND_WANT_VALUE");
  }
  if (aFindFlag & TS_ATTR_FIND_WANT_END) {
    HandleSeparator(description);
    description.AppendLiteral("TS_ATTR_FIND_WANT_END");
  }
  if (aFindFlag & TS_ATTR_FIND_HIDDEN) {
    HandleSeparator(description);
    description.AppendLiteral("TS_ATTR_FIND_HIDDEN");
  }
  if (description.IsEmpty()) {
    description.AppendLiteral("Unknown (");
    description.AppendInt(static_cast<uint32_t>(aFindFlag));
    description.Append(')');
  }
  return description;
}

class GetACPFromPointFlagName : public nsAutoCString
{
public:
  explicit GetACPFromPointFlagName(DWORD aFlags)
  {
    if (!aFlags) {
      AppendLiteral("no flags (0)");
      return;
    }
    if (aFlags & GXFPF_ROUND_NEAREST) {
      AppendLiteral("GXFPF_ROUND_NEAREST");
      aFlags &= ~GXFPF_ROUND_NEAREST;
    }
    if (aFlags & GXFPF_NEAREST) {
      HandleSeparator(*this);
      AppendLiteral("GXFPF_NEAREST");
      aFlags &= ~GXFPF_NEAREST;
    }
    if (aFlags) {
      HandleSeparator(*this);
      AppendLiteral("Unknown(");
      AppendInt(static_cast<uint32_t>(aFlags));
      Append(')');
    }
  }
  virtual ~GetACPFromPointFlagName() {}
};

static const char*
GetFocusChangeName(InputContextAction::FocusChange aFocusChange)
{
  switch (aFocusChange) {
    case InputContextAction::FOCUS_NOT_CHANGED:
      return "FOCUS_NOT_CHANGED";
    case InputContextAction::GOT_FOCUS:
      return "GOT_FOCUS";
    case InputContextAction::LOST_FOCUS:
      return "LOST_FOCUS";
    case InputContextAction::MENU_GOT_PSEUDO_FOCUS:
      return "MENU_GOT_PSEUDO_FOCUS";
    case InputContextAction::MENU_LOST_PSEUDO_FOCUS:
      return "MENU_LOST_PSEUDO_FOCUS";
    case InputContextAction::WIDGET_CREATED:
      return "WIDGET_CREATED";
    default:
      return "Unknown";
  }
}

static nsCString
GetCLSIDNameStr(REFCLSID aCLSID)
{
  LPOLESTR str = nullptr;
  HRESULT hr = ::StringFromCLSID(aCLSID, &str);
  if (FAILED(hr) || !str || !str[0]) {
    return EmptyCString();
  }

  nsCString result;
  result = NS_ConvertUTF16toUTF8(str);
  ::CoTaskMemFree(str);
  return result;
}

static nsCString
GetGUIDNameStr(REFGUID aGUID)
{
  OLECHAR str[40];
  int len = ::StringFromGUID2(aGUID, str, ArrayLength(str));
  if (!len || !str[0]) {
    return EmptyCString();
  }

  return NS_ConvertUTF16toUTF8(str);
}

static nsCString
GetGUIDNameStrWithTable(REFGUID aGUID)
{
#define RETURN_GUID_NAME(aNamedGUID) \
  if (IsEqualGUID(aGUID, aNamedGUID)) { \
    return NS_LITERAL_CSTRING(#aNamedGUID); \
  }

  RETURN_GUID_NAME(GUID_PROP_INPUTSCOPE)
  RETURN_GUID_NAME(TSATTRID_OTHERS)
  RETURN_GUID_NAME(TSATTRID_Font)
  RETURN_GUID_NAME(TSATTRID_Font_FaceName)
  RETURN_GUID_NAME(TSATTRID_Font_SizePts)
  RETURN_GUID_NAME(TSATTRID_Font_Style)
  RETURN_GUID_NAME(TSATTRID_Font_Style_Bold)
  RETURN_GUID_NAME(TSATTRID_Font_Style_Italic)
  RETURN_GUID_NAME(TSATTRID_Font_Style_SmallCaps)
  RETURN_GUID_NAME(TSATTRID_Font_Style_Capitalize)
  RETURN_GUID_NAME(TSATTRID_Font_Style_Uppercase)
  RETURN_GUID_NAME(TSATTRID_Font_Style_Lowercase)
  RETURN_GUID_NAME(TSATTRID_Font_Style_Animation)
  RETURN_GUID_NAME(TSATTRID_Font_Style_Animation_LasVegasLights)
  RETURN_GUID_NAME(TSATTRID_Font_Style_Animation_BlinkingBackground)
  RETURN_GUID_NAME(TSATTRID_Font_Style_Animation_SparkleText)
  RETURN_GUID_NAME(TSATTRID_Font_Style_Animation_MarchingBlackAnts)
  RETURN_GUID_NAME(TSATTRID_Font_Style_Animation_MarchingRedAnts)
  RETURN_GUID_NAME(TSATTRID_Font_Style_Animation_Shimmer)
  RETURN_GUID_NAME(TSATTRID_Font_Style_Animation_WipeDown)
  RETURN_GUID_NAME(TSATTRID_Font_Style_Animation_WipeRight)
  RETURN_GUID_NAME(TSATTRID_Font_Style_Emboss)
  RETURN_GUID_NAME(TSATTRID_Font_Style_Engrave)
  RETURN_GUID_NAME(TSATTRID_Font_Style_Hidden)
  RETURN_GUID_NAME(TSATTRID_Font_Style_Kerning)
  RETURN_GUID_NAME(TSATTRID_Font_Style_Outlined)
  RETURN_GUID_NAME(TSATTRID_Font_Style_Position)
  RETURN_GUID_NAME(TSATTRID_Font_Style_Protected)
  RETURN_GUID_NAME(TSATTRID_Font_Style_Shadow)
  RETURN_GUID_NAME(TSATTRID_Font_Style_Spacing)
  RETURN_GUID_NAME(TSATTRID_Font_Style_Weight)
  RETURN_GUID_NAME(TSATTRID_Font_Style_Height)
  RETURN_GUID_NAME(TSATTRID_Font_Style_Underline)
  RETURN_GUID_NAME(TSATTRID_Font_Style_Underline_Single)
  RETURN_GUID_NAME(TSATTRID_Font_Style_Underline_Double)
  RETURN_GUID_NAME(TSATTRID_Font_Style_Strikethrough)
  RETURN_GUID_NAME(TSATTRID_Font_Style_Strikethrough_Single)
  RETURN_GUID_NAME(TSATTRID_Font_Style_Strikethrough_Double)
  RETURN_GUID_NAME(TSATTRID_Font_Style_Overline)
  RETURN_GUID_NAME(TSATTRID_Font_Style_Overline_Single)
  RETURN_GUID_NAME(TSATTRID_Font_Style_Overline_Double)
  RETURN_GUID_NAME(TSATTRID_Font_Style_Blink)
  RETURN_GUID_NAME(TSATTRID_Font_Style_Subscript)
  RETURN_GUID_NAME(TSATTRID_Font_Style_Superscript)
  RETURN_GUID_NAME(TSATTRID_Font_Style_Color)
  RETURN_GUID_NAME(TSATTRID_Font_Style_BackgroundColor)
  RETURN_GUID_NAME(TSATTRID_Text)
  RETURN_GUID_NAME(TSATTRID_Text_VerticalWriting)
  RETURN_GUID_NAME(TSATTRID_Text_RightToLeft)
  RETURN_GUID_NAME(TSATTRID_Text_Orientation)
  RETURN_GUID_NAME(TSATTRID_Text_Language)
  RETURN_GUID_NAME(TSATTRID_Text_ReadOnly)
  RETURN_GUID_NAME(TSATTRID_Text_EmbeddedObject)
  RETURN_GUID_NAME(TSATTRID_Text_Alignment)
  RETURN_GUID_NAME(TSATTRID_Text_Alignment_Left)
  RETURN_GUID_NAME(TSATTRID_Text_Alignment_Right)
  RETURN_GUID_NAME(TSATTRID_Text_Alignment_Center)
  RETURN_GUID_NAME(TSATTRID_Text_Alignment_Justify)
  RETURN_GUID_NAME(TSATTRID_Text_Link)
  RETURN_GUID_NAME(TSATTRID_Text_Hyphenation)
  RETURN_GUID_NAME(TSATTRID_Text_Para)
  RETURN_GUID_NAME(TSATTRID_Text_Para_FirstLineIndent)
  RETURN_GUID_NAME(TSATTRID_Text_Para_LeftIndent)
  RETURN_GUID_NAME(TSATTRID_Text_Para_RightIndent)
  RETURN_GUID_NAME(TSATTRID_Text_Para_SpaceAfter)
  RETURN_GUID_NAME(TSATTRID_Text_Para_SpaceBefore)
  RETURN_GUID_NAME(TSATTRID_Text_Para_LineSpacing)
  RETURN_GUID_NAME(TSATTRID_Text_Para_LineSpacing_Single)
  RETURN_GUID_NAME(TSATTRID_Text_Para_LineSpacing_OnePtFive)
  RETURN_GUID_NAME(TSATTRID_Text_Para_LineSpacing_Double)
  RETURN_GUID_NAME(TSATTRID_Text_Para_LineSpacing_AtLeast)
  RETURN_GUID_NAME(TSATTRID_Text_Para_LineSpacing_Exactly)
  RETURN_GUID_NAME(TSATTRID_Text_Para_LineSpacing_Multiple)
  RETURN_GUID_NAME(TSATTRID_List)
  RETURN_GUID_NAME(TSATTRID_List_LevelIndel)
  RETURN_GUID_NAME(TSATTRID_List_Type)
  RETURN_GUID_NAME(TSATTRID_List_Type_Bullet)
  RETURN_GUID_NAME(TSATTRID_List_Type_Arabic)
  RETURN_GUID_NAME(TSATTRID_List_Type_LowerLetter)
  RETURN_GUID_NAME(TSATTRID_List_Type_UpperLetter)
  RETURN_GUID_NAME(TSATTRID_List_Type_LowerRoman)
  RETURN_GUID_NAME(TSATTRID_List_Type_UpperRoman)
  RETURN_GUID_NAME(TSATTRID_App)
  RETURN_GUID_NAME(TSATTRID_App_IncorrectSpelling)
  RETURN_GUID_NAME(TSATTRID_App_IncorrectGrammar)

#undef RETURN_GUID_NAME

  return GetGUIDNameStr(aGUID);
}

static nsCString
GetRIIDNameStr(REFIID aRIID)
{
  LPOLESTR str = nullptr;
  HRESULT hr = ::StringFromIID(aRIID, &str);
  if (FAILED(hr) || !str || !str[0]) {
    return EmptyCString();
  }

  nsAutoString key(L"Interface\\");
  key += str;

  nsCString result;
  wchar_t buf[256];
  if (WinUtils::GetRegistryKey(HKEY_CLASSES_ROOT, key.get(), nullptr,
                               buf, sizeof(buf))) {
    result = NS_ConvertUTF16toUTF8(buf);
  } else {
    result = NS_ConvertUTF16toUTF8(str);
  }

  ::CoTaskMemFree(str);
  return result;
}

static const char*
GetCommonReturnValueName(HRESULT aResult)
{
  switch (aResult) {
    case S_OK:
      return "S_OK";
    case E_ABORT:
      return "E_ABORT";
    case E_ACCESSDENIED:
      return "E_ACCESSDENIED";
    case E_FAIL:
      return "E_FAIL";
    case E_HANDLE:
      return "E_HANDLE";
    case E_INVALIDARG:
      return "E_INVALIDARG";
    case E_NOINTERFACE:
      return "E_NOINTERFACE";
    case E_NOTIMPL:
      return "E_NOTIMPL";
    case E_OUTOFMEMORY:
      return "E_OUTOFMEMORY";
    case E_POINTER:
      return "E_POINTER";
    case E_UNEXPECTED:
      return "E_UNEXPECTED";
    default:
      return SUCCEEDED(aResult) ? "Succeeded" : "Failed";
  }
}

static const char*
GetTextStoreReturnValueName(HRESULT aResult)
{
  switch (aResult) {
    case TS_E_FORMAT:
      return "TS_E_FORMAT";
    case TS_E_INVALIDPOINT:
      return "TS_E_INVALIDPOINT";
    case TS_E_INVALIDPOS:
      return "TS_E_INVALIDPOS";
    case TS_E_NOINTERFACE:
      return "TS_E_NOINTERFACE";
    case TS_E_NOLAYOUT:
      return "TS_E_NOLAYOUT";
    case TS_E_NOLOCK:
      return "TS_E_NOLOCK";
    case TS_E_NOOBJECT:
      return "TS_E_NOOBJECT";
    case TS_E_NOSELECTION:
      return "TS_E_NOSELECTION";
    case TS_E_NOSERVICE:
      return "TS_E_NOSERVICE";
    case TS_E_READONLY:
      return "TS_E_READONLY";
    case TS_E_SYNCHRONOUS:
      return "TS_E_SYNCHRONOUS";
    case TS_S_ASYNC:
      return "TS_S_ASYNC";
    default:
      return GetCommonReturnValueName(aResult);
  }
}

static const nsCString
GetSinkMaskNameStr(DWORD aSinkMask)
{
  nsCString description;
  if (aSinkMask & TS_AS_TEXT_CHANGE) {
    description.AppendLiteral("TS_AS_TEXT_CHANGE");
  }
  if (aSinkMask & TS_AS_SEL_CHANGE) {
    HandleSeparator(description);
    description.AppendLiteral("TS_AS_SEL_CHANGE");
  }
  if (aSinkMask & TS_AS_LAYOUT_CHANGE) {
    HandleSeparator(description);
    description.AppendLiteral("TS_AS_LAYOUT_CHANGE");
  }
  if (aSinkMask & TS_AS_ATTR_CHANGE) {
    HandleSeparator(description);
    description.AppendLiteral("TS_AS_ATTR_CHANGE");
  }
  if (aSinkMask & TS_AS_STATUS_CHANGE) {
    HandleSeparator(description);
    description.AppendLiteral("TS_AS_STATUS_CHANGE");
  }
  if (description.IsEmpty()) {
    description.AppendLiteral("not-specified");
  }
  return description;
}

static const char*
GetActiveSelEndName(TsActiveSelEnd aSelEnd)
{
  return aSelEnd == TS_AE_NONE  ? "TS_AE_NONE" :
         aSelEnd == TS_AE_START ? "TS_AE_START" :
         aSelEnd == TS_AE_END   ? "TS_AE_END" : "Unknown";
}

static const nsCString
GetLockFlagNameStr(DWORD aLockFlags)
{
  nsCString description;
  if ((aLockFlags & TS_LF_READWRITE) == TS_LF_READWRITE) {
    description.AppendLiteral("TS_LF_READWRITE");
  } else if (aLockFlags & TS_LF_READ) {
    description.AppendLiteral("TS_LF_READ");
  }
  if (aLockFlags & TS_LF_SYNC) {
    if (!description.IsEmpty()) {
      description.AppendLiteral(" | ");
    }
    description.AppendLiteral("TS_LF_SYNC");
  }
  if (description.IsEmpty()) {
    description.AppendLiteral("not-specified");
  }
  return description;
}

static const char*
GetTextRunTypeName(TsRunType aRunType)
{
  switch (aRunType) {
    case TS_RT_PLAIN:
      return "TS_RT_PLAIN";
    case TS_RT_HIDDEN:
      return "TS_RT_HIDDEN";
    case  TS_RT_OPAQUE:
      return "TS_RT_OPAQUE";
    default:
      return "Unknown";
  }
}

static nsCString
GetColorName(const TF_DA_COLOR& aColor)
{
  switch (aColor.type) {
    case TF_CT_NONE:
      return NS_LITERAL_CSTRING("TF_CT_NONE");
    case TF_CT_SYSCOLOR:
      return nsPrintfCString("TF_CT_SYSCOLOR, nIndex:0x%08X",
                             static_cast<int32_t>(aColor.nIndex));
    case TF_CT_COLORREF:
      return nsPrintfCString("TF_CT_COLORREF, cr:0x%08X",
                             static_cast<int32_t>(aColor.cr));
      break;
    default:
      return nsPrintfCString("Unknown(%08X)",
                             static_cast<int32_t>(aColor.type));
  }
}

static nsCString
GetLineStyleName(TF_DA_LINESTYLE aLineStyle)
{
  switch (aLineStyle) {
    case TF_LS_NONE:
      return NS_LITERAL_CSTRING("TF_LS_NONE");
    case TF_LS_SOLID:
      return NS_LITERAL_CSTRING("TF_LS_SOLID");
    case TF_LS_DOT:
      return NS_LITERAL_CSTRING("TF_LS_DOT");
    case TF_LS_DASH:
      return NS_LITERAL_CSTRING("TF_LS_DASH");
    case TF_LS_SQUIGGLE:
      return NS_LITERAL_CSTRING("TF_LS_SQUIGGLE");
    default: {
      return nsPrintfCString("Unknown(%08X)", static_cast<int32_t>(aLineStyle));
    }
  }
}

static nsCString
GetClauseAttrName(TF_DA_ATTR_INFO aAttr)
{
  switch (aAttr) {
    case TF_ATTR_INPUT:
      return NS_LITERAL_CSTRING("TF_ATTR_INPUT");
    case TF_ATTR_TARGET_CONVERTED:
      return NS_LITERAL_CSTRING("TF_ATTR_TARGET_CONVERTED");
    case TF_ATTR_CONVERTED:
      return NS_LITERAL_CSTRING("TF_ATTR_CONVERTED");
    case TF_ATTR_TARGET_NOTCONVERTED:
      return NS_LITERAL_CSTRING("TF_ATTR_TARGET_NOTCONVERTED");
    case TF_ATTR_INPUT_ERROR:
      return NS_LITERAL_CSTRING("TF_ATTR_INPUT_ERROR");
    case TF_ATTR_FIXEDCONVERTED:
      return NS_LITERAL_CSTRING("TF_ATTR_FIXEDCONVERTED");
    case TF_ATTR_OTHER:
      return NS_LITERAL_CSTRING("TF_ATTR_OTHER");
    default: {
      return nsPrintfCString("Unknown(%08X)", static_cast<int32_t>(aAttr));
    }
  }
}

static nsCString
GetDisplayAttrStr(const TF_DISPLAYATTRIBUTE& aDispAttr)
{
  nsCString str;
  str = "crText:{ ";
  str += GetColorName(aDispAttr.crText);
  str += " }, crBk:{ ";
  str += GetColorName(aDispAttr.crBk);
  str += " }, lsStyle: ";
  str += GetLineStyleName(aDispAttr.lsStyle);
  str += ", fBoldLine: ";
  str += GetBoolName(aDispAttr.fBoldLine);
  str += ", crLine:{ ";
  str += GetColorName(aDispAttr.crLine);
  str += " }, bAttr: ";
  str += GetClauseAttrName(aDispAttr.bAttr);
  return str;
}

static const char*
GetMouseButtonName(int16_t aButton)
{
  switch (aButton) {
    case WidgetMouseEventBase::eLeftButton:
      return "LeftButton";
    case WidgetMouseEventBase::eMiddleButton:
      return "MiddleButton";
    case WidgetMouseEventBase::eRightButton:
      return "RightButton";
    default:
      return "UnknownButton";
  }
}

#define ADD_SEPARATOR_IF_NECESSARY(aStr) \
  if (!aStr.IsEmpty()) { \
    aStr.AppendLiteral(", "); \
  }

static nsCString
GetMouseButtonsName(int16_t aButtons)
{
  if (!aButtons) {
    return NS_LITERAL_CSTRING("no buttons");
  }
  nsCString names;
  if (aButtons & WidgetMouseEventBase::eLeftButtonFlag) {
    names = "LeftButton";
  }
  if (aButtons & WidgetMouseEventBase::eRightButtonFlag) {
    ADD_SEPARATOR_IF_NECESSARY(names);
    names += "RightButton";
  }
  if (aButtons & WidgetMouseEventBase::eMiddleButtonFlag) {
    ADD_SEPARATOR_IF_NECESSARY(names);
    names += "MiddleButton";
  }
  if (aButtons & WidgetMouseEventBase::e4thButtonFlag) {
    ADD_SEPARATOR_IF_NECESSARY(names);
    names += "4thButton";
  }
  if (aButtons & WidgetMouseEventBase::e5thButtonFlag) {
    ADD_SEPARATOR_IF_NECESSARY(names);
    names += "5thButton";
  }
  return names;
}

static nsCString
GetModifiersName(Modifiers aModifiers)
{
  if (aModifiers == MODIFIER_NONE) {
    return NS_LITERAL_CSTRING("no modifiers");
  }
  nsCString names;
  if (aModifiers & MODIFIER_ALT) {
    names = NS_DOM_KEYNAME_ALT;
  }
  if (aModifiers & MODIFIER_ALTGRAPH) {
    ADD_SEPARATOR_IF_NECESSARY(names);
    names += NS_DOM_KEYNAME_ALTGRAPH;
  }
  if (aModifiers & MODIFIER_CAPSLOCK) {
    ADD_SEPARATOR_IF_NECESSARY(names);
    names += NS_DOM_KEYNAME_CAPSLOCK;
  }
  if (aModifiers & MODIFIER_CONTROL) {
    ADD_SEPARATOR_IF_NECESSARY(names);
    names += NS_DOM_KEYNAME_CONTROL;
  }
  if (aModifiers & MODIFIER_FN) {
    ADD_SEPARATOR_IF_NECESSARY(names);
    names += NS_DOM_KEYNAME_FN;
  }
  if (aModifiers & MODIFIER_FNLOCK) {
    ADD_SEPARATOR_IF_NECESSARY(names);
    names += NS_DOM_KEYNAME_FNLOCK;
  }
  if (aModifiers & MODIFIER_META) {
    ADD_SEPARATOR_IF_NECESSARY(names);
    names += NS_DOM_KEYNAME_META;
  }
  if (aModifiers & MODIFIER_NUMLOCK) {
    ADD_SEPARATOR_IF_NECESSARY(names);
    names += NS_DOM_KEYNAME_NUMLOCK;
  }
  if (aModifiers & MODIFIER_SCROLLLOCK) {
    ADD_SEPARATOR_IF_NECESSARY(names);
    names += NS_DOM_KEYNAME_SCROLLLOCK;
  }
  if (aModifiers & MODIFIER_SHIFT) {
    ADD_SEPARATOR_IF_NECESSARY(names);
    names += NS_DOM_KEYNAME_SHIFT;
  }
  if (aModifiers & MODIFIER_SYMBOL) {
    ADD_SEPARATOR_IF_NECESSARY(names);
    names += NS_DOM_KEYNAME_SYMBOL;
  }
  if (aModifiers & MODIFIER_SYMBOLLOCK) {
    ADD_SEPARATOR_IF_NECESSARY(names);
    names += NS_DOM_KEYNAME_SYMBOLLOCK;
  }
  if (aModifiers & MODIFIER_OS) {
    ADD_SEPARATOR_IF_NECESSARY(names);
    names += NS_DOM_KEYNAME_OS;
  }
  return names;
}

class GetWritingModeName : public nsAutoCString
{
public:
  explicit GetWritingModeName(const WritingMode& aWritingMode)
  {
    if (!aWritingMode.IsVertical()) {
      AssignLiteral("Horizontal");
      return;
    }
    if (aWritingMode.IsVerticalLR()) {
      AssignLiteral("Vertical (LR)");
      return;
    }
    AssignLiteral("Vertical (RL)");
  }
  virtual ~GetWritingModeName() {}
};

class GetEscapedUTF8String final : public NS_ConvertUTF16toUTF8
{
public:
  explicit GetEscapedUTF8String(const nsAString& aString)
    : NS_ConvertUTF16toUTF8(aString)
  {
    Escape();
  }
  explicit GetEscapedUTF8String(const char16ptr_t aString)
    : NS_ConvertUTF16toUTF8(aString)
  {
    Escape();
  }
  GetEscapedUTF8String(const char16ptr_t aString, uint32_t aLength)
    : NS_ConvertUTF16toUTF8(aString, aLength)
  {
    Escape();
  }

private:
  void Escape()
  {
    ReplaceSubstring("\r", "\\r");
    ReplaceSubstring("\n", "\\n");
    ReplaceSubstring("\t", "\\t");
  }
};

class GetIMEStateString : public nsAutoCString
{
public:
  explicit GetIMEStateString(const IMEState& aIMEState)
  {
    AppendLiteral("{ mEnabled=");
    switch (aIMEState.mEnabled) {
      case IMEState::DISABLED:
        AppendLiteral("DISABLED");
        break;
      case IMEState::ENABLED:
        AppendLiteral("ENABLED");
        break;
      case IMEState::PASSWORD:
        AppendLiteral("PASSWORD");
        break;
      case IMEState::PLUGIN:
        AppendLiteral("PLUGIN");
        break;
      case IMEState::UNKNOWN:
        AppendLiteral("UNKNOWN");
        break;
      default:
        AppendPrintf("Unknown value (%d)", aIMEState.mEnabled);
        break;
    }
    AppendLiteral(", mOpen=");
    switch (aIMEState.mOpen) {
      case IMEState::OPEN_STATE_NOT_SUPPORTED:
        AppendLiteral("OPEN_STATE_NOT_SUPPORTED or DONT_CHANGE_OPEN_STATE");
        break;
      case IMEState::OPEN:
        AppendLiteral("OPEN");
        break;
      case IMEState::CLOSED:
        AppendLiteral("CLOSED");
        break;
      default:
        AppendPrintf("Unknown value (%d)", aIMEState.mOpen);
        break;
    }
    AppendLiteral(" }");
  }
};

class GetInputContextString : public nsAutoCString
{
public:
  explicit GetInputContextString(const InputContext& aInputContext)
  {
    AppendPrintf("{ mIMEState=%s, ",
                 GetIMEStateString(aInputContext.mIMEState).get());
    AppendLiteral("mOrigin=");
    switch (aInputContext.mOrigin) {
      case InputContext::ORIGIN_MAIN:
        AppendLiteral("ORIGIN_MAIN");
        break;
      case InputContext::ORIGIN_CONTENT:
        AppendLiteral("ORIGIN_CONTENT");
        break;
      default:
        AppendPrintf("Unknown value (%d)", aInputContext.mOrigin);
        break;
    }
    AppendPrintf(", mHTMLInputType=\"%s\", mHTMLInputInputmode=\"%s\", "
                 "mActionHint=\"%s\", mMayBeIMEUnaware=%s }",
                 NS_ConvertUTF16toUTF8(aInputContext.mHTMLInputType).get(),
                 NS_ConvertUTF16toUTF8(aInputContext.mHTMLInputInputmode).get(),
                 NS_ConvertUTF16toUTF8(aInputContext.mActionHint).get(),
                 GetBoolName(aInputContext.mMayBeIMEUnaware));
  }
};

class GetInputScopeString : public nsAutoCString
{
public:
  explicit GetInputScopeString(const nsTArray<InputScope>& aList)
  {
    for (InputScope inputScope : aList) {
      if (!IsEmpty()) {
        AppendLiteral(", ");
      }
      switch (inputScope) {
        case IS_DEFAULT:
          AppendLiteral("IS_DEFAULT");
          break;
        case IS_URL:
          AppendLiteral("IS_URL");
          break;
        case IS_FILE_FULLFILEPATH:
          AppendLiteral("IS_FILE_FULLFILEPATH");
          break;
        case IS_FILE_FILENAME:
          AppendLiteral("IS_FILE_FILENAME");
          break;
        case IS_EMAIL_USERNAME:
          AppendLiteral("IS_EMAIL_USERNAME");
          break;
        case IS_EMAIL_SMTPEMAILADDRESS:
          AppendLiteral("IS_EMAIL_SMTPEMAILADDRESS");
          break;
        case IS_LOGINNAME:
          AppendLiteral("IS_LOGINNAME");
          break;
        case IS_PERSONALNAME_FULLNAME:
          AppendLiteral("IS_PERSONALNAME_FULLNAME");
          break;
        case IS_PERSONALNAME_PREFIX:
          AppendLiteral("IS_PERSONALNAME_PREFIX");
          break;
        case IS_PERSONALNAME_GIVENNAME:
          AppendLiteral("IS_PERSONALNAME_GIVENNAME");
          break;
        case IS_PERSONALNAME_MIDDLENAME:
          AppendLiteral("IS_PERSONALNAME_MIDDLENAME");
          break;
        case IS_PERSONALNAME_SURNAME:
          AppendLiteral("IS_PERSONALNAME_SURNAME");
          break;
        case IS_PERSONALNAME_SUFFIX:
          AppendLiteral("IS_PERSONALNAME_SUFFIX");
          break;
        case IS_ADDRESS_FULLPOSTALADDRESS:
          AppendLiteral("IS_ADDRESS_FULLPOSTALADDRESS");
          break;
        case IS_ADDRESS_POSTALCODE:
          AppendLiteral("IS_ADDRESS_POSTALCODE");
          break;
        case IS_ADDRESS_STREET:
          AppendLiteral("IS_ADDRESS_STREET");
          break;
        case IS_ADDRESS_STATEORPROVINCE:
          AppendLiteral("IS_ADDRESS_STATEORPROVINCE");
          break;
        case IS_ADDRESS_CITY:
          AppendLiteral("IS_ADDRESS_CITY");
          break;
        case IS_ADDRESS_COUNTRYNAME:
          AppendLiteral("IS_ADDRESS_COUNTRYNAME");
          break;
        case IS_ADDRESS_COUNTRYSHORTNAME:
          AppendLiteral("IS_ADDRESS_COUNTRYSHORTNAME");
          break;
        case IS_CURRENCY_AMOUNTANDSYMBOL:
          AppendLiteral("IS_CURRENCY_AMOUNTANDSYMBOL");
          break;
        case IS_CURRENCY_AMOUNT:
          AppendLiteral("IS_CURRENCY_AMOUNT");
          break;
        case IS_DATE_FULLDATE:
          AppendLiteral("IS_DATE_FULLDATE");
          break;
        case IS_DATE_MONTH:
          AppendLiteral("IS_DATE_MONTH");
          break;
        case IS_DATE_DAY:
          AppendLiteral("IS_DATE_DAY");
          break;
        case IS_DATE_YEAR:
          AppendLiteral("IS_DATE_YEAR");
          break;
        case IS_DATE_MONTHNAME:
          AppendLiteral("IS_DATE_MONTHNAME");
          break;
        case IS_DATE_DAYNAME:
          AppendLiteral("IS_DATE_DAYNAME");
          break;
        case IS_DIGITS:
          AppendLiteral("IS_DIGITS");
          break;
        case IS_NUMBER:
          AppendLiteral("IS_NUMBER");
          break;
        case IS_ONECHAR:
          AppendLiteral("IS_ONECHAR");
          break;
        case IS_PASSWORD:
          AppendLiteral("IS_PASSWORD");
          break;
        case IS_TELEPHONE_FULLTELEPHONENUMBER:
          AppendLiteral("IS_TELEPHONE_FULLTELEPHONENUMBER");
          break;
        case IS_TELEPHONE_COUNTRYCODE:
          AppendLiteral("IS_TELEPHONE_COUNTRYCODE");
          break;
        case IS_TELEPHONE_AREACODE:
          AppendLiteral("IS_TELEPHONE_AREACODE");
          break;
        case IS_TELEPHONE_LOCALNUMBER:
          AppendLiteral("IS_TELEPHONE_LOCALNUMBER");
          break;
        case IS_TIME_FULLTIME:
          AppendLiteral("IS_TIME_FULLTIME");
          break;
        case IS_TIME_HOUR:
          AppendLiteral("IS_TIME_HOUR");
          break;
        case IS_TIME_MINORSEC:
          AppendLiteral("IS_TIME_MINORSEC");
          break;
        case IS_NUMBER_FULLWIDTH:
          AppendLiteral("IS_NUMBER_FULLWIDTH");
          break;
        case IS_ALPHANUMERIC_HALFWIDTH:
          AppendLiteral("IS_ALPHANUMERIC_HALFWIDTH");
          break;
        case IS_ALPHANUMERIC_FULLWIDTH:
          AppendLiteral("IS_ALPHANUMERIC_FULLWIDTH");
          break;
        case IS_CURRENCY_CHINESE:
          AppendLiteral("IS_CURRENCY_CHINESE");
          break;
        case IS_BOPOMOFO:
          AppendLiteral("IS_BOPOMOFO");
          break;
        case IS_HIRAGANA:
          AppendLiteral("IS_HIRAGANA");
          break;
        case IS_KATAKANA_HALFWIDTH:
          AppendLiteral("IS_KATAKANA_HALFWIDTH");
          break;
        case IS_KATAKANA_FULLWIDTH:
          AppendLiteral("IS_KATAKANA_FULLWIDTH");
          break;
        case IS_HANJA:
          AppendLiteral("IS_HANJA");
          break;
        case IS_PHRASELIST:
          AppendLiteral("IS_PHRASELIST");
          break;
        case IS_REGULAREXPRESSION:
          AppendLiteral("IS_REGULAREXPRESSION");
          break;
        case IS_SRGS:
          AppendLiteral("IS_SRGS");
          break;
        case IS_XML:
          AppendLiteral("IS_XML");
          break;
        default:
          AppendPrintf("Unknown Value(%d)", inputScope);
          break;
      }
    }
  }
};

/******************************************************************/
/* InputScopeImpl                                                 */
/******************************************************************/

class InputScopeImpl final : public ITfInputScope
{
  ~InputScopeImpl() {}

public:
  explicit InputScopeImpl(const nsTArray<InputScope>& aList)
    : mInputScopes(aList)
  {
    MOZ_LOG(sTextStoreLog, LogLevel::Info,
      ("0x%p InputScopeImpl(%s)", this, GetInputScopeString(aList).get()));
  }

  NS_INLINE_DECL_IUNKNOWN_REFCOUNTING(InputScopeImpl)

  STDMETHODIMP QueryInterface(REFIID riid, void** ppv)
  {
    *ppv=nullptr;
    if ( (IID_IUnknown == riid) || (IID_ITfInputScope == riid) ) {
      *ppv = static_cast<ITfInputScope*>(this);
    }
    if (*ppv) {
      AddRef();
      return S_OK;
    }
    return E_NOINTERFACE;
  }

  STDMETHODIMP GetInputScopes(InputScope** pprgInputScopes, UINT* pcCount)
  {
    uint32_t count = (mInputScopes.IsEmpty() ? 1 : mInputScopes.Length());

    InputScope* pScope = (InputScope*) CoTaskMemAlloc(sizeof(InputScope) * count);
    NS_ENSURE_TRUE(pScope, E_OUTOFMEMORY);

    if (mInputScopes.IsEmpty()) {
      *pScope = IS_DEFAULT;
      *pcCount = 1;
      *pprgInputScopes = pScope;
      return S_OK;
    }

    *pcCount = 0;

    for (uint32_t idx = 0; idx < count; idx++) {
      *(pScope + idx) = mInputScopes[idx];
      (*pcCount)++;
    }

    *pprgInputScopes = pScope;
    return S_OK;
  }

  STDMETHODIMP GetPhrase(BSTR **ppbstrPhrases, UINT* pcCount)
  {
    return E_NOTIMPL;
  }
  STDMETHODIMP GetRegularExpression(BSTR* pbstrRegExp) { return E_NOTIMPL; }
  STDMETHODIMP GetSRGS(BSTR* pbstrSRGS) { return E_NOTIMPL; }
  STDMETHODIMP GetXML(BSTR* pbstrXML) { return E_NOTIMPL; }

private:
  nsTArray<InputScope> mInputScopes;
};

/******************************************************************/
/* TSFStaticSink                                                  */
/******************************************************************/

class TSFStaticSink final : public ITfInputProcessorProfileActivationSink
{
public:
  static TSFStaticSink* GetInstance()
  {
    if (!sInstance) {
      RefPtr<ITfThreadMgr> threadMgr = TSFTextStore::GetThreadMgr();
      if (NS_WARN_IF(!threadMgr)) {
        MOZ_LOG(sTextStoreLog, LogLevel::Error,
          ("TSFStaticSink::GetInstance() FAILED to initialize TSFStaticSink "
           "instance due to no ThreadMgr instance"));
        return nullptr;
      }
      RefPtr<ITfInputProcessorProfiles> inputProcessorProfiles =
        TSFTextStore::GetInputProcessorProfiles();
      if (NS_WARN_IF(!inputProcessorProfiles)) {
        MOZ_LOG(sTextStoreLog, LogLevel::Error,
          ("TSFStaticSink::GetInstance() FAILED to initialize TSFStaticSink "
           "instance due to no InputProcessorProfiles instance"));
        return nullptr;
      }
      RefPtr<TSFStaticSink> staticSink = new TSFStaticSink();
      if (NS_WARN_IF(!staticSink->Init(threadMgr, inputProcessorProfiles))) {
        staticSink->Destroy();
        MOZ_LOG(sTextStoreLog, LogLevel::Error,
          ("TSFStaticSink::GetInstance() FAILED to initialize TSFStaticSink "
           "instance"));
        return nullptr;
      }
      sInstance = staticSink.forget();
    }
    return sInstance;
  }

  static void Shutdown()
  {
    if (sInstance) {
      sInstance->Destroy();
      sInstance = nullptr;
    }
  }

  bool Init(ITfThreadMgr* aThreadMgr,
            ITfInputProcessorProfiles* aInputProcessorProfiles);
  STDMETHODIMP QueryInterface(REFIID riid, void** ppv)
  {
    *ppv = nullptr;
    if (IID_IUnknown == riid ||
        IID_ITfInputProcessorProfileActivationSink == riid) {
      *ppv = static_cast<ITfInputProcessorProfileActivationSink*>(this);
    }
    if (*ppv) {
      AddRef();
      return S_OK;
    }
    return E_NOINTERFACE;
  }

  NS_INLINE_DECL_IUNKNOWN_REFCOUNTING(TSFStaticSink)

  const nsString& GetActiveTIPKeyboardDescription() const
  {
    return mActiveTIPKeyboardDescription;
  }

  static bool IsIMM_IMEActive()
  {
    // Use IMM API until TSFStaticSink starts to work.
    if (!sInstance || !sInstance->EnsureInitActiveTIPKeyboard()) {
      return IsIMM_IME(::GetKeyboardLayout(0));
    }
    return sInstance->mIsIMM_IME;
  }

  static bool IsIMM_IME(HKL aHKL)
  {
     return (::ImmGetIMEFileNameW(aHKL, nullptr, 0) > 0);
  }

  static bool IsTraditionalChinese()
  {
    EnsureInstance();
    return sInstance && sInstance->IsTraditionalChineseInternal();
  }
  static bool IsSimplifiedChinese()
  {
    EnsureInstance();
    return sInstance && sInstance->IsSimplifiedChineseInternal();
  }
  static bool IsJapanese()
  {
    EnsureInstance();
    return sInstance && sInstance->IsJapaneseInternal();
  }
  static bool IsKorean()
  {
    EnsureInstance();
    return sInstance && sInstance->IsKoreanInternal();
  }

  /**
   * ActiveTIP() returns an ID for currently active TIP.
   * Please note that this method is expensive due to needs a lot of GUID
   * comparations if active language ID is one of CJKT.  If you need to
   * check TIPs for a specific language, you should check current language
   * first.
   */
  static TextInputProcessorID ActiveTIP()
  {
    EnsureInstance();
    if (!sInstance || !sInstance->EnsureInitActiveTIPKeyboard()) {
      return TextInputProcessorID::eUnknown;
    }
    sInstance->ComputeActiveTextInputProcessor();
    if (NS_WARN_IF(sInstance->mActiveTIP ==
                     TextInputProcessorID::eNotComputed)) {
      return TextInputProcessorID::eUnknown;
    }
    return sInstance->mActiveTIP;
  }

  static bool IsMSChangJieOrMSQuickActive()
  {
    // ActiveTIP() is expensive if it hasn't computed active TIP yet.
    // For avoiding unnecessary computation, we should check if the language
    // for current TIP is Traditional Chinese.
    if (!IsTraditionalChinese()) {
      return false;
    }
    switch (ActiveTIP()) {
      case TextInputProcessorID::eMicrosoftChangJie:
      case TextInputProcessorID::eMicrosoftQuick:
        return true;
      default:
        return false;
    }
  }

  static bool IsMSPinyinOrMSWubiActive()
  {
    // ActiveTIP() is expensive if it hasn't computed active TIP yet.
    // For avoiding unnecessary computation, we should check if the language
    // for current TIP is Simplified Chinese.
    if (!IsSimplifiedChinese()) {
      return false;
    }
    switch (ActiveTIP()) {
      case TextInputProcessorID::eMicrosoftPinyin:
      case TextInputProcessorID::eMicrosoftWubi:
        return true;
      default:
        return false;
    }
  }

  static bool IsMSJapaneseIMEActive()
  {
    // ActiveTIP() is expensive if it hasn't computed active TIP yet.
    // For avoiding unnecessary computation, we should check if the language
    // for current TIP is Japanese.
    if (!IsJapanese()) {
      return false;
    }
    return ActiveTIP() == TextInputProcessorID::eMicrosoftIMEForJapanese;
  }

  static bool IsGoogleJapaneseInputActive()
  {
    // ActiveTIP() is expensive if it hasn't computed active TIP yet.
    // For avoiding unnecessary computation, we should check if the language
    // for current TIP is Japanese.
    if (!IsJapanese()) {
      return false;
    }
    return ActiveTIP() == TextInputProcessorID::eGoogleJapaneseInput;
  }

  static bool IsATOKActive()
  {
    // ActiveTIP() is expensive if it hasn't computed active TIP yet.
    // For avoiding unnecessary computation, we should check if active TIP is
    // ATOK first since it's cheaper.
    return IsJapanese() && sInstance->IsATOKActiveInternal();
  }

  // Note that ATOK 2011 - 2016 refers native caret position for deciding its
  // popup window position.
  static bool IsATOKReferringNativeCaretActive()
  {
    // ActiveTIP() is expensive if it hasn't computed active TIP yet.
    // For avoiding unnecessary computation, we should check if active TIP is
    // ATOK first since it's cheaper.
    if (!IsJapanese() || !sInstance->IsATOKActiveInternal()) {
      return false;
    }
<<<<<<< HEAD
    return staticSink->IsATOKActiveInternal() &&
           (staticSink->IsATOK2011ActiveInternal() ||
            staticSink->IsATOK2012ActiveInternal() ||
            staticSink->IsATOK2013ActiveInternal() ||
            staticSink->IsATOK2014ActiveInternal() ||
            staticSink->IsATOK2015ActiveInternal());
=======
    switch (ActiveTIP()) {
      case TextInputProcessorID::eATOK2011:
      case TextInputProcessorID::eATOK2012:
      case TextInputProcessorID::eATOK2013:
      case TextInputProcessorID::eATOK2014:
      case TextInputProcessorID::eATOK2015:
        return true;
      default:
        return false;
    }
>>>>>>> 94e37e71
  }

private:
  static void EnsureInstance()
  {
    if (!sInstance) {
      RefPtr<TSFStaticSink> staticSink = GetInstance();
      Unused << staticSink;
    }
  }

  bool IsTraditionalChineseInternal() const
  {
    return mLangID == 0x0404;
  }
  bool IsSimplifiedChineseInternal() const
  {
    return mLangID == 0x0804;
  }
  bool IsJapaneseInternal() const
  {
    return mLangID == 0x0411;
  }
  bool IsKoreanInternal() const
  {
    return mLangID == 0x0412;
  }

  bool IsATOKActiveInternal()
  {
    EnsureInitActiveTIPKeyboard();
    // FYI: Name of packaged ATOK includes the release year like "ATOK 2015".
    //      Name of ATOK Passport (subscription) equals "ATOK".
    return StringBeginsWith(mActiveTIPKeyboardDescription,
                            NS_LITERAL_STRING("ATOK ")) ||
           mActiveTIPKeyboardDescription.EqualsLiteral("ATOK");
  }

  void ComputeActiveTextInputProcessor()
  {
    if (mActiveTIP != TextInputProcessorID::eNotComputed) {
      return;
    }

    if (mActiveTIPGUID == GUID_NULL) {
      mActiveTIP = TextInputProcessorID::eNone;
      return;
    }

    // Comparing GUID is slow. So, we should use language information to
    // reduce the comparing cost for TIP which is not we do not support
    // specifically since they are always compared with all supported TIPs.
    switch (mLangID) {
      case 0x0404:
        mActiveTIP = ComputeActiveTIPAsTraditionalChinese();
        break;
      case 0x0411:
        mActiveTIP = ComputeActiveTIPAsJapanese();
        break;
      case 0x0412:
        mActiveTIP = ComputeActiveTIPAsKorean();
        break;
      case 0x0804:
        mActiveTIP = ComputeActiveTIPAsSimplifiedChinese();
        break;
      default:
        mActiveTIP = TextInputProcessorID::eUnknown;
    }
  }

  TextInputProcessorID ComputeActiveTIPAsJapanese()
  {
    // {A76C93D9-5523-4E90-AAFA-4DB112F9AC76} (Win7, Win8.1, Win10)
    static const GUID kMicrosoftIMEForJapaneseGUID = {
      0xA76C93D9, 0x5523, 0x4E90,
        { 0xAA, 0xFA, 0x4D, 0xB1, 0x12, 0xF9, 0xAC, 0x76 }
    };
    if (mActiveTIPGUID == kMicrosoftIMEForJapaneseGUID) {
      return TextInputProcessorID::eMicrosoftIMEForJapanese;
    }
    // {54EDCC94-1524-4BB1-9FB7-7BABE4F4CA64}
    static const GUID kMicrosoftOfficeIME2010ForJapaneseGUID = {
      0x54EDCC94, 0x1524, 0x4BB1,
        { 0x9F, 0xB7, 0x7B, 0xAB, 0xE4, 0xF4, 0xCA, 0x64 }
    };
    if (mActiveTIPGUID == kMicrosoftOfficeIME2010ForJapaneseGUID) {
      return TextInputProcessorID::eMicrosoftOfficeIME2010ForJapanese;
    }
    // {773EB24E-CA1D-4B1B-B420-FA985BB0B80D}
    static const GUID kGoogleJapaneseInputGUID = {
      0x773EB24E, 0xCA1D, 0x4B1B,
        { 0xB4, 0x20, 0xFA, 0x98, 0x5B, 0xB0, 0xB8, 0x0D }
    };
    if (mActiveTIPGUID == kGoogleJapaneseInputGUID) {
      return TextInputProcessorID::eGoogleJapaneseInput;
    }
    // {F9C24A5C-8A53-499D-9572-93B2FF582115}
    static const GUID kATOK2011GUID = {
      0xF9C24A5C, 0x8A53, 0x499D,
        { 0x95, 0x72, 0x93, 0xB2, 0xFF, 0x58, 0x21, 0x15 }
    };
    if (mActiveTIPGUID == kATOK2011GUID) {
      return TextInputProcessorID::eATOK2011;
    }
    // {1DE01562-F445-401B-B6C3-E5B18DB79461}
    static const GUID kATOK2012GUID = {
      0x1DE01562, 0xF445, 0x401B,
        { 0xB6, 0xC3, 0xE5, 0xB1, 0x8D, 0xB7, 0x94, 0x61 }
    };
    if (mActiveTIPGUID == kATOK2012GUID) {
      return TextInputProcessorID::eATOK2012;
    }
    // {3C4DB511-189A-4168-B6EA-BFD0B4C85615}
    static const GUID kATOK2013GUID = {
      0x3C4DB511, 0x189A, 0x4168,
        { 0xB6, 0xEA, 0xBF, 0xD0, 0xB4, 0xC8, 0x56, 0x15 }
    };
    if (mActiveTIPGUID == kATOK2013GUID) {
      return TextInputProcessorID::eATOK2013;
    }
    // {4EF33B79-6AA9-4271-B4BF-9321C279381B}
    static const GUID kATOK2014GUID = {
      0x4EF33B79, 0x6AA9, 0x4271,
        { 0xB4, 0xBF, 0x93, 0x21, 0xC2, 0x79, 0x38, 0x1B }
    };
    if (mActiveTIPGUID == kATOK2014GUID) {
      return TextInputProcessorID::eATOK2014;
    }
    // {EAB4DC00-CE2E-483D-A86A-E6B99DA9599A}
    static const GUID kATOK2015GUID = {
      0xEAB4DC00, 0xCE2E, 0x483D,
        { 0xA8, 0x6A, 0xE6, 0xB9, 0x9D, 0xA9, 0x59, 0x9A }
    };
    if (mActiveTIPGUID == kATOK2015GUID) {
      return TextInputProcessorID::eATOK2015;
    }
    // {0B557B4C-5740-4110-A60A-1493FA10BF2B}
    static const GUID kATOK2016GUID = {
      0x0B557B4C, 0x5740, 0x4110,
        { 0xA6, 0x0A, 0x14, 0x93, 0xFA, 0x10, 0xBF, 0x2B }
    };
    if (mActiveTIPGUID == kATOK2016GUID) {
      return TextInputProcessorID::eATOK2016;
    }

    // * ATOK 2017
    //   - {6DBFD8F5-701D-11E6-920F-782BCBA6348F}
    // * ATOK Passport (confirmed with version 31.1.2)
    //   - {A38F2FD9-7199-45E1-841C-BE0313D8052F}

    if (IsATOKActiveInternal()) {
      return TextInputProcessorID::eATOKUnknown;
    }

    // {E6D66705-1EDA-4373-8D01-1D0CB2D054C7}
    static const GUID kJapanist10GUID = {
      0xE6D66705, 0x1EDA, 0x4373,
        { 0x8D, 0x01, 0x1D, 0x0C, 0xB2, 0xD0, 0x54, 0xC7 }
    };
    if (mActiveTIPGUID == kJapanist10GUID) {
      return TextInputProcessorID::eJapanist10;
    }

    return TextInputProcessorID::eUnknown;
  }

  TextInputProcessorID ComputeActiveTIPAsTraditionalChinese()
  {
    // {B2F9C502-1742-11D4-9790-0080C882687E} (Win8.1, Win10)
    static const GUID kMicrosoftBopomofoGUID = {
      0xB2F9C502, 0x1742, 0x11D4,
        { 0x97, 0x90, 0x00, 0x80, 0xC8, 0x82, 0x68, 0x7E }
    };
    if (mActiveTIPGUID == kMicrosoftBopomofoGUID) {
      return TextInputProcessorID::eMicrosoftBopomofo;
    }
    // {4BDF9F03-C7D3-11D4-B2AB-0080C882687E} (Win7, Win8.1, Win10)
    static const GUID kMicrosoftChangJieGUID = {
      0x4BDF9F03, 0xC7D3, 0x11D4,
        { 0xB2, 0xAB, 0x00, 0x80, 0xC8, 0x82, 0x68, 0x7E }
    };
    if (mActiveTIPGUID == kMicrosoftChangJieGUID) {
      return TextInputProcessorID::eMicrosoftChangJie;
    }
    // {761309DE-317A-11D4-9B5D-0080C882687E} (Win7)
    static const GUID kMicrosoftPhoneticGUID = {
      0x761309DE, 0x317A, 0x11D4,
        { 0x9B, 0x5D, 0x00, 0x80, 0xC8, 0x82, 0x68, 0x7E }
    };
    if (mActiveTIPGUID == kMicrosoftPhoneticGUID) {
      return TextInputProcessorID::eMicrosoftPhonetic;
    }
    // {6024B45F-5C54-11D4-B921-0080C882687E} (Win7, Win8.1, Win10)
    static const GUID kMicrosoftQuickGUID = {
      0x6024B45F, 0x5C54, 0x11D4,
        { 0xB9, 0x21, 0x00, 0x80, 0xC8, 0x82, 0x68, 0x7E }
    };
    if (mActiveTIPGUID == kMicrosoftQuickGUID) {
      return TextInputProcessorID::eMicrosoftQuick;
    }
    // {F3BA907A-6C7E-11D4-97FA-0080C882687E} (Win7)
    static const GUID kMicrosoftNewChangJieGUID = {
      0xF3BA907A, 0x6C7E, 0x11D4,
        { 0x97, 0xFA, 0x00, 0x80, 0xC8, 0x82, 0x68, 0x7E }
    };
    if (mActiveTIPGUID == kMicrosoftNewChangJieGUID) {
      return TextInputProcessorID::eMicrosoftNewChangJie;
    }
    // {B2F9C502-1742-11D4-9790-0080C882687E} (Win7)
    static const GUID kMicrosoftNewPhoneticGUID = {
      0xB2F9C502, 0x1742, 0x11D4,
        { 0x97, 0x90, 0x00, 0x80, 0xC8, 0x82, 0x68, 0x7E }
    };
    if (mActiveTIPGUID == kMicrosoftNewPhoneticGUID) {
      return TextInputProcessorID::eMicrosoftNewPhonetic;
    }
    // {0B883BA0-C1C7-11D4-87F9-0080C882687E} (Win7)
    static const GUID kMicrosoftNewQuickGUID = {
      0x0B883BA0, 0xC1C7, 0x11D4,
        { 0x87, 0xF9, 0x00, 0x80, 0xC8, 0x82, 0x68, 0x7E }
    };
    if (mActiveTIPGUID == kMicrosoftNewQuickGUID) {
      return TextInputProcessorID::eMicrosoftNewQuick;
    }

    // NOTE: There are some other Traditional Chinese TIPs installed in Windows:
    // * Chinese Traditional Array (version 6.0)
    //   - {D38EFF65-AA46-4FD5-91A7-67845FB02F5B} (Win7, Win8.1)
    // * Chinese Traditional DaYi (version 6.0)
    //   - {037B2C25-480C-4D7F-B027-D6CA6B69788A} (Win7, Win8.1)

    // {B58630B5-0ED3-4335-BBC9-E77BBCB43CAD}
    static const GUID kFreeChangJieGUID = {
      0xB58630B5, 0x0ED3, 0x4335,
        { 0xBB, 0xC9, 0xE7, 0x7B, 0xBC, 0xB4, 0x3C, 0xAD }
    };
    if (mActiveTIPGUID == kFreeChangJieGUID) {
      return TextInputProcessorID::eFreeChangJie;
    }

    return TextInputProcessorID::eUnknown;
  }

  TextInputProcessorID ComputeActiveTIPAsSimplifiedChinese()
  {
    // FYI: This matches with neither "Microsoft Pinyin ABC Input Style" nor
    //      "Microsoft Pinyin New Experience Input Style" on Win7.
    // {FA550B04-5AD7-411F-A5AC-CA038EC515D7} (Win8.1, Win10)
    static const GUID kMicrosoftPinyinGUID = {
      0xFA550B04, 0x5AD7, 0x411F,
        { 0xA5, 0xAC, 0xCA, 0x03, 0x8E, 0xC5, 0x15, 0xD7 }
    };
    if (mActiveTIPGUID == kMicrosoftPinyinGUID) {
      return TextInputProcessorID::eMicrosoftPinyin;
    }

    // {F3BA9077-6C7E-11D4-97FA-0080C882687E} (Win7)
    static const GUID kMicrosoftPinyinNewExperienceInputStyleGUID = {
      0xF3BA9077, 0x6C7E, 0x11D4,
        { 0x97, 0xFA, 0x00, 0x80, 0xC8, 0x82, 0x68, 0x7E }
    };
    if (mActiveTIPGUID == kMicrosoftPinyinNewExperienceInputStyleGUID) {
      return TextInputProcessorID::eMicrosoftPinyinNewExperienceInputStyle;
    }
    // {82590C13-F4DD-44F4-BA1D-8667246FDF8E} (Win8.1, Win10)
    static const GUID kMicrosoftWubiGUID = {
      0x82590C13, 0xF4DD, 0x44F4,
        { 0xBA, 0x1D, 0x86, 0x67, 0x24, 0x6F, 0xDF, 0x8E }
    };
    if (mActiveTIPGUID == kMicrosoftWubiGUID) {
      return TextInputProcessorID::eMicrosoftWubi;
    }
    // NOTE: There are some other Simplified Chinese TIPs installed in Windows:
    // * Chinese Simplified QuanPin (version 6.0)
    //   - {54FC610E-6ABD-4685-9DDD-A130BDF1B170} (Win8.1)
    // * Chinese Simplified ZhengMa (version 6.0)
    //   - {733B4D81-3BC3-4132-B91A-E9CDD5E2BFC9} (Win8.1)
    // * Chinese Simplified ShuangPin (version 6.0)
    //   - {EF63706D-31C4-490E-9DBB-BD150ADC454B} (Win8.1)
    // * Microsoft Pinyin ABC Input Style
    //   - {FCA121D2-8C6D-41FB-B2DE-A2AD110D4820} (Win7)
    return TextInputProcessorID::eUnknown;
  }

  TextInputProcessorID ComputeActiveTIPAsKorean()
  {
    // {B5FE1F02-D5F2-4445-9C03-C568F23C99A1} (Win7, Win8.1, Win10)
    static const GUID kMicrosoftIMEForKoreanGUID = {
      0xB5FE1F02, 0xD5F2, 0x4445,
        { 0x9C, 0x03, 0xC5, 0x68, 0xF2, 0x3C, 0x99, 0xA1 }
    };
    if (mActiveTIPGUID == kMicrosoftIMEForKoreanGUID) {
      return TextInputProcessorID::eMicrosoftIMEForKorean;
    }
    // {B60AF051-257A-46BC-B9D3-84DAD819BAFB} (Win8.1, Win10)
    static const GUID kMicrosoftOldHangulGUID = {
      0xB60AF051, 0x257A, 0x46BC,
        { 0xB9, 0xD3, 0x84, 0xDA, 0xD8, 0x19, 0xBA, 0xFB }
    };
    if (mActiveTIPGUID == kMicrosoftOldHangulGUID) {
      return TextInputProcessorID::eMicrosoftOldHangul;
    }

    // NOTE: There is the other Korean TIP installed in Windows:
    // * Microsoft IME 2010
    //   - {48878C45-93F9-4aaf-A6A1-272CD863C4F5} (Win7)

    return TextInputProcessorID::eUnknown;
  }

public: // ITfInputProcessorProfileActivationSink
  STDMETHODIMP OnActivated(DWORD, LANGID, REFCLSID, REFGUID, REFGUID,
                           HKL, DWORD);

private:
  TSFStaticSink();
  virtual ~TSFStaticSink() {}

  bool EnsureInitActiveTIPKeyboard();

  void Destroy();

  void GetTIPDescription(REFCLSID aTextService, LANGID aLangID,
                         REFGUID aProfile, nsAString& aDescription);
  bool IsTIPCategoryKeyboard(REFCLSID aTextService, LANGID aLangID,
                             REFGUID aProfile);

  TextInputProcessorID mActiveTIP;

  // Cookie of installing ITfInputProcessorProfileActivationSink
  DWORD mIPProfileCookie;

  LANGID mLangID;

  // True if current IME is implemented with IMM.
  bool mIsIMM_IME;
  // True if OnActivated() is already called
  bool mOnActivatedCalled;

  RefPtr<ITfThreadMgr> mThreadMgr;
  RefPtr<ITfInputProcessorProfiles> mInputProcessorProfiles;

  // Active TIP keyboard's description.  If active language profile isn't TIP,
  // i.e., IMM-IME or just a keyboard layout, this is empty.
  nsString mActiveTIPKeyboardDescription;

  // Active TIP's GUID
  GUID mActiveTIPGUID;

  static StaticRefPtr<TSFStaticSink> sInstance;
};

StaticRefPtr<TSFStaticSink> TSFStaticSink::sInstance;

TSFStaticSink::TSFStaticSink()
  : mActiveTIP(TextInputProcessorID::eNotComputed)
  , mIPProfileCookie(TF_INVALID_COOKIE)
  , mLangID(0)
  , mIsIMM_IME(false)
  , mOnActivatedCalled(false)
  , mActiveTIPGUID(GUID_NULL)
{
}

bool
TSFStaticSink::Init(ITfThreadMgr* aThreadMgr,
                    ITfInputProcessorProfiles* aInputProcessorProfiles)
{
  MOZ_ASSERT(!mThreadMgr && !mInputProcessorProfiles,
             "TSFStaticSink::Init() must be called only once");

  mThreadMgr = aThreadMgr;
  mInputProcessorProfiles = aInputProcessorProfiles;

  RefPtr<ITfSource> source;
  HRESULT hr =
    mThreadMgr->QueryInterface(IID_ITfSource, getter_AddRefs(source));
  if (FAILED(hr)) {
    MOZ_LOG(sTextStoreLog, LogLevel::Error,
      ("0x%p TSFStaticSink::Init() FAILED to get ITfSource "
       "instance (0x%08X)", this, hr));
    return false;
  }

  // NOTE: On Vista or later, Windows let us know activate IME changed only
  //       with ITfInputProcessorProfileActivationSink.
  hr = source->AdviseSink(IID_ITfInputProcessorProfileActivationSink,
                 static_cast<ITfInputProcessorProfileActivationSink*>(this),
                 &mIPProfileCookie);
  if (FAILED(hr) || mIPProfileCookie == TF_INVALID_COOKIE) {
    MOZ_LOG(sTextStoreLog, LogLevel::Error,
      ("0x%p TSFStaticSink::Init() FAILED to install "
       "ITfInputProcessorProfileActivationSink (0x%08X)", this, hr));
    return false;
  }

  MOZ_LOG(sTextStoreLog, LogLevel::Info,
    ("0x%p TSFStaticSink::Init(), "
     "mIPProfileCookie=0x%08X",
     this, mIPProfileCookie));
  return true;
}

void
TSFStaticSink::Destroy()
{
  MOZ_LOG(sTextStoreLog, LogLevel::Info,
    ("0x%p TSFStaticSink::Shutdown() "
     "mIPProfileCookie=0x%08X",
     this, mIPProfileCookie));

  if (mIPProfileCookie != TF_INVALID_COOKIE) {
    RefPtr<ITfSource> source;
    HRESULT hr =
      mThreadMgr->QueryInterface(IID_ITfSource, getter_AddRefs(source));
    if (FAILED(hr)) {
      MOZ_LOG(sTextStoreLog, LogLevel::Error,
        ("0x%p   TSFStaticSink::Shutdown() FAILED to get "
         "ITfSource instance (0x%08X)", this, hr));
    } else {
      hr = source->UnadviseSink(mIPProfileCookie);
      if (FAILED(hr)) {
        MOZ_LOG(sTextStoreLog, LogLevel::Error,
          ("0x%p   TSFTextStore::Shutdown() FAILED to uninstall "
           "ITfInputProcessorProfileActivationSink (0x%08X)",
           this, hr));
      }
    }
  }

  mThreadMgr = nullptr;
  mInputProcessorProfiles = nullptr;
}

STDMETHODIMP
TSFStaticSink::OnActivated(DWORD dwProfileType,
                           LANGID langid,
                           REFCLSID rclsid,
                           REFGUID catid,
                           REFGUID guidProfile,
                           HKL hkl,
                           DWORD dwFlags)
{
  if ((dwFlags & TF_IPSINK_FLAG_ACTIVE) &&
      (dwProfileType == TF_PROFILETYPE_KEYBOARDLAYOUT ||
       catid == GUID_TFCAT_TIP_KEYBOARD)) {
    mOnActivatedCalled = true;
    mActiveTIP = TextInputProcessorID::eNotComputed;
    mActiveTIPGUID = guidProfile;
    mLangID = langid & 0xFFFF;
    mIsIMM_IME = IsIMM_IME(hkl);
    GetTIPDescription(rclsid, langid, guidProfile,
                      mActiveTIPKeyboardDescription);
    if (mActiveTIPGUID != GUID_NULL) {
      // key should be "LocaleID|Description".  Although GUID of the
      // profile is unique key since description may be localized for system
      // language, unfortunately, it's too long to record as key with its
      // description.  Therefore, we should record only the description with
      // LocaleID because Microsoft IME may not include language information.
      // 72 is kMaximumKeyStringLength in TelemetryScalar.cpp
      nsAutoString key;
      key.AppendPrintf("0x%04X|", mLangID);
      nsAutoString description(mActiveTIPKeyboardDescription);
      static const uint32_t kMaxDescriptionLength = 72 - key.Length();
      if (description.Length() > kMaxDescriptionLength) {
        if (NS_IS_LOW_SURROGATE(description[kMaxDescriptionLength - 1]) &&
            NS_IS_HIGH_SURROGATE(description[kMaxDescriptionLength - 2])) {
          description.Truncate(kMaxDescriptionLength - 2);
        } else {
          description.Truncate(kMaxDescriptionLength - 1);
        }
        // U+2026 is "..."
        description.Append(char16_t(0x2026));
      }
      key.Append(description);
      Telemetry::ScalarSet(Telemetry::ScalarID::WIDGET_IME_NAME_ON_WINDOWS,
                           key, true);
    }
    // Notify IMEHandler of changing active keyboard layout.
    IMEHandler::OnKeyboardLayoutChanged();
  }
  MOZ_LOG(sTextStoreLog, LogLevel::Info,
    ("0x%p TSFStaticSink::OnActivated(dwProfileType=%s (0x%08X), "
     "langid=0x%08X, rclsid=%s, catid=%s, guidProfile=%s, hkl=0x%08X, "
     "dwFlags=0x%08X (TF_IPSINK_FLAG_ACTIVE: %s)), mIsIMM_IME=%s, "
     "mActiveTIPDescription=\"%s\"",
     this, dwProfileType == TF_PROFILETYPE_INPUTPROCESSOR ?
             "TF_PROFILETYPE_INPUTPROCESSOR" :
           dwProfileType == TF_PROFILETYPE_KEYBOARDLAYOUT ?
             "TF_PROFILETYPE_KEYBOARDLAYOUT" : "Unknown", dwProfileType,
     langid, GetCLSIDNameStr(rclsid).get(), GetGUIDNameStr(catid).get(),
     GetGUIDNameStr(guidProfile).get(), hkl, dwFlags,
     GetBoolName(dwFlags & TF_IPSINK_FLAG_ACTIVE),
     GetBoolName(mIsIMM_IME),
     NS_ConvertUTF16toUTF8(mActiveTIPKeyboardDescription).get()));
  return S_OK;
}

bool
TSFStaticSink::EnsureInitActiveTIPKeyboard()
{
  if (mOnActivatedCalled) {
    return true;
  }

  RefPtr<ITfInputProcessorProfileMgr> profileMgr;
  HRESULT hr =
    mInputProcessorProfiles->QueryInterface(IID_ITfInputProcessorProfileMgr,
                                            getter_AddRefs(profileMgr));
  if (FAILED(hr) || !profileMgr) {
    MOZ_LOG(sTextStoreLog, LogLevel::Error,
      ("0x%p   TSFStaticSink::EnsureInitActiveLanguageProfile(), FAILED "
       "to get input processor profile manager, hr=0x%08X", this, hr));
    return false;
  }

  TF_INPUTPROCESSORPROFILE profile;
  hr = profileMgr->GetActiveProfile(GUID_TFCAT_TIP_KEYBOARD, &profile);
  if (hr == S_FALSE) {
    MOZ_LOG(sTextStoreLog, LogLevel::Info,
      ("0x%p   TSFStaticSink::EnsureInitActiveLanguageProfile(), FAILED "
       "to get active keyboard layout profile due to no active profile, "
       "hr=0x%08X", this, hr));
    // XXX Should we call OnActivated() with arguments like non-TIP in this
    //     case?
    return false;
  }
  if (FAILED(hr)) {
    MOZ_LOG(sTextStoreLog, LogLevel::Error,
      ("0x%p   TSFStaticSink::EnsureInitActiveLanguageProfile(), FAILED "
       "to get active TIP keyboard, hr=0x%08X", this, hr));
    return false;
  }

  MOZ_LOG(sTextStoreLog, LogLevel::Info,
    ("0x%p   TSFStaticSink::EnsureInitActiveLanguageProfile(), "
     "calling OnActivated() manually...", this));
  OnActivated(profile.dwProfileType, profile.langid, profile.clsid,
              profile.catid, profile.guidProfile, ::GetKeyboardLayout(0),
              TF_IPSINK_FLAG_ACTIVE);
  return true;
}

void
TSFStaticSink::GetTIPDescription(REFCLSID aTextService, LANGID aLangID,
                                 REFGUID aProfile, nsAString& aDescription)
{
  aDescription.Truncate();

  if (aTextService == CLSID_NULL || aProfile == GUID_NULL) {
    return;
  }

  BSTR description = nullptr;
  HRESULT hr =
    mInputProcessorProfiles->GetLanguageProfileDescription(aTextService,
                                                           aLangID,
                                                           aProfile,
                                                           &description);
  if (FAILED(hr)) {
    MOZ_LOG(sTextStoreLog, LogLevel::Error,
      ("0x%p   TSFStaticSink::InitActiveTIPDescription() FAILED "
       "due to GetLanguageProfileDescription() failure, hr=0x%08X",
       this, hr));
    return;
  }

  if (description && description[0]) {
    aDescription.Assign(description);
  }
  ::SysFreeString(description);
}

bool
TSFStaticSink::IsTIPCategoryKeyboard(REFCLSID aTextService, LANGID aLangID,
                                     REFGUID aProfile)
{
  if (aTextService == CLSID_NULL || aProfile == GUID_NULL) {
    return false;
  }

  RefPtr<IEnumTfLanguageProfiles> enumLangProfiles;
  HRESULT hr =
    mInputProcessorProfiles->EnumLanguageProfiles(aLangID,
                               getter_AddRefs(enumLangProfiles));
  if (FAILED(hr) || !enumLangProfiles) {
    MOZ_LOG(sTextStoreLog, LogLevel::Error,
      ("0x%p   TSFStaticSink::IsTIPCategoryKeyboard(), FAILED "
       "to get language profiles enumerator, hr=0x%08X", this, hr));
    return false;
  }

  TF_LANGUAGEPROFILE profile;
  ULONG fetch = 0;
  while (SUCCEEDED(enumLangProfiles->Next(1, &profile, &fetch)) && fetch) {
    // XXX We're not sure a profile is registered with two or more categories.
    if (profile.clsid == aTextService &&
        profile.guidProfile == aProfile &&
        profile.catid == GUID_TFCAT_TIP_KEYBOARD) {
      return true;
    }
  }
  return false;
}

/******************************************************************/
/* TSFPreference                                                  */
/******************************************************************/

class TSFPrefs final
{
public:
#define DECL_AND_IMPL_BOOL_PREF(aPref, aName, aDefaultValue)                   \
  static bool aName ()                                                         \
  {                                                                            \
    static bool s ## aName ## Value =                                          \
      Preferences::GetBool(aPref, aDefaultValue);                              \
    return s ## aName ## Value;                                                \
  }

  DECL_AND_IMPL_BOOL_PREF(
    "intl.ime.hack.set_input_scope_of_url_bar_to_default",
    ShouldSetInputScopeOfURLBarToDefault, true)
  DECL_AND_IMPL_BOOL_PREF(
    "intl.tsf.hack.allow_to_stop_hacking_on_build_17643_or_later",
    AllowToStopHackingOnBuild17643OrLater, false)
  DECL_AND_IMPL_BOOL_PREF(
    "intl.tsf.hack.atok.create_native_caret",
    NeedToCreateNativeCaretForLegacyATOK, true)
  DECL_AND_IMPL_BOOL_PREF(
    "intl.tsf.hack.atok.do_not_return_no_layout_error_of_composition_string",
    DoNotReturnNoLayoutErrorToATOKOfCompositionString, true)
  DECL_AND_IMPL_BOOL_PREF(
    "intl.tsf.hack.japanist10."
    "do_not_return_no_layout_error_of_composition_string",
    DoNotReturnNoLayoutErrorToJapanist10OfCompositionString, true)
  DECL_AND_IMPL_BOOL_PREF(
    "intl.tsf.hack.ms_simplified_chinese.do_not_return_no_layout_error",
    DoNotReturnNoLayoutErrorToMSSimplifiedTIP, true)
  DECL_AND_IMPL_BOOL_PREF(
    "intl.tsf.hack.ms_traditional_chinese.do_not_return_no_layout_error",
    DoNotReturnNoLayoutErrorToMSTraditionalTIP, true)
  DECL_AND_IMPL_BOOL_PREF(
    "intl.tsf.hack.free_chang_jie.do_not_return_no_layout_error",
    DoNotReturnNoLayoutErrorToFreeChangJie, true)
  DECL_AND_IMPL_BOOL_PREF(
    "intl.tsf.hack.ms_japanese_ime.do_not_return_no_layout_error_at_first_char",
    DoNotReturnNoLayoutErrorToMSJapaneseIMEAtFirstChar, true)
  DECL_AND_IMPL_BOOL_PREF(
    "intl.tsf.hack.ms_japanese_ime.do_not_return_no_layout_error_at_caret",
    DoNotReturnNoLayoutErrorToMSJapaneseIMEAtCaret, true)
  DECL_AND_IMPL_BOOL_PREF(
    "intl.tsf.hack.ms_simplified_chinese.query_insert_result",
    NeedToHackQueryInsertForMSSimplifiedTIP, true)
  DECL_AND_IMPL_BOOL_PREF(
    "intl.tsf.hack.ms_traditional_chinese.query_insert_result",
    NeedToHackQueryInsertForMSTraditionalTIP, true)

#undef DECL_AND_IMPL_BOOL_PREF
};

/******************************************************************/
/* TSFTextStore                                                   */
/******************************************************************/

StaticRefPtr<ITfThreadMgr> TSFTextStore::sThreadMgr;
StaticRefPtr<ITfMessagePump> TSFTextStore::sMessagePump;
StaticRefPtr<ITfKeystrokeMgr> TSFTextStore::sKeystrokeMgr;
StaticRefPtr<ITfDisplayAttributeMgr> TSFTextStore::sDisplayAttrMgr;
StaticRefPtr<ITfCategoryMgr> TSFTextStore::sCategoryMgr;
StaticRefPtr<ITfCompartment> TSFTextStore::sCompartmentForOpenClose;
StaticRefPtr<ITfDocumentMgr> TSFTextStore::sDisabledDocumentMgr;
StaticRefPtr<ITfContext> TSFTextStore::sDisabledContext;
StaticRefPtr<ITfInputProcessorProfiles> TSFTextStore::sInputProcessorProfiles;
StaticRefPtr<TSFTextStore> TSFTextStore::sEnabledTextStore;
const MSG* TSFTextStore::sHandlingKeyMsg = nullptr;
DWORD TSFTextStore::sClientId  = 0;
bool TSFTextStore::sIsKeyboardEventDispatched = false;

#define TEXTSTORE_DEFAULT_VIEW (1)

TSFTextStore::TSFTextStore()
  : mEditCookie(0)
  , mSinkMask(0)
  , mLock(0)
  , mLockQueued(0)
  , mHandlingKeyMessage(0)
  , mContentForTSF(mComposition, mSelectionForTSF)
  , mRequestedAttrValues(false)
  , mIsRecordingActionsWithoutLock(false)
  , mHasReturnedNoLayoutError(false)
  , mWaitingQueryLayout(false)
  , mPendingDestroy(false)
  , mDeferClearingContentForTSF(false)
  , mNativeCaretIsCreated(false)
  , mDeferNotifyingTSF(false)
  , mDeferCommittingComposition(false)
  , mDeferCancellingComposition(false)
  , mDestroyed(false)
  , mBeingDestroyed(false)
{
  for (int32_t i = 0; i < NUM_OF_SUPPORTED_ATTRS; i++) {
    mRequestedAttrs[i] = false;
  }

  // We hope that 5 or more actions don't occur at once.
  mPendingActions.SetCapacity(5);

  MOZ_LOG(sTextStoreLog, LogLevel::Info,
    ("0x%p TSFTextStore::TSFTextStore() SUCCEEDED", this));
}

TSFTextStore::~TSFTextStore()
{
  MOZ_LOG(sTextStoreLog, LogLevel::Info,
    ("0x%p TSFTextStore instance is destroyed", this));
}

bool
TSFTextStore::Init(nsWindowBase* aWidget,
                   const InputContext& aContext)
{
  MOZ_LOG(sTextStoreLog, LogLevel::Info,
    ("0x%p TSFTextStore::Init(aWidget=0x%p)",
     this, aWidget));

  if (NS_WARN_IF(!aWidget) || NS_WARN_IF(aWidget->Destroyed())) {
    MOZ_LOG(sTextStoreLog, LogLevel::Error,
      ("0x%p   TSFTextStore::Init() FAILED due to being initialized with "
       "destroyed widget",
       this));
    return false;
  }

  if (mDocumentMgr) {
    MOZ_LOG(sTextStoreLog, LogLevel::Error,
      ("0x%p   TSFTextStore::Init() FAILED due to already initialized",
       this));
    return false;
  }

  mWidget = aWidget;
  if (NS_WARN_IF(!mWidget)) {
    MOZ_LOG(sTextStoreLog, LogLevel::Error,
      ("0x%p   TSFTextStore::Init() FAILED "
       "due to aWidget is nullptr ", this));
    return false;
  }
  mDispatcher = mWidget->GetTextEventDispatcher();
  if (NS_WARN_IF(!mDispatcher)) {
    MOZ_LOG(sTextStoreLog, LogLevel::Error,
      ("0x%p   TSFTextStore::Init() FAILED "
       "due to aWidget->GetTextEventDispatcher() failure", this));
    return false;
  }

  SetInputScope(aContext.mHTMLInputType, aContext.mHTMLInputInputmode);

  // Create document manager
  RefPtr<ITfThreadMgr> threadMgr = sThreadMgr;
  RefPtr<ITfDocumentMgr> documentMgr;
  HRESULT hr = threadMgr->CreateDocumentMgr(getter_AddRefs(documentMgr));
  if (NS_WARN_IF(FAILED(hr))) {
    MOZ_LOG(sTextStoreLog, LogLevel::Error,
      ("0x%p   TSFTextStore::Init() FAILED to create ITfDocumentMgr "
       "(0x%08X)", this, hr));
    return false;
  }
  if (NS_WARN_IF(mDestroyed)) {
    MOZ_LOG(sTextStoreLog, LogLevel::Error,
      ("0x%p   TSFTextStore::Init() FAILED to create ITfDocumentMgr due to "
       "TextStore being destroyed during calling "
       "ITfThreadMgr::CreateDocumentMgr()", this));
    return false;
  }
  // Create context and add it to document manager
  RefPtr<ITfContext> context;
  hr = documentMgr->CreateContext(sClientId, 0,
                                  static_cast<ITextStoreACP*>(this),
                                  getter_AddRefs(context), &mEditCookie);
  if (NS_WARN_IF(FAILED(hr))) {
    MOZ_LOG(sTextStoreLog, LogLevel::Error,
      ("0x%p   TSFTextStore::Init() FAILED to create the context "
       "(0x%08X)", this, hr));
    return false;
  }
  if (NS_WARN_IF(mDestroyed)) {
    MOZ_LOG(sTextStoreLog, LogLevel::Error,
      ("0x%p   TSFTextStore::Init() FAILED to create ITfContext due to "
       "TextStore being destroyed during calling "
       "ITfDocumentMgr::CreateContext()", this));
    return false;
  }

  hr = documentMgr->Push(context);
  if (NS_WARN_IF(FAILED(hr))) {
    MOZ_LOG(sTextStoreLog, LogLevel::Error,
      ("0x%p   TSFTextStore::Init() FAILED to push the context (0x%08X)",
       this, hr));
    return false;
  }
  if (NS_WARN_IF(mDestroyed)) {
    MOZ_LOG(sTextStoreLog, LogLevel::Error,
      ("0x%p   TSFTextStore::Init() FAILED to create ITfContext due to "
       "TextStore being destroyed during calling ITfDocumentMgr::Push()",
       this));
    documentMgr->Pop(TF_POPF_ALL);
    return false;
  }

  mDocumentMgr = documentMgr;
  mContext = context;

  MOZ_LOG(sTextStoreLog, LogLevel::Info,
    ("0x%p   TSFTextStore::Init() succeeded: "
     "mDocumentMgr=0x%p, mContext=0x%p, mEditCookie=0x%08X",
     this, mDocumentMgr.get(), mContext.get(), mEditCookie));

  return true;
}

void
TSFTextStore::Destroy()
{
  if (mBeingDestroyed) {
    return;
  }

  MOZ_LOG(sTextStoreLog, LogLevel::Info,
    ("0x%p TSFTextStore::Destroy(), mLock=%s, "
     "mComposition.IsComposing()=%s, mHandlingKeyMessage=%u",
     this, GetLockFlagNameStr(mLock).get(),
     GetBoolName(mComposition.IsComposing()),
     mHandlingKeyMessage));

  mDestroyed = true;

  // Destroy native caret first because it's not directly related to TSF and
  // there may be another textstore which gets focus.  So, we should avoid
  // to destroy caret after the new one recreates caret.
  MaybeDestroyNativeCaret();

  if (mLock) {
    mPendingDestroy = true;
    return;
  }

  AutoRestore<bool> savedBeingDestroyed(mBeingDestroyed);
  mBeingDestroyed = true;

  // If there is composition, TSF keeps the composition even after the text
  // store destroyed.  So, we should clear the composition here.
  if (mComposition.IsComposing()) {
    CommitCompositionInternal(false);
  }

  if (mSink) {
    MOZ_LOG(sTextStoreLog, LogLevel::Debug,
      ("0x%p   TSFTextStore::Destroy(), calling "
       "ITextStoreACPSink::OnLayoutChange(TS_LC_DESTROY)...",
       this));
    RefPtr<ITextStoreACPSink> sink = mSink;
    sink->OnLayoutChange(TS_LC_DESTROY, TEXTSTORE_DEFAULT_VIEW);
  }

  // If this is called during handling a keydown or keyup message, we should
  // put off to release TSF objects until it completely finishes since
  // MS-IME for Japanese refers some objects without grabbing them.
  if (!mHandlingKeyMessage) {
    ReleaseTSFObjects();
  }

  MOZ_LOG(sTextStoreLog, LogLevel::Info,
    ("0x%p   TSFTextStore::Destroy() succeeded", this));
}

void
TSFTextStore::ReleaseTSFObjects()
{
  MOZ_ASSERT(!mHandlingKeyMessage);

  MOZ_LOG(sTextStoreLog, LogLevel::Info,
    ("0x%p TSFTextStore::ReleaseTSFObjects()", this));

  mContext = nullptr;
  if (mDocumentMgr) {
    RefPtr<ITfDocumentMgr> documentMgr = mDocumentMgr.forget();
    documentMgr->Pop(TF_POPF_ALL);
  }
  mSink = nullptr;
  mWidget = nullptr;
  mDispatcher = nullptr;

  if (!mMouseTrackers.IsEmpty()) {
    MOZ_LOG(sTextStoreLog, LogLevel::Debug,
      ("0x%p   TSFTextStore::ReleaseTSFObjects(), "
       "removing a mouse tracker...",
       this));
    mMouseTrackers.Clear();
  }

  MOZ_LOG(sTextStoreLog, LogLevel::Debug,
    ("0x%p   TSFTextStore::ReleaseTSFObjects() completed", this));
}

STDMETHODIMP
TSFTextStore::QueryInterface(REFIID riid,
                             void** ppv)
{
  *ppv=nullptr;
  if ( (IID_IUnknown == riid) || (IID_ITextStoreACP == riid) ) {
    *ppv = static_cast<ITextStoreACP*>(this);
  } else if (IID_ITfContextOwnerCompositionSink == riid) {
    *ppv = static_cast<ITfContextOwnerCompositionSink*>(this);
  } else if (IID_ITfMouseTrackerACP == riid) {
    *ppv = static_cast<ITfMouseTrackerACP*>(this);
  }
  if (*ppv) {
    AddRef();
    return S_OK;
  }

  MOZ_LOG(sTextStoreLog, LogLevel::Error,
    ("0x%p TSFTextStore::QueryInterface() FAILED, riid=%s",
     this, GetRIIDNameStr(riid).get()));
  return E_NOINTERFACE;
}

STDMETHODIMP
TSFTextStore::AdviseSink(REFIID riid,
                         IUnknown* punk,
                         DWORD dwMask)
{
  MOZ_LOG(sTextStoreLog, LogLevel::Info,
    ("0x%p TSFTextStore::AdviseSink(riid=%s, punk=0x%p, dwMask=%s), "
     "mSink=0x%p, mSinkMask=%s",
     this, GetRIIDNameStr(riid).get(), punk, GetSinkMaskNameStr(dwMask).get(),
     mSink.get(), GetSinkMaskNameStr(mSinkMask).get()));

  if (!punk) {
    MOZ_LOG(sTextStoreLog, LogLevel::Error,
      ("0x%p   TSFTextStore::AdviseSink() FAILED due to the null punk",
       this));
    return E_UNEXPECTED;
  }

  if (IID_ITextStoreACPSink != riid) {
    MOZ_LOG(sTextStoreLog, LogLevel::Error,
      ("0x%p   TSFTextStore::AdviseSink() FAILED due to "
       "unsupported interface", this));
    return E_INVALIDARG; // means unsupported interface.
  }

  if (!mSink) {
    // Install sink
    punk->QueryInterface(IID_ITextStoreACPSink, getter_AddRefs(mSink));
    if (!mSink) {
      MOZ_LOG(sTextStoreLog, LogLevel::Error,
        ("0x%p   TSFTextStore::AdviseSink() FAILED due to "
         "punk not having the interface", this));
      return E_UNEXPECTED;
    }
  } else {
    // If sink is already installed we check to see if they are the same
    // Get IUnknown from both sides for comparison
    RefPtr<IUnknown> comparison1, comparison2;
    punk->QueryInterface(IID_IUnknown, getter_AddRefs(comparison1));
    mSink->QueryInterface(IID_IUnknown, getter_AddRefs(comparison2));
    if (comparison1 != comparison2) {
      MOZ_LOG(sTextStoreLog, LogLevel::Error,
        ("0x%p   TSFTextStore::AdviseSink() FAILED due to "
         "the sink being different from the stored sink", this));
      return CONNECT_E_ADVISELIMIT;
    }
  }
  // Update mask either for a new sink or an existing sink
  mSinkMask = dwMask;
  return S_OK;
}

STDMETHODIMP
TSFTextStore::UnadviseSink(IUnknown* punk)
{
  MOZ_LOG(sTextStoreLog, LogLevel::Info,
    ("0x%p TSFTextStore::UnadviseSink(punk=0x%p), mSink=0x%p",
     this, punk, mSink.get()));

  if (!punk) {
    MOZ_LOG(sTextStoreLog, LogLevel::Error,
      ("0x%p   TSFTextStore::UnadviseSink() FAILED due to the null punk",
       this));
    return E_INVALIDARG;
  }
  if (!mSink) {
    MOZ_LOG(sTextStoreLog, LogLevel::Error,
      ("0x%p   TSFTextStore::UnadviseSink() FAILED due to "
       "any sink not stored", this));
    return CONNECT_E_NOCONNECTION;
  }
  // Get IUnknown from both sides for comparison
  RefPtr<IUnknown> comparison1, comparison2;
  punk->QueryInterface(IID_IUnknown, getter_AddRefs(comparison1));
  mSink->QueryInterface(IID_IUnknown, getter_AddRefs(comparison2));
  // Unadvise only if sinks are the same
  if (comparison1 != comparison2) {
    MOZ_LOG(sTextStoreLog, LogLevel::Error,
      ("0x%p   TSFTextStore::UnadviseSink() FAILED due to "
       "the sink being different from the stored sink", this));
    return CONNECT_E_NOCONNECTION;
  }
  mSink = nullptr;
  mSinkMask = 0;
  return S_OK;
}

STDMETHODIMP
TSFTextStore::RequestLock(DWORD dwLockFlags,
                          HRESULT* phrSession)
{
  MOZ_LOG(sTextStoreLog, LogLevel::Info,
    ("0x%p TSFTextStore::RequestLock(dwLockFlags=%s, phrSession=0x%p), "
     "mLock=%s, mDestroyed=%s", this, GetLockFlagNameStr(dwLockFlags).get(),
     phrSession, GetLockFlagNameStr(mLock).get(), GetBoolName(mDestroyed)));

  if (!mSink) {
    MOZ_LOG(sTextStoreLog, LogLevel::Error,
      ("0x%p   TSFTextStore::RequestLock() FAILED due to "
       "any sink not stored", this));
    return E_FAIL;
  }
  if (mDestroyed &&
      (!mContentForTSF.IsInitialized() || mSelectionForTSF.IsDirty())) {
    MOZ_LOG(sTextStoreLog, LogLevel::Error,
      ("0x%p   TSFTextStore::RequestLock() FAILED due to "
       "being destroyed and no information of the contents", this));
    return E_FAIL;
  }
  if (!phrSession) {
    MOZ_LOG(sTextStoreLog, LogLevel::Error,
      ("0x%p   TSFTextStore::RequestLock() FAILED due to "
       "null phrSession", this));
    return E_INVALIDARG;
  }

  if (!mLock) {
    // put on lock
    mLock = dwLockFlags & (~TS_LF_SYNC);
    MOZ_LOG(sTextStoreLog, LogLevel::Info,
      ("0x%p   Locking (%s) >>>>>>>>>>>>>>>>>>>>>>>>>>>>>>>>>>>>>>>>>>>"
       ">>>>>>>>>>>>>>>>>>>>>>>>>>>>>>>>>>>>>>>>>>>>>>>>>>>>>>>>>>>>>>>>>>>>",
       this, GetLockFlagNameStr(mLock).get()));
    // Don't release this instance during this lock because this is called by
    // TSF but they don't grab us during this call.
    RefPtr<TSFTextStore> kungFuDeathGrip(this);
    RefPtr<ITextStoreACPSink> sink = mSink;
    *phrSession = sink->OnLockGranted(mLock);
    MOZ_LOG(sTextStoreLog, LogLevel::Info,
      ("0x%p   Unlocked (%s) <<<<<<<<<<<<<<<<<<<<<<<<<<<<<<<<<<<<<<<<<<"
       "<<<<<<<<<<<<<<<<<<<<<<<<<<<<<<<<<<<<<<<<<<<<<<<<<<<<<<<<<<<<<<<<<<<<",
       this, GetLockFlagNameStr(mLock).get()));
    DidLockGranted();
    while (mLockQueued) {
      mLock = mLockQueued;
      mLockQueued = 0;
      MOZ_LOG(sTextStoreLog, LogLevel::Info,
        ("0x%p   Locking for the request in the queue (%s) >>>>>>>>>>>>>>"
         ">>>>>>>>>>>>>>>>>>>>>>>>>>>>>>>>>>>>>>>>>>>>>>>>>>>>>>>>>>>>>>>>>>>>",
         this, GetLockFlagNameStr(mLock).get()));
      sink->OnLockGranted(mLock);
      MOZ_LOG(sTextStoreLog, LogLevel::Info,
        ("0x%p   Unlocked (%s) <<<<<<<<<<<<<<<<<<<<<<<<<<<<<<<<<<<<<<<<<<"
         "<<<<<<<<<<<<<<<<<<<<<<<<<<<<<<<<<<<<<<<<<<<<<<<<<<<<<<<<<<<<<<<<<<<<",
         this, GetLockFlagNameStr(mLock).get()));
      DidLockGranted();
    }

    // The document is now completely unlocked.
    mLock = 0;

    MaybeFlushPendingNotifications();

    MOZ_LOG(sTextStoreLog, LogLevel::Info,
      ("0x%p   TSFTextStore::RequestLock() succeeded: *phrSession=%s",
       this, GetTextStoreReturnValueName(*phrSession)));
    return S_OK;
  }

  // only time when reentrant lock is allowed is when caller holds a
  // read-only lock and is requesting an async write lock
  if (IsReadLocked() && !IsReadWriteLocked() && IsReadWriteLock(dwLockFlags) &&
      !(dwLockFlags & TS_LF_SYNC)) {
    *phrSession = TS_S_ASYNC;
    mLockQueued = dwLockFlags & (~TS_LF_SYNC);

    MOZ_LOG(sTextStoreLog, LogLevel::Info,
      ("0x%p   TSFTextStore::RequestLock() stores the request in the "
       "queue, *phrSession=TS_S_ASYNC", this));
    return S_OK;
  }

  // no more locks allowed
  MOZ_LOG(sTextStoreLog, LogLevel::Info,
    ("0x%p   TSFTextStore::RequestLock() didn't allow to lock, "
     "*phrSession=TS_E_SYNCHRONOUS", this));
  *phrSession = TS_E_SYNCHRONOUS;
  return E_FAIL;
}

void
TSFTextStore::DidLockGranted()
{
  if (IsReadWriteLocked()) {
    // FreeCJ (TIP for Traditional Chinese) calls SetSelection() to set caret
    // to the start of composition string and insert a full width space for
    // a placeholder with a call of SetText().  After that, it calls
    // OnUpdateComposition() without new range.  Therefore, let's record the
    // composition update information here.
    CompleteLastActionIfStillIncomplete();

    FlushPendingActions();
  }

  // If the widget has gone, we don't need to notify anything.
  if (mDestroyed || !mWidget || mWidget->Destroyed()) {
    mPendingSelectionChangeData.Clear();
    mHasReturnedNoLayoutError = false;
  }
}

void
TSFTextStore::DispatchEvent(WidgetGUIEvent& aEvent)
{
  if (NS_WARN_IF(!mWidget) || NS_WARN_IF(mWidget->Destroyed())) {
    return;
  }
  // If the event isn't a query content event, the event may be handled
  // asynchronously.  So, we should put off to answer from GetTextExt() etc.
  if (!aEvent.AsQueryContentEvent()) {
    mDeferNotifyingTSF = true;
  }
  mWidget->DispatchWindowEvent(&aEvent);
}

void
TSFTextStore::FlushPendingActions()
{
  if (!mWidget || mWidget->Destroyed()) {
    // Note that don't clear mContentForTSF because TIP may try to commit
    // composition with a document lock.  In such case, TSFTextStore needs to
    // behave as expected by TIP.
    mPendingActions.Clear();
    mPendingSelectionChangeData.Clear();
    mHasReturnedNoLayoutError = false;
    return;
  }

  // Some TIP may request lock but does nothing during the lock.  In such case,
  // this should do nothing.  For example, when MS-IME for Japanese is active
  // and we're inactivating, this case occurs and causes different behavior
  // from the other TIPs.
  if (mPendingActions.IsEmpty()) {
    return;
  }

  RefPtr<nsWindowBase> widget(mWidget);
  nsresult rv = mDispatcher->BeginNativeInputTransaction();
  if (NS_WARN_IF(NS_FAILED(rv))) {
    MOZ_LOG(sTextStoreLog, LogLevel::Error,
      ("0x%p   TSFTextStore::FlushPendingActions() "
       "FAILED due to BeginNativeInputTransaction() failure", this));
    return;
  }
  for (uint32_t i = 0; i < mPendingActions.Length(); i++) {
    PendingAction& action = mPendingActions[i];
    switch (action.mType) {
      case PendingAction::Type::eKeyboardEvent:
        if (mDestroyed) {
          MOZ_LOG(sTextStoreLog, LogLevel::Warning,
            ("0x%p   TSFTextStore::FlushPendingActions() "
             "IGNORED pending KeyboardEvent(%s) due to already destroyed",
             action.mKeyMsg->message == WM_KEYDOWN ? "eKeyDown" : "eKeyUp",
             this));
        }
        MOZ_DIAGNOSTIC_ASSERT(action.mKeyMsg);
        DispatchKeyboardEventAsProcessedByIME(*action.mKeyMsg);
        if (!widget || widget->Destroyed()) {
          break;
        }
        break;
      case PendingAction::Type::eCompositionStart: {
        MOZ_LOG(sTextStoreLog, LogLevel::Debug,
          ("0x%p   TSFTextStore::FlushPendingActions() "
           "flushing Type::eCompositionStart={ mSelectionStart=%d, "
           "mSelectionLength=%d }, mDestroyed=%s",
           this, action.mSelectionStart, action.mSelectionLength,
           GetBoolName(mDestroyed)));

        if (mDestroyed) {
          MOZ_LOG(sTextStoreLog, LogLevel::Warning,
            ("0x%p   TSFTextStore::FlushPendingActions() "
             "IGNORED pending compositionstart due to already destroyed",
             this));
          break;
        }

        if (action.mAdjustSelection) {
          // Select composition range so the new composition replaces the range
          WidgetSelectionEvent selectionSet(true, eSetSelection, widget);
          widget->InitEvent(selectionSet);
          selectionSet.mOffset = static_cast<uint32_t>(action.mSelectionStart);
          selectionSet.mLength = static_cast<uint32_t>(action.mSelectionLength);
          selectionSet.mReversed = false;
          DispatchEvent(selectionSet);
          if (!selectionSet.mSucceeded) {
            MOZ_LOG(sTextStoreLog, LogLevel::Error,
              ("0x%p   TSFTextStore::FlushPendingActions() "
               "FAILED due to eSetSelection failure", this));
            break;
          }
        }

        // eCompositionStart always causes
        // NOTIFY_IME_OF_COMPOSITION_EVENT_HANDLED.  Therefore, we should
        // wait to clear mContentForTSF until it's notified.
        mDeferClearingContentForTSF = true;

        MOZ_LOG(sTextStoreLog, LogLevel::Debug,
          ("0x%p   TSFTextStore::FlushPendingActions() "
           "dispatching compositionstart event...", this));
        WidgetEventTime eventTime = widget->CurrentMessageWidgetEventTime();
        nsEventStatus status;
        rv = mDispatcher->StartComposition(status, &eventTime);
        if (NS_WARN_IF(NS_FAILED(rv))) {
          MOZ_LOG(sTextStoreLog, LogLevel::Error,
            ("0x%p   TSFTextStore::FlushPendingActions() "
             "FAILED to dispatch compositionstart event, "
             "IsHandlingComposition()=%s",
             this, GetBoolName(IsHandlingComposition())));
          // XXX Is this right? If there is a composition in content,
          //     shouldn't we wait NOTIFY_IME_OF_COMPOSITION_EVENT_HANDLED?
          mDeferClearingContentForTSF = !IsHandlingComposition();
        }
        if (!widget || widget->Destroyed()) {
          break;
        }
        break;
      }
      case PendingAction::Type::eCompositionUpdate: {
        MOZ_LOG(sTextStoreLog, LogLevel::Debug,
          ("0x%p   TSFTextStore::FlushPendingActions() "
           "flushing Type::eCompositionUpdate={ mData=\"%s\", "
           "mRanges=0x%p, mRanges->Length()=%d }",
           this, GetEscapedUTF8String(action.mData).get(),
           action.mRanges.get(),
           action.mRanges ? action.mRanges->Length() : 0));

        // eCompositionChange causes a DOM text event, the IME will be notified
        // of NOTIFY_IME_OF_COMPOSITION_EVENT_HANDLED.  In this case, we
        // should not clear mContentForTSF until we notify the IME of the
        // composition update.
        mDeferClearingContentForTSF = true;

        rv = mDispatcher->SetPendingComposition(action.mData,
                                                action.mRanges);
        if (NS_WARN_IF(NS_FAILED(rv))) {
          MOZ_LOG(sTextStoreLog, LogLevel::Error,
            ("0x%p   TSFTextStore::FlushPendingActions() "
             "FAILED to setting pending composition... "
             "IsHandlingComposition()=%s",
             this, GetBoolName(IsHandlingComposition())));
          // XXX Is this right? If there is a composition in content,
          //     shouldn't we wait NOTIFY_IME_OF_COMPOSITION_EVENT_HANDLED?
          mDeferClearingContentForTSF = !IsHandlingComposition();
        } else {
          MOZ_LOG(sTextStoreLog, LogLevel::Debug,
            ("0x%p   TSFTextStore::FlushPendingActions() "
             "dispatching compositionchange event...", this));
          WidgetEventTime eventTime = widget->CurrentMessageWidgetEventTime();
          nsEventStatus status;
          rv = mDispatcher->FlushPendingComposition(status, &eventTime);
          if (NS_WARN_IF(NS_FAILED(rv))) {
            MOZ_LOG(sTextStoreLog, LogLevel::Error,
              ("0x%p   TSFTextStore::FlushPendingActions() "
               "FAILED to dispatch compositionchange event, "
               "IsHandlingComposition()=%s",
               this, GetBoolName(IsHandlingComposition())));
            // XXX Is this right? If there is a composition in content,
            //     shouldn't we wait NOTIFY_IME_OF_COMPOSITION_EVENT_HANDLED?
            mDeferClearingContentForTSF = !IsHandlingComposition();
          }
          // Be aware, the mWidget might already have been destroyed.
        }
        break;
      }
      case PendingAction::Type::eCompositionEnd: {
        MOZ_LOG(sTextStoreLog, LogLevel::Debug,
          ("0x%p   TSFTextStore::FlushPendingActions() "
           "flushing Type::eCompositionEnd={ mData=\"%s\" }",
           this, GetEscapedUTF8String(action.mData).get()));

        // Dispatching eCompositionCommit causes a DOM text event, then,
        // the IME will be notified of NOTIFY_IME_OF_COMPOSITION_EVENT_HANDLED
        // when focused content actually handles the event.  For example,
        // when focused content is in a remote process, it's sent when
        // all dispatched composition events have been handled in the remote
        // process.  So, until then, we don't have newer content information.
        // Therefore, we need to put off to clear mContentForTSF.
        mDeferClearingContentForTSF = true;

        MOZ_LOG(sTextStoreLog, LogLevel::Debug,
          ("0x%p   TSFTextStore::FlushPendingActions(), "
           "dispatching compositioncommit event...", this));
        WidgetEventTime eventTime = widget->CurrentMessageWidgetEventTime();
        nsEventStatus status;
        rv = mDispatcher->CommitComposition(status, &action.mData, &eventTime);
        if (NS_WARN_IF(NS_FAILED(rv))) {
          MOZ_LOG(sTextStoreLog, LogLevel::Error,
            ("0x%p   TSFTextStore::FlushPendingActions() "
             "FAILED to dispatch compositioncommit event, "
             "IsHandlingComposition()=%s",
             this, GetBoolName(IsHandlingComposition())));
          // XXX Is this right? If there is a composition in content,
          //     shouldn't we wait NOTIFY_IME_OF_COMPOSITION_EVENT_HANDLED?
          mDeferClearingContentForTSF = !IsHandlingComposition();
        }
        break;
      }
      case PendingAction::Type::eSetSelection: {
        MOZ_LOG(sTextStoreLog, LogLevel::Debug,
          ("0x%p   TSFTextStore::FlushPendingActions() "
           "flushing Type::eSetSelection={ mSelectionStart=%d, "
           "mSelectionLength=%d, mSelectionReversed=%s }, "
           "mDestroyed=%s",
           this, action.mSelectionStart, action.mSelectionLength,
           GetBoolName(action.mSelectionReversed),
           GetBoolName(mDestroyed)));

        if (mDestroyed) {
          MOZ_LOG(sTextStoreLog, LogLevel::Warning,
            ("0x%p   TSFTextStore::FlushPendingActions() "
             "IGNORED pending selectionset due to already destroyed",
             this));
          break;
        }

        WidgetSelectionEvent selectionSet(true, eSetSelection, widget);
        selectionSet.mOffset =
          static_cast<uint32_t>(action.mSelectionStart);
        selectionSet.mLength =
          static_cast<uint32_t>(action.mSelectionLength);
        selectionSet.mReversed = action.mSelectionReversed;
        DispatchEvent(selectionSet);
        if (!selectionSet.mSucceeded) {
          MOZ_LOG(sTextStoreLog, LogLevel::Error,
            ("0x%p   TSFTextStore::FlushPendingActions() "
             "FAILED due to eSetSelection failure", this));
          break;
        }
        break;
      }
      default:
        MOZ_CRASH("unexpected action type");
    }

    if (widget && !widget->Destroyed()) {
      continue;
    }

    MOZ_LOG(sTextStoreLog, LogLevel::Info,
      ("0x%p   TSFTextStore::FlushPendingActions(), "
       "qutting since the mWidget has gone", this));
    break;
  }
  mPendingActions.Clear();
}

void
TSFTextStore::MaybeFlushPendingNotifications()
{
  if (IsReadLocked()) {
    MOZ_LOG(sTextStoreLog, LogLevel::Debug,
      ("0x%p   TSFTextStore::MaybeFlushPendingNotifications(), "
       "putting off flushing pending notifications due to being the "
       "document locked...", this));
    return;
  }

  if (mDeferCommittingComposition) {
    MOZ_LOG(sTextStoreLog, LogLevel::Info,
      ("0x%p   TSFTextStore::MaybeFlushPendingNotifications(), "
       "calling TSFTextStore::CommitCompositionInternal(false)...", this));
    mDeferCommittingComposition = mDeferCancellingComposition = false;
    CommitCompositionInternal(false);
  } else if (mDeferCancellingComposition) {
    MOZ_LOG(sTextStoreLog, LogLevel::Info,
      ("0x%p   TSFTextStore::MaybeFlushPendingNotifications(), "
       "calling TSFTextStore::CommitCompositionInternal(true)...", this));
    mDeferCommittingComposition = mDeferCancellingComposition = false;
    CommitCompositionInternal(true);
  }

  if (mDeferNotifyingTSF) {
    MOZ_LOG(sTextStoreLog, LogLevel::Debug,
      ("0x%p   TSFTextStore::MaybeFlushPendingNotifications(), "
       "putting off flushing pending notifications due to being "
       "dispatching events...", this));
    return;
  }

  if (mPendingDestroy) {
    Destroy();
    return;
  }

  if (mDestroyed) {
    // If it's already been destroyed completely, this shouldn't notify TSF of
    // anything anymore.
    MOZ_LOG(sTextStoreLog, LogLevel::Debug,
      ("0x%p   TSFTextStore::MaybeFlushPendingNotifications(), "
       "does nothing because this has already destroyed completely...", this));
    return;
  }

  if (!mDeferClearingContentForTSF && mContentForTSF.IsInitialized()) {
    mContentForTSF.Clear();
    MOZ_LOG(sTextStoreLog, LogLevel::Debug,
      ("0x%p   TSFTextStore::MaybeFlushPendingNotifications(), "
       "mContentForTSF is cleared", this));
  }

  // When there is no cached content, we can sync actual contents and TSF/TIP
  // expecting contents.
  RefPtr<TSFTextStore> kungFuDeathGrip = this;
  Unused << kungFuDeathGrip;
  if (!mContentForTSF.IsInitialized()) {
    if (mPendingTextChangeData.IsValid()) {
      MOZ_LOG(sTextStoreLog, LogLevel::Info,
        ("0x%p   TSFTextStore::MaybeFlushPendingNotifications(), "
         "calling TSFTextStore::NotifyTSFOfTextChange()...", this));
      NotifyTSFOfTextChange();
    }
    if (mPendingSelectionChangeData.IsValid()) {
      MOZ_LOG(sTextStoreLog, LogLevel::Info,
        ("0x%p   TSFTextStore::MaybeFlushPendingNotifications(), "
         "calling TSFTextStore::NotifyTSFOfSelectionChange()...", this));
      NotifyTSFOfSelectionChange();
    }
  }

  if (mHasReturnedNoLayoutError) {
    MOZ_LOG(sTextStoreLog, LogLevel::Info,
      ("0x%p   TSFTextStore::MaybeFlushPendingNotifications(), "
       "calling TSFTextStore::NotifyTSFOfLayoutChange()...", this));
    NotifyTSFOfLayoutChange();
  }
}

void
TSFTextStore::MaybeDispatchKeyboardEventAsProcessedByIME()
{
  // If we've already been destroyed, we cannot do anything.
  if (mDestroyed) {
    MOZ_LOG(sTextStoreLog, LogLevel::Debug,
      ("0x%p   TSFTextStore::MaybeDispatchKeyboardEventAsProcessedByIME(), "
       "does nothing because it's already been destroyed", this));
    return;
  }

  // If we're not handling key message or we've already dispatched a keyboard
  // event for the handling key message, we should do nothing anymore.
  if (!sHandlingKeyMsg || sIsKeyboardEventDispatched) {
    MOZ_LOG(sTextStoreLog, LogLevel::Debug,
      ("0x%p   TSFTextStore::MaybeDispatchKeyboardEventAsProcessedByIME(), "
       "does nothing because not necessary to dispatch keyboard event", this));
    return;
  }

  sIsKeyboardEventDispatched = true;
  // If the document is locked, just adding the task to dispatching an event
  // to the queue.
  if (IsReadLocked()) {
    MOZ_LOG(sTextStoreLog, LogLevel::Debug,
      ("0x%p   TSFTextStore::MaybeDispatchKeyboardEventAsProcessedByIME(), "
       "adding to dispatch a keyboard event into the queue...", this));
    PendingAction* action = mPendingActions.AppendElement();
    action->mType = PendingAction::Type::eKeyboardEvent;
    action->mKeyMsg = sHandlingKeyMsg;
    return;
  }

  // Otherwise, dispatch a keyboard event.
  MOZ_LOG(sTextStoreLog, LogLevel::Debug,
    ("0x%p   TSFTextStore::MaybeDispatchKeyboardEventAsProcessedByIME(), "
     "trying to dispatch a keyboard event...", this));
  DispatchKeyboardEventAsProcessedByIME(*sHandlingKeyMsg);
}

void
TSFTextStore::DispatchKeyboardEventAsProcessedByIME(const MSG& aMsg)
{
  MOZ_ASSERT(mWidget);
  MOZ_ASSERT(!mWidget->Destroyed());
  MOZ_ASSERT(!mDestroyed);

  ModifierKeyState modKeyState;
  MSG msg(aMsg);
  msg.wParam = VK_PROCESSKEY;
  NativeKey nativeKey(mWidget, msg, modKeyState);
  switch (aMsg.message) {
    case WM_KEYDOWN:
      MOZ_LOG(sTextStoreLog, LogLevel::Debug,
        ("0x%p   TSFTextStore::DispatchKeyboardEventAsProcessedByIME(), "
         "dispatching an eKeyDown event...", this));
      nativeKey.HandleKeyDownMessage();
      break;
    case WM_KEYUP:
      MOZ_LOG(sTextStoreLog, LogLevel::Debug,
        ("0x%p   TSFTextStore::DispatchKeyboardEventAsProcessedByIME(), "
         "dispatching an eKeyUp event...", this));
      nativeKey.HandleKeyUpMessage();
      break;
    default:
      MOZ_LOG(sTextStoreLog, LogLevel::Error,
        ("0x%p   TSFTextStore::DispatchKeyboardEventAsProcessedByIME(), "
         "ERROR, it doesn't handle the message", this));
      break;
  }
}

STDMETHODIMP
TSFTextStore::GetStatus(TS_STATUS* pdcs)
{
  MOZ_LOG(sTextStoreLog, LogLevel::Info,
    ("0x%p TSFTextStore::GetStatus(pdcs=0x%p)", this, pdcs));

  if (!pdcs) {
    MOZ_LOG(sTextStoreLog, LogLevel::Error,
      ("0x%p   TSFTextStore::GetStatus() FAILED due to null pdcs", this));
    return E_INVALIDARG;
  }
  pdcs->dwDynamicFlags = 0;
  // we use a "flat" text model for TSF support so no hidden text
  pdcs->dwStaticFlags = TS_SS_NOHIDDENTEXT;
  return S_OK;
}

STDMETHODIMP
TSFTextStore::QueryInsert(LONG acpTestStart,
                          LONG acpTestEnd,
                          ULONG cch,
                          LONG* pacpResultStart,
                          LONG* pacpResultEnd)
{
  MOZ_LOG(sTextStoreLog, LogLevel::Info,
    ("0x%p TSFTextStore::QueryInsert(acpTestStart=%ld, "
     "acpTestEnd=%ld, cch=%lu, pacpResultStart=0x%p, pacpResultEnd=0x%p)",
     this, acpTestStart, acpTestEnd, cch, acpTestStart, acpTestEnd));

  if (!pacpResultStart || !pacpResultEnd) {
    MOZ_LOG(sTextStoreLog, LogLevel::Error,
      ("0x%p   TSFTextStore::QueryInsert() FAILED due to "
       "the null argument", this));
    return E_INVALIDARG;
  }

  if (acpTestStart < 0 || acpTestStart > acpTestEnd) {
    MOZ_LOG(sTextStoreLog, LogLevel::Error,
      ("0x%p   TSFTextStore::QueryInsert() FAILED due to "
       "wrong argument", this));
    return E_INVALIDARG;
  }

  // XXX need to adjust to cluster boundary
  // Assume we are given good offsets for now
  if (IsWin8OrLater() && !mComposition.IsComposing() &&
      ((TSFPrefs::NeedToHackQueryInsertForMSTraditionalTIP() &&
        TSFStaticSink::IsMSChangJieOrMSQuickActive()) ||
       (TSFPrefs::NeedToHackQueryInsertForMSSimplifiedTIP() &&
        TSFStaticSink::IsMSPinyinOrMSWubiActive()))) {
    MOZ_LOG(sTextStoreLog, LogLevel::Warning,
      ("0x%p   TSFTextStore::QueryInsert() WARNING using different "
       "result for the TIP", this));
    // Chinese TIPs of Microsoft assume that QueryInsert() returns selected
    // range which should be removed.
    *pacpResultStart = acpTestStart;
    *pacpResultEnd = acpTestEnd;
  } else {
    *pacpResultStart = acpTestStart;
    *pacpResultEnd = acpTestStart + cch;
  }

  MOZ_LOG(sTextStoreLog, LogLevel::Info,
    ("0x%p  TSFTextStore::QueryInsert() succeeded: "
     "*pacpResultStart=%ld, *pacpResultEnd=%ld)",
     this, *pacpResultStart, *pacpResultEnd));
  return S_OK;
}

STDMETHODIMP
TSFTextStore::GetSelection(ULONG ulIndex,
                           ULONG ulCount,
                           TS_SELECTION_ACP* pSelection,
                           ULONG* pcFetched)
{
  MOZ_LOG(sTextStoreLog, LogLevel::Info,
    ("0x%p TSFTextStore::GetSelection(ulIndex=%lu, ulCount=%lu, "
     "pSelection=0x%p, pcFetched=0x%p)",
     this, ulIndex, ulCount, pSelection, pcFetched));

  if (!IsReadLocked()) {
    MOZ_LOG(sTextStoreLog, LogLevel::Error,
      ("0x%p   TSFTextStore::GetSelection() FAILED due to not locked",
       this));
    return TS_E_NOLOCK;
  }
  if (!ulCount || !pSelection || !pcFetched) {
    MOZ_LOG(sTextStoreLog, LogLevel::Error,
      ("0x%p   TSFTextStore::GetSelection() FAILED due to "
       "null argument", this));
    return E_INVALIDARG;
  }

  *pcFetched = 0;

  if (ulIndex != static_cast<ULONG>(TS_DEFAULT_SELECTION) &&
      ulIndex != 0) {
    MOZ_LOG(sTextStoreLog, LogLevel::Error,
      ("0x%p   TSFTextStore::GetSelection() FAILED due to "
       "unsupported selection", this));
    return TS_E_NOSELECTION;
  }

  Selection& selectionForTSF = SelectionForTSFRef();
  if (selectionForTSF.IsDirty()) {
    if (DoNotReturnErrorFromGetSelection()) {
      AutoSetTemporarySelection temprarySetter(selectionForTSF);
      *pSelection = selectionForTSF.ACP();
      *pcFetched = 1;
      MOZ_LOG(sTextStoreLog, LogLevel::Info,
        ("0x%p   TSFTextStore::GetSelection() returns fake selection range "
         "for avoiding a crash in TSF, "
         "acpStart=%d, acpEnd=%d (length=%d), reverted=%s",
         this, selectionForTSF.StartOffset(), selectionForTSF.EndOffset(),
         selectionForTSF.Length(), GetBoolName(selectionForTSF.IsReversed())));
      return S_OK;
    }
    MOZ_LOG(sTextStoreLog, LogLevel::Error,
      ("0x%p   TSFTextStore::GetSelection() FAILED due to "
       "SelectionForTSFRef() failure", this));
    return E_FAIL;
  }
  *pSelection = selectionForTSF.ACP();
  *pcFetched = 1;
  MOZ_LOG(sTextStoreLog, LogLevel::Info,
    ("0x%p   TSFTextStore::GetSelection() succeeded, "
     "acpStart=%d, acpEnd=%d (length=%d), reverted=%s",
     this, selectionForTSF.StartOffset(), selectionForTSF.EndOffset(),
     selectionForTSF.Length(), GetBoolName(selectionForTSF.IsReversed())));
  return S_OK;
}

// static
bool
TSFTextStore::DoNotReturnErrorFromGetSelection()
{
  // There is a crash bug of TSF if we return error from GetSelection().
  // That was introduced in Anniversary Update (build 14393, see bug 1312302)
  // TODO: We should avoid to run this hack on fixed builds.  When we get
  //       exact build number, we should get back here.
  static bool sTSFMayCrashIfGetSelectionReturnsError =
    IsWindows10BuildOrLater(14393);
  return sTSFMayCrashIfGetSelectionReturnsError;
}

TSFTextStore::Content&
TSFTextStore::ContentForTSFRef()
{
  // This should be called when the document is locked or the content hasn't
  // been abandoned yet.
  if (NS_WARN_IF(!IsReadLocked() && !mContentForTSF.IsInitialized())) {
    MOZ_LOG(sTextStoreLog, LogLevel::Error,
      ("0x%p   TSFTextStore::ContentForTSFRef(), FAILED, due to "
       "called wrong timing, IsReadLocked()=%s, "
       "mContentForTSF.IsInitialized()=%s",
       this, GetBoolName(IsReadLocked()),
       GetBoolName(mContentForTSF.IsInitialized())));
    mContentForTSF.Clear();
    return mContentForTSF;
  }

  Selection& selectionForTSF = SelectionForTSFRef();
  if (selectionForTSF.IsDirty()) {
    MOZ_LOG(sTextStoreLog, LogLevel::Error,
      ("0x%p   TSFTextStore::ContentForTSFRef(), FAILED, due to "
       "SelectionForTSFRef() failure", this));
    mContentForTSF.Clear();
    return mContentForTSF;
  }

  if (!mContentForTSF.IsInitialized()) {
    nsAutoString text;
    if (NS_WARN_IF(!GetCurrentText(text))) {
      MOZ_LOG(sTextStoreLog, LogLevel::Error,
        ("0x%p   TSFTextStore::ContentForTSFRef(), FAILED, due to "
         "GetCurrentText() failure", this));
      mContentForTSF.Clear();
      return mContentForTSF;
    }

    mContentForTSF.Init(text);
    // Basically, the cached content which is expected by TSF/TIP should be
    // cleared after active composition is committed or the document lock is
    // unlocked.  However, in e10s mode, content will be modified
    // asynchronously.  In such case, mDeferClearingContentForTSF may be
    // true until whole dispatched events are handled by the focused editor.
    mDeferClearingContentForTSF = false;
  }

  MOZ_LOG(sTextStoreLog, LogLevel::Debug,
    ("0x%p   TSFTextStore::ContentForTSFRef(): "
     "mContentForTSF={ mText=\"%s\" (Length()=%u), "
     "mLastCompositionString=\"%s\" (Length()=%u), "
     "mMinTextModifiedOffset=%u }",
     this, mContentForTSF.Text().Length() <= 40 ?
       GetEscapedUTF8String(mContentForTSF.Text()).get() : "<omitted>",
     mContentForTSF.Text().Length(),
     GetEscapedUTF8String(mContentForTSF.LastCompositionString()).get(),
     mContentForTSF.LastCompositionString().Length(),
     mContentForTSF.MinTextModifiedOffset()));

  return mContentForTSF;
}

bool
TSFTextStore::CanAccessActualContentDirectly() const
{
  if (!mContentForTSF.IsInitialized() || mSelectionForTSF.IsDirty()) {
    return true;
  }

  // If the cached content has been changed by something except composition,
  // the content cache may be different from actual content.
  if (mPendingTextChangeData.IsValid() &&
      !mPendingTextChangeData.mCausedOnlyByComposition) {
    return false;
  }

  // If the cached selection isn't changed, cached content and actual content
  // should be same.
  if (!mPendingSelectionChangeData.IsValid()) {
    return true;
  }

  return mSelectionForTSF.EqualsExceptDirection(mPendingSelectionChangeData);
}

bool
TSFTextStore::GetCurrentText(nsAString& aTextContent)
{
  if (mContentForTSF.IsInitialized()) {
    aTextContent = mContentForTSF.Text();
    return true;
  }

  MOZ_ASSERT(!mDestroyed);
  MOZ_ASSERT(mWidget && !mWidget->Destroyed());

  MOZ_LOG(sTextStoreLog, LogLevel::Debug,
    ("0x%p   TSFTextStore::GetCurrentText(): "
     "retrieving text from the content...", this));

  WidgetQueryContentEvent queryText(true, eQueryTextContent, mWidget);
  queryText.InitForQueryTextContent(0, UINT32_MAX);
  mWidget->InitEvent(queryText);
  DispatchEvent(queryText);
  if (NS_WARN_IF(!queryText.mSucceeded)) {
    MOZ_LOG(sTextStoreLog, LogLevel::Error,
      ("0x%p   TSFTextStore::GetCurrentText(), FAILED, due to "
       "eQueryTextContent failure", this));
    aTextContent.Truncate();
    return false;
  }

  aTextContent = queryText.mReply.mString;
  return true;
}

TSFTextStore::Selection&
TSFTextStore::SelectionForTSFRef()
{
  if (mSelectionForTSF.IsDirty()) {
    MOZ_ASSERT(!mDestroyed);
    // If the window has never been available, we should crash since working
    // with broken values may make TIP confused.
    if (!mWidget || mWidget->Destroyed()) {
      MOZ_CRASH();
    }

    WidgetQueryContentEvent querySelection(true, eQuerySelectedText, mWidget);
    mWidget->InitEvent(querySelection);
    DispatchEvent(querySelection);
    if (NS_WARN_IF(!querySelection.mSucceeded)) {
      return mSelectionForTSF;
    }

    mSelectionForTSF.SetSelection(querySelection.mReply.mOffset,
                                  querySelection.mReply.mString.Length(),
                                  querySelection.mReply.mReversed,
                                  querySelection.GetWritingMode());
  }

  MOZ_LOG(sTextStoreLog, LogLevel::Debug,
    ("0x%p   TSFTextStore::SelectionForTSFRef(): "
     "acpStart=%d, acpEnd=%d (length=%d), reverted=%s",
     this, mSelectionForTSF.StartOffset(), mSelectionForTSF.EndOffset(),
     mSelectionForTSF.Length(),
     GetBoolName(mSelectionForTSF.IsReversed())));

  return mSelectionForTSF;
}

static HRESULT
GetRangeExtent(ITfRange* aRange, LONG* aStart, LONG* aLength)
{
  RefPtr<ITfRangeACP> rangeACP;
  aRange->QueryInterface(IID_ITfRangeACP, getter_AddRefs(rangeACP));
  NS_ENSURE_TRUE(rangeACP, E_FAIL);
  return rangeACP->GetExtent(aStart, aLength);
}

static TextRangeType
GetGeckoSelectionValue(TF_DISPLAYATTRIBUTE& aDisplayAttr)
{
  switch (aDisplayAttr.bAttr) {
    case TF_ATTR_TARGET_CONVERTED:
      return TextRangeType::eSelectedClause;
    case TF_ATTR_CONVERTED:
      return TextRangeType::eConvertedClause;
    case TF_ATTR_TARGET_NOTCONVERTED:
      return TextRangeType::eSelectedRawClause;
    default:
      return TextRangeType::eRawClause;
  }
}

HRESULT
TSFTextStore::GetDisplayAttribute(ITfProperty* aAttrProperty,
                                  ITfRange* aRange,
                                  TF_DISPLAYATTRIBUTE* aResult)
{
  NS_ENSURE_TRUE(aAttrProperty, E_FAIL);
  NS_ENSURE_TRUE(aRange, E_FAIL);
  NS_ENSURE_TRUE(aResult, E_FAIL);

  HRESULT hr;

  if (MOZ_LOG_TEST(sTextStoreLog, LogLevel::Debug)) {
    LONG start = 0, length = 0;
    hr = GetRangeExtent(aRange, &start, &length);
    MOZ_LOG(sTextStoreLog, LogLevel::Debug,
      ("0x%p   TSFTextStore::GetDisplayAttribute(): "
       "GetDisplayAttribute range=%ld-%ld (hr=%s)",
       this, start - mComposition.mStart,
       start - mComposition.mStart + length,
       GetCommonReturnValueName(hr)));
  }

  VARIANT propValue;
  ::VariantInit(&propValue);
  hr = aAttrProperty->GetValue(TfEditCookie(mEditCookie), aRange, &propValue);
  if (FAILED(hr)) {
    MOZ_LOG(sTextStoreLog, LogLevel::Error,
      ("0x%p   TSFTextStore::GetDisplayAttribute() FAILED due to "
       "ITfProperty::GetValue() failed", this));
    return hr;
  }
  if (VT_I4 != propValue.vt) {
    MOZ_LOG(sTextStoreLog, LogLevel::Error,
      ("0x%p   TSFTextStore::GetDisplayAttribute() FAILED due to "
       "ITfProperty::GetValue() returns non-VT_I4 value", this));
    ::VariantClear(&propValue);
    return E_FAIL;
  }

  RefPtr<ITfCategoryMgr> categoryMgr = GetCategoryMgr();
  if (NS_WARN_IF(!categoryMgr)) {
    return E_FAIL;
  }
  GUID guid;
  hr = categoryMgr->GetGUID(DWORD(propValue.lVal), &guid);
  ::VariantClear(&propValue);
  if (FAILED(hr)) {
    MOZ_LOG(sTextStoreLog, LogLevel::Error,
      ("0x%p   TSFTextStore::GetDisplayAttribute() FAILED due to "
       "ITfCategoryMgr::GetGUID() failed", this));
    return hr;
  }

  RefPtr<ITfDisplayAttributeMgr> displayAttrMgr = GetDisplayAttributeMgr();
  if (NS_WARN_IF(!displayAttrMgr)) {
    return E_FAIL;
  }
  RefPtr<ITfDisplayAttributeInfo> info;
  hr = displayAttrMgr->GetDisplayAttributeInfo(guid, getter_AddRefs(info),
                                               nullptr);
  if (FAILED(hr) || !info) {
    MOZ_LOG(sTextStoreLog, LogLevel::Error,
      ("0x%p   TSFTextStore::GetDisplayAttribute() FAILED due to "
       "ITfDisplayAttributeMgr::GetDisplayAttributeInfo() failed", this));
    return hr;
  }

  hr = info->GetAttributeInfo(aResult);
  if (FAILED(hr)) {
    MOZ_LOG(sTextStoreLog, LogLevel::Error,
      ("0x%p   TSFTextStore::GetDisplayAttribute() FAILED due to "
       "ITfDisplayAttributeInfo::GetAttributeInfo() failed", this));
    return hr;
  }

  MOZ_LOG(sTextStoreLog, LogLevel::Debug,
    ("0x%p   TSFTextStore::GetDisplayAttribute() succeeded: "
     "Result={ %s }", this, GetDisplayAttrStr(*aResult).get()));
  return S_OK;
}

HRESULT
TSFTextStore::RestartCompositionIfNecessary(ITfRange* aRangeNew)
{
  MOZ_LOG(sTextStoreLog, LogLevel::Debug,
    ("0x%p   TSFTextStore::RestartCompositionIfNecessary("
     "aRangeNew=0x%p), mComposition.mView=0x%p",
     this, aRangeNew, mComposition.mView.get()));

  if (!mComposition.IsComposing()) {
    MOZ_LOG(sTextStoreLog, LogLevel::Error,
      ("0x%p   TSFTextStore::RestartCompositionIfNecessary() FAILED "
       "due to no composition view", this));
    return E_FAIL;
  }

  HRESULT hr;
  RefPtr<ITfCompositionView> pComposition(mComposition.mView);
  RefPtr<ITfRange> composingRange(aRangeNew);
  if (!composingRange) {
    hr = pComposition->GetRange(getter_AddRefs(composingRange));
    if (FAILED(hr)) {
      MOZ_LOG(sTextStoreLog, LogLevel::Error,
        ("0x%p   TSFTextStore::RestartCompositionIfNecessary() "
         "FAILED due to pComposition->GetRange() failure", this));
      return hr;
    }
  }

  // Get starting offset of the composition
  LONG compStart = 0, compLength = 0;
  hr = GetRangeExtent(composingRange, &compStart, &compLength);
  if (FAILED(hr)) {
    MOZ_LOG(sTextStoreLog, LogLevel::Error,
      ("0x%p   TSFTextStore::RestartCompositionIfNecessary() FAILED "
       "due to GetRangeExtent() failure", this));
    return hr;
  }

  MOZ_LOG(sTextStoreLog, LogLevel::Debug,
    ("0x%p   TSFTextStore::RestartCompositionIfNecessary(), "
     "range=%ld-%ld, mComposition={ mStart=%ld, mString.Length()=%lu }",
     this, compStart, compStart + compLength, mComposition.mStart,
     mComposition.mString.Length()));

  if (mComposition.mStart != compStart ||
      mComposition.mString.Length() != (ULONG)compLength) {
    // If the queried composition length is different from the length
    // of our composition string, OnUpdateComposition is being called
    // because a part of the original composition was committed.
    hr = RestartComposition(pComposition, composingRange);
    if (FAILED(hr)) {
      MOZ_LOG(sTextStoreLog, LogLevel::Error,
        ("0x%p   TSFTextStore::RestartCompositionIfNecessary() "
         "FAILED due to RestartComposition() failure", this));
      return hr;
    }
  }

  MOZ_LOG(sTextStoreLog, LogLevel::Debug,
    ("0x%p   TSFTextStore::RestartCompositionIfNecessary() succeeded",
     this));
  return S_OK;
}

HRESULT
TSFTextStore::RestartComposition(ITfCompositionView* aCompositionView,
                                 ITfRange* aNewRange)
{
  Selection& selectionForTSF = SelectionForTSFRef();

  LONG newStart, newLength;
  HRESULT hr = GetRangeExtent(aNewRange, &newStart, &newLength);
  LONG newEnd = newStart + newLength;

  MOZ_LOG(sTextStoreLog, LogLevel::Debug,
    ("0x%p   TSFTextStore::RestartComposition(aCompositionView=0x%p, "
     "aNewRange=0x%p { newStart=%d, newLength=%d }), "
     "mComposition={ mStart=%d, mCompositionString.Length()=%d }, "
     "selectionForTSF={ IsDirty()=%s, StartOffset()=%d, Length()=%d }",
     this, aCompositionView, aNewRange, newStart, newLength,
     mComposition.mStart, mComposition.mString.Length(),
     GetBoolName(selectionForTSF.IsDirty()),
     selectionForTSF.StartOffset(), selectionForTSF.Length()));

  if (selectionForTSF.IsDirty()) {
    MOZ_LOG(sTextStoreLog, LogLevel::Error,
      ("0x%p   TSFTextStore::RestartComposition() FAILED "
       "due to SelectionForTSFRef() failure", this));
    return E_FAIL;
  }

  if (FAILED(hr)) {
    MOZ_LOG(sTextStoreLog, LogLevel::Error,
      ("0x%p   TSFTextStore::RestartComposition() FAILED "
       "due to GetRangeExtent() failure", this));
    return hr;
  }

  // If the new range has no overlap with the crrent range, we just commit
  // the composition and restart new composition with the new range but
  // current selection range should be preserved.
  if (newStart >= mComposition.EndOffset() || newEnd <= mComposition.mStart) {
    RecordCompositionEndAction();
    RecordCompositionStartAction(aCompositionView, newStart, newLength, true);
    return S_OK;
  }

  // If the new range has an overlap with the current one, we should not commit
  // the whole current range to avoid creating an odd undo transaction.
  // I.e., the overlapped range which is being composed should not appear in
  // undo transaction.

  // Backup current composition data and selection data.
  Composition oldComposition = mComposition;
  Selection oldSelection = selectionForTSF;

  // Commit only the part of composition.
  LONG keepComposingStartOffset = std::max(mComposition.mStart, newStart);
  LONG keepComposingEndOffset = std::min(mComposition.EndOffset(), newEnd);
  MOZ_ASSERT(keepComposingStartOffset <= keepComposingEndOffset,
    "Why keepComposingEndOffset is smaller than keepComposingStartOffset?");
  LONG keepComposingLength = keepComposingEndOffset - keepComposingStartOffset;
  // Remove the overlapped part from the commit string.
  nsAutoString commitString(mComposition.mString);
  commitString.Cut(keepComposingStartOffset - mComposition.mStart,
                   keepComposingLength);
  // Update the composition string.
  Content& contentForTSF = ContentForTSFRef();
  if (!contentForTSF.IsInitialized()) {
    MOZ_LOG(sTextStoreLog, LogLevel::Error,
      ("0x%p   TSFTextStore::RestartComposition() FAILED "
       "due to ContentForTSFRef() failure", this));
    return E_FAIL;
  }
  contentForTSF.ReplaceTextWith(mComposition.mStart,
                                mComposition.mString.Length(),
                                commitString);
  // Record a compositionupdate action for commit the part of composing string.
  PendingAction* action = LastOrNewPendingCompositionUpdate();
  action->mData = mComposition.mString;
  action->mRanges->Clear();
  // Note that we shouldn't append ranges when composition string
  // is empty because it may cause TextComposition confused.
  if (!action->mData.IsEmpty()) {
    TextRange caretRange;
    caretRange.mStartOffset = caretRange.mEndOffset =
      uint32_t(oldComposition.mStart + commitString.Length());
    caretRange.mRangeType = TextRangeType::eCaret;
    action->mRanges->AppendElement(caretRange);
  }
  action->mIncomplete = false;

  // Record compositionend action.
  RecordCompositionEndAction();

  // Record compositionstart action only with the new start since this method
  // hasn't restored composing string yet.
  RecordCompositionStartAction(aCompositionView, newStart, 0, false);

  // Restore the latest text content and selection.
  contentForTSF.ReplaceSelectedTextWith(
    nsDependentSubstring(oldComposition.mString,
                         keepComposingStartOffset - oldComposition.mStart,
                         keepComposingLength));
  selectionForTSF = oldSelection;

  MOZ_LOG(sTextStoreLog, LogLevel::Debug,
    ("0x%p   TSFTextStore::RestartComposition() succeeded, "
     "mComposition={ mStart=%d, mCompositionString.Length()=%d }, "
     "selectionForTSF={ IsDirty()=%s, StartOffset()=%d, Length()=%d }",
     this, mComposition.mStart, mComposition.mString.Length(),
     GetBoolName(selectionForTSF.IsDirty()),
     selectionForTSF.StartOffset(), selectionForTSF.Length()));

  return S_OK;
}

static bool
GetColor(const TF_DA_COLOR& aTSFColor, nscolor& aResult)
{
  switch (aTSFColor.type) {
    case TF_CT_SYSCOLOR: {
      DWORD sysColor = ::GetSysColor(aTSFColor.nIndex);
      aResult = NS_RGB(GetRValue(sysColor), GetGValue(sysColor),
                       GetBValue(sysColor));
      return true;
    }
    case TF_CT_COLORREF:
      aResult = NS_RGB(GetRValue(aTSFColor.cr), GetGValue(aTSFColor.cr),
                       GetBValue(aTSFColor.cr));
      return true;
    case TF_CT_NONE:
    default:
      return false;
  }
}

static bool
GetLineStyle(TF_DA_LINESTYLE aTSFLineStyle, uint8_t& aTextRangeLineStyle)
{
  switch (aTSFLineStyle) {
    case TF_LS_NONE:
      aTextRangeLineStyle = TextRangeStyle::LINESTYLE_NONE;
      return true;
    case TF_LS_SOLID:
      aTextRangeLineStyle = TextRangeStyle::LINESTYLE_SOLID;
      return true;
    case TF_LS_DOT:
      aTextRangeLineStyle = TextRangeStyle::LINESTYLE_DOTTED;
      return true;
    case TF_LS_DASH:
      aTextRangeLineStyle = TextRangeStyle::LINESTYLE_DASHED;
      return true;
    case TF_LS_SQUIGGLE:
      aTextRangeLineStyle = TextRangeStyle::LINESTYLE_WAVY;
      return true;
    default:
      return false;
  }
}

HRESULT
TSFTextStore::RecordCompositionUpdateAction()
{
  MOZ_LOG(sTextStoreLog, LogLevel::Debug,
    ("0x%p   TSFTextStore::RecordCompositionUpdateAction(), "
     "mComposition={ mView=0x%p, mStart=%d, mString=\"%s\" "
     "(Length()=%d) }",
     this, mComposition.mView.get(), mComposition.mStart,
     GetEscapedUTF8String(mComposition.mString).get(),
     mComposition.mString.Length()));

  if (!mComposition.IsComposing()) {
    MOZ_LOG(sTextStoreLog, LogLevel::Error,
      ("0x%p   TSFTextStore::RecordCompositionUpdateAction() FAILED "
       "due to no composition view", this));
    return E_FAIL;
  }

  // Getting display attributes is *really* complicated!
  // We first get the context and the property objects to query for
  // attributes, but since a big range can have a variety of values for
  // the attribute, we have to find out all the ranges that have distinct
  // attribute values. Then we query for what the value represents through
  // the display attribute manager and translate that to TextRange to be
  // sent in eCompositionChange

  RefPtr<ITfProperty> attrPropetry;
  HRESULT hr = mContext->GetProperty(GUID_PROP_ATTRIBUTE,
                                     getter_AddRefs(attrPropetry));
  if (FAILED(hr) || !attrPropetry) {
    MOZ_LOG(sTextStoreLog, LogLevel::Error,
      ("0x%p   TSFTextStore::RecordCompositionUpdateAction() FAILED "
       "due to mContext->GetProperty() failure", this));
    return FAILED(hr) ? hr : E_FAIL;
  }

  RefPtr<ITfRange> composingRange;
  hr = mComposition.mView->GetRange(getter_AddRefs(composingRange));
  if (FAILED(hr)) {
    MOZ_LOG(sTextStoreLog, LogLevel::Error,
      ("0x%p   TSFTextStore::RecordCompositionUpdateAction() "
       "FAILED due to mComposition.mView->GetRange() failure", this));
    return hr;
  }

  RefPtr<IEnumTfRanges> enumRanges;
  hr = attrPropetry->EnumRanges(TfEditCookie(mEditCookie),
                                getter_AddRefs(enumRanges), composingRange);
  if (FAILED(hr) || !enumRanges) {
    MOZ_LOG(sTextStoreLog, LogLevel::Error,
      ("0x%p   TSFTextStore::RecordCompositionUpdateAction() FAILED "
       "due to attrPropetry->EnumRanges() failure", this));
    return FAILED(hr) ? hr : E_FAIL;
  }

  // First, put the log of content and selection here.
  Selection& selectionForTSF = SelectionForTSFRef();
  if (selectionForTSF.IsDirty()) {
    MOZ_LOG(sTextStoreLog, LogLevel::Error,
      ("0x%p   TSFTextStore::RecordCompositionUpdateAction() FAILED "
       "due to SelectionForTSFRef() failure", this));
    return E_FAIL;
  }

  PendingAction* action = LastOrNewPendingCompositionUpdate();
  action->mData = mComposition.mString;
  // The ranges might already have been initialized, however, if this is
  // called again, that means we need to overwrite the ranges with current
  // information.
  action->mRanges->Clear();

  // Note that we shouldn't append ranges when composition string
  // is empty because it may cause TextComposition confused.
  if (!action->mData.IsEmpty()) {
    TextRange newRange;
    // No matter if we have display attribute info or not,
    // we always pass in at least one range to eCompositionChange
    newRange.mStartOffset = 0;
    newRange.mEndOffset = action->mData.Length();
    newRange.mRangeType = TextRangeType::eRawClause;
    action->mRanges->AppendElement(newRange);

    RefPtr<ITfRange> range;
    while (enumRanges->Next(1, getter_AddRefs(range), nullptr) == S_OK) {
      if (NS_WARN_IF(!range)) {
        break;
      }

      LONG rangeStart = 0, rangeLength = 0;
      if (FAILED(GetRangeExtent(range, &rangeStart, &rangeLength))) {
        continue;
      }
      // The range may include out of composition string.  We should ignore
      // outside of the composition string.
      LONG start = std::min(std::max(rangeStart, mComposition.mStart),
                            mComposition.EndOffset());
      LONG end = std::max(std::min(rangeStart + rangeLength,
                                   mComposition.EndOffset()),
                          mComposition.mStart);
      LONG length = end - start;
      if (length < 0) {
        MOZ_LOG(sTextStoreLog, LogLevel::Error,
          ("0x%p   TSFTextStore::RecordCompositionUpdateAction() "
           "ignores invalid range (%d-%d)",
           this, rangeStart - mComposition.mStart,
           rangeStart - mComposition.mStart + rangeLength));
        continue;
      }
      if (!length) {
        MOZ_LOG(sTextStoreLog, LogLevel::Debug,
          ("0x%p   TSFTextStore::RecordCompositionUpdateAction() "
           "ignores a range due to outside of the composition or empty "
           "(%d-%d)",
           this, rangeStart - mComposition.mStart,
           rangeStart - mComposition.mStart + rangeLength));
        continue;
      }

      TextRange newRange;
      newRange.mStartOffset = uint32_t(start - mComposition.mStart);
      // The end of the last range in the array is
      // always kept at the end of composition
      newRange.mEndOffset = mComposition.mString.Length();

      TF_DISPLAYATTRIBUTE attr;
      hr = GetDisplayAttribute(attrPropetry, range, &attr);
      if (FAILED(hr)) {
        newRange.mRangeType = TextRangeType::eRawClause;
      } else {
        newRange.mRangeType = GetGeckoSelectionValue(attr);
        if (GetColor(attr.crText, newRange.mRangeStyle.mForegroundColor)) {
          newRange.mRangeStyle.mDefinedStyles |=
                                 TextRangeStyle::DEFINED_FOREGROUND_COLOR;
        }
        if (GetColor(attr.crBk, newRange.mRangeStyle.mBackgroundColor)) {
          newRange.mRangeStyle.mDefinedStyles |=
                                 TextRangeStyle::DEFINED_BACKGROUND_COLOR;
        }
        if (GetColor(attr.crLine, newRange.mRangeStyle.mUnderlineColor)) {
          newRange.mRangeStyle.mDefinedStyles |=
                                 TextRangeStyle::DEFINED_UNDERLINE_COLOR;
        }
        if (GetLineStyle(attr.lsStyle, newRange.mRangeStyle.mLineStyle)) {
          newRange.mRangeStyle.mDefinedStyles |=
                                 TextRangeStyle::DEFINED_LINESTYLE;
          newRange.mRangeStyle.mIsBoldLine = attr.fBoldLine != 0;
        }
      }

      TextRange& lastRange = action->mRanges->LastElement();
      if (lastRange.mStartOffset == newRange.mStartOffset) {
        // Replace range if last range is the same as this one
        // So that ranges don't overlap and confuse the editor
        lastRange = newRange;
      } else {
        lastRange.mEndOffset = newRange.mStartOffset;
        action->mRanges->AppendElement(newRange);
      }
    }

    // We need to hack for Korean Input System which is Korean standard TIP.
    // It sets no change style to IME selection (the selection is always only
    // one).  So, the composition string looks like normal (or committed)
    // string.  At this time, current selection range is same as the
    // composition string range.  Other applications set a wide caret which
    // covers the composition string,  however, Gecko doesn't support the wide
    // caret drawing now (Gecko doesn't support XOR drawing), unfortunately.
    // For now, we should change the range style to undefined.
    if (!selectionForTSF.IsCollapsed() && action->mRanges->Length() == 1) {
      TextRange& range = action->mRanges->ElementAt(0);
      LONG start = selectionForTSF.MinOffset();
      LONG end = selectionForTSF.MaxOffset();
      if ((LONG)range.mStartOffset == start - mComposition.mStart &&
          (LONG)range.mEndOffset == end - mComposition.mStart &&
          range.mRangeStyle.IsNoChangeStyle()) {
        range.mRangeStyle.Clear();
        // The looks of selected type is better than others.
        range.mRangeType = TextRangeType::eSelectedRawClause;
      }
    }

    // The caret position has to be collapsed.
    uint32_t caretPosition =
      static_cast<uint32_t>(selectionForTSF.MaxOffset() - mComposition.mStart);

    // If caret is in the target clause and it doesn't have specific style,
    // the target clause will be painted as normal selection range.  Since
    // caret shouldn't be in selection range on Windows, we shouldn't append
    // caret range in such case.
    const TextRange* targetClause = action->mRanges->GetTargetClause();
    if (!targetClause || targetClause->mRangeStyle.IsDefined() ||
        caretPosition < targetClause->mStartOffset ||
        caretPosition > targetClause->mEndOffset) {
      TextRange caretRange;
      caretRange.mStartOffset = caretRange.mEndOffset = caretPosition;
      caretRange.mRangeType = TextRangeType::eCaret;
      action->mRanges->AppendElement(caretRange);
    }
  }

  action->mIncomplete = false;

  MOZ_LOG(sTextStoreLog, LogLevel::Info,
    ("0x%p   TSFTextStore::RecordCompositionUpdateAction() "
     "succeeded", this));

  return S_OK;
}

HRESULT
TSFTextStore::SetSelectionInternal(const TS_SELECTION_ACP* pSelection,
                                   bool aDispatchCompositionChangeEvent)
{
  MOZ_LOG(sTextStoreLog, LogLevel::Debug,
    ("0x%p   TSFTextStore::SetSelectionInternal(pSelection={ "
     "acpStart=%ld, acpEnd=%ld, style={ ase=%s, fInterimChar=%s} }, "
     "aDispatchCompositionChangeEvent=%s), mComposition.IsComposing()=%s",
     this, pSelection->acpStart, pSelection->acpEnd,
     GetActiveSelEndName(pSelection->style.ase),
     GetBoolName(pSelection->style.fInterimChar),
     GetBoolName(aDispatchCompositionChangeEvent),
     GetBoolName(mComposition.IsComposing())));

  MOZ_ASSERT(IsReadWriteLocked());

  Selection& selectionForTSF = SelectionForTSFRef();
  if (selectionForTSF.IsDirty()) {
    MOZ_LOG(sTextStoreLog, LogLevel::Error,
      ("0x%p   TSFTextStore::SetSelectionInternal() FAILED due to "
       "SelectionForTSFRef() failure", this));
    return E_FAIL;
  }

  MaybeDispatchKeyboardEventAsProcessedByIME();
  if (mDestroyed) {
    MOZ_LOG(sTextStoreLog, LogLevel::Error,
      ("0x%p   TSFTextStore::SetSelectionInternal() FAILED due to "
       "destroyed during dispatching a keyboard event", this));
    return E_FAIL;
  }

  // If actually the range is not changing, we should do nothing.
  // Perhaps, we can ignore the difference change because it must not be
  // important for following edit.
  if (selectionForTSF.EqualsExceptDirection(*pSelection)) {
    MOZ_LOG(sTextStoreLog, LogLevel::Warning,
      ("0x%p   TSFTextStore::SetSelectionInternal() Succeeded but "
       "did nothing because the selection range isn't changing", this));
    selectionForTSF.SetSelection(*pSelection);
    return S_OK;
  }

  if (mComposition.IsComposing()) {
    if (aDispatchCompositionChangeEvent) {
      HRESULT hr = RestartCompositionIfNecessary();
      if (FAILED(hr)) {
        MOZ_LOG(sTextStoreLog, LogLevel::Error,
          ("0x%p   TSFTextStore::SetSelectionInternal() FAILED due to "
           "RestartCompositionIfNecessary() failure", this));
        return hr;
      }
    }
    if (pSelection->acpStart < mComposition.mStart ||
        pSelection->acpEnd > mComposition.EndOffset()) {
      MOZ_LOG(sTextStoreLog, LogLevel::Error,
        ("0x%p   TSFTextStore::SetSelectionInternal() FAILED due to "
         "the selection being out of the composition string", this));
      return TS_E_INVALIDPOS;
    }
    // Emulate selection during compositions
    selectionForTSF.SetSelection(*pSelection);
    if (aDispatchCompositionChangeEvent) {
      HRESULT hr = RecordCompositionUpdateAction();
      if (FAILED(hr)) {
        MOZ_LOG(sTextStoreLog, LogLevel::Error,
          ("0x%p   TSFTextStore::SetSelectionInternal() FAILED due to "
           "RecordCompositionUpdateAction() failure", this));
        return hr;
      }
    }
    return S_OK;
  }

  TS_SELECTION_ACP selectionInContent(*pSelection);

  // If mContentForTSF caches old contents which is now different from
  // actual contents, we need some complicated hack here...
  // Note that this hack assumes that this is used for reconversion.
  if (mContentForTSF.IsInitialized() &&
      mPendingTextChangeData.IsValid() &&
      !mPendingTextChangeData.mCausedOnlyByComposition) {
    uint32_t startOffset = static_cast<uint32_t>(selectionInContent.acpStart);
    uint32_t endOffset = static_cast<uint32_t>(selectionInContent.acpEnd);
    if (mPendingTextChangeData.mStartOffset >= endOffset) {
      // Setting selection before any changed ranges is fine.
    } else if (mPendingTextChangeData.mRemovedEndOffset <= startOffset) {
      // Setting selection after removed range is fine with following
      // adjustment.
      selectionInContent.acpStart += mPendingTextChangeData.Difference();
      selectionInContent.acpEnd += mPendingTextChangeData.Difference();
    } else if (startOffset == endOffset) {
      // Moving caret position may be fine in most cases even if the insertion
      // point has already gone but in this case, composition will be inserted
      // to unexpected position, though.
      // It seems that moving caret into middle of the new text is odd.
      // Perhaps, end of it is expected by users in most cases.
      selectionInContent.acpStart = mPendingTextChangeData.mAddedEndOffset;
      selectionInContent.acpEnd = selectionInContent.acpStart;
    } else {
      // Otherwise, i.e., setting range has already gone, we cannot set
      // selection properly.
      MOZ_LOG(sTextStoreLog, LogLevel::Error,
        ("0x%p   TSFTextStore::SetSelectionInternal() FAILED due to "
         "there is unknown content change", this));
      return E_FAIL;
    }
  }

  CompleteLastActionIfStillIncomplete();
  PendingAction* action = mPendingActions.AppendElement();
  action->mType = PendingAction::Type::eSetSelection;
  action->mSelectionStart = selectionInContent.acpStart;
  action->mSelectionLength =
    selectionInContent.acpEnd - selectionInContent.acpStart;
  action->mSelectionReversed = (selectionInContent.style.ase == TS_AE_START);

  // Use TSF specified selection for updating mSelectionForTSF.
  selectionForTSF.SetSelection(*pSelection);

  return S_OK;
}

STDMETHODIMP
TSFTextStore::SetSelection(ULONG ulCount,
                           const TS_SELECTION_ACP* pSelection)
{
  MOZ_LOG(sTextStoreLog, LogLevel::Info,
    ("0x%p TSFTextStore::SetSelection(ulCount=%lu, pSelection=%p { "
     "acpStart=%ld, acpEnd=%ld, style={ ase=%s, fInterimChar=%s } }), "
     "mComposition.IsComposing()=%s",
     this, ulCount, pSelection,
     pSelection ? pSelection->acpStart : 0,
     pSelection ? pSelection->acpEnd : 0,
     pSelection ? GetActiveSelEndName(pSelection->style.ase) : "",
     pSelection ? GetBoolName(pSelection->style.fInterimChar) : "",
     GetBoolName(mComposition.IsComposing())));

  if (!IsReadWriteLocked()) {
    MOZ_LOG(sTextStoreLog, LogLevel::Error,
      ("0x%p   TSFTextStore::SetSelection() FAILED due to "
       "not locked (read-write)", this));
    return TS_E_NOLOCK;
  }
  if (ulCount != 1) {
    MOZ_LOG(sTextStoreLog, LogLevel::Error,
      ("0x%p   TSFTextStore::SetSelection() FAILED due to "
       "trying setting multiple selection", this));
    return E_INVALIDARG;
  }
  if (!pSelection) {
    MOZ_LOG(sTextStoreLog, LogLevel::Error,
      ("0x%p   TSFTextStore::SetSelection() FAILED due to "
       "null argument", this));
    return E_INVALIDARG;
  }

  HRESULT hr = SetSelectionInternal(pSelection, true);
  if (FAILED(hr)) {
    MOZ_LOG(sTextStoreLog, LogLevel::Error,
      ("0x%p   TSFTextStore::SetSelection() FAILED due to "
       "SetSelectionInternal() failure", this));
  } else {
    MOZ_LOG(sTextStoreLog, LogLevel::Info,
      ("0x%p   TSFTextStore::SetSelection() succeeded", this));
  }
  return hr;
}

STDMETHODIMP
TSFTextStore::GetText(LONG acpStart,
                      LONG acpEnd,
                      WCHAR* pchPlain,
                      ULONG cchPlainReq,
                      ULONG* pcchPlainOut,
                      TS_RUNINFO* prgRunInfo,
                      ULONG ulRunInfoReq,
                      ULONG* pulRunInfoOut,
                      LONG* pacpNext)
{
  MOZ_LOG(sTextStoreLog, LogLevel::Info,
    ("0x%p TSFTextStore::GetText(acpStart=%ld, acpEnd=%ld, pchPlain=0x%p, "
     "cchPlainReq=%lu, pcchPlainOut=0x%p, prgRunInfo=0x%p, ulRunInfoReq=%lu, "
     "pulRunInfoOut=0x%p, pacpNext=0x%p), mComposition={ mStart=%ld, "
     "mString.Length()=%lu, IsComposing()=%s }",
     this, acpStart, acpEnd, pchPlain, cchPlainReq, pcchPlainOut,
     prgRunInfo, ulRunInfoReq, pulRunInfoOut, pacpNext,
     mComposition.mStart, mComposition.mString.Length(),
     GetBoolName(mComposition.IsComposing())));

  if (!IsReadLocked()) {
    MOZ_LOG(sTextStoreLog, LogLevel::Error,
      ("0x%p   TSFTextStore::GetText() FAILED due to "
       "not locked (read)", this));
    return TS_E_NOLOCK;
  }

  if (!pcchPlainOut || (!pchPlain && !prgRunInfo) ||
      !cchPlainReq != !pchPlain || !ulRunInfoReq != !prgRunInfo) {
    MOZ_LOG(sTextStoreLog, LogLevel::Error,
      ("0x%p   TSFTextStore::GetText() FAILED due to "
       "invalid argument", this));
    return E_INVALIDARG;
  }

  if (acpStart < 0 || acpEnd < -1 || (acpEnd != -1 && acpStart > acpEnd)) {
    MOZ_LOG(sTextStoreLog, LogLevel::Error,
      ("0x%p   TSFTextStore::GetText() FAILED due to "
       "invalid position", this));
    return TS_E_INVALIDPOS;
  }

  // Making sure to null-terminate string just to be on the safe side
  *pcchPlainOut = 0;
  if (pchPlain && cchPlainReq) *pchPlain = 0;
  if (pulRunInfoOut) *pulRunInfoOut = 0;
  if (pacpNext) *pacpNext = acpStart;
  if (prgRunInfo && ulRunInfoReq) {
    prgRunInfo->uCount = 0;
    prgRunInfo->type = TS_RT_PLAIN;
  }

  Content& contentForTSF = ContentForTSFRef();
  if (!contentForTSF.IsInitialized()) {
    MOZ_LOG(sTextStoreLog, LogLevel::Error,
      ("0x%p   TSFTextStore::GetText() FAILED due to "
       "ContentForTSFRef() failure", this));
    return E_FAIL;
  }
  if (contentForTSF.Text().Length() < static_cast<uint32_t>(acpStart)) {
    MOZ_LOG(sTextStoreLog, LogLevel::Error,
      ("0x%p   TSFTextStore::GetText() FAILED due to "
       "acpStart is larger offset than the actual text length", this));
    return TS_E_INVALIDPOS;
  }
  if (acpEnd != -1 &&
      contentForTSF.Text().Length() < static_cast<uint32_t>(acpEnd)) {
    MOZ_LOG(sTextStoreLog, LogLevel::Error,
      ("0x%p   TSFTextStore::GetText() FAILED due to "
       "acpEnd is larger offset than the actual text length", this));
    return TS_E_INVALIDPOS;
  }
  uint32_t length = (acpEnd == -1) ?
    contentForTSF.Text().Length() - static_cast<uint32_t>(acpStart) :
    static_cast<uint32_t>(acpEnd - acpStart);
  if (cchPlainReq && cchPlainReq - 1 < length) {
    length = cchPlainReq - 1;
  }
  if (length) {
    if (pchPlain && cchPlainReq) {
      const char16_t* startChar =
        contentForTSF.Text().BeginReading() + acpStart;
      memcpy(pchPlain, startChar, length * sizeof(*pchPlain));
      pchPlain[length] = 0;
      *pcchPlainOut = length;
    }
    if (prgRunInfo && ulRunInfoReq) {
      prgRunInfo->uCount = length;
      prgRunInfo->type = TS_RT_PLAIN;
      if (pulRunInfoOut) *pulRunInfoOut = 1;
    }
    if (pacpNext) *pacpNext = acpStart + length;
  }

  MOZ_LOG(sTextStoreLog, LogLevel::Info,
    ("0x%p   TSFTextStore::GetText() succeeded: pcchPlainOut=0x%p, "
     "*prgRunInfo={ uCount=%lu, type=%s }, *pulRunInfoOut=%lu, "
     "*pacpNext=%ld)",
     this, pcchPlainOut, prgRunInfo ? prgRunInfo->uCount : 0,
     prgRunInfo ? GetTextRunTypeName(prgRunInfo->type) : "N/A",
     pulRunInfoOut ? *pulRunInfoOut : 0, pacpNext ? *pacpNext : 0));
  return S_OK;
}

STDMETHODIMP
TSFTextStore::SetText(DWORD dwFlags,
                      LONG acpStart,
                      LONG acpEnd,
                      const WCHAR* pchText,
                      ULONG cch,
                      TS_TEXTCHANGE* pChange)
{
  MOZ_LOG(sTextStoreLog, LogLevel::Info,
    ("0x%p TSFTextStore::SetText(dwFlags=%s, acpStart=%ld, "
     "acpEnd=%ld, pchText=0x%p \"%s\", cch=%lu, pChange=0x%p), "
     "mComposition.IsComposing()=%s",
     this, dwFlags == TS_ST_CORRECTION ? "TS_ST_CORRECTION" :
                                         "not-specified",
     acpStart, acpEnd, pchText,
     pchText && cch ?
       GetEscapedUTF8String(pchText, cch).get() : "",
     cch, pChange, GetBoolName(mComposition.IsComposing())));

  // Per SDK documentation, and since we don't have better
  // ways to do this, this method acts as a helper to
  // call SetSelection followed by InsertTextAtSelection
  if (!IsReadWriteLocked()) {
    MOZ_LOG(sTextStoreLog, LogLevel::Error,
      ("0x%p   TSFTextStore::SetText() FAILED due to "
       "not locked (read)", this));
    return TS_E_NOLOCK;
  }

  TS_SELECTION_ACP selection;
  selection.acpStart = acpStart;
  selection.acpEnd = acpEnd;
  selection.style.ase = TS_AE_END;
  selection.style.fInterimChar = 0;
  // Set selection to desired range
  HRESULT hr = SetSelectionInternal(&selection);
  if (FAILED(hr)) {
    MOZ_LOG(sTextStoreLog, LogLevel::Error,
      ("0x%p   TSFTextStore::SetText() FAILED due to "
       "SetSelectionInternal() failure", this));
    return hr;
  }
  // Replace just selected text
  if (!InsertTextAtSelectionInternal(nsDependentSubstring(pchText, cch),
                                     pChange)) {
    MOZ_LOG(sTextStoreLog, LogLevel::Error,
      ("0x%p   TSFTextStore::SetText() FAILED due to "
       "InsertTextAtSelectionInternal() failure", this));
    return E_FAIL;
  }

  MOZ_LOG(sTextStoreLog, LogLevel::Info,
    ("0x%p   TSFTextStore::SetText() succeeded: pChange={ "
     "acpStart=%ld, acpOldEnd=%ld, acpNewEnd=%ld }",
     this, pChange ? pChange->acpStart  : 0,
     pChange ? pChange->acpOldEnd : 0, pChange ? pChange->acpNewEnd : 0));
  return S_OK;
}

STDMETHODIMP
TSFTextStore::GetFormattedText(LONG acpStart,
                               LONG acpEnd,
                               IDataObject** ppDataObject)
{
  MOZ_LOG(sTextStoreLog, LogLevel::Info,
    ("0x%p TSFTextStore::GetFormattedText() called "
     "but not supported (E_NOTIMPL)", this));

  // no support for formatted text
  return E_NOTIMPL;
}

STDMETHODIMP
TSFTextStore::GetEmbedded(LONG acpPos,
                          REFGUID rguidService,
                          REFIID riid,
                          IUnknown** ppunk)
{
  MOZ_LOG(sTextStoreLog, LogLevel::Info,
    ("0x%p TSFTextStore::GetEmbedded() called "
     "but not supported (E_NOTIMPL)", this));

  // embedded objects are not supported
  return E_NOTIMPL;
}

STDMETHODIMP
TSFTextStore::QueryInsertEmbedded(const GUID* pguidService,
                                  const FORMATETC* pFormatEtc,
                                  BOOL* pfInsertable)
{
  MOZ_LOG(sTextStoreLog, LogLevel::Info,
    ("0x%p TSFTextStore::QueryInsertEmbedded() called "
     "but not supported, *pfInsertable=FALSE (S_OK)", this));

  // embedded objects are not supported
  *pfInsertable = FALSE;
  return S_OK;
}

STDMETHODIMP
TSFTextStore::InsertEmbedded(DWORD dwFlags,
                             LONG acpStart,
                             LONG acpEnd,
                             IDataObject* pDataObject,
                             TS_TEXTCHANGE* pChange)
{
  MOZ_LOG(sTextStoreLog, LogLevel::Info,
    ("0x%p TSFTextStore::InsertEmbedded() called "
     "but not supported (E_NOTIMPL)", this));

  // embedded objects are not supported
  return E_NOTIMPL;
}

// static
bool
TSFTextStore::ShouldSetInputScopeOfURLBarToDefault()
{
  // FYI: Google Japanese Input may be an IMM-IME.  If it's installed on
  //      Win7, it's always IMM-IME.  Otherwise, basically, it's a TIP.
  //      However, if it's installed on Win7 and has not been updated yet
  //      after the OS is upgraded to Win8 or later, it's still an IMM-IME.
  //      Therefore, we also need to check with IMMHandler here.
  if (!TSFPrefs::ShouldSetInputScopeOfURLBarToDefault()) {
    return false;
  }

  if (IMMHandler::IsGoogleJapaneseInputActive()) {
    return true;
  }

  switch (TSFStaticSink::ActiveTIP()) {
    case TextInputProcessorID::eMicrosoftIMEForJapanese:
    case TextInputProcessorID::eGoogleJapaneseInput:
    case TextInputProcessorID::eMicrosoftBopomofo:
    case TextInputProcessorID::eMicrosoftChangJie:
    case TextInputProcessorID::eMicrosoftPhonetic:
    case TextInputProcessorID::eMicrosoftQuick:
    case TextInputProcessorID::eMicrosoftNewChangJie:
    case TextInputProcessorID::eMicrosoftNewPhonetic:
    case TextInputProcessorID::eMicrosoftNewQuick:
    case TextInputProcessorID::eMicrosoftPinyin:
    case TextInputProcessorID::eMicrosoftPinyinNewExperienceInputStyle:
    case TextInputProcessorID::eMicrosoftOldHangul:
    case TextInputProcessorID::eMicrosoftWubi:
      return true;
    case TextInputProcessorID::eMicrosoftIMEForKorean:
      return IsWin8OrLater();
    default:
      return false;
  }
}

void
TSFTextStore::SetInputScope(const nsString& aHTMLInputType,
                            const nsString& aHTMLInputInputMode)
{
  mInputScopes.Clear();
  if (aHTMLInputType.IsEmpty() || aHTMLInputType.EqualsLiteral("text")) {
    if (aHTMLInputInputMode.EqualsLiteral("url")) {
      mInputScopes.AppendElement(IS_URL);
    } else if (aHTMLInputInputMode.EqualsLiteral("mozAwesomebar")) {
      // Even if Awesomebar has focus, user may not input URL directly.
      // However, on-screen keyboard for URL should be shown because it has
      // some useful additional keys like ".com" and they are not hindrances
      // even when inputting non-URL text, e.g., words to search something in
      // the web.  On the other hand, a lot of Microsoft's IMEs and Google
      // Japanese Input make their open state "closed" automatically if we
      // notify them of URL as the input scope.  However, this is very annoying
      // for the users when they try to input some words to search the web or
      // bookmark/history items.  Therefore, if they are active, we need to
      // notify them of the default input scope for avoiding this issue.
      if (TSFTextStore::ShouldSetInputScopeOfURLBarToDefault()) {
        return;
      }
      // Don't append IS_SEARCH here for showing on-screen keyboard for URL.
      mInputScopes.AppendElement(IS_URL);
    } else if (aHTMLInputInputMode.EqualsLiteral("email")) {
      mInputScopes.AppendElement(IS_EMAIL_SMTPEMAILADDRESS);
    } else if (aHTMLInputType.EqualsLiteral("tel")) {
      mInputScopes.AppendElement(IS_TELEPHONE_FULLTELEPHONENUMBER);
      mInputScopes.AppendElement(IS_TELEPHONE_LOCALNUMBER);
    } else if (aHTMLInputType.EqualsLiteral("numeric")) {
      mInputScopes.AppendElement(IS_NUMBER);
    }
    return;
  }
  
  // http://www.whatwg.org/specs/web-apps/current-work/multipage/the-input-element.html
  if (aHTMLInputType.EqualsLiteral("url")) {
    mInputScopes.AppendElement(IS_URL);
  } else if (aHTMLInputType.EqualsLiteral("search")) {
    mInputScopes.AppendElement(IS_SEARCH);
  } else if (aHTMLInputType.EqualsLiteral("email")) {
    mInputScopes.AppendElement(IS_EMAIL_SMTPEMAILADDRESS);
  } else if (aHTMLInputType.EqualsLiteral("password")) {
    mInputScopes.AppendElement(IS_PASSWORD);
  } else if (aHTMLInputType.EqualsLiteral("datetime") ||
             aHTMLInputType.EqualsLiteral("datetime-local")) {
    mInputScopes.AppendElement(IS_DATE_FULLDATE);
    mInputScopes.AppendElement(IS_TIME_FULLTIME);
  } else if (aHTMLInputType.EqualsLiteral("date") ||
             aHTMLInputType.EqualsLiteral("month") ||
             aHTMLInputType.EqualsLiteral("week")) {
    mInputScopes.AppendElement(IS_DATE_FULLDATE);
  } else if (aHTMLInputType.EqualsLiteral("time")) {
    mInputScopes.AppendElement(IS_TIME_FULLTIME);
  } else if (aHTMLInputType.EqualsLiteral("tel")) {
    mInputScopes.AppendElement(IS_TELEPHONE_FULLTELEPHONENUMBER);
    mInputScopes.AppendElement(IS_TELEPHONE_LOCALNUMBER);
  } else if (aHTMLInputType.EqualsLiteral("number")) {
    mInputScopes.AppendElement(IS_NUMBER);
  }
}

int32_t
TSFTextStore::GetRequestedAttrIndex(const TS_ATTRID& aAttrID)
{
  if (IsEqualGUID(aAttrID, GUID_PROP_INPUTSCOPE)) {
    return eInputScope;
  }
  if (IsEqualGUID(aAttrID, TSATTRID_Text_VerticalWriting)) {
    return eTextVerticalWriting;
  }
  if (IsEqualGUID(aAttrID, TSATTRID_Text_Orientation)) {
    return eTextOrientation;
  }
  return eNotSupported;
}

TS_ATTRID
TSFTextStore::GetAttrID(int32_t aIndex)
{
  switch (aIndex) {
    case eInputScope:
      return GUID_PROP_INPUTSCOPE;
    case eTextVerticalWriting:
      return TSATTRID_Text_VerticalWriting;
    case eTextOrientation:
      return TSATTRID_Text_Orientation;
    default:
      MOZ_CRASH("Invalid index? Or not implemented yet?");
      return GUID_NULL;
  }
}

HRESULT
TSFTextStore::HandleRequestAttrs(DWORD aFlags,
                                 ULONG aFilterCount,
                                 const TS_ATTRID* aFilterAttrs)
{
  MOZ_LOG(sTextStoreLog, LogLevel::Info,
    ("0x%p TSFTextStore::HandleRequestAttrs(aFlags=%s, "
     "aFilterCount=%u)",
     this, GetFindFlagName(aFlags).get(), aFilterCount));

  // This is a little weird! RequestSupportedAttrs gives us advanced notice
  // of a support query via RetrieveRequestedAttrs for a specific attribute.
  // RetrieveRequestedAttrs needs to return valid data for all attributes we
  // support, but the text service will only want the input scope object
  // returned in RetrieveRequestedAttrs if the dwFlags passed in here contains
  // TS_ATTR_FIND_WANT_VALUE.
  for (int32_t i = 0; i < NUM_OF_SUPPORTED_ATTRS; i++) {
    mRequestedAttrs[i] = false;
  }
  mRequestedAttrValues = !!(aFlags & TS_ATTR_FIND_WANT_VALUE);

  for (uint32_t i = 0; i < aFilterCount; i++) {
    MOZ_LOG(sTextStoreLog, LogLevel::Info,
      ("0x%p   TSFTextStore::HandleRequestAttrs(), "
       "requested attr=%s",
       this, GetGUIDNameStrWithTable(aFilterAttrs[i]).get()));
    int32_t index = GetRequestedAttrIndex(aFilterAttrs[i]);
    if (index != eNotSupported) {
      mRequestedAttrs[index] = true;
    }
  }
  return S_OK;
}

STDMETHODIMP
TSFTextStore::RequestSupportedAttrs(DWORD dwFlags,
                                    ULONG cFilterAttrs,
                                    const TS_ATTRID* paFilterAttrs)
{
  MOZ_LOG(sTextStoreLog, LogLevel::Info,
    ("0x%p TSFTextStore::RequestSupportedAttrs(dwFlags=%s, "
     "cFilterAttrs=%lu)",
     this, GetFindFlagName(dwFlags).get(), cFilterAttrs));

  return HandleRequestAttrs(dwFlags, cFilterAttrs, paFilterAttrs);
}

STDMETHODIMP
TSFTextStore::RequestAttrsAtPosition(LONG acpPos,
                                     ULONG cFilterAttrs,
                                     const TS_ATTRID* paFilterAttrs,
                                     DWORD dwFlags)
{
  MOZ_LOG(sTextStoreLog, LogLevel::Info,
    ("0x%p TSFTextStore::RequestAttrsAtPosition(acpPos=%ld, "
     "cFilterAttrs=%lu, dwFlags=%s)",
     this, acpPos, cFilterAttrs, GetFindFlagName(dwFlags).get()));

  return HandleRequestAttrs(dwFlags | TS_ATTR_FIND_WANT_VALUE,
                            cFilterAttrs, paFilterAttrs);
}

STDMETHODIMP
TSFTextStore::RequestAttrsTransitioningAtPosition(LONG acpPos,
                                                  ULONG cFilterAttrs,
                                                  const TS_ATTRID* paFilterAttr,
                                                  DWORD dwFlags)
{
  MOZ_LOG(sTextStoreLog, LogLevel::Info,
    ("0x%p TSFTextStore::RequestAttrsTransitioningAtPosition("
     "acpPos=%ld, cFilterAttrs=%lu, dwFlags=%s) called but not supported "
     "(S_OK)",
     this, acpPos, cFilterAttrs, GetFindFlagName(dwFlags).get()));

  // no per character attributes defined
  return S_OK;
}

STDMETHODIMP
TSFTextStore::FindNextAttrTransition(LONG acpStart,
                                     LONG acpHalt,
                                     ULONG cFilterAttrs,
                                     const TS_ATTRID* paFilterAttrs,
                                     DWORD dwFlags,
                                     LONG* pacpNext,
                                     BOOL* pfFound,
                                     LONG* plFoundOffset)
{
  if (!pacpNext || !pfFound || !plFoundOffset) {
    MOZ_LOG(sTextStoreLog, LogLevel::Error,
      ("  0x%p TSFTextStore::FindNextAttrTransition() FAILED due to "
       "null argument", this));
    return E_INVALIDARG;
  }

  MOZ_LOG(sTextStoreLog, LogLevel::Info,
    ("0x%p   TSFTextStore::FindNextAttrTransition() called "
     "but not supported (S_OK)", this));

  // no per character attributes defined
  *pacpNext = *plFoundOffset = acpHalt;
  *pfFound = FALSE;
  return S_OK;
}

STDMETHODIMP
TSFTextStore::RetrieveRequestedAttrs(ULONG ulCount,
                                     TS_ATTRVAL* paAttrVals,
                                     ULONG* pcFetched)
{
  if (!pcFetched || !paAttrVals) {
    MOZ_LOG(sTextStoreLog, LogLevel::Error,
      ("0x%p TSFTextStore::RetrieveRequestedAttrs() FAILED due to "
       "null argument", this));
    return E_INVALIDARG;
  }

  ULONG expectedCount = 0;
  for (int32_t i = 0; i < NUM_OF_SUPPORTED_ATTRS; i++) {
    if (mRequestedAttrs[i]) {
      expectedCount++;
    }
  }
  if (ulCount < expectedCount) {
    MOZ_LOG(sTextStoreLog, LogLevel::Error,
      ("0x%p TSFTextStore::RetrieveRequestedAttrs() FAILED due to "
       "not enough count ulCount=%u, expectedCount=%u",
       this, ulCount, expectedCount));
    return E_INVALIDARG;
  }

  MOZ_LOG(sTextStoreLog, LogLevel::Info,
    ("0x%p TSFTextStore::RetrieveRequestedAttrs() called "
     "ulCount=%d, mRequestedAttrValues=%s",
     this, ulCount, GetBoolName(mRequestedAttrValues)));

  int32_t count = 0;
  for (int32_t i = 0; i < NUM_OF_SUPPORTED_ATTRS; i++) {
    if (!mRequestedAttrs[i]) {
      continue;
    }
    mRequestedAttrs[i] = false;

    TS_ATTRID attrID = GetAttrID(i);

    MOZ_LOG(sTextStoreLog, LogLevel::Info,
      ("0x%p   TSFTextStore::RetrieveRequestedAttrs() for %s",
       this, GetGUIDNameStrWithTable(attrID).get()));

    paAttrVals[count].idAttr = attrID;
    paAttrVals[count].dwOverlapId = 0;

    if (!mRequestedAttrValues) {
      paAttrVals[count].varValue.vt = VT_EMPTY;
    } else {
      switch (i) {
        case eInputScope: {
          paAttrVals[count].varValue.vt = VT_UNKNOWN;
          RefPtr<IUnknown> inputScope = new InputScopeImpl(mInputScopes);
          paAttrVals[count].varValue.punkVal = inputScope.forget().take();
          break;
        }
        case eTextVerticalWriting: {
          Selection& selectionForTSF = SelectionForTSFRef();
          paAttrVals[count].varValue.vt = VT_BOOL;
          paAttrVals[count].varValue.boolVal =
            selectionForTSF.GetWritingMode().IsVertical() ? VARIANT_TRUE :
                                                            VARIANT_FALSE;
          break;
        }
        case eTextOrientation: {
          Selection& selectionForTSF = SelectionForTSFRef();
          paAttrVals[count].varValue.vt = VT_I4;
          paAttrVals[count].varValue.lVal =
            selectionForTSF.GetWritingMode().IsVertical() ? 2700 : 0;
          break;
        }
        default:
          MOZ_CRASH("Invalid index? Or not implemented yet?");
          break;
      }
    }
    count++;
  }

  mRequestedAttrValues = false;

  if (count) {
    *pcFetched = count;
    return S_OK;
  }

  MOZ_LOG(sTextStoreLog, LogLevel::Info,
    ("0x%p   TSFTextStore::RetrieveRequestedAttrs() called "
     "for unknown TS_ATTRVAL, *pcFetched=0 (S_OK)", this));

  paAttrVals->dwOverlapId = 0;
  paAttrVals->varValue.vt = VT_EMPTY;
  *pcFetched = 0;
  return S_OK;
}

STDMETHODIMP
TSFTextStore::GetEndACP(LONG* pacp)
{
  MOZ_LOG(sTextStoreLog, LogLevel::Info,
    ("0x%p TSFTextStore::GetEndACP(pacp=0x%p)", this, pacp));

  if (!IsReadLocked()) {
    MOZ_LOG(sTextStoreLog, LogLevel::Error,
      ("0x%p   TSFTextStore::GetEndACP() FAILED due to "
       "not locked (read)", this));
    return TS_E_NOLOCK;
  }

  if (!pacp) {
    MOZ_LOG(sTextStoreLog, LogLevel::Error,
      ("0x%p   TSFTextStore::GetEndACP() FAILED due to "
       "null argument", this));
    return E_INVALIDARG;
  }

  Content& contentForTSF = ContentForTSFRef();
  if (!contentForTSF.IsInitialized()) {
    MOZ_LOG(sTextStoreLog, LogLevel::Error,
      ("0x%p   TSFTextStore::GetEndACP() FAILED due to "
       "ContentForTSFRef() failure", this));
    return E_FAIL;
  }
  *pacp = static_cast<LONG>(contentForTSF.Text().Length());
  return S_OK;
}

STDMETHODIMP
TSFTextStore::GetActiveView(TsViewCookie* pvcView)
{
  MOZ_LOG(sTextStoreLog, LogLevel::Info,
    ("0x%p TSFTextStore::GetActiveView(pvcView=0x%p)",
     this, pvcView));

  if (!pvcView) {
    MOZ_LOG(sTextStoreLog, LogLevel::Error,
      ("0x%p   TSFTextStore::GetActiveView() FAILED due to "
       "null argument", this));
    return E_INVALIDARG;
  }

  *pvcView = TEXTSTORE_DEFAULT_VIEW;

  MOZ_LOG(sTextStoreLog, LogLevel::Info,
    ("0x%p   TSFTextStore::GetActiveView() succeeded: *pvcView=%ld",
     this, *pvcView));
  return S_OK;
}

STDMETHODIMP
TSFTextStore::GetACPFromPoint(TsViewCookie vcView,
                              const POINT* pt,
                              DWORD dwFlags,
                              LONG* pacp)
{
  MOZ_LOG(sTextStoreLog, LogLevel::Info,
    ("0x%p TSFTextStore::GetACPFromPoint(pvcView=%d, pt=%p (x=%d, "
     "y=%d), dwFlags=%s, pacp=%p, mDeferNotifyingTSF=%s, "
     "mWaitingQueryLayout=%s",
     this, vcView, pt, pt ? pt->x : 0, pt ? pt->y : 0,
     GetACPFromPointFlagName(dwFlags).get(), pacp,
     GetBoolName(mDeferNotifyingTSF), GetBoolName(mWaitingQueryLayout)));

  if (!IsReadLocked()) {
    MOZ_LOG(sTextStoreLog, LogLevel::Error,
      ("0x%p   TSFTextStore::GetACPFromPoint() FAILED due to "
       "not locked (read)", this));
    return TS_E_NOLOCK;
  }

  if (vcView != TEXTSTORE_DEFAULT_VIEW) {
    MOZ_LOG(sTextStoreLog, LogLevel::Error,
      ("0x%p   TSFTextStore::GetACPFromPoint() FAILED due to "
       "called with invalid view", this));
    return E_INVALIDARG;
  }

  if (!pt) {
    MOZ_LOG(sTextStoreLog, LogLevel::Error,
      ("0x%p   TSFTextStore::GetACPFromPoint() FAILED due to "
       "null pt", this));
    return E_INVALIDARG;
  }

  if (!pacp) {
    MOZ_LOG(sTextStoreLog, LogLevel::Error,
      ("0x%p   TSFTextStore::GetACPFromPoint() FAILED due to "
       "null pacp", this));
    return E_INVALIDARG;
  }

  mWaitingQueryLayout = false;

  if (mDestroyed || mContentForTSF.IsLayoutChanged()) {
    MOZ_LOG(sTextStoreLog, LogLevel::Error,
      ("0x%p   TSFTextStore::GetACPFromPoint() returned "
       "TS_E_NOLAYOUT", this));
    mHasReturnedNoLayoutError = true;
    return TS_E_NOLAYOUT;
  }

  LayoutDeviceIntPoint ourPt(pt->x, pt->y);
  // Convert to widget relative coordinates from screen's.
  ourPt -= mWidget->WidgetToScreenOffset();

  // NOTE: Don't check if the point is in the widget since the point can be
  //       outside of the widget if focused editor is in a XUL <panel>.

  WidgetQueryContentEvent charAtPt(true, eQueryCharacterAtPoint, mWidget);
  mWidget->InitEvent(charAtPt, &ourPt);

  // FYI: WidgetQueryContentEvent may cause flushing pending layout and it
  //      may cause focus change or something.
  RefPtr<TSFTextStore> kungFuDeathGrip(this);
  DispatchEvent(charAtPt);
  if (!mWidget || mWidget->Destroyed()) {
    MOZ_LOG(sTextStoreLog, LogLevel::Error,
      ("0x%p   TSFTextStore::GetACPFromPoint() FAILED due to "
       "mWidget was destroyed during eQueryCharacterAtPoint", this));
    return E_FAIL;
  }

  MOZ_LOG(sTextStoreLog, LogLevel::Debug,
    ("0x%p   TSFTextStore::GetACPFromPoint(), charAtPt={ "
     "mSucceeded=%s, mReply={ mOffset=%u, mTentativeCaretOffset=%u }}",
     this, GetBoolName(charAtPt.mSucceeded), charAtPt.mReply.mOffset,
     charAtPt.mReply.mTentativeCaretOffset));

  if (NS_WARN_IF(!charAtPt.mSucceeded)) {
    MOZ_LOG(sTextStoreLog, LogLevel::Error,
      ("0x%p   TSFTextStore::GetACPFromPoint() FAILED due to "
       "eQueryCharacterAtPoint failure", this));
    return E_FAIL;
  }

  // If dwFlags isn't set and the point isn't in any character's bounding box,
  // we should return TS_E_INVALIDPOINT.
  if (!(dwFlags & GXFPF_NEAREST) &&
      charAtPt.mReply.mOffset == WidgetQueryContentEvent::NOT_FOUND) {
    MOZ_LOG(sTextStoreLog, LogLevel::Error,
      ("0x%p   TSFTextStore::GetACPFromPoint() FAILED due to the "
       "point contained by no bounding box", this));
    return TS_E_INVALIDPOINT;
  }

  // Although, we're not sure if mTentativeCaretOffset becomes NOT_FOUND,
  // let's assume that there is no content in such case.
  if (NS_WARN_IF(charAtPt.mReply.mTentativeCaretOffset ==
                   WidgetQueryContentEvent::NOT_FOUND)) {
    charAtPt.mReply.mTentativeCaretOffset = 0;
  }

  uint32_t offset;

  // If dwFlags includes GXFPF_ROUND_NEAREST, we should return tentative
  // caret offset (MSDN calls it "range position").
  if (dwFlags & GXFPF_ROUND_NEAREST) {
    offset = charAtPt.mReply.mTentativeCaretOffset;
  } else if (charAtPt.mReply.mOffset != WidgetQueryContentEvent::NOT_FOUND) {
    // Otherwise, we should return character offset whose bounding box contains
    // the point.
    offset = charAtPt.mReply.mOffset;
  } else {
    // If the point isn't in any character's bounding box but we need to return
    // the nearest character from the point, we should *guess* the character
    // offset since there is no inexpensive API to check it strictly.
    // XXX If we retrieve 2 bounding boxes, one is before the offset and
    //     the other is after the offset, we could resolve the offset.
    //     However, dispatching 2 eQueryTextRect may be expensive.

    // So, use tentative offset for now.
    offset = charAtPt.mReply.mTentativeCaretOffset;

    // However, if it's after the last character, we need to decrement the
    // offset.
    Content& contentForTSF = ContentForTSFRef();
    if (!contentForTSF.IsInitialized()) {
      MOZ_LOG(sTextStoreLog, LogLevel::Error,
        ("0x%p   TSFTextStore::GetACPFromPoint() FAILED due to "
         "ContentForTSFRef() failure", this));
      return E_FAIL;
    }
    if (contentForTSF.Text().Length() <= offset) {
      // If the tentative caret is after the last character, let's return
      // the last character's offset.
      offset = contentForTSF.Text().Length() - 1;
    }
  }

  if (NS_WARN_IF(offset > LONG_MAX)) {
    MOZ_LOG(sTextStoreLog, LogLevel::Error,
      ("0x%p   TSFTextStore::GetACPFromPoint() FAILED due to out of "
       "range of the result", this));
    return TS_E_INVALIDPOINT;
  }

  *pacp = static_cast<LONG>(offset);
  MOZ_LOG(sTextStoreLog, LogLevel::Info,
    ("0x%p   TSFTextStore::GetACPFromPoint() succeeded: *pacp=%d",
     this, *pacp));
  return S_OK;
}

STDMETHODIMP
TSFTextStore::GetTextExt(TsViewCookie vcView,
                         LONG acpStart,
                         LONG acpEnd,
                         RECT* prc,
                         BOOL* pfClipped)
{
  MOZ_LOG(sTextStoreLog, LogLevel::Info,
    ("0x%p TSFTextStore::GetTextExt(vcView=%ld, "
     "acpStart=%ld, acpEnd=%ld, prc=0x%p, pfClipped=0x%p), "
     "IsHandlingComposition()=%s, "
     "mContentForTSF={ MinOffsetOfLayoutChanged()=%u, "
     "LatestCompositionStartOffset()=%d, LatestCompositionEndOffset()=%d }, "
     "mComposition= { IsComposing()=%s, mStart=%d, EndOffset()=%d }, "
     "mDeferNotifyingTSF=%s, mWaitingQueryLayout=%s",
     this, vcView, acpStart, acpEnd, prc, pfClipped,
     GetBoolName(IsHandlingComposition()),
     mContentForTSF.MinOffsetOfLayoutChanged(),
     mContentForTSF.HasOrHadComposition() ?
       mContentForTSF.LatestCompositionStartOffset() : -1,
     mContentForTSF.HasOrHadComposition() ?
       mContentForTSF.LatestCompositionEndOffset() : -1,
     GetBoolName(mComposition.IsComposing()),
     mComposition.mStart, mComposition.EndOffset(),
     GetBoolName(mDeferNotifyingTSF), GetBoolName(mWaitingQueryLayout)));

  if (!IsReadLocked()) {
    MOZ_LOG(sTextStoreLog, LogLevel::Error,
      ("0x%p   TSFTextStore::GetTextExt() FAILED due to "
       "not locked (read)", this));
    return TS_E_NOLOCK;
  }

  if (vcView != TEXTSTORE_DEFAULT_VIEW) {
    MOZ_LOG(sTextStoreLog, LogLevel::Error,
      ("0x%p   TSFTextStore::GetTextExt() FAILED due to "
       "called with invalid view", this));
    return E_INVALIDARG;
  }

  if (!prc || !pfClipped) {
    MOZ_LOG(sTextStoreLog, LogLevel::Error,
      ("0x%p   TSFTextStore::GetTextExt() FAILED due to "
       "null argument", this));
    return E_INVALIDARG;
  }

  // According to MSDN, ITextStoreACP::GetTextExt() should return
  // TS_E_INVALIDARG when acpStart and acpEnd are same (i.e., collapsed range).
  // https://msdn.microsoft.com/en-us/library/windows/desktop/ms538435(v=vs.85).aspx
  // > TS_E_INVALIDARG: The specified start and end character positions are
  // >                  equal.
  // However, some TIPs (including Microsoft's Chinese TIPs!) call this with
  // collapsed range and if we return TS_E_INVALIDARG, they stops showing their
  // owning window or shows it but odd position.  So, we should just return
  // error only when acpStart and/or acpEnd are really odd.

  if (acpStart < 0 || acpEnd < acpStart) {
    MOZ_LOG(sTextStoreLog, LogLevel::Error,
      ("0x%p   TSFTextStore::GetTextExt() FAILED due to "
       "invalid position", this));
    return TS_E_INVALIDPOS;
  }

  mWaitingQueryLayout = false;

  if (IsHandlingComposition() && mContentForTSF.HasOrHadComposition() &&
<<<<<<< HEAD
      mContentForTSF.IsLayoutChangedAt(acpEnd)) {
    MOZ_ASSERT(!mComposition.IsComposing() ||
               mComposition.mStart ==
                 mContentForTSF.LatestCompositionStartOffset());
    MOZ_ASSERT(!mComposition.IsComposing() ||
               mComposition.EndOffset() ==
                 mContentForTSF.LatestCompositionEndOffset());
    const Selection& selectionForTSF = SelectionForTSFRef();
    // The bug of Microsoft Office IME 2010 for Japanese is similar to
    // MS-IME for Win 8.1 and Win 10.  Newer version of MS Office IME is not
    // released yet.  So, we can hack it without prefs  because there must be
    // no developers who want to disable this hack for tests.
    const bool kIsMSOfficeJapaneseIME2010 =
      TSFStaticSink::IsMSOfficeJapaneseIME2010Active();
    // MS IME for Japanese doesn't support asynchronous handling at deciding
    // its suggest list window position.  The feature was implemented
    // starting from Windows 8.  And also we may meet same trouble in e10s
    // mode on Win7.  So, we should never return TS_E_NOLAYOUT to MS IME for
    // Japanese.
    if (kIsMSOfficeJapaneseIME2010 ||
        ((TSFPrefs::DoNotReturnNoLayoutErrorToMSJapaneseIMEAtFirstChar() ||
          TSFPrefs::DoNotReturnNoLayoutErrorToMSJapaneseIMEAtCaret()) &&
         TSFStaticSink::IsMSJapaneseIMEActive())) {
      // Basically, MS-IME tries to retrieve whole composition string rect
      // at deciding suggest window immediately after unlocking the document.
      // However, in e10s mode, the content hasn't updated yet in most cases.
      // Therefore, if the first character at the retrieving range rect is
      // available, we should use it as the result.
      if ((kIsMSOfficeJapaneseIME2010 ||
           TSFPrefs::DoNotReturnNoLayoutErrorToMSJapaneseIMEAtFirstChar()) &&
          acpStart < acpEnd) {
        acpEnd = acpStart;
        dontReturnNoLayoutError = true;
      }
      // Although, the condition is not clear, MS-IME sometimes retrieves the
      // caret rect immediately after modifying the composition string but
      // before unlocking the document.  In such case, we should return the
      // nearest character rect.
      else if ((kIsMSOfficeJapaneseIME2010 ||
                TSFPrefs::DoNotReturnNoLayoutErrorToMSJapaneseIMEAtCaret()) &&
               acpStart == acpEnd &&
               selectionForTSF.IsCollapsed() &&
               selectionForTSF.EndOffset() == acpEnd) {
        if (mContentForTSF.MinOffsetOfLayoutChanged() > LONG_MAX) {
          MOZ_LOG(sTextStoreLog, LogLevel::Error,
            ("0x%p   TSFTextStore::GetTextExt(), FAILED due to the text "
             "is too big for TSF (cannot treat modified offset as LONG), "
             "mContentForTSF.MinOffsetOfLayoutChanged()=%u",
             this, mContentForTSF.MinOffsetOfLayoutChanged()));
          return E_FAIL;
        }
        int32_t minOffsetOfLayoutChanged =
          static_cast<int32_t>(mContentForTSF.MinOffsetOfLayoutChanged());
        acpEnd = acpStart = std::max(minOffsetOfLayoutChanged - 1, 0);
        dontReturnNoLayoutError = true;
      }
    }
    // ATOK fails to handle TS_E_NOLAYOUT only when it decides the position of
    // suggest window.  In such case, ATOK tries to query rect of whole
    // composition string.
    // XXX For testing with legacy ATOK, we should hack it even if current ATOK
    //     refers native caret rect on windows whose window class is one of
    //     Mozilla window classes and we stop creating native caret for ATOK
    //     because creating native caret causes ATOK refers caret position
    //     when GetTextExt() returns TS_E_NOLAYOUT.
    else if (TSFPrefs::DoNotReturnNoLayoutErrorToATOKOfCompositionString() &&
             TSFStaticSink::IsATOKActive() &&
             (!TSFStaticSink::IsATOKReferringNativeCaretActive() ||
              !TSFPrefs::NeedToCreateNativeCaretForLegacyATOK()) &&
             acpStart >= mContentForTSF.LatestCompositionStartOffset() &&
             acpStart <= mContentForTSF.LatestCompositionEndOffset() &&
             acpEnd >= mContentForTSF.LatestCompositionStartOffset() &&
             acpEnd <= mContentForTSF.LatestCompositionEndOffset()) {
      dontReturnNoLayoutError = true;
    }
    // Japanist 10 fails to handle TS_E_NOLAYOUT when it decides the position of
    // candidate window.  In such case, Japanist shows candidate window at
    // top-left of the screen.  So, we should return the nearest caret rect
    // where we know.
    else if (
      TSFPrefs::DoNotReturnNoLayoutErrorToJapanist10OfCompositionString() &&
      TSFStaticSink::IsJapanist10Active() &&
      acpStart >= mContentForTSF.LatestCompositionStartOffset() &&
      acpStart <= mContentForTSF.LatestCompositionEndOffset() &&
      acpEnd >= mContentForTSF.LatestCompositionStartOffset() &&
      acpEnd <= mContentForTSF.LatestCompositionEndOffset()) {
      dontReturnNoLayoutError = true;
    }
    // Free ChangJie 2010 doesn't handle ITfContextView::GetTextExt() properly.
    // Prehaps, it's due to the bug of TSF.  We need to check if this is
    // necessary on Windows 10 before disabling this on Windows 10.
    else if (TSFPrefs::DoNotReturnNoLayoutErrorToFreeChangJie() &&
             TSFStaticSink::IsFreeChangJieActive()) {
      acpEnd = mContentForTSF.LatestCompositionStartOffset();
      acpStart = std::min(acpStart, acpEnd);
      dontReturnNoLayoutError = true;
    }
    // Some Chinese TIPs of Microsoft doesn't show candidate window in e10s
    // mode on Win8 or later.
    else if (IsWin8OrLater() &&
             ((TSFPrefs::DoNotReturnNoLayoutErrorToMSTraditionalTIP() &&
               (TSFStaticSink::IsMSChangJieActive() ||
                TSFStaticSink::IsMSQuickActive())) ||
             (TSFPrefs::DoNotReturnNoLayoutErrorToMSSimplifiedTIP() &&
               (TSFStaticSink::IsMSPinyinActive() ||
                TSFStaticSink::IsMSWubiActive())))) {
      acpEnd = mContentForTSF.LatestCompositionStartOffset();
      acpStart = std::min(acpStart, acpEnd);
      dontReturnNoLayoutError = true;
    }

    // If we hack the queried range for active TIP, that means we should not
    // return TS_E_NOLAYOUT even if hacked offset is still modified.  So, as
    // far as possible, we should adjust the offset.
    if (dontReturnNoLayoutError) {
      MOZ_ASSERT(mContentForTSF.IsLayoutChanged());
      if (mContentForTSF.MinOffsetOfLayoutChanged() > LONG_MAX) {
        MOZ_LOG(sTextStoreLog, LogLevel::Error,
          ("0x%p   TSFTextStore::GetTextExt(), FAILED due to the text "
           "is too big for TSF (cannot treat modified offset as LONG), "
           "mContentForTSF.MinOffsetOfLayoutChanged()=%u",
           this, mContentForTSF.MinOffsetOfLayoutChanged()));
        return E_FAIL;
      }
      bool collapsed = acpStart == acpEnd;
      // Note that even if all characters in the editor or the composition
      // string was modified, 0 or start offset of the composition string is
      // useful because it may return caret rect or old character's rect which
      // the user still see.  That must be useful information for TIP.
      int32_t firstModifiedOffset =
        static_cast<int32_t>(mContentForTSF.MinOffsetOfLayoutChanged());
      LONG lastUnmodifiedOffset = std::max(firstModifiedOffset - 1, 0);
      if (mContentForTSF.IsLayoutChangedAt(acpStart)) {
        if (acpStart >= mContentForTSF.LatestCompositionStartOffset()) {
          // If mContentForTSF has last composition string and current
          // composition string, we can assume that ContentCacheInParent has
          // cached rects of composition string at least length of current
          // composition string.  Otherwise, we can assume that rect for
          // first character of composition string is stored since it was
          // selection start or caret position.
          LONG maxCachedOffset = mContentForTSF.LatestCompositionEndOffset();
          if (mContentForTSF.WasLastComposition()) {
            maxCachedOffset =
              std::min(maxCachedOffset,
                       mContentForTSF.LastCompositionStringEndOffset());
          }
          acpStart = std::min(acpStart, maxCachedOffset);
        }
        // Otherwise, we don't know which character rects are cached.  So, we
        // need to use first unmodified character's rect in this case.  Even
        // if there is no character, the query event will return caret rect
        // instead.
        else {
          acpStart = lastUnmodifiedOffset;
        }
        MOZ_ASSERT(acpStart <= acpEnd);
      }
      // If TIP requests caret rect with collapsed range, we should keep
      // collapsing the range.
      if (collapsed) {
        acpEnd = acpStart;
      }
      // Let's set acpEnd to larger offset of last unmodified offset or
      // acpStart which may be the first character offset of the composition
      // string.  However, some TIPs may want to know the right edge of the
      // range.  Therefore, if acpEnd is in composition string and active TIP
      // doesn't retrieve caret rect (i.e., the range isn't collapsed), we
      // should keep using the original acpEnd.  Otherwise, we should set
      // acpEnd to larger value of acpStart and lastUnmodifiedOffset.
      else if (mContentForTSF.IsLayoutChangedAt(acpEnd) &&
               (acpEnd < mContentForTSF.LatestCompositionStartOffset() ||
                acpEnd > mContentForTSF.LatestCompositionEndOffset())) {
        acpEnd = std::max(acpStart, lastUnmodifiedOffset);
      }
      MOZ_LOG(sTextStoreLog, LogLevel::Debug,
        ("0x%p   TSFTextStore::GetTextExt() hacked the queried range "
         "for not returning TS_E_NOLAYOUT, new values are: "
         "acpStart=%d, acpEnd=%d", this, acpStart, acpEnd));
    }
=======
      mContentForTSF.IsLayoutChanged() &&
      mContentForTSF.MinOffsetOfLayoutChanged() > LONG_MAX) {
    MOZ_LOG(sTextStoreLog, LogLevel::Error,
      ("0x%p   TSFTextStore::GetTextExt(), FAILED due to the text "
       "is too big for TSF (cannot treat modified offset as LONG), "
       "mContentForTSF.MinOffsetOfLayoutChanged()=%u",
       this, mContentForTSF.MinOffsetOfLayoutChanged()));
    return E_FAIL;
>>>>>>> 94e37e71
  }

  // At Windows 10 build 17643 (an insider preview for RS5), Microsoft fixed
  // the bug of TS_E_NOLAYOUT (even when we returned TS_E_NOLAYOUT, TSF
  // returned E_FAIL to TIP).  However, until we drop to support older Windows
  // and all TIPs are aware of TS_E_NOLAYOUT result, we need to keep returning
  // S_OK and available rectangle only for them.
  if (!MaybeHackNoErrorLayoutBugs(acpStart, acpEnd) &&
      mContentForTSF.IsLayoutChangedAt(acpEnd)) {
    MOZ_LOG(sTextStoreLog, LogLevel::Error,
      ("0x%p   TSFTextStore::GetTextExt() returned TS_E_NOLAYOUT "
       "(acpEnd=%d)", this, acpEnd));
    mHasReturnedNoLayoutError = true;
    return TS_E_NOLAYOUT;
  }

  if (mDestroyed) {
    MOZ_LOG(sTextStoreLog, LogLevel::Error,
      ("0x%p   TSFTextStore::GetTextExt() returned TS_E_NOLAYOUT "
       "(acpEnd=%d) because this has already been destroyed",
       this, acpEnd));
    mHasReturnedNoLayoutError = true;
    return TS_E_NOLAYOUT;
  }

  // use eQueryTextRect to get rect in system, screen coordinates
  WidgetQueryContentEvent event(true, eQueryTextRect, mWidget);
  mWidget->InitEvent(event);

  WidgetQueryContentEvent::Options options;
  int64_t startOffset = acpStart;
  if (mComposition.IsComposing()) {
    // If there is a composition, TSF must want character rects related to
    // the composition.  Therefore, we should use insertion point relative
    // query because the composition might be at different position from
    // the position where TSFTextStore believes it at.
    options.mRelativeToInsertionPoint = true;
    startOffset -= mComposition.mStart;
  } else if (IsHandlingComposition() && mContentForTSF.HasOrHadComposition()) {
    // If there was a composition and it hasn't been committed in the content
    // yet, ContentCacheInParent is still open for relative offset query from
    // the latest composition.
    options.mRelativeToInsertionPoint = true;
    startOffset -= mContentForTSF.LatestCompositionStartOffset();
  } else if (!CanAccessActualContentDirectly()) {
    // If TSF/TIP cannot access actual content directly, there may be pending
    // text and/or selection changes which have not been notified TSF yet.
    // Therefore, we should use relative to insertion point query since
    // TSF/TIP computes the offset from the cached selection.
    options.mRelativeToInsertionPoint = true;
    startOffset -= mSelectionForTSF.StartOffset();
  }
  // ContentEventHandler and ContentCache return actual caret rect when
  // the queried range is collapsed and selection is collapsed at the
  // queried range.  Then, its height (in horizontal layout, width in vertical
  // layout) may be different from actual font height of the line.  In such
  // case, users see "dancing" of candidate or suggest window of TIP.
  // For preventing it, we should query text rect with at least 1 length.
  uint32_t length = std::max(static_cast<int32_t>(acpEnd - acpStart), 1);
  event.InitForQueryTextRect(startOffset, length, options);

  DispatchEvent(event);
  if (NS_WARN_IF(!event.mSucceeded)) {
    MOZ_LOG(sTextStoreLog, LogLevel::Error,
      ("0x%p   TSFTextStore::GetTextExt() FAILED due to "
       "eQueryTextRect failure", this));
    return TS_E_INVALIDPOS; // but unexpected failure, maybe.
  }

  // IMEs don't like empty rects, fix here
  if (event.mReply.mRect.Width() <= 0)
    event.mReply.mRect.SetWidth(1);
  if (event.mReply.mRect.Height() <= 0)
    event.mReply.mRect.SetHeight(1);

  // convert to unclipped screen rect
  nsWindow* refWindow = static_cast<nsWindow*>(
    event.mReply.mFocusedWidget ? event.mReply.mFocusedWidget : mWidget);
  // Result rect is in top level widget coordinates
  refWindow = refWindow->GetTopLevelWindow(false);
  if (!refWindow) {
    MOZ_LOG(sTextStoreLog, LogLevel::Error,
      ("0x%p   TSFTextStore::GetTextExt() FAILED due to "
       "no top level window", this));
    return E_FAIL;
  }

  event.mReply.mRect.MoveBy(refWindow->WidgetToScreenOffset());

  // get bounding screen rect to test for clipping
  if (!GetScreenExtInternal(*prc)) {
    MOZ_LOG(sTextStoreLog, LogLevel::Error,
      ("0x%p   TSFTextStore::GetTextExt() FAILED due to "
       "GetScreenExtInternal() failure", this));
    return E_FAIL;
  }

  // clip text rect to bounding rect
  RECT textRect;
  ::SetRect(&textRect, event.mReply.mRect.X(), event.mReply.mRect.Y(),
            event.mReply.mRect.XMost(), event.mReply.mRect.YMost());
  if (!::IntersectRect(prc, prc, &textRect))
    // Text is not visible
    ::SetRectEmpty(prc);

  // not equal if text rect was clipped
  *pfClipped = !::EqualRect(prc, &textRect);

  // ATOK 2011 - 2016 refers native caret position and size on windows whose
  // class name is one of Mozilla's windows for deciding candidate window
  // position.  Additionally, ATOK 2015 and earlier behaves really odd when
  // we don't create native caret.  Therefore, we need to create native caret
  // only when ATOK 2011 - 2015 is active (i.e., not necessary for ATOK 2016).
  if (TSFPrefs::NeedToCreateNativeCaretForLegacyATOK() &&
      TSFStaticSink::IsATOKReferringNativeCaretActive() &&
      mComposition.IsComposing() &&
      mComposition.mStart <= acpStart && mComposition.EndOffset() >= acpStart &&
      mComposition.mStart <= acpEnd && mComposition.EndOffset() >= acpEnd) {
    CreateNativeCaret();
  }

  MOZ_LOG(sTextStoreLog, LogLevel::Info,
    ("0x%p   TSFTextStore::GetTextExt() succeeded: "
     "*prc={ left=%ld, top=%ld, right=%ld, bottom=%ld }, *pfClipped=%s",
     this, prc->left, prc->top, prc->right, prc->bottom,
     GetBoolName(*pfClipped)));

  return S_OK;
}

bool
TSFTextStore::MaybeHackNoErrorLayoutBugs(LONG& aACPStart,
                                         LONG& aACPEnd)
{
  // When ITextStoreACP::GetTextExt() returns TS_E_NOLAYOUT, TSF returns E_FAIL
  // to its caller (typically, active TIP).  Then, most TIPs abort current job
  // or treat such application as non-GUI apps.  E.g., some of them give up
  // showing candidate window, some others show candidate window at top-left of
  // the screen.  For avoiding this issue, when there is composition (until
  // composition is actually committed in remote content), we should not
  // return TS_E_NOLAYOUT error for TIPs whose some features are broken by
  // this issue.
  // Note that ideally, this issue should be avoided by each TIP since this
  // won't be fixed at least on non-latest Windows.  Actually, Google Japanese
  // Input (based on Mozc) does it.  When GetTextExt() returns E_FAIL, TIPs
  // should try to check result of GetRangeFromPoint() because TSF returns
  // TS_E_NOLAYOUT correctly in this case. See:
  // https://github.com/google/mozc/blob/6b878e31fb6ac4347dc9dfd8ccc1080fe718479f/src/win32/tip/tip_range_util.cc#L237-L257

  if (!IsHandlingComposition() || !mContentForTSF.HasOrHadComposition() ||
      !mContentForTSF.IsLayoutChangedAt(aACPEnd)) {
    return false;
  }

  MOZ_ASSERT(!mComposition.IsComposing() ||
             mComposition.mStart ==
               mContentForTSF.LatestCompositionStartOffset());
  MOZ_ASSERT(!mComposition.IsComposing() ||
             mComposition.EndOffset() ==
               mContentForTSF.LatestCompositionEndOffset());

  // If TSF does not have the bug, we need to hack only with a few TIPs.
  static const bool sAlllowToStopHackingIfFine =
    IsWindows10BuildOrLater(17643) &&
    TSFPrefs::AllowToStopHackingOnBuild17643OrLater();

  // We need to compute active TIP now.  This may take a couple of milliseconds,
  // however, it'll be cached, so, must be faster than check active TIP every
  // GetTextExt() calls.
  const Selection& selectionForTSF = SelectionForTSFRef();
  switch (TSFStaticSink::ActiveTIP()) {
    // MS IME for Japanese doesn't support asynchronous handling at deciding
    // its suggest list window position.  The feature was implemented
    // starting from Windows 8.  And also we may meet same trouble in e10s
    // mode on Win7.  So, we should never return TS_E_NOLAYOUT to MS IME for
    // Japanese.
    case TextInputProcessorID::eMicrosoftIMEForJapanese:
      if (sAlllowToStopHackingIfFine) {
        return false;
      }
      // Basically, MS-IME tries to retrieve whole composition string rect
      // at deciding suggest window immediately after unlocking the document.
      // However, in e10s mode, the content hasn't updated yet in most cases.
      // Therefore, if the first character at the retrieving range rect is
      // available, we should use it as the result.
      if (TSFPrefs::DoNotReturnNoLayoutErrorToMSJapaneseIMEAtFirstChar() &&
          aACPStart < aACPEnd) {
        aACPEnd = aACPStart;
      }
      // Although, the condition is not clear, MS-IME sometimes retrieves the
      // caret rect immediately after modifying the composition string but
      // before unlocking the document.  In such case, we should return the
      // nearest character rect.
      else if (TSFPrefs::DoNotReturnNoLayoutErrorToMSJapaneseIMEAtCaret() &&
               aACPStart == aACPEnd &&
               selectionForTSF.IsCollapsed() &&
               selectionForTSF.EndOffset() == aACPEnd) {
        int32_t minOffsetOfLayoutChanged =
          static_cast<int32_t>(mContentForTSF.MinOffsetOfLayoutChanged());
        aACPEnd = aACPStart = std::max(minOffsetOfLayoutChanged - 1, 0);
      } else {
        return false;
      }
      break;
    // The bug of Microsoft Office IME 2010 for Japanese is similar to
    // MS-IME for Win 8.1 and Win 10.  Newer version of MS Office IME is not
    // released yet.  So, we can hack it without prefs  because there must be
    // no developers who want to disable this hack for tests.
    // XXX We have not tested with Microsoft Office IME 2010 since it's
    //     installable only with Win7 and Win8 (i.e., cannot install Win8.1
    //     and Win10), and requires upgrade to Win10.
    case TextInputProcessorID::eMicrosoftOfficeIME2010ForJapanese:
      // Basically, MS-IME tries to retrieve whole composition string rect
      // at deciding suggest window immediately after unlocking the document.
      // However, in e10s mode, the content hasn't updated yet in most cases.
      // Therefore, if the first character at the retrieving range rect is
      // available, we should use it as the result.
      if (aACPStart < aACPEnd) {
        aACPEnd = aACPStart;
      }
      // Although, the condition is not clear, MS-IME sometimes retrieves the
      // caret rect immediately after modifying the composition string but
      // before unlocking the document.  In such case, we should return the
      // nearest character rect.
      else if (aACPStart == aACPEnd &&
               selectionForTSF.IsCollapsed() &&
               selectionForTSF.EndOffset() == aACPEnd) {
        int32_t minOffsetOfLayoutChanged =
          static_cast<int32_t>(mContentForTSF.MinOffsetOfLayoutChanged());
        aACPEnd = aACPStart = std::max(minOffsetOfLayoutChanged - 1, 0);
      } else {
        return false;
      }
      break;
    // ATOK fails to handle TS_E_NOLAYOUT only when it decides the position of
    // suggest window.  In such case, ATOK tries to query rect of whole or a
    // part of composition string.
    // FYI: ATOK changes their implementation around candidate window and
    //      suggest widget at ATOK 2016.  Therefore, there are some differences
    //      ATOK 2015 (or older) and ATOK 2016 (or newer).
    // FYI: ATOK 2017 stops referring our window class name.  I.e., ATOK 2016
    //      and older may behave differently only on Gecko but this must be
    //      finished from ATOK 2017.
    // FYI: For testing with legacy ATOK, we should hack it even if current ATOK
    //      refers native caret rect on windows whose window class is one of
    //      Mozilla window classes and we stop creating native caret for ATOK
    //      because creating native caret causes ATOK refers caret position
    //      when GetTextExt() returns TS_E_NOLAYOUT.
    case TextInputProcessorID::eATOK2011:
    case TextInputProcessorID::eATOK2012:
    case TextInputProcessorID::eATOK2013:
    case TextInputProcessorID::eATOK2014:
    case TextInputProcessorID::eATOK2015:
      // ATOK 2016 and later may temporarily show candidate window at odd
      // position when you convert a word quickly (e.g., keep pressing
      // space bar).  So, on ATOK 2016 or later, we need to keep hacking the
      // result of GetTextExt().
      if (sAlllowToStopHackingIfFine) {
        return false;
      }
      // If we'll create native caret where we paint our caret.  Then, ATOK
      // will refer native caret.  So, we don't need to hack anything in
      // this case.
      if (TSFPrefs::NeedToCreateNativeCaretForLegacyATOK()) {
        MOZ_ASSERT(TSFStaticSink::IsATOKReferringNativeCaretActive());
        return false;
      }
      MOZ_FALLTHROUGH;
    case TextInputProcessorID::eATOK2016:
    case TextInputProcessorID::eATOKUnknown:
      if (!TSFPrefs::DoNotReturnNoLayoutErrorToATOKOfCompositionString()) {
        return false;
      }
      // If the range is in the composition string, we should return rectangle
      // in it as far as possible.
      if (aACPStart < mContentForTSF.LatestCompositionStartOffset() ||
          aACPStart > mContentForTSF.LatestCompositionEndOffset() ||
          aACPEnd < mContentForTSF.LatestCompositionStartOffset() ||
          aACPEnd > mContentForTSF.LatestCompositionEndOffset()) {
        return false;
      }
      break;
    // Japanist 10 fails to handle TS_E_NOLAYOUT when it decides the position
    // of candidate window.  In such case, Japanist shows candidate window at
    // top-left of the screen.  So, we should return the nearest caret rect
    // where we know.  This is Japanist's bug.  So, even after build 17643,
    // we need this hack.
    case TextInputProcessorID::eJapanist10:
      if (!TSFPrefs::DoNotReturnNoLayoutErrorToJapanist10OfCompositionString()) {
        return false;
      }
      if (aACPStart < mContentForTSF.LatestCompositionStartOffset() ||
          aACPStart > mContentForTSF.LatestCompositionEndOffset() ||
          aACPEnd < mContentForTSF.LatestCompositionStartOffset() ||
          aACPEnd > mContentForTSF.LatestCompositionEndOffset()) {
        return false;
      }
      break;
    // Free ChangJie 2010 doesn't handle ITfContextView::GetTextExt() properly.
    // This must be caused by the bug of TSF since Free ChangJie works fine on
    // build 17643 and later.
    case TextInputProcessorID::eFreeChangJie:
      if (sAlllowToStopHackingIfFine) {
        return false;
      }
      if (!TSFPrefs::DoNotReturnNoLayoutErrorToFreeChangJie()) {
        return false;
      }
      aACPEnd = mContentForTSF.LatestCompositionStartOffset();
      aACPStart = std::min(aACPStart, aACPEnd);
      break;
    // Some Traditional Chinese TIPs of Microsoft don't show candidate window
    // in e10s mode on Win8 or later.
    case TextInputProcessorID::eMicrosoftChangJie:
    case TextInputProcessorID::eMicrosoftQuick:
      if (sAlllowToStopHackingIfFine) {
        return false;
      }
      if (!IsWin8OrLater() ||
          !TSFPrefs::DoNotReturnNoLayoutErrorToMSTraditionalTIP()) {
        return false;
      }
      aACPEnd = mContentForTSF.LatestCompositionStartOffset();
      aACPStart = std::min(aACPStart, aACPEnd);
      break;
    // Some Simplified Chinese TIPs of Microsoft don't show candidate window
    // in e10s mode on Win8 or later.
    // FYI: Only Simplified Chinese TIPs of Microsoft still require this hack
    //      because they sometimes do not show candidate window when we return
    //      TS_E_NOLAYOUT for first query.  Note that even when they show
    //      candidate window properly, we return TS_E_NOLAYOUT and following
    //      log looks same as when they don't show candidate window.  Perhaps,
    //      there is stateful cause or race in them.
    case TextInputProcessorID::eMicrosoftPinyin:
    case TextInputProcessorID::eMicrosoftWubi:
      if (!IsWin8OrLater() ||
          !TSFPrefs::DoNotReturnNoLayoutErrorToMSSimplifiedTIP()) {
        return false;
      }
      aACPEnd = mContentForTSF.LatestCompositionStartOffset();
      aACPStart = std::min(aACPStart, aACPEnd);
      break;
    default:
      return false;
  }

  // If we hack the queried range for active TIP, that means we should not
  // return TS_E_NOLAYOUT even if hacked offset is still modified.  So, as
  // far as possible, we should adjust the offset.
  MOZ_ASSERT(mContentForTSF.IsLayoutChanged());
  bool collapsed = aACPStart == aACPEnd;
  // Note that even if all characters in the editor or the composition
  // string was modified, 0 or start offset of the composition string is
  // useful because it may return caret rect or old character's rect which
  // the user still see.  That must be useful information for TIP.
  int32_t firstModifiedOffset =
    static_cast<int32_t>(mContentForTSF.MinOffsetOfLayoutChanged());
  LONG lastUnmodifiedOffset = std::max(firstModifiedOffset - 1, 0);
  if (mContentForTSF.IsLayoutChangedAt(aACPStart)) {
    if (aACPStart >= mContentForTSF.LatestCompositionStartOffset()) {
      // If mContentForTSF has last composition string and current
      // composition string, we can assume that ContentCacheInParent has
      // cached rects of composition string at least length of current
      // composition string.  Otherwise, we can assume that rect for
      // first character of composition string is stored since it was
      // selection start or caret position.
      LONG maxCachedOffset = mContentForTSF.LatestCompositionEndOffset();
      if (mContentForTSF.WasLastComposition()) {
        maxCachedOffset =
          std::min(maxCachedOffset,
                   mContentForTSF.LastCompositionStringEndOffset());
      }
      aACPStart = std::min(aACPStart, maxCachedOffset);
    }
    // Otherwise, we don't know which character rects are cached.  So, we
    // need to use first unmodified character's rect in this case.  Even
    // if there is no character, the query event will return caret rect
    // instead.
    else {
      aACPStart = lastUnmodifiedOffset;
    }
    MOZ_ASSERT(aACPStart <= aACPEnd);
  }

  // If TIP requests caret rect with collapsed range, we should keep
  // collapsing the range.
  if (collapsed) {
    aACPEnd = aACPStart;
  }
  // Let's set aACPEnd to larger offset of last unmodified offset or
  // aACPStart which may be the first character offset of the composition
  // string.  However, some TIPs may want to know the right edge of the
  // range.  Therefore, if aACPEnd is in composition string and active TIP
  // doesn't retrieve caret rect (i.e., the range isn't collapsed), we
  // should keep using the original aACPEnd.  Otherwise, we should set
  // aACPEnd to larger value of aACPStart and lastUnmodifiedOffset.
  else if (mContentForTSF.IsLayoutChangedAt(aACPEnd) &&
           (aACPEnd < mContentForTSF.LatestCompositionStartOffset() ||
            aACPEnd > mContentForTSF.LatestCompositionEndOffset())) {
    aACPEnd = std::max(aACPStart, lastUnmodifiedOffset);
  }

  MOZ_LOG(sTextStoreLog, LogLevel::Debug,
    ("0x%p   TSFTextStore::HackNoErrorLayoutBugs() hacked the queried range "
     "for not returning TS_E_NOLAYOUT, new values are: "
     "aACPStart=%d, aACPEnd=%d", this, aACPStart, aACPEnd));

  return true;
}

STDMETHODIMP
TSFTextStore::GetScreenExt(TsViewCookie vcView,
                           RECT* prc)
{
  MOZ_LOG(sTextStoreLog, LogLevel::Info,
    ("0x%p TSFTextStore::GetScreenExt(vcView=%ld, prc=0x%p)",
     this, vcView, prc));

  if (vcView != TEXTSTORE_DEFAULT_VIEW) {
    MOZ_LOG(sTextStoreLog, LogLevel::Error,
      ("0x%p   TSFTextStore::GetScreenExt() FAILED due to "
       "called with invalid view", this));
    return E_INVALIDARG;
  }

  if (!prc) {
    MOZ_LOG(sTextStoreLog, LogLevel::Error,
      ("0x%p   TSFTextStore::GetScreenExt() FAILED due to "
       "null argument", this));
    return E_INVALIDARG;
  }

  if (mDestroyed) {
    MOZ_LOG(sTextStoreLog, LogLevel::Error,
      ("0x%p   TSFTextStore::GetScreenExt() returns empty rect "
       "due to already destroyed", this));
    prc->left = prc->top = prc->right = prc->bottom = 0;
    return S_OK;
  }

  if (!GetScreenExtInternal(*prc)) {
    MOZ_LOG(sTextStoreLog, LogLevel::Error,
      ("0x%p   TSFTextStore::GetScreenExt() FAILED due to "
       "GetScreenExtInternal() failure", this));
    return E_FAIL;
  }

  MOZ_LOG(sTextStoreLog, LogLevel::Info,
    ("0x%p   TSFTextStore::GetScreenExt() succeeded: "
     "*prc={ left=%ld, top=%ld, right=%ld, bottom=%ld }",
     this, prc->left, prc->top, prc->right, prc->bottom));
  return S_OK;
}

bool
TSFTextStore::GetScreenExtInternal(RECT& aScreenExt)
{
  MOZ_LOG(sTextStoreLog, LogLevel::Debug,
    ("0x%p   TSFTextStore::GetScreenExtInternal()", this));

  MOZ_ASSERT(!mDestroyed);

  // use NS_QUERY_EDITOR_RECT to get rect in system, screen coordinates
  WidgetQueryContentEvent event(true, eQueryEditorRect, mWidget);
  mWidget->InitEvent(event);
  DispatchEvent(event);
  if (!event.mSucceeded) {
    MOZ_LOG(sTextStoreLog, LogLevel::Error,
      ("0x%p   TSFTextStore::GetScreenExtInternal() FAILED due to "
       "eQueryEditorRect failure", this));
    return false;
  }

  nsWindow* refWindow = static_cast<nsWindow*>(
    event.mReply.mFocusedWidget ?
      event.mReply.mFocusedWidget : mWidget);
  // Result rect is in top level widget coordinates
  refWindow = refWindow->GetTopLevelWindow(false);
  if (!refWindow) {
    MOZ_LOG(sTextStoreLog, LogLevel::Error,
      ("0x%p   TSFTextStore::GetScreenExtInternal() FAILED due to "
       "no top level window", this));
    return false;
  }

  LayoutDeviceIntRect boundRect = refWindow->GetClientBounds();
  boundRect.MoveTo(0, 0);

  // Clip frame rect to window rect
  boundRect.IntersectRect(event.mReply.mRect, boundRect);
  if (!boundRect.IsEmpty()) {
    boundRect.MoveBy(refWindow->WidgetToScreenOffset());
    ::SetRect(&aScreenExt, boundRect.X(), boundRect.Y(),
              boundRect.XMost(), boundRect.YMost());
  } else {
    ::SetRectEmpty(&aScreenExt);
  }

  MOZ_LOG(sTextStoreLog, LogLevel::Debug,
    ("0x%p   TSFTextStore::GetScreenExtInternal() succeeded: "
     "aScreenExt={ left=%ld, top=%ld, right=%ld, bottom=%ld }",
     this, aScreenExt.left, aScreenExt.top,
     aScreenExt.right, aScreenExt.bottom));
  return true;
}

STDMETHODIMP
TSFTextStore::GetWnd(TsViewCookie vcView,
                     HWND* phwnd)
{
  MOZ_LOG(sTextStoreLog, LogLevel::Info,
    ("0x%p TSFTextStore::GetWnd(vcView=%ld, phwnd=0x%p), "
     "mWidget=0x%p",
     this, vcView, phwnd, mWidget.get()));

  if (vcView != TEXTSTORE_DEFAULT_VIEW) {
    MOZ_LOG(sTextStoreLog, LogLevel::Error,
      ("0x%p   TSFTextStore::GetWnd() FAILED due to "
       "called with invalid view", this));
    return E_INVALIDARG;
  }

  if (!phwnd) {
    MOZ_LOG(sTextStoreLog, LogLevel::Error,
      ("0x%p   TSFTextStore::GetScreenExt() FAILED due to "
       "null argument", this));
    return E_INVALIDARG;
  }

  *phwnd = mWidget ? mWidget->GetWindowHandle() : nullptr;

  MOZ_LOG(sTextStoreLog, LogLevel::Info,
    ("0x%p   TSFTextStore::GetWnd() succeeded: *phwnd=0x%p",
     this, static_cast<void*>(*phwnd)));
  return S_OK;
}

STDMETHODIMP
TSFTextStore::InsertTextAtSelection(DWORD dwFlags,
                                    const WCHAR* pchText,
                                    ULONG cch,
                                    LONG* pacpStart,
                                    LONG* pacpEnd,
                                    TS_TEXTCHANGE* pChange)
{
  MOZ_LOG(sTextStoreLog, LogLevel::Info,
    ("0x%p TSFTextStore::InsertTextAtSelection(dwFlags=%s, "
     "pchText=0x%p \"%s\", cch=%lu, pacpStart=0x%p, pacpEnd=0x%p, "
     "pChange=0x%p), IsComposing()=%s",
     this, dwFlags == 0 ? "0" :
           dwFlags == TF_IAS_NOQUERY ? "TF_IAS_NOQUERY" :
           dwFlags == TF_IAS_QUERYONLY ? "TF_IAS_QUERYONLY" : "Unknown",
     pchText,
     pchText && cch ? GetEscapedUTF8String(pchText, cch).get() : "",
     cch, pacpStart, pacpEnd, pChange,
     GetBoolName(mComposition.IsComposing())));

  if (cch && !pchText) {
    MOZ_LOG(sTextStoreLog, LogLevel::Error,
      ("0x%p   TSFTextStore::InsertTextAtSelection() FAILED due to "
       "null pchText", this));
    return E_INVALIDARG;
  }

  if (TS_IAS_QUERYONLY == dwFlags) {
    if (!IsReadLocked()) {
      MOZ_LOG(sTextStoreLog, LogLevel::Error,
        ("0x%p   TSFTextStore::InsertTextAtSelection() FAILED due to "
         "not locked (read)", this));
      return TS_E_NOLOCK;
    }

    if (!pacpStart || !pacpEnd) {
      MOZ_LOG(sTextStoreLog, LogLevel::Error,
        ("0x%p   TSFTextStore::InsertTextAtSelection() FAILED due to "
         "null argument", this));
      return E_INVALIDARG;
    }

    // Get selection first
    Selection& selectionForTSF = SelectionForTSFRef();
    if (selectionForTSF.IsDirty()) {
      MOZ_LOG(sTextStoreLog, LogLevel::Error,
        ("0x%p   TSFTextStore::InsertTextAtSelection() FAILED due to "
         "SelectionForTSFRef() failure", this));
      return E_FAIL;
    }

    // Simulate text insertion
    *pacpStart = selectionForTSF.StartOffset();
    *pacpEnd = selectionForTSF.EndOffset();
    if (pChange) {
      pChange->acpStart = selectionForTSF.StartOffset();
      pChange->acpOldEnd = selectionForTSF.EndOffset();
      pChange->acpNewEnd =
        selectionForTSF.StartOffset() + static_cast<LONG>(cch);
    }
  } else {
    if (!IsReadWriteLocked()) {
      MOZ_LOG(sTextStoreLog, LogLevel::Error,
        ("0x%p   TSFTextStore::InsertTextAtSelection() FAILED due to "
         "not locked (read-write)", this));
      return TS_E_NOLOCK;
    }

    if (!pChange) {
      MOZ_LOG(sTextStoreLog, LogLevel::Error,
        ("0x%p   TSFTextStore::InsertTextAtSelection() FAILED due to "
         "null pChange", this));
      return E_INVALIDARG;
    }

    if (TS_IAS_NOQUERY != dwFlags && (!pacpStart || !pacpEnd)) {
      MOZ_LOG(sTextStoreLog, LogLevel::Error,
        ("0x%p   TSFTextStore::InsertTextAtSelection() FAILED due to "
         "null argument", this));
      return E_INVALIDARG;
    }

    if (!InsertTextAtSelectionInternal(nsDependentSubstring(pchText, cch),
                                       pChange)) {
      MOZ_LOG(sTextStoreLog, LogLevel::Error,
        ("0x%p   TSFTextStore::InsertTextAtSelection() FAILED due to "
         "InsertTextAtSelectionInternal() failure", this));
      return E_FAIL;
    }

    if (TS_IAS_NOQUERY != dwFlags) {
      *pacpStart = pChange->acpStart;
      *pacpEnd = pChange->acpNewEnd;
    }
  }
  MOZ_LOG(sTextStoreLog, LogLevel::Info,
    ("0x%p   TSFTextStore::InsertTextAtSelection() succeeded: "
     "*pacpStart=%ld, *pacpEnd=%ld, "
     "*pChange={ acpStart=%ld, acpOldEnd=%ld, acpNewEnd=%ld })",
     this, pacpStart ? *pacpStart : 0, pacpEnd ? *pacpEnd : 0,
     pChange ? pChange->acpStart: 0, pChange ? pChange->acpOldEnd : 0,
     pChange ? pChange->acpNewEnd : 0));
  return S_OK;
}

bool
TSFTextStore::InsertTextAtSelectionInternal(const nsAString& aInsertStr,
                                            TS_TEXTCHANGE* aTextChange)
{
  MOZ_LOG(sTextStoreLog, LogLevel::Debug,
    ("0x%p   TSFTextStore::InsertTextAtSelectionInternal("
     "aInsertStr=\"%s\", aTextChange=0x%p), IsComposing=%s",
     this, GetEscapedUTF8String(aInsertStr).get(), aTextChange,
     GetBoolName(mComposition.IsComposing())));

  Content& contentForTSF = ContentForTSFRef();
  if (!contentForTSF.IsInitialized()) {
    MOZ_LOG(sTextStoreLog, LogLevel::Error,
      ("0x%p   TSFTextStore::InsertTextAtSelectionInternal() failed "
       "due to ContentForTSFRef() failure()", this));
    return false;
  }

  MaybeDispatchKeyboardEventAsProcessedByIME();
  if (mDestroyed) {
    MOZ_LOG(sTextStoreLog, LogLevel::Error,
      ("0x%p   TSFTextStore::InsertTextAtSelectionInternal() FAILED due to "
       "destroyed during dispatching a keyboard event", this));
    return false;
  }

  TS_SELECTION_ACP oldSelection = contentForTSF.Selection().ACP();
  if (!mComposition.IsComposing()) {
    // Use a temporary composition to contain the text
    PendingAction* compositionStart = mPendingActions.AppendElements(2);
    PendingAction* compositionEnd = compositionStart + 1;

    compositionStart->mType = PendingAction::Type::eCompositionStart;
    compositionStart->mSelectionStart = oldSelection.acpStart;
    compositionStart->mSelectionLength =
      oldSelection.acpEnd - oldSelection.acpStart;
    compositionStart->mAdjustSelection = false;

    compositionEnd->mType = PendingAction::Type::eCompositionEnd;
    compositionEnd->mData = aInsertStr;
    compositionEnd->mSelectionStart = compositionStart->mSelectionStart;

    MOZ_LOG(sTextStoreLog, LogLevel::Debug,
      ("0x%p   TSFTextStore::InsertTextAtSelectionInternal() "
       "appending pending compositionstart and compositionend... "
       "PendingCompositionStart={ mSelectionStart=%d, "
       "mSelectionLength=%d }, PendingCompositionEnd={ mData=\"%s\" "
       "(Length()=%u), mSelectionStart=%d }",
       this, compositionStart->mSelectionStart,
       compositionStart->mSelectionLength,
       GetEscapedUTF8String(compositionEnd->mData).get(),
       compositionEnd->mData.Length(),
       compositionEnd->mSelectionStart));
  }

  contentForTSF.ReplaceSelectedTextWith(aInsertStr);

  if (aTextChange) {
    aTextChange->acpStart = oldSelection.acpStart;
    aTextChange->acpOldEnd = oldSelection.acpEnd;
    aTextChange->acpNewEnd = contentForTSF.Selection().EndOffset();
  }

  MOZ_LOG(sTextStoreLog, LogLevel::Debug,
    ("0x%p   TSFTextStore::InsertTextAtSelectionInternal() "
     "succeeded: mWidget=0x%p, mWidget->Destroyed()=%s, aTextChange={ "
     "acpStart=%ld, acpOldEnd=%ld, acpNewEnd=%ld }",
     this, mWidget.get(),
     GetBoolName(mWidget ? mWidget->Destroyed() : true),
     aTextChange ? aTextChange->acpStart : 0,
     aTextChange ? aTextChange->acpOldEnd : 0,
     aTextChange ? aTextChange->acpNewEnd : 0));
  return true;
}

STDMETHODIMP
TSFTextStore::InsertEmbeddedAtSelection(DWORD dwFlags,
                                        IDataObject* pDataObject,
                                        LONG* pacpStart,
                                        LONG* pacpEnd,
                                        TS_TEXTCHANGE* pChange)
{
  MOZ_LOG(sTextStoreLog, LogLevel::Info,
    ("0x%p TSFTextStore::InsertEmbeddedAtSelection() called "
     "but not supported (E_NOTIMPL)", this));

  // embedded objects are not supported
  return E_NOTIMPL;
}

HRESULT
TSFTextStore::RecordCompositionStartAction(ITfCompositionView* aComposition,
                                           ITfRange* aRange,
                                           bool aPreserveSelection)
{
  MOZ_LOG(sTextStoreLog, LogLevel::Debug,
    ("0x%p   TSFTextStore::RecordCompositionStartAction("
     "aComposition=0x%p, aRange=0x%p, aPreserveSelection=%s), "
     "mComposition.mView=0x%p",
     this, aComposition, aRange, GetBoolName(aPreserveSelection),
     mComposition.mView.get()));

  LONG start = 0, length = 0;
  HRESULT hr = GetRangeExtent(aRange, &start, &length);
  if (FAILED(hr)) {
    MOZ_LOG(sTextStoreLog, LogLevel::Error,
      ("0x%p   TSFTextStore::RecordCompositionStartAction() FAILED "
       "due to GetRangeExtent() failure", this));
    return hr;
  }

  return RecordCompositionStartAction(aComposition, start, length,
                                      aPreserveSelection);
}

HRESULT
TSFTextStore::RecordCompositionStartAction(ITfCompositionView* aComposition,
                                           LONG aStart,
                                           LONG aLength,
                                           bool aPreserveSelection)
{
  MOZ_LOG(sTextStoreLog, LogLevel::Debug,
    ("0x%p   TSFTextStore::RecordCompositionStartAction("
     "aComposition=0x%p, aStart=%d, aLength=%d, aPreserveSelection=%s), "
     "mComposition.mView=0x%p",
     this, aComposition, aStart, aLength, GetBoolName(aPreserveSelection),
     mComposition.mView.get()));

  Content& contentForTSF = ContentForTSFRef();
  if (!contentForTSF.IsInitialized()) {
    MOZ_LOG(sTextStoreLog, LogLevel::Error,
      ("0x%p   TSFTextStore::RecordCompositionStartAction() FAILED "
       "due to ContentForTSFRef() failure", this));
    return E_FAIL;
  }

  MaybeDispatchKeyboardEventAsProcessedByIME();
  if (mDestroyed) {
    MOZ_LOG(sTextStoreLog, LogLevel::Error,
      ("0x%p   TSFTextStore::RecordCompositionStartAction() FAILED due to "
       "destroyed during dispatching a keyboard event", this));
    return false;
  }

  CompleteLastActionIfStillIncomplete();

  // TIP may have inserted text at selection before calling
  // OnStartComposition().  In this case, we've already created a pending
  // compositionend.  If new composition replaces all commit string of the
  // pending compositionend, we should cancel the pending compositionend and
  // keep the previous composition normally.
  // On Windows 7, MS-IME for Korean, MS-IME 2010 for Korean and MS Old Hangul
  // may start composition with calling InsertTextAtSelection() and
  // OnStartComposition() with this order (bug 1208043).
  // On Windows 10, MS Pinyin, MS Wubi, MS ChangJie and MS Quick commits
  // last character and replace it with empty string with new composition
  // when user removes last character of composition string with Backspace
  // key (bug 1462257).
  if (!aPreserveSelection &&
      IsLastPendingActionCompositionEndAt(aStart, aLength)) {
    const PendingAction& pendingCompositionEnd = mPendingActions.LastElement();
    contentForTSF.RestoreCommittedComposition(aComposition,
                                              pendingCompositionEnd);
    mPendingActions.RemoveLastElement();
    MOZ_LOG(sTextStoreLog, LogLevel::Info,
      ("0x%p   TSFTextStore::RecordCompositionStartAction() "
       "succeeded: restoring the committed string as composing string, "
       "mComposition={ mStart=%ld, mString.Length()=%ld, "
       "mSelectionForTSF={ acpStart=%ld, acpEnd=%ld, style.ase=%s, "
       "style.fInterimChar=%s } }",
       this, mComposition.mStart, mComposition.mString.Length(),
       mSelectionForTSF.StartOffset(), mSelectionForTSF.EndOffset(),
       GetActiveSelEndName(mSelectionForTSF.ActiveSelEnd()),
       GetBoolName(mSelectionForTSF.IsInterimChar())));
    return S_OK;
  }

  PendingAction* action = mPendingActions.AppendElement();
  action->mType = PendingAction::Type::eCompositionStart;
  action->mSelectionStart = aStart;
  action->mSelectionLength = aLength;

  Selection& selectionForTSF = SelectionForTSFRef();
  if (selectionForTSF.IsDirty()) {
    MOZ_LOG(sTextStoreLog, LogLevel::Error,
      ("0x%p   TSFTextStore::RecordCompositionStartAction() FAILED "
       "due to SelectionForTSFRef() failure", this));
    action->mAdjustSelection = true;
  } else if (selectionForTSF.MinOffset() != aStart ||
             selectionForTSF.MaxOffset() != aStart + aLength) {
    // If new composition range is different from current selection range,
    // we need to set selection before dispatching compositionstart event.
    action->mAdjustSelection = true;
  } else {
    // We shouldn't dispatch selection set event before dispatching
    // compositionstart event because it may cause put caret different
    // position in HTML editor since generated flat text content and offset in
    // it are lossy data of HTML contents.
    action->mAdjustSelection = false;
  }

  contentForTSF.StartComposition(aComposition, *action, aPreserveSelection);
  action->mData = mComposition.mString;

  MOZ_LOG(sTextStoreLog, LogLevel::Info,
    ("0x%p   TSFTextStore::RecordCompositionStartAction() succeeded: "
     "mComposition={ mStart=%ld, mString.Length()=%ld, "
     "mSelectionForTSF={ acpStart=%ld, acpEnd=%ld, style.ase=%s, "
     "style.fInterimChar=%s } }",
     this, mComposition.mStart, mComposition.mString.Length(),
     mSelectionForTSF.StartOffset(), mSelectionForTSF.EndOffset(),
     GetActiveSelEndName(mSelectionForTSF.ActiveSelEnd()),
     GetBoolName(mSelectionForTSF.IsInterimChar())));
  return S_OK;
}

HRESULT
TSFTextStore::RecordCompositionEndAction()
{
  MOZ_LOG(sTextStoreLog, LogLevel::Debug,
    ("0x%p   TSFTextStore::RecordCompositionEndAction(), "
     "mComposition={ mView=0x%p, mString=\"%s\" }",
     this, mComposition.mView.get(),
     GetEscapedUTF8String(mComposition.mString).get()));

  MOZ_ASSERT(mComposition.IsComposing());

  MaybeDispatchKeyboardEventAsProcessedByIME();
  if (mDestroyed) {
    MOZ_LOG(sTextStoreLog, LogLevel::Error,
      ("0x%p   TSFTextStore::RecordCompositionEndAction() FAILED due to "
       "destroyed during dispatching a keyboard event", this));
    return false;
  }

  // If we're handling incomplete composition update or already handled
  // composition update, we can forget them since composition end will send
  // the latest composition string and it overwrites the composition string
  // even if we dispatch eCompositionChange event before that.  So, let's
  // forget all composition updates now.
  RemoveLastCompositionUpdateActions();
  PendingAction* action = mPendingActions.AppendElement();
  action->mType = PendingAction::Type::eCompositionEnd;
  action->mData = mComposition.mString;
  action->mSelectionStart = mComposition.mStart;

  Content& contentForTSF = ContentForTSFRef();
  if (!contentForTSF.IsInitialized()) {
    MOZ_LOG(sTextStoreLog, LogLevel::Error,
      ("0x%p   TSFTextStore::RecordCompositionEndAction() FAILED due "
       "to ContentForTSFRef() failure", this));
    return E_FAIL;
  }
  contentForTSF.EndComposition(*action);

  // If this composition was restart but the composition doesn't modify
  // anything, we should remove the pending composition for preventing to
  // dispatch redundant composition events.
  for (size_t i = mPendingActions.Length(), j = 1; i > 0; --i, ++j) {
    PendingAction& pendingAction = mPendingActions[i - 1];
    if (pendingAction.mType == PendingAction::Type::eCompositionStart) {
      if (pendingAction.mData != action->mData) {
        break;
      }
      // When only setting selection is necessary, we should append it.
      if (pendingAction.mAdjustSelection) {
        LONG selectionStart = pendingAction.mSelectionStart;
        LONG selectionLength = pendingAction.mSelectionLength;

        PendingAction* setSelection = mPendingActions.AppendElement();
        setSelection->mType = PendingAction::Type::eSetSelection;
        setSelection->mSelectionStart = selectionStart;
        setSelection->mSelectionLength = selectionLength;
        setSelection->mSelectionReversed = false;
      }
      // Remove the redundant pending composition.
      mPendingActions.RemoveElementsAt(i - 1, j);
      MOZ_LOG(sTextStoreLog, LogLevel::Info,
        ("0x%p   TSFTextStore::RecordCompositionEndAction(), "
         "succeeded, but the composition was canceled due to redundant",
         this));
      return S_OK;
    }
  }

  MOZ_LOG(sTextStoreLog, LogLevel::Info,
    ("0x%p   TSFTextStore::RecordCompositionEndAction(), succeeded",
     this));
  return S_OK;
}

STDMETHODIMP
TSFTextStore::OnStartComposition(ITfCompositionView* pComposition,
                                 BOOL* pfOk)
{
  MOZ_LOG(sTextStoreLog, LogLevel::Info,
    ("0x%p TSFTextStore::OnStartComposition(pComposition=0x%p, "
     "pfOk=0x%p), mComposition.mView=0x%p",
     this, pComposition, pfOk, mComposition.mView.get()));

  AutoPendingActionAndContentFlusher flusher(this);

  *pfOk = FALSE;

  // Only one composition at a time
  if (mComposition.IsComposing()) {
    MOZ_LOG(sTextStoreLog, LogLevel::Error,
      ("0x%p   TSFTextStore::OnStartComposition() FAILED due to "
       "there is another composition already (but returns S_OK)", this));
    return S_OK;
  }

  RefPtr<ITfRange> range;
  HRESULT hr = pComposition->GetRange(getter_AddRefs(range));
  if (FAILED(hr)) {
    MOZ_LOG(sTextStoreLog, LogLevel::Error,
      ("0x%p   TSFTextStore::OnStartComposition() FAILED due to "
       "pComposition->GetRange() failure", this));
    return hr;
  }
  hr = RecordCompositionStartAction(pComposition, range, false);
  if (FAILED(hr)) {
    MOZ_LOG(sTextStoreLog, LogLevel::Error,
      ("0x%p   TSFTextStore::OnStartComposition() FAILED due to "
       "RecordCompositionStartAction() failure", this));
    return hr;
  }

  *pfOk = TRUE;
  MOZ_LOG(sTextStoreLog, LogLevel::Info,
    ("0x%p   TSFTextStore::OnStartComposition() succeeded", this));
  return S_OK;
}

STDMETHODIMP
TSFTextStore::OnUpdateComposition(ITfCompositionView* pComposition,
                                  ITfRange* pRangeNew)
{
  MOZ_LOG(sTextStoreLog, LogLevel::Info,
    ("0x%p TSFTextStore::OnUpdateComposition(pComposition=0x%p, "
     "pRangeNew=0x%p), mComposition.mView=0x%p",
     this, pComposition, pRangeNew, mComposition.mView.get()));

  AutoPendingActionAndContentFlusher flusher(this);

  if (!mDocumentMgr || !mContext) {
    MOZ_LOG(sTextStoreLog, LogLevel::Error,
      ("0x%p   TSFTextStore::OnUpdateComposition() FAILED due to "
       "not ready for the composition", this));
    return E_UNEXPECTED;
  }
  if (!mComposition.IsComposing()) {
    MOZ_LOG(sTextStoreLog, LogLevel::Error,
      ("0x%p   TSFTextStore::OnUpdateComposition() FAILED due to "
       "no active composition", this));
    return E_UNEXPECTED;
  }
  if (mComposition.mView != pComposition) {
    MOZ_LOG(sTextStoreLog, LogLevel::Error,
      ("0x%p   TSFTextStore::OnUpdateComposition() FAILED due to "
       "different composition view specified", this));
    return E_UNEXPECTED;
  }

  // pRangeNew is null when the update is not complete
  if (!pRangeNew) {
    MaybeDispatchKeyboardEventAsProcessedByIME();
    if (mDestroyed) {
      MOZ_LOG(sTextStoreLog, LogLevel::Error,
        ("0x%p   TSFTextStore::OnUpdateComposition() FAILED due to "
         "destroyed during dispatching a keyboard event", this));
      return E_FAIL;
    }
    PendingAction* action = LastOrNewPendingCompositionUpdate();
    action->mIncomplete = true;
    MOZ_LOG(sTextStoreLog, LogLevel::Info,
      ("0x%p   TSFTextStore::OnUpdateComposition() succeeded but "
       "not complete", this));
    return S_OK;
  }

  HRESULT hr = RestartCompositionIfNecessary(pRangeNew);
  if (FAILED(hr)) {
    MOZ_LOG(sTextStoreLog, LogLevel::Error,
      ("0x%p   TSFTextStore::OnUpdateComposition() FAILED due to "
       "RestartCompositionIfNecessary() failure", this));
    return hr;
  }

  hr = RecordCompositionUpdateAction();
  if (FAILED(hr)) {
    MOZ_LOG(sTextStoreLog, LogLevel::Error,
      ("0x%p   TSFTextStore::OnUpdateComposition() FAILED due to "
       "RecordCompositionUpdateAction() failure", this));
    return hr;
  }

  if (MOZ_LOG_TEST(sTextStoreLog, LogLevel::Info)) {
    Selection& selectionForTSF = SelectionForTSFRef();
    if (selectionForTSF.IsDirty()) {
      MOZ_LOG(sTextStoreLog, LogLevel::Error,
        ("0x%p   TSFTextStore::OnUpdateComposition() FAILED due to "
         "SelectionForTSFRef() failure", this));
      return E_FAIL;
    }
    MOZ_LOG(sTextStoreLog, LogLevel::Info,
      ("0x%p   TSFTextStore::OnUpdateComposition() succeeded: "
       "mComposition={ mStart=%ld, mString=\"%s\" }, "
       "SelectionForTSFRef()={ acpStart=%ld, acpEnd=%ld, style.ase=%s }",
       this, mComposition.mStart,
       GetEscapedUTF8String(mComposition.mString).get(),
       selectionForTSF.StartOffset(), selectionForTSF.EndOffset(),
       GetActiveSelEndName(selectionForTSF.ActiveSelEnd())));
  }
  return S_OK;
}

STDMETHODIMP
TSFTextStore::OnEndComposition(ITfCompositionView* pComposition)
{
  MOZ_LOG(sTextStoreLog, LogLevel::Info,
    ("0x%p TSFTextStore::OnEndComposition(pComposition=0x%p), "
     "mComposition={ mView=0x%p, mString=\"%s\" }",
     this, pComposition, mComposition.mView.get(),
     GetEscapedUTF8String(mComposition.mString).get()));

  AutoPendingActionAndContentFlusher flusher(this);

  if (!mComposition.IsComposing()) {
    MOZ_LOG(sTextStoreLog, LogLevel::Error,
      ("0x%p   TSFTextStore::OnEndComposition() FAILED due to "
       "no active composition", this));
    return E_UNEXPECTED;
  }

  if (mComposition.mView != pComposition) {
    MOZ_LOG(sTextStoreLog, LogLevel::Error,
      ("0x%p   TSFTextStore::OnEndComposition() FAILED due to "
       "different composition view specified", this));
    return E_UNEXPECTED;
  }

  HRESULT hr = RecordCompositionEndAction();
  if (FAILED(hr)) {
    MOZ_LOG(sTextStoreLog, LogLevel::Error,
      ("0x%p   TSFTextStore::OnEndComposition() FAILED due to "
       "RecordCompositionEndAction() failure", this));
    return hr;
  }

  MOZ_LOG(sTextStoreLog, LogLevel::Info,
    ("0x%p   TSFTextStore::OnEndComposition(), succeeded", this));
  return S_OK;
}

STDMETHODIMP
TSFTextStore::AdviseMouseSink(ITfRangeACP* range,
                              ITfMouseSink* pSink,
                              DWORD* pdwCookie)
{
  MOZ_LOG(sTextStoreLog, LogLevel::Info,
    ("0x%p TSFTextStore::AdviseMouseSink(range=0x%p, pSink=0x%p, "
     "pdwCookie=0x%p)", this, range, pSink, pdwCookie));

  if (!pdwCookie) {
    MOZ_LOG(sTextStoreLog, LogLevel::Error,
      ("0x%p   TSFTextStore::AdviseMouseSink() FAILED due to the "
       "pdwCookie is null", this));
    return E_INVALIDARG;
  }
  // Initialize the result with invalid cookie for safety.
  *pdwCookie = MouseTracker::kInvalidCookie;

  if (!range) {
    MOZ_LOG(sTextStoreLog, LogLevel::Error,
      ("0x%p   TSFTextStore::AdviseMouseSink() FAILED due to the "
       "range is null", this));
    return E_INVALIDARG;
  }
  if (!pSink) {
    MOZ_LOG(sTextStoreLog, LogLevel::Error,
      ("0x%p   TSFTextStore::AdviseMouseSink() FAILED due to the "
       "pSink is null", this));
    return E_INVALIDARG;
  }

  // Looking for an unusing tracker.
  MouseTracker* tracker = nullptr;
  for (size_t i = 0; i < mMouseTrackers.Length(); i++) {
    if (mMouseTrackers[i].IsUsing()) {
      continue;
    }
    tracker = &mMouseTrackers[i];
  }
  // If there is no unusing tracker, create new one.
  // XXX Should we make limitation of the number of installs?
  if (!tracker) {
    tracker = mMouseTrackers.AppendElement();
    HRESULT hr = tracker->Init(this);
    if (FAILED(hr)) {
      MOZ_LOG(sTextStoreLog, LogLevel::Error,
        ("0x%p   TSFTextStore::AdviseMouseSink() FAILED due to "
         "failure of MouseTracker::Init()", this));
      return hr;
    }
  }
  HRESULT hr = tracker->AdviseSink(this, range, pSink);
  if (FAILED(hr)) {
    MOZ_LOG(sTextStoreLog, LogLevel::Error,
      ("0x%p   TSFTextStore::AdviseMouseSink() FAILED due to failure "
       "of MouseTracker::Init()", this));
    return hr;
  }
  *pdwCookie = tracker->Cookie();
  MOZ_LOG(sTextStoreLog, LogLevel::Info,
    ("0x%p   TSFTextStore::AdviseMouseSink(), succeeded, "
     "*pdwCookie=%d", this, *pdwCookie));
  return S_OK;
}

STDMETHODIMP
TSFTextStore::UnadviseMouseSink(DWORD dwCookie)
{
  MOZ_LOG(sTextStoreLog, LogLevel::Info,
    ("0x%p TSFTextStore::UnadviseMouseSink(dwCookie=%d)",
     this, dwCookie));
  if (dwCookie == MouseTracker::kInvalidCookie) {
    MOZ_LOG(sTextStoreLog, LogLevel::Error,
      ("0x%p   TSFTextStore::UnadviseMouseSink() FAILED due to "
       "the cookie is invalid value", this));
    return E_INVALIDARG;
  }
  // The cookie value must be an index of mMouseTrackers.
  // We can use this shortcut for now.
  if (static_cast<size_t>(dwCookie) >= mMouseTrackers.Length()) {
    MOZ_LOG(sTextStoreLog, LogLevel::Error,
      ("0x%p   TSFTextStore::UnadviseMouseSink() FAILED due to "
       "the cookie is too large value", this));
    return E_INVALIDARG;
  }
  MouseTracker& tracker = mMouseTrackers[dwCookie];
  if (!tracker.IsUsing()) {
    MOZ_LOG(sTextStoreLog, LogLevel::Error,
      ("0x%p   TSFTextStore::UnadviseMouseSink() FAILED due to "
       "the found tracker uninstalled already", this));
    return E_INVALIDARG;
  }
  tracker.UnadviseSink();
  MOZ_LOG(sTextStoreLog, LogLevel::Info,
    ("0x%p   TSFTextStore::UnadviseMouseSink(), succeeded", this));
  return S_OK;
}

// static
nsresult
TSFTextStore::OnFocusChange(bool aGotFocus,
                            nsWindowBase* aFocusedWidget,
                            const InputContext& aContext)
{
  MOZ_LOG(sTextStoreLog, LogLevel::Debug,
    ("  TSFTextStore::OnFocusChange(aGotFocus=%s, "
     "aFocusedWidget=0x%p, aContext=%s), "
     "sThreadMgr=0x%p, sEnabledTextStore=0x%p",
     GetBoolName(aGotFocus), aFocusedWidget,
     GetInputContextString(aContext).get(),
     sThreadMgr.get(), sEnabledTextStore.get()));

  if (NS_WARN_IF(!IsInTSFMode())) {
    return NS_ERROR_NOT_AVAILABLE;
  }

  RefPtr<ITfDocumentMgr> prevFocusedDocumentMgr;
  bool hasFocus = ThinksHavingFocus();
  RefPtr<TSFTextStore> oldTextStore = sEnabledTextStore.forget();

  // If currently oldTextStore still has focus, notifies TSF of losing focus.
  if (hasFocus) {
    RefPtr<ITfThreadMgr> threadMgr = sThreadMgr;
    DebugOnly<HRESULT> hr =
      threadMgr->AssociateFocus(
        oldTextStore->mWidget->GetWindowHandle(),
        nullptr, getter_AddRefs(prevFocusedDocumentMgr));
    NS_ASSERTION(SUCCEEDED(hr), "Disassociating focus failed");
    NS_ASSERTION(prevFocusedDocumentMgr == oldTextStore->mDocumentMgr,
                 "different documentMgr has been associated with the window");
  }

  // Even if there was a focused TextStore, we won't use it with new focused
  // editor.  So, release it now.
  if (oldTextStore) {
    oldTextStore->Destroy();
  }

  if (NS_WARN_IF(!sThreadMgr)) {
    MOZ_LOG(sTextStoreLog, LogLevel::Error,
      ("  TSFTextStore::OnFocusChange() FAILED, due to "
       "sThreadMgr being destroyed during calling "
       "ITfThreadMgr::AssociateFocus()"));
    return NS_ERROR_FAILURE;
  }
  if (NS_WARN_IF(sEnabledTextStore)) {
    MOZ_LOG(sTextStoreLog, LogLevel::Error,
      ("  TSFTextStore::OnFocusChange() FAILED, due to "
       "nested event handling has created another focused TextStore during "
       "calling ITfThreadMgr::AssociateFocus()"));
    return NS_ERROR_FAILURE;
  }

  // If this is a notification of blur, move focus to the dummy document
  // manager.
  if (!aGotFocus || !aContext.mIMEState.IsEditable()) {
    RefPtr<ITfThreadMgr> threadMgr = sThreadMgr;
    RefPtr<ITfDocumentMgr> disabledDocumentMgr = sDisabledDocumentMgr;
    HRESULT hr = threadMgr->SetFocus(disabledDocumentMgr);
    if (NS_WARN_IF(FAILED(hr))) {
      MOZ_LOG(sTextStoreLog, LogLevel::Error,
        ("  TSFTextStore::OnFocusChange() FAILED due to "
         "ITfThreadMgr::SetFocus() failure"));
      return NS_ERROR_FAILURE;
    }
    return NS_OK;
  }

  // If an editor is getting focus, create new TextStore and set focus.
  if (NS_WARN_IF(!CreateAndSetFocus(aFocusedWidget, aContext))) {
    MOZ_LOG(sTextStoreLog, LogLevel::Error,
      ("  TSFTextStore::OnFocusChange() FAILED due to "
       "ITfThreadMgr::CreateAndSetFocus() failure"));
    return NS_ERROR_FAILURE;
  }
  return NS_OK;
}

// static
void
TSFTextStore::EnsureToDestroyAndReleaseEnabledTextStoreIf(
                RefPtr<TSFTextStore>& aTextStore)
{
  aTextStore->Destroy();
  if (sEnabledTextStore == aTextStore) {
    sEnabledTextStore = nullptr;
  }
  aTextStore = nullptr;
}

// static
bool
TSFTextStore::CreateAndSetFocus(nsWindowBase* aFocusedWidget,
                                const InputContext& aContext)
{
  // TSF might do something which causes that we need to access static methods
  // of TSFTextStore.  At that time, sEnabledTextStore may be necessary.
  // So, we should set sEnabledTextStore directly.
  RefPtr<TSFTextStore> textStore = new TSFTextStore();
  sEnabledTextStore = textStore;
  if (NS_WARN_IF(!textStore->Init(aFocusedWidget, aContext))) {
    MOZ_LOG(sTextStoreLog, LogLevel::Error,
      ("  TSFTextStore::CreateAndSetFocus() FAILED due to "
       "TSFTextStore::Init() failure"));
    EnsureToDestroyAndReleaseEnabledTextStoreIf(textStore);
    return false;
  }
  RefPtr<ITfDocumentMgr> newDocMgr = textStore->mDocumentMgr;
  if (NS_WARN_IF(!newDocMgr)) {
    MOZ_LOG(sTextStoreLog, LogLevel::Error,
      ("  TSFTextStore::CreateAndSetFocus() FAILED due to "
       "invalid TSFTextStore::mDocumentMgr"));
    EnsureToDestroyAndReleaseEnabledTextStoreIf(textStore);
    return false;
  }
  if (aContext.mIMEState.mEnabled == IMEState::PASSWORD) {
    MarkContextAsKeyboardDisabled(textStore->mContext);
    RefPtr<ITfContext> topContext;
    newDocMgr->GetTop(getter_AddRefs(topContext));
    if (topContext && topContext != textStore->mContext) {
      MarkContextAsKeyboardDisabled(topContext);
    }
  }

  HRESULT hr;
  RefPtr<ITfThreadMgr> threadMgr = sThreadMgr;
  hr = threadMgr->SetFocus(newDocMgr);

  if (NS_WARN_IF(FAILED(hr))) {
    MOZ_LOG(sTextStoreLog, LogLevel::Error,
      ("  TSFTextStore::CreateAndSetFocus() FAILED due to "
       "ITfTheadMgr::SetFocus() failure"));
    EnsureToDestroyAndReleaseEnabledTextStoreIf(textStore);
    return false;
  }
  if (NS_WARN_IF(!sThreadMgr)) {
    MOZ_LOG(sTextStoreLog, LogLevel::Error,
      ("  TSFTextStore::CreateAndSetFocus() FAILED due to "
       "sThreadMgr being destroyed during calling "
       "ITfTheadMgr::SetFocus()"));
    EnsureToDestroyAndReleaseEnabledTextStoreIf(textStore);
    return false;
  }
  if (NS_WARN_IF(sEnabledTextStore != textStore)) {
    MOZ_LOG(sTextStoreLog, LogLevel::Error,
      ("  TSFTextStore::CreateAndSetFocus() FAILED due to "
       "creating TextStore has lost focus during calling "
       "ITfThreadMgr::SetFocus()"));
    EnsureToDestroyAndReleaseEnabledTextStoreIf(textStore);
    return false;
  }

  // Use AssociateFocus() for ensuring that any native focus event
  // never steal focus from our documentMgr.
  RefPtr<ITfDocumentMgr> prevFocusedDocumentMgr;
  hr = threadMgr->AssociateFocus(aFocusedWidget->GetWindowHandle(), newDocMgr,
                                 getter_AddRefs(prevFocusedDocumentMgr));
  if (NS_WARN_IF(FAILED(hr))) {
    MOZ_LOG(sTextStoreLog, LogLevel::Error,
      ("  TSFTextStore::CreateAndSetFocus() FAILED due to "
       "ITfTheadMgr::AssociateFocus() failure"));
    EnsureToDestroyAndReleaseEnabledTextStoreIf(textStore);
    return false;
  }
  if (NS_WARN_IF(!sThreadMgr)) {
    MOZ_LOG(sTextStoreLog, LogLevel::Error,
      ("  TSFTextStore::CreateAndSetFocus() FAILED due to "
       "sThreadMgr being destroyed during calling "
       "ITfTheadMgr::AssociateFocus()"));
    EnsureToDestroyAndReleaseEnabledTextStoreIf(textStore);
    return false;
  }
  if (NS_WARN_IF(sEnabledTextStore != textStore)) {
    MOZ_LOG(sTextStoreLog, LogLevel::Error,
      ("  TSFTextStore::CreateAndSetFocus() FAILED due to "
       "creating TextStore has lost focus during calling "
       "ITfTheadMgr::AssociateFocus()"));
    EnsureToDestroyAndReleaseEnabledTextStoreIf(textStore);
    return false;
  }

  if (textStore->mSink) {
    MOZ_LOG(sTextStoreLog, LogLevel::Info,
      ("  TSFTextStore::CreateAndSetFocus(), calling "
       "ITextStoreACPSink::OnLayoutChange(TS_LC_CREATE) for 0x%p...",
       textStore.get()));
    RefPtr<ITextStoreACPSink> sink = textStore->mSink;
    sink->OnLayoutChange(TS_LC_CREATE, TEXTSTORE_DEFAULT_VIEW);
    if (NS_WARN_IF(sEnabledTextStore != textStore)) {
      MOZ_LOG(sTextStoreLog, LogLevel::Error,
        ("  TSFTextStore::CreateAndSetFocus() FAILED due to "
         "creating TextStore has lost focus during calling "
         "ITextStoreACPSink::OnLayoutChange(TS_LC_CREATE)"));
      EnsureToDestroyAndReleaseEnabledTextStoreIf(textStore);
      return false;
    }
  }
  return true;
}

// static
IMENotificationRequests
TSFTextStore::GetIMENotificationRequests()
{
  if (!sEnabledTextStore ||
      NS_WARN_IF(!sEnabledTextStore->mDocumentMgr)) {
    // If there is no active text store, we don't need any notifications
    // since there is no sink which needs notifications.
    return IMENotificationRequests();
  }

  // Otherwise, requests all notifications since even if some of them may not
  // be required by the sink of active TIP, active TIP may be changed and
  // other TIPs may need all notifications.
  // Note that Windows temporarily steal focus from active window if the main
  // process which created the window becomes busy.  In this case, we shouldn't
  // commit composition since user may want to continue to compose the
  // composition after becoming not busy.  Therefore, we need notifications
  // even during deactive.
  // Be aware, we don't need to check actual focused text store.  For example,
  // MS-IME for Japanese handles focus messages by themselves and sets focused
  // text store to nullptr when the process is being inactivated.  However,
  // we still need to reuse sEnabledTextStore if the process is activated and
  // focused element isn't changed.  Therefore, if sEnabledTextStore isn't
  // nullptr, we need to keep notifying the sink even when it is not focused
  // text store for the thread manager.
  return IMENotificationRequests(
           IMENotificationRequests::NOTIFY_TEXT_CHANGE |
           IMENotificationRequests::NOTIFY_POSITION_CHANGE |
           IMENotificationRequests::NOTIFY_MOUSE_BUTTON_EVENT_ON_CHAR |
           IMENotificationRequests::NOTIFY_DURING_DEACTIVE);
}

nsresult
TSFTextStore::OnTextChangeInternal(const IMENotification& aIMENotification)
{
  const TextChangeDataBase& textChangeData = aIMENotification.mTextChangeData;

  MOZ_LOG(sTextStoreLog, LogLevel::Debug,
    ("0x%p   TSFTextStore::OnTextChangeInternal(aIMENotification={ "
     "mMessage=0x%08X, mTextChangeData={ mStartOffset=%lu, "
     "mRemovedEndOffset=%lu, mAddedEndOffset=%lu, "
     "mCausedOnlyByComposition=%s, "
     "mIncludingChangesDuringComposition=%s, "
     "mIncludingChangesWithoutComposition=%s }), "
     "mDestroyed=%s, mSink=0x%p, mSinkMask=%s, "
     "mComposition.IsComposing()=%s",
     this, aIMENotification.mMessage,
     textChangeData.mStartOffset,
     textChangeData.mRemovedEndOffset,
     textChangeData.mAddedEndOffset,
     GetBoolName(textChangeData.mCausedOnlyByComposition),
     GetBoolName(textChangeData.mIncludingChangesDuringComposition),
     GetBoolName(textChangeData.mIncludingChangesWithoutComposition),
     GetBoolName(mDestroyed),
     mSink.get(),
     GetSinkMaskNameStr(mSinkMask).get(),
     GetBoolName(mComposition.IsComposing())));

  if (mDestroyed) {
    // If this instance is already destroyed, we shouldn't notify TSF of any
    // changes.
    return NS_OK;
  }

  mDeferNotifyingTSF = false;

  // Different from selection change, we don't modify anything with text
  // change data.  Therefore, if neither TSF not TIP wants text change
  // notifications, we don't need to store the changes.
  if (!mSink || !(mSinkMask & TS_AS_TEXT_CHANGE)) {
    return NS_OK;
  }

  // Merge any text change data even if it's caused by composition.
  mPendingTextChangeData.MergeWith(textChangeData);

  MaybeFlushPendingNotifications();

  return NS_OK;
}

void
TSFTextStore::NotifyTSFOfTextChange()
{
  MOZ_ASSERT(!mDestroyed);
  MOZ_ASSERT(!IsReadLocked());
  MOZ_ASSERT(!mComposition.IsComposing());
  MOZ_ASSERT(mPendingTextChangeData.IsValid());

  // If the text changes are caused only by composition, we don't need to
  // notify TSF of the text changes.
  if (mPendingTextChangeData.mCausedOnlyByComposition) {
    mPendingTextChangeData.Clear();
    return;
  }

  // First, forget cached selection.
  mSelectionForTSF.MarkDirty();

  // For making it safer, we should check if there is a valid sink to receive
  // text change notification.
  if (NS_WARN_IF(!mSink) || NS_WARN_IF(!(mSinkMask & TS_AS_TEXT_CHANGE))) {
    MOZ_LOG(sTextStoreLog, LogLevel::Error,
      ("0x%p   TSFTextStore::NotifyTSFOfTextChange() FAILED due to "
       "mSink is not ready to call ITextStoreACPSink::OnTextChange()...",
       this));
    mPendingTextChangeData.Clear();
    return;
  }

  if (NS_WARN_IF(!mPendingTextChangeData.IsInInt32Range())) {
    MOZ_LOG(sTextStoreLog, LogLevel::Error,
      ("0x%p   TSFTextStore::NotifyTSFOfTextChange() FAILED due to "
       "offset is too big for calling "
       "ITextStoreACPSink::OnTextChange()...",
       this));
    mPendingTextChangeData.Clear();
    return;
   }

  TS_TEXTCHANGE textChange;
  textChange.acpStart =
    static_cast<LONG>(mPendingTextChangeData.mStartOffset);
  textChange.acpOldEnd =
    static_cast<LONG>(mPendingTextChangeData.mRemovedEndOffset);
  textChange.acpNewEnd =
    static_cast<LONG>(mPendingTextChangeData.mAddedEndOffset);
  mPendingTextChangeData.Clear();

  MOZ_LOG(sTextStoreLog, LogLevel::Info,
    ("0x%p   TSFTextStore::NotifyTSFOfTextChange(), calling "
     "ITextStoreACPSink::OnTextChange(0, { acpStart=%ld, acpOldEnd=%ld, "
     "acpNewEnd=%ld })...", this, textChange.acpStart,
     textChange.acpOldEnd, textChange.acpNewEnd));
  RefPtr<ITextStoreACPSink> sink = mSink;
  sink->OnTextChange(0, &textChange);
}

nsresult
TSFTextStore::OnSelectionChangeInternal(const IMENotification& aIMENotification)
{
  const SelectionChangeDataBase& selectionChangeData =
    aIMENotification.mSelectionChangeData;
  MOZ_LOG(sTextStoreLog, LogLevel::Debug,
    ("0x%p   TSFTextStore::OnSelectionChangeInternal("
     "aIMENotification={ mSelectionChangeData={ mOffset=%lu, "
     "Length()=%lu, mReversed=%s, mWritingMode=%s, "
     "mCausedByComposition=%s, mCausedBySelectionEvent=%s, "
     "mOccurredDuringComposition=%s } }), mDestroyed=%s, "
     "mSink=0x%p, mSinkMask=%s, mIsRecordingActionsWithoutLock=%s, "
     "mComposition.IsComposing()=%s",
     this, selectionChangeData.mOffset, selectionChangeData.Length(),
     GetBoolName(selectionChangeData.mReversed),
     GetWritingModeName(selectionChangeData.GetWritingMode()).get(),
     GetBoolName(selectionChangeData.mCausedByComposition),
     GetBoolName(selectionChangeData.mCausedBySelectionEvent),
     GetBoolName(selectionChangeData.mOccurredDuringComposition),
     GetBoolName(mDestroyed),
     mSink.get(), GetSinkMaskNameStr(mSinkMask).get(),
     GetBoolName(mIsRecordingActionsWithoutLock),
     GetBoolName(mComposition.IsComposing())));

  if (mDestroyed) {
    // If this instance is already destroyed, we shouldn't notify TSF of any
    // changes.
    return NS_OK;
  }

  mDeferNotifyingTSF = false;

  // Assign the new selection change data to the pending selection change data
  // because only the latest selection data is necessary.
  // Note that this is necessary to update mSelectionForTSF.  Therefore, even if
  // neither TSF nor TIP wants selection change notifications, we need to
  // store the selection information.
  mPendingSelectionChangeData.Assign(selectionChangeData);

  // Flush remaining pending notifications here if it's possible.
  MaybeFlushPendingNotifications();

  return NS_OK;
}

void
TSFTextStore::NotifyTSFOfSelectionChange()
{
  MOZ_ASSERT(!mDestroyed);
  MOZ_ASSERT(!IsReadLocked());
  MOZ_ASSERT(!mComposition.IsComposing());
  MOZ_ASSERT(mPendingSelectionChangeData.IsValid());

  // If selection range isn't actually changed, we don't need to notify TSF
  // of this selection change.
  if (!mSelectionForTSF.SetSelection(
                          mPendingSelectionChangeData.mOffset,
                          mPendingSelectionChangeData.Length(),
                          mPendingSelectionChangeData.mReversed,
                          mPendingSelectionChangeData.GetWritingMode())) {
    mPendingSelectionChangeData.Clear();
    MOZ_LOG(sTextStoreLog, LogLevel::Debug,
      ("0x%p   TSFTextStore::NotifyTSFOfSelectionChange(), "
       "selection isn't actually changed.", this));
    return;
  }

  mPendingSelectionChangeData.Clear();

  if (!mSink || !(mSinkMask & TS_AS_SEL_CHANGE)) {
    return;
  }

  MOZ_LOG(sTextStoreLog, LogLevel::Info,
    ("0x%p   TSFTextStore::NotifyTSFOfSelectionChange(), calling "
     "ITextStoreACPSink::OnSelectionChange()...", this));
  RefPtr<ITextStoreACPSink> sink = mSink;
  sink->OnSelectionChange();
}

nsresult
TSFTextStore::OnLayoutChangeInternal()
{
  if (mDestroyed) {
    // If this instance is already destroyed, we shouldn't notify TSF of any
    // changes.
    return NS_OK;
  }

  NS_ENSURE_TRUE(mContext, NS_ERROR_FAILURE);
  NS_ENSURE_TRUE(mSink, NS_ERROR_FAILURE);

  mDeferNotifyingTSF = false;

  nsresult rv = NS_OK;

  // We need to notify TSF of layout change even if the document is locked.
  // So, don't use MaybeFlushPendingNotifications() for flushing pending
  // layout change.
  MOZ_LOG(sTextStoreLog, LogLevel::Info,
    ("0x%p   TSFTextStore::OnLayoutChangeInternal(), calling "
     "NotifyTSFOfLayoutChange()...", this));
  if (NS_WARN_IF(!NotifyTSFOfLayoutChange())) {
    rv = NS_ERROR_FAILURE;
  }

  MOZ_LOG(sTextStoreLog, LogLevel::Debug,
    ("0x%p   TSFTextStore::OnLayoutChangeInternal(), calling "
     "MaybeFlushPendingNotifications()...", this));
  MaybeFlushPendingNotifications();

  return rv;
}

bool
TSFTextStore::NotifyTSFOfLayoutChange()
{
  MOZ_ASSERT(!mDestroyed);

  // If we're waiting a query of layout information from TIP, it means that
  // we've returned TS_E_NOLAYOUT error.
  bool returnedNoLayoutError =
    mHasReturnedNoLayoutError || mWaitingQueryLayout;

  // If we returned TS_E_NOLAYOUT, TIP should query the computed layout again.
  mWaitingQueryLayout = returnedNoLayoutError;

  // For avoiding to call this method again at unlocking the document during
  // calls of OnLayoutChange(), reset mHasReturnedNoLayoutError.
  mHasReturnedNoLayoutError = false;

  // Now, layout has been computed.  We should notify mContentForTSF for
  // making GetTextExt() and GetACPFromPoint() not return TS_E_NOLAYOUT.
  if (mContentForTSF.IsInitialized()) {
    mContentForTSF.OnLayoutChanged();
  }

  // Now, the caret position is different from ours.  Destroy the native caret
  // if there is.
  MaybeDestroyNativeCaret();

  // This method should return true if either way succeeds.
  bool ret = true;

  if (mSink) {
    MOZ_LOG(sTextStoreLog, LogLevel::Info,
      ("0x%p   TSFTextStore::NotifyTSFOfLayoutChange(), "
       "calling ITextStoreACPSink::OnLayoutChange()...",
       this));
    RefPtr<ITextStoreACPSink> sink = mSink;
    HRESULT hr = sink->OnLayoutChange(TS_LC_CHANGE, TEXTSTORE_DEFAULT_VIEW);
    MOZ_LOG(sTextStoreLog, LogLevel::Info,
      ("0x%p   TSFTextStore::NotifyTSFOfLayoutChange(), "
       "called ITextStoreACPSink::OnLayoutChange()",
       this));
    ret = SUCCEEDED(hr);
  }

  // The layout change caused by composition string change should cause
  // calling ITfContextOwnerServices::OnLayoutChange() too.
  if (returnedNoLayoutError && mContext) {
    RefPtr<ITfContextOwnerServices> service;
    mContext->QueryInterface(IID_ITfContextOwnerServices,
                             getter_AddRefs(service));
    if (service) {
      MOZ_LOG(sTextStoreLog, LogLevel::Info,
        ("0x%p   TSFTextStore::NotifyTSFOfLayoutChange(), "
         "calling ITfContextOwnerServices::OnLayoutChange()...",
         this));
      HRESULT hr = service->OnLayoutChange();
      ret = ret && SUCCEEDED(hr);
      MOZ_LOG(sTextStoreLog, LogLevel::Info,
        ("0x%p   TSFTextStore::NotifyTSFOfLayoutChange(), "
         "called ITfContextOwnerServices::OnLayoutChange()",
         this));
    }
  }

  if (!mWidget || mWidget->Destroyed()) {
    MOZ_LOG(sTextStoreLog, LogLevel::Info,
      ("0x%p   TSFTextStore::NotifyTSFOfLayoutChange(), "
       "the widget is destroyed during calling OnLayoutChange()",
       this));
    return ret;
  }

  if (mDestroyed) {
    MOZ_LOG(sTextStoreLog, LogLevel::Info,
      ("0x%p   TSFTextStore::NotifyTSFOfLayoutChange(), "
       "the TSFTextStore instance is destroyed during calling "
       "OnLayoutChange()",
       this));
    return ret;
  }

  // If we returned TS_E_NOLAYOUT again, we need another call of
  // OnLayoutChange() later.  So, let's wait a query from TIP.
  if (mHasReturnedNoLayoutError) {
    mWaitingQueryLayout = true;
  }

  if (!mWaitingQueryLayout) {
    MOZ_LOG(sTextStoreLog, LogLevel::Info,
      ("0x%p   TSFTextStore::NotifyTSFOfLayoutChange(), "
       "succeeded notifying TIP of our layout change",
       this));
    return ret;
  }

  // If we believe that TIP needs to retry to retrieve our layout information
  // later, we should call it with ::PostMessage() hack.
  MOZ_LOG(sTextStoreLog, LogLevel::Debug,
    ("0x%p   TSFTextStore::NotifyTSFOfLayoutChange(), "
     "posing  MOZ_WM_NOTIY_TSF_OF_LAYOUT_CHANGE for calling "
     "OnLayoutChange() again...", this));
  ::PostMessage(mWidget->GetWindowHandle(),
                MOZ_WM_NOTIY_TSF_OF_LAYOUT_CHANGE,
                reinterpret_cast<WPARAM>(this), 0);

  return true;
}

void
TSFTextStore::NotifyTSFOfLayoutChangeAgain()
{
  // Don't notify TSF of layout change after destroyed.
  if (mDestroyed) {
    mWaitingQueryLayout = false;
    return;
  }

  // Before preforming this method, TIP has accessed our layout information by
  // itself.  In such case, we don't need to call OnLayoutChange() anymore.
  if (!mWaitingQueryLayout) {
    return;
  }

  MOZ_LOG(sTextStoreLog, LogLevel::Info,
    ("0x%p   TSFTextStore::NotifyTSFOfLayoutChangeAgain(), "
     "calling NotifyTSFOfLayoutChange()...", this));
  NotifyTSFOfLayoutChange();

  // If TIP didn't retrieved our layout information during a call of
  // NotifyTSFOfLayoutChange(), it means that the TIP already gave up to
  // retry to retrieve layout information or doesn't necessary it anymore.
  // But don't forget that the call may have caused returning TS_E_NOLAYOUT
  // error again.  In such case we still need to call OnLayoutChange() later.
  if (!mHasReturnedNoLayoutError && mWaitingQueryLayout) {
    mWaitingQueryLayout = false;
    MOZ_LOG(sTextStoreLog, LogLevel::Warning,
      ("0x%p   TSFTextStore::NotifyTSFOfLayoutChangeAgain(), "
       "called NotifyTSFOfLayoutChange() but TIP didn't retry to "
       "retrieve the layout information", this));
  } else {
    MOZ_LOG(sTextStoreLog, LogLevel::Info,
      ("0x%p   TSFTextStore::NotifyTSFOfLayoutChangeAgain(), "
       "called NotifyTSFOfLayoutChange()", this));
  }
}

nsresult
TSFTextStore::OnUpdateCompositionInternal()
{
  MOZ_LOG(sTextStoreLog, LogLevel::Debug,
    ("0x%p   TSFTextStore::OnUpdateCompositionInternal(), "
     "mDestroyed=%s, mDeferNotifyingTSF=%s",
     this, GetBoolName(mDestroyed), GetBoolName(mDeferNotifyingTSF)));

  // There are nothing to do after destroyed.
  if (mDestroyed) {
    return NS_OK;
  }

  // Update cached data now because all pending events have been handled now.
  mContentForTSF.OnCompositionEventsHandled();

  // If composition is completely finished both in TSF/TIP and the focused
  // editor which may be in a remote process, we can clear the cache and don't
  // have it until starting next composition.
  if (!mComposition.IsComposing() && !IsHandlingComposition()) {
    mDeferClearingContentForTSF = false;
  }
  mDeferNotifyingTSF = false;
  MaybeFlushPendingNotifications();
  return NS_OK;
}

nsresult
TSFTextStore::OnMouseButtonEventInternal(
                const IMENotification& aIMENotification)
{
  if (mDestroyed) {
    // If this instance is already destroyed, we shouldn't notify TSF of any
    // events.
    return NS_OK;
  }

  if (mMouseTrackers.IsEmpty()) {
    return NS_OK;
  }

  MOZ_LOG(sTextStoreLog, LogLevel::Debug,
    ("0x%p   TSFTextStore::OnMouseButtonEventInternal("
     "aIMENotification={ mEventMessage=%s, mOffset=%u, mCursorPos={ "
     "mX=%d, mY=%d }, mCharRect={ mX=%d, mY=%d, mWidth=%d, mHeight=%d }, "
     "mButton=%s, mButtons=%s, mModifiers=%s })",
     this, ToChar(aIMENotification.mMouseButtonEventData.mEventMessage),
     aIMENotification.mMouseButtonEventData.mOffset,
     aIMENotification.mMouseButtonEventData.mCursorPos.mX,
     aIMENotification.mMouseButtonEventData.mCursorPos.mY,
     aIMENotification.mMouseButtonEventData.mCharRect.mX,
     aIMENotification.mMouseButtonEventData.mCharRect.mY,
     aIMENotification.mMouseButtonEventData.mCharRect.mWidth,
     aIMENotification.mMouseButtonEventData.mCharRect.mHeight,
     GetMouseButtonName(aIMENotification.mMouseButtonEventData.mButton),
     GetMouseButtonsName(
       aIMENotification.mMouseButtonEventData.mButtons).get(),
     GetModifiersName(
       aIMENotification.mMouseButtonEventData.mModifiers).get()));

  uint32_t offset = aIMENotification.mMouseButtonEventData.mOffset;
  nsIntRect charRect =
    aIMENotification.mMouseButtonEventData.mCharRect.AsIntRect();
  nsIntPoint cursorPos =
    aIMENotification.mMouseButtonEventData.mCursorPos.AsIntPoint();
  ULONG quadrant = 1;
  if (charRect.Width() > 0) {
    int32_t cursorXInChar = cursorPos.x - charRect.X();
    quadrant = cursorXInChar * 4 / charRect.Width();
    quadrant = (quadrant + 2) % 4;
  }
  ULONG edge = quadrant < 2 ? offset + 1 : offset;
  DWORD buttonStatus = 0;
  bool isMouseUp =
    aIMENotification.mMouseButtonEventData.mEventMessage == eMouseUp;
  if (!isMouseUp) {
    switch (aIMENotification.mMouseButtonEventData.mButton) {
      case WidgetMouseEventBase::eLeftButton:
        buttonStatus = MK_LBUTTON;
        break;
      case WidgetMouseEventBase::eMiddleButton:
        buttonStatus = MK_MBUTTON;
        break;
      case WidgetMouseEventBase::eRightButton:
        buttonStatus = MK_RBUTTON;
        break;
    }
  }
  if (aIMENotification.mMouseButtonEventData.mModifiers & MODIFIER_CONTROL) {
    buttonStatus |= MK_CONTROL;
  }
  if (aIMENotification.mMouseButtonEventData.mModifiers & MODIFIER_SHIFT) {
    buttonStatus |= MK_SHIFT;
  }
  for (size_t i = 0; i < mMouseTrackers.Length(); i++) {
    MouseTracker& tracker = mMouseTrackers[i];
    if (!tracker.IsUsing() || !tracker.InRange(offset)) {
      continue;
    }
    if (tracker.OnMouseButtonEvent(edge - tracker.RangeStart(),
                                   quadrant, buttonStatus)) {
      return NS_SUCCESS_EVENT_CONSUMED;
    }
  }
  return NS_OK;
}

void
TSFTextStore::CreateNativeCaret()
{
  MaybeDestroyNativeCaret();

  // Don't create native caret after destroyed.
  if (mDestroyed) {
    return;
  }

  MOZ_LOG(sTextStoreLog, LogLevel::Debug,
    ("0x%p   TSFTextStore::CreateNativeCaret(), "
     "mComposition.IsComposing()=%s",
     this, GetBoolName(mComposition.IsComposing())));

  Selection& selectionForTSF = SelectionForTSFRef();
  if (selectionForTSF.IsDirty()) {
    MOZ_LOG(sTextStoreLog, LogLevel::Error,
      ("0x%p   TSFTextStore::CreateNativeCaret() FAILED due to "
       "SelectionForTSFRef() failure", this));
    return;
  }

  WidgetQueryContentEvent queryCaretRect(true, eQueryCaretRect, mWidget);
  mWidget->InitEvent(queryCaretRect);

  WidgetQueryContentEvent::Options options;
  // XXX If this is called without composition and the selection isn't
  //     collapsed, is it OK?
  int64_t caretOffset = selectionForTSF.MaxOffset();
  if (mComposition.IsComposing()) {
    // If there is a composition, use insertion point relative query for
    // deciding caret position because composition might be at different
    // position where TSFTextStore believes it at.
    options.mRelativeToInsertionPoint = true;
    caretOffset -= mComposition.mStart;
  } else if (!CanAccessActualContentDirectly()) {
    // If TSF/TIP cannot access actual content directly, there may be pending
    // text and/or selection changes which have not been notified TSF yet.
    // Therefore, we should use relative to insertion point query since
    // TSF/TIP computes the offset from the cached selection.
    options.mRelativeToInsertionPoint = true;
    caretOffset -= mSelectionForTSF.StartOffset();
  }
  queryCaretRect.InitForQueryCaretRect(caretOffset, options);

  DispatchEvent(queryCaretRect);
  if (NS_WARN_IF(!queryCaretRect.mSucceeded)) {
    MOZ_LOG(sTextStoreLog, LogLevel::Error,
      ("0x%p   TSFTextStore::CreateNativeCaret() FAILED due to "
       "eQueryCaretRect failure (offset=%d)", this, caretOffset));
    return;
  }

  LayoutDeviceIntRect& caretRect = queryCaretRect.mReply.mRect;
  mNativeCaretIsCreated = ::CreateCaret(mWidget->GetWindowHandle(), nullptr,
                                        caretRect.Width(), caretRect.Height());
  if (!mNativeCaretIsCreated) {
    MOZ_LOG(sTextStoreLog, LogLevel::Error,
      ("0x%p   TSFTextStore::CreateNativeCaret() FAILED due to "
       "CreateCaret() failure", this));
    return;
  }

  nsWindow* window = static_cast<nsWindow*>(mWidget.get());
  nsWindow* toplevelWindow = window->GetTopLevelWindow(false);
  if (!toplevelWindow) {
    MOZ_LOG(sTextStoreLog, LogLevel::Error,
      ("0x%p   TSFTextStore::CreateNativeCaret() FAILED due to "
       "no top level window", this));
    return;
  }

  if (toplevelWindow != window) {
    caretRect.MoveBy(toplevelWindow->WidgetToScreenOffset());
    caretRect.MoveBy(-window->WidgetToScreenOffset());
  }

  ::SetCaretPos(caretRect.X(), caretRect.Y());
}

void
TSFTextStore::MaybeDestroyNativeCaret()
{
  if (!mNativeCaretIsCreated) {
    return;
  }

  MOZ_LOG(sTextStoreLog, LogLevel::Debug,
    ("0x%p   TSFTextStore::MaybeDestroyNativeCaret(), "
     "destroying native caret", this));

  ::DestroyCaret();
  mNativeCaretIsCreated = false;
}

void
TSFTextStore::CommitCompositionInternal(bool aDiscard)
{
  MOZ_LOG(sTextStoreLog, LogLevel::Debug,
    ("0x%p   TSFTextStore::CommitCompositionInternal(aDiscard=%s), "
     "mSink=0x%p, mContext=0x%p, mComposition.mView=0x%p, "
     "mComposition.mString=\"%s\"",
     this, GetBoolName(aDiscard), mSink.get(), mContext.get(),
     mComposition.mView.get(),
     GetEscapedUTF8String(mComposition.mString).get()));

  // If the document is locked, TSF will fail to commit composition since
  // TSF needs another document lock.  So, let's put off the request.
  // Note that TextComposition will commit composition in the focused editor
  // with the latest composition string for web apps and waits asynchronous
  // committing messages.  Therefore, we can and need to perform this
  // asynchronously.
  if (IsReadLocked()) {
    if (mDeferCommittingComposition || mDeferCancellingComposition) {
      MOZ_LOG(sTextStoreLog, LogLevel::Debug,
        ("0x%p   TSFTextStore::CommitCompositionInternal(), "
         "does nothing because already called and waiting unlock...", this));
      return;
    }
    if (aDiscard) {
      mDeferCancellingComposition = true;
    } else {
      mDeferCommittingComposition = true;
    }
    MOZ_LOG(sTextStoreLog, LogLevel::Debug,
      ("0x%p   TSFTextStore::CommitCompositionInternal(), "
       "putting off to request to %s composition after unlocking the document",
       this, aDiscard ? "cancel" : "commit"));
    return;
  }

  if (mComposition.IsComposing() && aDiscard) {
    LONG endOffset = mComposition.EndOffset();
    mComposition.mString.Truncate(0);
    // Note that don't notify TSF of text change after this is destroyed.
    if (mSink && !mDestroyed) {
      TS_TEXTCHANGE textChange;
      textChange.acpStart = mComposition.mStart;
      textChange.acpOldEnd = endOffset;
      textChange.acpNewEnd = mComposition.mStart;
      MOZ_LOG(sTextStoreLog, LogLevel::Info,
        ("0x%p   TSFTextStore::CommitCompositionInternal(), calling"
         "mSink->OnTextChange(0, { acpStart=%ld, acpOldEnd=%ld, "
         "acpNewEnd=%ld })...", this, textChange.acpStart,
         textChange.acpOldEnd, textChange.acpNewEnd));
      RefPtr<ITextStoreACPSink> sink = mSink;
      sink->OnTextChange(0, &textChange);
    }
  }
  // Terminate two contexts, the base context (mContext) and the top
  // if the top context is not the same as the base context
  RefPtr<ITfContext> context = mContext;
  do {
    if (context) {
      RefPtr<ITfContextOwnerCompositionServices> services;
      context->QueryInterface(IID_ITfContextOwnerCompositionServices,
                              getter_AddRefs(services));
      if (services) {
        MOZ_LOG(sTextStoreLog, LogLevel::Debug,
          ("0x%p   TSFTextStore::CommitCompositionInternal(), "
           "requesting TerminateComposition() for the context 0x%p...",
           this, context.get()));
        services->TerminateComposition(nullptr);
      }
    }
    if (context != mContext)
      break;
    if (mDocumentMgr)
      mDocumentMgr->GetTop(getter_AddRefs(context));
  } while (context != mContext);
}

static
bool
GetCompartment(IUnknown* pUnk,
               const GUID& aID,
               ITfCompartment** aCompartment)
{
  if (!pUnk) return false;

  RefPtr<ITfCompartmentMgr> compMgr;
  pUnk->QueryInterface(IID_ITfCompartmentMgr, getter_AddRefs(compMgr));
  if (!compMgr) return false;

  return SUCCEEDED(compMgr->GetCompartment(aID, aCompartment)) &&
         (*aCompartment) != nullptr;
}

// static
void
TSFTextStore::SetIMEOpenState(bool aState)
{
  MOZ_LOG(sTextStoreLog, LogLevel::Debug,
    ("TSFTextStore::SetIMEOpenState(aState=%s)",
     GetBoolName(aState)));

  if (!sThreadMgr) {
    return;
  }

  RefPtr<ITfCompartment> comp = GetCompartmentForOpenClose();
  if (NS_WARN_IF(!comp)) {
    MOZ_LOG(sTextStoreLog, LogLevel::Debug,
      ("  TSFTextStore::SetIMEOpenState() FAILED due to"
       "no compartment available"));
    return;
  }

  VARIANT variant;
  variant.vt = VT_I4;
  variant.lVal = aState;
  HRESULT hr = comp->SetValue(sClientId, &variant);
  if (NS_WARN_IF(FAILED(hr))) {
    MOZ_LOG(sTextStoreLog, LogLevel::Error,
      ("  TSFTextStore::SetIMEOpenState() FAILED due to "
       "ITfCompartment::SetValue() failure, hr=0x%08X", hr));
    return;
  }
  MOZ_LOG(sTextStoreLog, LogLevel::Debug,
    ("  TSFTextStore::SetIMEOpenState(), setting "
     "0x%04X to GUID_COMPARTMENT_KEYBOARD_OPENCLOSE...",
     variant.lVal));
}

// static
bool
TSFTextStore::GetIMEOpenState()
{
  if (!sThreadMgr) {
    return false;
  }

  RefPtr<ITfCompartment> comp = GetCompartmentForOpenClose();
  if (NS_WARN_IF(!comp)) {
    return false;
  }

  VARIANT variant;
  ::VariantInit(&variant);
  HRESULT hr = comp->GetValue(&variant);
  if (NS_WARN_IF(FAILED(hr))) {
    MOZ_LOG(sTextStoreLog, LogLevel::Error,
      ("TSFTextStore::GetIMEOpenState() FAILED due to "
       "ITfCompartment::GetValue() failure, hr=0x%08X", hr));
    return false;
  }
  // Until IME is open in this process, the result may be empty.
  if (variant.vt == VT_EMPTY) {
    return false;
  }
  if (NS_WARN_IF(variant.vt != VT_I4)) {
    MOZ_LOG(sTextStoreLog, LogLevel::Error,
      ("TSFTextStore::GetIMEOpenState() FAILED due to "
       "invalid result of ITfCompartment::GetValue()"));
    ::VariantClear(&variant);
    return false;
  }

  return variant.lVal != 0;
}

// static
void
TSFTextStore::SetInputContext(nsWindowBase* aWidget,
                             const InputContext& aContext,
                             const InputContextAction& aAction)
{
  MOZ_LOG(sTextStoreLog, LogLevel::Debug,
    ("TSFTextStore::SetInputContext(aWidget=%p, "
     "aContext=%s, aAction.mFocusChange=%s), "
     "sEnabledTextStore(0x%p)={ mWidget=0x%p }, ThinksHavingFocus()=%s",
     aWidget, GetInputContextString(aContext).get(),
     GetFocusChangeName(aAction.mFocusChange), sEnabledTextStore.get(),
     sEnabledTextStore ? sEnabledTextStore->mWidget.get() : nullptr,
     GetBoolName(ThinksHavingFocus())));

  // When this is called when the widget is created, there is nothing to do.
  if (aAction.mFocusChange == InputContextAction::WIDGET_CREATED) {
    return;
  }

  NS_ENSURE_TRUE_VOID(IsInTSFMode());

  if (aAction.mFocusChange != InputContextAction::FOCUS_NOT_CHANGED) {
    if (sEnabledTextStore) {
      RefPtr<TSFTextStore> textStore(sEnabledTextStore);
      textStore->SetInputScope(aContext.mHTMLInputType,
                               aContext.mHTMLInputInputmode);
    }
    return;
  }

  // If focus isn't actually changed but the enabled state is changed,
  // emulate the focus move.
  if (!ThinksHavingFocus() && aContext.mIMEState.IsEditable()) {
    OnFocusChange(true, aWidget, aContext);
  } else if (ThinksHavingFocus() && !aContext.mIMEState.IsEditable()) {
    OnFocusChange(false, aWidget, aContext);
  }
}

// static
void
TSFTextStore::MarkContextAsKeyboardDisabled(ITfContext* aContext)
{
  VARIANT variant_int4_value1;
  variant_int4_value1.vt = VT_I4;
  variant_int4_value1.lVal = 1;

  RefPtr<ITfCompartment> comp;
  if (!GetCompartment(aContext,
                      GUID_COMPARTMENT_KEYBOARD_DISABLED,
                      getter_AddRefs(comp))) {
    MOZ_LOG(sTextStoreLog, LogLevel::Error,
      ("TSFTextStore::MarkContextAsKeyboardDisabled() failed"
       "aContext=0x%p...", aContext));
    return;
  }

  MOZ_LOG(sTextStoreLog, LogLevel::Debug,
    ("TSFTextStore::MarkContextAsKeyboardDisabled(), setting "
     "to disable context 0x%p...",
     aContext));
  comp->SetValue(sClientId, &variant_int4_value1);
}

// static
void
TSFTextStore::MarkContextAsEmpty(ITfContext* aContext)
{
  VARIANT variant_int4_value1;
  variant_int4_value1.vt = VT_I4;
  variant_int4_value1.lVal = 1;

  RefPtr<ITfCompartment> comp;
  if (!GetCompartment(aContext,
                      GUID_COMPARTMENT_EMPTYCONTEXT,
                      getter_AddRefs(comp))) {
    MOZ_LOG(sTextStoreLog, LogLevel::Error,
      ("TSFTextStore::MarkContextAsEmpty() failed"
       "aContext=0x%p...", aContext));
    return;
  }

  MOZ_LOG(sTextStoreLog, LogLevel::Debug,
    ("TSFTextStore::MarkContextAsEmpty(), setting "
     "to mark empty context 0x%p...", aContext));
  comp->SetValue(sClientId, &variant_int4_value1);
}

// static
void
TSFTextStore::Initialize()
{
  MOZ_LOG(sTextStoreLog, LogLevel::Info,
    ("TSFTextStore::Initialize() is called..."));

  if (sThreadMgr) {
    MOZ_LOG(sTextStoreLog, LogLevel::Error,
      ("  TSFTextStore::Initialize() FAILED due to already initialized"));
    return;
  }

  bool enableTsf = Preferences::GetBool(kPrefNameEnableTSF, false);
  MOZ_LOG(sTextStoreLog, LogLevel::Info,
    ("  TSFTextStore::Initialize(), TSF is %s",
     enableTsf ? "enabled" : "disabled"));
  if (!enableTsf) {
    return;
  }

  RefPtr<ITfThreadMgr> threadMgr;
  HRESULT hr = ::CoCreateInstance(CLSID_TF_ThreadMgr, nullptr,
                                  CLSCTX_INPROC_SERVER, IID_ITfThreadMgr,
                                  getter_AddRefs(threadMgr));
  if (FAILED(hr) || !threadMgr) {
    MOZ_LOG(sTextStoreLog, LogLevel::Error,
      ("  TSFTextStore::Initialize() FAILED to "
       "create the thread manager, hr=0x%08X", hr));
    return;
  }

  hr = threadMgr->Activate(&sClientId);
  if (FAILED(hr)) {
    MOZ_LOG(sTextStoreLog, LogLevel::Error,
      ("  TSFTextStore::Initialize() FAILED to activate, hr=0x%08X", hr));
    return;
  }

  RefPtr<ITfDocumentMgr> disabledDocumentMgr;
  hr = threadMgr->CreateDocumentMgr(getter_AddRefs(disabledDocumentMgr));
  if (FAILED(hr) || !disabledDocumentMgr) {
    MOZ_LOG(sTextStoreLog, LogLevel::Error,
      ("  TSFTextStore::Initialize() FAILED to create "
       "a document manager for disabled mode, hr=0x%08X", hr));
    return;
  }

  RefPtr<ITfContext> disabledContext;
  DWORD editCookie = 0;
  hr = disabledDocumentMgr->CreateContext(sClientId, 0, nullptr,
                                          getter_AddRefs(disabledContext),
                                          &editCookie);
  if (FAILED(hr) || !disabledContext) {
    MOZ_LOG(sTextStoreLog, LogLevel::Error,
      ("  TSFTextStore::Initialize() FAILED to create "
       "a context for disabled mode, hr=0x%08X", hr));
    return;
  }

  MarkContextAsKeyboardDisabled(disabledContext);
  MarkContextAsEmpty(disabledContext);

  sThreadMgr = threadMgr;
  sDisabledDocumentMgr = disabledDocumentMgr;
  sDisabledContext = disabledContext;

  MOZ_LOG(sTextStoreLog, LogLevel::Info,
    ("  TSFTextStore::Initialize(), sThreadMgr=0x%p, "
     "sClientId=0x%08X, sDisabledDocumentMgr=0x%p, sDisabledContext=%p",
     sThreadMgr.get(), sClientId,
     sDisabledDocumentMgr.get(), sDisabledContext.get()));
}

// static
already_AddRefed<ITfThreadMgr>
TSFTextStore::GetThreadMgr()
{
  RefPtr<ITfThreadMgr> threadMgr = sThreadMgr;
  return threadMgr.forget();
}

// static
already_AddRefed<ITfMessagePump>
TSFTextStore::GetMessagePump()
{
  static bool sInitialized = false;
  if (!sThreadMgr) {
    return nullptr;
  }
  if (sMessagePump) {
    RefPtr<ITfMessagePump> messagePump = sMessagePump;
    return messagePump.forget();
  }
  // If it tried to retrieve ITfMessagePump from sThreadMgr but it failed,
  // we shouldn't retry it at every message due to performance reason.
  // Although this shouldn't occur actually.
  if (sInitialized) {
    return nullptr;
  }
  sInitialized = true;

  RefPtr<ITfMessagePump> messagePump;
  HRESULT hr = sThreadMgr->QueryInterface(IID_ITfMessagePump,
                                          getter_AddRefs(messagePump));
  if (NS_WARN_IF(FAILED(hr)) || NS_WARN_IF(!messagePump)) {
    MOZ_LOG(sTextStoreLog, LogLevel::Error,
      ("TSFTextStore::GetMessagePump() FAILED to "
       "QI message pump from the thread manager, hr=0x%08X", hr));
    return nullptr;
  }
  sMessagePump = messagePump;
  return messagePump.forget();
}

// static
already_AddRefed<ITfDisplayAttributeMgr>
TSFTextStore::GetDisplayAttributeMgr()
{
  RefPtr<ITfDisplayAttributeMgr> displayAttributeMgr;
  if (sDisplayAttrMgr) {
    displayAttributeMgr = sDisplayAttrMgr;
    return displayAttributeMgr.forget();
  }

  HRESULT hr =
    ::CoCreateInstance(CLSID_TF_DisplayAttributeMgr, nullptr,
                       CLSCTX_INPROC_SERVER, IID_ITfDisplayAttributeMgr,
                       getter_AddRefs(displayAttributeMgr));
  if (NS_WARN_IF(FAILED(hr)) || NS_WARN_IF(!displayAttributeMgr)) {
    MOZ_LOG(sTextStoreLog, LogLevel::Error,
      ("TSFTextStore::GetDisplayAttributeMgr() FAILED to create "
       "a display attribute manager instance, hr=0x%08X", hr));
    return nullptr;
  }
  sDisplayAttrMgr = displayAttributeMgr;
  return displayAttributeMgr.forget();
}

// static
already_AddRefed<ITfCategoryMgr>
TSFTextStore::GetCategoryMgr()
{
  RefPtr<ITfCategoryMgr> categoryMgr;
  if (sCategoryMgr) {
    categoryMgr = sCategoryMgr;
    return categoryMgr.forget();
  }
  HRESULT hr =
    ::CoCreateInstance(CLSID_TF_CategoryMgr, nullptr,
                       CLSCTX_INPROC_SERVER, IID_ITfCategoryMgr,
                       getter_AddRefs(categoryMgr));
  if (NS_WARN_IF(FAILED(hr)) || NS_WARN_IF(!categoryMgr)) {
    MOZ_LOG(sTextStoreLog, LogLevel::Error,
      ("TSFTextStore::GetCategoryMgr() FAILED to create "
       "a category manager instance, hr=0x%08X", hr));
    return nullptr;
  }
  sCategoryMgr = categoryMgr;
  return categoryMgr.forget();
}

// static
already_AddRefed<ITfCompartment>
TSFTextStore::GetCompartmentForOpenClose()
{
  if (sCompartmentForOpenClose) {
    RefPtr<ITfCompartment> compartment = sCompartmentForOpenClose;
    return compartment.forget();
  }

  if (!sThreadMgr) {
    return nullptr;
  }

  RefPtr<ITfCompartmentMgr> compartmentMgr;
  HRESULT hr = sThreadMgr->QueryInterface(IID_ITfCompartmentMgr,
                                          getter_AddRefs(compartmentMgr));
  if (NS_WARN_IF(FAILED(hr)) || NS_WARN_IF(!compartmentMgr)) {
    MOZ_LOG(sTextStoreLog, LogLevel::Error,
      ("TSFTextStore::GetCompartmentForOpenClose() FAILED due to"
       "sThreadMgr not having ITfCompartmentMgr, hr=0x%08X", hr));
    return nullptr;
  }

  RefPtr<ITfCompartment> compartment;
  hr = compartmentMgr->GetCompartment(GUID_COMPARTMENT_KEYBOARD_OPENCLOSE,
                                      getter_AddRefs(compartment));
  if (NS_WARN_IF(FAILED(hr)) || NS_WARN_IF(!compartment)) {
    MOZ_LOG(sTextStoreLog, LogLevel::Error,
      ("TSFTextStore::GetCompartmentForOpenClose() FAILED due to"
       "ITfCompartmentMgr::GetCompartment() failuere, hr=0x%08X", hr));
    return nullptr;
  }

  sCompartmentForOpenClose = compartment;
  return compartment.forget();
}

// static
already_AddRefed<ITfInputProcessorProfiles>
TSFTextStore::GetInputProcessorProfiles()
{
  RefPtr<ITfInputProcessorProfiles> inputProcessorProfiles;
  if (sInputProcessorProfiles) {
    inputProcessorProfiles = sInputProcessorProfiles;
    return inputProcessorProfiles.forget();
  }
  // XXX MSDN documents that ITfInputProcessorProfiles is available only on
  //     desktop apps.  However, there is no known way to obtain
  //     ITfInputProcessorProfileMgr instance without ITfInputProcessorProfiles
  //     instance.
  HRESULT hr =
    ::CoCreateInstance(CLSID_TF_InputProcessorProfiles, nullptr,
                       CLSCTX_INPROC_SERVER,
                       IID_ITfInputProcessorProfiles,
                       getter_AddRefs(inputProcessorProfiles));
  if (NS_WARN_IF(FAILED(hr)) || NS_WARN_IF(!inputProcessorProfiles)) {
    MOZ_LOG(sTextStoreLog, LogLevel::Error,
      ("TSFTextStore::GetInputProcessorProfiles() FAILED to create input "
       "processor profiles, hr=0x%08X", hr));
    return nullptr;
  }
  sInputProcessorProfiles = inputProcessorProfiles;
  return inputProcessorProfiles.forget();
}

// static
void
TSFTextStore::Terminate()
{
  MOZ_LOG(sTextStoreLog, LogLevel::Info, ("TSFTextStore::Terminate()"));

  TSFStaticSink::Shutdown();

  sDisplayAttrMgr = nullptr;
  sCategoryMgr = nullptr;
  sEnabledTextStore = nullptr;
  sDisabledDocumentMgr = nullptr;
  sDisabledContext = nullptr;
  sCompartmentForOpenClose = nullptr;
  sInputProcessorProfiles = nullptr;
  sClientId = 0;
  if (sThreadMgr) {
    sThreadMgr->Deactivate();
    sThreadMgr = nullptr;
    sMessagePump = nullptr;
    sKeystrokeMgr = nullptr;
  }
}

// static
bool
TSFTextStore::ProcessRawKeyMessage(const MSG& aMsg)
{
  if (!sThreadMgr) {
    return false; // not in TSF mode
  }
  static bool sInitialized = false;
  if (!sKeystrokeMgr) {
    // If it tried to retrieve ITfKeystrokeMgr from sThreadMgr but it failed,
    // we shouldn't retry it at every keydown nor keyup due to performance
    // reason.  Although this shouldn't occur actually.
    if (sInitialized) {
      return false;
    }
    sInitialized = true;
    RefPtr<ITfKeystrokeMgr> keystrokeMgr;
    HRESULT hr = sThreadMgr->QueryInterface(IID_ITfKeystrokeMgr,
                                            getter_AddRefs(keystrokeMgr));
    if (NS_WARN_IF(FAILED(hr)) || NS_WARN_IF(!keystrokeMgr)) {
      MOZ_LOG(sTextStoreLog, LogLevel::Error,
        ("TSFTextStore::ProcessRawKeyMessage() FAILED to "
         "QI keystroke manager from the thread manager, hr=0x%08X", hr));
      return false;
    }
    sKeystrokeMgr = keystrokeMgr.forget();
  }

  if (aMsg.message == WM_KEYDOWN) {
    RefPtr<TSFTextStore> textStore(sEnabledTextStore);
    if (textStore) {
      textStore->OnStartToHandleKeyMessage();
      if (NS_WARN_IF(textStore != sEnabledTextStore)) {
        // Let's handle the key message with new focused TSFTextStore.
        textStore = sEnabledTextStore;
      }
    }
    AutoRestore<const MSG*> savePreviousKeyMsg(sHandlingKeyMsg);
    AutoRestore<bool> saveKeyEventDispatched(sIsKeyboardEventDispatched);
    sHandlingKeyMsg = &aMsg;
    sIsKeyboardEventDispatched = false;
    BOOL eaten;
    RefPtr<ITfKeystrokeMgr> keystrokeMgr = sKeystrokeMgr;
    HRESULT hr = keystrokeMgr->TestKeyDown(aMsg.wParam, aMsg.lParam, &eaten);
    if (FAILED(hr) || !sKeystrokeMgr || !eaten) {
      return false;
    }
    hr = keystrokeMgr->KeyDown(aMsg.wParam, aMsg.lParam, &eaten);
    if (textStore) {
      textStore->OnEndHandlingKeyMessage(!!eaten);
    }
    return SUCCEEDED(hr) &&
           (eaten || !sKeystrokeMgr || sIsKeyboardEventDispatched);
  }
  if (aMsg.message == WM_KEYUP) {
    RefPtr<TSFTextStore> textStore(sEnabledTextStore);
    if (textStore) {
      textStore->OnStartToHandleKeyMessage();
      if (NS_WARN_IF(textStore != sEnabledTextStore)) {
        // Let's handle the key message with new focused TSFTextStore.
        textStore = sEnabledTextStore;
      }
    }
    AutoRestore<const MSG*> savePreviousKeyMsg(sHandlingKeyMsg);
    AutoRestore<bool> saveKeyEventDispatched(sIsKeyboardEventDispatched);
    sHandlingKeyMsg = &aMsg;
    sIsKeyboardEventDispatched = false;
    BOOL eaten;
    RefPtr<ITfKeystrokeMgr> keystrokeMgr = sKeystrokeMgr;
    HRESULT hr = keystrokeMgr->TestKeyUp(aMsg.wParam, aMsg.lParam, &eaten);
    if (FAILED(hr) || !sKeystrokeMgr || !eaten) {
      return false;
    }
    hr = keystrokeMgr->KeyUp(aMsg.wParam, aMsg.lParam, &eaten);
    if (textStore) {
      textStore->OnEndHandlingKeyMessage(!!eaten);
    }
    return SUCCEEDED(hr) &&
           (eaten || !sKeystrokeMgr || sIsKeyboardEventDispatched);
  }
  return false;
}

// static
void
TSFTextStore::ProcessMessage(nsWindowBase* aWindow,
                             UINT aMessage,
                             WPARAM& aWParam,
                             LPARAM& aLParam,
                             MSGResult& aResult)
{
  switch (aMessage) {
    case WM_IME_SETCONTEXT:
      // If a windowless plugin had focus and IME was handled on it, composition
      // window was set the position.  After that, even in TSF mode, WinXP keeps
      // to use composition window at the position if the active IME is not
      // aware TSF.  For avoiding this issue, we need to hide the composition
      // window here.
      if (aWParam) {
        aLParam &= ~ISC_SHOWUICOMPOSITIONWINDOW;
      }
      break;
    case WM_ENTERIDLE:
      // When an modal dialog such as a file picker is open, composition
      // should be committed because IME might be used on it.
      if (!IsComposingOn(aWindow)) {
        break;
      }
      CommitComposition(false);
      break;
    case MOZ_WM_NOTIY_TSF_OF_LAYOUT_CHANGE: {
      TSFTextStore* maybeTextStore = reinterpret_cast<TSFTextStore*>(aWParam);
      if (maybeTextStore == sEnabledTextStore) {
        RefPtr<TSFTextStore> textStore(maybeTextStore);
        textStore->NotifyTSFOfLayoutChangeAgain();
      }
      break;
    }
  }
}

// static
bool
TSFTextStore::IsIMM_IMEActive()
{
  return TSFStaticSink::IsIMM_IMEActive();
}

// static
bool
TSFTextStore::IsMSJapaneseIMEActive()
{
  return TSFStaticSink::IsMSJapaneseIMEActive();
}

// static
bool
TSFTextStore::IsGoogleJapaneseInputActive()
{
  return TSFStaticSink::IsGoogleJapaneseInputActive();
}

/******************************************************************/
/* TSFTextStore::Composition                                       */
/******************************************************************/

void
TSFTextStore::Composition::Start(ITfCompositionView* aCompositionView,
                                 LONG aCompositionStartOffset,
                                 const nsAString& aCompositionString)
{
  mView = aCompositionView;
  mString = aCompositionString;
  mStart = aCompositionStartOffset;
}

void
TSFTextStore::Composition::End()
{
  mView = nullptr;
  mString.Truncate();
}

/******************************************************************************
 *  TSFTextStore::Content
 *****************************************************************************/

const nsDependentSubstring
TSFTextStore::Content::GetSelectedText() const
{
  MOZ_ASSERT(mInitialized);
  return GetSubstring(static_cast<uint32_t>(mSelection.StartOffset()),
                      static_cast<uint32_t>(mSelection.Length()));
}

const nsDependentSubstring
TSFTextStore::Content::GetSubstring(uint32_t aStart, uint32_t aLength) const
{
  MOZ_ASSERT(mInitialized);
  return nsDependentSubstring(mText, aStart, aLength);
}

void
TSFTextStore::Content::ReplaceSelectedTextWith(const nsAString& aString)
{
  MOZ_ASSERT(mInitialized);
  ReplaceTextWith(mSelection.StartOffset(), mSelection.Length(), aString);
}

inline uint32_t
FirstDifferentCharOffset(const nsAString& aStr1, const nsAString& aStr2)
{
  MOZ_ASSERT(aStr1 != aStr2);
  uint32_t i = 0;
  uint32_t minLength = std::min(aStr1.Length(), aStr2.Length());
  for (; i < minLength && aStr1[i] == aStr2[i]; i++) {
    /* nothing to do */
  }
  return i;
}

void
TSFTextStore::Content::ReplaceTextWith(LONG aStart,
                                       LONG aLength,
                                       const nsAString& aReplaceString)
{
  MOZ_ASSERT(mInitialized);
  const nsDependentSubstring replacedString =
    GetSubstring(static_cast<uint32_t>(aStart),
                 static_cast<uint32_t>(aLength));
  if (aReplaceString != replacedString) {
    uint32_t firstDifferentOffset = mMinTextModifiedOffset;
    if (mComposition.IsComposing()) {
      // Emulate text insertion during compositions, because during a
      // composition, editor expects the whole composition string to
      // be sent in eCompositionChange, not just the inserted part.
      // The actual eCompositionChange will be sent in SetSelection
      // or OnUpdateComposition.
      MOZ_ASSERT(aStart >= mComposition.mStart);
      MOZ_ASSERT(aStart + aLength <= mComposition.EndOffset());
      mComposition.mString.Replace(
        static_cast<uint32_t>(aStart - mComposition.mStart),
        static_cast<uint32_t>(aLength), aReplaceString);
      // TIP may set composition string twice or more times during a document
      // lock.  Therefore, we should compute the first difference offset with
      // mLastCompositionString.
      if (mComposition.mString != mLastCompositionString) {
        firstDifferentOffset =
          mComposition.mStart +
            FirstDifferentCharOffset(mComposition.mString,
                                     mLastCompositionString);
        // The previous change to the composition string is canceled.
        if (mMinTextModifiedOffset >=
              static_cast<uint32_t>(mComposition.mStart) &&
            mMinTextModifiedOffset < firstDifferentOffset) {
          mMinTextModifiedOffset = firstDifferentOffset;
        }
      } else if (mMinTextModifiedOffset >=
                   static_cast<uint32_t>(mComposition.mStart) &&
                 mMinTextModifiedOffset <
                   static_cast<uint32_t>(mComposition.EndOffset())) {
        // The previous change to the composition string is canceled.
        mMinTextModifiedOffset = firstDifferentOffset =
          mComposition.EndOffset();
      }
      mLatestCompositionEndOffset = mComposition.EndOffset();
      MOZ_LOG(sTextStoreLog, LogLevel::Debug,
        ("0x%p   TSFTextStore::Content::ReplaceTextWith(aStart=%d, "
         "aLength=%d, aReplaceString=\"%s\"), mComposition={ mStart=%d, "
         "mString=\"%s\" }, mLastCompositionString=\"%s\", "
         "mMinTextModifiedOffset=%u, firstDifferentOffset=%u",
         this, aStart, aLength, GetEscapedUTF8String(aReplaceString).get(),
         mComposition.mStart, GetEscapedUTF8String(mComposition.mString).get(),
         GetEscapedUTF8String(mLastCompositionString).get(),
         mMinTextModifiedOffset, firstDifferentOffset));
    } else {
      firstDifferentOffset =
        static_cast<uint32_t>(aStart) +
          FirstDifferentCharOffset(aReplaceString, replacedString);
    }
    mMinTextModifiedOffset =
      std::min(mMinTextModifiedOffset, firstDifferentOffset);
    mText.Replace(static_cast<uint32_t>(aStart),
                  static_cast<uint32_t>(aLength), aReplaceString);
  }
  // Selection should be collapsed at the end of the inserted string.
  mSelection.CollapseAt(
    static_cast<uint32_t>(aStart) + aReplaceString.Length());
}

void
TSFTextStore::Content::StartComposition(ITfCompositionView* aCompositionView,
                                        const PendingAction& aCompStart,
                                        bool aPreserveSelection)
{
  MOZ_ASSERT(mInitialized);
  MOZ_ASSERT(aCompositionView);
  MOZ_ASSERT(!mComposition.mView);
  MOZ_ASSERT(aCompStart.mType == PendingAction::Type::eCompositionStart);

  mComposition.Start(aCompositionView, aCompStart.mSelectionStart,
    GetSubstring(static_cast<uint32_t>(aCompStart.mSelectionStart),
                 static_cast<uint32_t>(aCompStart.mSelectionLength)));
  mLatestCompositionStartOffset = mComposition.mStart;
  mLatestCompositionEndOffset = mComposition.EndOffset();
  if (!aPreserveSelection) {
    // XXX Do we need to set a new writing-mode here when setting a new
    // selection? Currently, we just preserve the existing value.
    mSelection.SetSelection(mComposition.mStart, mComposition.mString.Length(),
                            false, mSelection.GetWritingMode());
  }
}

void
TSFTextStore::Content::RestoreCommittedComposition(
                         ITfCompositionView* aCompositionView,
                         const PendingAction& aCanceledCompositionEnd)
{
  MOZ_ASSERT(mInitialized);
  MOZ_ASSERT(aCompositionView);
  MOZ_ASSERT(!mComposition.mView);
  MOZ_ASSERT(aCanceledCompositionEnd.mType ==
               PendingAction::Type::eCompositionEnd);
  MOZ_ASSERT(GetSubstring(
               static_cast<uint32_t>(aCanceledCompositionEnd.mSelectionStart),
               static_cast<uint32_t>(aCanceledCompositionEnd.mData.Length())) ==
               aCanceledCompositionEnd.mData);

  // Restore the committed string as composing string.
  mComposition.Start(aCompositionView,
                     aCanceledCompositionEnd.mSelectionStart,
                     aCanceledCompositionEnd.mData);
  mLatestCompositionStartOffset = mComposition.mStart;
  mLatestCompositionEndOffset = mComposition.EndOffset();
}

void
TSFTextStore::Content::EndComposition(const PendingAction& aCompEnd)
{
  MOZ_ASSERT(mInitialized);
  MOZ_ASSERT(mComposition.mView);
  MOZ_ASSERT(aCompEnd.mType == PendingAction::Type::eCompositionEnd);

  mSelection.CollapseAt(mComposition.mStart + aCompEnd.mData.Length());
  mComposition.End();
}

/******************************************************************************
 *  TSFTextStore::MouseTracker
 *****************************************************************************/

TSFTextStore::MouseTracker::MouseTracker()
  : mStart(-1)
  , mLength(-1)
  , mCookie(kInvalidCookie)
{
}

HRESULT
TSFTextStore::MouseTracker::Init(TSFTextStore* aTextStore)
{
  MOZ_LOG(sTextStoreLog, LogLevel::Debug,
    ("0x%p   TSFTextStore::MouseTracker::Init(aTextStore=0x%p), "
     "aTextStore->mMouseTrackers.Length()=%d",
     this, aTextStore->mMouseTrackers.Length()));

  if (&aTextStore->mMouseTrackers.LastElement() != this) {
    MOZ_LOG(sTextStoreLog, LogLevel::Error,
      ("0x%p   TSFTextStore::MouseTracker::Init() FAILED due to "
       "this is not the last element of mMouseTrackers", this));
    return E_FAIL;
  }
  if (aTextStore->mMouseTrackers.Length() > kInvalidCookie) {
    MOZ_LOG(sTextStoreLog, LogLevel::Error,
      ("0x%p   TSFTextStore::MouseTracker::Init() FAILED due to "
       "no new cookie available", this));
    return E_FAIL;
  }
  MOZ_ASSERT(!aTextStore->mMouseTrackers.IsEmpty(),
             "This instance must be in TSFTextStore::mMouseTrackers");
  mCookie = static_cast<DWORD>(aTextStore->mMouseTrackers.Length() - 1);
  return S_OK;
}

HRESULT
TSFTextStore::MouseTracker::AdviseSink(TSFTextStore* aTextStore,
                                       ITfRangeACP* aTextRange,
                                       ITfMouseSink* aMouseSink)
{
  MOZ_LOG(sTextStoreLog, LogLevel::Debug,
    ("0x%p   TSFTextStore::MouseTracker::AdviseSink(aTextStore=0x%p, "
     "aTextRange=0x%p, aMouseSink=0x%p), mCookie=%d, mSink=0x%p",
     this, aTextStore, aTextRange, aMouseSink, mCookie, mSink.get()));
  MOZ_ASSERT(mCookie != kInvalidCookie, "This hasn't been initalized?");

  if (mSink) {
    MOZ_LOG(sTextStoreLog, LogLevel::Error,
      ("0x%p   TSFTextStore::MouseTracker::AdviseMouseSink() FAILED "
       "due to already being used", this));
    return E_FAIL;
  }

  HRESULT hr = aTextRange->GetExtent(&mStart, &mLength);
  if (FAILED(hr)) {
    MOZ_LOG(sTextStoreLog, LogLevel::Error,
      ("0x%p   TSFTextStore::MouseTracker::AdviseMouseSink() FAILED "
       "due to failure of ITfRangeACP::GetExtent()", this));
    return hr;
  }

  if (mStart < 0 || mLength <= 0) {
    MOZ_LOG(sTextStoreLog, LogLevel::Error,
      ("0x%p   TSFTextStore::MouseTracker::AdviseMouseSink() FAILED "
       "due to odd result of ITfRangeACP::GetExtent(), "
       "mStart=%d, mLength=%d", this, mStart, mLength));
    return E_INVALIDARG;
  }

  nsAutoString textContent;
  if (NS_WARN_IF(!aTextStore->GetCurrentText(textContent))) {
    MOZ_LOG(sTextStoreLog, LogLevel::Error,
      ("0x%p   TSFTextStore::MouseTracker::AdviseMouseSink() FAILED "
       "due to failure of TSFTextStore::GetCurrentText()", this));
    return E_FAIL;
  }

  if (textContent.Length() <= static_cast<uint32_t>(mStart) ||
      textContent.Length() < static_cast<uint32_t>(mStart + mLength)) {
    MOZ_LOG(sTextStoreLog, LogLevel::Error,
      ("0x%p   TSFTextStore::MouseTracker::AdviseMouseSink() FAILED "
       "due to out of range, mStart=%d, mLength=%d, "
       "textContent.Length()=%d",
       this, mStart, mLength, textContent.Length()));
    return E_INVALIDARG;
  }

  mSink = aMouseSink;

  MOZ_LOG(sTextStoreLog, LogLevel::Debug,
    ("0x%p   TSFTextStore::MouseTracker::AdviseMouseSink(), "
     "succeeded, mStart=%d, mLength=%d, textContent.Length()=%d",
     this, mStart, mLength, textContent.Length()));
  return S_OK;
}

void
TSFTextStore::MouseTracker::UnadviseSink()
{
  MOZ_LOG(sTextStoreLog, LogLevel::Debug,
    ("0x%p   TSFTextStore::MouseTracker::UnadviseSink(), "
     "mCookie=%d, mSink=0x%p, mStart=%d, mLength=%d",
     this, mCookie, mSink.get(), mStart, mLength));
  mSink = nullptr;
  mStart = mLength = -1;
}

bool
TSFTextStore::MouseTracker::OnMouseButtonEvent(ULONG aEdge,
                                               ULONG aQuadrant,
                                               DWORD aButtonStatus)
{
  MOZ_ASSERT(IsUsing(), "The caller must check before calling OnMouseEvent()");

  BOOL eaten = FALSE;
  RefPtr<ITfMouseSink> sink = mSink;
  HRESULT hr = sink->OnMouseEvent(aEdge, aQuadrant, aButtonStatus, &eaten);

  MOZ_LOG(sTextStoreLog, LogLevel::Debug,
    ("0x%p   TSFTextStore::MouseTracker::OnMouseEvent(aEdge=%d, "
     "aQuadrant=%d, aButtonStatus=0x%08X), hr=0x%08X, eaten=%s",
     this, aEdge, aQuadrant, aButtonStatus, hr, GetBoolName(!!eaten)));

  return SUCCEEDED(hr) && eaten;
}

#ifdef DEBUG
// static
bool
TSFTextStore::CurrentKeyboardLayoutHasIME()
{
  RefPtr<ITfInputProcessorProfiles> inputProcessorProfiles =
    TSFTextStore::GetInputProcessorProfiles();
  if (!inputProcessorProfiles) {
    MOZ_LOG(sTextStoreLog, LogLevel::Error,
      ("TSFTextStore::CurrentKeyboardLayoutHasIME() FAILED due to "
       "there is no input processor profiles instance"));
    return false;
  }
  RefPtr<ITfInputProcessorProfileMgr> profileMgr;
  HRESULT hr =
    inputProcessorProfiles->QueryInterface(IID_ITfInputProcessorProfileMgr,
                                           getter_AddRefs(profileMgr));
  if (FAILED(hr) || !profileMgr) {
    // On Windows Vista or later, ImmIsIME() API always returns true.
    // If we failed to obtain the profile manager, we cannot know if current
    // keyboard layout has IME.
    MOZ_LOG(sTextStoreLog, LogLevel::Error,
      ("  TSFTextStore::CurrentKeyboardLayoutHasIME() FAILED to query "
       "ITfInputProcessorProfileMgr"));
    return false;
  }

  TF_INPUTPROCESSORPROFILE profile;
  hr = profileMgr->GetActiveProfile(GUID_TFCAT_TIP_KEYBOARD, &profile);
  if (hr == S_FALSE) {
    return false; // not found or not active
  }
  if (FAILED(hr)) {
    MOZ_LOG(sTextStoreLog, LogLevel::Error,
      ("  TSFTextStore::CurrentKeyboardLayoutHasIME() FAILED to retreive "
       "active profile"));
    return false;
  }
  return (profile.dwProfileType == TF_PROFILETYPE_INPUTPROCESSOR);
}
#endif // #ifdef DEBUG

} // name widget
} // name mozilla<|MERGE_RESOLUTION|>--- conflicted
+++ resolved
@@ -1237,14 +1237,6 @@
     if (!IsJapanese() || !sInstance->IsATOKActiveInternal()) {
       return false;
     }
-<<<<<<< HEAD
-    return staticSink->IsATOKActiveInternal() &&
-           (staticSink->IsATOK2011ActiveInternal() ||
-            staticSink->IsATOK2012ActiveInternal() ||
-            staticSink->IsATOK2013ActiveInternal() ||
-            staticSink->IsATOK2014ActiveInternal() ||
-            staticSink->IsATOK2015ActiveInternal());
-=======
     switch (ActiveTIP()) {
       case TextInputProcessorID::eATOK2011:
       case TextInputProcessorID::eATOK2012:
@@ -1255,7 +1247,6 @@
       default:
         return false;
     }
->>>>>>> 94e37e71
   }
 
 private:
@@ -4609,187 +4600,6 @@
   mWaitingQueryLayout = false;
 
   if (IsHandlingComposition() && mContentForTSF.HasOrHadComposition() &&
-<<<<<<< HEAD
-      mContentForTSF.IsLayoutChangedAt(acpEnd)) {
-    MOZ_ASSERT(!mComposition.IsComposing() ||
-               mComposition.mStart ==
-                 mContentForTSF.LatestCompositionStartOffset());
-    MOZ_ASSERT(!mComposition.IsComposing() ||
-               mComposition.EndOffset() ==
-                 mContentForTSF.LatestCompositionEndOffset());
-    const Selection& selectionForTSF = SelectionForTSFRef();
-    // The bug of Microsoft Office IME 2010 for Japanese is similar to
-    // MS-IME for Win 8.1 and Win 10.  Newer version of MS Office IME is not
-    // released yet.  So, we can hack it without prefs  because there must be
-    // no developers who want to disable this hack for tests.
-    const bool kIsMSOfficeJapaneseIME2010 =
-      TSFStaticSink::IsMSOfficeJapaneseIME2010Active();
-    // MS IME for Japanese doesn't support asynchronous handling at deciding
-    // its suggest list window position.  The feature was implemented
-    // starting from Windows 8.  And also we may meet same trouble in e10s
-    // mode on Win7.  So, we should never return TS_E_NOLAYOUT to MS IME for
-    // Japanese.
-    if (kIsMSOfficeJapaneseIME2010 ||
-        ((TSFPrefs::DoNotReturnNoLayoutErrorToMSJapaneseIMEAtFirstChar() ||
-          TSFPrefs::DoNotReturnNoLayoutErrorToMSJapaneseIMEAtCaret()) &&
-         TSFStaticSink::IsMSJapaneseIMEActive())) {
-      // Basically, MS-IME tries to retrieve whole composition string rect
-      // at deciding suggest window immediately after unlocking the document.
-      // However, in e10s mode, the content hasn't updated yet in most cases.
-      // Therefore, if the first character at the retrieving range rect is
-      // available, we should use it as the result.
-      if ((kIsMSOfficeJapaneseIME2010 ||
-           TSFPrefs::DoNotReturnNoLayoutErrorToMSJapaneseIMEAtFirstChar()) &&
-          acpStart < acpEnd) {
-        acpEnd = acpStart;
-        dontReturnNoLayoutError = true;
-      }
-      // Although, the condition is not clear, MS-IME sometimes retrieves the
-      // caret rect immediately after modifying the composition string but
-      // before unlocking the document.  In such case, we should return the
-      // nearest character rect.
-      else if ((kIsMSOfficeJapaneseIME2010 ||
-                TSFPrefs::DoNotReturnNoLayoutErrorToMSJapaneseIMEAtCaret()) &&
-               acpStart == acpEnd &&
-               selectionForTSF.IsCollapsed() &&
-               selectionForTSF.EndOffset() == acpEnd) {
-        if (mContentForTSF.MinOffsetOfLayoutChanged() > LONG_MAX) {
-          MOZ_LOG(sTextStoreLog, LogLevel::Error,
-            ("0x%p   TSFTextStore::GetTextExt(), FAILED due to the text "
-             "is too big for TSF (cannot treat modified offset as LONG), "
-             "mContentForTSF.MinOffsetOfLayoutChanged()=%u",
-             this, mContentForTSF.MinOffsetOfLayoutChanged()));
-          return E_FAIL;
-        }
-        int32_t minOffsetOfLayoutChanged =
-          static_cast<int32_t>(mContentForTSF.MinOffsetOfLayoutChanged());
-        acpEnd = acpStart = std::max(minOffsetOfLayoutChanged - 1, 0);
-        dontReturnNoLayoutError = true;
-      }
-    }
-    // ATOK fails to handle TS_E_NOLAYOUT only when it decides the position of
-    // suggest window.  In such case, ATOK tries to query rect of whole
-    // composition string.
-    // XXX For testing with legacy ATOK, we should hack it even if current ATOK
-    //     refers native caret rect on windows whose window class is one of
-    //     Mozilla window classes and we stop creating native caret for ATOK
-    //     because creating native caret causes ATOK refers caret position
-    //     when GetTextExt() returns TS_E_NOLAYOUT.
-    else if (TSFPrefs::DoNotReturnNoLayoutErrorToATOKOfCompositionString() &&
-             TSFStaticSink::IsATOKActive() &&
-             (!TSFStaticSink::IsATOKReferringNativeCaretActive() ||
-              !TSFPrefs::NeedToCreateNativeCaretForLegacyATOK()) &&
-             acpStart >= mContentForTSF.LatestCompositionStartOffset() &&
-             acpStart <= mContentForTSF.LatestCompositionEndOffset() &&
-             acpEnd >= mContentForTSF.LatestCompositionStartOffset() &&
-             acpEnd <= mContentForTSF.LatestCompositionEndOffset()) {
-      dontReturnNoLayoutError = true;
-    }
-    // Japanist 10 fails to handle TS_E_NOLAYOUT when it decides the position of
-    // candidate window.  In such case, Japanist shows candidate window at
-    // top-left of the screen.  So, we should return the nearest caret rect
-    // where we know.
-    else if (
-      TSFPrefs::DoNotReturnNoLayoutErrorToJapanist10OfCompositionString() &&
-      TSFStaticSink::IsJapanist10Active() &&
-      acpStart >= mContentForTSF.LatestCompositionStartOffset() &&
-      acpStart <= mContentForTSF.LatestCompositionEndOffset() &&
-      acpEnd >= mContentForTSF.LatestCompositionStartOffset() &&
-      acpEnd <= mContentForTSF.LatestCompositionEndOffset()) {
-      dontReturnNoLayoutError = true;
-    }
-    // Free ChangJie 2010 doesn't handle ITfContextView::GetTextExt() properly.
-    // Prehaps, it's due to the bug of TSF.  We need to check if this is
-    // necessary on Windows 10 before disabling this on Windows 10.
-    else if (TSFPrefs::DoNotReturnNoLayoutErrorToFreeChangJie() &&
-             TSFStaticSink::IsFreeChangJieActive()) {
-      acpEnd = mContentForTSF.LatestCompositionStartOffset();
-      acpStart = std::min(acpStart, acpEnd);
-      dontReturnNoLayoutError = true;
-    }
-    // Some Chinese TIPs of Microsoft doesn't show candidate window in e10s
-    // mode on Win8 or later.
-    else if (IsWin8OrLater() &&
-             ((TSFPrefs::DoNotReturnNoLayoutErrorToMSTraditionalTIP() &&
-               (TSFStaticSink::IsMSChangJieActive() ||
-                TSFStaticSink::IsMSQuickActive())) ||
-             (TSFPrefs::DoNotReturnNoLayoutErrorToMSSimplifiedTIP() &&
-               (TSFStaticSink::IsMSPinyinActive() ||
-                TSFStaticSink::IsMSWubiActive())))) {
-      acpEnd = mContentForTSF.LatestCompositionStartOffset();
-      acpStart = std::min(acpStart, acpEnd);
-      dontReturnNoLayoutError = true;
-    }
-
-    // If we hack the queried range for active TIP, that means we should not
-    // return TS_E_NOLAYOUT even if hacked offset is still modified.  So, as
-    // far as possible, we should adjust the offset.
-    if (dontReturnNoLayoutError) {
-      MOZ_ASSERT(mContentForTSF.IsLayoutChanged());
-      if (mContentForTSF.MinOffsetOfLayoutChanged() > LONG_MAX) {
-        MOZ_LOG(sTextStoreLog, LogLevel::Error,
-          ("0x%p   TSFTextStore::GetTextExt(), FAILED due to the text "
-           "is too big for TSF (cannot treat modified offset as LONG), "
-           "mContentForTSF.MinOffsetOfLayoutChanged()=%u",
-           this, mContentForTSF.MinOffsetOfLayoutChanged()));
-        return E_FAIL;
-      }
-      bool collapsed = acpStart == acpEnd;
-      // Note that even if all characters in the editor or the composition
-      // string was modified, 0 or start offset of the composition string is
-      // useful because it may return caret rect or old character's rect which
-      // the user still see.  That must be useful information for TIP.
-      int32_t firstModifiedOffset =
-        static_cast<int32_t>(mContentForTSF.MinOffsetOfLayoutChanged());
-      LONG lastUnmodifiedOffset = std::max(firstModifiedOffset - 1, 0);
-      if (mContentForTSF.IsLayoutChangedAt(acpStart)) {
-        if (acpStart >= mContentForTSF.LatestCompositionStartOffset()) {
-          // If mContentForTSF has last composition string and current
-          // composition string, we can assume that ContentCacheInParent has
-          // cached rects of composition string at least length of current
-          // composition string.  Otherwise, we can assume that rect for
-          // first character of composition string is stored since it was
-          // selection start or caret position.
-          LONG maxCachedOffset = mContentForTSF.LatestCompositionEndOffset();
-          if (mContentForTSF.WasLastComposition()) {
-            maxCachedOffset =
-              std::min(maxCachedOffset,
-                       mContentForTSF.LastCompositionStringEndOffset());
-          }
-          acpStart = std::min(acpStart, maxCachedOffset);
-        }
-        // Otherwise, we don't know which character rects are cached.  So, we
-        // need to use first unmodified character's rect in this case.  Even
-        // if there is no character, the query event will return caret rect
-        // instead.
-        else {
-          acpStart = lastUnmodifiedOffset;
-        }
-        MOZ_ASSERT(acpStart <= acpEnd);
-      }
-      // If TIP requests caret rect with collapsed range, we should keep
-      // collapsing the range.
-      if (collapsed) {
-        acpEnd = acpStart;
-      }
-      // Let's set acpEnd to larger offset of last unmodified offset or
-      // acpStart which may be the first character offset of the composition
-      // string.  However, some TIPs may want to know the right edge of the
-      // range.  Therefore, if acpEnd is in composition string and active TIP
-      // doesn't retrieve caret rect (i.e., the range isn't collapsed), we
-      // should keep using the original acpEnd.  Otherwise, we should set
-      // acpEnd to larger value of acpStart and lastUnmodifiedOffset.
-      else if (mContentForTSF.IsLayoutChangedAt(acpEnd) &&
-               (acpEnd < mContentForTSF.LatestCompositionStartOffset() ||
-                acpEnd > mContentForTSF.LatestCompositionEndOffset())) {
-        acpEnd = std::max(acpStart, lastUnmodifiedOffset);
-      }
-      MOZ_LOG(sTextStoreLog, LogLevel::Debug,
-        ("0x%p   TSFTextStore::GetTextExt() hacked the queried range "
-         "for not returning TS_E_NOLAYOUT, new values are: "
-         "acpStart=%d, acpEnd=%d", this, acpStart, acpEnd));
-    }
-=======
       mContentForTSF.IsLayoutChanged() &&
       mContentForTSF.MinOffsetOfLayoutChanged() > LONG_MAX) {
     MOZ_LOG(sTextStoreLog, LogLevel::Error,
@@ -4798,7 +4608,6 @@
        "mContentForTSF.MinOffsetOfLayoutChanged()=%u",
        this, mContentForTSF.MinOffsetOfLayoutChanged()));
     return E_FAIL;
->>>>>>> 94e37e71
   }
 
   // At Windows 10 build 17643 (an insider preview for RS5), Microsoft fixed
