--- conflicted
+++ resolved
@@ -858,20 +858,6 @@
       }
     }
     else if (mWindowType == eWindowType_popup) {
-<<<<<<< HEAD
-      if (!nsCocoaFeatures::OnMojaveOrLater()) {
-        // If a popup window is shown after being hidden, it needs to be "reset"
-        // for it to receive any mouse events aside from mouse-moved events
-        // (because it was removed from the "window cache" when it was hidden
-        // -- see below).  Setting the window number to -1 and then back to its
-        // original value seems to accomplish this.  The idea was "borrowed"
-        // from the Java Embedding Plugin. This is fixed on macOS 10.14+.
-        NSInteger windowNumber = [mWindow windowNumber];
-        [mWindow _setWindowNumber:-1];
-        [mWindow _setWindowNumber:windowNumber];
-      }
-=======
->>>>>>> 94e37e71
       // For reasons that aren't yet clear, calls to [NSWindow orderFront:] or
       // [NSWindow makeKeyAndOrderFront:] can sometimes trigger "Error (1000)
       // creating CGSWindow", which in turn triggers an internal inconsistency
@@ -1006,21 +992,6 @@
 
       [mWindow orderOut:nil];
 
-      if (!nsCocoaFeatures::OnMojaveOrLater()) {
-        // Unless it's explicitly removed from NSApp's "window cache", a popup
-        // window will keep receiving mouse-moved events even after it's been
-        // "ordered out" (instead of the browser window that was underneath it,
-        // until you click on that window).  This is bmo bug 378645, but it's
-        // surely an Apple bug.  The "window cache" is an undocumented
-        // subsystem, all of whose methods are included in the NSWindowCache
-        // category of the NSApplication class (in header files generated using
-        // class-dump). This workaround was "borrowed" from the Java Embedding
-        // Plugin (which uses it for a different purpose). This is fixed on
-        // macOS 10.14+.
-        if (mWindowType == eWindowType_popup) {
-          [NSApp _removeWindowFromCache:mWindow];
-        }
-      }
       // If our popup window is a non-native context menu, tell the OS (and
       // other programs) that a menu has closed.
       if ([mWindow isKindOfClass:[PopupWindow class]] &&
