/* -*- Mode: C++; tab-width: 2; indent-tabs-mode: nil; c-basic-offset: 2 -*- */
/* This Source Code Form is subject to the terms of the Mozilla Public
 * License, v. 2.0. If a copy of the MPL was not distributed with this
 * file, You can obtain one at http://mozilla.org/MPL/2.0/. */
#ifndef nsTableColFrame_h__
#define nsTableColFrame_h__

#include "mozilla/Attributes.h"
#include "celldata.h"
#include "nscore.h"
#include "nsContainerFrame.h"
#include "nsTArray.h"
#include "nsTableColGroupFrame.h"
#include "mozilla/WritingModes.h"

class nsTableColFrame final : public nsSplittableFrame
{
public:
  NS_DECL_FRAMEARENA_HELPERS

  enum {eWIDTH_SOURCE_NONE          =0,   // no cell has contributed to the width style
        eWIDTH_SOURCE_CELL          =1,   // a cell specified a width
        eWIDTH_SOURCE_CELL_WITH_SPAN=2    // a cell implicitly specified a width via colspan
  };

  nsTableColType GetColType() const;
  void SetColType(nsTableColType aType);

  /** instantiate a new instance of nsTableRowFrame.
    * @param aPresShell the pres shell for this frame
    *
    * @return           the frame that was created
    */
  friend nsTableColFrame* NS_NewTableColFrame(nsIPresShell* aPresShell,
                                              nsStyleContext*  aContext);

  // nsIFrame overrides
  virtual void Init(nsIContent*       aContent,
                    nsContainerFrame* aParent,
                    nsIFrame*         aPrevInFlow) override
  {
    nsSplittableFrame::Init(aContent, aParent, aPrevInFlow);
    if (!aPrevInFlow) {
      mWritingMode = GetTableFrame()->GetWritingMode();
    }
  }

  /** @see nsIFrame::DidSetStyleContext */
  virtual void DidSetStyleContext(nsStyleContext* aOldStyleContext) override;

  virtual void Reflow(nsPresContext*           aPresContext,
                      ReflowOutput&     aDesiredSize,
                      const ReflowInput& aReflowInput,
                      nsReflowStatus&          aStatus) override;

  virtual void BuildDisplayList(nsDisplayListBuilder*   aBuilder,
<<<<<<< HEAD
                                const nsDisplayListSet& aLists) override {}

  /**
   * Get the "type" of the frame
   *
   * @see nsGkAtoms::tableColFrame
   */
  virtual nsIAtom* GetType() const override;
=======
                                const nsRect&           aDirtyRect,
                                const nsDisplayListSet& aLists) override;
>>>>>>> 2933592c

#ifdef DEBUG_FRAME_DUMP
  virtual nsresult GetFrameName(nsAString& aResult) const override;
#endif

  virtual nsSplittableType GetSplittableType() const override;

  nsTableColGroupFrame* GetTableColGroupFrame() const
  {
    nsIFrame* parent = GetParent();
    MOZ_ASSERT(parent && parent->IsTableColGroupFrame());
    return static_cast<nsTableColGroupFrame*>(parent);
  }

  nsTableFrame* GetTableFrame() const
  {
    return GetTableColGroupFrame()->GetTableFrame();
  }

  int32_t GetColIndex() const;

  void SetColIndex (int32_t aColIndex);

  nsTableColFrame* GetNextCol() const;

  /** return the number of the columns the col represents.  always >= 1 */
  int32_t GetSpan();

  /** convenience method, calls into cellmap */
  int32_t Count() const;

  nscoord GetIStartBorderWidth() const { return mIStartBorderWidth; }
  nscoord GetIEndBorderWidth() const { return mIEndBorderWidth; }
  void SetIStartBorderWidth(BCPixelSize aWidth) { mIStartBorderWidth = aWidth; }
  void SetIEndBorderWidth(BCPixelSize aWidth) { mIEndBorderWidth = aWidth; }

  /**
   * Gets inner border widths before collapsing with cell borders
   * Caller must get istart border from previous column or from table
   * GetContinuousBCBorderWidth will not overwrite aBorder.IStart
   * see nsTablePainter about continuous borders
   *
   * @return outer iend border width (istart inner for next column)
   */
  nscoord GetContinuousBCBorderWidth(mozilla::WritingMode aWM,
                                     mozilla::LogicalMargin& aBorder);
  /**
   * Set full border widths before collapsing with cell borders
   * @param aForSide - side to set; only valid for bstart, iend, and bend
   */
  void SetContinuousBCBorderWidth(mozilla::LogicalSide aForSide,
                                  BCPixelSize aPixelValue);
#ifdef DEBUG
  void Dump(int32_t aIndent);
#endif

  /**
   * Restore the default values of the intrinsic widths, so that we can
   * re-accumulate intrinsic widths from the cells in the column.
   */
  void ResetIntrinsics() {
    mMinCoord = 0;
    mPrefCoord = 0;
    mPrefPercent = 0.0f;
    mHasSpecifiedCoord = false;
  }

  /**
   * Restore the default value of the preferred percentage width (the
   * only intrinsic width used by FixedTableLayoutStrategy.
   */
  void ResetPrefPercent() {
    mPrefPercent = 0.0f;
  }

  /**
   * Restore the default values of the temporary buffer for
   * spanning-cell intrinsic widths (as we process spanning cells).
   */
  void ResetSpanIntrinsics() {
    mSpanMinCoord = 0;
    mSpanPrefCoord = 0;
    mSpanPrefPercent = 0.0f;
  }

  /**
   * Add the widths for a cell or column element, or the contribution of
   * the widths from a column-spanning cell:
   * @param aMinCoord The minimum intrinsic width
   * @param aPrefCoord The preferred intrinsic width or, if there is a
   *   specified non-percentage width, max(specified width, minimum intrinsic
   *   width).
   * @param aHasSpecifiedCoord Whether there is a specified
   *   non-percentage width.
   *
   * Note that the implementation of this functions is a bit tricky
   * since mPrefCoord means different things depending on
   * whether mHasSpecifiedCoord is true (and likewise for aPrefCoord and
   * aHasSpecifiedCoord).  If mHasSpecifiedCoord is false, then
   * all widths added had aHasSpecifiedCoord false and mPrefCoord is the
   * largest of the pref widths.  But if mHasSpecifiedCoord is true,
   * then mPrefCoord is the largest of (1) the pref widths for cells
   * with aHasSpecifiedCoord true and (2) the min widths for cells with
   * aHasSpecifiedCoord false.
   */
  void AddCoords(nscoord aMinCoord, nscoord aPrefCoord,
                 bool aHasSpecifiedCoord) {
    NS_ASSERTION(aMinCoord <= aPrefCoord, "intrinsic widths out of order");

    if (aHasSpecifiedCoord && !mHasSpecifiedCoord) {
      mPrefCoord = mMinCoord;
      mHasSpecifiedCoord = true;
    }
    if (!aHasSpecifiedCoord && mHasSpecifiedCoord) {
      aPrefCoord = aMinCoord; // NOTE: modifying argument
    }

    if (aMinCoord > mMinCoord)
      mMinCoord = aMinCoord;
    if (aPrefCoord > mPrefCoord)
      mPrefCoord = aPrefCoord;

    NS_ASSERTION(mMinCoord <= mPrefCoord, "min larger than pref");
  }

  /**
   * Add a percentage width specified on a cell or column element or the
   * contribution to this column of a percentage width specified on a
   * column-spanning cell.
   */
  void AddPrefPercent(float aPrefPercent) {
    if (aPrefPercent > mPrefPercent)
      mPrefPercent = aPrefPercent;
  }

  /**
   * Get the largest minimum intrinsic width for this column.
   */
  nscoord GetMinCoord() const { return mMinCoord; }
  /**
   * Get the largest preferred width for this column, or, if there were
   * any specified non-percentage widths (see GetHasSpecifiedCoord), the
   * largest minimum intrinsic width or specified width.
   */
  nscoord GetPrefCoord() const { return mPrefCoord; }
  /**
   * Get whether there were any specified widths contributing to this
   * column.
   */
  bool GetHasSpecifiedCoord() const { return mHasSpecifiedCoord; }

  /**
   * Get the largest specified percentage width contributing to this
   * column (returns 0 if there were none).
   */
  float GetPrefPercent() const { return mPrefPercent; }

  /**
   * Like AddCoords, but into a temporary buffer used for groups of
   * column-spanning cells.
   */
  void AddSpanCoords(nscoord aSpanMinCoord, nscoord aSpanPrefCoord,
                     bool aSpanHasSpecifiedCoord) {
    NS_ASSERTION(aSpanMinCoord <= aSpanPrefCoord,
                 "intrinsic widths out of order");

    if (!aSpanHasSpecifiedCoord && mHasSpecifiedCoord) {
      aSpanPrefCoord = aSpanMinCoord; // NOTE: modifying argument
    }

    if (aSpanMinCoord > mSpanMinCoord)
      mSpanMinCoord = aSpanMinCoord;
    if (aSpanPrefCoord > mSpanPrefCoord)
      mSpanPrefCoord = aSpanPrefCoord;

    NS_ASSERTION(mSpanMinCoord <= mSpanPrefCoord, "min larger than pref");
  }

  /*
   * Accumulate percentage widths on column spanning cells into
   * temporary variables.
   */
  void AddSpanPrefPercent(float aSpanPrefPercent) {
    if (aSpanPrefPercent > mSpanPrefPercent)
      mSpanPrefPercent = aSpanPrefPercent;
  }

  /*
   * Accumulate the temporary variables for column spanning cells into
   * the primary variables.
   */
  void AccumulateSpanIntrinsics() {
    AddCoords(mSpanMinCoord, mSpanPrefCoord, mHasSpecifiedCoord);
    AddPrefPercent(mSpanPrefPercent);
  }

  // Used to adjust a column's pref percent so that the table's total
  // never exceeeds 100% (by only allowing percentages to be used,
  // starting at the first column, until they reach 100%).
  void AdjustPrefPercent(float *aTableTotalPercent) {
    float allowed = 1.0f - *aTableTotalPercent;
    if (mPrefPercent > allowed)
      mPrefPercent = allowed;
    *aTableTotalPercent += mPrefPercent;
  }

  // The final width of the column.
  void ResetFinalISize() {
    mFinalISize = nscoord_MIN; // so we detect that it changed
  }
  void SetFinalISize(nscoord aFinalISize) {
    mFinalISize = aFinalISize;
  }
  nscoord GetFinalISize() {
    return mFinalISize;
  }

  virtual bool IsFrameOfType(uint32_t aFlags) const override
  {
    return nsSplittableFrame::IsFrameOfType(aFlags & ~(nsIFrame::eTablePart));
  }

  virtual void InvalidateFrame(uint32_t aDisplayItemKey = 0) override;
  virtual void InvalidateFrameWithRect(const nsRect& aRect, uint32_t aDisplayItemKey = 0) override;
  virtual void InvalidateFrameForRemoval() override { InvalidateFrameSubtree(); }

protected:

  explicit nsTableColFrame(nsStyleContext* aContext);
  ~nsTableColFrame();

  nscoord mMinCoord;
  nscoord mPrefCoord;
  nscoord mSpanMinCoord; // XXX...
  nscoord mSpanPrefCoord; // XXX...
  float mPrefPercent;
  float mSpanPrefPercent; // XXX...
  // ...XXX the four members marked above could be allocated as part of
  // a separate array allocated only during
  // BasicTableLayoutStrategy::ComputeColumnIntrinsicISizes (and only
  // when colspans were present).
  nscoord mFinalISize;

  // the index of the column with respect to the whole table (starting at 0)
  // it should never be smaller then the start column index of the parent
  // colgroup
  uint32_t mColIndex;

  // border width in pixels of the inner half of the border only
  BCPixelSize mIStartBorderWidth;
  BCPixelSize mIEndBorderWidth;
  BCPixelSize mBStartContBorderWidth;
  BCPixelSize mIEndContBorderWidth;
  BCPixelSize mBEndContBorderWidth;

  bool mHasSpecifiedCoord;
};

inline int32_t nsTableColFrame::GetColIndex() const
{
  return mColIndex;
}

inline void nsTableColFrame::SetColIndex (int32_t aColIndex)
{
  mColIndex = aColIndex;
}

inline nscoord
nsTableColFrame::GetContinuousBCBorderWidth(mozilla::WritingMode aWM,
                                            mozilla::LogicalMargin& aBorder)
{
  int32_t aPixelsToTwips = nsPresContext::AppUnitsPerCSSPixel();
  aBorder.BStart(aWM) = BC_BORDER_END_HALF_COORD(aPixelsToTwips,
                                                 mBStartContBorderWidth);
  aBorder.IEnd(aWM) = BC_BORDER_START_HALF_COORD(aPixelsToTwips,
                                                 mIEndContBorderWidth);
  aBorder.BEnd(aWM) = BC_BORDER_START_HALF_COORD(aPixelsToTwips,
                                                 mBEndContBorderWidth);
  return BC_BORDER_END_HALF_COORD(aPixelsToTwips, mIEndContBorderWidth);
}

#endif
<|MERGE_RESOLUTION|>--- conflicted
+++ resolved
@@ -54,19 +54,7 @@
                       nsReflowStatus&          aStatus) override;
 
   virtual void BuildDisplayList(nsDisplayListBuilder*   aBuilder,
-<<<<<<< HEAD
-                                const nsDisplayListSet& aLists) override {}
-
-  /**
-   * Get the "type" of the frame
-   *
-   * @see nsGkAtoms::tableColFrame
-   */
-  virtual nsIAtom* GetType() const override;
-=======
-                                const nsRect&           aDirtyRect,
                                 const nsDisplayListSet& aLists) override;
->>>>>>> 2933592c
 
 #ifdef DEBUG_FRAME_DUMP
   virtual nsresult GetFrameName(nsAString& aResult) const override;
