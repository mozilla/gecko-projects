/* -*- Mode: C++; tab-width: 2; indent-tabs-mode: nil; c-basic-offset: 2 -*- */
/* This Source Code Form is subject to the terms of the Mozilla Public
 * License, v. 2.0. If a copy of the MPL was not distributed with this
 * file, You can obtain one at http://mozilla.org/MPL/2.0/. */
#ifndef nsTableColGroupFrame_h__
#define nsTableColGroupFrame_h__

#include "mozilla/Attributes.h"
#include "nscore.h"
#include "nsContainerFrame.h"
#include "nsTableFrame.h"
#include "mozilla/WritingModes.h"

class nsTableColFrame;

/**
 * nsTableColGroupFrame
 * data structure to maintain information about a single table cell's frame
 */
class nsTableColGroupFrame final : public nsContainerFrame
{
public:
  NS_DECL_FRAMEARENA_HELPERS

  /** instantiate a new instance of nsTableRowFrame.
    * @param aPresShell the pres shell for this frame
    *
    * @return           the frame that was created
    */
  friend nsTableColGroupFrame* NS_NewTableColGroupFrame(nsIPresShell* aPresShell,
                                                        nsStyleContext* aContext);

  // nsIFrame overrides
  virtual void Init(nsIContent*       aContent,
                    nsContainerFrame* aParent,
                    nsIFrame*         aPrevInFlow) override
  {
    nsContainerFrame::Init(aContent, aParent, aPrevInFlow);
    if (!aPrevInFlow) {
      mWritingMode = GetTableFrame()->GetWritingMode();
    }
  }

  nsTableFrame* GetTableFrame() const
  {
    nsIFrame* parent = GetParent();
    MOZ_ASSERT(parent && parent->IsTableFrame());
    MOZ_ASSERT(!parent->GetPrevInFlow(),
               "Col group should always be in a first-in-flow table frame");
    return static_cast<nsTableFrame*>(parent);
  }

  virtual void BuildDisplayList(nsDisplayListBuilder*   aBuilder,
<<<<<<< HEAD
                                const nsDisplayListSet& aLists) override {}
=======
                                const nsRect&           aDirtyRect,
                                const nsDisplayListSet& aLists) override;
>>>>>>> 2933592c

  /** A colgroup can be caused by three things:
    * 1)	An element with table-column-group display
    * 2)	An element with a table-column display without a
	   *    table-column-group parent
    * 3)	Cells that are not in a column (and hence get an anonymous
	   *    column and colgroup).
    * @return colgroup type
    */
  nsTableColGroupType GetColType() const;

  /** Set the colgroup type based on the creation cause
    * @param aType - the reason why this colgroup is needed
    */
  void SetColType(nsTableColGroupType aType);
  
  /** Real in this context are colgroups that come from an element
    * with table-column-group display or wrap around columns that
    * come from an element with table-column display. Colgroups
    * that are the result of wrapping cells in an anonymous
    * column and colgroup are not considered real here.
    * @param aTableFrame - the table parent of the colgroups
    * @return the last real colgroup
    */
  static nsTableColGroupFrame* GetLastRealColGroup(nsTableFrame* aTableFrame);

  /** @see nsIFrame::DidSetStyleContext */
  virtual void DidSetStyleContext(nsStyleContext* aOldStyleContext) override;

  virtual void SetInitialChildList(ChildListID     aListID,
                                   nsFrameList&    aChildList) override;
  virtual void AppendFrames(ChildListID     aListID,
                            nsFrameList&    aFrameList) override;
  virtual void InsertFrames(ChildListID     aListID,
                            nsIFrame*       aPrevFrame,
                            nsFrameList&    aFrameList) override;
  virtual void RemoveFrame(ChildListID     aListID,
                           nsIFrame*       aOldFrame) override;

  /** remove the column aChild from the column group, if requested renumber
    * the subsequent columns in this column group and all following column
    * groups. see also ResetColIndices for this
    * @param aChild       - the column frame that needs to be removed
    * @param aResetSubsequentColIndices - if true the columns that follow
    *                                     after aChild will be reenumerated
    */
  void RemoveChild(nsTableColFrame& aChild,
                   bool             aResetSubsequentColIndices);

  /** reflow of a column group is a trivial matter of reflowing
    * the col group's children (columns), and setting this frame
    * to 0-size.  Since tables are row-centric, column group frames
    * don't play directly in the rendering game.  They do however
    * maintain important state that effects table and cell layout.
    */
  virtual void Reflow(nsPresContext* aPresContext,
                      ReflowOutput& aDesiredSize,
                      const ReflowInput& aReflowInput,
                      nsReflowStatus& aStatus) override;

  /** Add column frames to the table storages: colframe cache and cellmap
    * this doesn't change the mFrames of the colgroup frame.
    * @param aFirstColIndex - the index at which aFirstFrame should be inserted
    *                         into the colframe cache.
    * @param aResetSubsequentColIndices - the indices of the col frames
    *                                     after the insertion might need
    *                                     an update
    * @param aCols - an iterator that can be used to iterate over the col
    *                frames to be added.  Once this is done, the frames on the
    *                sbling chain of its .get() at that point will still need
    *                their col indices updated.
    * @result            - if there is no table frame or the table frame is not
    *                      the first in flow it will return an error
    */
  nsresult AddColsToTable(int32_t                   aFirstColIndex,
                          bool                      aResetSubsequentColIndices,
                          const nsFrameList::Slice& aCols);

#ifdef DEBUG_FRAME_DUMP
  virtual nsresult GetFrameName(nsAString& aResult) const override;
  void Dump(int32_t aIndent);
#endif

  /** returns the number of columns represented by this group.
    * if there are col children, count them (taking into account the span of each)
    * else, check my own span attribute.
    */
  virtual int32_t GetColCount() const;

  /** first column on the child list */
  nsTableColFrame * GetFirstColumn();
  /** next sibling to aChildFrame that is a column frame, first column frame
    * in the column group if aChildFrame is null
    */
  nsTableColFrame * GetNextColumn(nsIFrame *aChildFrame);

  /** @return - the position of the first column in this colgroup in the table
    * colframe cache.
    */
  int32_t GetStartColumnIndex();
  
  /** set the position of the first column in this colgroup in the table
    * colframe cache.
    */
  void SetStartColumnIndex(int32_t aIndex);

  /** helper method to get the span attribute for this colgroup */
  int32_t GetSpan();

  /** provide access to the mFrames list
    */
  nsFrameList& GetWritableChildList();

  /** set the column index for all frames starting at aStartColFrame, it
    * will also reset the column indices in all subsequent colgroups
    * @param aFirstColGroup - start the reset operation inside this colgroup
    * @param aFirstColIndex - first column that is reset should get this index
    * @param aStartColFrame - if specified the reset starts with this column
    *                         inside the colgroup; if not specified, the reset
    *                         starts with the first column
    */
  static void ResetColIndices(nsIFrame*       aFirstColGroup,
                              int32_t         aFirstColIndex,
                              nsIFrame*       aStartColFrame = nullptr);

  /**
   * Gets inner border widths before collapsing with cell borders
   * Caller must get istart border from previous column
   * GetContinuousBCBorderWidth will not overwrite aBorder.IStart
   * see nsTablePainter about continuous borders
   */
  void GetContinuousBCBorderWidth(mozilla::WritingMode aWM,
                                  mozilla::LogicalMargin& aBorder);
  /**
   * Set full border widths before collapsing with cell borders
   * @param aForSide - side to set; only accepts bstart and bend
   */
  void SetContinuousBCBorderWidth(mozilla::LogicalSide aForSide,
                                  BCPixelSize aPixelValue);

  virtual bool IsFrameOfType(uint32_t aFlags) const override
  {
    return nsContainerFrame::IsFrameOfType(aFlags & ~(nsIFrame::eTablePart));
  }
  
  virtual void InvalidateFrame(uint32_t aDisplayItemKey = 0) override;
  virtual void InvalidateFrameWithRect(const nsRect& aRect, uint32_t aDisplayItemKey = 0) override;
  virtual void InvalidateFrameForRemoval() override { InvalidateFrameSubtree(); }

protected:
  explicit nsTableColGroupFrame(nsStyleContext* aContext);

  void InsertColsReflow(int32_t                   aColIndex,
                        const nsFrameList::Slice& aCols);

  virtual LogicalSides GetLogicalSkipSides(const ReflowInput* aReflowInput = nullptr) const override;

  // data members
  int32_t mColCount;
  // the starting column index this col group represents. Must be >= 0.
  int32_t mStartColIndex;

  // border width in pixels
  BCPixelSize mBStartContBorderWidth;
  BCPixelSize mBEndContBorderWidth;
};

inline nsTableColGroupFrame::nsTableColGroupFrame(nsStyleContext* aContext)
  : nsContainerFrame(aContext, mozilla::LayoutFrameType::TableColGroup)
  , mColCount(0)
  , mStartColIndex(0)
{
  SetColType(eColGroupContent);
}

inline int32_t nsTableColGroupFrame::GetStartColumnIndex()
{
  return mStartColIndex;
}

inline void nsTableColGroupFrame::SetStartColumnIndex (int32_t aIndex)
{
  mStartColIndex = aIndex;
}

inline int32_t nsTableColGroupFrame::GetColCount() const
{
  return mColCount;
}

inline nsFrameList& nsTableColGroupFrame::GetWritableChildList()
{
  return mFrames;
}

#endif
<|MERGE_RESOLUTION|>--- conflicted
+++ resolved
@@ -51,12 +51,7 @@
   }
 
   virtual void BuildDisplayList(nsDisplayListBuilder*   aBuilder,
-<<<<<<< HEAD
-                                const nsDisplayListSet& aLists) override {}
-=======
-                                const nsRect&           aDirtyRect,
                                 const nsDisplayListSet& aLists) override;
->>>>>>> 2933592c
 
   /** A colgroup can be caused by three things:
     * 1)	An element with table-column-group display
