/* -*- Mode: C++; tab-width: 2; indent-tabs-mode: nil; c-basic-offset: 2 -*- */
/* vim: set ts=2 sw=2 et tw=80: */
/* This Source Code Form is subject to the terms of the Mozilla Public
 * License, v. 2.0. If a copy of the MPL was not distributed with this
 * file, You can obtain one at http://mozilla.org/MPL/2.0/. */

#include "mozilla/Likely.h"
#include "mozilla/MathAlgorithms.h"
#include "mozilla/IntegerRange.h"
#include "mozilla/WritingModes.h"

#include "nsCOMPtr.h"
#include "nsTableFrame.h"
#include "nsRenderingContext.h"
#include "nsStyleContext.h"
#include "nsStyleConsts.h"
#include "nsIContent.h"
#include "nsCellMap.h"
#include "nsTableCellFrame.h"
#include "nsHTMLParts.h"
#include "nsTableColFrame.h"
#include "nsTableColGroupFrame.h"
#include "nsTableRowFrame.h"
#include "nsTableRowGroupFrame.h"
#include "nsTableWrapperFrame.h"

#include "BasicTableLayoutStrategy.h"
#include "FixedTableLayoutStrategy.h"

#include "nsPresContext.h"
#include "nsContentUtils.h"
#include "nsCSSRendering.h"
#include "nsGkAtoms.h"
#include "nsCSSAnonBoxes.h"
#include "nsIPresShell.h"
#include "nsIDOMElement.h"
#include "nsIDOMHTMLElement.h"
#include "nsIScriptError.h"
#include "nsFrameManager.h"
#include "nsError.h"
#include "nsCSSFrameConstructor.h"
#include "mozilla/ServoStyleSet.h"
#include "mozilla/StyleSetHandle.h"
#include "mozilla/StyleSetHandleInlines.h"
#include "nsDisplayList.h"
#include "nsIScrollableFrame.h"
#include "nsCSSProps.h"
#include "RestyleTracker.h"
#include "nsStyleChangeList.h"
#include <algorithm>

#include "gfxPrefs.h"
#include "mozilla/layers/StackingContextHelper.h"
#include "mozilla/layers/WebRenderDisplayItemLayer.h"

using namespace mozilla;
using namespace mozilla::image;
using namespace mozilla::layout;

/********************************************************************************
 ** TableReflowInput                                                         **
 ********************************************************************************/

namespace mozilla {

struct TableReflowInput {

  // the real reflow state
  const ReflowInput& reflowInput;

  // The table's available size (in reflowInput's writing mode)
  LogicalSize availSize;

  // Stationary inline-offset
  nscoord iCoord;

  // Running block-offset
  nscoord bCoord;

  TableReflowInput(const ReflowInput& aReflowInput,
                     const LogicalSize& aAvailSize)
    : reflowInput(aReflowInput)
    , availSize(aAvailSize)
  {
    MOZ_ASSERT(reflowInput.mFrame->IsTableFrame(),
               "TableReflowInput should only be created for nsTableFrame");
    nsTableFrame* table =
      static_cast<nsTableFrame*>(reflowInput.mFrame->FirstInFlow());
    WritingMode wm = aReflowInput.GetWritingMode();
    LogicalMargin borderPadding = table->GetChildAreaOffset(wm, &reflowInput);

    iCoord = borderPadding.IStart(wm) + table->GetColSpacing(-1);
    bCoord = borderPadding.BStart(wm); //cellspacing added during reflow

    // XXX do we actually need to check for unconstrained inline-size here?
    if (NS_UNCONSTRAINEDSIZE != availSize.ISize(wm)) {
      int32_t colCount = table->GetColCount();
      availSize.ISize(wm) -= borderPadding.IStartEnd(wm) +
                             table->GetColSpacing(-1) +
                             table->GetColSpacing(colCount);
      availSize.ISize(wm) = std::max(0, availSize.ISize(wm));
    }

    if (NS_UNCONSTRAINEDSIZE != availSize.BSize(wm)) {
      availSize.BSize(wm) -= borderPadding.BStartEnd(wm) +
                             table->GetRowSpacing(-1) +
                             table->GetRowSpacing(table->GetRowCount());
      availSize.BSize(wm) = std::max(0, availSize.BSize(wm));
    }
  }
};

} // namespace mozilla

/********************************************************************************
 ** nsTableFrame                                                               **
 ********************************************************************************/

struct BCPropertyData
{
  BCPropertyData() : mBStartBorderWidth(0), mIEndBorderWidth(0),
                     mBEndBorderWidth(0), mIStartBorderWidth(0),
                     mIStartCellBorderWidth(0), mIEndCellBorderWidth(0) {}
  TableArea mDamageArea;
  BCPixelSize mBStartBorderWidth;
  BCPixelSize mIEndBorderWidth;
  BCPixelSize mBEndBorderWidth;
  BCPixelSize mIStartBorderWidth;
  BCPixelSize mIStartCellBorderWidth;
  BCPixelSize mIEndCellBorderWidth;
};

nsStyleContext*
nsTableFrame::GetParentStyleContext(nsIFrame** aProviderFrame) const
{
  // Since our parent, the table wrapper frame, returned this frame, we
  // must return whatever our parent would normally have returned.

  NS_PRECONDITION(GetParent(), "table constructed without table wrapper");
  if (!mContent->GetParent() && !StyleContext()->GetPseudo()) {
    // We're the root.  We have no style context parent.
    *aProviderFrame = nullptr;
    return nullptr;
  }

  return GetParent()->DoGetParentStyleContext(aProviderFrame);
}

nsTableFrame::nsTableFrame(nsStyleContext* aContext)
  : nsContainerFrame(aContext, LayoutFrameType::Table)
  , mCellMap(nullptr)
  , mTableLayoutStrategy(nullptr)
{
  memset(&mBits, 0, sizeof(mBits));
}

void
nsTableFrame::Init(nsIContent*       aContent,
                   nsContainerFrame* aParent,
                   nsIFrame*         aPrevInFlow)
{
  NS_PRECONDITION(!mCellMap, "Init called twice");
  NS_PRECONDITION(!mTableLayoutStrategy, "Init called twice");
  NS_PRECONDITION(!aPrevInFlow || aPrevInFlow->IsTableFrame(),
                  "prev-in-flow must be of same type");

  // Let the base class do its processing
  nsContainerFrame::Init(aContent, aParent, aPrevInFlow);

  // see if border collapse is on, if so set it
  const nsStyleTableBorder* tableStyle = StyleTableBorder();
  bool borderCollapse = (NS_STYLE_BORDER_COLLAPSE == tableStyle->mBorderCollapse);
  SetBorderCollapse(borderCollapse);

  if (!aPrevInFlow) {
    // If we're the first-in-flow, we manage the cell map & layout strategy that
    // get used by our continuation chain:
    mCellMap = new nsTableCellMap(*this, borderCollapse);
    if (IsAutoLayout()) {
      mTableLayoutStrategy = new BasicTableLayoutStrategy(this);
    } else {
      mTableLayoutStrategy = new FixedTableLayoutStrategy(this);
    }
  } else {
    // Set my isize, because all frames in a table flow are the same isize and
    // code in nsTableWrapperFrame depends on this being set.
    WritingMode wm = GetWritingMode();
    SetSize(LogicalSize(wm, aPrevInFlow->ISize(wm), BSize(wm)));
  }
}

nsTableFrame::~nsTableFrame()
{
  delete mCellMap;
  delete mTableLayoutStrategy;
}

void
nsTableFrame::DestroyFrom(nsIFrame* aDestructRoot)
{
  mColGroups.DestroyFramesFrom(aDestructRoot);
  nsContainerFrame::DestroyFrom(aDestructRoot);
}

// Make sure any views are positioned properly
void
nsTableFrame::RePositionViews(nsIFrame* aFrame)
{
  nsContainerFrame::PositionFrameView(aFrame);
  nsContainerFrame::PositionChildViews(aFrame);
}

static bool
IsRepeatedFrame(nsIFrame* kidFrame)
{
  return (kidFrame->IsTableRowFrame() || kidFrame->IsTableRowGroupFrame()) &&
         kidFrame->HasAnyStateBits(NS_REPEATED_ROW_OR_ROWGROUP);
}

bool
nsTableFrame::PageBreakAfter(nsIFrame* aSourceFrame,
                             nsIFrame* aNextFrame)
{
  const nsStyleDisplay* display = aSourceFrame->StyleDisplay();
  nsTableRowGroupFrame* prevRg = do_QueryFrame(aSourceFrame);
  // don't allow a page break after a repeated element ...
  if ((display->mBreakAfter || (prevRg && prevRg->HasInternalBreakAfter())) &&
      !IsRepeatedFrame(aSourceFrame)) {
    return !(aNextFrame && IsRepeatedFrame(aNextFrame)); // or before
  }

  if (aNextFrame) {
    display = aNextFrame->StyleDisplay();
    // don't allow a page break before a repeated element ...
     nsTableRowGroupFrame* nextRg = do_QueryFrame(aNextFrame);
    if ((display->mBreakBefore ||
        (nextRg && nextRg->HasInternalBreakBefore())) &&
        !IsRepeatedFrame(aNextFrame)) {
      return !IsRepeatedFrame(aSourceFrame); // or after
    }
  }
  return false;
}

/* static */ void
nsTableFrame::RegisterPositionedTablePart(nsIFrame* aFrame)
{
  // Supporting relative positioning for table parts other than table cells has
  // the potential to break sites that apply 'position: relative' to those
  // parts, expecting nothing to happen. We warn at the console to make tracking
  // down the issue easy.
  if (!IS_TABLE_CELL(aFrame->Type())) {
    nsIContent* content = aFrame->GetContent();
    nsPresContext* presContext = aFrame->PresContext();
    if (content && !presContext->HasWarnedAboutPositionedTableParts()) {
      presContext->SetHasWarnedAboutPositionedTableParts();
      nsContentUtils::ReportToConsole(nsIScriptError::warningFlag,
                                      NS_LITERAL_CSTRING("Layout: Tables"),
                                      content->OwnerDoc(),
                                      nsContentUtils::eLAYOUT_PROPERTIES,
                                      "TablePartRelPosWarning");
    }
  }

  nsTableFrame* tableFrame = nsTableFrame::GetTableFrame(aFrame);
  MOZ_ASSERT(tableFrame, "Should have a table frame here");
  tableFrame = static_cast<nsTableFrame*>(tableFrame->FirstContinuation());

  // Retrieve the positioned parts array for this table.
  FrameProperties props = tableFrame->Properties();
  FrameTArray* positionedParts = props.Get(PositionedTablePartArray());

  // Lazily create the array if it doesn't exist yet.
  if (!positionedParts) {
    positionedParts = new FrameTArray;
    props.Set(PositionedTablePartArray(), positionedParts);
  }

  // Add this frame to the list.
  positionedParts->AppendElement(aFrame);
}

/* static */ void
nsTableFrame::UnregisterPositionedTablePart(nsIFrame* aFrame,
                                            nsIFrame* aDestructRoot)
{
  // Retrieve the table frame, and check if we hit aDestructRoot on the way.
  bool didPassThrough;
  nsTableFrame* tableFrame = GetTableFramePassingThrough(aDestructRoot, aFrame,
      &didPassThrough);
  if (!didPassThrough && !tableFrame->GetPrevContinuation()) {
    // The table frame will be destroyed, and it's the first im flow (and thus
    // owning the PositionedTablePartArray), so we don't need to do
    // anything.
    return;
  }
  tableFrame = static_cast<nsTableFrame*>(tableFrame->FirstContinuation());

  // Retrieve the positioned parts array for this table.
  FrameProperties props = tableFrame->Properties();
  FrameTArray* positionedParts = props.Get(PositionedTablePartArray());

  // Remove the frame.
  MOZ_ASSERT(positionedParts && positionedParts->Contains(aFrame),
             "Asked to unregister a positioned table part that wasn't registered");
  if (positionedParts) {
    positionedParts->RemoveElement(aFrame);
  }
}

// XXX this needs to be cleaned up so that the frame constructor breaks out col group
// frames into a separate child list, bug 343048.
void
nsTableFrame::SetInitialChildList(ChildListID     aListID,
                                  nsFrameList&    aChildList)
{
  if (aListID != kPrincipalList) {
    nsContainerFrame::SetInitialChildList(aListID, aChildList);
    return;
  }

  MOZ_ASSERT(mFrames.IsEmpty() && mColGroups.IsEmpty(),
             "unexpected second call to SetInitialChildList");

  // XXXbz the below code is an icky cesspit that's only needed in its current
  // form for two reasons:
  // 1) Both rowgroups and column groups come in on the principal child list.
  while (aChildList.NotEmpty()) {
    nsIFrame* childFrame = aChildList.FirstChild();
    aChildList.RemoveFirstChild();
    const nsStyleDisplay* childDisplay = childFrame->StyleDisplay();

    if (mozilla::StyleDisplay::TableColumnGroup == childDisplay->mDisplay) {
      NS_ASSERTION(childFrame->IsTableColGroupFrame(),
                   "This is not a colgroup");
      mColGroups.AppendFrame(nullptr, childFrame);
    }
    else { // row groups and unknown frames go on the main list for now
      mFrames.AppendFrame(nullptr, childFrame);
    }
  }

  // If we have a prev-in-flow, then we're a table that has been split and
  // so don't treat this like an append
  if (!GetPrevInFlow()) {
    // process col groups first so that real cols get constructed before
    // anonymous ones due to cells in rows.
    InsertColGroups(0, mColGroups);
    InsertRowGroups(mFrames);
    // calc collapsing borders
    if (IsBorderCollapse()) {
      SetFullBCDamageArea();
    }
  }
}

void
nsTableFrame::AttributeChangedFor(nsIFrame*       aFrame,
                                  nsIContent*     aContent,
                                  nsIAtom*        aAttribute)
{
  nsTableCellFrame *cellFrame = do_QueryFrame(aFrame);
  if (cellFrame) {
    if ((nsGkAtoms::rowspan == aAttribute) ||
        (nsGkAtoms::colspan == aAttribute)) {
      nsTableCellMap* cellMap = GetCellMap();
      if (cellMap) {
        // for now just remove the cell from the map and reinsert it
        int32_t rowIndex, colIndex;
        cellFrame->GetRowIndex(rowIndex);
        cellFrame->GetColIndex(colIndex);
        RemoveCell(cellFrame, rowIndex);
        AutoTArray<nsTableCellFrame*, 1> cells;
        cells.AppendElement(cellFrame);
        InsertCells(cells, rowIndex, colIndex - 1);

        // XXX Should this use eStyleChange?  It currently doesn't need
        // to, but it might given more optimization.
        PresContext()->PresShell()->
          FrameNeedsReflow(this, nsIPresShell::eTreeChange, NS_FRAME_IS_DIRTY);
      }
    }
  }
}


/* ****** CellMap methods ******* */

/* return the effective col count */
int32_t
nsTableFrame::GetEffectiveColCount() const
{
  int32_t colCount = GetColCount();
  if (LayoutStrategy()->GetType() == nsITableLayoutStrategy::Auto) {
    nsTableCellMap* cellMap = GetCellMap();
    if (!cellMap) {
      return 0;
    }
    // don't count cols at the end that don't have originating cells
    for (int32_t colIdx = colCount - 1; colIdx >= 0; colIdx--) {
      if (cellMap->GetNumCellsOriginatingInCol(colIdx) > 0) {
        break;
      }
      colCount--;
    }
  }
  return colCount;
}

int32_t
nsTableFrame::GetIndexOfLastRealCol()
{
  int32_t numCols = mColFrames.Length();
  if (numCols > 0) {
    for (int32_t colIdx = numCols - 1; colIdx >= 0; colIdx--) {
      nsTableColFrame* colFrame = GetColFrame(colIdx);
      if (colFrame) {
        if (eColAnonymousCell != colFrame->GetColType()) {
          return colIdx;
        }
      }
    }
  }
  return -1;
}

nsTableColFrame*
nsTableFrame::GetColFrame(int32_t aColIndex) const
{
  NS_ASSERTION(!GetPrevInFlow(), "GetColFrame called on next in flow");
  int32_t numCols = mColFrames.Length();
  if ((aColIndex >= 0) && (aColIndex < numCols)) {
    return mColFrames.ElementAt(aColIndex);
  }
  else {
    NS_ERROR("invalid col index");
    return nullptr;
  }
}

int32_t
nsTableFrame::GetEffectiveRowSpan(int32_t                 aRowIndex,
                                  const nsTableCellFrame& aCell) const
{
  nsTableCellMap* cellMap = GetCellMap();
  NS_PRECONDITION (nullptr != cellMap, "bad call, cellMap not yet allocated.");

  int32_t colIndex;
  aCell.GetColIndex(colIndex);
  return cellMap->GetEffectiveRowSpan(aRowIndex, colIndex);
}

int32_t
nsTableFrame::GetEffectiveRowSpan(const nsTableCellFrame& aCell,
                                  nsCellMap*              aCellMap)
{
  nsTableCellMap* tableCellMap = GetCellMap(); if (!tableCellMap) ABORT1(1);

  int32_t colIndex, rowIndex;
  aCell.GetColIndex(colIndex);
  aCell.GetRowIndex(rowIndex);

  if (aCellMap)
    return aCellMap->GetRowSpan(rowIndex, colIndex, true);
  else
    return tableCellMap->GetEffectiveRowSpan(rowIndex, colIndex);
}

int32_t
nsTableFrame::GetEffectiveColSpan(const nsTableCellFrame& aCell,
                                  nsCellMap*              aCellMap) const
{
  nsTableCellMap* tableCellMap = GetCellMap(); if (!tableCellMap) ABORT1(1);

  int32_t colIndex, rowIndex;
  aCell.GetColIndex(colIndex);
  aCell.GetRowIndex(rowIndex);

  if (aCellMap)
    return aCellMap->GetEffectiveColSpan(*tableCellMap, rowIndex, colIndex);
  else
    return tableCellMap->GetEffectiveColSpan(rowIndex, colIndex);
}

bool
nsTableFrame::HasMoreThanOneCell(int32_t aRowIndex) const
{
  nsTableCellMap* tableCellMap = GetCellMap(); if (!tableCellMap) ABORT1(1);
  return tableCellMap->HasMoreThanOneCell(aRowIndex);
}

void
nsTableFrame::AdjustRowIndices(int32_t         aRowIndex,
                               int32_t         aAdjustment)
{
  // Iterate over the row groups and adjust the row indices of all rows
  // whose index is >= aRowIndex.
  RowGroupArray rowGroups;
  OrderRowGroups(rowGroups);

  for (uint32_t rgIdx = 0; rgIdx < rowGroups.Length(); rgIdx++) {
    rowGroups[rgIdx]->AdjustRowIndices(aRowIndex, aAdjustment);
  }
}


void
nsTableFrame::ResetRowIndices(const nsFrameList::Slice& aRowGroupsToExclude)
{
  // Iterate over the row groups and adjust the row indices of all rows
  // omit the rowgroups that will be inserted later
  mDeletedRowIndexRanges.clear();

  RowGroupArray rowGroups;
  OrderRowGroups(rowGroups);

  nsTHashtable<nsPtrHashKey<nsTableRowGroupFrame> > excludeRowGroups;
  nsFrameList::Enumerator excludeRowGroupsEnumerator(aRowGroupsToExclude);
  while (!excludeRowGroupsEnumerator.AtEnd()) {
    excludeRowGroups.PutEntry(static_cast<nsTableRowGroupFrame*>(excludeRowGroupsEnumerator.get()));
#ifdef DEBUG
    {
      // Check to make sure that the row indices of all rows in excluded row
      // groups are '0' (i.e. the initial value since they haven't been added yet)
      const nsFrameList& rowFrames =
        excludeRowGroupsEnumerator.get()->PrincipalChildList();
      for (nsFrameList::Enumerator rows(rowFrames); !rows.AtEnd(); rows.Next()) {
        nsTableRowFrame* row = static_cast<nsTableRowFrame*>(rows.get());
        MOZ_ASSERT(row->GetRowIndex() == 0,
                   "exclusions cannot be used for rows that were already added,"
                   "because we'd need to process mDeletedRowIndexRanges");
      }
    }
#endif
    excludeRowGroupsEnumerator.Next();
  }

  int32_t rowIndex = 0;
  for (uint32_t rgIdx = 0; rgIdx < rowGroups.Length(); rgIdx++) {
    nsTableRowGroupFrame* rgFrame = rowGroups[rgIdx];
    if (!excludeRowGroups.GetEntry(rgFrame)) {
      const nsFrameList& rowFrames = rgFrame->PrincipalChildList();
      for (nsFrameList::Enumerator rows(rowFrames); !rows.AtEnd(); rows.Next()) {
        if (mozilla::StyleDisplay::TableRow ==
            rows.get()->StyleDisplay()->mDisplay) {
          nsTableRowFrame* row = static_cast<nsTableRowFrame*>(rows.get());
          row->SetRowIndex(rowIndex);
          rowIndex++;
        }
      }
    }
  }
}

void
nsTableFrame::InsertColGroups(int32_t                   aStartColIndex,
                              const nsFrameList::Slice& aColGroups)
{
  int32_t colIndex = aStartColIndex;
  nsFrameList::Enumerator colGroups(aColGroups);
  for (; !colGroups.AtEnd(); colGroups.Next()) {
    MOZ_ASSERT(colGroups.get()->IsTableColGroupFrame());
    nsTableColGroupFrame* cgFrame =
      static_cast<nsTableColGroupFrame*>(colGroups.get());
    cgFrame->SetStartColumnIndex(colIndex);
    // XXXbz this sucks.  AddColsToTable will actually remove colgroups from
    // the list we're traversing!  Need to fix things here.  :( I guess this is
    // why the old code used pointer-to-last-frame as opposed to
    // pointer-to-frame-after-last....

    // How about dealing with this by storing a const reference to the
    // mNextSibling of the framelist's last frame, instead of storing a pointer
    // to the first-after-next frame?  Will involve making nsFrameList friend
    // of nsIFrame, but it's time for that anyway.
    cgFrame->AddColsToTable(colIndex, false,
                              colGroups.get()->PrincipalChildList());
    int32_t numCols = cgFrame->GetColCount();
    colIndex += numCols;
  }

  nsFrameList::Enumerator remainingColgroups = colGroups.GetUnlimitedEnumerator();
  if (!remainingColgroups.AtEnd()) {
    nsTableColGroupFrame::ResetColIndices(
      static_cast<nsTableColGroupFrame*>(remainingColgroups.get()), colIndex);
  }
}

void
nsTableFrame::InsertCol(nsTableColFrame& aColFrame,
                        int32_t          aColIndex)
{
  mColFrames.InsertElementAt(aColIndex, &aColFrame);
  nsTableColType insertedColType = aColFrame.GetColType();
  int32_t numCacheCols = mColFrames.Length();
  nsTableCellMap* cellMap = GetCellMap();
  if (cellMap) {
    int32_t numMapCols = cellMap->GetColCount();
    if (numCacheCols > numMapCols) {
      bool removedFromCache = false;
      if (eColAnonymousCell != insertedColType) {
        nsTableColFrame* lastCol = mColFrames.ElementAt(numCacheCols - 1);
        if (lastCol) {
          nsTableColType lastColType = lastCol->GetColType();
          if (eColAnonymousCell == lastColType) {
            // remove the col from the cache
            mColFrames.RemoveElementAt(numCacheCols - 1);
            // remove the col from the eColGroupAnonymousCell col group
            nsTableColGroupFrame* lastColGroup = (nsTableColGroupFrame *)mColGroups.LastChild();
            if (lastColGroup) {
              lastColGroup->RemoveChild(*lastCol, false);

              // remove the col group if it is empty
              if (lastColGroup->GetColCount() <= 0) {
                mColGroups.DestroyFrame((nsIFrame*)lastColGroup);
              }
            }
            removedFromCache = true;
          }
        }
      }
      if (!removedFromCache) {
        cellMap->AddColsAtEnd(1);
      }
    }
  }
  // for now, just bail and recalc all of the collapsing borders
  if (IsBorderCollapse()) {
    TableArea damageArea(aColIndex, 0, 1, GetRowCount());
    AddBCDamageArea(damageArea);
  }
}

void
nsTableFrame::RemoveCol(nsTableColGroupFrame* aColGroupFrame,
                        int32_t               aColIndex,
                        bool                  aRemoveFromCache,
                        bool                  aRemoveFromCellMap)
{
  if (aRemoveFromCache) {
    mColFrames.RemoveElementAt(aColIndex);
  }
  if (aRemoveFromCellMap) {
    nsTableCellMap* cellMap = GetCellMap();
    if (cellMap) {
      // If we have some anonymous cols at the end already, we just
      // add a new anonymous col.
      if (!mColFrames.IsEmpty() &&
          mColFrames.LastElement() && // XXXbz is this ever null?
          mColFrames.LastElement()->GetColType() == eColAnonymousCell) {
        AppendAnonymousColFrames(1);
      } else {
        // All of our colframes correspond to actual <col> tags.  It's possible
        // that we still have at least as many <col> tags as we have logical
        // columns from cells, but we might have one less.  Handle the latter
        // case as follows: First ask the cellmap to drop its last col if it
        // doesn't have any actual cells in it.  Then call
        // MatchCellMapToColCache to append an anonymous column if it's needed;
        // this needs to be after RemoveColsAtEnd, since it will determine the
        // need for a new column frame based on the width of the cell map.
        cellMap->RemoveColsAtEnd();
        MatchCellMapToColCache(cellMap);
      }
    }
  }
  // for now, just bail and recalc all of the collapsing borders
  if (IsBorderCollapse()) {
    TableArea damageArea(0, 0, GetColCount(), GetRowCount());
    AddBCDamageArea(damageArea);
  }
}

/** Get the cell map for this table frame.  It is not always mCellMap.
  * Only the first-in-flow has a legit cell map.
  */
nsTableCellMap*
nsTableFrame::GetCellMap() const
{
  return static_cast<nsTableFrame*>(FirstInFlow())->mCellMap;
}

// XXX this needs to be moved to nsCSSFrameConstructor
nsTableColGroupFrame*
nsTableFrame::CreateAnonymousColGroupFrame(nsTableColGroupType aColGroupType)
{
  nsIContent* colGroupContent = GetContent();
  nsPresContext* presContext = PresContext();
  nsIPresShell *shell = presContext->PresShell();

  RefPtr<nsStyleContext> colGroupStyle;
  colGroupStyle = shell->StyleSet()->
    ResolveInheritingAnonymousBoxStyle(nsCSSAnonBoxes::tableColGroup,
                                       mStyleContext);
  // Create a col group frame
  nsIFrame* newFrame = NS_NewTableColGroupFrame(shell, colGroupStyle);
  ((nsTableColGroupFrame *)newFrame)->SetColType(aColGroupType);
  newFrame->Init(colGroupContent, this, nullptr);
  return (nsTableColGroupFrame *)newFrame;
}

void
nsTableFrame::AppendAnonymousColFrames(int32_t aNumColsToAdd)
{
  // get the last col group frame
  nsTableColGroupFrame* colGroupFrame =
    static_cast<nsTableColGroupFrame*>(mColGroups.LastChild());

  if (!colGroupFrame ||
      (colGroupFrame->GetColType() != eColGroupAnonymousCell)) {
    int32_t colIndex = (colGroupFrame) ?
                        colGroupFrame->GetStartColumnIndex() +
                        colGroupFrame->GetColCount() : 0;
    colGroupFrame = CreateAnonymousColGroupFrame(eColGroupAnonymousCell);
    if (!colGroupFrame) {
      return;
    }
    // add the new frame to the child list
    mColGroups.AppendFrame(this, colGroupFrame);
    colGroupFrame->SetStartColumnIndex(colIndex);
  }
  AppendAnonymousColFrames(colGroupFrame, aNumColsToAdd, eColAnonymousCell,
                           true);

}

// XXX this needs to be moved to nsCSSFrameConstructor
// Right now it only creates the col frames at the end
void
nsTableFrame::AppendAnonymousColFrames(nsTableColGroupFrame* aColGroupFrame,
                                       int32_t               aNumColsToAdd,
                                       nsTableColType        aColType,
                                       bool                  aAddToTable)
{
  NS_PRECONDITION(aColGroupFrame, "null frame");
  NS_PRECONDITION(aColType != eColAnonymousCol, "Shouldn't happen");

  nsIPresShell *shell = PresContext()->PresShell();

  // Get the last col frame
  nsFrameList newColFrames;

  int32_t startIndex = mColFrames.Length();
  int32_t lastIndex  = startIndex + aNumColsToAdd - 1;

  for (int32_t childX = startIndex; childX <= lastIndex; childX++) {
    nsIContent* iContent;
    RefPtr<nsStyleContext> styleContext;
    nsStyleContext* parentStyleContext;

    // all anonymous cols that we create here use a pseudo style context of the
    // col group
    iContent = aColGroupFrame->GetContent();
    parentStyleContext = aColGroupFrame->StyleContext();
    styleContext = shell->StyleSet()->
      ResolveInheritingAnonymousBoxStyle(nsCSSAnonBoxes::tableCol,
                                         parentStyleContext);
    // ASSERTION to check for bug 54454 sneaking back in...
    NS_ASSERTION(iContent, "null content in CreateAnonymousColFrames");

    // create the new col frame
    nsIFrame* colFrame = NS_NewTableColFrame(shell, styleContext);
    ((nsTableColFrame *) colFrame)->SetColType(aColType);
    colFrame->Init(iContent, aColGroupFrame, nullptr);

    newColFrames.AppendFrame(nullptr, colFrame);
  }
  nsFrameList& cols = aColGroupFrame->GetWritableChildList();
  nsIFrame* oldLastCol = cols.LastChild();
  const nsFrameList::Slice& newCols =
    cols.InsertFrames(nullptr, oldLastCol, newColFrames);
  if (aAddToTable) {
    // get the starting col index in the cache
    int32_t startColIndex;
    if (oldLastCol) {
      startColIndex =
        static_cast<nsTableColFrame*>(oldLastCol)->GetColIndex() + 1;
    } else {
      startColIndex = aColGroupFrame->GetStartColumnIndex();
    }

    aColGroupFrame->AddColsToTable(startColIndex, true, newCols);
  }
}

void
nsTableFrame::MatchCellMapToColCache(nsTableCellMap* aCellMap)
{
  int32_t numColsInMap   = GetColCount();
  int32_t numColsInCache = mColFrames.Length();
  int32_t numColsToAdd = numColsInMap - numColsInCache;
  if (numColsToAdd > 0) {
    // this sets the child list, updates the col cache and cell map
    AppendAnonymousColFrames(numColsToAdd);
  }
  if (numColsToAdd < 0) {
    int32_t numColsNotRemoved = DestroyAnonymousColFrames(-numColsToAdd);
    // if the cell map has fewer cols than the cache, correct it
    if (numColsNotRemoved > 0) {
      aCellMap->AddColsAtEnd(numColsNotRemoved);
    }
  }
}

void
nsTableFrame::DidResizeColumns()
{
  NS_PRECONDITION(!GetPrevInFlow(),
                  "should only be called on first-in-flow");
  if (mBits.mResizedColumns)
    return; // already marked

  for (nsTableFrame *f = this; f;
       f = static_cast<nsTableFrame*>(f->GetNextInFlow()))
    f->mBits.mResizedColumns = true;
}

void
nsTableFrame::AppendCell(nsTableCellFrame& aCellFrame,
                         int32_t           aRowIndex)
{
  nsTableCellMap* cellMap = GetCellMap();
  if (cellMap) {
    TableArea damageArea(0, 0, 0, 0);
    cellMap->AppendCell(aCellFrame, aRowIndex, true, damageArea);
    MatchCellMapToColCache(cellMap);
    if (IsBorderCollapse()) {
      AddBCDamageArea(damageArea);
    }
  }
}

void
nsTableFrame::InsertCells(nsTArray<nsTableCellFrame*>& aCellFrames,
                          int32_t                      aRowIndex,
                          int32_t                      aColIndexBefore)
{
  nsTableCellMap* cellMap = GetCellMap();
  if (cellMap) {
    TableArea damageArea(0, 0, 0, 0);
    cellMap->InsertCells(aCellFrames, aRowIndex, aColIndexBefore, damageArea);
    MatchCellMapToColCache(cellMap);
    if (IsBorderCollapse()) {
      AddBCDamageArea(damageArea);
    }
  }
}

// this removes the frames from the col group and table, but not the cell map
int32_t
nsTableFrame::DestroyAnonymousColFrames(int32_t aNumFrames)
{
  // only remove cols that are of type eTypeAnonymous cell (they are at the end)
  int32_t endIndex   = mColFrames.Length() - 1;
  int32_t startIndex = (endIndex - aNumFrames) + 1;
  int32_t numColsRemoved = 0;
  for (int32_t colIdx = endIndex; colIdx >= startIndex; colIdx--) {
    nsTableColFrame* colFrame = GetColFrame(colIdx);
    if (colFrame && (eColAnonymousCell == colFrame->GetColType())) {
      nsTableColGroupFrame* cgFrame =
        static_cast<nsTableColGroupFrame*>(colFrame->GetParent());
      // remove the frame from the colgroup
      cgFrame->RemoveChild(*colFrame, false);
      // remove the frame from the cache, but not the cell map
      RemoveCol(nullptr, colIdx, true, false);
      numColsRemoved++;
    }
    else {
      break;
    }
  }
  return (aNumFrames - numColsRemoved);
}

void
nsTableFrame::RemoveCell(nsTableCellFrame* aCellFrame,
                         int32_t           aRowIndex)
{
  nsTableCellMap* cellMap = GetCellMap();
  if (cellMap) {
    TableArea damageArea(0, 0, 0, 0);
    cellMap->RemoveCell(aCellFrame, aRowIndex, damageArea);
    MatchCellMapToColCache(cellMap);
    if (IsBorderCollapse()) {
      AddBCDamageArea(damageArea);
    }
  }
}

int32_t
nsTableFrame::GetStartRowIndex(nsTableRowGroupFrame* aRowGroupFrame)
{
  RowGroupArray orderedRowGroups;
  OrderRowGroups(orderedRowGroups);

  int32_t rowIndex = 0;
  for (uint32_t rgIndex = 0; rgIndex < orderedRowGroups.Length(); rgIndex++) {
    nsTableRowGroupFrame* rgFrame = orderedRowGroups[rgIndex];
    if (rgFrame == aRowGroupFrame) {
      break;
    }
    int32_t numRows = rgFrame->GetRowCount();
    rowIndex += numRows;
  }
  return rowIndex;
}

// this cannot extend beyond a single row group
void
nsTableFrame::AppendRows(nsTableRowGroupFrame*       aRowGroupFrame,
                         int32_t                     aRowIndex,
                         nsTArray<nsTableRowFrame*>& aRowFrames)
{
  nsTableCellMap* cellMap = GetCellMap();
  if (cellMap) {
    int32_t absRowIndex = GetStartRowIndex(aRowGroupFrame) + aRowIndex;
    InsertRows(aRowGroupFrame, aRowFrames, absRowIndex, true);
  }
}

// this cannot extend beyond a single row group
int32_t
nsTableFrame::InsertRows(nsTableRowGroupFrame*       aRowGroupFrame,
                         nsTArray<nsTableRowFrame*>& aRowFrames,
                         int32_t                     aRowIndex,
                         bool                        aConsiderSpans)
{
#ifdef DEBUG_TABLE_CELLMAP
  printf("=== insertRowsBefore firstRow=%d \n", aRowIndex);
  Dump(true, false, true);
#endif

  int32_t numColsToAdd = 0;
  nsTableCellMap* cellMap = GetCellMap();
  if (cellMap) {
    TableArea damageArea(0, 0, 0, 0);
    bool shouldRecalculateIndex = !IsDeletedRowIndexRangesEmpty();
    if (shouldRecalculateIndex) {
      ResetRowIndices(nsFrameList::Slice(mFrames, nullptr, nullptr));
    }
    int32_t origNumRows = cellMap->GetRowCount();
    int32_t numNewRows = aRowFrames.Length();
    cellMap->InsertRows(aRowGroupFrame, aRowFrames, aRowIndex, aConsiderSpans, damageArea);
    MatchCellMapToColCache(cellMap);

    // Perform row index adjustment only if row indices were not
    // reset above
    if (!shouldRecalculateIndex) {
      if (aRowIndex < origNumRows) {
        AdjustRowIndices(aRowIndex, numNewRows);
      }

      // assign the correct row indices to the new rows. If they were recalculated
      // above it may not have been done correctly because each row is constructed
      // with index 0
      for (int32_t rowB = 0; rowB < numNewRows; rowB++) {
        nsTableRowFrame* rowFrame = aRowFrames.ElementAt(rowB);
        rowFrame->SetRowIndex(aRowIndex + rowB);
      }
    }

    if (IsBorderCollapse()) {
      AddBCDamageArea(damageArea);
    }
  }
#ifdef DEBUG_TABLE_CELLMAP
  printf("=== insertRowsAfter \n");
  Dump(true, false, true);
#endif

  return numColsToAdd;
}

void
nsTableFrame::AddDeletedRowIndex(int32_t aDeletedRowStoredIndex)
{
  if (mDeletedRowIndexRanges.size() == 0) {
    mDeletedRowIndexRanges.insert(std::pair<int32_t, int32_t>
                                    (aDeletedRowStoredIndex,
                                     aDeletedRowStoredIndex));
    return;
  }

  // Find the position of the current deleted row's stored index
  // among the previous deleted row index ranges and merge ranges if
  // they are consecutive, else add a new (disjoint) range to the map.
  // Call to mDeletedRowIndexRanges.upper_bound is
  // O(log(mDeletedRowIndexRanges.size())) therefore call to
  // AddDeletedRowIndex is also ~O(log(mDeletedRowIndexRanges.size()))

  // greaterIter = will point to smallest range in the map with lower value
  //              greater than the aDeletedRowStoredIndex.
  //              If no such value exists, point to end of map.
  // smallerIter = will point to largest range in the map with higher value
  //              smaller than the aDeletedRowStoredIndex
  //              If no such value exists, point to beginning of map.
  // i.e. when both values exist below is true:
  // smallerIter->second < aDeletedRowStoredIndex < greaterIter->first
  auto greaterIter = mDeletedRowIndexRanges.upper_bound(aDeletedRowStoredIndex);
  auto smallerIter = greaterIter;

  if (smallerIter != mDeletedRowIndexRanges.begin()) {
    smallerIter--;
    // While greaterIter might be out-of-bounds (by being equal to end()),
    // smallerIter now cannot be, since we returned early above for a 0-size map.
  }

  // Note: smallerIter can only be equal to greaterIter when both
  // of them point to the beginning of the map and in that case smallerIter
  // does not "exist" but we clip smallerIter to point to beginning of map
  // so that it doesn't point to something unknown or outside the map boundry.
  // Note: When greaterIter is not the end (i.e. it "exists") upper_bound()
  // ensures aDeletedRowStoredIndex < greaterIter->first so no need to
  // assert that.
  MOZ_ASSERT(smallerIter == greaterIter ||
               aDeletedRowStoredIndex > smallerIter->second,
             "aDeletedRowIndexRanges already contains aDeletedRowStoredIndex! "
             "Trying to delete an already deleted row?");

  if (smallerIter->second == aDeletedRowStoredIndex - 1) {
    if (greaterIter != mDeletedRowIndexRanges.end() &&
        greaterIter->first == aDeletedRowStoredIndex + 1) {
      // merge current index with smaller and greater range as they are consecutive
      smallerIter->second = greaterIter->second;
      mDeletedRowIndexRanges.erase(greaterIter);
    }
    else {
      // add aDeletedRowStoredIndex in the smaller range as it is consecutive
      smallerIter->second = aDeletedRowStoredIndex;
    }
  } else if (greaterIter != mDeletedRowIndexRanges.end() &&
             greaterIter->first == aDeletedRowStoredIndex + 1) {
    // add aDeletedRowStoredIndex in the greater range as it is consecutive
    mDeletedRowIndexRanges.insert(std::pair<int32_t, int32_t>
                                   (aDeletedRowStoredIndex,
                                    greaterIter->second));
    mDeletedRowIndexRanges.erase(greaterIter);
  } else {
    // add new range as aDeletedRowStoredIndex is disjoint from existing ranges
    mDeletedRowIndexRanges.insert(std::pair<int32_t, int32_t>
                                   (aDeletedRowStoredIndex,
                                    aDeletedRowStoredIndex));
  }
}

int32_t
nsTableFrame::GetAdjustmentForStoredIndex(int32_t aStoredIndex)
{
  if (mDeletedRowIndexRanges.size() == 0)
    return 0;

  int32_t adjustment = 0;

  // O(log(mDeletedRowIndexRanges.size()))
  auto endIter = mDeletedRowIndexRanges.upper_bound(aStoredIndex);
  for (auto iter = mDeletedRowIndexRanges.begin(); iter != endIter; ++iter) {
    adjustment += iter->second - iter->first + 1;
  }

  return adjustment;
}

// this cannot extend beyond a single row group
void
nsTableFrame::RemoveRows(nsTableRowFrame& aFirstRowFrame,
                         int32_t          aNumRowsToRemove,
                         bool             aConsiderSpans)
{
#ifdef TBD_OPTIMIZATION
  // decide if we need to rebalance. we have to do this here because the row group
  // cannot do it when it gets the dirty reflow corresponding to the frame being destroyed
  bool stopTelling = false;
  for (nsIFrame* kidFrame = aFirstFrame.FirstChild(); (kidFrame && !stopAsking);
       kidFrame = kidFrame->GetNextSibling()) {
    nsTableCellFrame *cellFrame = do_QueryFrame(kidFrame);
    if (cellFrame) {
      stopTelling = tableFrame->CellChangedWidth(*cellFrame, cellFrame->GetPass1MaxElementWidth(),
                                                 cellFrame->GetMaximumWidth(), true);
    }
  }
  // XXX need to consider what happens if there are cells that have rowspans
  // into the deleted row. Need to consider moving rows if a rebalance doesn't happen
#endif

  int32_t firstRowIndex = aFirstRowFrame.GetRowIndex();
#ifdef DEBUG_TABLE_CELLMAP
  printf("=== removeRowsBefore firstRow=%d numRows=%d\n", firstRowIndex, aNumRowsToRemove);
  Dump(true, false, true);
#endif
  nsTableCellMap* cellMap = GetCellMap();
  if (cellMap) {
    TableArea damageArea(0, 0, 0, 0);

    // Mark rows starting from aFirstRowFrame to the next 'aNumRowsToRemove-1'
    // number of rows as deleted.
    nsTableRowGroupFrame* parentFrame = aFirstRowFrame.GetTableRowGroupFrame();
    parentFrame->MarkRowsAsDeleted(aFirstRowFrame, aNumRowsToRemove);

    cellMap->RemoveRows(firstRowIndex, aNumRowsToRemove, aConsiderSpans, damageArea);
    MatchCellMapToColCache(cellMap);
    if (IsBorderCollapse()) {
      AddBCDamageArea(damageArea);
    }
  }

#ifdef DEBUG_TABLE_CELLMAP
  printf("=== removeRowsAfter\n");
  Dump(true, true, true);
#endif
}

// collect the rows ancestors of aFrame
int32_t
nsTableFrame::CollectRows(nsIFrame*                   aFrame,
                          nsTArray<nsTableRowFrame*>& aCollection)
{
  NS_PRECONDITION(aFrame, "null frame");
  int32_t numRows = 0;
  for (nsIFrame* childFrame : aFrame->PrincipalChildList()) {
    aCollection.AppendElement(static_cast<nsTableRowFrame*>(childFrame));
    numRows++;
  }
  return numRows;
}

void
nsTableFrame::InsertRowGroups(const nsFrameList::Slice& aRowGroups)
{
#ifdef DEBUG_TABLE_CELLMAP
  printf("=== insertRowGroupsBefore\n");
  Dump(true, false, true);
#endif
  nsTableCellMap* cellMap = GetCellMap();
  if (cellMap) {
    RowGroupArray orderedRowGroups;
    OrderRowGroups(orderedRowGroups);

    AutoTArray<nsTableRowFrame*, 8> rows;
    // Loop over the rowgroups and check if some of them are new, if they are
    // insert cellmaps in the order that is predefined by OrderRowGroups,
    // XXXbz this code is O(N*M) where N is number of new rowgroups
    // and M is number of rowgroups we have!
    uint32_t rgIndex;
    for (rgIndex = 0; rgIndex < orderedRowGroups.Length(); rgIndex++) {
      for (nsFrameList::Enumerator rowgroups(aRowGroups); !rowgroups.AtEnd();
           rowgroups.Next()) {
        if (orderedRowGroups[rgIndex] == rowgroups.get()) {
          nsTableRowGroupFrame* priorRG =
            (0 == rgIndex) ? nullptr : orderedRowGroups[rgIndex - 1];
          // create and add the cell map for the row group
          cellMap->InsertGroupCellMap(orderedRowGroups[rgIndex], priorRG);

          break;
        }
      }
    }
    cellMap->Synchronize(this);
    ResetRowIndices(aRowGroups);

    //now that the cellmaps are reordered too insert the rows
    for (rgIndex = 0; rgIndex < orderedRowGroups.Length(); rgIndex++) {
      for (nsFrameList::Enumerator rowgroups(aRowGroups); !rowgroups.AtEnd();
           rowgroups.Next()) {
        if (orderedRowGroups[rgIndex] == rowgroups.get()) {
          nsTableRowGroupFrame* priorRG =
            (0 == rgIndex) ? nullptr : orderedRowGroups[rgIndex - 1];
          // collect the new row frames in an array and add them to the table
          int32_t numRows = CollectRows(rowgroups.get(), rows);
          if (numRows > 0) {
            int32_t rowIndex = 0;
            if (priorRG) {
              int32_t priorNumRows = priorRG->GetRowCount();
              rowIndex = priorRG->GetStartRowIndex() + priorNumRows;
            }
            InsertRows(orderedRowGroups[rgIndex], rows, rowIndex, true);
            rows.Clear();
          }
          break;
        }
      }
    }

  }
#ifdef DEBUG_TABLE_CELLMAP
  printf("=== insertRowGroupsAfter\n");
  Dump(true, true, true);
#endif
}


/////////////////////////////////////////////////////////////////////////////
// Child frame enumeration

const nsFrameList&
nsTableFrame::GetChildList(ChildListID aListID) const
{
  if (aListID == kColGroupList) {
    return mColGroups;
  }
  return nsContainerFrame::GetChildList(aListID);
}

void
nsTableFrame::GetChildLists(nsTArray<ChildList>* aLists) const
{
  nsContainerFrame::GetChildLists(aLists);
  mColGroups.AppendIfNonempty(aLists, kColGroupList);
}

nsRect
nsDisplayTableItem::GetBounds(nsDisplayListBuilder* aBuilder,
                              bool* aSnap) const
{
  *aSnap = false;
  return mFrame->GetVisualOverflowRectRelativeToSelf() + ToReferenceFrame();
}

void
nsDisplayTableItem::UpdateForFrameBackground(nsIFrame* aFrame)
{
  nsStyleContext *bgSC;
  if (!nsCSSRendering::FindBackground(aFrame, &bgSC))
    return;
  if (!bgSC->StyleBackground()->HasFixedBackground(aFrame))
    return;

  mPartHasFixedBackground = true;
}

nsDisplayItemGeometry*
nsDisplayTableItem::AllocateGeometry(nsDisplayListBuilder* aBuilder)
{
  return new nsDisplayTableItemGeometry(this, aBuilder,
      mFrame->GetOffsetTo(mFrame->PresContext()->PresShell()->GetRootFrame()));
}

void
nsDisplayTableItem::ComputeInvalidationRegion(nsDisplayListBuilder* aBuilder,
                                              const nsDisplayItemGeometry* aGeometry,
                                              nsRegion *aInvalidRegion) const
{
  auto geometry =
    static_cast<const nsDisplayTableItemGeometry*>(aGeometry);

  bool invalidateForAttachmentFixed = false;
  if (mDrawsBackground && mPartHasFixedBackground) {
    nsPoint frameOffsetToViewport = mFrame->GetOffsetTo(
        mFrame->PresContext()->PresShell()->GetRootFrame());
    invalidateForAttachmentFixed =
        frameOffsetToViewport != geometry->mFrameOffsetToViewport;
  }

  if (invalidateForAttachmentFixed ||
      (aBuilder->ShouldSyncDecodeImages() &&
       geometry->ShouldInvalidateToSyncDecodeImages())) {
    bool snap;
    aInvalidRegion->Or(*aInvalidRegion, GetBounds(aBuilder, &snap));
  }

  nsDisplayItem::ComputeInvalidationRegion(aBuilder, aGeometry, aInvalidRegion);
}

// A display item that draws all collapsed borders for a table.
// At some point, we may want to find a nicer partitioning for dividing
// border-collapse segments into their own display items.
class nsDisplayTableBorderCollapse : public nsDisplayTableItem {
public:
  nsDisplayTableBorderCollapse(nsDisplayListBuilder* aBuilder,
                               nsTableFrame* aFrame)
    : nsDisplayTableItem(aBuilder, aFrame) {
    MOZ_COUNT_CTOR(nsDisplayTableBorderCollapse);
    }
#ifdef NS_BUILD_REFCNT_LOGGING
  virtual ~nsDisplayTableBorderCollapse() {
    MOZ_COUNT_DTOR(nsDisplayTableBorderCollapse);
  }
#endif

  virtual void Paint(nsDisplayListBuilder* aBuilder,
                     nsRenderingContext* aCtx) override;
  virtual already_AddRefed<layers::Layer> BuildLayer(nsDisplayListBuilder* aBuilder,
                                                     LayerManager* aManager,
                                                     const ContainerLayerParameters& aContainerParameters) override;
  virtual void CreateWebRenderCommands(mozilla::wr::DisplayListBuilder& aBuilder,
                                       const StackingContextHelper& aSc,
                                       nsTArray<WebRenderParentCommand>& aParentCommands,
                                       WebRenderDisplayItemLayer* aLayer) override;
  virtual LayerState GetLayerState(nsDisplayListBuilder* aBuilder,
                                   LayerManager* aManager,
                                   const ContainerLayerParameters& aParameters) override;
  NS_DISPLAY_DECL_NAME("TableBorderCollapse", TYPE_TABLE_BORDER_COLLAPSE)
};

void
nsDisplayTableBorderCollapse::Paint(nsDisplayListBuilder* aBuilder,
                                    nsRenderingContext* aCtx)
{
  nsPoint pt = ToReferenceFrame();
  DrawTarget* drawTarget = aCtx->GetDrawTarget();

  gfxPoint devPixelOffset =
    nsLayoutUtils::PointToGfxPoint(pt, mFrame->PresContext()->AppUnitsPerDevPixel());

  // XXX we should probably get rid of this translation at some stage
  // But that would mean modifying PaintBCBorders, ugh
  AutoRestoreTransform autoRestoreTransform(drawTarget);
  drawTarget->SetTransform(
      drawTarget->GetTransform().PreTranslate(ToPoint(devPixelOffset)));

  static_cast<nsTableFrame*>(mFrame)->PaintBCBorders(*drawTarget, mVisibleRect - pt);
}

already_AddRefed<layers::Layer>
nsDisplayTableBorderCollapse::BuildLayer(nsDisplayListBuilder* aBuilder,
                                         LayerManager* aManager,
                                         const ContainerLayerParameters& aContainerParameters)
{
  return BuildDisplayItemLayer(aBuilder, aManager, aContainerParameters);
}

void
nsDisplayTableBorderCollapse::CreateWebRenderCommands(mozilla::wr::DisplayListBuilder& aBuilder,
                                                      const StackingContextHelper& aSc,
                                                      nsTArray<WebRenderParentCommand>& aParentCommands,
                                                      WebRenderDisplayItemLayer* aLayer)
{
  static_cast<nsTableFrame*>(mFrame)->CreateWebRenderCommandsForBCBorders(aBuilder,
                                                                          aSc,
                                                                          aParentCommands,
                                                                          aLayer,
                                                                          ToReferenceFrame());
}

LayerState
nsDisplayTableBorderCollapse::GetLayerState(nsDisplayListBuilder* aBuilder,
                                            LayerManager* aManager,
                                            const ContainerLayerParameters& aParameters)
{
  if (gfxPrefs::LayersAllowTable()) {
    return LAYER_ACTIVE;
  }

  return LAYER_NONE;
}

/* static */ void
nsTableFrame::GenericTraversal(nsDisplayListBuilder* aBuilder, nsFrame* aFrame,
                               const nsDisplayListSet& aLists)
{
  // This is similar to what nsContainerFrame::BuildDisplayListForNonBlockChildren
  // does, except that we allow the children's background and borders to go
  // in our BorderBackground list. This doesn't really affect background
  // painting --- the children won't actually draw their own backgrounds
  // because the nsTableFrame already drew them, unless a child has its own
  // stacking context, in which case the child won't use its passed-in
  // BorderBackground list anyway. It does affect cell borders though; this
  // lets us get cell borders into the nsTableFrame's BorderBackground list.
  for (nsIFrame* kid : aFrame->GetChildList(kColGroupList)) {
    aFrame->BuildDisplayListForChild(aBuilder, kid, aDirtyRect, aLists);
  }

  for (nsIFrame* kid : aFrame->PrincipalChildList()) {
    aFrame->BuildDisplayListForChild(aBuilder, kid, aLists);
  }
}

static void
PaintRowBackground(nsTableRowFrame* aRow,
                   nsIFrame* aFrame,
                   nsDisplayListBuilder* aBuilder,
                   const nsDisplayListSet& aLists,
                   const nsPoint& aOffset = nsPoint())
{
  // Compute background rect by iterating all cell frame.
  for (nsTableCellFrame* cell = aRow->GetFirstCell(); cell; cell = cell->GetNextCell()) {
    auto cellRect = cell->GetRectRelativeToSelf() + cell->GetNormalPosition() + aOffset;
    nsDisplayBackgroundImage::AppendBackgroundItemsToTop(aBuilder, aFrame, cellRect,
                                                         aLists.BorderBackground(),
                                                         true, nullptr,
                                                         aFrame->GetRectRelativeToSelf(),
                                                         cell);
  }
}

static void
PaintRowGroupBackground(nsTableRowGroupFrame* aRowGroup,
                        nsIFrame* aFrame,
                        nsDisplayListBuilder* aBuilder,
                        const nsDisplayListSet& aLists)
{
  for (nsTableRowFrame* row = aRowGroup->GetFirstRow(); row; row = row->GetNextRow()) {
    PaintRowBackground(row, aFrame, aBuilder, aLists, row->GetNormalPosition());
  }
}

static void
PaintRowGroupBackgroundByColIdx(nsTableRowGroupFrame* aRowGroup,
                                nsIFrame* aFrame,
                                nsDisplayListBuilder* aBuilder,
                                const nsDisplayListSet& aLists,
                                const nsTArray<int32_t>& aColIdx,
                                const nsPoint& aOffset)
{
  for (nsTableRowFrame* row = aRowGroup->GetFirstRow(); row; row = row->GetNextRow()) {
    for (nsTableCellFrame* cell = row->GetFirstCell(); cell; cell = cell->GetNextCell()) {
      int32_t curColIdx;
      cell->GetColIndex(curColIdx);
      if (aColIdx.Contains(curColIdx)) {
        auto cellRect = cell->GetRectRelativeToSelf() + cell->GetNormalPosition() + row->GetNormalPosition() + aOffset;
        nsDisplayBackgroundImage::AppendBackgroundItemsToTop(aBuilder, aFrame, cellRect,
                                                             aLists.BorderBackground(),
                                                             true, nullptr,
                                                             aFrame->GetRectRelativeToSelf(),
                                                             cell);
      }
    }
  }
}

/* static */ void
nsTableFrame::DisplayGenericTablePart(nsDisplayListBuilder* aBuilder,
                                      nsFrame* aFrame,
                                      const nsDisplayListSet& aLists,
                                      DisplayGenericTablePartTraversal aTraversal)
{
  if (aFrame->IsVisibleForPainting(aBuilder)) {
    nsDisplayTableItem* currentItem = aBuilder->GetCurrentTableItem();
    // currentItem may be null, when none of the table parts have a
    // background or border
    if (currentItem) {
      currentItem->UpdateForFrameBackground(aFrame);
    }

    // Paint the outset box-shadows for the table frames
    bool hasBoxShadow = aFrame->StyleEffects()->mBoxShadow != nullptr;
    if (hasBoxShadow) {
      aLists.BorderBackground()->AppendNewToTop(
        new (aBuilder) nsDisplayBoxShadowOuter(aBuilder, aFrame));
    }

    if (aFrame->IsTableRowGroupFrame()) {
      nsTableRowGroupFrame* rowGroup = static_cast<nsTableRowGroupFrame*>(aFrame);
      PaintRowGroupBackground(rowGroup, aFrame, aBuilder, aLists);
    } else if (aFrame->IsTableRowFrame()) {
      nsTableRowFrame* row = static_cast<nsTableRowFrame*>(aFrame);
      PaintRowBackground(row, aFrame, aBuilder, aLists);
    } else if (aFrame->IsTableColGroupFrame()) {
      // Compute background rect by iterating all cell frame.
      nsTableColGroupFrame* colGroup = static_cast<nsTableColGroupFrame*>(aFrame);
      // Collecting column index.
      AutoTArray<int32_t, 1> colIdx;
      for (nsTableColFrame* col = colGroup->GetFirstColumn(); col; col = col->GetNextCol()) {
        colIdx.AppendElement(col->GetColIndex());
      }

      nsTableFrame* table = colGroup->GetTableFrame();
      RowGroupArray rowGroups;
      table->OrderRowGroups(rowGroups);
      for (nsTableRowGroupFrame* rowGroup : rowGroups) {
        auto offset = rowGroup->GetNormalPosition() - colGroup->GetNormalPosition();
        PaintRowGroupBackgroundByColIdx(rowGroup, aFrame, aBuilder, aLists, colIdx, offset);
      }
    } else if (aFrame->IsTableColFrame()) {
      // Compute background rect by iterating all cell frame.
      nsTableColFrame* col = static_cast<nsTableColFrame*>(aFrame);
      AutoTArray<int32_t, 1> colIdx;
      colIdx.AppendElement(col->GetColIndex());

      nsTableFrame* table = col->GetTableFrame();
      RowGroupArray rowGroups;
      table->OrderRowGroups(rowGroups);
      for (nsTableRowGroupFrame* rowGroup : rowGroups) {
        auto offset = rowGroup->GetNormalPosition() -
                      col->GetNormalPosition() -
                      col->GetTableColGroupFrame()->GetNormalPosition();
        PaintRowGroupBackgroundByColIdx(rowGroup, aFrame, aBuilder, aLists, colIdx, offset);
      }
    } else {
      nsDisplayBackgroundImage::AppendBackgroundItemsToTop(aBuilder, aFrame,
                                                           aFrame->GetRectRelativeToSelf(),
                                                           aLists.BorderBackground());
    }

    // Paint the inset box-shadows for the table frames
    if (hasBoxShadow) {
      aLists.BorderBackground()->AppendNewToTop(
        new (aBuilder) nsDisplayBoxShadowInner(aBuilder, aFrame));
    }
  }

<<<<<<< HEAD
  aTraversal(aBuilder, aFrame, *lists);
=======
  aTraversal(aBuilder, aFrame, aDirtyRect, aLists);
>>>>>>> 2933592c

  if (aFrame->IsVisibleForPainting(aBuilder)) {
    if (aFrame->IsTableFrame()) {
      nsTableFrame* table = static_cast<nsTableFrame*>(aFrame);
      // In the collapsed border model, overlay all collapsed borders.
      if (table->IsBorderCollapse()) {
        aLists.BorderBackground()->AppendNewToTop(
          new (aBuilder) nsDisplayTableBorderCollapse(aBuilder, table));
      } else {
        aLists.BorderBackground()->AppendNewToTop(
          new (aBuilder) nsDisplayBorder(aBuilder, table));
      }
    }
  }

  aFrame->DisplayOutline(aBuilder, aLists);
}

static inline bool FrameHasBorderOrBackground(nsTableFrame* tableFrame, nsIFrame* f)
{
  if (!f->StyleVisibility()->IsVisible()) {
    return false;
  }
  if (f->StyleBorder()->HasBorder()) {
    return true;
  }
  if (!f->StyleBackground()->IsTransparent(f) ||
      f->StyleDisplay()->UsedAppearance()) {

    nsTableCellFrame *cellFrame = do_QueryFrame(f);
    // We could also return false here if the current frame is the root
    // of a pseudo stacking context
    if (cellFrame && !tableFrame->IsBorderCollapse()) {
      return false;
    }
    return true;
  }
  return false;
}

// table paint code is concerned primarily with borders and bg color
// SEC: TODO: adjust the rect for captions
void
nsTableFrame::BuildDisplayList(nsDisplayListBuilder*   aBuilder,
                               const nsDisplayListSet& aLists)
{
  DO_GLOBAL_REFLOW_COUNT_DSP_COLOR("nsTableFrame", NS_RGB(255,128,255));

<<<<<<< HEAD
  nsDisplayTableItem* item = nullptr;
  if (IsVisibleInSelection(aBuilder)) {
    nsMargin deflate = GetDeflationForBackground(PresContext());
    if (StyleVisibility()->IsVisible()) {
      // If 'deflate' is (0,0,0,0) then we can paint the table background
      // in its own display item, so do that to take advantage of
      // opacity and visibility optimizations
      if (deflate == nsMargin(0, 0, 0, 0)) {
        DisplayBackgroundUnconditional(aBuilder, aLists, false);
      }
    }

    // This background is created if any of the table parts are visible,
    // or if we're doing event handling (since DisplayGenericTablePart
    // needs the item for the |sortEventBackgrounds|-dependent code).
    // Specific visibility decisions are delegated to the table background
    // painter, which handles borders and backgrounds for the table.
    if (aBuilder->IsForEventDelivery() ||
        AnyTablePartHasBorderOrBackground(this, this, GetNextSibling()) ||
        AnyTablePartHasBorderOrBackground(this, mColGroups.FirstChild(), nullptr)) {
      item = new (aBuilder) nsDisplayTableBorderBackground(aBuilder, this,
          deflate != nsMargin(0, 0, 0, 0));
      aLists.BorderBackground()->AppendNewToTop(item);
    }
  }
  DisplayGenericTablePart(aBuilder, this, aLists, item);
  if (item) {
    UpdateItemForColGroupBackgrounds(item, mColGroups);
  }
=======
  DisplayGenericTablePart(aBuilder, this, aDirtyRect, aLists);
>>>>>>> 2933592c
}

nsMargin
nsTableFrame::GetDeflationForBackground(nsPresContext* aPresContext) const
{
  if (eCompatibility_NavQuirks != aPresContext->CompatibilityMode() ||
      !IsBorderCollapse())
    return nsMargin(0,0,0,0);

  WritingMode wm = GetWritingMode();
  return GetOuterBCBorder(wm).GetPhysicalMargin(wm);
}

nsIFrame::LogicalSides
nsTableFrame::GetLogicalSkipSides(const ReflowInput* aReflowInput) const
{
  if (MOZ_UNLIKELY(StyleBorder()->mBoxDecorationBreak ==
                     StyleBoxDecorationBreak::Clone)) {
    return LogicalSides();
  }

  LogicalSides skip;
  // frame attribute was accounted for in nsHTMLTableElement::MapTableBorderInto
  // account for pagination
  if (nullptr != GetPrevInFlow()) {
    skip |= eLogicalSideBitsBStart;
  }
  if (nullptr != GetNextInFlow()) {
    skip |= eLogicalSideBitsBEnd;
  }
  return skip;
}

void
nsTableFrame::SetColumnDimensions(nscoord aBSize, WritingMode aWM,
                                  const LogicalMargin& aBorderPadding,
                                  const nsSize& aContainerSize)
{
  const nscoord colBSize = aBSize - (aBorderPadding.BStartEnd(aWM) +
                           GetRowSpacing(-1) + GetRowSpacing(GetRowCount()));
  int32_t colIdx = 0;
  LogicalPoint colGroupOrigin(aWM,
                              aBorderPadding.IStart(aWM) + GetColSpacing(-1),
                              aBorderPadding.BStart(aWM) + GetRowSpacing(-1));
  nsTableFrame* fif = static_cast<nsTableFrame*>(FirstInFlow());
  for (nsIFrame* colGroupFrame : mColGroups) {
    MOZ_ASSERT(colGroupFrame->IsTableColGroupFrame());
    // first we need to figure out the size of the colgroup
    int32_t groupFirstCol = colIdx;
    nscoord colGroupISize = 0;
    nscoord cellSpacingI = 0;
    const nsFrameList& columnList = colGroupFrame->PrincipalChildList();
    for (nsIFrame* colFrame : columnList) {
      if (mozilla::StyleDisplay::TableColumn ==
          colFrame->StyleDisplay()->mDisplay) {
        NS_ASSERTION(colIdx < GetColCount(), "invalid number of columns");
        cellSpacingI = GetColSpacing(colIdx);
        colGroupISize += fif->GetColumnISizeFromFirstInFlow(colIdx) +
                         cellSpacingI;
        ++colIdx;
      }
    }
    if (colGroupISize) {
      colGroupISize -= cellSpacingI;
    }

    LogicalRect colGroupRect(aWM, colGroupOrigin.I(aWM), colGroupOrigin.B(aWM),
                             colGroupISize, colBSize);
    colGroupFrame->SetRect(aWM, colGroupRect, aContainerSize);
    nsSize colGroupSize = colGroupFrame->GetSize();

    // then we can place the columns correctly within the group
    colIdx = groupFirstCol;
    LogicalPoint colOrigin(aWM);
    for (nsIFrame* colFrame : columnList) {
      if (mozilla::StyleDisplay::TableColumn ==
          colFrame->StyleDisplay()->mDisplay) {
        nscoord colISize = fif->GetColumnISizeFromFirstInFlow(colIdx);
        LogicalRect colRect(aWM, colOrigin.I(aWM), colOrigin.B(aWM),
                            colISize, colBSize);
        colFrame->SetRect(aWM, colRect, colGroupSize);
        cellSpacingI = GetColSpacing(colIdx);
        colOrigin.I(aWM) += colISize + cellSpacingI;
        ++colIdx;
      }
    }

    colGroupOrigin.I(aWM) += colGroupISize + cellSpacingI;
  }
}

// SEC: TODO need to worry about continuing frames prev/next in flow for splitting across pages.

// XXX this could be made more general to handle row modifications that change the
// table bsize, but first we need to scrutinize every Invalidate
void
nsTableFrame::ProcessRowInserted(nscoord aNewBSize)
{
  SetRowInserted(false); // reset the bit that got us here
  nsTableFrame::RowGroupArray rowGroups;
  OrderRowGroups(rowGroups);
  // find the row group containing the inserted row
  for (uint32_t rgIdx = 0; rgIdx < rowGroups.Length(); rgIdx++) {
    nsTableRowGroupFrame* rgFrame = rowGroups[rgIdx];
    NS_ASSERTION(rgFrame, "Must have rgFrame here");
    // find the row that was inserted first
    for (nsIFrame* childFrame : rgFrame->PrincipalChildList()) {
      nsTableRowFrame *rowFrame = do_QueryFrame(childFrame);
      if (rowFrame) {
        if (rowFrame->IsFirstInserted()) {
          rowFrame->SetFirstInserted(false);
          // damage the table from the 1st row inserted to the end of the table
          nsIFrame::InvalidateFrame();
          // XXXbz didn't we do this up front?  Why do we need to do it again?
          SetRowInserted(false);
          return; // found it, so leave
        }
      }
    }
  }
}

/* virtual */ void
nsTableFrame::MarkIntrinsicISizesDirty()
{
  nsITableLayoutStrategy* tls = LayoutStrategy();
  if (MOZ_UNLIKELY(!tls)) {
    // This is a FrameNeedsReflow() from nsBlockFrame::RemoveFrame()
    // walking up the ancestor chain in a table next-in-flow.  In this case
    // our original first-in-flow (which owns the TableLayoutStrategy) has
    // already been destroyed and unhooked from the flow chain and thusly
    // LayoutStrategy() returns null.  All the frames in the flow will be
    // destroyed so no need to mark anything dirty here.  See bug 595758.
    return;
  }
  tls->MarkIntrinsicISizesDirty();

  // XXXldb Call SetBCDamageArea?

  nsContainerFrame::MarkIntrinsicISizesDirty();
}

/* virtual */ nscoord
nsTableFrame::GetMinISize(nsRenderingContext *aRenderingContext)
{
  if (NeedToCalcBCBorders())
    CalcBCBorders();

  ReflowColGroups(aRenderingContext);

  return LayoutStrategy()->GetMinISize(aRenderingContext);
}

/* virtual */ nscoord
nsTableFrame::GetPrefISize(nsRenderingContext *aRenderingContext)
{
  if (NeedToCalcBCBorders())
    CalcBCBorders();

  ReflowColGroups(aRenderingContext);

  return LayoutStrategy()->GetPrefISize(aRenderingContext, false);
}

/* virtual */ nsIFrame::IntrinsicISizeOffsetData
nsTableFrame::IntrinsicISizeOffsets()
{
  IntrinsicISizeOffsetData result = nsContainerFrame::IntrinsicISizeOffsets();

  result.hMargin = 0;
  result.hPctMargin = 0;

  if (IsBorderCollapse()) {
    result.hPadding = 0;
    result.hPctPadding = 0;

    WritingMode wm = GetWritingMode();
    LogicalMargin outerBC = GetIncludedOuterBCBorder(wm);
    result.hBorder = outerBC.IStartEnd(wm);
  }

  return result;
}

/* virtual */
LogicalSize
nsTableFrame::ComputeSize(nsRenderingContext* aRenderingContext,
                          WritingMode         aWM,
                          const LogicalSize&  aCBSize,
                          nscoord             aAvailableISize,
                          const LogicalSize&  aMargin,
                          const LogicalSize&  aBorder,
                          const LogicalSize&  aPadding,
                          ComputeSizeFlags    aFlags)
{
  LogicalSize result =
    nsContainerFrame::ComputeSize(aRenderingContext, aWM,
                                  aCBSize, aAvailableISize,
                                  aMargin, aBorder, aPadding, aFlags);

  // XXX The code below doesn't make sense if the caller's writing mode
  // is orthogonal to this frame's. Not sure yet what should happen then;
  // for now, just bail out.
  if (aWM.IsVertical() != GetWritingMode().IsVertical()) {
    return result;
  }

  // If we're a container for font size inflation, then shrink
  // wrapping inside of us should not apply font size inflation.
  AutoMaybeDisableFontInflation an(this);

  // Tables never shrink below their min inline-size.
  nscoord minISize = GetMinISize(aRenderingContext);
  if (minISize > result.ISize(aWM)) {
    result.ISize(aWM) = minISize;
  }

  return result;
}

nscoord
nsTableFrame::TableShrinkISizeToFit(nsRenderingContext *aRenderingContext,
                                    nscoord aISizeInCB)
{
  // If we're a container for font size inflation, then shrink
  // wrapping inside of us should not apply font size inflation.
  AutoMaybeDisableFontInflation an(this);

  nscoord result;
  nscoord minISize = GetMinISize(aRenderingContext);
  if (minISize > aISizeInCB) {
    result = minISize;
  } else {
    // Tables shrink inline-size to fit with a slightly different algorithm
    // from the one they use for their intrinsic isize (the difference
    // relates to handling of percentage isizes on columns).  So this
    // function differs from nsFrame::ShrinkWidthToFit by only the
    // following line.
    // Since we've already called GetMinISize, we don't need to do any
    // of the other stuff GetPrefISize does.
    nscoord prefISize =
      LayoutStrategy()->GetPrefISize(aRenderingContext, true);
    if (prefISize > aISizeInCB) {
      result = aISizeInCB;
    } else {
      result = prefISize;
    }
  }
  return result;
}

/* virtual */
LogicalSize
nsTableFrame::ComputeAutoSize(nsRenderingContext* aRenderingContext,
                              WritingMode         aWM,
                              const LogicalSize&  aCBSize,
                              nscoord             aAvailableISize,
                              const LogicalSize&  aMargin,
                              const LogicalSize&  aBorder,
                              const LogicalSize&  aPadding,
                              ComputeSizeFlags    aFlags)
{
  // Tables always shrink-wrap.
  nscoord cbBased = aAvailableISize - aMargin.ISize(aWM) - aBorder.ISize(aWM) -
                    aPadding.ISize(aWM);
  return LogicalSize(aWM, TableShrinkISizeToFit(aRenderingContext, cbBased),
                     NS_UNCONSTRAINEDSIZE);
}

// Return true if aParentReflowInput.frame or any of its ancestors within
// the containing table have non-auto bsize. (e.g. pct or fixed bsize)
bool
nsTableFrame::AncestorsHaveStyleBSize(const ReflowInput& aParentReflowInput)
{
  WritingMode wm = aParentReflowInput.GetWritingMode();
  for (const ReflowInput* rs = &aParentReflowInput;
       rs && rs->mFrame; rs = rs->mParentReflowInput) {
    LayoutFrameType frameType = rs->mFrame->Type();
    if (IS_TABLE_CELL(frameType) ||
        (LayoutFrameType::TableRow      == frameType) ||
        (LayoutFrameType::TableRowGroup == frameType)) {
      const nsStyleCoord &bsize = rs->mStylePosition->BSize(wm);
      // calc() with percentages treated like 'auto' on internal table elements
      if (bsize.GetUnit() != eStyleUnit_Auto &&
          (!bsize.IsCalcUnit() || !bsize.HasPercent())) {
        return true;
      }
    } else if (LayoutFrameType::Table == frameType) {
      // we reached the containing table, so always return
      return rs->mStylePosition->BSize(wm).GetUnit() != eStyleUnit_Auto;
    }
  }
  return false;
}

// See if a special block-size reflow needs to occur and if so,
// call RequestSpecialBSizeReflow
void
nsTableFrame::CheckRequestSpecialBSizeReflow(const ReflowInput& aReflowInput)
{
  NS_ASSERTION(IS_TABLE_CELL(aReflowInput.mFrame->Type()) ||
               aReflowInput.mFrame->IsTableRowFrame() ||
               aReflowInput.mFrame->IsTableRowGroupFrame() ||
               aReflowInput.mFrame->IsTableFrame(),
               "unexpected frame type");
  WritingMode wm = aReflowInput.GetWritingMode();
  if (!aReflowInput.mFrame->GetPrevInFlow() &&  // 1st in flow
      (NS_UNCONSTRAINEDSIZE == aReflowInput.ComputedBSize() ||  // no computed bsize
       0                    == aReflowInput.ComputedBSize()) &&
      eStyleUnit_Percent == aReflowInput.mStylePosition->BSize(wm).GetUnit() && // pct bsize
      nsTableFrame::AncestorsHaveStyleBSize(*aReflowInput.mParentReflowInput)) {
    nsTableFrame::RequestSpecialBSizeReflow(aReflowInput);
  }
}

// Notify the frame and its ancestors (up to the containing table) that a special
// bsize reflow will occur. During a special bsize reflow, a table, row group,
// row, or cell returns the last size it was reflowed at. However, the table may
// change the bsize of row groups, rows, cells in DistributeBSizeToRows after.
// And the row group can change the bsize of rows, cells in CalculateRowBSizes.
void
nsTableFrame::RequestSpecialBSizeReflow(const ReflowInput& aReflowInput)
{
  // notify the frame and its ancestors of the special reflow, stopping at the containing table
  for (const ReflowInput* rs = &aReflowInput; rs && rs->mFrame; rs = rs->mParentReflowInput) {
    LayoutFrameType frameType = rs->mFrame->Type();
    NS_ASSERTION(IS_TABLE_CELL(frameType) ||
                 LayoutFrameType::TableRow == frameType ||
                 LayoutFrameType::TableRowGroup == frameType ||
                 LayoutFrameType::Table == frameType,
                 "unexpected frame type");

    rs->mFrame->AddStateBits(NS_FRAME_CONTAINS_RELATIVE_BSIZE);
    if (LayoutFrameType::Table == frameType) {
      NS_ASSERTION(rs != &aReflowInput,
                   "should not request special bsize reflow for table");
      // always stop when we reach a table
      break;
    }
  }
}

/******************************************************************************************
 * Before reflow, intrinsic inline-size calculation is done using GetMinISize
 * and GetPrefISize.  This used to be known as pass 1 reflow.
 *
 * After the intrinsic isize calculation, the table determines the
 * column widths using BalanceColumnISizes() and
 * then reflows each child again with a constrained avail isize. This reflow is referred to
 * as the pass 2 reflow.
 *
 * A special bsize reflow (pass 3 reflow) can occur during an initial or resize reflow
 * if (a) a row group, row, cell, or a frame inside a cell has a percent bsize but no computed
 * bsize or (b) in paginated mode, a table has a bsize. (a) supports percent nested tables
 * contained inside cells whose bsizes aren't known until after the pass 2 reflow. (b) is
 * necessary because the table cannot split until after the pass 2 reflow. The mechanics of
 * the special bsize reflow (variety a) are as follows:
 *
 * 1) Each table related frame (table, row group, row, cell) implements NeedsSpecialReflow()
 *    to indicate that it should get the reflow. It does this when it has a percent bsize but
 *    no computed bsize by calling CheckRequestSpecialBSizeReflow(). This method calls
 *    RequestSpecialBSizeReflow() which calls SetNeedSpecialReflow() on its ancestors until
 *    it reaches the containing table and calls SetNeedToInitiateSpecialReflow() on it. For
 *    percent bsize frames inside cells, during DidReflow(), the cell's NotifyPercentBSize()
 *    is called (the cell is the reflow state's mPercentBSizeObserver in this case).
 *    NotifyPercentBSize() calls RequestSpecialBSizeReflow().
 *
 * XXX (jfkthame) This comment appears to be out of date; it refers to methods/flags
 *                that are no longer present in the code.
 * 2) After the pass 2 reflow, if the table's NeedToInitiateSpecialReflow(true) was called, it
 *    will do the special bsize reflow, setting the reflow state's mFlags.mSpecialBSizeReflow
 *    to true and mSpecialHeightInitiator to itself. It won't do this if IsPrematureSpecialHeightReflow()
 *    returns true because in that case another special bsize reflow will be coming along with the
 *    containing table as the mSpecialHeightInitiator. It is only relevant to do the reflow when
 *    the mSpecialHeightInitiator is the containing table, because if it is a remote ancestor, then
 *    appropriate bsizes will not be known.
 *
 * 3) Since the bsizes of the table, row groups, rows, and cells was determined during the pass 2
 *    reflow, they return their last desired sizes during the special bsize reflow. The reflow only
 *    permits percent bsize frames inside the cells to resize based on the cells bsize and that bsize
 *    was determined during the pass 2 reflow.
 *
 * So, in the case of deeply nested tables, all of the tables that were told to initiate a special
 * reflow will do so, but if a table is already in a special reflow, it won't inititate the reflow
 * until the current initiator is its containing table. Since these reflows are only received by
 * frames that need them and they don't cause any rebalancing of tables, the extra overhead is minimal.
 *
 * The type of special reflow that occurs during printing (variety b) follows the same mechanism except
 * that all frames will receive the reflow even if they don't really need them.
 *
 * Open issues with the special bsize reflow:
 *
 * 1) At some point there should be 2 kinds of special bsize reflows because (a) and (b) above are
 *    really quite different. This would avoid unnecessary reflows during printing.
 * 2) When a cell contains frames whose percent bsizes > 100%, there is data loss (see bug 115245).
 *    However, this can also occur if a cell has a fixed bsize and there is no special bsize reflow.
 *
 * XXXldb Special bsize reflow should really be its own method, not
 * part of nsIFrame::Reflow.  It should then call nsIFrame::Reflow on
 * the contents of the cells to do the necessary block-axis resizing.
 *
 ******************************************************************************************/

/* Layout the entire inner table. */
void
nsTableFrame::Reflow(nsPresContext*           aPresContext,
                     ReflowOutput&     aDesiredSize,
                     const ReflowInput& aReflowInput,
                     nsReflowStatus&          aStatus)
{
  MarkInReflow();
  DO_GLOBAL_REFLOW_COUNT("nsTableFrame");
  DISPLAY_REFLOW(aPresContext, this, aReflowInput, aDesiredSize, aStatus);
  bool isPaginated = aPresContext->IsPaginated();
  WritingMode wm = aReflowInput.GetWritingMode();

  aStatus.Reset();
  if (!GetPrevInFlow() && !mTableLayoutStrategy) {
    NS_ERROR("strategy should have been created in Init");
    return;
  }

  // see if collapsing borders need to be calculated
  if (!GetPrevInFlow() && IsBorderCollapse() && NeedToCalcBCBorders()) {
    CalcBCBorders();
  }

  aDesiredSize.ISize(wm) = aReflowInput.AvailableISize();

  // Check for an overflow list, and append any row group frames being pushed
  MoveOverflowToChildList();

  bool haveDesiredBSize = false;
  SetHaveReflowedColGroups(false);

  // Reflow the entire table (pass 2 and possibly pass 3). This phase is necessary during a
  // constrained initial reflow and other reflows which require either a strategy init or balance.
  // This isn't done during an unconstrained reflow, because it will occur later when the parent
  // reflows with a constrained isize.
  bool fixupKidPositions = false;
  if (NS_SUBTREE_DIRTY(this) ||
      aReflowInput.ShouldReflowAllKids() ||
      IsGeometryDirty() ||
      aReflowInput.IsBResize()) {

    if (aReflowInput.ComputedBSize() != NS_UNCONSTRAINEDSIZE ||
        // Also check IsBResize(), to handle the first Reflow preceding a
        // special bsize Reflow, when we've already had a special bsize
        // Reflow (where ComputedBSize() would not be
        // NS_UNCONSTRAINEDSIZE, but without a style change in between).
        aReflowInput.IsBResize()) {
      // XXX Eventually, we should modify DistributeBSizeToRows to use
      // nsTableRowFrame::GetInitialBSize instead of nsIFrame::BSize().
      // That way, it will make its calculations based on internal table
      // frame bsizes as they are before they ever had any extra bsize
      // distributed to them.  In the meantime, this reflows all the
      // internal table frames, which restores them to their state before
      // DistributeBSizeToRows was called.
      SetGeometryDirty();
    }

    bool needToInitiateSpecialReflow =
      HasAnyStateBits(NS_FRAME_CONTAINS_RELATIVE_BSIZE);
    // see if an extra reflow will be necessary in pagination mode
    // when there is a specified table bsize
    if (isPaginated && !GetPrevInFlow() && (NS_UNCONSTRAINEDSIZE != aReflowInput.AvailableBSize())) {
      nscoord tableSpecifiedBSize = CalcBorderBoxBSize(aReflowInput);
      if ((tableSpecifiedBSize > 0) &&
          (tableSpecifiedBSize != NS_UNCONSTRAINEDSIZE)) {
        needToInitiateSpecialReflow = true;
      }
    }
    nsIFrame* lastChildReflowed = nullptr;

    NS_ASSERTION(!aReflowInput.mFlags.mSpecialBSizeReflow,
                 "Shouldn't be in special bsize reflow here!");

    // do the pass 2 reflow unless this is a special bsize reflow and we will be
    // initiating a special bsize reflow
    // XXXldb I changed this.  Should I change it back?

    // if we need to initiate a special bsize reflow, then don't constrain the
    // bsize of the reflow before that
    nscoord availBSize = needToInitiateSpecialReflow
                         ? NS_UNCONSTRAINEDSIZE
                         : aReflowInput.AvailableBSize();

    ReflowTable(aDesiredSize, aReflowInput, availBSize,
                lastChildReflowed, aStatus);
    // If ComputedWidth is unconstrained, we may need to fix child positions
    // later (in vertical-rl mode) due to use of 0 as a dummy
    // containerSize.width during ReflowChildren.
    fixupKidPositions = wm.IsVerticalRL() &&
      aReflowInput.ComputedWidth() == NS_UNCONSTRAINEDSIZE;

    // reevaluate special bsize reflow conditions
    if (HasAnyStateBits(NS_FRAME_CONTAINS_RELATIVE_BSIZE)) {
      needToInitiateSpecialReflow = true;
    }

    // XXXldb Are all these conditions correct?
    if (needToInitiateSpecialReflow && aStatus.IsComplete()) {
      // XXXldb Do we need to set the IsBResize flag on any reflow states?

      ReflowInput &mutable_rs =
        const_cast<ReflowInput&>(aReflowInput);

      // distribute extra block-direction space to rows
      CalcDesiredBSize(aReflowInput, aDesiredSize);
      mutable_rs.mFlags.mSpecialBSizeReflow = true;

      ReflowTable(aDesiredSize, aReflowInput, aReflowInput.AvailableBSize(),
                  lastChildReflowed, aStatus);

      if (lastChildReflowed && aStatus.IsIncomplete()) {
        // if there is an incomplete child, then set the desired bsize
        // to include it but not the next one
        LogicalMargin borderPadding = GetChildAreaOffset(wm, &aReflowInput);
        aDesiredSize.BSize(wm) =
          borderPadding.BEnd(wm) + GetRowSpacing(GetRowCount()) +
          lastChildReflowed->GetNormalRect().YMost(); // XXX YMost should be B-flavored
      }
      haveDesiredBSize = true;

      mutable_rs.mFlags.mSpecialBSizeReflow = false;
    }
  }

  aDesiredSize.ISize(wm) = aReflowInput.ComputedISize() +
    aReflowInput.ComputedLogicalBorderPadding().IStartEnd(wm);
  if (!haveDesiredBSize) {
    CalcDesiredBSize(aReflowInput, aDesiredSize);
  }
  if (IsRowInserted()) {
    ProcessRowInserted(aDesiredSize.BSize(wm));
  }

  if (fixupKidPositions) {
    // If we didn't already know the containerSize (and so used zero during
    // ReflowChildren), then we need to update the block-position of our kids.
    for (nsIFrame* kid : mFrames) {
      kid->MovePositionBy(nsPoint(aDesiredSize.Width(), 0));
      RePositionViews(kid);
    }
  }

  // Calculate the overflow area contribution from our children. We couldn't
  // do this on the fly during ReflowChildren(), because in vertical-rl mode
  // with unconstrained width, we weren't placing them in their final positions
  // until the fixupKidPositions loop just above.
  for (nsIFrame* kid : mFrames) {
    ConsiderChildOverflow(aDesiredSize.mOverflowAreas, kid);
  }

  LogicalMargin borderPadding = GetChildAreaOffset(wm, &aReflowInput);
  SetColumnDimensions(aDesiredSize.BSize(wm), wm, borderPadding,
                      aDesiredSize.PhysicalSize());
  if (NeedToCollapse() &&
      (NS_UNCONSTRAINEDSIZE != aReflowInput.AvailableISize())) {
    AdjustForCollapsingRowsCols(aDesiredSize, wm, borderPadding);
  }

  // If there are any relatively-positioned table parts, we need to reflow their
  // absolutely-positioned descendants now that their dimensions are final.
  FixupPositionedTableParts(aPresContext, aDesiredSize, aReflowInput);

  // make sure the table overflow area does include the table rect.
  nsRect tableRect(0, 0, aDesiredSize.Width(), aDesiredSize.Height()) ;

  if (!ShouldApplyOverflowClipping(this, aReflowInput.mStyleDisplay)) {
    // collapsed border may leak out
    LogicalMargin bcMargin = GetExcludedOuterBCBorder(wm);
    tableRect.Inflate(bcMargin.GetPhysicalMargin(wm));
  }
  aDesiredSize.mOverflowAreas.UnionAllWith(tableRect);

  if (HasAnyStateBits(NS_FRAME_FIRST_REFLOW) ||
      nsSize(aDesiredSize.Width(), aDesiredSize.Height()) != mRect.Size()) {
      nsIFrame::InvalidateFrame();
  }

  FinishAndStoreOverflow(&aDesiredSize);
  NS_FRAME_SET_TRUNCATION(aStatus, aReflowInput, aDesiredSize);
}

void
nsTableFrame::FixupPositionedTableParts(nsPresContext*           aPresContext,
                                        ReflowOutput&     aDesiredSize,
                                        const ReflowInput& aReflowInput)
{
  FrameTArray* positionedParts = Properties().Get(PositionedTablePartArray());
  if (!positionedParts) {
    return;
  }

  OverflowChangedTracker overflowTracker;
  overflowTracker.SetSubtreeRoot(this);

  for (size_t i = 0; i < positionedParts->Length(); ++i) {
    nsIFrame* positionedPart = positionedParts->ElementAt(i);

    // As we've already finished reflow, positionedParts's size and overflow
    // areas have already been assigned, so we just pull them back out.
    nsSize size(positionedPart->GetSize());
    ReflowOutput desiredSize(aReflowInput.GetWritingMode());
    desiredSize.Width() = size.width;
    desiredSize.Height() = size.height;
    desiredSize.mOverflowAreas = positionedPart->GetOverflowAreasRelativeToSelf();

    // Construct a dummy reflow state and reflow status.
    // XXX(seth): Note that the dummy reflow state doesn't have a correct
    // chain of parent reflow states. It also doesn't necessarily have a
    // correct containing block.
    WritingMode wm = positionedPart->GetWritingMode();
    LogicalSize availSize(wm, size);
    availSize.BSize(wm) = NS_UNCONSTRAINEDSIZE;
    ReflowInput reflowInput(aPresContext, positionedPart,
                                  aReflowInput.mRenderingContext, availSize,
                                  ReflowInput::DUMMY_PARENT_REFLOW_STATE);
    nsReflowStatus reflowStatus;

    // Reflow absolutely-positioned descendants of the positioned part.
    // FIXME: Unconditionally using NS_UNCONSTRAINEDSIZE for the bsize and
    // ignoring any change to the reflow status aren't correct. We'll never
    // paginate absolutely positioned frames.
    nsFrame* positionedFrame = static_cast<nsFrame*>(positionedPart);
    positionedFrame->FinishReflowWithAbsoluteFrames(PresContext(),
                                                    desiredSize,
                                                    reflowInput,
                                                    reflowStatus,
                                                    true);

    // FinishReflowWithAbsoluteFrames has updated overflow on
    // |positionedPart|.  We need to make sure that update propagates
    // through the intermediate frames between it and this frame.
    nsIFrame* positionedFrameParent = positionedPart->GetParent();
    if (positionedFrameParent != this) {
      overflowTracker.AddFrame(positionedFrameParent,
        OverflowChangedTracker::CHILDREN_CHANGED);
    }
  }

  // Propagate updated overflow areas up the tree.
  overflowTracker.Flush();

  // Update our own overflow areas. (OverflowChangedTracker doesn't update the
  // subtree root itself.)
  aDesiredSize.SetOverflowAreasToDesiredBounds();
  nsLayoutUtils::UnionChildOverflow(this, aDesiredSize.mOverflowAreas);
}

bool
nsTableFrame::ComputeCustomOverflow(nsOverflowAreas& aOverflowAreas)
{
  // As above in Reflow, make sure the table overflow area includes the table
  // rect, and check for collapsed borders leaking out.
  if (!ShouldApplyOverflowClipping(this, StyleDisplay())) {
    nsRect bounds(nsPoint(0, 0), GetSize());
    WritingMode wm = GetWritingMode();
    LogicalMargin bcMargin = GetExcludedOuterBCBorder(wm);
    bounds.Inflate(bcMargin.GetPhysicalMargin(wm));

    aOverflowAreas.UnionAllWith(bounds);
  }
  return nsContainerFrame::ComputeCustomOverflow(aOverflowAreas);
}

void
nsTableFrame::ReflowTable(ReflowOutput&     aDesiredSize,
                          const ReflowInput& aReflowInput,
                          nscoord                  aAvailBSize,
                          nsIFrame*&               aLastChildReflowed,
                          nsReflowStatus&          aStatus)
{
  aLastChildReflowed = nullptr;

  if (!GetPrevInFlow()) {
    mTableLayoutStrategy->ComputeColumnISizes(aReflowInput);
  }
  // Constrain our reflow isize to the computed table isize (of the 1st in flow).
  // and our reflow bsize to our avail bsize minus border, padding, cellspacing
  WritingMode wm = aReflowInput.GetWritingMode();
  aDesiredSize.ISize(wm) = aReflowInput.ComputedISize() +
                     aReflowInput.ComputedLogicalBorderPadding().IStartEnd(wm);
  TableReflowInput reflowInput(aReflowInput,
                                 LogicalSize(wm, aDesiredSize.ISize(wm),
                                             aAvailBSize));
  ReflowChildren(reflowInput, aStatus, aLastChildReflowed,
                 aDesiredSize.mOverflowAreas);

  ReflowColGroups(aReflowInput.mRenderingContext);
}

nsIFrame*
nsTableFrame::GetFirstBodyRowGroupFrame()
{
  nsIFrame* headerFrame = nullptr;
  nsIFrame* footerFrame = nullptr;

  for (nsIFrame* kidFrame : mFrames) {
    const nsStyleDisplay* childDisplay = kidFrame->StyleDisplay();

    // We expect the header and footer row group frames to be first, and we only
    // allow one header and one footer
    if (mozilla::StyleDisplay::TableHeaderGroup == childDisplay->mDisplay) {
      if (headerFrame) {
        // We already have a header frame and so this header frame is treated
        // like an ordinary body row group frame
        return kidFrame;
      }
      headerFrame = kidFrame;

    } else if (mozilla::StyleDisplay::TableFooterGroup == childDisplay->mDisplay) {
      if (footerFrame) {
        // We already have a footer frame and so this footer frame is treated
        // like an ordinary body row group frame
        return kidFrame;
      }
      footerFrame = kidFrame;

    } else if (mozilla::StyleDisplay::TableRowGroup == childDisplay->mDisplay) {
      return kidFrame;
    }
  }

  return nullptr;
}

// Table specific version that takes into account repeated header and footer
// frames when continuing table frames
void
nsTableFrame::PushChildren(const RowGroupArray& aRowGroups,
                           int32_t aPushFrom)
{
  NS_PRECONDITION(aPushFrom > 0, "pushing first child");

  // extract the frames from the array into a sibling list
  nsFrameList frames;
  uint32_t childX;
  for (childX = aPushFrom; childX < aRowGroups.Length(); ++childX) {
    nsTableRowGroupFrame* rgFrame = aRowGroups[childX];
    if (!rgFrame->IsRepeatable()) {
      mFrames.RemoveFrame(rgFrame);
      frames.AppendFrame(nullptr, rgFrame);
    }
  }

  if (frames.IsEmpty()) {
    return;
  }

  nsTableFrame* nextInFlow = static_cast<nsTableFrame*>(GetNextInFlow());
  if (nextInFlow) {
    // Insert the frames after any repeated header and footer frames.
    nsIFrame* firstBodyFrame = nextInFlow->GetFirstBodyRowGroupFrame();
    nsIFrame* prevSibling = nullptr;
    if (firstBodyFrame) {
      prevSibling = firstBodyFrame->GetPrevSibling();
    }
    // When pushing and pulling frames we need to check for whether any
    // views need to be reparented.
    ReparentFrameViewList(frames, this, nextInFlow);
    nextInFlow->mFrames.InsertFrames(nextInFlow, prevSibling,
                                     frames);
  }
  else {
    // Add the frames to our overflow list.
    SetOverflowFrames(frames);
  }
}

// collapsing row groups, rows, col groups and cols are accounted for after both passes of
// reflow so that it has no effect on the calculations of reflow.
void
nsTableFrame::AdjustForCollapsingRowsCols(ReflowOutput& aDesiredSize,
                                          const WritingMode aWM,
                                          const LogicalMargin& aBorderPadding)
{
  nscoord bTotalOffset = 0; // total offset among all rows in all row groups

  // reset the bit, it will be set again if row/rowgroup or col/colgroup are
  // collapsed
  SetNeedToCollapse(false);

  // collapse the rows and/or row groups as necessary
  // Get the ordered children
  RowGroupArray rowGroups;
  OrderRowGroups(rowGroups);

  nsTableFrame* firstInFlow = static_cast<nsTableFrame*>(FirstInFlow());
  nscoord iSize = firstInFlow->GetCollapsedISize(aWM, aBorderPadding);
  nscoord rgISize = iSize - GetColSpacing(-1) -
                    GetColSpacing(GetColCount());
  nsOverflowAreas overflow;
  // Walk the list of children
  for (uint32_t childX = 0; childX < rowGroups.Length(); childX++) {
    nsTableRowGroupFrame* rgFrame = rowGroups[childX];
    NS_ASSERTION(rgFrame, "Must have row group frame here");
    bTotalOffset += rgFrame->CollapseRowGroupIfNecessary(bTotalOffset, rgISize,
                                                         aWM);
    ConsiderChildOverflow(overflow, rgFrame);
  }

  aDesiredSize.BSize(aWM) -= bTotalOffset;
  aDesiredSize.ISize(aWM) = iSize;
  overflow.UnionAllWith(nsRect(0, 0, aDesiredSize.Width(), aDesiredSize.Height()));
  FinishAndStoreOverflow(overflow,
                         nsSize(aDesiredSize.Width(), aDesiredSize.Height()));
}


nscoord
nsTableFrame::GetCollapsedISize(const WritingMode aWM,
                                const LogicalMargin& aBorderPadding)
{
  NS_ASSERTION(!GetPrevInFlow(), "GetCollapsedISize called on next in flow");
  nscoord iSize = GetColSpacing(GetColCount());
  iSize += aBorderPadding.IStartEnd(aWM);
  nsTableFrame* fif = static_cast<nsTableFrame*>(FirstInFlow());
  for (nsIFrame* groupFrame : mColGroups) {
    const nsStyleVisibility* groupVis = groupFrame->StyleVisibility();
    bool collapseGroup = (NS_STYLE_VISIBILITY_COLLAPSE == groupVis->mVisible);
    nsTableColGroupFrame* cgFrame = (nsTableColGroupFrame*)groupFrame;
    for (nsTableColFrame* colFrame = cgFrame->GetFirstColumn(); colFrame;
         colFrame = colFrame->GetNextCol()) {
      const nsStyleDisplay* colDisplay = colFrame->StyleDisplay();
      nscoord colIdx = colFrame->GetColIndex();
      if (mozilla::StyleDisplay::TableColumn == colDisplay->mDisplay) {
        const nsStyleVisibility* colVis = colFrame->StyleVisibility();
        bool collapseCol = (NS_STYLE_VISIBILITY_COLLAPSE == colVis->mVisible);
        nscoord colISize = fif->GetColumnISizeFromFirstInFlow(colIdx);
        if (!collapseGroup && !collapseCol) {
          iSize += colISize;
          if (ColumnHasCellSpacingBefore(colIdx)) {
            iSize += GetColSpacing(colIdx - 1);
          }
        }
        else {
          SetNeedToCollapse(true);
        }
      }
    }
  }
  return iSize;
}

/* virtual */ void
nsTableFrame::DidSetStyleContext(nsStyleContext* aOldStyleContext)
{
  nsContainerFrame::DidSetStyleContext(aOldStyleContext);

  if (!aOldStyleContext) //avoid this on init
    return;

  if (IsBorderCollapse() &&
      BCRecalcNeeded(aOldStyleContext, StyleContext())) {
    SetFullBCDamageArea();
  }

  //avoid this on init or nextinflow
  if (!mTableLayoutStrategy || GetPrevInFlow())
    return;

  bool isAuto = IsAutoLayout();
  if (isAuto != (LayoutStrategy()->GetType() == nsITableLayoutStrategy::Auto)) {
    nsITableLayoutStrategy* temp;
    if (isAuto)
      temp = new BasicTableLayoutStrategy(this);
    else
      temp = new FixedTableLayoutStrategy(this);

    if (temp) {
      delete mTableLayoutStrategy;
      mTableLayoutStrategy = temp;
    }
  }
}



void
nsTableFrame::AppendFrames(ChildListID     aListID,
                           nsFrameList&    aFrameList)
{
  NS_ASSERTION(aListID == kPrincipalList || aListID == kColGroupList,
               "unexpected child list");

  // Because we actually have two child lists, one for col group frames and one
  // for everything else, we need to look at each frame individually
  // XXX The frame construction code should be separating out child frames
  // based on the type, bug 343048.
  while (!aFrameList.IsEmpty()) {
    nsIFrame* f = aFrameList.FirstChild();
    aFrameList.RemoveFrame(f);

    // See what kind of frame we have
    const nsStyleDisplay* display = f->StyleDisplay();

    if (mozilla::StyleDisplay::TableColumnGroup == display->mDisplay) {
      if (MOZ_UNLIKELY(GetPrevInFlow())) {
        nsFrameList colgroupFrame(f, f);
        auto firstInFlow = static_cast<nsTableFrame*>(FirstInFlow());
        firstInFlow->AppendFrames(aListID, colgroupFrame);
        continue;
      }
      nsTableColGroupFrame* lastColGroup =
        nsTableColGroupFrame::GetLastRealColGroup(this);
      int32_t startColIndex = (lastColGroup)
        ? lastColGroup->GetStartColumnIndex() + lastColGroup->GetColCount() : 0;
      mColGroups.InsertFrame(this, lastColGroup, f);
      // Insert the colgroup and its cols into the table
      InsertColGroups(startColIndex,
                      nsFrameList::Slice(mColGroups, f, f->GetNextSibling()));
    } else if (IsRowGroup(display->mDisplay)) {
      DrainSelfOverflowList(); // ensure the last frame is in mFrames
      // Append the new row group frame to the sibling chain
      mFrames.AppendFrame(nullptr, f);

      // insert the row group and its rows into the table
      InsertRowGroups(nsFrameList::Slice(mFrames, f, nullptr));
    } else {
      // Nothing special to do, just add the frame to our child list
      NS_NOTREACHED("How did we get here?  Frame construction screwed up");
      mFrames.AppendFrame(nullptr, f);
    }
  }

#ifdef DEBUG_TABLE_CELLMAP
  printf("=== TableFrame::AppendFrames\n");
  Dump(true, true, true);
#endif
  PresContext()->PresShell()->FrameNeedsReflow(this, nsIPresShell::eTreeChange,
                                               NS_FRAME_HAS_DIRTY_CHILDREN);
  SetGeometryDirty();
}

// Needs to be at file scope or ArrayLength fails to compile.
struct ChildListInsertions {
  nsIFrame::ChildListID mID;
  nsFrameList mList;
};

void
nsTableFrame::InsertFrames(ChildListID     aListID,
                           nsIFrame*       aPrevFrame,
                           nsFrameList&    aFrameList)
{
  // The frames in aFrameList can be a mix of row group frames and col group
  // frames. The problem is that they should go in separate child lists so
  // we need to deal with that here...
  // XXX The frame construction code should be separating out child frames
  // based on the type, bug 343048.

  NS_ASSERTION(!aPrevFrame || aPrevFrame->GetParent() == this,
               "inserting after sibling frame with different parent");

  if ((aPrevFrame && !aPrevFrame->GetNextSibling()) ||
      (!aPrevFrame && GetChildList(aListID).IsEmpty())) {
    // Treat this like an append; still a workaround for bug 343048.
    AppendFrames(aListID, aFrameList);
    return;
  }

  // Collect ColGroupFrames into a separate list and insert those separately
  // from the other frames (bug 759249).
  ChildListInsertions insertions[2]; // ColGroup, other
  const nsStyleDisplay* display = aFrameList.FirstChild()->StyleDisplay();
  nsFrameList::FrameLinkEnumerator e(aFrameList);
  for (; !aFrameList.IsEmpty(); e.Next()) {
    nsIFrame* next = e.NextFrame();
    if (!next || next->StyleDisplay()->mDisplay != display->mDisplay) {
      nsFrameList head = aFrameList.ExtractHead(e);
      if (display->mDisplay == mozilla::StyleDisplay::TableColumnGroup) {
        insertions[0].mID = kColGroupList;
        insertions[0].mList.AppendFrames(nullptr, head);
      } else {
        insertions[1].mID = kPrincipalList;
        insertions[1].mList.AppendFrames(nullptr, head);
      }
      if (!next) {
        break;
      }
      display = next->StyleDisplay();
    }
  }
  for (uint32_t i = 0; i < ArrayLength(insertions); ++i) {
    // We pass aPrevFrame for both ColGroup and other frames since
    // HomogenousInsertFrames will only use it if it's a suitable
    // prev-sibling for the frames in the frame list.
    if (!insertions[i].mList.IsEmpty()) {
      HomogenousInsertFrames(insertions[i].mID, aPrevFrame,
                             insertions[i].mList);
    }
  }
}

void
nsTableFrame::HomogenousInsertFrames(ChildListID     aListID,
                                     nsIFrame*       aPrevFrame,
                                     nsFrameList&    aFrameList)
{
  // See what kind of frame we have
  const nsStyleDisplay* display = aFrameList.FirstChild()->StyleDisplay();
  bool isColGroup = mozilla::StyleDisplay::TableColumnGroup == display->mDisplay;
#ifdef DEBUG
  // Verify that either all siblings have display:table-column-group, or they
  // all have display values different from table-column-group.
  for (nsIFrame* frame : aFrameList) {
    auto nextDisplay = frame->StyleDisplay()->mDisplay;
    MOZ_ASSERT(isColGroup ==
               (nextDisplay == mozilla::StyleDisplay::TableColumnGroup),
               "heterogenous childlist");
  }
#endif
  if (MOZ_UNLIKELY(isColGroup && GetPrevInFlow())) {
    auto firstInFlow = static_cast<nsTableFrame*>(FirstInFlow());
    firstInFlow->AppendFrames(aListID, aFrameList);
    return;
  }
  if (aPrevFrame) {
    const nsStyleDisplay* prevDisplay = aPrevFrame->StyleDisplay();
    // Make sure they belong on the same frame list
    if ((display->mDisplay == mozilla::StyleDisplay::TableColumnGroup) !=
        (prevDisplay->mDisplay == mozilla::StyleDisplay::TableColumnGroup)) {
      // the previous frame is not valid, see comment at ::AppendFrames
      // XXXbz Using content indices here means XBL will get screwed
      // over...  Oh, well.
      nsIFrame* pseudoFrame = aFrameList.FirstChild();
      nsIContent* parentContent = GetContent();
      nsIContent* content = nullptr;
      aPrevFrame = nullptr;
      while (pseudoFrame  && (parentContent ==
                              (content = pseudoFrame->GetContent()))) {
        pseudoFrame = pseudoFrame->PrincipalChildList().FirstChild();
      }
      nsCOMPtr<nsIContent> container = content->GetParent();
      if (MOZ_LIKELY(container)) { // XXX need this null-check, see bug 411823.
        int32_t newIndex = container->IndexOf(content);
        nsIFrame* kidFrame;
        nsTableColGroupFrame* lastColGroup = nullptr;
        if (isColGroup) {
          kidFrame = mColGroups.FirstChild();
          lastColGroup = nsTableColGroupFrame::GetLastRealColGroup(this);
        }
        else {
          kidFrame = mFrames.FirstChild();
        }
        // Important: need to start at a value smaller than all valid indices
        int32_t lastIndex = -1;
        while (kidFrame) {
          if (isColGroup) {
            if (kidFrame == lastColGroup) {
              aPrevFrame = kidFrame; // there is no real colgroup after this one
              break;
            }
          }
          pseudoFrame = kidFrame;
          while (pseudoFrame  && (parentContent ==
                                  (content = pseudoFrame->GetContent()))) {
            pseudoFrame = pseudoFrame->PrincipalChildList().FirstChild();
          }
          int32_t index = container->IndexOf(content);
          if (index > lastIndex && index < newIndex) {
            lastIndex = index;
            aPrevFrame = kidFrame;
          }
          kidFrame = kidFrame->GetNextSibling();
        }
      }
    }
  }
  if (mozilla::StyleDisplay::TableColumnGroup == display->mDisplay) {
    NS_ASSERTION(aListID == kColGroupList, "unexpected child list");
    // Insert the column group frames
    const nsFrameList::Slice& newColgroups =
      mColGroups.InsertFrames(this, aPrevFrame, aFrameList);
    // find the starting col index for the first new col group
    int32_t startColIndex = 0;
    if (aPrevFrame) {
      nsTableColGroupFrame* prevColGroup =
        (nsTableColGroupFrame*)GetFrameAtOrBefore(this, aPrevFrame,
                                                  LayoutFrameType::TableColGroup);
      if (prevColGroup) {
        startColIndex = prevColGroup->GetStartColumnIndex() + prevColGroup->GetColCount();
      }
    }
    InsertColGroups(startColIndex, newColgroups);
  } else if (IsRowGroup(display->mDisplay)) {
    NS_ASSERTION(aListID == kPrincipalList, "unexpected child list");
    DrainSelfOverflowList(); // ensure aPrevFrame is in mFrames
    // Insert the frames in the sibling chain
    const nsFrameList::Slice& newRowGroups =
      mFrames.InsertFrames(nullptr, aPrevFrame, aFrameList);

    InsertRowGroups(newRowGroups);
  } else {
    NS_ASSERTION(aListID == kPrincipalList, "unexpected child list");
    NS_NOTREACHED("How did we even get here?");
    // Just insert the frame and don't worry about reflowing it
    mFrames.InsertFrames(nullptr, aPrevFrame, aFrameList);
    return;
  }

  PresContext()->PresShell()->FrameNeedsReflow(this, nsIPresShell::eTreeChange,
                                               NS_FRAME_HAS_DIRTY_CHILDREN);
  SetGeometryDirty();
#ifdef DEBUG_TABLE_CELLMAP
  printf("=== TableFrame::InsertFrames\n");
  Dump(true, true, true);
#endif
  return;
}

void
nsTableFrame::DoRemoveFrame(ChildListID     aListID,
                            nsIFrame*       aOldFrame)
{
  if (aListID == kColGroupList) {
    nsIFrame* nextColGroupFrame = aOldFrame->GetNextSibling();
    nsTableColGroupFrame* colGroup = (nsTableColGroupFrame*)aOldFrame;
    int32_t firstColIndex = colGroup->GetStartColumnIndex();
    int32_t lastColIndex  = firstColIndex + colGroup->GetColCount() - 1;
    mColGroups.DestroyFrame(aOldFrame);
    nsTableColGroupFrame::ResetColIndices(nextColGroupFrame, firstColIndex);
    // remove the cols from the table
    int32_t colIdx;
    for (colIdx = lastColIndex; colIdx >= firstColIndex; colIdx--) {
      nsTableColFrame* colFrame = mColFrames.SafeElementAt(colIdx);
      if (colFrame) {
        RemoveCol(colGroup, colIdx, true, false);
      }
    }

    // If we have some anonymous cols at the end already, we just
    // add more of them.
    if (!mColFrames.IsEmpty() &&
        mColFrames.LastElement() && // XXXbz is this ever null?
        mColFrames.LastElement()->GetColType() == eColAnonymousCell) {
      int32_t numAnonymousColsToAdd = GetColCount() - mColFrames.Length();
      if (numAnonymousColsToAdd > 0) {
        // this sets the child list, updates the col cache and cell map
        AppendAnonymousColFrames(numAnonymousColsToAdd);
      }
    } else {
      // All of our colframes correspond to actual <col> tags.  It's possible
      // that we still have at least as many <col> tags as we have logical
      // columns from cells, but we might have one less.  Handle the latter case
      // as follows: First ask the cellmap to drop its last col if it doesn't
      // have any actual cells in it.  Then call MatchCellMapToColCache to
      // append an anonymous column if it's needed; this needs to be after
      // RemoveColsAtEnd, since it will determine the need for a new column
      // frame based on the width of the cell map.
      nsTableCellMap* cellMap = GetCellMap();
      if (cellMap) { // XXXbz is this ever null?
        cellMap->RemoveColsAtEnd();
        MatchCellMapToColCache(cellMap);
      }
    }

  } else {
    NS_ASSERTION(aListID == kPrincipalList, "unexpected child list");
    nsTableRowGroupFrame* rgFrame =
      static_cast<nsTableRowGroupFrame*>(aOldFrame);
    // remove the row group from the cell map
    nsTableCellMap* cellMap = GetCellMap();
    if (cellMap) {
      cellMap->RemoveGroupCellMap(rgFrame);
    }

    // remove the row group frame from the sibling chain
    mFrames.DestroyFrame(aOldFrame);

    // the removal of a row group changes the cellmap, the columns might change
    if (cellMap) {
      cellMap->Synchronize(this);
      // Create an empty slice
      ResetRowIndices(nsFrameList::Slice(mFrames, nullptr, nullptr));
      TableArea damageArea;
      cellMap->RebuildConsideringCells(nullptr, nullptr, 0, 0, false, damageArea);

      static_cast<nsTableFrame*>(FirstInFlow())->MatchCellMapToColCache(cellMap);
    }
  }
}

void
nsTableFrame::RemoveFrame(ChildListID     aListID,
                          nsIFrame*       aOldFrame)
{
  NS_ASSERTION(aListID == kColGroupList ||
               mozilla::StyleDisplay::TableColumnGroup !=
                 aOldFrame->StyleDisplay()->mDisplay,
               "Wrong list name; use kColGroupList iff colgroup");
  nsIPresShell* shell = PresContext()->PresShell();
  nsTableFrame* lastParent = nullptr;
  while (aOldFrame) {
    nsIFrame* oldFrameNextContinuation = aOldFrame->GetNextContinuation();
    nsTableFrame* parent = static_cast<nsTableFrame*>(aOldFrame->GetParent());
    if (parent != lastParent) {
      parent->DrainSelfOverflowList();
    }
    parent->DoRemoveFrame(aListID, aOldFrame);
    aOldFrame = oldFrameNextContinuation;
    if (parent != lastParent) {
      // for now, just bail and recalc all of the collapsing borders
      // as the cellmap changes we need to recalc
      if (parent->IsBorderCollapse()) {
        parent->SetFullBCDamageArea();
      }
      parent->SetGeometryDirty();
      shell->FrameNeedsReflow(parent, nsIPresShell::eTreeChange,
                              NS_FRAME_HAS_DIRTY_CHILDREN);
      lastParent = parent;
    }
  }
#ifdef DEBUG_TABLE_CELLMAP
  printf("=== TableFrame::RemoveFrame\n");
  Dump(true, true, true);
#endif
}

/* virtual */ nsMargin
nsTableFrame::GetUsedBorder() const
{
  if (!IsBorderCollapse())
    return nsContainerFrame::GetUsedBorder();

  WritingMode wm = GetWritingMode();
  return GetIncludedOuterBCBorder(wm).GetPhysicalMargin(wm);
}

/* virtual */ nsMargin
nsTableFrame::GetUsedPadding() const
{
  if (!IsBorderCollapse())
    return nsContainerFrame::GetUsedPadding();

  return nsMargin(0,0,0,0);
}

/* virtual */ nsMargin
nsTableFrame::GetUsedMargin() const
{
  // The margin is inherited to the table wrapper frame via
  // the ::-moz-table-wrapper rule in ua.css.
  return nsMargin(0, 0, 0, 0);
}

NS_DECLARE_FRAME_PROPERTY_DELETABLE(TableBCProperty, BCPropertyData)

BCPropertyData*
nsTableFrame::GetBCProperty() const
{
  return Properties().Get(TableBCProperty());
}

BCPropertyData*
nsTableFrame::GetOrCreateBCProperty()
{
  FrameProperties props = Properties();
  BCPropertyData* value = props.Get(TableBCProperty());
  if (!value) {
    value = new BCPropertyData();
    props.Set(TableBCProperty(), value);
  }

  return value;
}

static void
DivideBCBorderSize(BCPixelSize  aPixelSize,
                   BCPixelSize& aSmallHalf,
                   BCPixelSize& aLargeHalf)
{
  aSmallHalf = aPixelSize / 2;
  aLargeHalf = aPixelSize - aSmallHalf;
}

LogicalMargin
nsTableFrame::GetOuterBCBorder(const WritingMode aWM) const
{
  if (NeedToCalcBCBorders()) {
    const_cast<nsTableFrame*>(this)->CalcBCBorders();
  }

  int32_t p2t = nsPresContext::AppUnitsPerCSSPixel();
  BCPropertyData* propData = GetBCProperty();
  if (propData) {
    return LogicalMargin(aWM,
               BC_BORDER_START_HALF_COORD(p2t, propData->mBStartBorderWidth),
               BC_BORDER_END_HALF_COORD(p2t, propData->mIEndBorderWidth),
               BC_BORDER_END_HALF_COORD(p2t, propData->mBEndBorderWidth),
               BC_BORDER_START_HALF_COORD(p2t, propData->mIStartBorderWidth));
  }
  return LogicalMargin(aWM);
}

LogicalMargin
nsTableFrame::GetIncludedOuterBCBorder(const WritingMode aWM) const
{
  if (NeedToCalcBCBorders()) {
    const_cast<nsTableFrame*>(this)->CalcBCBorders();
  }

  int32_t p2t = nsPresContext::AppUnitsPerCSSPixel();
  BCPropertyData* propData = GetBCProperty();
  if (propData) {
    return LogicalMargin(aWM,
               BC_BORDER_START_HALF_COORD(p2t, propData->mBStartBorderWidth),
               BC_BORDER_END_HALF_COORD(p2t, propData->mIEndCellBorderWidth),
               BC_BORDER_END_HALF_COORD(p2t, propData->mBEndBorderWidth),
               BC_BORDER_START_HALF_COORD(p2t, propData->mIStartCellBorderWidth));
  }
  return LogicalMargin(aWM);
}

LogicalMargin
nsTableFrame::GetExcludedOuterBCBorder(const WritingMode aWM) const
{
  return GetOuterBCBorder(aWM) - GetIncludedOuterBCBorder(aWM);
}

static LogicalMargin
GetSeparateModelBorderPadding(const WritingMode aWM,
                              const ReflowInput* aReflowInput,
                              nsStyleContext* aStyleContext)
{
  // XXXbz Either we _do_ have a reflow state and then we can use its
  // mComputedBorderPadding or we don't and then we get the padding
  // wrong!
  const nsStyleBorder* border = aStyleContext->StyleBorder();
  LogicalMargin borderPadding(aWM, border->GetComputedBorder());
  if (aReflowInput) {
    borderPadding += aReflowInput->ComputedLogicalPadding();
  }
  return borderPadding;
}

LogicalMargin
nsTableFrame::GetChildAreaOffset(const WritingMode aWM,
                                 const ReflowInput* aReflowInput) const
{
  return IsBorderCollapse() ? GetIncludedOuterBCBorder(aWM) :
    GetSeparateModelBorderPadding(aWM, aReflowInput, mStyleContext);
}

void
nsTableFrame::InitChildReflowInput(ReflowInput& aReflowInput)
{
  nsMargin collapseBorder;
  nsMargin padding(0,0,0,0);
  nsMargin* pCollapseBorder = nullptr;
  nsPresContext* presContext = PresContext();
  if (IsBorderCollapse()) {
    nsTableRowGroupFrame* rgFrame =
       static_cast<nsTableRowGroupFrame*>(aReflowInput.mFrame);
    WritingMode wm = GetWritingMode();
    LogicalMargin border = rgFrame->GetBCBorderWidth(wm);
    collapseBorder = border.GetPhysicalMargin(wm);
    pCollapseBorder = &collapseBorder;
  }
  aReflowInput.Init(presContext, nullptr, pCollapseBorder, &padding);

  NS_ASSERTION(!mBits.mResizedColumns ||
               !aReflowInput.mParentReflowInput->mFlags.mSpecialBSizeReflow,
               "should not resize columns on special bsize reflow");
  if (mBits.mResizedColumns) {
    aReflowInput.SetIResize(true);
  }
}

// Position and size aKidFrame and update our reflow state. The origin of
// aKidRect is relative to the upper-left origin of our frame
void
nsTableFrame::PlaceChild(TableReflowInput&  aReflowInput,
                         nsIFrame*            aKidFrame,
                         nsPoint              aKidPosition,
                         ReflowOutput& aKidDesiredSize,
                         const nsRect&        aOriginalKidRect,
                         const nsRect&        aOriginalKidVisualOverflow)
{
  WritingMode wm = aReflowInput.reflowInput.GetWritingMode();
  bool isFirstReflow =
    aKidFrame->HasAnyStateBits(NS_FRAME_FIRST_REFLOW);

  // Place and size the child
  FinishReflowChild(aKidFrame, PresContext(), aKidDesiredSize, nullptr,
                    aKidPosition.x, aKidPosition.y, 0);

  InvalidateTableFrame(aKidFrame, aOriginalKidRect, aOriginalKidVisualOverflow,
                       isFirstReflow);

  // Adjust the running block-offset
  aReflowInput.bCoord += aKidDesiredSize.BSize(wm);

  // If our bsize is constrained, then update the available bsize
  if (NS_UNCONSTRAINEDSIZE != aReflowInput.availSize.BSize(wm)) {
    aReflowInput.availSize.BSize(wm) -= aKidDesiredSize.BSize(wm);
  }
}

void
nsTableFrame::OrderRowGroups(RowGroupArray& aChildren,
                             nsTableRowGroupFrame** aHead,
                             nsTableRowGroupFrame** aFoot) const
{
  aChildren.Clear();
  nsTableRowGroupFrame* head = nullptr;
  nsTableRowGroupFrame* foot = nullptr;

  nsIFrame* kidFrame = mFrames.FirstChild();
  while (kidFrame) {
    const nsStyleDisplay* kidDisplay = kidFrame->StyleDisplay();
    nsTableRowGroupFrame* rowGroup =
      static_cast<nsTableRowGroupFrame*>(kidFrame);

    switch (kidDisplay->mDisplay) {
    case mozilla::StyleDisplay::TableHeaderGroup:
      if (head) { // treat additional thead like tbody
        aChildren.AppendElement(rowGroup);
      }
      else {
        head = rowGroup;
      }
      break;
    case mozilla::StyleDisplay::TableFooterGroup:
      if (foot) { // treat additional tfoot like tbody
        aChildren.AppendElement(rowGroup);
      }
      else {
        foot = rowGroup;
      }
      break;
    case mozilla::StyleDisplay::TableRowGroup:
      aChildren.AppendElement(rowGroup);
      break;
    default:
      NS_NOTREACHED("How did this produce an nsTableRowGroupFrame?");
      // Just ignore it
      break;
    }
    // Get the next sibling but skip it if it's also the next-in-flow, since
    // a next-in-flow will not be part of the current table.
    while (kidFrame) {
      nsIFrame* nif = kidFrame->GetNextInFlow();
      kidFrame = kidFrame->GetNextSibling();
      if (kidFrame != nif)
        break;
    }
  }

  // put the thead first
  if (head) {
    aChildren.InsertElementAt(0, head);
  }
  if (aHead)
    *aHead = head;
  // put the tfoot after the last tbody
  if (foot) {
    aChildren.AppendElement(foot);
  }
  if (aFoot)
    *aFoot = foot;
}

nsTableRowGroupFrame*
nsTableFrame::GetTHead() const
{
  nsIFrame* kidFrame = mFrames.FirstChild();
  while (kidFrame) {
    if (kidFrame->StyleDisplay()->mDisplay ==
          mozilla::StyleDisplay::TableHeaderGroup) {
      return static_cast<nsTableRowGroupFrame*>(kidFrame);
    }

    // Get the next sibling but skip it if it's also the next-in-flow, since
    // a next-in-flow will not be part of the current table.
    while (kidFrame) {
      nsIFrame* nif = kidFrame->GetNextInFlow();
      kidFrame = kidFrame->GetNextSibling();
      if (kidFrame != nif)
        break;
    }
  }

  return nullptr;
}

nsTableRowGroupFrame*
nsTableFrame::GetTFoot() const
{
  nsIFrame* kidFrame = mFrames.FirstChild();
  while (kidFrame) {
    if (kidFrame->StyleDisplay()->mDisplay ==
          mozilla::StyleDisplay::TableFooterGroup) {
      return static_cast<nsTableRowGroupFrame*>(kidFrame);
    }

    // Get the next sibling but skip it if it's also the next-in-flow, since
    // a next-in-flow will not be part of the current table.
    while (kidFrame) {
      nsIFrame* nif = kidFrame->GetNextInFlow();
      kidFrame = kidFrame->GetNextSibling();
      if (kidFrame != nif)
        break;
    }
  }

  return nullptr;
}

static bool
IsRepeatable(nscoord aFrameHeight, nscoord aPageHeight)
{
  return aFrameHeight < (aPageHeight / 4);
}

nsresult
nsTableFrame::SetupHeaderFooterChild(const TableReflowInput& aReflowInput,
                                     nsTableRowGroupFrame* aFrame,
                                     nscoord* aDesiredHeight)
{
  nsPresContext* presContext = PresContext();
  nscoord pageHeight = presContext->GetPageSize().height;

  // Reflow the child with unconstrained height
  WritingMode wm = aFrame->GetWritingMode();
  LogicalSize availSize = aReflowInput.reflowInput.AvailableSize(wm);

  nsSize containerSize = availSize.GetPhysicalSize(wm);
  // XXX check for containerSize.* == NS_UNCONSTRAINEDSIZE

  availSize.BSize(wm) = NS_UNCONSTRAINEDSIZE;
  ReflowInput kidReflowInput(presContext, aReflowInput.reflowInput,
                                   aFrame, availSize, nullptr,
                                   ReflowInput::CALLER_WILL_INIT);
  InitChildReflowInput(kidReflowInput);
  kidReflowInput.mFlags.mIsTopOfPage = true;
  ReflowOutput desiredSize(aReflowInput.reflowInput);
  desiredSize.ClearSize();
  nsReflowStatus status;
  ReflowChild(aFrame, presContext, desiredSize, kidReflowInput,
              wm, LogicalPoint(wm, aReflowInput.iCoord, aReflowInput.bCoord),
              containerSize, 0, status);
  // The child will be reflowed again "for real" so no need to place it now

  aFrame->SetRepeatable(IsRepeatable(desiredSize.Height(), pageHeight));
  *aDesiredHeight = desiredSize.Height();
  return NS_OK;
}

void
nsTableFrame::PlaceRepeatedFooter(TableReflowInput& aReflowInput,
                                  nsTableRowGroupFrame *aTfoot,
                                  nscoord aFooterHeight)
{
  nsPresContext* presContext = PresContext();
  WritingMode wm = aTfoot->GetWritingMode();
  LogicalSize kidAvailSize = aReflowInput.availSize;

  nsSize containerSize = kidAvailSize.GetPhysicalSize(wm);
  // XXX check for containerSize.* == NS_UNCONSTRAINEDSIZE

  kidAvailSize.BSize(wm) = aFooterHeight;
  ReflowInput footerReflowInput(presContext,
                                      aReflowInput.reflowInput,
                                      aTfoot, kidAvailSize,
                                      nullptr,
                                      ReflowInput::CALLER_WILL_INIT);
  InitChildReflowInput(footerReflowInput);
  aReflowInput.bCoord += GetRowSpacing(GetRowCount());

  nsRect origTfootRect = aTfoot->GetRect();
  nsRect origTfootVisualOverflow = aTfoot->GetVisualOverflowRect();

  nsReflowStatus footerStatus;
  ReflowOutput desiredSize(aReflowInput.reflowInput);
  desiredSize.ClearSize();
  LogicalPoint kidPosition(wm, aReflowInput.iCoord, aReflowInput.bCoord);
  ReflowChild(aTfoot, presContext, desiredSize, footerReflowInput,
              wm, kidPosition, containerSize, 0, footerStatus);
  footerReflowInput.ApplyRelativePositioning(&kidPosition, containerSize);

  PlaceChild(aReflowInput, aTfoot,
             // We subtract desiredSize.PhysicalSize() from containerSize here
             // to account for the fact that in RTL modes, the origin is
             // on the right-hand side so we're not simply converting a
             // point, we're also swapping the child's origin side.
             kidPosition.GetPhysicalPoint(wm, containerSize -
                                              desiredSize.PhysicalSize()),
             desiredSize, origTfootRect, origTfootVisualOverflow);
}

// Reflow the children based on the avail size and reason in aReflowInput
void
nsTableFrame::ReflowChildren(TableReflowInput& aReflowInput,
                             nsReflowStatus&     aStatus,
                             nsIFrame*&          aLastChildReflowed,
                             nsOverflowAreas&    aOverflowAreas)
{
  aStatus.Reset();
  aLastChildReflowed = nullptr;

  nsIFrame* prevKidFrame = nullptr;
  WritingMode wm = aReflowInput.reflowInput.GetWritingMode();
  NS_WARNING_ASSERTION(
    wm.IsVertical() ||
    NS_UNCONSTRAINEDSIZE != aReflowInput.reflowInput.ComputedWidth(),
    "shouldn't have unconstrained width in horizontal mode");
  nsSize containerSize =
    aReflowInput.reflowInput.ComputedSizeAsContainerIfConstrained();

  nsPresContext* presContext = PresContext();
  // XXXldb Should we be checking constrained height instead?
  // tables are not able to pull back children from its next inflow, so even
  // under paginated contexts tables are should not paginate if they are inside
  // column set
  bool isPaginated = presContext->IsPaginated() &&
                       NS_UNCONSTRAINEDSIZE != aReflowInput.availSize.BSize(wm) &&
                       aReflowInput.reflowInput.mFlags.mTableIsSplittable;

  aOverflowAreas.Clear();

  bool reflowAllKids = aReflowInput.reflowInput.ShouldReflowAllKids() ||
                         mBits.mResizedColumns ||
                         IsGeometryDirty();

  RowGroupArray rowGroups;
  nsTableRowGroupFrame *thead, *tfoot;
  OrderRowGroups(rowGroups, &thead, &tfoot);
  bool pageBreak = false;
  nscoord footerHeight = 0;

  // Determine the repeatablility of headers and footers, and also the desired
  // height of any repeatable footer.
  // The repeatability of headers on continued tables is handled
  // when they are created in nsCSSFrameConstructor::CreateContinuingTableFrame.
  // We handle the repeatability of footers again here because we need to
  // determine the footer's height anyway. We could perhaps optimize by
  // using the footer's prev-in-flow's height instead of reflowing it again,
  // but there's no real need.
  if (isPaginated) {
    if (thead && !GetPrevInFlow()) {
      nscoord desiredHeight;
      nsresult rv = SetupHeaderFooterChild(aReflowInput, thead, &desiredHeight);
      if (NS_FAILED(rv))
        return;
    }
    if (tfoot) {
      nsresult rv = SetupHeaderFooterChild(aReflowInput, tfoot, &footerHeight);
      if (NS_FAILED(rv))
        return;
    }
  }
   // if the child is a tbody in paginated mode reduce the height by a repeated footer
  bool allowRepeatedFooter = false;
  for (size_t childX = 0; childX < rowGroups.Length(); childX++) {
    nsIFrame* kidFrame = rowGroups[childX];
    nsTableRowGroupFrame* rowGroupFrame = rowGroups[childX];
    nscoord cellSpacingB = GetRowSpacing(rowGroupFrame->GetStartRowIndex()+
                                         rowGroupFrame->GetRowCount());
    // Get the frame state bits
    // See if we should only reflow the dirty child frames
    if (reflowAllKids ||
        NS_SUBTREE_DIRTY(kidFrame) ||
        (aReflowInput.reflowInput.mFlags.mSpecialBSizeReflow &&
         (isPaginated || kidFrame->HasAnyStateBits(
                          NS_FRAME_CONTAINS_RELATIVE_BSIZE)))) {
      if (pageBreak) {
        if (allowRepeatedFooter) {
          PlaceRepeatedFooter(aReflowInput, tfoot, footerHeight);
        }
        else if (tfoot && tfoot->IsRepeatable()) {
          tfoot->SetRepeatable(false);
        }
        PushChildren(rowGroups, childX);
        aStatus.Reset();
        aStatus.SetIncomplete();
        break;
      }

      LogicalSize kidAvailSize(aReflowInput.availSize);
      allowRepeatedFooter = false;
      if (isPaginated && (NS_UNCONSTRAINEDSIZE != kidAvailSize.BSize(wm))) {
        nsTableRowGroupFrame* kidRG =
          static_cast<nsTableRowGroupFrame*>(kidFrame);
        if (kidRG != thead && kidRG != tfoot && tfoot && tfoot->IsRepeatable()) {
          // the child is a tbody and there is a repeatable footer
          NS_ASSERTION(tfoot == rowGroups[rowGroups.Length() - 1], "Missing footer!");
          if (footerHeight + cellSpacingB < kidAvailSize.BSize(wm)) {
            allowRepeatedFooter = true;
            kidAvailSize.BSize(wm) -= footerHeight + cellSpacingB;
          }
        }
      }

      nsRect oldKidRect = kidFrame->GetRect();
      nsRect oldKidVisualOverflow = kidFrame->GetVisualOverflowRect();

      ReflowOutput desiredSize(aReflowInput.reflowInput);
      desiredSize.ClearSize();

      // Reflow the child into the available space
      ReflowInput kidReflowInput(presContext, aReflowInput.reflowInput,
                                       kidFrame,
                                       kidAvailSize,
                                       nullptr,
                                       ReflowInput::CALLER_WILL_INIT);
      InitChildReflowInput(kidReflowInput);

      // If this isn't the first row group, and the previous row group has a
      // nonzero YMost, then we can't be at the top of the page.
      // We ignore a repeated head row group in this check to avoid causing
      // infinite loops in some circumstances - see bug 344883.
      if (childX > ((thead && IsRepeatedFrame(thead)) ? 1u : 0u) &&
          (rowGroups[childX - 1]->GetNormalRect().YMost() > 0)) {
        kidReflowInput.mFlags.mIsTopOfPage = false;
      }
      aReflowInput.bCoord += cellSpacingB;
      if (NS_UNCONSTRAINEDSIZE != aReflowInput.availSize.BSize(wm)) {
        aReflowInput.availSize.BSize(wm) -= cellSpacingB;
      }
      // record the presence of a next in flow, it might get destroyed so we
      // need to reorder the row group array
      bool reorder = false;
      if (kidFrame->GetNextInFlow())
        reorder = true;

      LogicalPoint kidPosition(wm, aReflowInput.iCoord, aReflowInput.bCoord);
      ReflowChild(kidFrame, presContext, desiredSize, kidReflowInput,
                  wm, kidPosition, containerSize, 0, aStatus);
      kidReflowInput.ApplyRelativePositioning(&kidPosition, containerSize);

      if (reorder) {
        // reorder row groups the reflow may have changed the nextinflows
        OrderRowGroups(rowGroups, &thead, &tfoot);
        childX = rowGroups.IndexOf(kidFrame);
        if (childX == RowGroupArray::NoIndex) {
          // XXXbz can this happen?
          childX = rowGroups.Length();
        }
      }
      if (isPaginated && !aStatus.IsFullyComplete() &&
          ShouldAvoidBreakInside(aReflowInput.reflowInput)) {
        aStatus.SetInlineLineBreakBeforeAndReset();
        break;
      }
      // see if the rowgroup did not fit on this page might be pushed on
      // the next page
      if (isPaginated &&
          (aStatus.IsInlineBreakBefore() ||
           (aStatus.IsComplete() &&
            (NS_UNCONSTRAINEDSIZE != kidReflowInput.AvailableHeight()) &&
            kidReflowInput.AvailableHeight() < desiredSize.Height()))) {
        if (ShouldAvoidBreakInside(aReflowInput.reflowInput)) {
          aStatus.SetInlineLineBreakBeforeAndReset();
          break;
        }
        // if we are on top of the page place with dataloss
        if (kidReflowInput.mFlags.mIsTopOfPage) {
          if (childX+1 < rowGroups.Length()) {
            nsIFrame* nextRowGroupFrame = rowGroups[childX + 1];
            if (nextRowGroupFrame) {
              PlaceChild(aReflowInput, kidFrame,
                         kidPosition.GetPhysicalPoint(wm,
                           containerSize - desiredSize.PhysicalSize()),
                         desiredSize, oldKidRect, oldKidVisualOverflow);
              if (allowRepeatedFooter) {
                PlaceRepeatedFooter(aReflowInput, tfoot, footerHeight);
              }
              else if (tfoot && tfoot->IsRepeatable()) {
                tfoot->SetRepeatable(false);
              }
              aStatus.Reset();
              aStatus.SetIncomplete();
              PushChildren(rowGroups, childX + 1);
              aLastChildReflowed = kidFrame;
              break;
            }
          }
        }
        else { // we are not on top, push this rowgroup onto the next page
          if (prevKidFrame) { // we had a rowgroup before so push this
            if (allowRepeatedFooter) {
              PlaceRepeatedFooter(aReflowInput, tfoot, footerHeight);
            }
            else if (tfoot && tfoot->IsRepeatable()) {
              tfoot->SetRepeatable(false);
            }
            aStatus.Reset();
            aStatus.SetIncomplete();
            PushChildren(rowGroups, childX);
            aLastChildReflowed = prevKidFrame;
            break;
          }
          else { // we can't push so lets make clear how much space we need
            PlaceChild(aReflowInput, kidFrame,
                       kidPosition.GetPhysicalPoint(wm,
                         containerSize - desiredSize.PhysicalSize()),
                       desiredSize, oldKidRect, oldKidVisualOverflow);
            aLastChildReflowed = kidFrame;
            if (allowRepeatedFooter) {
              PlaceRepeatedFooter(aReflowInput, tfoot, footerHeight);
              aLastChildReflowed = tfoot;
            }
            break;
          }
        }
      }

      aLastChildReflowed   = kidFrame;

      pageBreak = false;
      // see if there is a page break after this row group or before the next one
      if (aStatus.IsComplete() && isPaginated &&
          (NS_UNCONSTRAINEDSIZE != kidReflowInput.AvailableHeight())) {
        nsIFrame* nextKid =
          (childX + 1 < rowGroups.Length()) ? rowGroups[childX + 1] : nullptr;
        pageBreak = PageBreakAfter(kidFrame, nextKid);
      }

      // Place the child
      PlaceChild(aReflowInput, kidFrame,
                 kidPosition.GetPhysicalPoint(wm, containerSize -
                                                  desiredSize.PhysicalSize()),
                 desiredSize, oldKidRect, oldKidVisualOverflow);

      // Remember where we just were in case we end up pushing children
      prevKidFrame = kidFrame;

      MOZ_ASSERT(!aStatus.IsIncomplete() || isPaginated,
                 "Table contents should only fragment in paginated contexts");

      // Special handling for incomplete children
      if (isPaginated && aStatus.IsIncomplete()) {
        nsIFrame* kidNextInFlow = kidFrame->GetNextInFlow();
        if (!kidNextInFlow) {
          // The child doesn't have a next-in-flow so create a continuing
          // frame. This hooks the child into the flow
          kidNextInFlow = presContext->PresShell()->FrameConstructor()->
            CreateContinuingFrame(presContext, kidFrame, this);

          // Insert the kid's new next-in-flow into our sibling list...
          mFrames.InsertFrame(nullptr, kidFrame, kidNextInFlow);
          // and in rowGroups after childX so that it will get pushed below.
          rowGroups.InsertElementAt(childX + 1,
                      static_cast<nsTableRowGroupFrame*>(kidNextInFlow));
        } else if (kidNextInFlow == kidFrame->GetNextSibling()) {
          // OrderRowGroups excludes NIFs in the child list from 'rowGroups'
          // so we deal with that here to make sure they get pushed.
          MOZ_ASSERT(!rowGroups.Contains(kidNextInFlow),
                     "OrderRowGroups must not put our NIF in 'rowGroups'");
          rowGroups.InsertElementAt(childX + 1,
                      static_cast<nsTableRowGroupFrame*>(kidNextInFlow));
        }

        // We've used up all of our available space so push the remaining
        // children.
        if (allowRepeatedFooter) {
          PlaceRepeatedFooter(aReflowInput, tfoot, footerHeight);
        }
        else if (tfoot && tfoot->IsRepeatable()) {
          tfoot->SetRepeatable(false);
        }

        nsIFrame* nextSibling = kidFrame->GetNextSibling();
        if (nextSibling) {
          PushChildren(rowGroups, childX + 1);
        }
        break;
      }
    }
    else { // it isn't being reflowed
      aReflowInput.bCoord += cellSpacingB;
      LogicalRect kidRect(wm, kidFrame->GetNormalRect(), containerSize);
      if (kidRect.BStart(wm) != aReflowInput.bCoord) {
        // invalidate the old position
        kidFrame->InvalidateFrameSubtree();
        // move to the new position
        kidFrame->MovePositionBy(wm, LogicalPoint(wm, 0, aReflowInput.bCoord -
                                                         kidRect.BStart(wm)));
        RePositionViews(kidFrame);
        // invalidate the new position
        kidFrame->InvalidateFrameSubtree();
      }
      aReflowInput.bCoord += kidRect.BSize(wm);

      // If our bsize is constrained then update the available bsize.
      if (NS_UNCONSTRAINEDSIZE != aReflowInput.availSize.BSize(wm)) {
        aReflowInput.availSize.BSize(wm) -= cellSpacingB + kidRect.BSize(wm);
      }
    }
  }

  // We've now propagated the column resizes and geometry changes to all
  // the children.
  mBits.mResizedColumns = false;
  ClearGeometryDirty();
}

void
nsTableFrame::ReflowColGroups(nsRenderingContext *aRenderingContext)
{
  if (!GetPrevInFlow() && !HaveReflowedColGroups()) {
    ReflowOutput kidMet(GetWritingMode());
    nsPresContext *presContext = PresContext();
    for (nsIFrame* kidFrame : mColGroups) {
      if (NS_SUBTREE_DIRTY(kidFrame)) {
        // The column groups don't care about dimensions or reflow states.
        ReflowInput
          kidReflowInput(presContext, kidFrame, aRenderingContext,
                         LogicalSize(kidFrame->GetWritingMode()));
        nsReflowStatus cgStatus;
        ReflowChild(kidFrame, presContext, kidMet, kidReflowInput, 0, 0, 0,
                    cgStatus);
        FinishReflowChild(kidFrame, presContext, kidMet, nullptr, 0, 0, 0);
      }
    }
    SetHaveReflowedColGroups(true);
  }
}

void
nsTableFrame::CalcDesiredBSize(const ReflowInput& aReflowInput,
                               ReflowOutput& aDesiredSize)
{
  WritingMode wm = aReflowInput.GetWritingMode();
  nsTableCellMap* cellMap = GetCellMap();
  if (!cellMap) {
    NS_ERROR("never ever call me until the cell map is built!");
    aDesiredSize.BSize(wm) = 0;
    return;
  }
  LogicalMargin borderPadding = GetChildAreaOffset(wm, &aReflowInput);

  // get the natural bsize based on the last child's (row group) rect
  RowGroupArray rowGroups;
  OrderRowGroups(rowGroups);
  if (rowGroups.IsEmpty()) {
    // tables can be used as rectangular items without content
    nscoord tableSpecifiedBSize = CalcBorderBoxBSize(aReflowInput);
    if ((NS_UNCONSTRAINEDSIZE != tableSpecifiedBSize) &&
        (tableSpecifiedBSize > 0) &&
        eCompatibility_NavQuirks != PresContext()->CompatibilityMode()) {
          // empty tables should not have a size in quirks mode
      aDesiredSize.BSize(wm) = tableSpecifiedBSize;
    } else {
      aDesiredSize.BSize(wm) = 0;
    }
    return;
  }
  int32_t rowCount = cellMap->GetRowCount();
  int32_t colCount = cellMap->GetColCount();
  nscoord desiredBSize = borderPadding.BStartEnd(wm);
  if (rowCount > 0 && colCount > 0) {
    desiredBSize += GetRowSpacing(-1);
    for (uint32_t rgIdx = 0; rgIdx < rowGroups.Length(); rgIdx++) {
      desiredBSize += rowGroups[rgIdx]->BSize(wm) +
                       GetRowSpacing(rowGroups[rgIdx]->GetRowCount() +
                                     rowGroups[rgIdx]->GetStartRowIndex());
    }
  }

  // see if a specified table bsize requires dividing additional space to rows
  if (!GetPrevInFlow()) {
    nscoord tableSpecifiedBSize = CalcBorderBoxBSize(aReflowInput);
    if ((tableSpecifiedBSize > 0) &&
        (tableSpecifiedBSize != NS_UNCONSTRAINEDSIZE) &&
        (tableSpecifiedBSize > desiredBSize)) {
      // proportionately distribute the excess bsize to unconstrained rows in each
      // unconstrained row group.
      DistributeBSizeToRows(aReflowInput, tableSpecifiedBSize - desiredBSize);
      // this might have changed the overflow area incorporate the childframe overflow area.
      for (nsIFrame* kidFrame : mFrames) {
        ConsiderChildOverflow(aDesiredSize.mOverflowAreas, kidFrame);
      }
      desiredBSize = tableSpecifiedBSize;
    }
  }
  aDesiredSize.BSize(wm) = desiredBSize;
}

static
void ResizeCells(nsTableFrame& aTableFrame)
{
  nsTableFrame::RowGroupArray rowGroups;
  aTableFrame.OrderRowGroups(rowGroups);
  WritingMode wm = aTableFrame.GetWritingMode();
  ReflowOutput tableDesiredSize(wm);
  tableDesiredSize.SetSize(wm, aTableFrame.GetLogicalSize(wm));
  tableDesiredSize.SetOverflowAreasToDesiredBounds();

  for (uint32_t rgIdx = 0; rgIdx < rowGroups.Length(); rgIdx++) {
    nsTableRowGroupFrame* rgFrame = rowGroups[rgIdx];

    ReflowOutput groupDesiredSize(wm);
    groupDesiredSize.SetSize(wm, rgFrame->GetLogicalSize(wm));
    groupDesiredSize.SetOverflowAreasToDesiredBounds();

    nsTableRowFrame* rowFrame = rgFrame->GetFirstRow();
    while (rowFrame) {
      rowFrame->DidResize();
      rgFrame->ConsiderChildOverflow(groupDesiredSize.mOverflowAreas, rowFrame);
      rowFrame = rowFrame->GetNextRow();
    }
    rgFrame->FinishAndStoreOverflow(&groupDesiredSize);
    tableDesiredSize.mOverflowAreas.UnionWith(groupDesiredSize.mOverflowAreas +
                                              rgFrame->GetPosition());
  }
  aTableFrame.FinishAndStoreOverflow(&tableDesiredSize);
}

void
nsTableFrame::DistributeBSizeToRows(const ReflowInput& aReflowInput,
                                    nscoord                  aAmount)
{
  WritingMode wm = aReflowInput.GetWritingMode();
  LogicalMargin borderPadding = GetChildAreaOffset(wm, &aReflowInput);

  nsSize containerSize =
    aReflowInput.ComputedSizeAsContainerIfConstrained();

  RowGroupArray rowGroups;
  OrderRowGroups(rowGroups);

  nscoord amountUsed = 0;
  // distribute space to each pct bsize row whose row group doesn't have a computed
  // bsize, and base the pct on the table bsize. If the row group had a computed
  // bsize, then this was already done in nsTableRowGroupFrame::CalculateRowBSizes
  nscoord pctBasis = aReflowInput.ComputedBSize() - GetRowSpacing(-1, GetRowCount());
  nscoord bOriginRG = borderPadding.BStart(wm) + GetRowSpacing(0);
  nscoord bEndRG = bOriginRG;
  uint32_t rgIdx;
  for (rgIdx = 0; rgIdx < rowGroups.Length(); rgIdx++) {
    nsTableRowGroupFrame* rgFrame = rowGroups[rgIdx];
    nscoord amountUsedByRG = 0;
    nscoord bOriginRow = 0;
    LogicalRect rgNormalRect(wm, rgFrame->GetNormalRect(), containerSize);
    if (!rgFrame->HasStyleBSize()) {
      nsTableRowFrame* rowFrame = rgFrame->GetFirstRow();
      while (rowFrame) {
        // We don't know the final width of the rowGroupFrame yet, so use 0,0
        // as a dummy containerSize here; we'll adjust the row positions at
        // the end, after the rowGroup size is finalized.
        const nsSize dummyContainerSize;
        LogicalRect rowNormalRect(wm, rowFrame->GetNormalRect(),
                                  dummyContainerSize);
        nscoord cellSpacingB = GetRowSpacing(rowFrame->GetRowIndex());
        if ((amountUsed < aAmount) && rowFrame->HasPctBSize()) {
          nscoord pctBSize = rowFrame->GetInitialBSize(pctBasis);
          nscoord amountForRow = std::min(aAmount - amountUsed,
                                          pctBSize - rowNormalRect.BSize(wm));
          if (amountForRow > 0) {
            // XXXbz we don't need to move the row's b-position to bOriginRow?
            nsRect origRowRect = rowFrame->GetRect();
            nscoord newRowBSize = rowNormalRect.BSize(wm) + amountForRow;
            rowFrame->SetSize(wm, LogicalSize(wm, rowNormalRect.ISize(wm),
                              newRowBSize));
            bOriginRow += newRowBSize + cellSpacingB;
            bEndRG += newRowBSize + cellSpacingB;
            amountUsed += amountForRow;
            amountUsedByRG += amountForRow;
            //rowFrame->DidResize();
            nsTableFrame::RePositionViews(rowFrame);

            rgFrame->InvalidateFrameWithRect(origRowRect);
            rgFrame->InvalidateFrame();
          }
        }
        else {
          if (amountUsed > 0 && bOriginRow != rowNormalRect.BStart(wm) &&
              !HasAnyStateBits(NS_FRAME_FIRST_REFLOW)) {
            rowFrame->InvalidateFrameSubtree();
            rowFrame->MovePositionBy(wm, LogicalPoint(wm, 0, bOriginRow -
                                                    rowNormalRect.BStart(wm)));
            nsTableFrame::RePositionViews(rowFrame);
            rowFrame->InvalidateFrameSubtree();
          }
          bOriginRow += rowNormalRect.BSize(wm) + cellSpacingB;
          bEndRG += rowNormalRect.BSize(wm) + cellSpacingB;
        }
        rowFrame = rowFrame->GetNextRow();
      }
      if (amountUsed > 0) {
        if (rgNormalRect.BStart(wm) != bOriginRG) {
          rgFrame->InvalidateFrameSubtree();
        }

        nsRect origRgNormalRect = rgFrame->GetRect();
        nsRect origRgVisualOverflow = rgFrame->GetVisualOverflowRect();

        rgFrame->MovePositionBy(wm, LogicalPoint(wm, 0, bOriginRG -
                                                 rgNormalRect.BStart(wm)));
        rgFrame->SetSize(wm, LogicalSize(wm, rgNormalRect.ISize(wm),
                                rgNormalRect.BSize(wm) + amountUsedByRG));

        nsTableFrame::InvalidateTableFrame(rgFrame, origRgNormalRect,
                                           origRgVisualOverflow, false);
      }
    }
    else if (amountUsed > 0 && bOriginRG != rgNormalRect.BStart(wm)) {
      rgFrame->InvalidateFrameSubtree();
      rgFrame->MovePositionBy(wm, LogicalPoint(wm, 0, bOriginRG -
                                               rgNormalRect.BStart(wm)));
      // Make sure child views are properly positioned
      nsTableFrame::RePositionViews(rgFrame);
      rgFrame->InvalidateFrameSubtree();
    }
    bOriginRG = bEndRG;
  }

  if (amountUsed >= aAmount) {
    ResizeCells(*this);
    return;
  }

  // get the first row without a style bsize where its row group has an
  // unconstrained bsize
  nsTableRowGroupFrame* firstUnStyledRG  = nullptr;
  nsTableRowFrame*      firstUnStyledRow = nullptr;
  for (rgIdx = 0; rgIdx < rowGroups.Length() && !firstUnStyledRG; rgIdx++) {
    nsTableRowGroupFrame* rgFrame = rowGroups[rgIdx];
    if (!rgFrame->HasStyleBSize()) {
      nsTableRowFrame* rowFrame = rgFrame->GetFirstRow();
      while (rowFrame) {
        if (!rowFrame->HasStyleBSize()) {
          firstUnStyledRG = rgFrame;
          firstUnStyledRow = rowFrame;
          break;
        }
        rowFrame = rowFrame->GetNextRow();
      }
    }
  }

  nsTableRowFrame* lastEligibleRow = nullptr;
  // Accumulate the correct divisor. This will be the total bsize of all
  // unstyled rows inside unstyled row groups, unless there are none, in which
  // case, it will be number of all rows. If the unstyled rows don't have a
  // bsize, divide the space equally among them.
  nscoord divisor = 0;
  int32_t eligibleRows = 0;
  bool expandEmptyRows = false;

  if (!firstUnStyledRow) {
    // there is no unstyled row
    divisor = GetRowCount();
  }
  else {
    for (rgIdx = 0; rgIdx < rowGroups.Length(); rgIdx++) {
      nsTableRowGroupFrame* rgFrame = rowGroups[rgIdx];
      if (!firstUnStyledRG || !rgFrame->HasStyleBSize()) {
        nsTableRowFrame* rowFrame = rgFrame->GetFirstRow();
        while (rowFrame) {
          if (!firstUnStyledRG || !rowFrame->HasStyleBSize()) {
            NS_ASSERTION(rowFrame->BSize(wm) >= 0,
                         "negative row frame block-size");
            divisor += rowFrame->BSize(wm);
            eligibleRows++;
            lastEligibleRow = rowFrame;
          }
          rowFrame = rowFrame->GetNextRow();
        }
      }
    }
    if (divisor <= 0) {
      if (eligibleRows > 0) {
        expandEmptyRows = true;
      }
      else {
        NS_ERROR("invalid divisor");
        return;
      }
    }
  }
  // allocate the extra bsize to the unstyled row groups and rows
  nscoord bSizeToDistribute = aAmount - amountUsed;
  bOriginRG = borderPadding.BStart(wm) + GetRowSpacing(-1);
  bEndRG = bOriginRG;
  for (rgIdx = 0; rgIdx < rowGroups.Length(); rgIdx++) {
    nsTableRowGroupFrame* rgFrame = rowGroups[rgIdx];
    nscoord amountUsedByRG = 0;
    nscoord bOriginRow = 0;
    LogicalRect rgNormalRect(wm, rgFrame->GetNormalRect(), containerSize);
    nsRect rgVisualOverflow = rgFrame->GetVisualOverflowRect();
    // see if there is an eligible row group or we distribute to all rows
    if (!firstUnStyledRG || !rgFrame->HasStyleBSize() || !eligibleRows) {
      for (nsTableRowFrame* rowFrame = rgFrame->GetFirstRow();
           rowFrame; rowFrame = rowFrame->GetNextRow()) {
        nscoord cellSpacingB = GetRowSpacing(rowFrame->GetRowIndex());
        // We don't know the final width of the rowGroupFrame yet, so use 0,0
        // as a dummy containerSize here; we'll adjust the row positions at
        // the end, after the rowGroup size is finalized.
        const nsSize dummyContainerSize;
        LogicalRect rowNormalRect(wm, rowFrame->GetNormalRect(),
                                  dummyContainerSize);
        nsRect rowVisualOverflow = rowFrame->GetVisualOverflowRect();
        // see if there is an eligible row or we distribute to all rows
        if (!firstUnStyledRow || !rowFrame->HasStyleBSize() || !eligibleRows) {
          float ratio;
          if (eligibleRows) {
            if (!expandEmptyRows) {
              // The amount of additional space each row gets is proportional
              // to its bsize
              ratio = float(rowNormalRect.BSize(wm)) / float(divisor);
            } else {
              // empty rows get all the same additional space
              ratio = 1.0f / float(eligibleRows);
            }
          }
          else {
            // all rows get the same additional space
            ratio = 1.0f / float(divisor);
          }
          // give rows their additional space, except for the last row which
          // gets the remainder
          nscoord amountForRow =
            (rowFrame == lastEligibleRow)
              ? aAmount - amountUsed
              : NSToCoordRound(((float)(bSizeToDistribute)) * ratio);
          amountForRow = std::min(amountForRow, aAmount - amountUsed);

          if (bOriginRow != rowNormalRect.BStart(wm)) {
            rowFrame->InvalidateFrameSubtree();
          }

          // update the row bsize
          nsRect origRowRect = rowFrame->GetRect();
          nscoord newRowBSize = rowNormalRect.BSize(wm) + amountForRow;
          rowFrame->MovePositionBy(wm, LogicalPoint(wm, 0, bOriginRow -
                                                    rowNormalRect.BStart(wm)));
          rowFrame->SetSize(wm, LogicalSize(wm, rowNormalRect.ISize(wm),
                                            newRowBSize));

          bOriginRow += newRowBSize + cellSpacingB;
          bEndRG += newRowBSize + cellSpacingB;

          amountUsed += amountForRow;
          amountUsedByRG += amountForRow;
          NS_ASSERTION((amountUsed <= aAmount), "invalid row allocation");
          //rowFrame->DidResize();
          nsTableFrame::RePositionViews(rowFrame);

          nsTableFrame::InvalidateTableFrame(rowFrame, origRowRect,
                                             rowVisualOverflow, false);
        }
        else {
          if (amountUsed > 0 && bOriginRow != rowNormalRect.BStart(wm)) {
            rowFrame->InvalidateFrameSubtree();
            rowFrame->MovePositionBy(wm, LogicalPoint(wm, 0, bOriginRow -
                                                    rowNormalRect.BStart(wm)));
            nsTableFrame::RePositionViews(rowFrame);
            rowFrame->InvalidateFrameSubtree();
          }
          bOriginRow += rowNormalRect.BSize(wm) + cellSpacingB;
          bEndRG += rowNormalRect.BSize(wm) + cellSpacingB;
        }
      }

      if (amountUsed > 0) {
        if (rgNormalRect.BStart(wm) != bOriginRG) {
          rgFrame->InvalidateFrameSubtree();
        }

        nsRect origRgNormalRect = rgFrame->GetRect();
        rgFrame->MovePositionBy(wm, LogicalPoint(wm, 0, bOriginRG -
                                                 rgNormalRect.BStart(wm)));
        rgFrame->SetSize(wm, LogicalSize(wm, rgNormalRect.ISize(wm),
                                rgNormalRect.BSize(wm) + amountUsedByRG));

        nsTableFrame::InvalidateTableFrame(rgFrame, origRgNormalRect,
                                           rgVisualOverflow, false);
      }

      // For vertical-rl mode, we needed to position the rows relative to the
      // right-hand (block-start) side of the group; but we couldn't do that
      // above, as we didn't know the rowGroupFrame's final block size yet.
      // So we used a dummyContainerSize of 0,0 earlier, placing the rows to
      // the left of the rowGroupFrame's (physical) origin. Now we move them
      // all rightwards by its final width.
      if (wm.IsVerticalRL()) {
        nscoord rgWidth = rgFrame->GetSize().width;
        for (nsTableRowFrame* rowFrame = rgFrame->GetFirstRow();
             rowFrame; rowFrame = rowFrame->GetNextRow()) {
          rowFrame->InvalidateFrameSubtree();
          rowFrame->MovePositionBy(nsPoint(rgWidth, 0));
          nsTableFrame::RePositionViews(rowFrame);
          rowFrame->InvalidateFrameSubtree();
        }
      }
    }
    else if (amountUsed > 0 && bOriginRG != rgNormalRect.BStart(wm)) {
      rgFrame->InvalidateFrameSubtree();
      rgFrame->MovePositionBy(wm, LogicalPoint(wm, 0, bOriginRG -
                                               rgNormalRect.BStart(wm)));
      // Make sure child views are properly positioned
      nsTableFrame::RePositionViews(rgFrame);
      rgFrame->InvalidateFrameSubtree();
    }
    bOriginRG = bEndRG;
  }

  ResizeCells(*this);
}

nscoord
nsTableFrame::GetColumnISizeFromFirstInFlow(int32_t aColIndex)
{
  MOZ_ASSERT(this == FirstInFlow());
  nsTableColFrame* colFrame = GetColFrame(aColIndex);
  return colFrame ? colFrame->GetFinalISize() : 0;
}

nscoord
nsTableFrame::GetColSpacing()
{
  if (IsBorderCollapse())
    return 0;

  return StyleTableBorder()->mBorderSpacingCol;
}

// XXX: could cache this.  But be sure to check style changes if you do!
nscoord
nsTableFrame::GetColSpacing(int32_t aColIndex)
{
  NS_ASSERTION(aColIndex >= -1 && aColIndex <= GetColCount(),
               "Column index exceeds the bounds of the table");
  // Index is irrelevant for ordinary tables.  We check that it falls within
  // appropriate bounds to increase confidence of correctness in situations
  // where it does matter.
  return GetColSpacing();
}

nscoord
nsTableFrame::GetColSpacing(int32_t aStartColIndex,
                            int32_t aEndColIndex)
{
  NS_ASSERTION(aStartColIndex >= -1 && aStartColIndex <= GetColCount(),
               "Start column index exceeds the bounds of the table");
  NS_ASSERTION(aEndColIndex >= -1 && aEndColIndex <= GetColCount(),
               "End column index exceeds the bounds of the table");
  NS_ASSERTION(aStartColIndex <= aEndColIndex,
               "End index must not be less than start index");
  // Only one possible value so just multiply it out. Tables where index
  // matters will override this function
  return GetColSpacing() * (aEndColIndex - aStartColIndex);
}

nscoord
nsTableFrame::GetRowSpacing()
{
  if (IsBorderCollapse())
    return 0;

  return StyleTableBorder()->mBorderSpacingRow;
}

// XXX: could cache this. But be sure to check style changes if you do!
nscoord
nsTableFrame::GetRowSpacing(int32_t aRowIndex)
{
  NS_ASSERTION(aRowIndex >= -1 && aRowIndex <= GetRowCount(),
               "Row index exceeds the bounds of the table");
  // Index is irrelevant for ordinary tables.  We check that it falls within
  // appropriate bounds to increase confidence of correctness in situations
  // where it does matter.
  return GetRowSpacing();
}

nscoord
nsTableFrame::GetRowSpacing(int32_t aStartRowIndex,
                            int32_t aEndRowIndex)
{
  NS_ASSERTION(aStartRowIndex >= -1 && aStartRowIndex <= GetRowCount(),
               "Start row index exceeds the bounds of the table");
  NS_ASSERTION(aEndRowIndex >= -1 && aEndRowIndex <= GetRowCount(),
               "End row index exceeds the bounds of the table");
  NS_ASSERTION(aStartRowIndex <= aEndRowIndex,
               "End index must not be less than start index");
  // Only one possible value so just multiply it out. Tables where index
  // matters will override this function
  return GetRowSpacing() * (aEndRowIndex - aStartRowIndex);
}

/* virtual */ nscoord
nsTableFrame::GetLogicalBaseline(WritingMode aWM) const
{
  nscoord baseline;
  if (!GetNaturalBaselineBOffset(aWM, BaselineSharingGroup::eFirst, &baseline)) {
    baseline = BSize(aWM);
  }
  return baseline;
}

/* virtual */ bool
nsTableFrame::GetNaturalBaselineBOffset(WritingMode aWM,
                                        BaselineSharingGroup aBaselineGroup,
                                        nscoord*             aBaseline) const
{
  RowGroupArray orderedRowGroups;
  OrderRowGroups(orderedRowGroups);
  // XXX not sure if this should be the size of the containing block instead.
  nsSize containerSize = mRect.Size();
  auto TableBaseline = [aWM, containerSize] (nsTableRowGroupFrame* aRowGroup,
                                             nsTableRowFrame* aRow) {
    nscoord rgBStart = LogicalRect(aWM, aRowGroup->GetNormalRect(),
                                   containerSize).BStart(aWM);
    nscoord rowBStart = LogicalRect(aWM, aRow->GetNormalRect(),
                                    containerSize).BStart(aWM);
    return rgBStart + rowBStart + aRow->GetRowBaseline(aWM);
  };
  if (aBaselineGroup == BaselineSharingGroup::eFirst) {
    for (uint32_t rgIndex = 0; rgIndex < orderedRowGroups.Length(); rgIndex++) {
      nsTableRowGroupFrame* rgFrame = orderedRowGroups[rgIndex];
      nsTableRowFrame* row = rgFrame->GetFirstRow();
      if (row) {
        *aBaseline = TableBaseline(rgFrame, row);
        return true;
      }
    }
  } else {
    for (uint32_t rgIndex = orderedRowGroups.Length(); rgIndex-- > 0;) {
      nsTableRowGroupFrame* rgFrame = orderedRowGroups[rgIndex];
      nsTableRowFrame* row = rgFrame->GetLastRow();
      if (row) {
        *aBaseline = BSize(aWM) - TableBaseline(rgFrame, row);
        return true;
      }
    }
  }
  return false;
}

/* ----- global methods ----- */

nsTableFrame*
NS_NewTableFrame(nsIPresShell* aPresShell, nsStyleContext* aContext)
{
  return new (aPresShell) nsTableFrame(aContext);
}

NS_IMPL_FRAMEARENA_HELPERS(nsTableFrame)

nsTableFrame*
nsTableFrame::GetTableFrame(nsIFrame* aFrame)
{
  for (nsIFrame* ancestor = aFrame->GetParent(); ancestor;
       ancestor = ancestor->GetParent()) {
    if (ancestor->IsTableFrame()) {
      return static_cast<nsTableFrame*>(ancestor);
    }
  }
  MOZ_CRASH("unable to find table parent");
  return nullptr;
}

nsTableFrame*
nsTableFrame::GetTableFramePassingThrough(nsIFrame* aMustPassThrough,
                                          nsIFrame* aFrame,
                                          bool* aDidPassThrough)
{
  MOZ_ASSERT(aMustPassThrough == aFrame ||
             nsLayoutUtils::IsProperAncestorFrame(aMustPassThrough, aFrame),
             "aMustPassThrough should be an ancestor");

  // Retrieve the table frame, and check if we hit aMustPassThrough on the
  // way.
  *aDidPassThrough = false;
  nsTableFrame* tableFrame = nullptr;
  for (nsIFrame* ancestor = aFrame; ancestor; ancestor = ancestor->GetParent()) {
    if (ancestor == aMustPassThrough) {
      *aDidPassThrough = true;
    }
    if (ancestor->IsTableFrame()) {
      tableFrame = static_cast<nsTableFrame*>(ancestor);
      break;
    }
  }

  MOZ_ASSERT(tableFrame, "Should have a table frame here");
  return tableFrame;
}

bool
nsTableFrame::IsAutoBSize(WritingMode aWM)
{
  const nsStyleCoord &bsize = StylePosition()->BSize(aWM);
  // Don't consider calc() here like this quirk for percent.
  return bsize.GetUnit() == eStyleUnit_Auto ||
         (bsize.GetUnit() == eStyleUnit_Percent &&
          bsize.GetPercentValue() <= 0.0f);
}

nscoord
nsTableFrame::CalcBorderBoxBSize(const ReflowInput& aState)
{
  nscoord bSize = aState.ComputedBSize();
  if (NS_AUTOHEIGHT != bSize) {
    WritingMode wm = aState.GetWritingMode();
    LogicalMargin borderPadding = GetChildAreaOffset(wm, &aState);
    bSize += borderPadding.BStartEnd(wm);
  }
  bSize = std::max(0, bSize);

  return bSize;
}

bool
nsTableFrame::IsAutoLayout()
{
  if (StyleTable()->mLayoutStrategy == NS_STYLE_TABLE_LAYOUT_AUTO)
    return true;
  // a fixed-layout inline-table must have a inline size
  // and tables with inline size set to '-moz-max-content' must be
  // auto-layout (at least as long as
  // FixedTableLayoutStrategy::GetPrefISize returns nscoord_MAX)
  const nsStyleCoord &iSize = StylePosition()->ISize(GetWritingMode());
  return (iSize.GetUnit() == eStyleUnit_Auto) ||
         (iSize.GetUnit() == eStyleUnit_Enumerated &&
          iSize.GetIntValue() == NS_STYLE_WIDTH_MAX_CONTENT);
}

#ifdef DEBUG_FRAME_DUMP
nsresult
nsTableFrame::GetFrameName(nsAString& aResult) const
{
  return MakeFrameName(NS_LITERAL_STRING("Table"), aResult);
}
#endif

// Find the closet sibling before aPriorChildFrame (including aPriorChildFrame) that
// is of type aChildType
nsIFrame*
nsTableFrame::GetFrameAtOrBefore(nsIFrame* aParentFrame,
                                 nsIFrame* aPriorChildFrame,
                                 LayoutFrameType aChildType)
{
  nsIFrame* result = nullptr;
  if (!aPriorChildFrame) {
    return result;
  }
  if (aChildType == aPriorChildFrame->Type()) {
    return aPriorChildFrame;
  }

  // aPriorChildFrame is not of type aChildType, so we need start from
  // the beginnng and find the closest one
  nsIFrame* lastMatchingFrame = nullptr;
  nsIFrame* childFrame = aParentFrame->PrincipalChildList().FirstChild();
  while (childFrame && (childFrame != aPriorChildFrame)) {
    if (aChildType == childFrame->Type()) {
      lastMatchingFrame = childFrame;
    }
    childFrame = childFrame->GetNextSibling();
  }
  return lastMatchingFrame;
}

#ifdef DEBUG
void
nsTableFrame::DumpRowGroup(nsIFrame* aKidFrame)
{
  if (!aKidFrame)
    return;

  for (nsIFrame* cFrame : aKidFrame->PrincipalChildList()) {
    nsTableRowFrame *rowFrame = do_QueryFrame(cFrame);
    if (rowFrame) {
      printf("row(%d)=%p ", rowFrame->GetRowIndex(),
             static_cast<void*>(rowFrame));
      for (nsIFrame* childFrame : cFrame->PrincipalChildList()) {
        nsTableCellFrame *cellFrame = do_QueryFrame(childFrame);
        if (cellFrame) {
          int32_t colIndex;
          cellFrame->GetColIndex(colIndex);
          printf("cell(%d)=%p ", colIndex, static_cast<void*>(childFrame));
        }
      }
      printf("\n");
    }
    else {
      DumpRowGroup(rowFrame);
    }
  }
}

void
nsTableFrame::Dump(bool            aDumpRows,
                   bool            aDumpCols,
                   bool            aDumpCellMap)
{
  printf("***START TABLE DUMP*** \n");
  // dump the columns widths array
  printf("mColWidths=");
  int32_t numCols = GetColCount();
  int32_t colIdx;
  nsTableFrame* fif = static_cast<nsTableFrame*>(FirstInFlow());
  for (colIdx = 0; colIdx < numCols; colIdx++) {
    printf("%d ", fif->GetColumnISizeFromFirstInFlow(colIdx));
  }
  printf("\n");

  if (aDumpRows) {
    nsIFrame* kidFrame = mFrames.FirstChild();
    while (kidFrame) {
      DumpRowGroup(kidFrame);
      kidFrame = kidFrame->GetNextSibling();
    }
  }

  if (aDumpCols) {
	  // output col frame cache
    printf("\n col frame cache ->");
	   for (colIdx = 0; colIdx < numCols; colIdx++) {
      nsTableColFrame* colFrame = mColFrames.ElementAt(colIdx);
      if (0 == (colIdx % 8)) {
        printf("\n");
      }
      printf ("%d=%p ", colIdx, static_cast<void*>(colFrame));
      nsTableColType colType = colFrame->GetColType();
      switch (colType) {
      case eColContent:
        printf(" content ");
        break;
      case eColAnonymousCol:
        printf(" anonymous-column ");
        break;
      case eColAnonymousColGroup:
        printf(" anonymous-colgroup ");
        break;
      case eColAnonymousCell:
        printf(" anonymous-cell ");
        break;
      }
    }
    printf("\n colgroups->");
    for (nsIFrame* childFrame : mColGroups) {
      if (LayoutFrameType::TableColGroup == childFrame->Type()) {
        nsTableColGroupFrame* colGroupFrame = (nsTableColGroupFrame *)childFrame;
        colGroupFrame->Dump(1);
      }
    }
    for (colIdx = 0; colIdx < numCols; colIdx++) {
      printf("\n");
      nsTableColFrame* colFrame = GetColFrame(colIdx);
      colFrame->Dump(1);
    }
  }
  if (aDumpCellMap) {
    nsTableCellMap* cellMap = GetCellMap();
    cellMap->Dump();
  }
  printf(" ***END TABLE DUMP*** \n");
}
#endif

bool
nsTableFrame::ColumnHasCellSpacingBefore(int32_t aColIndex) const
{
  // Since fixed-layout tables should not have their column sizes change
  // as they load, we assume that all columns are significant.
  if (LayoutStrategy()->GetType() == nsITableLayoutStrategy::Fixed)
    return true;
  // the first column is always significant
  if (aColIndex == 0)
    return true;
  nsTableCellMap* cellMap = GetCellMap();
  if (!cellMap)
    return false;
  return cellMap->GetNumCellsOriginatingInCol(aColIndex) > 0;
}

/********************************************************************************
 * Collapsing Borders
 *
 *  The CSS spec says to resolve border conflicts in this order:
 *  1) any border with the style HIDDEN wins
 *  2) the widest border with a style that is not NONE wins
 *  3) the border styles are ranked in this order, highest to lowest precedence:
 *     double, solid, dashed, dotted, ridge, outset, groove, inset
 *  4) borders that are of equal width and style (differ only in color) have this precedence:
 *     cell, row, rowgroup, col, colgroup, table
 *  5) if all border styles are NONE, then that's the computed border style.
 *******************************************************************************/

#ifdef DEBUG
#define VerifyNonNegativeDamageRect(r)                                  \
  NS_ASSERTION((r).StartCol() >= 0, "negative col index");              \
  NS_ASSERTION((r).StartRow() >= 0, "negative row index");              \
  NS_ASSERTION((r).ColCount() >= 0, "negative cols damage");            \
  NS_ASSERTION((r).RowCount() >= 0, "negative rows damage");
#define VerifyDamageRect(r)                                             \
  VerifyNonNegativeDamageRect(r);                                       \
  NS_ASSERTION((r).EndCol() <= GetColCount(),                           \
               "cols damage extends outside table");                    \
  NS_ASSERTION((r).EndRow() <= GetRowCount(),                           \
               "rows damage extends outside table");
#endif

void
nsTableFrame::AddBCDamageArea(const TableArea& aValue)
{
  NS_ASSERTION(IsBorderCollapse(), "invalid AddBCDamageArea call");
#ifdef DEBUG
  VerifyDamageRect(aValue);
#endif

  SetNeedToCalcBCBorders(true);
  // Get the property
  BCPropertyData* value = GetOrCreateBCProperty();
  if (value) {
#ifdef DEBUG
    VerifyNonNegativeDamageRect(value->mDamageArea);
#endif
    // Clamp the old damage area to the current table area in case it shrunk.
    int32_t cols = GetColCount();
    if (value->mDamageArea.EndCol() > cols) {
      if (value->mDamageArea.StartCol() > cols) {
        value->mDamageArea.StartCol() = cols;
        value->mDamageArea.ColCount() = 0;
      }
      else {
        value->mDamageArea.ColCount() = cols - value->mDamageArea.StartCol();
      }
    }
    int32_t rows = GetRowCount();
    if (value->mDamageArea.EndRow() > rows) {
      if (value->mDamageArea.StartRow() > rows) {
        value->mDamageArea.StartRow() = rows;
        value->mDamageArea.RowCount() = 0;
      }
      else {
        value->mDamageArea.RowCount() = rows - value->mDamageArea.StartRow();
      }
    }

    // Construct a union of the new and old damage areas.
    value->mDamageArea.UnionArea(value->mDamageArea, aValue);
  }
}


void
nsTableFrame::SetFullBCDamageArea()
{
  NS_ASSERTION(IsBorderCollapse(), "invalid SetFullBCDamageArea call");

  SetNeedToCalcBCBorders(true);

  BCPropertyData* value = GetOrCreateBCProperty();
  if (value) {
    value->mDamageArea = TableArea(0, 0, GetColCount(), GetRowCount());
  }
}


/* BCCellBorder represents a border segment which can be either an inline-dir
 * or a block-dir segment. For each segment we need to know the color, width,
 * style, who owns it and how long it is in cellmap coordinates.
 * Ownership of these segments is important to calculate which corners should
 * be bevelled. This structure has dual use, its used first to compute the
 * dominant border for inline-dir and block-dir segments and to store the
 * preliminary computed border results in the BCCellBorders structure.
 * This temporary storage is not symmetric with respect to inline-dir and
 * block-dir border segments, its always column oriented. For each column in
 * the cellmap there is a temporary stored block-dir and inline-dir segment.
 * XXX_Bernd this asymmetry is the root of those rowspan bc border errors
 */
struct BCCellBorder
{
  BCCellBorder() { Reset(0, 1); }
  void Reset(uint32_t aRowIndex, uint32_t aRowSpan);
  nscolor       color;    // border segment color
  BCPixelSize   width;    // border segment width in pixel coordinates !!
  uint8_t       style;    // border segment style, possible values are defined
                          // in nsStyleConsts.h as NS_STYLE_BORDER_STYLE_*
  BCBorderOwner owner;    // border segment owner, possible values are defined
                          // in celldata.h. In the cellmap for each border
                          // segment we store the owner and later when
                          // painting we know the owner and can retrieve the
                          // style info from the corresponding frame
  int32_t       rowIndex; // rowIndex of temporary stored inline-dir border
                          // segments relative to the table
  int32_t       rowSpan;  // row span of temporary stored inline-dir border
                          // segments
};

void
BCCellBorder::Reset(uint32_t aRowIndex,
                    uint32_t aRowSpan)
{
  style = NS_STYLE_BORDER_STYLE_NONE;
  color = 0;
  width = 0;
  owner = eTableOwner;
  rowIndex = aRowIndex;
  rowSpan  = aRowSpan;
}

class BCMapCellIterator;

/*****************************************************************
 *  BCMapCellInfo
 * This structure stores information about the cellmap and all involved
 * table related frames that are used during the computation of winning borders
 * in CalcBCBorders so that they do need to be looked up again and again when
 * iterating over the cells.
 ****************************************************************/
struct BCMapCellInfo
{
  explicit BCMapCellInfo(nsTableFrame* aTableFrame);
  void ResetCellInfo();
  void SetInfo(nsTableRowFrame*   aNewRow,
               int32_t            aColIndex,
               BCCellData*        aCellData,
               BCMapCellIterator* aIter,
               nsCellMap*         aCellMap = nullptr);
  // The BCMapCellInfo has functions to set the continous
  // border widths (see nsTablePainter.cpp for a description of the continous
  // borders concept). The widths are computed inside these functions based on
  // the current position inside the table and the cached frames that correspond
  // to this position. The widths are stored in member variables of the internal
  // table frames.
  void SetTableBStartIStartContBCBorder();
  void SetRowGroupIStartContBCBorder();
  void SetRowGroupIEndContBCBorder();
  void SetRowGroupBEndContBCBorder();
  void SetRowIStartContBCBorder();
  void SetRowIEndContBCBorder();
  void SetColumnBStartIEndContBCBorder();
  void SetColumnBEndContBCBorder();
  void SetColGroupBEndContBCBorder();
  void SetInnerRowGroupBEndContBCBorder(const nsIFrame* aNextRowGroup,
                                        nsTableRowFrame* aNextRow);

  // functions to set the border widths on the table related frames, where the
  // knowledge about the current position in the table is used.
  void SetTableBStartBorderWidth(BCPixelSize aWidth);
  void SetTableIStartBorderWidth(int32_t aRowB, BCPixelSize aWidth);
  void SetTableIEndBorderWidth(int32_t aRowB, BCPixelSize aWidth);
  void SetTableBEndBorderWidth(BCPixelSize aWidth);
  void SetIStartBorderWidths(BCPixelSize aWidth);
  void SetIEndBorderWidths(BCPixelSize aWidth);
  void SetBStartBorderWidths(BCPixelSize aWidth);
  void SetBEndBorderWidths(BCPixelSize aWidth);

  // functions to compute the borders; they depend on the
  // knowledge about the current position in the table. The edge functions
  // should be called if a table edge is involved, otherwise the internal
  // functions should be called.
  BCCellBorder GetBStartEdgeBorder();
  BCCellBorder GetBEndEdgeBorder();
  BCCellBorder GetIStartEdgeBorder();
  BCCellBorder GetIEndEdgeBorder();
  BCCellBorder GetIEndInternalBorder();
  BCCellBorder GetIStartInternalBorder();
  BCCellBorder GetBStartInternalBorder();
  BCCellBorder GetBEndInternalBorder();

  // functions to set the internal position information
  void SetColumn(int32_t aColX);
  // Increment the row as we loop over the rows of a rowspan
  void IncrementRow(bool aResetToBStartRowOfCell = false);

  // Helper functions to get extent of the cell
  int32_t GetCellEndRowIndex() const;
  int32_t GetCellEndColIndex() const;

  // storage of table information
  nsTableFrame*         mTableFrame;
  int32_t               mNumTableRows;
  int32_t               mNumTableCols;
  BCPropertyData*       mTableBCData;
  WritingMode           mTableWM;

  // a cell can only belong to one rowgroup
  nsTableRowGroupFrame* mRowGroup;

  // a cell with a rowspan has a bstart and a bend row, and rows in between
  nsTableRowFrame*      mStartRow;
  nsTableRowFrame*      mEndRow;
  nsTableRowFrame*      mCurrentRowFrame;

  // a cell with a colspan has an istart and iend column and columns in between
  // they can belong to different colgroups
  nsTableColGroupFrame* mColGroup;
  nsTableColGroupFrame* mCurrentColGroupFrame;

  nsTableColFrame*      mStartCol;
  nsTableColFrame*      mEndCol;
  nsTableColFrame*      mCurrentColFrame;

  // cell information
  BCCellData*           mCellData;
  nsBCTableCellFrame*   mCell;

  int32_t               mRowIndex;
  int32_t               mRowSpan;
  int32_t               mColIndex;
  int32_t               mColSpan;

  // flags to describe the position of the cell with respect to the row- and
  // colgroups, for instance mRgAtStart documents that the bStart cell border hits
  // a rowgroup border
  bool                  mRgAtStart;
  bool                  mRgAtEnd;
  bool                  mCgAtStart;
  bool                  mCgAtEnd;

};


BCMapCellInfo::BCMapCellInfo(nsTableFrame* aTableFrame)
  : mTableFrame(aTableFrame)
  , mNumTableRows(aTableFrame->GetRowCount())
  , mNumTableCols(aTableFrame->GetColCount())
  , mTableBCData(mTableFrame->Properties().Get(TableBCProperty()))
  , mTableWM(aTableFrame->StyleContext())
{
  ResetCellInfo();
}

void
BCMapCellInfo::ResetCellInfo()
{
  mCellData  = nullptr;
  mRowGroup  = nullptr;
  mStartRow  = nullptr;
  mEndRow    = nullptr;
  mColGroup  = nullptr;
  mStartCol  = nullptr;
  mEndCol    = nullptr;
  mCell      = nullptr;
  mRowIndex  = mRowSpan = mColIndex = mColSpan = 0;
  mRgAtStart = mRgAtEnd = mCgAtStart = mCgAtEnd = false;
}

inline int32_t
BCMapCellInfo::GetCellEndRowIndex() const
{
  return mRowIndex + mRowSpan - 1;
}

inline int32_t
BCMapCellInfo::GetCellEndColIndex() const
{
  return mColIndex + mColSpan - 1;
}


class BCMapCellIterator
{
public:
  BCMapCellIterator(nsTableFrame* aTableFrame,
                    const TableArea& aDamageArea);

  void First(BCMapCellInfo& aMapCellInfo);

  void Next(BCMapCellInfo& aMapCellInfo);

  void PeekIEnd(BCMapCellInfo& aRefInfo,
                uint32_t       aRowIndex,
                BCMapCellInfo& aAjaInfo);

  void PeekBEnd(BCMapCellInfo& aRefInfo,
                uint32_t       aColIndex,
                BCMapCellInfo& aAjaInfo);

  bool IsNewRow() { return mIsNewRow; }

  nsTableRowFrame* GetPrevRow() const { return mPrevRow; }
  nsTableRowFrame* GetCurrentRow() const { return mRow; }
  nsTableRowGroupFrame* GetCurrentRowGroup() const { return mRowGroup; }

  int32_t    mRowGroupStart;
  int32_t    mRowGroupEnd;
  bool       mAtEnd;
  nsCellMap* mCellMap;

private:
  bool SetNewRow(nsTableRowFrame* row = nullptr);
  bool SetNewRowGroup(bool aFindFirstDamagedRow);

  nsTableFrame*         mTableFrame;
  nsTableCellMap*       mTableCellMap;
  nsTableFrame::RowGroupArray mRowGroups;
  nsTableRowGroupFrame* mRowGroup;
  int32_t               mRowGroupIndex;
  uint32_t              mNumTableRows;
  nsTableRowFrame*      mRow;
  nsTableRowFrame*      mPrevRow;
  bool                  mIsNewRow;
  int32_t               mRowIndex;
  uint32_t              mNumTableCols;
  int32_t               mColIndex;
  nsPoint               mAreaStart; // These are not really points in the usual
  nsPoint               mAreaEnd;   // sense; they're column/row coordinates
                                    // in the cell map.
};

BCMapCellIterator::BCMapCellIterator(nsTableFrame* aTableFrame,
                                     const TableArea& aDamageArea)
  : mTableFrame(aTableFrame)
{
  mTableCellMap  = aTableFrame->GetCellMap();

  mAreaStart.x   = aDamageArea.StartCol();
  mAreaStart.y   = aDamageArea.StartRow();
  mAreaEnd.x     = aDamageArea.EndCol() - 1;
  mAreaEnd.y     = aDamageArea.EndRow() - 1;

  mNumTableRows  = mTableFrame->GetRowCount();
  mRow           = nullptr;
  mRowIndex      = 0;
  mNumTableCols  = mTableFrame->GetColCount();
  mColIndex      = 0;
  mRowGroupIndex = -1;

  // Get the ordered row groups
  aTableFrame->OrderRowGroups(mRowGroups);

  mAtEnd = true; // gets reset when First() is called
}

// fill fields that we need for border collapse computation on a given cell
void
BCMapCellInfo::SetInfo(nsTableRowFrame*   aNewRow,
                       int32_t            aColIndex,
                       BCCellData*        aCellData,
                       BCMapCellIterator* aIter,
                       nsCellMap*         aCellMap)
{
  // fill the cell information
  mCellData = aCellData;
  mColIndex = aColIndex;

  // initialize the row information if it was not previously set for cells in
  // this row
  mRowIndex = 0;
  if (aNewRow) {
    mStartRow = aNewRow;
    mRowIndex = aNewRow->GetRowIndex();
  }

  // fill cell frame info and row information
  mCell      = nullptr;
  mRowSpan   = 1;
  mColSpan   = 1;
  if (aCellData) {
    mCell = static_cast<nsBCTableCellFrame*>(aCellData->GetCellFrame());
    if (mCell) {
      if (!mStartRow) {
        mStartRow = mCell->GetTableRowFrame();
        if (!mStartRow) ABORT0();
        mRowIndex = mStartRow->GetRowIndex();
      }
      mColSpan = mTableFrame->GetEffectiveColSpan(*mCell, aCellMap);
      mRowSpan = mTableFrame->GetEffectiveRowSpan(*mCell, aCellMap);
    }
  }

  if (!mStartRow) {
    mStartRow = aIter->GetCurrentRow();
  }
  if (1 == mRowSpan) {
    mEndRow = mStartRow;
  }
  else {
    mEndRow = mStartRow->GetNextRow();
    if (mEndRow) {
      for (int32_t span = 2; mEndRow && span < mRowSpan; span++) {
        mEndRow = mEndRow->GetNextRow();
      }
      NS_ASSERTION(mEndRow, "spanned row not found");
    }
    else {
      NS_ERROR("error in cell map");
      mRowSpan = 1;
      mEndRow = mStartRow;
    }
  }
  // row group frame info
  // try to reuse the rgStart and rgEnd from the iterator as calls to
  // GetRowCount() are computationally expensive and should be avoided if
  // possible
  uint32_t rgStart  = aIter->mRowGroupStart;
  uint32_t rgEnd    = aIter->mRowGroupEnd;
  mRowGroup = mStartRow->GetTableRowGroupFrame();
  if (mRowGroup != aIter->GetCurrentRowGroup()) {
    rgStart = mRowGroup->GetStartRowIndex();
    rgEnd   = rgStart + mRowGroup->GetRowCount() - 1;
  }
  uint32_t rowIndex = mStartRow->GetRowIndex();
  mRgAtStart = rgStart == rowIndex;
  mRgAtEnd = rgEnd == rowIndex + mRowSpan - 1;

   // col frame info
  mStartCol = mTableFrame->GetColFrame(aColIndex);
  if (!mStartCol) ABORT0();

  mEndCol = mStartCol;
  if (mColSpan > 1) {
    nsTableColFrame* colFrame = mTableFrame->GetColFrame(aColIndex +
                                                         mColSpan -1);
    if (!colFrame) ABORT0();
    mEndCol = colFrame;
  }

  // col group frame info
  mColGroup = mStartCol->GetTableColGroupFrame();
  int32_t cgStart = mColGroup->GetStartColumnIndex();
  int32_t cgEnd = std::max(0, cgStart + mColGroup->GetColCount() - 1);
  mCgAtStart = cgStart == aColIndex;
  mCgAtEnd = cgEnd == aColIndex + mColSpan - 1;
}

bool
BCMapCellIterator::SetNewRow(nsTableRowFrame* aRow)
{
  mAtEnd   = true;
  mPrevRow = mRow;
  if (aRow) {
    mRow = aRow;
  }
  else if (mRow) {
    mRow = mRow->GetNextRow();
  }
  if (mRow) {
    mRowIndex = mRow->GetRowIndex();
    // get to the first entry with an originating cell
    int32_t rgRowIndex = mRowIndex - mRowGroupStart;
    if (uint32_t(rgRowIndex) >= mCellMap->mRows.Length())
      ABORT1(false);
    const nsCellMap::CellDataArray& row = mCellMap->mRows[rgRowIndex];

    for (mColIndex = mAreaStart.x; mColIndex <= mAreaEnd.x; mColIndex++) {
      CellData* cellData = row.SafeElementAt(mColIndex);
      if (!cellData) { // add a dead cell data
        TableArea damageArea;
        cellData = mCellMap->AppendCell(*mTableCellMap, nullptr, rgRowIndex,
                                        false, 0, damageArea);
        if (!cellData) ABORT1(false);
      }
      if (cellData && (cellData->IsOrig() || cellData->IsDead())) {
        break;
      }
    }
    mIsNewRow = true;
    mAtEnd    = false;
  }
  else ABORT1(false);

  return !mAtEnd;
}

bool
BCMapCellIterator::SetNewRowGroup(bool aFindFirstDamagedRow)
{
  mAtEnd = true;
  int32_t numRowGroups = mRowGroups.Length();
  mCellMap = nullptr;
  for (mRowGroupIndex++; mRowGroupIndex < numRowGroups; mRowGroupIndex++) {
    mRowGroup = mRowGroups[mRowGroupIndex];
    int32_t rowCount = mRowGroup->GetRowCount();
    mRowGroupStart = mRowGroup->GetStartRowIndex();
    mRowGroupEnd   = mRowGroupStart + rowCount - 1;
    if (rowCount > 0) {
      mCellMap = mTableCellMap->GetMapFor(mRowGroup, mCellMap);
      if (!mCellMap) ABORT1(false);
      nsTableRowFrame* firstRow = mRowGroup->GetFirstRow();
      if (aFindFirstDamagedRow) {
        if ((mAreaStart.y >= mRowGroupStart) && (mAreaStart.y <= mRowGroupEnd)) {
          // the damage area starts in the row group
          if (aFindFirstDamagedRow) {
            // find the correct first damaged row
            int32_t numRows = mAreaStart.y - mRowGroupStart;
            for (int32_t i = 0; i < numRows; i++) {
              firstRow = firstRow->GetNextRow();
              if (!firstRow) ABORT1(false);
            }
          }
        }
        else {
          continue;
        }
      }
      if (SetNewRow(firstRow)) { // sets mAtEnd
        break;
      }
    }
  }

  return !mAtEnd;
}

void
BCMapCellIterator::First(BCMapCellInfo& aMapInfo)
{
  aMapInfo.ResetCellInfo();

  SetNewRowGroup(true); // sets mAtEnd
  while (!mAtEnd) {
    if ((mAreaStart.y >= mRowGroupStart) && (mAreaStart.y <= mRowGroupEnd)) {
      BCCellData* cellData =
        static_cast<BCCellData*>(mCellMap->GetDataAt(mAreaStart.y -
                                                     mRowGroupStart,
                                                     mAreaStart.x));
      if (cellData && (cellData->IsOrig() || cellData->IsDead())) {
        aMapInfo.SetInfo(mRow, mAreaStart.x, cellData, this);
        return;
      }
      else {
        NS_ASSERTION(((0 == mAreaStart.x) && (mRowGroupStart == mAreaStart.y)) ,
                     "damage area expanded incorrectly");
      }
    }
    SetNewRowGroup(true); // sets mAtEnd
  }
}

void
BCMapCellIterator::Next(BCMapCellInfo& aMapInfo)
{
  if (mAtEnd) ABORT0();
  aMapInfo.ResetCellInfo();

  mIsNewRow = false;
  mColIndex++;
  while ((mRowIndex <= mAreaEnd.y) && !mAtEnd) {
    for (; mColIndex <= mAreaEnd.x; mColIndex++) {
      int32_t rgRowIndex = mRowIndex - mRowGroupStart;
      BCCellData* cellData =
         static_cast<BCCellData*>(mCellMap->GetDataAt(rgRowIndex, mColIndex));
      if (!cellData) { // add a dead cell data
        TableArea damageArea;
        cellData =
          static_cast<BCCellData*>(mCellMap->AppendCell(*mTableCellMap, nullptr,
                                                        rgRowIndex, false, 0,
                                                        damageArea));
        if (!cellData) ABORT0();
      }
      if (cellData && (cellData->IsOrig() || cellData->IsDead())) {
        aMapInfo.SetInfo(mRow, mColIndex, cellData, this);
        return;
      }
    }
    if (mRowIndex >= mRowGroupEnd) {
      SetNewRowGroup(false); // could set mAtEnd
    }
    else {
      SetNewRow(); // could set mAtEnd
    }
  }
  mAtEnd = true;
}

void
BCMapCellIterator::PeekIEnd(BCMapCellInfo& aRefInfo,
                            uint32_t       aRowIndex,
                            BCMapCellInfo& aAjaInfo)
{
  aAjaInfo.ResetCellInfo();
  int32_t colIndex = aRefInfo.mColIndex + aRefInfo.mColSpan;
  uint32_t rgRowIndex = aRowIndex - mRowGroupStart;

  BCCellData* cellData =
    static_cast<BCCellData*>(mCellMap->GetDataAt(rgRowIndex, colIndex));
  if (!cellData) { // add a dead cell data
    NS_ASSERTION(colIndex < mTableCellMap->GetColCount(), "program error");
    TableArea damageArea;
    cellData =
      static_cast<BCCellData*>(mCellMap->AppendCell(*mTableCellMap, nullptr,
                                                    rgRowIndex, false, 0,
                                                    damageArea));
    if (!cellData) ABORT0();
  }
  nsTableRowFrame* row = nullptr;
  if (cellData->IsRowSpan()) {
    rgRowIndex -= cellData->GetRowSpanOffset();
    cellData =
      static_cast<BCCellData*>(mCellMap->GetDataAt(rgRowIndex, colIndex));
    if (!cellData)
      ABORT0();
  }
  else {
    row = mRow;
  }
  aAjaInfo.SetInfo(row, colIndex, cellData, this);
}

void
BCMapCellIterator::PeekBEnd(BCMapCellInfo& aRefInfo,
                            uint32_t       aColIndex,
                            BCMapCellInfo& aAjaInfo)
{
  aAjaInfo.ResetCellInfo();
  int32_t rowIndex = aRefInfo.mRowIndex + aRefInfo.mRowSpan;
  int32_t rgRowIndex = rowIndex - mRowGroupStart;
  nsTableRowGroupFrame* rg = mRowGroup;
  nsCellMap* cellMap = mCellMap;
  nsTableRowFrame* nextRow = nullptr;
  if (rowIndex > mRowGroupEnd) {
    int32_t nextRgIndex = mRowGroupIndex;
    do {
      nextRgIndex++;
      rg = mRowGroups.SafeElementAt(nextRgIndex);
      if (rg) {
        cellMap = mTableCellMap->GetMapFor(rg, cellMap); if (!cellMap) ABORT0();
        rgRowIndex = 0;
        nextRow = rg->GetFirstRow();
      }
    }
    while (rg && !nextRow);
    if(!rg) return;
  }
  else {
    // get the row within the same row group
    nextRow = mRow;
    for (int32_t i = 0; i < aRefInfo.mRowSpan; i++) {
      nextRow = nextRow->GetNextRow(); if (!nextRow) ABORT0();
    }
  }

  BCCellData* cellData =
    static_cast<BCCellData*>(cellMap->GetDataAt(rgRowIndex, aColIndex));
  if (!cellData) { // add a dead cell data
    NS_ASSERTION(rgRowIndex < cellMap->GetRowCount(), "program error");
    TableArea damageArea;
    cellData =
      static_cast<BCCellData*>(cellMap->AppendCell(*mTableCellMap, nullptr,
                                                   rgRowIndex, false, 0,
                                                   damageArea));
    if (!cellData) ABORT0();
  }
  if (cellData->IsColSpan()) {
    aColIndex -= cellData->GetColSpanOffset();
    cellData =
      static_cast<BCCellData*>(cellMap->GetDataAt(rgRowIndex, aColIndex));
  }
  aAjaInfo.SetInfo(nextRow, aColIndex, cellData, this, cellMap);
}

// Assign priorities to border styles. For example, styleToPriority(NS_STYLE_BORDER_STYLE_SOLID)
// will return the priority of NS_STYLE_BORDER_STYLE_SOLID.
static uint8_t styleToPriority[13] = { 0,  // NS_STYLE_BORDER_STYLE_NONE
                                       2,  // NS_STYLE_BORDER_STYLE_GROOVE
                                       4,  // NS_STYLE_BORDER_STYLE_RIDGE
                                       5,  // NS_STYLE_BORDER_STYLE_DOTTED
                                       6,  // NS_STYLE_BORDER_STYLE_DASHED
                                       7,  // NS_STYLE_BORDER_STYLE_SOLID
                                       8,  // NS_STYLE_BORDER_STYLE_DOUBLE
                                       1,  // NS_STYLE_BORDER_STYLE_INSET
                                       3,  // NS_STYLE_BORDER_STYLE_OUTSET
                                       9 };// NS_STYLE_BORDER_STYLE_HIDDEN
// priority rules follow CSS 2.1 spec
// 'hidden', 'double', 'solid', 'dashed', 'dotted', 'ridge', 'outset', 'groove',
// and the lowest: 'inset'. none is even weaker
#define CELL_CORNER true

/** return the border style, border color and optionally the width in
  * pixel for a given frame and side
  * @param aFrame           - query the info for this frame
  * @param aTableWM         - the writing-mode of the frame
  * @param aSide            - the side of the frame
  * @param aStyle           - the border style
  * @param aColor           - the border color
  * @param aWidth           - the border width in px
  */
static void
GetColorAndStyle(const nsIFrame* aFrame,
                 WritingMode aTableWM,
                 LogicalSide aSide,
                 uint8_t* aStyle,
                 nscolor* aColor,
                 BCPixelSize* aWidth = nullptr)
{
  NS_PRECONDITION(aFrame, "null frame");
  NS_PRECONDITION(aStyle && aColor, "null argument");
  // initialize out arg
  *aColor = 0;
  if (aWidth) {
    *aWidth = 0;
  }

  const nsStyleBorder* styleData = aFrame->StyleBorder();
  mozilla::Side physicalSide = aTableWM.PhysicalSide(aSide);
  *aStyle = styleData->GetBorderStyle(physicalSide);

  if ((NS_STYLE_BORDER_STYLE_NONE == *aStyle) ||
      (NS_STYLE_BORDER_STYLE_HIDDEN == *aStyle)) {
    return;
  }
  *aColor = aFrame->StyleContext()->
    GetVisitedDependentColor(nsStyleBorder::BorderColorFieldFor(physicalSide));

  if (aWidth) {
    nscoord width = styleData->GetComputedBorderWidth(physicalSide);
    *aWidth = nsPresContext::AppUnitsToIntCSSPixels(width);
  }
}

/** coerce the paint style as required by CSS2.1
  * @param aFrame           - query the info for this frame
  * @param aTableWM         - the writing mode of the frame
  * @param aSide            - the side of the frame
  * @param aStyle           - the border style
  * @param aColor           - the border color
  */
static void
GetPaintStyleInfo(const nsIFrame* aFrame,
                  WritingMode aTableWM,
                  LogicalSide aSide,
                  uint8_t* aStyle,
                  nscolor* aColor)
{
  GetColorAndStyle(aFrame, aTableWM, aSide, aStyle, aColor);
  if (NS_STYLE_BORDER_STYLE_INSET == *aStyle) {
    *aStyle = NS_STYLE_BORDER_STYLE_RIDGE;
  } else if (NS_STYLE_BORDER_STYLE_OUTSET == *aStyle) {
    *aStyle = NS_STYLE_BORDER_STYLE_GROOVE;
  }
}

class nsDelayedCalcBCBorders : public Runnable {
public:
  explicit nsDelayedCalcBCBorders(nsIFrame* aFrame) :
    mFrame(aFrame) {}

  NS_IMETHOD Run() override {
    if (mFrame) {
      nsTableFrame* tableFrame = static_cast <nsTableFrame*>(mFrame.GetFrame());
      if (tableFrame->NeedToCalcBCBorders()) {
        tableFrame->CalcBCBorders();
      }
    }
    return NS_OK;
  }
private:
  WeakFrame mFrame;
};

bool
nsTableFrame::BCRecalcNeeded(nsStyleContext* aOldStyleContext,
                             nsStyleContext* aNewStyleContext)
{
  // Attention: the old style context is the one we're forgetting,
  // and hence possibly completely bogus for GetStyle* purposes.
  // We use PeekStyleData instead.

  const nsStyleBorder* oldStyleData = aOldStyleContext->PeekStyleBorder();
  if (!oldStyleData)
    return false;

  const nsStyleBorder* newStyleData = aNewStyleContext->StyleBorder();
  nsChangeHint change = newStyleData->CalcDifference(*oldStyleData);
  if (!change)
    return false;
  if (change & nsChangeHint_NeedReflow)
    return true; // the caller only needs to mark the bc damage area
  if (change & nsChangeHint_RepaintFrame) {
    // we need to recompute the borders and the caller needs to mark
    // the bc damage area
    // XXX In principle this should only be necessary for border style changes
    // However the bc painting code tries to maximize the drawn border segments
    // so it stores in the cellmap where a new border segment starts and this
    // introduces a unwanted cellmap data dependence on color
    nsCOMPtr<nsIRunnable> evt = new nsDelayedCalcBCBorders(this);
    nsresult rv =
      GetContent()->OwnerDoc()->Dispatch("nsDelayedCalcBCBorders",
                                         TaskCategory::Other, evt.forget());
    return NS_SUCCEEDED(rv);
  }
  return false;
}


// Compare two border segments, this comparison depends whether the two
// segments meet at a corner and whether the second segment is inline-dir.
// The return value is whichever of aBorder1 or aBorder2 dominates.
static const BCCellBorder&
CompareBorders(bool                aIsCorner, // Pass true for corner calculations
               const BCCellBorder& aBorder1,
               const BCCellBorder& aBorder2,
               bool                aSecondIsInlineDir,
               bool*               aFirstDominates = nullptr)
{
  bool firstDominates = true;

  if (NS_STYLE_BORDER_STYLE_HIDDEN == aBorder1.style) {
    firstDominates = (aIsCorner) ? false : true;
  }
  else if (NS_STYLE_BORDER_STYLE_HIDDEN == aBorder2.style) {
    firstDominates = (aIsCorner) ? true : false;
  }
  else if (aBorder1.width < aBorder2.width) {
    firstDominates = false;
  }
  else if (aBorder1.width == aBorder2.width) {
    if (styleToPriority[aBorder1.style] < styleToPriority[aBorder2.style]) {
      firstDominates = false;
    }
    else if (styleToPriority[aBorder1.style] == styleToPriority[aBorder2.style]) {
      if (aBorder1.owner == aBorder2.owner) {
        firstDominates = !aSecondIsInlineDir;
      }
      else if (aBorder1.owner < aBorder2.owner) {
        firstDominates = false;
      }
    }
  }

  if (aFirstDominates)
    *aFirstDominates = firstDominates;

  if (firstDominates)
    return aBorder1;
  return aBorder2;
}

/** calc the dominant border by considering the table, row/col group, row/col,
  * cell.
  * Depending on whether the side is block-dir or inline-dir and whether
  * adjacent frames are taken into account the ownership of a single border
  * segment is defined. The return value is the dominating border
  * The cellmap stores only bstart and istart borders for each cellmap position.
  * If the cell border is owned by the cell that is istart-wards of the border
  * it will be an adjacent owner aka eAjaCellOwner. See celldata.h for the other
  * scenarios with a adjacent owner.
  * @param xxxFrame         - the frame for style information, might be zero if
  *                           it should not be considered
  * @param aTableWM         - the writing mode of the frame
  * @param aSide            - side of the frames that should be considered
  * @param aAja             - the border comparison takes place from the point of
  *                           a frame that is adjacent to the cellmap entry, for
  *                           when a cell owns its lower border it will be the
  *                           adjacent owner as in the cellmap only bstart and
  *                           istart borders are stored.
  */
static BCCellBorder
CompareBorders(const nsIFrame*  aTableFrame,
               const nsIFrame*  aColGroupFrame,
               const nsIFrame*  aColFrame,
               const nsIFrame*  aRowGroupFrame,
               const nsIFrame*  aRowFrame,
               const nsIFrame*  aCellFrame,
               WritingMode      aTableWM,
               LogicalSide      aSide,
               bool             aAja)
{
  BCCellBorder border, tempBorder;
  bool inlineAxis = IsBlock(aSide);

  // start with the table as dominant if present
  if (aTableFrame) {
    GetColorAndStyle(aTableFrame, aTableWM, aSide,
                     &border.style, &border.color, &border.width);
    border.owner = eTableOwner;
    if (NS_STYLE_BORDER_STYLE_HIDDEN == border.style) {
      return border;
    }
  }
  // see if the colgroup is dominant
  if (aColGroupFrame) {
    GetColorAndStyle(aColGroupFrame, aTableWM, aSide,
                     &tempBorder.style, &tempBorder.color, &tempBorder.width);
    tempBorder.owner = aAja && !inlineAxis ? eAjaColGroupOwner : eColGroupOwner;
    // pass here and below false for aSecondIsInlineDir as it is only used for corner calculations.
    border = CompareBorders(!CELL_CORNER, border, tempBorder, false);
    if (NS_STYLE_BORDER_STYLE_HIDDEN == border.style) {
      return border;
    }
  }
  // see if the col is dominant
  if (aColFrame) {
    GetColorAndStyle(aColFrame, aTableWM, aSide,
                     &tempBorder.style, &tempBorder.color, &tempBorder.width);
    tempBorder.owner = aAja && !inlineAxis ? eAjaColOwner : eColOwner;
    border = CompareBorders(!CELL_CORNER, border, tempBorder, false);
    if (NS_STYLE_BORDER_STYLE_HIDDEN == border.style) {
      return border;
    }
  }
  // see if the rowgroup is dominant
  if (aRowGroupFrame) {
    GetColorAndStyle(aRowGroupFrame, aTableWM, aSide,
                     &tempBorder.style, &tempBorder.color, &tempBorder.width);
    tempBorder.owner = aAja && inlineAxis ? eAjaRowGroupOwner : eRowGroupOwner;
    border = CompareBorders(!CELL_CORNER, border, tempBorder, false);
    if (NS_STYLE_BORDER_STYLE_HIDDEN == border.style) {
      return border;
    }
  }
  // see if the row is dominant
  if (aRowFrame) {
    GetColorAndStyle(aRowFrame, aTableWM, aSide,
                     &tempBorder.style, &tempBorder.color, &tempBorder.width);
    tempBorder.owner = aAja && inlineAxis ? eAjaRowOwner : eRowOwner;
    border = CompareBorders(!CELL_CORNER, border, tempBorder, false);
    if (NS_STYLE_BORDER_STYLE_HIDDEN == border.style) {
      return border;
    }
  }
  // see if the cell is dominant
  if (aCellFrame) {
    GetColorAndStyle(aCellFrame, aTableWM, aSide,
                     &tempBorder.style, &tempBorder.color, &tempBorder.width);
    tempBorder.owner = aAja ? eAjaCellOwner : eCellOwner;
    border = CompareBorders(!CELL_CORNER, border, tempBorder, false);
  }
  return border;
}

static bool
Perpendicular(mozilla::LogicalSide aSide1,
              mozilla::LogicalSide aSide2)
{
  return IsInline(aSide1) != IsInline(aSide2);
}

// XXX allocate this as number-of-cols+1 instead of number-of-cols+1 * number-of-rows+1
struct BCCornerInfo
{
  BCCornerInfo() { ownerColor = 0; ownerWidth = subWidth = ownerElem = subSide =
                   subElem = hasDashDot = numSegs = bevel = 0; ownerSide = eLogicalSideBStart;
                   ownerStyle = 0xFF; subStyle = NS_STYLE_BORDER_STYLE_SOLID;  }
  void Set(mozilla::LogicalSide aSide,
           BCCellBorder  border);

  void Update(mozilla::LogicalSide aSide,
              BCCellBorder  border);

  nscolor   ownerColor;     // color of borderOwner
  uint16_t  ownerWidth;     // pixel width of borderOwner
  uint16_t  subWidth;       // pixel width of the largest border intersecting the border perpendicular
                            // to ownerSide
  uint32_t  ownerSide:2;    // LogicalSide (e.g eLogicalSideBStart, etc) of the border
                            // owning the corner relative to the corner
  uint32_t  ownerElem:3;    // elem type (e.g. eTable, eGroup, etc) owning the corner
  uint32_t  ownerStyle:8;   // border style of ownerElem
  uint32_t  subSide:2;      // side of border with subWidth relative to the corner
  uint32_t  subElem:3;      // elem type (e.g. eTable, eGroup, etc) of sub owner
  uint32_t  subStyle:8;     // border style of subElem
  uint32_t  hasDashDot:1;   // does a dashed, dotted segment enter the corner, they cannot be beveled
  uint32_t  numSegs:3;      // number of segments entering corner
  uint32_t  bevel:1;        // is the corner beveled (uses the above two fields together with subWidth)
  uint32_t  unused:1;
};

void
BCCornerInfo::Set(mozilla::LogicalSide aSide,
                  BCCellBorder  aBorder)
{
  ownerElem  = aBorder.owner;
  ownerStyle = aBorder.style;
  ownerWidth = aBorder.width;
  ownerColor = aBorder.color;
  ownerSide  = aSide;
  hasDashDot = 0;
  numSegs    = 0;
  if (aBorder.width > 0) {
    numSegs++;
    hasDashDot = (NS_STYLE_BORDER_STYLE_DASHED == aBorder.style) ||
                 (NS_STYLE_BORDER_STYLE_DOTTED == aBorder.style);
  }
  bevel      = 0;
  subWidth   = 0;
  // the following will get set later
  subSide    = IsInline(aSide) ? eLogicalSideBStart : eLogicalSideIStart;
  subElem    = eTableOwner;
  subStyle   = NS_STYLE_BORDER_STYLE_SOLID;
}

void
BCCornerInfo::Update(mozilla::LogicalSide aSide,
                     BCCellBorder  aBorder)
{
  bool existingWins = false;
  if (0xFF == ownerStyle) { // initial value indiating that it hasn't been set yet
    Set(aSide, aBorder);
  }
  else {
    bool isInline = IsInline(aSide); // relative to the corner
    BCCellBorder oldBorder, tempBorder;
    oldBorder.owner  = (BCBorderOwner) ownerElem;
    oldBorder.style =  ownerStyle;
    oldBorder.width =  ownerWidth;
    oldBorder.color =  ownerColor;

    LogicalSide oldSide  = LogicalSide(ownerSide);

    tempBorder = CompareBorders(CELL_CORNER, oldBorder, aBorder, isInline, &existingWins);

    ownerElem  = tempBorder.owner;
    ownerStyle = tempBorder.style;
    ownerWidth = tempBorder.width;
    ownerColor = tempBorder.color;
    if (existingWins) { // existing corner is dominant
      if (::Perpendicular(LogicalSide(ownerSide), aSide)) {
        // see if the new sub info replaces the old
        BCCellBorder subBorder;
        subBorder.owner = (BCBorderOwner) subElem;
        subBorder.style =  subStyle;
        subBorder.width =  subWidth;
        subBorder.color = 0; // we are not interested in subBorder color
        bool firstWins;

        tempBorder = CompareBorders(CELL_CORNER, subBorder, aBorder, isInline, &firstWins);

        subElem  = tempBorder.owner;
        subStyle = tempBorder.style;
        subWidth = tempBorder.width;
        if (!firstWins) {
          subSide = aSide;
        }
      }
    }
    else { // input args are dominant
      ownerSide = aSide;
      if (::Perpendicular(oldSide, LogicalSide(ownerSide))) {
        subElem  = oldBorder.owner;
        subStyle = oldBorder.style;
        subWidth = oldBorder.width;
        subSide  = oldSide;
      }
    }
    if (aBorder.width > 0) {
      numSegs++;
      if (!hasDashDot && ((NS_STYLE_BORDER_STYLE_DASHED == aBorder.style) ||
                          (NS_STYLE_BORDER_STYLE_DOTTED == aBorder.style))) {
        hasDashDot = 1;
      }
    }

    // bevel the corner if only two perpendicular non dashed/dotted segments enter the corner
    bevel = (2 == numSegs) && (subWidth > 1) && (0 == hasDashDot);
  }
}

struct BCCorners
{
  BCCorners(int32_t aNumCorners,
            int32_t aStartIndex);

  ~BCCorners() { delete [] corners; }

  BCCornerInfo& operator [](int32_t i) const
  { NS_ASSERTION((i >= startIndex) && (i <= endIndex), "program error");
    return corners[clamped(i, startIndex, endIndex) - startIndex]; }

  int32_t       startIndex;
  int32_t       endIndex;
  BCCornerInfo* corners;
};

BCCorners::BCCorners(int32_t aNumCorners,
                     int32_t aStartIndex)
{
  NS_ASSERTION((aNumCorners > 0) && (aStartIndex >= 0), "program error");
  startIndex = aStartIndex;
  endIndex   = aStartIndex + aNumCorners - 1;
  corners    = new BCCornerInfo[aNumCorners];
}


struct BCCellBorders
{
  BCCellBorders(int32_t aNumBorders,
                int32_t aStartIndex);

  ~BCCellBorders() { delete [] borders; }

  BCCellBorder& operator [](int32_t i) const
  { NS_ASSERTION((i >= startIndex) && (i <= endIndex), "program error");
    return borders[clamped(i, startIndex, endIndex) - startIndex]; }

  int32_t       startIndex;
  int32_t       endIndex;
  BCCellBorder* borders;
};

BCCellBorders::BCCellBorders(int32_t aNumBorders,
                             int32_t aStartIndex)
{
  NS_ASSERTION((aNumBorders > 0) && (aStartIndex >= 0), "program error");
  startIndex = aStartIndex;
  endIndex   = aStartIndex + aNumBorders - 1;
  borders    = new BCCellBorder[aNumBorders];
}

// this function sets the new border properties and returns true if the border
// segment will start a new segment and not be accumulated into the previous
// segment.
static bool
SetBorder(const BCCellBorder&   aNewBorder,
          BCCellBorder&         aBorder)
{
  bool changed = (aNewBorder.style != aBorder.style) ||
                   (aNewBorder.width != aBorder.width) ||
                   (aNewBorder.color != aBorder.color);
  aBorder.color        = aNewBorder.color;
  aBorder.width        = aNewBorder.width;
  aBorder.style        = aNewBorder.style;
  aBorder.owner        = aNewBorder.owner;

  return changed;
}

// this function will set the inline-dir border. It will return true if the
// existing segment will not be continued. Having a block-dir owner of a corner
// should also start a new segment.
static bool
SetInlineDirBorder(const BCCellBorder& aNewBorder,
                   const BCCornerInfo& aCorner,
                   BCCellBorder&       aBorder)
{
  bool startSeg = ::SetBorder(aNewBorder, aBorder);
  if (!startSeg) {
    startSeg = !IsInline(LogicalSide(aCorner.ownerSide));
  }
  return startSeg;
}

// Make the damage area larger on the top and bottom by at least one row and on the left and right
// at least one column. This is done so that adjacent elements are part of the border calculations.
// The extra segments and borders outside the actual damage area will not be updated in the cell map,
// because they in turn would need info from adjacent segments outside the damage area to be accurate.
void
nsTableFrame::ExpandBCDamageArea(TableArea& aArea) const
{
  int32_t numRows = GetRowCount();
  int32_t numCols = GetColCount();

  int32_t dStartX = aArea.StartCol();
  int32_t dEndX   = aArea.EndCol() - 1;
  int32_t dStartY = aArea.StartRow();
  int32_t dEndY   = aArea.EndRow() - 1;

  // expand the damage area in each direction
  if (dStartX > 0) {
    dStartX--;
  }
  if (dEndX < (numCols - 1)) {
    dEndX++;
  }
  if (dStartY > 0) {
    dStartY--;
  }
  if (dEndY < (numRows - 1)) {
    dEndY++;
  }
  // Check the damage area so that there are no cells spanning in or out. If there are any then
  // make the damage area as big as the table, similarly to the way the cell map decides whether
  // to rebuild versus expand. This could be optimized to expand to the smallest area that contains
  // no spanners, but it may not be worth the effort in general, and it would need to be done in the
  // cell map as well.
  bool haveSpanner = false;
  if ((dStartX > 0) || (dEndX < (numCols - 1)) || (dStartY > 0) || (dEndY < (numRows - 1))) {
    nsTableCellMap* tableCellMap = GetCellMap(); if (!tableCellMap) ABORT0();
    // Get the ordered row groups
    RowGroupArray rowGroups;
    OrderRowGroups(rowGroups);

    // Scope outside loop to be used as hint.
    nsCellMap* cellMap = nullptr;
    for (uint32_t rgIdx = 0; rgIdx < rowGroups.Length(); rgIdx++) {
      nsTableRowGroupFrame* rgFrame = rowGroups[rgIdx];
      int32_t rgStartY = rgFrame->GetStartRowIndex();
      int32_t rgEndY   = rgStartY + rgFrame->GetRowCount() - 1;
      if (dEndY < rgStartY)
        break;
      cellMap = tableCellMap->GetMapFor(rgFrame, cellMap);
      if (!cellMap) ABORT0();
      // check for spanners from above and below
      if ((dStartY > 0) && (dStartY >= rgStartY) && (dStartY <= rgEndY)) {
        if (uint32_t(dStartY - rgStartY) >= cellMap->mRows.Length())
          ABORT0();
        const nsCellMap::CellDataArray& row =
          cellMap->mRows[dStartY - rgStartY];
        for (int32_t x = dStartX; x <= dEndX; x++) {
          CellData* cellData = row.SafeElementAt(x);
          if (cellData && (cellData->IsRowSpan())) {
             haveSpanner = true;
             break;
          }
        }
        if (dEndY < rgEndY) {
          if (uint32_t(dEndY + 1 - rgStartY) >= cellMap->mRows.Length())
            ABORT0();
          const nsCellMap::CellDataArray& row2 =
            cellMap->mRows[dEndY + 1 - rgStartY];
          for (int32_t x = dStartX; x <= dEndX; x++) {
            CellData* cellData = row2.SafeElementAt(x);
            if (cellData && (cellData->IsRowSpan())) {
              haveSpanner = true;
              break;
            }
          }
        }
      }
      // check for spanners on the left and right
      int32_t iterStartY = -1;
      int32_t iterEndY   = -1;
      if ((dStartY >= rgStartY) && (dStartY <= rgEndY)) {
        // the damage area starts in the row group
        iterStartY = dStartY;
        iterEndY   = std::min(dEndY, rgEndY);
      }
      else if ((dEndY >= rgStartY) && (dEndY <= rgEndY)) {
        // the damage area ends in the row group
        iterStartY = rgStartY;
        iterEndY   = dEndY;
      }
      else if ((rgStartY >= dStartY) && (rgEndY <= dEndY)) {
        // the damage area contains the row group
        iterStartY = rgStartY;
        iterEndY   = rgEndY;
      }
      if ((iterStartY >= 0) && (iterEndY >= 0)) {
        for (int32_t y = iterStartY; y <= iterEndY; y++) {
          if (uint32_t(y - rgStartY) >= cellMap->mRows.Length())
            ABORT0();
          const nsCellMap::CellDataArray& row =
            cellMap->mRows[y - rgStartY];
          CellData* cellData = row.SafeElementAt(dStartX);
          if (cellData && (cellData->IsColSpan())) {
            haveSpanner = true;
            break;
          }
          if (dEndX < (numCols - 1)) {
            cellData = row.SafeElementAt(dEndX + 1);
            if (cellData && (cellData->IsColSpan())) {
              haveSpanner = true;
              break;
            }
          }
        }
      }
    }
  }
  if (haveSpanner) {
    // make the damage area the whole table
    aArea.StartCol() = 0;
    aArea.StartRow() = 0;
    aArea.ColCount() = numCols;
    aArea.RowCount() = numRows;
  }
  else {
    aArea.StartCol() = dStartX;
    aArea.StartRow() = dStartY;
    aArea.ColCount() = 1 + dEndX - dStartX;
    aArea.RowCount() = 1 + dEndY - dStartY;
  }
}


#define ADJACENT    true
#define INLINE_DIR  true

void
BCMapCellInfo::SetTableBStartIStartContBCBorder()
{
  BCCellBorder currentBorder;
  //calculate continuous top first row & rowgroup border: special case
  //because it must include the table in the collapse
  if (mStartRow) {
    currentBorder = CompareBorders(mTableFrame, nullptr, nullptr, mRowGroup,
                                   mStartRow, nullptr, mTableWM,
                                   eLogicalSideBStart, !ADJACENT);
    mStartRow->SetContinuousBCBorderWidth(eLogicalSideBStart,
                                          currentBorder.width);
  }
  if (mCgAtEnd && mColGroup) {
    //calculate continuous top colgroup border once per colgroup
    currentBorder = CompareBorders(mTableFrame, mColGroup, nullptr, mRowGroup,
                                   mStartRow, nullptr, mTableWM,
                                   eLogicalSideBStart, !ADJACENT);
    mColGroup->SetContinuousBCBorderWidth(eLogicalSideBStart,
                                          currentBorder.width);
  }
  if (0 == mColIndex) {
    currentBorder = CompareBorders(mTableFrame, mColGroup, mStartCol, nullptr,
                                   nullptr, nullptr, mTableWM,
                                   eLogicalSideIStart, !ADJACENT);
    mTableFrame->SetContinuousIStartBCBorderWidth(currentBorder.width);
  }
}

void
BCMapCellInfo::SetRowGroupIStartContBCBorder()
{
  BCCellBorder currentBorder;
  //get row group continuous borders
  if (mRgAtEnd && mRowGroup) { //once per row group, so check for bottom
     currentBorder = CompareBorders(mTableFrame, mColGroup, mStartCol,
                                    mRowGroup, nullptr, nullptr, mTableWM,
                                    eLogicalSideIStart, !ADJACENT);
     mRowGroup->SetContinuousBCBorderWidth(eLogicalSideIStart,
                                           currentBorder.width);
  }
}

void
BCMapCellInfo::SetRowGroupIEndContBCBorder()
{
  BCCellBorder currentBorder;
  //get row group continuous borders
  if (mRgAtEnd && mRowGroup) { //once per mRowGroup, so check for bottom
    currentBorder = CompareBorders(mTableFrame, mColGroup, mEndCol, mRowGroup,
                                   nullptr, nullptr, mTableWM, eLogicalSideIEnd,
                                   ADJACENT);
    mRowGroup->SetContinuousBCBorderWidth(eLogicalSideIEnd,
                                          currentBorder.width);
  }
}

void
BCMapCellInfo::SetColumnBStartIEndContBCBorder()
{
  BCCellBorder currentBorder;
  //calculate column continuous borders
  //we only need to do this once, so we'll do it only on the first row
  currentBorder = CompareBorders(mTableFrame, mCurrentColGroupFrame,
                                 mCurrentColFrame, mRowGroup, mStartRow,
                                 nullptr, mTableWM, eLogicalSideBStart,
                                 !ADJACENT);
  mCurrentColFrame->SetContinuousBCBorderWidth(eLogicalSideBStart,
                                               currentBorder.width);
  if (mNumTableCols == GetCellEndColIndex() + 1) {
    currentBorder = CompareBorders(mTableFrame, mCurrentColGroupFrame,
                                   mCurrentColFrame, nullptr, nullptr, nullptr,
                                   mTableWM, eLogicalSideIEnd, !ADJACENT);
  }
  else {
    currentBorder = CompareBorders(nullptr, mCurrentColGroupFrame,
                                   mCurrentColFrame, nullptr,nullptr, nullptr,
                                   mTableWM, eLogicalSideIEnd, !ADJACENT);
  }
  mCurrentColFrame->SetContinuousBCBorderWidth(eLogicalSideIEnd,
                                               currentBorder.width);
}

void
BCMapCellInfo::SetColumnBEndContBCBorder()
{
  BCCellBorder currentBorder;
  //get col continuous border
  currentBorder = CompareBorders(mTableFrame, mCurrentColGroupFrame,
                                 mCurrentColFrame, mRowGroup, mEndRow,
                                 nullptr, mTableWM, eLogicalSideBEnd, ADJACENT);
  mCurrentColFrame->SetContinuousBCBorderWidth(eLogicalSideBEnd,
                                               currentBorder.width);
}

void
BCMapCellInfo::SetColGroupBEndContBCBorder()
{
  BCCellBorder currentBorder;
  if (mColGroup) {
    currentBorder = CompareBorders(mTableFrame, mColGroup, nullptr, mRowGroup,
                                   mEndRow, nullptr, mTableWM,
                                   eLogicalSideBEnd, ADJACENT);
    mColGroup->SetContinuousBCBorderWidth(eLogicalSideBEnd, currentBorder.width);
  }
}

void
BCMapCellInfo::SetRowGroupBEndContBCBorder()
{
  BCCellBorder currentBorder;
  if (mRowGroup) {
    currentBorder = CompareBorders(mTableFrame, nullptr, nullptr, mRowGroup,
                                   mEndRow, nullptr, mTableWM,
                                   eLogicalSideBEnd, ADJACENT);
    mRowGroup->SetContinuousBCBorderWidth(eLogicalSideBEnd, currentBorder.width);
  }
}

void
BCMapCellInfo::SetInnerRowGroupBEndContBCBorder(const nsIFrame* aNextRowGroup,
                                                nsTableRowFrame* aNextRow)
{
  BCCellBorder currentBorder, adjacentBorder;

  const nsIFrame* rowgroup = mRgAtEnd ? mRowGroup : nullptr;
  currentBorder = CompareBorders(nullptr, nullptr, nullptr, rowgroup, mEndRow,
                                 nullptr, mTableWM, eLogicalSideBEnd, ADJACENT);

  adjacentBorder = CompareBorders(nullptr, nullptr, nullptr, aNextRowGroup,
                                  aNextRow, nullptr, mTableWM, eLogicalSideBStart,
                                  !ADJACENT);
  currentBorder = CompareBorders(false, currentBorder, adjacentBorder,
                                 INLINE_DIR);
  if (aNextRow) {
    aNextRow->SetContinuousBCBorderWidth(eLogicalSideBStart,
                                         currentBorder.width);
  }
  if (mRgAtEnd && mRowGroup) {
    mRowGroup->SetContinuousBCBorderWidth(eLogicalSideBEnd, currentBorder.width);
  }
}

void
BCMapCellInfo::SetRowIStartContBCBorder()
{
  //get row continuous borders
  if (mCurrentRowFrame) {
    BCCellBorder currentBorder;
    currentBorder = CompareBorders(mTableFrame, mColGroup, mStartCol,
                                   mRowGroup, mCurrentRowFrame, nullptr,
                                   mTableWM, eLogicalSideIStart, !ADJACENT);
    mCurrentRowFrame->SetContinuousBCBorderWidth(eLogicalSideIStart,
                                                 currentBorder.width);
  }
}

void
BCMapCellInfo::SetRowIEndContBCBorder()
{
  if (mCurrentRowFrame) {
    BCCellBorder currentBorder;
    currentBorder = CompareBorders(mTableFrame, mColGroup, mEndCol, mRowGroup,
                                   mCurrentRowFrame, nullptr, mTableWM,
                                   eLogicalSideIEnd, ADJACENT);
    mCurrentRowFrame->SetContinuousBCBorderWidth(eLogicalSideIEnd,
                                                 currentBorder.width);
  }
}
void
BCMapCellInfo::SetTableBStartBorderWidth(BCPixelSize aWidth)
{
  mTableBCData->mBStartBorderWidth = std::max(mTableBCData->mBStartBorderWidth,
                                              aWidth);
}

void
BCMapCellInfo::SetTableIStartBorderWidth(int32_t aRowB, BCPixelSize aWidth)
{
  // update the iStart first cell border
  if (aRowB == 0) {
    mTableBCData->mIStartCellBorderWidth = aWidth;
  }
  mTableBCData->mIStartBorderWidth = std::max(mTableBCData->mIStartBorderWidth,
                                              aWidth);
}

void
BCMapCellInfo::SetTableIEndBorderWidth(int32_t aRowB, BCPixelSize aWidth)
{
  // update the iEnd first cell border
  if (aRowB == 0) {
    mTableBCData->mIEndCellBorderWidth = aWidth;
  }
  mTableBCData->mIEndBorderWidth = std::max(mTableBCData->mIEndBorderWidth,
                                            aWidth);
}

void
BCMapCellInfo::SetIEndBorderWidths(BCPixelSize aWidth)
{
   // update the borders of the cells and cols affected
  if (mCell) {
    mCell->SetBorderWidth(eLogicalSideIEnd, std::max(aWidth,
                          mCell->GetBorderWidth(eLogicalSideIEnd)));
  }
  if (mEndCol) {
    BCPixelSize half = BC_BORDER_START_HALF(aWidth);
    mEndCol->SetIEndBorderWidth(
      std::max(nscoord(half), mEndCol->GetIEndBorderWidth()));
  }
}

void
BCMapCellInfo::SetBEndBorderWidths(BCPixelSize aWidth)
{
  // update the borders of the affected cells and rows
  if (mCell) {
    mCell->SetBorderWidth(eLogicalSideBEnd, std::max(aWidth,
                          mCell->GetBorderWidth(eLogicalSideBEnd)));
  }
  if (mEndRow) {
    BCPixelSize half = BC_BORDER_START_HALF(aWidth);
    mEndRow->SetBEndBCBorderWidth(
      std::max(nscoord(half), mEndRow->GetBEndBCBorderWidth()));
  }
}
void
BCMapCellInfo::SetBStartBorderWidths(BCPixelSize aWidth)
{
 if (mCell) {
     mCell->SetBorderWidth(eLogicalSideBStart, std::max(aWidth,
                           mCell->GetBorderWidth(eLogicalSideBStart)));
  }
  if (mStartRow) {
    BCPixelSize half = BC_BORDER_END_HALF(aWidth);
    mStartRow->SetBStartBCBorderWidth(
      std::max(nscoord(half), mStartRow->GetBStartBCBorderWidth()));
  }
}
void
BCMapCellInfo::SetIStartBorderWidths(BCPixelSize aWidth)
{
  if (mCell) {
    mCell->SetBorderWidth(eLogicalSideIStart, std::max(aWidth,
                          mCell->GetBorderWidth(eLogicalSideIStart)));
  }
  if (mStartCol) {
    BCPixelSize half = BC_BORDER_END_HALF(aWidth);
    mStartCol->SetIStartBorderWidth(
      std::max(nscoord(half), mStartCol->GetIStartBorderWidth()));
  }
}

void
BCMapCellInfo::SetTableBEndBorderWidth(BCPixelSize aWidth)
{
  mTableBCData->mBEndBorderWidth = std::max(mTableBCData->mBEndBorderWidth,
                                            aWidth);
}

void
BCMapCellInfo::SetColumn(int32_t aColX)
{
  mCurrentColFrame = mTableFrame->GetColFrame(aColX);
  if (!mCurrentColFrame) {
    NS_ERROR("null mCurrentColFrame");
  }
  mCurrentColGroupFrame = static_cast<nsTableColGroupFrame*>
                            (mCurrentColFrame->GetParent());
  if (!mCurrentColGroupFrame) {
    NS_ERROR("null mCurrentColGroupFrame");
  }
}

void
BCMapCellInfo::IncrementRow(bool aResetToBStartRowOfCell)
{
  mCurrentRowFrame =
    aResetToBStartRowOfCell ? mStartRow : mCurrentRowFrame->GetNextRow();
}

BCCellBorder
BCMapCellInfo::GetBStartEdgeBorder()
{
  return CompareBorders(mTableFrame, mCurrentColGroupFrame, mCurrentColFrame,
                        mRowGroup, mStartRow, mCell, mTableWM,
                        eLogicalSideBStart, !ADJACENT);
}

BCCellBorder
BCMapCellInfo::GetBEndEdgeBorder()
{
  return CompareBorders(mTableFrame, mCurrentColGroupFrame, mCurrentColFrame,
                        mRowGroup, mEndRow, mCell, mTableWM,
                        eLogicalSideBEnd, ADJACENT);
}
BCCellBorder
BCMapCellInfo::GetIStartEdgeBorder()
{
  return CompareBorders(mTableFrame, mColGroup, mStartCol, mRowGroup,
                        mCurrentRowFrame, mCell, mTableWM, eLogicalSideIStart,
                        !ADJACENT);
}
BCCellBorder
BCMapCellInfo::GetIEndEdgeBorder()
{
  return CompareBorders(mTableFrame, mColGroup, mEndCol, mRowGroup,
                        mCurrentRowFrame, mCell, mTableWM, eLogicalSideIEnd,
                        ADJACENT);
}
BCCellBorder
BCMapCellInfo::GetIEndInternalBorder()
{
  const nsIFrame* cg = mCgAtEnd ? mColGroup : nullptr;
  return CompareBorders(nullptr, cg, mEndCol, nullptr, nullptr, mCell,
                        mTableWM, eLogicalSideIEnd, ADJACENT);
}

BCCellBorder
BCMapCellInfo::GetIStartInternalBorder()
{
  const nsIFrame* cg = mCgAtStart ? mColGroup : nullptr;
  return CompareBorders(nullptr, cg, mStartCol, nullptr, nullptr, mCell,
                        mTableWM, eLogicalSideIStart, !ADJACENT);
}

BCCellBorder
BCMapCellInfo::GetBEndInternalBorder()
{
  const nsIFrame* rg = mRgAtEnd ? mRowGroup : nullptr;
  return CompareBorders(nullptr, nullptr, nullptr, rg, mEndRow, mCell,
                        mTableWM, eLogicalSideBEnd, ADJACENT);
}

BCCellBorder
BCMapCellInfo::GetBStartInternalBorder()
{
  const nsIFrame* rg = mRgAtStart ? mRowGroup : nullptr;
  return CompareBorders(nullptr, nullptr, nullptr, rg, mStartRow, mCell,
                        mTableWM, eLogicalSideBStart, !ADJACENT);
}

/* XXX This comment is still written in physical (horizontal-tb) terms.

   Here is the order for storing border edges in the cell map as a cell is processed. There are
   n=colspan top and bottom border edges per cell and n=rowspan left and right border edges per cell.

   1) On the top edge of the table, store the top edge. Never store the top edge otherwise, since
      a bottom edge from a cell above will take care of it.
   2) On the left edge of the table, store the left edge. Never store the left edge othewise, since
      a right edge from a cell to the left will take care of it.
   3) Store the right edge (or edges if a row span)
   4) Store the bottom edge (or edges if a col span)

   Since corners are computed with only an array of BCCornerInfo indexed by the number-of-cols, corner
   calculations are somewhat complicated. Using an array with number-of-rows * number-of-col entries
   would simplify this, but at an extra in memory cost of nearly 12 bytes per cell map entry. Collapsing
   borders already have about an extra 8 byte per cell map entry overhead (this could be
   reduced to 4 bytes if we are willing to not store border widths in nsTableCellFrame), Here are the
   rules in priority order for storing cornes in the cell map as a cell is processed. top-left means the
   left endpoint of the border edge on the top of the cell. There are n=colspan top and bottom border
   edges per cell and n=rowspan left and right border edges per cell.

   1) On the top edge of the table, store the top-left corner, unless on the left edge of the table.
      Never store the top-right corner, since it will get stored as a right-top corner.
   2) On the left edge of the table, store the left-top corner. Never store the left-bottom corner,
      since it will get stored as a bottom-left corner.
   3) Store the right-top corner if (a) it is the top right corner of the table or (b) it is not on
      the top edge of the table. Never store the right-bottom corner since it will get stored as a
      bottom-right corner.
   4) Store the bottom-right corner, if it is the bottom right corner of the table. Never store it
      otherwise, since it will get stored as either a right-top corner by a cell below or
      a bottom-left corner from a cell to the right.
   5) Store the bottom-left corner, if (a) on the bottom edge of the table or (b) if the left edge hits
      the top side of a colspan in its interior. Never store the corner otherwise, since it will
      get stored as a right-top corner by a cell from below.

   XXX the BC-RTL hack - The correct fix would be a rewrite as described in bug 203686.
   In order to draw borders in rtl conditions somehow correct, the existing structure which relies
   heavily on the assumption that the next cell sibling will be on the right side, has been modified.
   We flip the border during painting and during style lookup. Look for tableIsLTR for places where
   the flipping is done.
 */



// Calc the dominant border at every cell edge and corner within the current damage area
void
nsTableFrame::CalcBCBorders()
{
  NS_ASSERTION(IsBorderCollapse(),
               "calling CalcBCBorders on separated-border table");
  nsTableCellMap* tableCellMap = GetCellMap(); if (!tableCellMap) ABORT0();
  int32_t numRows = GetRowCount();
  int32_t numCols = GetColCount();
  if (!numRows || !numCols)
    return; // nothing to do

  // Get the property holding the table damage area and border widths
  BCPropertyData* propData = GetBCProperty();
  if (!propData) ABORT0();



  // calculate an expanded damage area
  TableArea damageArea(propData->mDamageArea);
  ExpandBCDamageArea(damageArea);

  // segments that are on the table border edges need
  // to be initialized only once
  bool tableBorderReset[4];
  for (uint32_t sideX = 0; sideX < ArrayLength(tableBorderReset); sideX++) {
    tableBorderReset[sideX] = false;
  }

  // block-dir borders indexed in inline-direction (cols)
  BCCellBorders lastBlockDirBorders(damageArea.ColCount() + 1,
                                    damageArea.StartCol());
  if (!lastBlockDirBorders.borders) ABORT0();
  BCCellBorder  lastBStartBorder, lastBEndBorder;
  // inline-dir borders indexed in inline-direction (cols)
  BCCellBorders lastBEndBorders(damageArea.ColCount() + 1,
                                damageArea.StartCol());
  if (!lastBEndBorders.borders) ABORT0();
  bool startSeg;
  bool gotRowBorder = false;

  BCMapCellInfo  info(this), ajaInfo(this);

  BCCellBorder currentBorder, adjacentBorder;
  BCCorners bStartCorners(damageArea.ColCount() + 1, damageArea.StartCol());
  if (!bStartCorners.corners) ABORT0();
  BCCorners bEndCorners(damageArea.ColCount() + 1, damageArea.StartCol());
  if (!bEndCorners.corners) ABORT0();

  BCMapCellIterator iter(this, damageArea);
  for (iter.First(info); !iter.mAtEnd; iter.Next(info)) {
    // see if lastBStartBorder, lastBEndBorder need to be reset
    if (iter.IsNewRow()) {
      gotRowBorder = false;
      lastBStartBorder.Reset(info.mRowIndex, info.mRowSpan);
      lastBEndBorder.Reset(info.GetCellEndRowIndex() + 1, info.mRowSpan);
    }
    else if (info.mColIndex > damageArea.StartCol()) {
      lastBEndBorder = lastBEndBorders[info.mColIndex - 1];
      if (info.mRowIndex >
          (lastBEndBorder.rowIndex - lastBEndBorder.rowSpan)) {
        // the bStart border's iStart edge butts against the middle of a rowspan
        lastBStartBorder.Reset(info.mRowIndex, info.mRowSpan);
      }
      if (lastBEndBorder.rowIndex > (info.GetCellEndRowIndex() + 1)) {
        // the bEnd border's iStart edge butts against the middle of a rowspan
        lastBEndBorder.Reset(info.GetCellEndRowIndex() + 1, info.mRowSpan);
      }
    }

    // find the dominant border considering the cell's bStart border and the table,
    // row group, row if the border is at the bStart of the table, otherwise it was
    // processed in a previous row
    if (0 == info.mRowIndex) {
      if (!tableBorderReset[eLogicalSideBStart]) {
        propData->mBStartBorderWidth = 0;
        tableBorderReset[eLogicalSideBStart] = true;
      }
      for (int32_t colIdx = info.mColIndex;
           colIdx <= info.GetCellEndColIndex(); colIdx++) {
        info.SetColumn(colIdx);
        currentBorder = info.GetBStartEdgeBorder();
        // update/store the bStart-iStart & bStart-iEnd corners of the seg
        BCCornerInfo& tlCorner = bStartCorners[colIdx]; // bStart-iStart
        if (0 == colIdx) {
          // we are on the iEnd side of the corner
          tlCorner.Set(eLogicalSideIEnd, currentBorder);
        }
        else {
          tlCorner.Update(eLogicalSideIEnd, currentBorder);
          tableCellMap->SetBCBorderCorner(eLogicalCornerBStartIStart,
                                          *iter.mCellMap, 0, 0, colIdx,
                                          LogicalSide(tlCorner.ownerSide),
                                          tlCorner.subWidth,
                                          tlCorner.bevel);
        }
        bStartCorners[colIdx + 1].Set(eLogicalSideIStart, currentBorder); // bStart-iEnd
        // update lastBStartBorder and see if a new segment starts
        startSeg = SetInlineDirBorder(currentBorder, tlCorner, lastBStartBorder);
        // store the border segment in the cell map
        tableCellMap->SetBCBorderEdge(eLogicalSideBStart, *iter.mCellMap, 0, 0, colIdx,
                                      1, currentBorder.owner,
                                      currentBorder.width, startSeg);

        info.SetTableBStartBorderWidth(currentBorder.width);
        info.SetBStartBorderWidths(currentBorder.width);
        info.SetColumnBStartIEndContBCBorder();
      }
      info.SetTableBStartIStartContBCBorder();
    }
    else {
      // see if the bStart border needs to be the start of a segment due to a
      // block-dir border owning the corner
      if (info.mColIndex > 0) {
        BCData& data = info.mCellData->mData;
        if (!data.IsBStartStart()) {
          LogicalSide cornerSide;
          bool bevel;
          data.GetCorner(cornerSide, bevel);
          if (IsBlock(cornerSide)) {
            data.SetBStartStart(true);
          }
        }
      }
    }

    // find the dominant border considering the cell's iStart border and the
    // table, col group, col if the border is at the iStart of the table,
    // otherwise it was processed in a previous col
    if (0 == info.mColIndex) {
      if (!tableBorderReset[eLogicalSideIStart]) {
        propData->mIStartBorderWidth = 0;
        tableBorderReset[eLogicalSideIStart] = true;
      }
      info.mCurrentRowFrame = nullptr;
      for (int32_t rowB = info.mRowIndex; rowB <= info.GetCellEndRowIndex();
           rowB++) {
        info.IncrementRow(rowB == info.mRowIndex);
        currentBorder = info.GetIStartEdgeBorder();
        BCCornerInfo& tlCorner = (0 == rowB) ? bStartCorners[0] : bEndCorners[0];
        tlCorner.Update(eLogicalSideBEnd, currentBorder);
        tableCellMap->SetBCBorderCorner(eLogicalCornerBStartIStart, *iter.mCellMap,
                                        iter.mRowGroupStart, rowB, 0,
                                        LogicalSide(tlCorner.ownerSide),
                                        tlCorner.subWidth,
                                        tlCorner.bevel);
        bEndCorners[0].Set(eLogicalSideBStart, currentBorder); // bEnd-iStart

        // update lastBlockDirBorders and see if a new segment starts
        startSeg = SetBorder(currentBorder, lastBlockDirBorders[0]);
        // store the border segment in the cell map
        tableCellMap->SetBCBorderEdge(eLogicalSideIStart, *iter.mCellMap,
                                      iter.mRowGroupStart, rowB, info.mColIndex,
                                      1, currentBorder.owner,
                                      currentBorder.width, startSeg);
        info.SetTableIStartBorderWidth(rowB , currentBorder.width);
        info.SetIStartBorderWidths(currentBorder.width);
        info.SetRowIStartContBCBorder();
      }
      info.SetRowGroupIStartContBCBorder();
    }

    // find the dominant border considering the cell's iEnd border, adjacent
    // cells and the table, row group, row
    if (info.mNumTableCols == info.GetCellEndColIndex() + 1) {
      // touches iEnd edge of table
      if (!tableBorderReset[eLogicalSideIEnd]) {
        propData->mIEndBorderWidth = 0;
        tableBorderReset[eLogicalSideIEnd] = true;
      }
      info.mCurrentRowFrame = nullptr;
      for (int32_t rowB = info.mRowIndex; rowB <= info.GetCellEndRowIndex();
           rowB++) {
        info.IncrementRow(rowB == info.mRowIndex);
        currentBorder = info.GetIEndEdgeBorder();
        // update/store the bStart-iEnd & bEnd-iEnd corners
        BCCornerInfo& trCorner = (0 == rowB) ?
                                 bStartCorners[info.GetCellEndColIndex() + 1] :
                                 bEndCorners[info.GetCellEndColIndex() + 1];
        trCorner.Update(eLogicalSideBEnd, currentBorder);   // bStart-iEnd
        tableCellMap->SetBCBorderCorner(eLogicalCornerBStartIEnd, *iter.mCellMap,
                                        iter.mRowGroupStart, rowB,
                                        info.GetCellEndColIndex(),
                                        LogicalSide(trCorner.ownerSide),
                                        trCorner.subWidth,
                                        trCorner.bevel);
        BCCornerInfo& brCorner = bEndCorners[info.GetCellEndColIndex() + 1];
        brCorner.Set(eLogicalSideBStart, currentBorder); // bEnd-iEnd
        tableCellMap->SetBCBorderCorner(eLogicalCornerBEndIEnd, *iter.mCellMap,
                                        iter.mRowGroupStart, rowB,
                                        info.GetCellEndColIndex(),
                                        LogicalSide(brCorner.ownerSide),
                                        brCorner.subWidth,
                                        brCorner.bevel);
        // update lastBlockDirBorders and see if a new segment starts
        startSeg = SetBorder(currentBorder,
                             lastBlockDirBorders[info.GetCellEndColIndex() + 1]);
        // store the border segment in the cell map and update cellBorders
        tableCellMap->SetBCBorderEdge(eLogicalSideIEnd, *iter.mCellMap,
                                      iter.mRowGroupStart, rowB,
                                      info.GetCellEndColIndex(), 1,
                                      currentBorder.owner, currentBorder.width,
                                      startSeg);
        info.SetTableIEndBorderWidth(rowB, currentBorder.width);
        info.SetIEndBorderWidths(currentBorder.width);
        info.SetRowIEndContBCBorder();
      }
      info.SetRowGroupIEndContBCBorder();
    }
    else {
      int32_t segLength = 0;
      BCMapCellInfo priorAjaInfo(this);
      for (int32_t rowB = info.mRowIndex; rowB <= info.GetCellEndRowIndex();
           rowB += segLength) {
        iter.PeekIEnd(info, rowB, ajaInfo);
        currentBorder = info.GetIEndInternalBorder();
        adjacentBorder = ajaInfo.GetIStartInternalBorder();
        currentBorder = CompareBorders(!CELL_CORNER, currentBorder,
                                        adjacentBorder, !INLINE_DIR);

        segLength = std::max(1, ajaInfo.mRowIndex + ajaInfo.mRowSpan - rowB);
        segLength = std::min(segLength, info.mRowIndex + info.mRowSpan - rowB);

        // update lastBlockDirBorders and see if a new segment starts
        startSeg = SetBorder(currentBorder,
                             lastBlockDirBorders[info.GetCellEndColIndex() + 1]);
        // store the border segment in the cell map and update cellBorders
        if (info.GetCellEndColIndex() < damageArea.EndCol() &&
            rowB >= damageArea.StartRow() && rowB < damageArea.EndRow()) {
          tableCellMap->SetBCBorderEdge(eLogicalSideIEnd, *iter.mCellMap,
                                        iter.mRowGroupStart, rowB,
                                        info.GetCellEndColIndex(), segLength,
                                        currentBorder.owner,
                                        currentBorder.width, startSeg);
          info.SetIEndBorderWidths(currentBorder.width);
          ajaInfo.SetIStartBorderWidths(currentBorder.width);
        }
        // update the bStart-iEnd corner
        bool hitsSpanOnIEnd = (rowB > ajaInfo.mRowIndex) &&
                                  (rowB < ajaInfo.mRowIndex + ajaInfo.mRowSpan);
        BCCornerInfo* trCorner = ((0 == rowB) || hitsSpanOnIEnd) ?
                                 &bStartCorners[info.GetCellEndColIndex() + 1] :
                                 &bEndCorners[info.GetCellEndColIndex() + 1];
        trCorner->Update(eLogicalSideBEnd, currentBorder);
        // if this is not the first time through,
        // consider the segment to the iEnd side
        if (rowB != info.mRowIndex) {
          currentBorder = priorAjaInfo.GetBEndInternalBorder();
          adjacentBorder = ajaInfo.GetBStartInternalBorder();
          currentBorder = CompareBorders(!CELL_CORNER, currentBorder,
                                          adjacentBorder, INLINE_DIR);
          trCorner->Update(eLogicalSideIEnd, currentBorder);
        }
        // store the bStart-iEnd corner in the cell map
        if (info.GetCellEndColIndex() < damageArea.EndCol() &&
            rowB >= damageArea.StartRow()) {
          if (0 != rowB) {
            tableCellMap->SetBCBorderCorner(eLogicalCornerBStartIEnd, *iter.mCellMap,
                                            iter.mRowGroupStart, rowB,
                                            info.GetCellEndColIndex(),
                                            LogicalSide(trCorner->ownerSide),
                                            trCorner->subWidth,
                                            trCorner->bevel);
          }
          // store any corners this cell spans together with the aja cell
          for (int32_t rX = rowB + 1; rX < rowB + segLength; rX++) {
            tableCellMap->SetBCBorderCorner(eLogicalCornerBEndIEnd, *iter.mCellMap,
                                            iter.mRowGroupStart, rX,
                                            info.GetCellEndColIndex(),
                                            LogicalSide(trCorner->ownerSide),
                                            trCorner->subWidth, false);
          }
        }
        // update bEnd-iEnd corner, bStartCorners, bEndCorners
        hitsSpanOnIEnd = (rowB + segLength <
                           ajaInfo.mRowIndex + ajaInfo.mRowSpan);
        BCCornerInfo& brCorner = (hitsSpanOnIEnd) ?
                                 bStartCorners[info.GetCellEndColIndex() + 1] :
                                 bEndCorners[info.GetCellEndColIndex() + 1];
        brCorner.Set(eLogicalSideBStart, currentBorder);
        priorAjaInfo = ajaInfo;
      }
    }
    for (int32_t colIdx = info.mColIndex + 1;
         colIdx <= info.GetCellEndColIndex(); colIdx++) {
      lastBlockDirBorders[colIdx].Reset(0,1);
    }

    // find the dominant border considering the cell's bEnd border, adjacent
    // cells and the table, row group, row
    if (info.mNumTableRows == info.GetCellEndRowIndex() + 1) {
      // touches bEnd edge of table
      if (!tableBorderReset[eLogicalSideBEnd]) {
        propData->mBEndBorderWidth = 0;
        tableBorderReset[eLogicalSideBEnd] = true;
      }
      for (int32_t colIdx = info.mColIndex;
           colIdx <= info.GetCellEndColIndex(); colIdx++) {
        info.SetColumn(colIdx);
        currentBorder = info.GetBEndEdgeBorder();
        // update/store the bEnd-iStart & bEnd-IEnd corners
        BCCornerInfo& blCorner = bEndCorners[colIdx]; // bEnd-iStart
        blCorner.Update(eLogicalSideIEnd, currentBorder);
        tableCellMap->SetBCBorderCorner(eLogicalCornerBEndIStart, *iter.mCellMap,
                                        iter.mRowGroupStart,
                                        info.GetCellEndRowIndex(),
                                        colIdx,
                                        LogicalSide(blCorner.ownerSide),
                                        blCorner.subWidth, blCorner.bevel);
        BCCornerInfo& brCorner = bEndCorners[colIdx + 1]; // bEnd-iEnd
        brCorner.Update(eLogicalSideIStart, currentBorder);
        if (info.mNumTableCols == colIdx + 1) { // bEnd-IEnd corner of the table
          tableCellMap->SetBCBorderCorner(eLogicalCornerBEndIEnd, *iter.mCellMap,
                                          iter.mRowGroupStart,
                                          info.GetCellEndRowIndex(), colIdx,
                                          LogicalSide(brCorner.ownerSide),
                                          brCorner.subWidth,
                                          brCorner.bevel, true);
        }
        // update lastBEndBorder and see if a new segment starts
        startSeg = SetInlineDirBorder(currentBorder, blCorner, lastBEndBorder);
        if (!startSeg) {
           // make sure that we did not compare apples to oranges i.e. the
           // current border should be a continuation of the lastBEndBorder,
           // as it is a bEnd border
           // add 1 to the info.GetCellEndRowIndex()
           startSeg = (lastBEndBorder.rowIndex !=
                       (info.GetCellEndRowIndex() + 1));
        }
        // store the border segment in the cell map and update cellBorders
        tableCellMap->SetBCBorderEdge(eLogicalSideBEnd, *iter.mCellMap,
                                      iter.mRowGroupStart,
                                      info.GetCellEndRowIndex(),
                                      colIdx, 1, currentBorder.owner,
                                      currentBorder.width, startSeg);
        // update lastBEndBorders
        lastBEndBorder.rowIndex = info.GetCellEndRowIndex() + 1;
        lastBEndBorder.rowSpan = info.mRowSpan;
        lastBEndBorders[colIdx] = lastBEndBorder;

        info.SetBEndBorderWidths(currentBorder.width);
        info.SetTableBEndBorderWidth(currentBorder.width);
        info.SetColumnBEndContBCBorder();
      }
      info.SetRowGroupBEndContBCBorder();
      info.SetColGroupBEndContBCBorder();
    }
    else {
      int32_t segLength = 0;
      for (int32_t colIdx = info.mColIndex;
           colIdx <= info.GetCellEndColIndex(); colIdx += segLength) {
        iter.PeekBEnd(info, colIdx, ajaInfo);
        currentBorder = info.GetBEndInternalBorder();
        adjacentBorder = ajaInfo.GetBStartInternalBorder();
        currentBorder = CompareBorders(!CELL_CORNER, currentBorder,
                                        adjacentBorder, INLINE_DIR);
        segLength = std::max(1, ajaInfo.mColIndex + ajaInfo.mColSpan - colIdx);
        segLength = std::min(segLength, info.mColIndex + info.mColSpan - colIdx);

        // update, store the bEnd-iStart corner
        BCCornerInfo& blCorner = bEndCorners[colIdx]; // bEnd-iStart
        bool hitsSpanBelow = (colIdx > ajaInfo.mColIndex) &&
                               (colIdx < ajaInfo.mColIndex + ajaInfo.mColSpan);
        bool update = true;
        if (colIdx == info.mColIndex && colIdx > damageArea.StartCol()) {
          int32_t prevRowIndex = lastBEndBorders[colIdx - 1].rowIndex;
          if (prevRowIndex > info.GetCellEndRowIndex() + 1) {
            // hits a rowspan on the iEnd side
            update = false;
            // the corner was taken care of during the cell on the iStart side
          }
          else if (prevRowIndex < info.GetCellEndRowIndex() + 1) {
            // spans below the cell to the iStart side
            bStartCorners[colIdx] = blCorner;
            blCorner.Set(eLogicalSideIEnd, currentBorder);
            update = false;
          }
        }
        if (update) {
          blCorner.Update(eLogicalSideIEnd, currentBorder);
        }
        if (info.GetCellEndRowIndex() < damageArea.EndRow() &&
            colIdx >= damageArea.StartCol()) {
          if (hitsSpanBelow) {
            tableCellMap->SetBCBorderCorner(eLogicalCornerBEndIStart, *iter.mCellMap,
                                            iter.mRowGroupStart,
                                            info.GetCellEndRowIndex(), colIdx,
                                            LogicalSide(blCorner.ownerSide),
                                            blCorner.subWidth, blCorner.bevel);
          }
          // store any corners this cell spans together with the aja cell
          for (int32_t c = colIdx + 1; c < colIdx + segLength; c++) {
            BCCornerInfo& corner = bEndCorners[c];
            corner.Set(eLogicalSideIEnd, currentBorder);
            tableCellMap->SetBCBorderCorner(eLogicalCornerBEndIStart, *iter.mCellMap,
                                            iter.mRowGroupStart,
                                            info.GetCellEndRowIndex(), c,
                                            LogicalSide(corner.ownerSide),
                                            corner.subWidth,
                                            false);
          }
        }
        // update lastBEndBorders and see if a new segment starts
        startSeg = SetInlineDirBorder(currentBorder, blCorner, lastBEndBorder);
        if (!startSeg) {
           // make sure that we did not compare apples to oranges i.e. the
           // current border should be a continuation of the lastBEndBorder,
           // as it is a bEnd border
           // add 1 to the info.GetCellEndRowIndex()
           startSeg = (lastBEndBorder.rowIndex !=
                       info.GetCellEndRowIndex() + 1);
        }
        lastBEndBorder.rowIndex = info.GetCellEndRowIndex() + 1;
        lastBEndBorder.rowSpan = info.mRowSpan;
        for (int32_t c = colIdx; c < colIdx + segLength; c++) {
          lastBEndBorders[c] = lastBEndBorder;
        }

        // store the border segment the cell map and update cellBorders
        if (info.GetCellEndRowIndex() < damageArea.EndRow() &&
            colIdx >= damageArea.StartCol() && colIdx < damageArea.EndCol()) {
          tableCellMap->SetBCBorderEdge(eLogicalSideBEnd, *iter.mCellMap,
                                        iter.mRowGroupStart,
                                        info.GetCellEndRowIndex(),
                                        colIdx, segLength, currentBorder.owner,
                                        currentBorder.width, startSeg);
          info.SetBEndBorderWidths(currentBorder.width);
          ajaInfo.SetBStartBorderWidths(currentBorder.width);
        }
        // update bEnd-iEnd corner
        BCCornerInfo& brCorner = bEndCorners[colIdx + segLength];
        brCorner.Update(eLogicalSideIStart, currentBorder);
      }
      if (!gotRowBorder && 1 == info.mRowSpan &&
          (ajaInfo.mStartRow || info.mRgAtEnd)) {
        //get continuous row/row group border
        //we need to check the row group's bEnd border if this is
        //the last row in the row group, but only a cell with rowspan=1
        //will know whether *this* row is at the bEnd
        const nsIFrame* nextRowGroup =
          ajaInfo.mRgAtStart ? ajaInfo.mRowGroup : nullptr;
        info.SetInnerRowGroupBEndContBCBorder(nextRowGroup, ajaInfo.mStartRow);
        gotRowBorder = true;
      }
    }

    // see if the cell to the iEnd side had a rowspan and its bEnd-iStart border
    // needs be joined with this one's bEnd
    // if  there is a cell to the iEnd and the cell to iEnd side was a rowspan
    if ((info.mNumTableCols != info.GetCellEndColIndex() + 1) &&
        (lastBEndBorders[info.GetCellEndColIndex() + 1].rowSpan > 1)) {
      BCCornerInfo& corner = bEndCorners[info.GetCellEndColIndex() + 1];
      if (!IsBlock(LogicalSide(corner.ownerSide))) {
        // not a block-dir owner
        BCCellBorder& thisBorder = lastBEndBorder;
        BCCellBorder& nextBorder = lastBEndBorders[info.mColIndex + 1];
        if ((thisBorder.color == nextBorder.color) &&
            (thisBorder.width == nextBorder.width) &&
            (thisBorder.style == nextBorder.style)) {
          // set the flag on the next border indicating it is not the start of a
          // new segment
          if (iter.mCellMap) {
            tableCellMap->ResetBStartStart(eLogicalSideBEnd, *iter.mCellMap,
                                           info.GetCellEndRowIndex(),
                                           info.GetCellEndColIndex() + 1);
          }
        }
      }
    }
  } // for (iter.First(info); info.mCell; iter.Next(info)) {
  // reset the bc flag and damage area
  SetNeedToCalcBCBorders(false);
  propData->mDamageArea = TableArea(0, 0, 0, 0);
#ifdef DEBUG_TABLE_CELLMAP
  mCellMap->Dump();
#endif
}

class BCPaintBorderIterator;

struct BCBorderParameters
{
  uint8_t mBorderStyle;
  nscolor mBorderColor;
  nscolor mBGColor;
  nsRect mBorderRect;
  int32_t mAppUnitsPerDevPixel;
  uint8_t mStartBevelSide;
  nscoord mStartBevelOffset;
  uint8_t mEndBevelSide;
  nscoord mEndBevelOffset;
};

struct BCBlockDirSeg
{
  BCBlockDirSeg();

  void Start(BCPaintBorderIterator& aIter,
             BCBorderOwner          aBorderOwner,
             BCPixelSize            aBlockSegISize,
             BCPixelSize            aInlineSegBSize);

  void Initialize(BCPaintBorderIterator& aIter);
  void GetBEndCorner(BCPaintBorderIterator& aIter,
                     BCPixelSize            aInlineSegBSize);

  Maybe<BCBorderParameters> BuildBorderParameters(BCPaintBorderIterator& aIter,
                                                  BCPixelSize aInlineSegBSize);
  void Paint(BCPaintBorderIterator& aIter,
             DrawTarget&            aDrawTarget,
             BCPixelSize            aInlineSegBSize);
  void CreateWebRenderCommands(BCPaintBorderIterator& aIter,
                               BCPixelSize aInlineSegBSize,
                               wr::DisplayListBuilder& aBuilder,
                               const layers::StackingContextHelper& aSc,
                               nsTArray<layers::WebRenderParentCommand>& aParentCommands,
                               layers::WebRenderDisplayItemLayer* aLayer,
                               const nsPoint& aPt);
  void AdvanceOffsetB();
  void IncludeCurrentBorder(BCPaintBorderIterator& aIter);


  union {
    nsTableColFrame*  mCol;
    int32_t           mColWidth;
  };
  nscoord               mOffsetI;    // i-offset with respect to the table edge
  nscoord               mOffsetB;    // b-offset with respect to the table edge
  nscoord               mLength;     // block-dir length including corners
  BCPixelSize           mWidth;      // thickness in pixels

  nsTableCellFrame*     mAjaCell;       // previous sibling to the first cell
                                        // where the segment starts, it can be
                                        // the owner of a segment
  nsTableCellFrame*     mFirstCell;     // cell at the start of the segment
  nsTableRowGroupFrame* mFirstRowGroup; // row group at the start of the segment
  nsTableRowFrame*      mFirstRow;      // row at the start of the segment
  nsTableCellFrame*     mLastCell;      // cell at the current end of the
                                        // segment


  uint8_t               mOwner;         // owner of the border, defines the
                                        // style
  LogicalSide           mBStartBevelSide;    // direction to bevel at the bStart
  nscoord               mBStartBevelOffset;  // how much to bevel at the bStart
  BCPixelSize           mBEndInlineSegBSize; // bSize of the crossing
                                             // inline-dir border
  nscoord               mBEndOffset;    // how much longer is the segment due
                                        // to the inline-dir border, by this
                                        // amount the next segment needs to be
                                        // shifted.
  bool                  mIsBEndBevel;   // should we bevel at the bEnd
};

struct BCInlineDirSeg
{
  BCInlineDirSeg();

  void Start(BCPaintBorderIterator& aIter,
             BCBorderOwner          aBorderOwner,
             BCPixelSize            aBEndBlockSegISize,
             BCPixelSize            aInlineSegBSize);
  void GetIEndCorner(BCPaintBorderIterator& aIter,
                     BCPixelSize            aIStartSegISize);
  void AdvanceOffsetI();
  void IncludeCurrentBorder(BCPaintBorderIterator& aIter);
  Maybe<BCBorderParameters> BuildBorderParameters(BCPaintBorderIterator& aIter);
  void Paint(BCPaintBorderIterator& aIter, DrawTarget& aDrawTarget);
  void CreateWebRenderCommands(BCPaintBorderIterator& aIter,
                               wr::DisplayListBuilder& aBuilder,
                               const layers::StackingContextHelper& aSc,
                               nsTArray<layers::WebRenderParentCommand>& aParentCommands,
                               layers::WebRenderDisplayItemLayer* aLayer,
                               const nsPoint& aPt);

  nscoord            mOffsetI;       // i-offset with respect to the table edge
  nscoord            mOffsetB;       // b-offset with respect to the table edge
  nscoord            mLength;        // inline-dir length including corners
  BCPixelSize        mWidth;         // border thickness in pixels
  nscoord            mIStartBevelOffset; // how much to bevel at the iStart
  LogicalSide        mIStartBevelSide;   // direction to bevel at the iStart
  bool               mIsIEndBevel;       // should we bevel at the iEnd end
  nscoord            mIEndBevelOffset;   // how much to bevel at the iEnd
  LogicalSide        mIEndBevelSide;     // direction to bevel at the iEnd
  nscoord            mEndOffset;         // how much longer is the segment due
                                         // to the block-dir border, by this
                                         // amount the next segment needs to be
                                         // shifted.
  uint8_t            mOwner;             // owner of the border, defines the
                                         // style
  nsTableCellFrame*  mFirstCell;         // cell at the start of the segment
  nsTableCellFrame*  mAjaCell;           // neighboring cell to the first cell
                                         // where the segment starts, it can be
                                         // the owner of a segment
};

struct BCPaintData
{
  explicit BCPaintData(DrawTarget& aDrawTarget)
    : mDrawTarget(aDrawTarget)
  {
  }

  DrawTarget& mDrawTarget;
};

struct BCCreateWebRenderCommandsData
{
  BCCreateWebRenderCommandsData(wr::DisplayListBuilder& aBuilder,
                                const layers::StackingContextHelper& aSc,
                                nsTArray<layers::WebRenderParentCommand>& aParentCommands,
                                layers::WebRenderDisplayItemLayer* aLayer,
                                const nsPoint& aOffsetToReferenceFrame)
    : mBuilder(aBuilder)
    , mSc(aSc)
    , mParentCommands(aParentCommands)
    , mLayer(aLayer)
    , mOffsetToReferenceFrame(aOffsetToReferenceFrame)
  {
  }

  wr::DisplayListBuilder& mBuilder;
  const layers::StackingContextHelper& mSc;
  nsTArray<layers::WebRenderParentCommand>& mParentCommands;
  layers::WebRenderDisplayItemLayer* mLayer;
  const nsPoint& mOffsetToReferenceFrame;
};

struct BCPaintBorderAction
{
  explicit BCPaintBorderAction(DrawTarget& aDrawTarget)
    : mMode(Mode::PAINT)
    , mPaintData(aDrawTarget)
  {
  }

  BCPaintBorderAction(wr::DisplayListBuilder& aBuilder,
                      const layers::StackingContextHelper& aSc,
                      nsTArray<layers::WebRenderParentCommand>& aParentCommands,
                      layers::WebRenderDisplayItemLayer* aLayer,
                      const nsPoint& aOffsetToReferenceFrame)
    : mMode(Mode::CREATE_WEBRENDER_COMMANDS)
    , mCreateWebRenderCommandsData(aBuilder, aSc, aParentCommands, aLayer, aOffsetToReferenceFrame)
  {
    mMode = Mode::CREATE_WEBRENDER_COMMANDS;
  }

  enum class Mode {
    PAINT,
    CREATE_WEBRENDER_COMMANDS,
  };

  Mode mMode;

  union {
    BCPaintData mPaintData;
    BCCreateWebRenderCommandsData mCreateWebRenderCommandsData;
  };
};

// Iterates over borders (iStart border, corner, bStart border) in the cell map within a damage area
// from iStart to iEnd, bStart to bEnd. All members are in terms of the 1st in flow frames, except
// where suffixed by InFlow.
class BCPaintBorderIterator
{
public:
  explicit BCPaintBorderIterator(nsTableFrame* aTable);
  ~BCPaintBorderIterator() { if (mBlockDirInfo) {
                              delete [] mBlockDirInfo;
                           }}
  void Reset();

  /**
   * Determine the damage area in terms of rows and columns and finalize
   * mInitialOffsetI and mInitialOffsetB.
   * @param aDirtyRect - dirty rect in table coordinates
   * @return - true if we need to paint something given dirty rect
   */
  bool SetDamageArea(const nsRect& aDamageRect);
  void First();
  void Next();
  void AccumulateOrDoActionInlineDirSegment(BCPaintBorderAction& aAction);
  void AccumulateOrDoActionBlockDirSegment(BCPaintBorderAction& aAction);
  void ResetVerInfo();
  void StoreColumnWidth(int32_t aIndex);
  bool BlockDirSegmentOwnsCorner();

  nsTableFrame*         mTable;
  nsTableFrame*         mTableFirstInFlow;
  nsTableCellMap*       mTableCellMap;
  nsCellMap*            mCellMap;
  WritingMode           mTableWM;
  nscolor               mTableBgColor;
  nsTableFrame::RowGroupArray mRowGroups;

  nsTableRowGroupFrame* mPrevRg;
  nsTableRowGroupFrame* mRg;
  bool                  mIsRepeatedHeader;
  bool                  mIsRepeatedFooter;
  nsTableRowGroupFrame* mStartRg; // first row group in the damagearea
  int32_t               mRgIndex; // current row group index in the
                                  // mRowgroups array
  int32_t               mFifRgFirstRowIndex; // start row index of the first in
                                             // flow of the row group
  int32_t               mRgFirstRowIndex; // row index of the first row in the
                                          // row group
  int32_t               mRgLastRowIndex; // row index of the last row in the row
                                         // group
  int32_t               mNumTableRows;   // number of rows in the table and all
                                         // continuations
  int32_t               mNumTableCols;   // number of columns in the table
  int32_t               mColIndex;       // with respect to the table
  int32_t               mRowIndex;       // with respect to the table
  int32_t               mRepeatedHeaderRowIndex; // row index in a repeated
                                            //header, it's equivalent to
                                            // mRowIndex when we're in a repeated
                                            // header, and set to the last row
                                            // index of a repeated header when
                                            // we're not
  bool                  mIsNewRow;
  bool                  mAtEnd;             // the iterator cycled over all
                                            // borders
  nsTableRowFrame*      mPrevRow;
  nsTableRowFrame*      mRow;
  nsTableRowFrame*      mStartRow;    //first row in a inside the damagearea


  // cell properties
  nsTableCellFrame*     mPrevCell;
  nsTableCellFrame*     mCell;
  BCCellData*           mPrevCellData;
  BCCellData*           mCellData;
  BCData*               mBCData;

  bool                  IsTableBStartMost() {return (mRowIndex == 0) && !mTable->GetPrevInFlow();}
  bool                  IsTableIEndMost()   {return (mColIndex >= mNumTableCols);}
  bool                  IsTableBEndMost()   {return (mRowIndex >= mNumTableRows) && !mTable->GetNextInFlow();}
  bool                  IsTableIStartMost() {return (mColIndex == 0);}
  bool IsDamageAreaBStartMost() const
    { return mRowIndex == mDamageArea.StartRow(); }
  bool IsDamageAreaIEndMost() const
    { return mColIndex >= mDamageArea.EndCol(); }
  bool IsDamageAreaBEndMost() const
    { return mRowIndex >= mDamageArea.EndRow(); }
  bool IsDamageAreaIStartMost() const
    { return mColIndex == mDamageArea.StartCol(); }
  int32_t GetRelativeColIndex() const
    { return mColIndex - mDamageArea.StartCol(); }

  TableArea             mDamageArea;        // damageArea in cellmap coordinates
  bool IsAfterRepeatedHeader()
    { return !mIsRepeatedHeader && (mRowIndex == (mRepeatedHeaderRowIndex + 1)); }
  bool StartRepeatedFooter() const
  {
    return mIsRepeatedFooter && mRowIndex == mRgFirstRowIndex &&
      mRowIndex != mDamageArea.StartRow();
  }

  nscoord               mInitialOffsetI;    // offsetI of the first border with
                                            // respect to the table
  nscoord               mInitialOffsetB;    // offsetB of the first border with
                                            // respect to the table
  nscoord               mNextOffsetB;       // offsetB of the next segment
  BCBlockDirSeg*        mBlockDirInfo; // this array is used differently when
                                  // inline-dir and block-dir borders are drawn
                                  // When inline-dir border are drawn we cache
                                  // the column widths and the width of the
                                  // block-dir borders that arrive from bStart
                                  // When we draw block-dir borders we store
                                  // lengths and width for block-dir borders
                                  // before they are drawn while we  move over
                                  // the columns in the damage area
                                  // It has one more elements than columns are
                                  // in the table.
  BCInlineDirSeg        mInlineSeg;         // the inline-dir segment while we
                                            // move over the colums
  BCPixelSize           mPrevInlineSegBSize; // the bSize of the previous
                                             // inline-dir border

private:

  bool SetNewRow(nsTableRowFrame* aRow = nullptr);
  bool SetNewRowGroup();
  void   SetNewData(int32_t aRowIndex, int32_t aColIndex);

};



BCPaintBorderIterator::BCPaintBorderIterator(nsTableFrame* aTable)
  : mTable(aTable)
  , mTableFirstInFlow(static_cast<nsTableFrame*>(aTable->FirstInFlow()))
  , mTableCellMap(aTable->GetCellMap())
  , mTableWM(aTable->StyleContext())
{
  mBlockDirInfo    = nullptr;
  LogicalMargin childAreaOffset = mTable->GetChildAreaOffset(mTableWM, nullptr);
  // y position of first row in damage area
  mInitialOffsetB =
    mTable->GetPrevInFlow() ? 0 : childAreaOffset.BStart(mTableWM);
  mNumTableRows  = mTable->GetRowCount();
  mNumTableCols  = mTable->GetColCount();

  // Get the ordered row groups
  mTable->OrderRowGroups(mRowGroups);
  // initialize to a non existing index
  mRepeatedHeaderRowIndex = -99;

  nsIFrame* bgFrame =
    nsCSSRendering::FindNonTransparentBackgroundFrame(aTable);
  mTableBgColor = bgFrame->StyleBackground()->BackgroundColor(bgFrame);
}

bool
BCPaintBorderIterator::SetDamageArea(const nsRect& aDirtyRect)
{
  nsSize containerSize = mTable->GetSize();
  LogicalRect dirtyRect(mTableWM, aDirtyRect, containerSize);
  uint32_t startRowIndex, endRowIndex, startColIndex, endColIndex;
  startRowIndex = endRowIndex = startColIndex = endColIndex = 0;
  bool done = false;
  bool haveIntersect = false;
  // find startRowIndex, endRowIndex
  nscoord rowB = mInitialOffsetB;
  for (uint32_t rgIdx = 0; rgIdx < mRowGroups.Length() && !done; rgIdx++) {
    nsTableRowGroupFrame* rgFrame = mRowGroups[rgIdx];
    for (nsTableRowFrame* rowFrame = rgFrame->GetFirstRow(); rowFrame;
         rowFrame = rowFrame->GetNextRow()) {
      // get the row rect relative to the table rather than the row group
      nscoord rowBSize = rowFrame->BSize(mTableWM);
      if (haveIntersect) {
        // conservatively estimate the half border widths outside the row
        nscoord borderHalf = mTable->GetPrevInFlow() ? 0 : nsPresContext::
          CSSPixelsToAppUnits(rowFrame->GetBStartBCBorderWidth() + 1);
        if (dirtyRect.BEnd(mTableWM) >= rowB - borderHalf) {
          nsTableRowFrame* fifRow =
            static_cast<nsTableRowFrame*>(rowFrame->FirstInFlow());
          endRowIndex = fifRow->GetRowIndex();
        }
        else done = true;
      }
      else {
        // conservatively estimate the half border widths outside the row
        nscoord borderHalf = mTable->GetNextInFlow() ? 0 : nsPresContext::
          CSSPixelsToAppUnits(rowFrame->GetBEndBCBorderWidth() + 1);
        if (rowB + rowBSize + borderHalf >= dirtyRect.BStart(mTableWM)) {
          mStartRg  = rgFrame;
          mStartRow = rowFrame;
          nsTableRowFrame* fifRow =
            static_cast<nsTableRowFrame*>(rowFrame->FirstInFlow());
          startRowIndex = endRowIndex = fifRow->GetRowIndex();
          haveIntersect = true;
        }
        else {
          mInitialOffsetB += rowBSize;
        }
      }
      rowB += rowBSize;
    }
  }
  mNextOffsetB = mInitialOffsetB;

  // XXX comment refers to the obsolete NS_FRAME_OUTSIDE_CHILDREN flag
  // XXX but I don't understand it, so not changing it for now
  // table wrapper borders overflow the table, so the table might be
  // target to other areas as the NS_FRAME_OUTSIDE_CHILDREN is set
  // on the table
  if (!haveIntersect)
    return false;
  // find startColIndex, endColIndex, startColX
  haveIntersect = false;
  if (0 == mNumTableCols)
    return false;

  LogicalMargin childAreaOffset = mTable->GetChildAreaOffset(mTableWM, nullptr);

  // inline position of first col in damage area
  mInitialOffsetI = childAreaOffset.IStart(mTableWM);

  nscoord x = 0;
  int32_t colIdx;
  for (colIdx = 0; colIdx != mNumTableCols; colIdx++) {
    nsTableColFrame* colFrame = mTableFirstInFlow->GetColFrame(colIdx);
    if (!colFrame) ABORT1(false);
    // get the col rect relative to the table rather than the col group
    nscoord colISize = colFrame->ISize(mTableWM);
    if (haveIntersect) {
      // conservatively estimate the iStart half border width outside the col
      nscoord iStartBorderHalf = nsPresContext::
        CSSPixelsToAppUnits(colFrame->GetIStartBorderWidth() + 1);
      if (dirtyRect.IEnd(mTableWM) >= x - iStartBorderHalf) {
        endColIndex = colIdx;
      }
      else break;
    }
    else {
      // conservatively estimate the iEnd half border width outside the col
      nscoord iEndBorderHalf = nsPresContext::
        CSSPixelsToAppUnits(colFrame->GetIEndBorderWidth() + 1);
      if (x + colISize + iEndBorderHalf >= dirtyRect.IStart(mTableWM)) {
        startColIndex = endColIndex = colIdx;
        haveIntersect = true;
      }
      else {
        mInitialOffsetI += colISize;
      }
    }
    x += colISize;
  }
  if (!haveIntersect)
    return false;
  mDamageArea = TableArea(startColIndex, startRowIndex,
                          1 + DeprecatedAbs<int32_t>(endColIndex - startColIndex),
                          1 + endRowIndex - startRowIndex);

  Reset();
  mBlockDirInfo = new BCBlockDirSeg[mDamageArea.ColCount() + 1];
  if (!mBlockDirInfo)
    return false;
  return true;
}

void
BCPaintBorderIterator::Reset()
{
  mAtEnd = true; // gets reset when First() is called
  mRg = mStartRg;
  mPrevRow  = nullptr;
  mRow      = mStartRow;
  mRowIndex      = 0;
  mColIndex      = 0;
  mRgIndex       = -1;
  mPrevCell      = nullptr;
  mCell          = nullptr;
  mPrevCellData  = nullptr;
  mCellData      = nullptr;
  mBCData        = nullptr;
  ResetVerInfo();
}

/**
 * Set the iterator data to a new cellmap coordinate
 * @param aRowIndex - the row index
 * @param aColIndex - the col index
 */
void
BCPaintBorderIterator::SetNewData(int32_t aY,
                                  int32_t aX)
{
  if (!mTableCellMap || !mTableCellMap->mBCInfo) ABORT0();

  mColIndex    = aX;
  mRowIndex    = aY;
  mPrevCellData = mCellData;
  if (IsTableIEndMost() && IsTableBEndMost()) {
   mCell = nullptr;
   mBCData = &mTableCellMap->mBCInfo->mBEndIEndCorner;
  }
  else if (IsTableIEndMost()) {
    mCellData = nullptr;
    mBCData = &mTableCellMap->mBCInfo->mIEndBorders.ElementAt(aY);
  }
  else if (IsTableBEndMost()) {
    mCellData = nullptr;
    mBCData = &mTableCellMap->mBCInfo->mBEndBorders.ElementAt(aX);
  }
  else {
    if (uint32_t(mRowIndex - mFifRgFirstRowIndex) < mCellMap->mRows.Length()) {
      mBCData = nullptr;
      mCellData =
        (BCCellData*)mCellMap->mRows[mRowIndex - mFifRgFirstRowIndex].SafeElementAt(mColIndex);
      if (mCellData) {
        mBCData = &mCellData->mData;
        if (!mCellData->IsOrig()) {
          if (mCellData->IsRowSpan()) {
            aY -= mCellData->GetRowSpanOffset();
          }
          if (mCellData->IsColSpan()) {
            aX -= mCellData->GetColSpanOffset();
          }
          if ((aX >= 0) && (aY >= 0)) {
            mCellData = (BCCellData*)mCellMap->mRows[aY - mFifRgFirstRowIndex][aX];
          }
        }
        if (mCellData->IsOrig()) {
          mPrevCell = mCell;
          mCell = mCellData->GetCellFrame();
        }
      }
    }
  }
}

/**
 * Set the iterator to a new row
 * @param aRow - the new row frame, if null the iterator will advance to the
 *               next row
 */
bool
BCPaintBorderIterator::SetNewRow(nsTableRowFrame* aRow)
{
  mPrevRow = mRow;
  mRow     = (aRow) ? aRow : mRow->GetNextRow();
  if (mRow) {
    mIsNewRow = true;
    mRowIndex = mRow->GetRowIndex();
    mColIndex = mDamageArea.StartCol();
    mPrevInlineSegBSize = 0;
    if (mIsRepeatedHeader) {
      mRepeatedHeaderRowIndex = mRowIndex;
    }
  }
  else {
    mAtEnd = true;
  }
  return !mAtEnd;
}

/**
 * Advance the iterator to the next row group
 */
bool
BCPaintBorderIterator::SetNewRowGroup()
{

  mRgIndex++;

  mIsRepeatedHeader = false;
  mIsRepeatedFooter = false;

  NS_ASSERTION(mRgIndex >= 0, "mRgIndex out of bounds");
  if (uint32_t(mRgIndex) < mRowGroups.Length()) {
    mPrevRg = mRg;
    mRg = mRowGroups[mRgIndex];
    nsTableRowGroupFrame* fifRg =
      static_cast<nsTableRowGroupFrame*>(mRg->FirstInFlow());
    mFifRgFirstRowIndex = fifRg->GetStartRowIndex();
    mRgFirstRowIndex    = mRg->GetStartRowIndex();
    mRgLastRowIndex     = mRgFirstRowIndex + mRg->GetRowCount() - 1;

    if (SetNewRow(mRg->GetFirstRow())) {
      mCellMap = mTableCellMap->GetMapFor(fifRg, nullptr);
      if (!mCellMap) ABORT1(false);
    }
    if (mRg && mTable->GetPrevInFlow() && !mRg->GetPrevInFlow()) {
      // if mRowGroup doesn't have a prev in flow, then it may be a repeated
      // header or footer
      const nsStyleDisplay* display = mRg->StyleDisplay();
      if (mRowIndex == mDamageArea.StartRow()) {
        mIsRepeatedHeader = (mozilla::StyleDisplay::TableHeaderGroup == display->mDisplay);
      } else {
        mIsRepeatedFooter = (mozilla::StyleDisplay::TableFooterGroup == display->mDisplay);
      }
    }
  }
  else {
    mAtEnd = true;
  }
  return !mAtEnd;
}

/**
 *  Move the iterator to the first position in the damageArea
 */
void
BCPaintBorderIterator::First()
{
  if (!mTable || mDamageArea.StartCol() >= mNumTableCols ||
      mDamageArea.StartRow() >= mNumTableRows) ABORT0();

  mAtEnd = false;

  uint32_t numRowGroups = mRowGroups.Length();
  for (uint32_t rgY = 0; rgY < numRowGroups; rgY++) {
    nsTableRowGroupFrame* rowG = mRowGroups[rgY];
    int32_t start = rowG->GetStartRowIndex();
    int32_t end   = start + rowG->GetRowCount() - 1;
    if (mDamageArea.StartRow() >= start && mDamageArea.StartRow() <= end) {
      mRgIndex = rgY - 1; // SetNewRowGroup increments rowGroupIndex
      if (SetNewRowGroup()) {
        while (mRowIndex < mDamageArea.StartRow() && !mAtEnd) {
          SetNewRow();
        }
        if (!mAtEnd) {
          SetNewData(mDamageArea.StartRow(), mDamageArea.StartCol());
        }
      }
      return;
    }
  }
  mAtEnd = true;
}

/**
 * Advance the iterator to the next position
 */
void
BCPaintBorderIterator::Next()
{
  if (mAtEnd) ABORT0();
  mIsNewRow = false;

  mColIndex++;
  if (mColIndex > mDamageArea.EndCol()) {
    mRowIndex++;
    if (mRowIndex == mDamageArea.EndRow()) {
      mColIndex = mDamageArea.StartCol();
    }
    else if (mRowIndex < mDamageArea.EndRow()) {
      if (mRowIndex <= mRgLastRowIndex) {
        SetNewRow();
      }
      else {
        SetNewRowGroup();
      }
    }
    else {
      mAtEnd = true;
    }
  }
  if (!mAtEnd) {
    SetNewData(mRowIndex, mColIndex);
  }
}

// XXX if CalcVerCornerOffset and CalcHorCornerOffset remain similar, combine
// them
// XXX Update terminology from physical to logical
/** Compute the vertical offset of a vertical border segment
  * @param aCornerOwnerSide - which side owns the corner
  * @param aCornerSubWidth  - how wide is the nonwinning side of the corner
  * @param aHorWidth        - how wide is the horizontal edge of the corner
  * @param aIsStartOfSeg    - does this corner start a new segment
  * @param aIsBevel         - is this corner beveled
  * @return                 - offset in twips
  */
static nscoord
CalcVerCornerOffset(LogicalSide aCornerOwnerSide,
                    BCPixelSize aCornerSubWidth,
                    BCPixelSize aHorWidth,
                    bool        aIsStartOfSeg,
                    bool        aIsBevel)
{
  nscoord offset = 0;
  // XXX These should be replaced with appropriate side-specific macros (which?)
  BCPixelSize smallHalf, largeHalf;
  if (IsBlock(aCornerOwnerSide)) {
    DivideBCBorderSize(aCornerSubWidth, smallHalf, largeHalf);
    if (aIsBevel) {
      offset = (aIsStartOfSeg) ? -largeHalf : smallHalf;
    }
    else {
      offset = (eLogicalSideBStart == aCornerOwnerSide) ? smallHalf : -largeHalf;
    }
  }
  else {
    DivideBCBorderSize(aHorWidth, smallHalf, largeHalf);
    if (aIsBevel) {
      offset = (aIsStartOfSeg) ? -largeHalf : smallHalf;
    }
    else {
      offset = (aIsStartOfSeg) ? smallHalf : -largeHalf;
    }
  }
  return nsPresContext::CSSPixelsToAppUnits(offset);
}

/** Compute the horizontal offset of a horizontal border segment
  * @param aCornerOwnerSide - which side owns the corner
  * @param aCornerSubWidth  - how wide is the nonwinning side of the corner
  * @param aVerWidth        - how wide is the vertical edge of the corner
  * @param aIsStartOfSeg    - does this corner start a new segment
  * @param aIsBevel         - is this corner beveled
  * @return                 - offset in twips
  */
static nscoord
CalcHorCornerOffset(LogicalSide aCornerOwnerSide,
                    BCPixelSize aCornerSubWidth,
                    BCPixelSize aVerWidth,
                    bool        aIsStartOfSeg,
                    bool        aIsBevel)
{
  nscoord offset = 0;
  // XXX These should be replaced with appropriate side-specific macros (which?)
  BCPixelSize smallHalf, largeHalf;
  if (IsInline(aCornerOwnerSide)) {
    DivideBCBorderSize(aCornerSubWidth, smallHalf, largeHalf);
    if (aIsBevel) {
      offset = (aIsStartOfSeg) ? -largeHalf : smallHalf;
    }
    else {
      offset = (eLogicalSideIStart == aCornerOwnerSide) ? smallHalf : -largeHalf;
    }
  }
  else {
    DivideBCBorderSize(aVerWidth, smallHalf, largeHalf);
    if (aIsBevel) {
      offset = (aIsStartOfSeg) ? -largeHalf : smallHalf;
    }
    else {
      offset = (aIsStartOfSeg) ? smallHalf : -largeHalf;
    }
  }
  return nsPresContext::CSSPixelsToAppUnits(offset);
}

BCBlockDirSeg::BCBlockDirSeg()
{
  mCol = nullptr;
  mFirstCell = mLastCell = mAjaCell = nullptr;
  mOffsetI = mOffsetB = mLength = mWidth = mBStartBevelOffset = 0;
  mBStartBevelSide = eLogicalSideBStart;
  mOwner = eCellOwner;
}

/**
 * Start a new block-direction segment
 * @param aIter         - iterator containing the structural information
 * @param aBorderOwner  - determines the border style
 * @param aBlockSegISize  - the width of segment in pixel
 * @param aInlineSegBSize - the width of the inline-dir segment joining the corner
 *                        at the start
 */
void
BCBlockDirSeg::Start(BCPaintBorderIterator& aIter,
                     BCBorderOwner          aBorderOwner,
                     BCPixelSize            aBlockSegISize,
                     BCPixelSize            aInlineSegBSize)
{
  LogicalSide ownerSide   = eLogicalSideBStart;
  bool bevel       = false;

  nscoord cornerSubWidth  = (aIter.mBCData) ?
                               aIter.mBCData->GetCorner(ownerSide, bevel) : 0;

  bool    bStartBevel     = (aBlockSegISize > 0) ? bevel : false;
  BCPixelSize maxInlineSegBSize = std::max(aIter.mPrevInlineSegBSize, aInlineSegBSize);
  nscoord offset          = CalcVerCornerOffset(ownerSide, cornerSubWidth,
                                                maxInlineSegBSize, true,
                                                bStartBevel);

  mBStartBevelOffset = bStartBevel ?
    nsPresContext::CSSPixelsToAppUnits(maxInlineSegBSize): 0;
  // XXX this assumes that only corners where 2 segments join can be beveled
  mBStartBevelSide     = (aInlineSegBSize > 0) ? eLogicalSideIEnd : eLogicalSideIStart;
  mOffsetB      += offset;
  mLength        = -offset;
  mWidth         = aBlockSegISize;
  mOwner         = aBorderOwner;
  mFirstCell     = aIter.mCell;
  mFirstRowGroup = aIter.mRg;
  mFirstRow      = aIter.mRow;
  if (aIter.GetRelativeColIndex() > 0) {
    mAjaCell = aIter.mBlockDirInfo[aIter.GetRelativeColIndex() - 1].mLastCell;
  }
}

/**
 * Initialize the block-dir segments with information that will persist for any
 * block-dir segment in this column
 * @param aIter - iterator containing the structural information
 */
void
BCBlockDirSeg::Initialize(BCPaintBorderIterator& aIter)
{
  int32_t relColIndex = aIter.GetRelativeColIndex();
  mCol = aIter.IsTableIEndMost() ? aIter.mBlockDirInfo[relColIndex - 1].mCol :
           aIter.mTableFirstInFlow->GetColFrame(aIter.mColIndex);
  if (!mCol) ABORT0();
  if (0 == relColIndex) {
    mOffsetI = aIter.mInitialOffsetI;
  }
  // set mOffsetI for the next column
  if (!aIter.IsDamageAreaIEndMost()) {
    aIter.mBlockDirInfo[relColIndex + 1].mOffsetI =
      mOffsetI + mCol->ISize(aIter.mTableWM);
  }
  mOffsetB = aIter.mInitialOffsetB;
  mLastCell = aIter.mCell;
}

/**
 * Compute the offsets for the bEnd corner of a block-dir segment
 * @param aIter           - iterator containing the structural information
 * @param aInlineSegBSize - the width of the inline-dir segment joining the corner
 *                          at the start
 */
void
BCBlockDirSeg::GetBEndCorner(BCPaintBorderIterator& aIter,
                               BCPixelSize            aInlineSegBSize)
{
   LogicalSide ownerSide = eLogicalSideBStart;
   nscoord cornerSubWidth = 0;
   bool bevel = false;
   if (aIter.mBCData) {
     cornerSubWidth = aIter.mBCData->GetCorner(ownerSide, bevel);
   }
   mIsBEndBevel = (mWidth > 0) ? bevel : false;
   mBEndInlineSegBSize = std::max(aIter.mPrevInlineSegBSize, aInlineSegBSize);
   mBEndOffset = CalcVerCornerOffset(ownerSide, cornerSubWidth,
                                    mBEndInlineSegBSize,
                                    false, mIsBEndBevel);
   mLength += mBEndOffset;
}

Maybe<BCBorderParameters>
BCBlockDirSeg::BuildBorderParameters(BCPaintBorderIterator& aIter,
                                     BCPixelSize aInlineSegBSize)
{
  BCBorderParameters result;

  // get the border style, color and paint the segment
  LogicalSide side =
    aIter.IsDamageAreaIEndMost() ? eLogicalSideIEnd : eLogicalSideIStart;
  int32_t relColIndex = aIter.GetRelativeColIndex();
  nsTableColFrame* col           = mCol; if (!col) ABORT1(Nothing());
  nsTableCellFrame* cell         = mFirstCell; // ???
  nsIFrame* owner = nullptr;
  result.mBorderStyle = NS_STYLE_BORDER_STYLE_SOLID;
  result.mBorderColor = 0xFFFFFFFF;
  result.mBGColor = aIter.mTableBgColor;

  // All the tables frames have the same presContext, so we just use any one
  // that exists here:
  result.mAppUnitsPerDevPixel = col->PresContext()->AppUnitsPerDevPixel();

  switch (mOwner) {
    case eTableOwner:
      owner = aIter.mTable;
      break;
    case eAjaColGroupOwner:
      side = eLogicalSideIEnd;
      if (!aIter.IsTableIEndMost() && (relColIndex > 0)) {
        col = aIter.mBlockDirInfo[relColIndex - 1].mCol;
      }
      MOZ_FALLTHROUGH;
    case eColGroupOwner:
      if (col) {
        owner = col->GetParent();
      }
      break;
    case eAjaColOwner:
      side = eLogicalSideIEnd;
      if (!aIter.IsTableIEndMost() && (relColIndex > 0)) {
        col = aIter.mBlockDirInfo[relColIndex - 1].mCol;
      }
      MOZ_FALLTHROUGH;
    case eColOwner:
      owner = col;
      break;
    case eAjaRowGroupOwner:
      NS_ERROR("a neighboring rowgroup can never own a vertical border");
      MOZ_FALLTHROUGH;
    case eRowGroupOwner:
      NS_ASSERTION(aIter.IsTableIStartMost() || aIter.IsTableIEndMost(),
                  "row group can own border only at table edge");
      owner = mFirstRowGroup;
      break;
    case eAjaRowOwner:
      NS_ERROR("program error");
      MOZ_FALLTHROUGH;
    case eRowOwner:
      NS_ASSERTION(aIter.IsTableIStartMost() || aIter.IsTableIEndMost(),
                   "row can own border only at table edge");
      owner = mFirstRow;
      break;
    case eAjaCellOwner:
      side = eLogicalSideIEnd;
      cell = mAjaCell;
      MOZ_FALLTHROUGH;
    case eCellOwner:
      owner = cell;
      break;
  }
  if (owner) {
    ::GetPaintStyleInfo(owner, aIter.mTableWM, side, &result.mBorderStyle, &result.mBorderColor);
  }
  BCPixelSize smallHalf, largeHalf;
  DivideBCBorderSize(mWidth, smallHalf, largeHalf);
  LogicalRect segRect(aIter.mTableWM,
                 mOffsetI - nsPresContext::CSSPixelsToAppUnits(largeHalf),
                 mOffsetB,
                 nsPresContext::CSSPixelsToAppUnits(mWidth), mLength);
  nscoord bEndBevelOffset = (mIsBEndBevel) ?
                  nsPresContext::CSSPixelsToAppUnits(mBEndInlineSegBSize) : 0;
  LogicalSide bEndBevelSide =
    (aInlineSegBSize > 0) ? eLogicalSideIEnd : eLogicalSideIStart;

  // Convert logical to physical sides/coordinates for DrawTableBorderSegment.

  result.mBorderRect = segRect.GetPhysicalRect(aIter.mTableWM, aIter.mTable->GetSize());
  // XXX For reversed vertical writing-modes (with direction:rtl), we need to
  // invert physicalRect's y-position here, with respect to the table.
  // However, it's not worth fixing the border positions here until the
  // ordering of the table columns themselves is also fixed (bug 1180528).

  result.mStartBevelSide = aIter.mTableWM.PhysicalSide(mBStartBevelSide);
  result.mEndBevelSide = aIter.mTableWM.PhysicalSide(bEndBevelSide);
  result.mStartBevelOffset = mBStartBevelOffset;
  result.mEndBevelOffset = bEndBevelOffset;
  // In vertical-rl mode, the 'start' and 'end' of the block-dir (horizontal)
  // border segment need to be swapped because DrawTableBorderSegment will
  // apply the 'start' bevel at the left edge, and 'end' at the right.
  // (Note: In this case, startBevelSide/endBevelSide will usually both be
  // "top" or "bottom". DrawTableBorderSegment works purely with physical
  // coordinates, so it expects startBevelOffset to be the indentation-from-
  // the-left for the "start" (left) end of the border-segment, and
  // endBevelOffset is the indentation-from-the-right for the "end" (right)
  // end of the border-segment. We've got them reversed, since our block dir
  // is RTL, so we have to swap them here.)
  if (aIter.mTableWM.IsVerticalRL()) {
    Swap(result.mStartBevelSide, result.mEndBevelSide);
    Swap(result.mStartBevelOffset, result.mEndBevelOffset);
  }

  return Some(result);
}

/**
 * Paint the block-dir segment
 * @param aIter           - iterator containing the structural information
 * @param aDrawTarget     - the draw target
 * @param aInlineSegBSize - the width of the inline-dir segment joining the
 *                          corner at the start
 */
void
BCBlockDirSeg::Paint(BCPaintBorderIterator& aIter,
                     DrawTarget&            aDrawTarget,
                     BCPixelSize            aInlineSegBSize)
{
  Maybe<BCBorderParameters> param = BuildBorderParameters(aIter, aInlineSegBSize);
  if (param.isNothing()) {
    return;
  }

  nsCSSRendering::DrawTableBorderSegment(aDrawTarget, param->mBorderStyle, param->mBorderColor,
                                         param->mBGColor, param->mBorderRect,
                                         param->mAppUnitsPerDevPixel,
                                         nsPresContext::AppUnitsPerCSSPixel(),
                                         param->mStartBevelSide, param->mStartBevelOffset,
                                         param->mEndBevelSide, param->mEndBevelOffset);
}

void
BCBlockDirSeg::CreateWebRenderCommands(BCPaintBorderIterator& aIter,
                                       BCPixelSize aInlineSegBSize,
                                       wr::DisplayListBuilder& aBuilder,
                                       const layers::StackingContextHelper& aSc,
                                       nsTArray<layers::WebRenderParentCommand>& aParentCommands,
                                       layers::WebRenderDisplayItemLayer* aLayer,
                                       const nsPoint& aOffset)
{
  Maybe<BCBorderParameters> param = BuildBorderParameters(aIter, aInlineSegBSize);
  if (param.isNothing()) {
    return;
  }

  //TODO: Currently, we don't support border with m{Start,End}Bevel{Side,Offset} attributes.

  LayoutDeviceRect borderRect = LayoutDeviceRect::FromUnknownRect(NSRectToRect(param->mBorderRect + aOffset,
                                                                               param->mAppUnitsPerDevPixel));
  WrRect transformedRect = aSc.ToRelativeWrRect(borderRect);
  WrBorderSide wrSide[4];
  NS_FOR_CSS_SIDES(i) {
    wrSide[i] = wr::ToWrBorderSide(ToDeviceColor(param->mBorderColor), NS_STYLE_BORDER_STYLE_NONE);
  }
  wrSide[eSideLeft] = wr::ToWrBorderSide(ToDeviceColor(param->mBorderColor), param->mBorderStyle);

  WrBorderRadius borderRadii = wr::ToWrBorderRadius( {0, 0}, {0, 0}, {0, 0}, {0, 0} );

  // All border style is set to none except left side. So setting the widths of
  // each side to width of rect is fine.
  WrBorderWidths borderWidths = wr::ToWrBorderWidths(transformedRect.width,
                                                     transformedRect.width,
                                                     transformedRect.width,
                                                     transformedRect.width);
  WrClipRegionToken clipRegion = aBuilder.PushClipRegion(transformedRect);
  transformedRect.width *= 2.0f;
  aBuilder.PushBorder(transformedRect,
                      clipRegion,
                      borderWidths,
                      wrSide[0], wrSide[1], wrSide[2], wrSide[3],
                      borderRadii);
}

/**
 * Advance the start point of a segment
 */
void
BCBlockDirSeg::AdvanceOffsetB()
{
  mOffsetB +=  mLength - mBEndOffset;
}

/**
 * Accumulate the current segment
 */
void
BCBlockDirSeg::IncludeCurrentBorder(BCPaintBorderIterator& aIter)
{
  mLastCell = aIter.mCell;
  mLength  += aIter.mRow->BSize(aIter.mTableWM);
}

BCInlineDirSeg::BCInlineDirSeg()
{
  mOffsetI = mOffsetB = mLength = mWidth =  mIStartBevelOffset = 0;
  mIStartBevelSide = eLogicalSideBStart;
  mFirstCell = mAjaCell = nullptr;
}

/** Initialize an inline-dir border segment for painting
  * @param aIter              - iterator storing the current and adjacent frames
  * @param aBorderOwner       - which frame owns the border
  * @param aBEndBlockSegISize - block-dir segment width coming from up
  * @param aInlineSegBSize    - the thickness of the segment
  +  */
void
BCInlineDirSeg::Start(BCPaintBorderIterator& aIter,
                      BCBorderOwner          aBorderOwner,
                      BCPixelSize            aBEndBlockSegISize,
                      BCPixelSize            aInlineSegBSize)
{
  LogicalSide cornerOwnerSide = eLogicalSideBStart;
  bool bevel     = false;

  mOwner = aBorderOwner;
  nscoord cornerSubWidth  = (aIter.mBCData) ?
                             aIter.mBCData->GetCorner(cornerOwnerSide,
                                                       bevel) : 0;

  bool    iStartBevel = (aInlineSegBSize > 0) ? bevel : false;
  int32_t relColIndex = aIter.GetRelativeColIndex();
  nscoord maxBlockSegISize = std::max(aIter.mBlockDirInfo[relColIndex].mWidth,
                                      aBEndBlockSegISize);
  nscoord offset = CalcHorCornerOffset(cornerOwnerSide, cornerSubWidth,
                                       maxBlockSegISize, true, iStartBevel);
  mIStartBevelOffset = (iStartBevel && (aInlineSegBSize > 0)) ? maxBlockSegISize : 0;
  // XXX this assumes that only corners where 2 segments join can be beveled
  mIStartBevelSide   = (aBEndBlockSegISize > 0) ? eLogicalSideBEnd : eLogicalSideBStart;
  mOffsetI += offset;
  mLength          = -offset;
  mWidth           = aInlineSegBSize;
  mFirstCell       = aIter.mCell;
  mAjaCell         = (aIter.IsDamageAreaBStartMost()) ? nullptr :
                     aIter.mBlockDirInfo[relColIndex].mLastCell;
}

/**
 * Compute the offsets for the iEnd corner of an inline-dir segment
 * @param aIter         - iterator containing the structural information
 * @param aIStartSegISize - the iSize of the block-dir segment joining the corner
 *                        at the start
 */
void
BCInlineDirSeg::GetIEndCorner(BCPaintBorderIterator& aIter,
                              BCPixelSize            aIStartSegISize)
{
  LogicalSide ownerSide = eLogicalSideBStart;
  nscoord cornerSubWidth = 0;
  bool bevel = false;
  if (aIter.mBCData) {
    cornerSubWidth = aIter.mBCData->GetCorner(ownerSide, bevel);
  }

  mIsIEndBevel = (mWidth > 0) ? bevel : 0;
  int32_t relColIndex = aIter.GetRelativeColIndex();
  nscoord verWidth = std::max(aIter.mBlockDirInfo[relColIndex].mWidth,
                              aIStartSegISize);
  mEndOffset = CalcHorCornerOffset(ownerSide, cornerSubWidth, verWidth,
                                   false, mIsIEndBevel);
  mLength += mEndOffset;
  mIEndBevelOffset = (mIsIEndBevel) ?
                       nsPresContext::CSSPixelsToAppUnits(verWidth) : 0;
  mIEndBevelSide = (aIStartSegISize > 0) ? eLogicalSideBEnd : eLogicalSideBStart;
}

Maybe<BCBorderParameters>
BCInlineDirSeg::BuildBorderParameters(BCPaintBorderIterator& aIter)
{
  BCBorderParameters result;

  // get the border style, color and paint the segment
  LogicalSide side =
    aIter.IsDamageAreaBEndMost() ? eLogicalSideBEnd : eLogicalSideBStart;
  nsIFrame* rg   = aIter.mRg;  if (!rg) ABORT1(Nothing());
  nsIFrame* row  = aIter.mRow; if (!row) ABORT1(Nothing());
  nsIFrame* cell = mFirstCell;
  nsIFrame* col;
  nsIFrame* owner = nullptr;

  // All the tables frames have the same presContext, so we just use any one
  // that exists here:
  result.mAppUnitsPerDevPixel = row->PresContext()->AppUnitsPerDevPixel();

  result.mBorderStyle = NS_STYLE_BORDER_STYLE_SOLID;
  result.mBorderColor = 0xFFFFFFFF;
  result.mBGColor = aIter.mTableBgColor;

  switch (mOwner) {
    case eTableOwner:
      owner = aIter.mTable;
      break;
    case eAjaColGroupOwner:
      NS_ERROR("neighboring colgroups can never own an inline-dir border");
      MOZ_FALLTHROUGH;
    case eColGroupOwner:
      NS_ASSERTION(aIter.IsTableBStartMost() || aIter.IsTableBEndMost(),
                   "col group can own border only at the table edge");
      col = aIter.mTableFirstInFlow->GetColFrame(aIter.mColIndex - 1);
      if (!col) ABORT1(Nothing());
      owner = col->GetParent();
      break;
    case eAjaColOwner:
      NS_ERROR("neighboring column can never own an inline-dir border");
      MOZ_FALLTHROUGH;
    case eColOwner:
      NS_ASSERTION(aIter.IsTableBStartMost() || aIter.IsTableBEndMost(),
                   "col can own border only at the table edge");
      owner = aIter.mTableFirstInFlow->GetColFrame(aIter.mColIndex - 1);
      break;
    case eAjaRowGroupOwner:
      side = eLogicalSideBEnd;
      rg = (aIter.IsTableBEndMost()) ? aIter.mRg : aIter.mPrevRg;
      MOZ_FALLTHROUGH;
    case eRowGroupOwner:
      owner = rg;
      break;
    case eAjaRowOwner:
      side = eLogicalSideBEnd;
      row = (aIter.IsTableBEndMost()) ? aIter.mRow : aIter.mPrevRow;
      MOZ_FALLTHROUGH;
    case eRowOwner:
      owner = row;
      break;
    case eAjaCellOwner:
      side = eLogicalSideBEnd;
      // if this is null due to the damage area origin-y > 0, then the border
      // won't show up anyway
      cell = mAjaCell;
      MOZ_FALLTHROUGH;
    case eCellOwner:
      owner = cell;
      break;
  }
  if (owner) {
    ::GetPaintStyleInfo(owner, aIter.mTableWM, side, &result.mBorderStyle, &result.mBorderColor);
  }
  BCPixelSize smallHalf, largeHalf;
  DivideBCBorderSize(mWidth, smallHalf, largeHalf);
  LogicalRect segRect(aIter.mTableWM, mOffsetI,
                      mOffsetB - nsPresContext::CSSPixelsToAppUnits(largeHalf),
                      mLength,
                      nsPresContext::CSSPixelsToAppUnits(mWidth));

  // Convert logical to physical sides/coordinates for DrawTableBorderSegment.
  result.mBorderRect = segRect.GetPhysicalRect(aIter.mTableWM, aIter.mTable->GetSize());
  result.mStartBevelSide = aIter.mTableWM.PhysicalSide(mIStartBevelSide);
  result.mEndBevelSide = aIter.mTableWM.PhysicalSide(mIEndBevelSide);
  result.mStartBevelOffset =
    nsPresContext::CSSPixelsToAppUnits(mIStartBevelOffset);
  result.mEndBevelOffset = mIEndBevelOffset;
  // With inline-RTL directionality, the 'start' and 'end' of the inline-dir
  // border segment need to be swapped because DrawTableBorderSegment will
  // apply the 'start' bevel physically at the left or top edge, and 'end' at
  // the right or bottom.
  // (Note: startBevelSide/endBevelSide will be "top" or "bottom" in horizontal
  // writing mode, or "left" or "right" in vertical mode.
  // DrawTableBorderSegment works purely with physical coordinates, so it
  // expects startBevelOffset to be the indentation-from-the-left or top end
  // of the border-segment, and endBevelOffset is the indentation-from-the-
  // right or bottom end. If the writing mode is inline-RTL, our "start" and
  // "end" will be reversed from this physical-coord view, so we have to swap
  // them here.
  if (!aIter.mTableWM.IsBidiLTR()) {
    Swap(result.mStartBevelSide, result.mEndBevelSide);
    Swap(result.mStartBevelOffset, result.mEndBevelOffset);
  }

  return Some(result);
}

/**
 * Paint the inline-dir segment
 * @param aIter       - iterator containing the structural information
 * @param aDrawTarget - the draw target
 */
void
BCInlineDirSeg::Paint(BCPaintBorderIterator& aIter, DrawTarget& aDrawTarget)
{
  Maybe<BCBorderParameters> param = BuildBorderParameters(aIter);
  if (param.isNothing()) {
    return;
  }

  nsCSSRendering::DrawTableBorderSegment(aDrawTarget, param->mBorderStyle, param->mBorderColor,
                                         param->mBGColor, param->mBorderRect,
                                         param->mAppUnitsPerDevPixel,
                                         nsPresContext::AppUnitsPerCSSPixel(),
                                         param->mStartBevelSide, param->mStartBevelOffset,
                                         param->mEndBevelSide, param->mEndBevelOffset);
}

void
BCInlineDirSeg::CreateWebRenderCommands(BCPaintBorderIterator& aIter,
                                        wr::DisplayListBuilder& aBuilder,
                                        const layers::StackingContextHelper& aSc,
                                        nsTArray<layers::WebRenderParentCommand>& aParentCommands,
                                        layers::WebRenderDisplayItemLayer* aLayer,
                                        const nsPoint& aPt)
{
  Maybe<BCBorderParameters> param = BuildBorderParameters(aIter);
  if (param.isNothing()) {
    return;
  }

  //TODO: Currently, we don't support border with m{Start,End}Bevel{Side,Offset} attributes.

  LayoutDeviceRect borderRect = LayoutDeviceRect::FromUnknownRect(NSRectToRect(param->mBorderRect + aPt,
                                                                               param->mAppUnitsPerDevPixel));
  WrRect transformedRect = aSc.ToRelativeWrRect(borderRect);
  WrBorderSide wrSide[4];
  NS_FOR_CSS_SIDES(i) {
    wrSide[i] = wr::ToWrBorderSide(ToDeviceColor(param->mBorderColor), NS_STYLE_BORDER_STYLE_NONE);
  }
  wrSide[eSideTop] = wr::ToWrBorderSide(ToDeviceColor(param->mBorderColor), param->mBorderStyle);

  WrBorderRadius borderRadii = wr::ToWrBorderRadius( {0, 0}, {0, 0}, {0, 0}, {0, 0} );

  // All border style is set to none except top side. So setting the widths of
  // each side to height of rect is fine.
  WrBorderWidths borderWidths = wr::ToWrBorderWidths(transformedRect.height,
                                                     transformedRect.height,
                                                     transformedRect.height,
                                                     transformedRect.height);
  WrClipRegionToken clipRegion = aBuilder.PushClipRegion(transformedRect);
  transformedRect.height *= 2.0f;
  aBuilder.PushBorder(transformedRect,
                      clipRegion,
                      borderWidths,
                      wrSide[0], wrSide[1], wrSide[2], wrSide[3],
                      borderRadii);
}

/**
 * Advance the start point of a segment
 */
void
BCInlineDirSeg::AdvanceOffsetI()
{
  mOffsetI += (mLength - mEndOffset);
}

/**
 * Accumulate the current segment
 */
void
BCInlineDirSeg::IncludeCurrentBorder(BCPaintBorderIterator& aIter)
{
  mLength += aIter.mBlockDirInfo[aIter.GetRelativeColIndex()].mColWidth;
}

/**
 * store the column width information while painting inline-dir segment
 */
void
BCPaintBorderIterator::StoreColumnWidth(int32_t aIndex)
{
  if (IsTableIEndMost()) {
    mBlockDirInfo[aIndex].mColWidth = mBlockDirInfo[aIndex - 1].mColWidth;
  }
  else {
    nsTableColFrame* col = mTableFirstInFlow->GetColFrame(mColIndex);
    if (!col) ABORT0();
    mBlockDirInfo[aIndex].mColWidth = col->ISize(mTableWM);
  }
}
/**
 * Determine if a block-dir segment owns the corner
 */
bool
BCPaintBorderIterator::BlockDirSegmentOwnsCorner()
{
  LogicalSide cornerOwnerSide = eLogicalSideBStart;
  bool bevel = false;
  if (mBCData) {
    mBCData->GetCorner(cornerOwnerSide, bevel);
  }
  // unitialized ownerside, bevel
  return  (eLogicalSideBStart == cornerOwnerSide) ||
          (eLogicalSideBEnd == cornerOwnerSide);
}

/**
 * Paint if necessary an inline-dir segment, otherwise accumulate it
 * @param aDrawTarget - the draw target
 */
void
BCPaintBorderIterator::AccumulateOrDoActionInlineDirSegment(BCPaintBorderAction& aAction)
{

  int32_t relColIndex = GetRelativeColIndex();
  // store the current col width if it hasn't been already
  if (mBlockDirInfo[relColIndex].mColWidth < 0) {
    StoreColumnWidth(relColIndex);
  }

  BCBorderOwner borderOwner = eCellOwner;
  BCBorderOwner ignoreBorderOwner;
  bool isSegStart = true;
  bool ignoreSegStart;

  nscoord iStartSegISize =
    mBCData ? mBCData->GetIStartEdge(ignoreBorderOwner, ignoreSegStart) : 0;
  nscoord bStartSegBSize =
    mBCData ? mBCData->GetBStartEdge(borderOwner, isSegStart) : 0;

  if (mIsNewRow || (IsDamageAreaIStartMost() && IsDamageAreaBEndMost())) {
    // reset for every new row and on the bottom of the last row
    mInlineSeg.mOffsetB = mNextOffsetB;
    mNextOffsetB     = mNextOffsetB + mRow->BSize(mTableWM);
    mInlineSeg.mOffsetI = mInitialOffsetI;
    mInlineSeg.Start(*this, borderOwner, iStartSegISize, bStartSegBSize);
  }

  if (!IsDamageAreaIStartMost() && (isSegStart || IsDamageAreaIEndMost() ||
                                    BlockDirSegmentOwnsCorner())) {
    // paint the previous seg or the current one if IsDamageAreaIEndMost()
    if (mInlineSeg.mLength > 0) {
      mInlineSeg.GetIEndCorner(*this, iStartSegISize);
      if (mInlineSeg.mWidth > 0) {
        if (aAction.mMode == BCPaintBorderAction::Mode::PAINT) {
          mInlineSeg.Paint(*this, aAction.mPaintData.mDrawTarget);
        } else {
          MOZ_ASSERT(aAction.mMode == BCPaintBorderAction::Mode::CREATE_WEBRENDER_COMMANDS);
          mInlineSeg.CreateWebRenderCommands(*this,
                                             aAction.mCreateWebRenderCommandsData.mBuilder,
                                             aAction.mCreateWebRenderCommandsData.mSc,
                                             aAction.mCreateWebRenderCommandsData.mParentCommands,
                                             aAction.mCreateWebRenderCommandsData.mLayer,
                                             aAction.mCreateWebRenderCommandsData.mOffsetToReferenceFrame);
        }
      }
      mInlineSeg.AdvanceOffsetI();
    }
    mInlineSeg.Start(*this, borderOwner, iStartSegISize, bStartSegBSize);
  }
  mInlineSeg.IncludeCurrentBorder(*this);
  mBlockDirInfo[relColIndex].mWidth = iStartSegISize;
  mBlockDirInfo[relColIndex].mLastCell = mCell;
}

/**
 * Paint if necessary a block-dir segment, otherwise accumulate it
 * @param aDrawTarget - the draw target
 */
void
BCPaintBorderIterator::AccumulateOrDoActionBlockDirSegment(BCPaintBorderAction& aAction)
{
  BCBorderOwner borderOwner = eCellOwner;
  BCBorderOwner ignoreBorderOwner;
  bool isSegStart = true;
  bool ignoreSegStart;

  nscoord blockSegISize  =
    mBCData ? mBCData->GetIStartEdge(borderOwner, isSegStart) : 0;
  nscoord inlineSegBSize =
    mBCData ? mBCData->GetBStartEdge(ignoreBorderOwner, ignoreSegStart) : 0;

  int32_t relColIndex = GetRelativeColIndex();
  BCBlockDirSeg& blockDirSeg = mBlockDirInfo[relColIndex];
  if (!blockDirSeg.mCol) { // on the first damaged row and the first segment in the
                           // col
    blockDirSeg.Initialize(*this);
    blockDirSeg.Start(*this, borderOwner, blockSegISize, inlineSegBSize);
  }

  if (!IsDamageAreaBStartMost() && (isSegStart || IsDamageAreaBEndMost() ||
                                    IsAfterRepeatedHeader() ||
                                    StartRepeatedFooter())) {
    // paint the previous seg or the current one if IsDamageAreaBEndMost()
    if (blockDirSeg.mLength > 0) {
      blockDirSeg.GetBEndCorner(*this, inlineSegBSize);
      if (blockDirSeg.mWidth > 0) {
        if (aAction.mMode == BCPaintBorderAction::Mode::PAINT) {
          blockDirSeg.Paint(*this, aAction.mPaintData.mDrawTarget, inlineSegBSize);
        } else {
          MOZ_ASSERT(aAction.mMode == BCPaintBorderAction::Mode::CREATE_WEBRENDER_COMMANDS);
          blockDirSeg.CreateWebRenderCommands(*this,
                                              inlineSegBSize,
                                              aAction.mCreateWebRenderCommandsData.mBuilder,
                                              aAction.mCreateWebRenderCommandsData.mSc,
                                              aAction.mCreateWebRenderCommandsData.mParentCommands,
                                              aAction.mCreateWebRenderCommandsData.mLayer,
                                              aAction.mCreateWebRenderCommandsData.mOffsetToReferenceFrame);
        }
      }
      blockDirSeg.AdvanceOffsetB();
    }
    blockDirSeg.Start(*this, borderOwner, blockSegISize, inlineSegBSize);
  }
  blockDirSeg.IncludeCurrentBorder(*this);
  mPrevInlineSegBSize = inlineSegBSize;
}

/**
 * Reset the block-dir information cache
 */
void
BCPaintBorderIterator::ResetVerInfo()
{
  if (mBlockDirInfo) {
    memset(mBlockDirInfo, 0, mDamageArea.ColCount() * sizeof(BCBlockDirSeg));
    // XXX reinitialize properly
    for (auto xIndex : IntegerRange(mDamageArea.ColCount())) {
      mBlockDirInfo[xIndex].mColWidth = -1;
    }
  }
}

void
nsTableFrame::IterateBCBorders(BCPaintBorderAction& aAction, const nsRect& aDirtyRect)
{
  // We first transfer the aDirtyRect into cellmap coordinates to compute which
  // cell borders need to be painted
  BCPaintBorderIterator iter(this);
  if (!iter.SetDamageArea(aDirtyRect))
    return;

  // XXX comment still has physical terminology
  // First, paint all of the vertical borders from top to bottom and left to
  // right as they become complete. They are painted first, since they are less
  // efficient to paint than horizontal segments. They were stored with as few
  // segments as possible (since horizontal borders are painted last and
  // possibly over them). For every cell in a row that fails in the damage are
  // we look up if the current border would start a new segment, if so we paint
  // the previously stored vertical segment and start a new segment. After
  // this we  the now active segment with the current border. These
  // segments are stored in mBlockDirInfo to be used on the next row
  for (iter.First(); !iter.mAtEnd; iter.Next()) {
    iter.AccumulateOrDoActionBlockDirSegment(aAction);
  }

  // Next, paint all of the inline-dir border segments from bStart to bEnd reuse
  // the mBlockDirInfo array to keep track of col widths and block-dir segments for
  // corner calculations
  iter.Reset();
  for (iter.First(); !iter.mAtEnd; iter.Next()) {
    iter.AccumulateOrDoActionInlineDirSegment(aAction);
  }
}

/**
 * Method to paint BCBorders, this does not use currently display lists although
 * it will do this in future
 * @param aDrawTarget - the rendering context
 * @param aDirtyRect  - inside this rectangle the BC Borders will redrawn
 */
void
nsTableFrame::PaintBCBorders(DrawTarget& aDrawTarget, const nsRect& aDirtyRect)
{
  BCPaintBorderAction action(aDrawTarget);
  IterateBCBorders(action, aDirtyRect);
}

void
nsTableFrame::CreateWebRenderCommandsForBCBorders(wr::DisplayListBuilder& aBuilder,
                                                  const mozilla::layers::StackingContextHelper& aSc,
                                                  nsTArray<layers::WebRenderParentCommand>& aParentCommands,
                                                  layers::WebRenderDisplayItemLayer* aLayer,
                                                  const nsPoint& aOffsetToReferenceFrame)
{
  BCPaintBorderAction action(aBuilder, aSc, aParentCommands, aLayer, aOffsetToReferenceFrame);
  // We always draw whole table border for webrender. Passing the table rect as
  // dirty rect.
  IterateBCBorders(action, GetRect());
}

bool
nsTableFrame::RowHasSpanningCells(int32_t aRowIndex, int32_t aNumEffCols)
{
  bool result = false;
  nsTableCellMap* cellMap = GetCellMap();
  NS_PRECONDITION (cellMap, "bad call, cellMap not yet allocated.");
  if (cellMap) {
    result = cellMap->RowHasSpanningCells(aRowIndex, aNumEffCols);
  }
  return result;
}

bool
nsTableFrame::RowIsSpannedInto(int32_t aRowIndex, int32_t aNumEffCols)
{
  bool result = false;
  nsTableCellMap* cellMap = GetCellMap();
  NS_PRECONDITION (cellMap, "bad call, cellMap not yet allocated.");
  if (cellMap) {
    result = cellMap->RowIsSpannedInto(aRowIndex, aNumEffCols);
  }
  return result;
}

/* static */
void
nsTableFrame::InvalidateTableFrame(nsIFrame* aFrame,
                                   const nsRect& aOrigRect,
                                   const nsRect& aOrigVisualOverflow,
                                   bool aIsFirstReflow)
{
  nsIFrame* parent = aFrame->GetParent();
  NS_ASSERTION(parent, "What happened here?");

  if (parent->HasAnyStateBits(NS_FRAME_FIRST_REFLOW)) {
    // Don't bother; we'll invalidate the parent's overflow rect when
    // we finish reflowing it.
    return;
  }

  // The part that looks at both the rect and the overflow rect is a
  // bit of a hack.  See nsBlockFrame::ReflowLine for an eloquent
  // description of its hackishness.
  //
  // This doesn't really make sense now that we have DLBI.
  // This code can probably be simplified a fair bit.
  nsRect visualOverflow = aFrame->GetVisualOverflowRect();
  if (aIsFirstReflow ||
      aOrigRect.TopLeft() != aFrame->GetPosition() ||
      aOrigVisualOverflow.TopLeft() != visualOverflow.TopLeft()) {
    // Invalidate the old and new overflow rects.  Note that if the
    // frame moved, we can't just use aOrigVisualOverflow, since it's in
    // coordinates relative to the old position.  So invalidate via
    // aFrame's parent, and reposition that overflow rect to the right
    // place.
    // XXXbz this doesn't handle outlines, does it?
    aFrame->InvalidateFrame();
    parent->InvalidateFrameWithRect(aOrigVisualOverflow + aOrigRect.TopLeft());
  } else if (aOrigRect.Size() != aFrame->GetSize() ||
             aOrigVisualOverflow.Size() != visualOverflow.Size()){
    aFrame->InvalidateFrameWithRect(aOrigVisualOverflow);
    aFrame->InvalidateFrame();
    parent->InvalidateFrameWithRect(aOrigRect);
    parent->InvalidateFrame();
  }
}

void
nsTableFrame::DoUpdateStyleOfOwnedAnonBoxes(ServoStyleSet& aStyleSet,
                                            nsStyleChangeList& aChangeList,
                                            nsChangeHint aHintForThisFrame)
{
  nsIFrame* wrapper = GetParent();

  MOZ_ASSERT(wrapper->StyleContext()->GetPseudo() ==
               nsCSSAnonBoxes::tableWrapper,
             "What happened to our parent?");

  RefPtr<nsStyleContext> newContext =
    aStyleSet.ResolveInheritingAnonymousBoxStyle(nsCSSAnonBoxes::tableWrapper,
                                                 StyleContext());

  // Figure out whether we have an actual change.  It's important that we do
  // this, even though all the wrapper's changes are due to properties it
  // inherits from us, because it's possible that no one ever asked us for those
  // style structs and hence changes to them aren't reflected in
  // aHintForThisFrame at all.
  uint32_t equalStructs, samePointerStructs; // Not used, actually.
  nsChangeHint wrapperHint = wrapper->StyleContext()->CalcStyleDifference(
    newContext,
    &equalStructs,
    &samePointerStructs);
  if (wrapperHint) {
    aChangeList.AppendChange(wrapper, wrapper->GetContent(), wrapperHint);
  }

  for (nsIFrame* cur = wrapper; cur; cur = cur->GetNextContinuation()) {
    cur->SetStyleContext(newContext);
  }

  MOZ_ASSERT(!(wrapper->GetStateBits() & NS_FRAME_OWNS_ANON_BOXES),
             "Wrapper frame doesn't have any anon boxes of its own!");
}<|MERGE_RESOLUTION|>--- conflicted
+++ resolved
@@ -1354,7 +1354,7 @@
   // BorderBackground list anyway. It does affect cell borders though; this
   // lets us get cell borders into the nsTableFrame's BorderBackground list.
   for (nsIFrame* kid : aFrame->GetChildList(kColGroupList)) {
-    aFrame->BuildDisplayListForChild(aBuilder, kid, aDirtyRect, aLists);
+    aFrame->BuildDisplayListForChild(aBuilder, kid, aLists);
   }
 
   for (nsIFrame* kid : aFrame->PrincipalChildList()) {
@@ -1486,11 +1486,7 @@
     }
   }
 
-<<<<<<< HEAD
-  aTraversal(aBuilder, aFrame, *lists);
-=======
-  aTraversal(aBuilder, aFrame, aDirtyRect, aLists);
->>>>>>> 2933592c
+  aTraversal(aBuilder, aFrame, aLists);
 
   if (aFrame->IsVisibleForPainting(aBuilder)) {
     if (aFrame->IsTableFrame()) {
@@ -1539,39 +1535,7 @@
 {
   DO_GLOBAL_REFLOW_COUNT_DSP_COLOR("nsTableFrame", NS_RGB(255,128,255));
 
-<<<<<<< HEAD
-  nsDisplayTableItem* item = nullptr;
-  if (IsVisibleInSelection(aBuilder)) {
-    nsMargin deflate = GetDeflationForBackground(PresContext());
-    if (StyleVisibility()->IsVisible()) {
-      // If 'deflate' is (0,0,0,0) then we can paint the table background
-      // in its own display item, so do that to take advantage of
-      // opacity and visibility optimizations
-      if (deflate == nsMargin(0, 0, 0, 0)) {
-        DisplayBackgroundUnconditional(aBuilder, aLists, false);
-      }
-    }
-
-    // This background is created if any of the table parts are visible,
-    // or if we're doing event handling (since DisplayGenericTablePart
-    // needs the item for the |sortEventBackgrounds|-dependent code).
-    // Specific visibility decisions are delegated to the table background
-    // painter, which handles borders and backgrounds for the table.
-    if (aBuilder->IsForEventDelivery() ||
-        AnyTablePartHasBorderOrBackground(this, this, GetNextSibling()) ||
-        AnyTablePartHasBorderOrBackground(this, mColGroups.FirstChild(), nullptr)) {
-      item = new (aBuilder) nsDisplayTableBorderBackground(aBuilder, this,
-          deflate != nsMargin(0, 0, 0, 0));
-      aLists.BorderBackground()->AppendNewToTop(item);
-    }
-  }
-  DisplayGenericTablePart(aBuilder, this, aLists, item);
-  if (item) {
-    UpdateItemForColGroupBackgrounds(item, mColGroups);
-  }
-=======
-  DisplayGenericTablePart(aBuilder, this, aDirtyRect, aLists);
->>>>>>> 2933592c
+  DisplayGenericTablePart(aBuilder, this, aLists);
 }
 
 nsMargin
