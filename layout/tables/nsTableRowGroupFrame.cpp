/* -*- Mode: C++; tab-width: 2; indent-tabs-mode: nil; c-basic-offset: 2 -*- */
/* This Source Code Form is subject to the terms of the Mozilla Public
 * License, v. 2.0. If a copy of the MPL was not distributed with this
 * file, You can obtain one at http://mozilla.org/MPL/2.0/. */
#include "nsCOMPtr.h"
#include "nsTableRowGroupFrame.h"
#include "nsTableRowFrame.h"
#include "nsTableFrame.h"
#include "nsTableCellFrame.h"
#include "nsPresContext.h"
#include "nsStyleContext.h"
#include "nsStyleConsts.h"
#include "nsIContent.h"
#include "nsGkAtoms.h"
#include "nsIPresShell.h"
#include "nsCSSRendering.h"
#include "nsHTMLParts.h"
#include "nsCSSFrameConstructor.h"
#include "nsDisplayList.h"

#include "nsCellMap.h"//table cell navigation
#include <algorithm>

using namespace mozilla;
using namespace mozilla::layout;

namespace mozilla {

struct TableRowGroupReflowInput {
  const ReflowInput& reflowInput;  // Our reflow state

  nsTableFrame* tableFrame;

  // The available size (computed from the parent)
  mozilla::LogicalSize availSize;

  // Running block-offset
  nscoord bCoord;

  TableRowGroupReflowInput(const ReflowInput& aReflowInput,
                        nsTableFrame*            aTableFrame)
      : reflowInput(aReflowInput)
      , tableFrame(aTableFrame)
      , availSize(aReflowInput.GetWritingMode(),
                  aReflowInput.AvailableISize(),
                  aReflowInput.AvailableBSize())
      , bCoord(0)
  {
  }

  ~TableRowGroupReflowInput() {}
};

} // namespace mozilla

nsTableRowGroupFrame::nsTableRowGroupFrame(nsStyleContext* aContext)
  : nsContainerFrame(aContext, LayoutFrameType::TableRowGroup)
{
  SetRepeatable(false);
}

nsTableRowGroupFrame::~nsTableRowGroupFrame()
{
}

void
nsTableRowGroupFrame::DestroyFrom(nsIFrame* aDestructRoot)
{
  if (HasAnyStateBits(NS_FRAME_CAN_HAVE_ABSPOS_CHILDREN)) {
    nsTableFrame::UnregisterPositionedTablePart(this, aDestructRoot);
  }

  nsContainerFrame::DestroyFrom(aDestructRoot);
}

NS_QUERYFRAME_HEAD(nsTableRowGroupFrame)
  NS_QUERYFRAME_ENTRY(nsTableRowGroupFrame)
NS_QUERYFRAME_TAIL_INHERITING(nsContainerFrame)

int32_t
nsTableRowGroupFrame::GetRowCount()
{
#ifdef DEBUG
  for (nsFrameList::Enumerator e(mFrames); !e.AtEnd(); e.Next()) {
    NS_ASSERTION(e.get()->StyleDisplay()->mDisplay ==
                 mozilla::StyleDisplay::TableRow,
                 "Unexpected display");
    NS_ASSERTION(e.get()->IsTableRowFrame(), "Unexpected frame type");
  }
#endif

  return mFrames.GetLength();
}

int32_t nsTableRowGroupFrame::GetStartRowIndex()
{
  int32_t result = -1;
  if (mFrames.NotEmpty()) {
    NS_ASSERTION(mFrames.FirstChild()->IsTableRowFrame(),
                 "Unexpected frame type");
    result = static_cast<nsTableRowFrame*>(mFrames.FirstChild())->GetRowIndex();
  }
  // if the row group doesn't have any children, get it the hard way
  if (-1 == result) {
    return GetTableFrame()->GetStartRowIndex(this);
  }

  return result;
}

void  nsTableRowGroupFrame::AdjustRowIndices(int32_t aRowIndex,
                                             int32_t anAdjustment)
{
  for (nsIFrame* rowFrame : mFrames) {
    if (mozilla::StyleDisplay::TableRow == rowFrame->StyleDisplay()->mDisplay) {
      int32_t index = ((nsTableRowFrame*)rowFrame)->GetRowIndex();
      if (index >= aRowIndex)
        ((nsTableRowFrame *)rowFrame)->SetRowIndex(index+anAdjustment);
    }
  }
}

int32_t
nsTableRowGroupFrame::GetAdjustmentForStoredIndex(int32_t aStoredIndex)
{
  nsTableFrame* tableFrame = GetTableFrame();
  return tableFrame->GetAdjustmentForStoredIndex(aStoredIndex);
}

void
nsTableRowGroupFrame::MarkRowsAsDeleted(nsTableRowFrame& aStartRowFrame,
                                        int32_t          aNumRowsToDelete)
{
  nsTableRowFrame* currentRowFrame = &aStartRowFrame;
  for (;;) {
    // XXXneerja - Instead of calling AddDeletedRowIndex() per row frame
    // it is possible to change AddDeleteRowIndex to instead take
    // <start row index> and <num of rows to mark for deletion> as arguments.
    // The problem that emerges here is mDeletedRowIndexRanges only stores
    // disjoint index ranges and since AddDeletedRowIndex() must operate on
    // the "stored" index, in some cases it is possible that the range
    // of indices to delete becomes overlapping EG: Deleting rows 9 - 11 and
    // then from the remaining rows deleting the *new* rows 7 to 20.
    // Handling these overlapping ranges is much more complicated to
    // implement and so I opted to add the deleted row index of one row at a
    // time and maintain the invariant that the range of deleted row indices
    // is always disjoint.
    currentRowFrame->AddDeletedRowIndex();
    if (--aNumRowsToDelete == 0) {
      break;
    }
    currentRowFrame = do_QueryFrame(currentRowFrame->GetNextSibling());
    if (!currentRowFrame) {
      MOZ_ASSERT_UNREACHABLE("expected another row frame");
      break;
    }
  }
}

void
nsTableRowGroupFrame::AddDeletedRowIndex(int32_t aDeletedRowStoredIndex)
{
  nsTableFrame* tableFrame = GetTableFrame();
  return tableFrame->AddDeletedRowIndex(aDeletedRowStoredIndex);
}

nsresult
nsTableRowGroupFrame::InitRepeatedFrame(nsTableRowGroupFrame* aHeaderFooterFrame)
{
  nsTableRowFrame* copyRowFrame = GetFirstRow();
  nsTableRowFrame* originalRowFrame = aHeaderFooterFrame->GetFirstRow();
  AddStateBits(NS_REPEATED_ROW_OR_ROWGROUP);
  while (copyRowFrame && originalRowFrame) {
    copyRowFrame->AddStateBits(NS_REPEATED_ROW_OR_ROWGROUP);
    int rowIndex = originalRowFrame->GetRowIndex();
    copyRowFrame->SetRowIndex(rowIndex);

    // For each table cell frame set its column index
    nsTableCellFrame* originalCellFrame = originalRowFrame->GetFirstCell();
    nsTableCellFrame* copyCellFrame     = copyRowFrame->GetFirstCell();
    while (copyCellFrame && originalCellFrame) {
      NS_ASSERTION(originalCellFrame->GetContent() == copyCellFrame->GetContent(),
                   "cell frames have different content");
      int32_t colIndex;
      originalCellFrame->GetColIndex(colIndex);
      copyCellFrame->SetColIndex(colIndex);

      // Move to the next cell frame
      copyCellFrame     = copyCellFrame->GetNextCell();
      originalCellFrame = originalCellFrame->GetNextCell();
    }

    // Move to the next row frame
    originalRowFrame = originalRowFrame->GetNextRow();
    copyRowFrame = copyRowFrame->GetNextRow();
  }

  return NS_OK;
}

// Handle the child-traversal part of DisplayGenericTablePart
static void
DisplayRows(nsDisplayListBuilder* aBuilder, nsFrame* aFrame,
            const nsDisplayListSet& aLists)
{
  nscoord overflowAbove;
  nsTableRowGroupFrame* f = static_cast<nsTableRowGroupFrame*>(aFrame);
  // Don't try to use the row cursor if we have to descend into placeholders;
  // we might have rows containing placeholders, where the row's overflow
  // area doesn't intersect the dirty rect but we need to descend into the row
  // to see out of flows.
  // Note that we really want to check ShouldDescendIntoFrame for all
  // the rows in |f|, but that's exactly what we're trying to avoid, so we
  // approximate it by checking it for |f|: if it's true for any row
  // in |f| then it's true for |f| itself.
  nsIFrame* kid = aBuilder->ShouldDescendIntoFrame(f, true) ?
    nullptr : f->GetFirstRowContaining(aBuilder->GetVisibleRect().y, &overflowAbove);

  if (kid) {
    // have a cursor, use it
    while (kid) {
      if (kid->GetRect().y - overflowAbove >= aBuilder->GetVisibleRect().YMost() &&
          kid->GetNormalRect().y - overflowAbove >= aBuilder->GetVisibleRect().YMost())
        break;
      f->BuildDisplayListForChild(aBuilder, kid, aLists);
      kid = kid->GetNextSibling();
    }
    return;
  }

  // No cursor. Traverse children the hard way and build a cursor while we're at it
  nsTableRowGroupFrame::FrameCursorData* cursor = f->SetupRowCursor();
  kid = f->PrincipalChildList().FirstChild();
  while (kid) {
    f->BuildDisplayListForChild(aBuilder, kid, aLists);

    if (cursor) {
      if (!cursor->AppendFrame(kid)) {
        f->ClearRowCursor();
        return;
      }
    }

    kid = kid->GetNextSibling();
  }
  if (cursor) {
    cursor->FinishBuildingCursor();
  }
}

void
nsTableRowGroupFrame::BuildDisplayList(nsDisplayListBuilder*   aBuilder,
                                       const nsDisplayListSet& aLists)
{
<<<<<<< HEAD
  nsDisplayTableItem* item = nullptr;
  if (IsVisibleInSelection(aBuilder)) {
    bool isRoot = aBuilder->IsAtRootOfPseudoStackingContext();
    if (isRoot) {
      // This background is created regardless of whether this frame is
      // visible or not. Visibility decisions are delegated to the
      // table background painter.
      item = new (aBuilder) nsDisplayTableRowGroupBackground(aBuilder, this);
      aLists.BorderBackground()->AppendNewToTop(item);
    }
  }
  nsTableFrame::DisplayGenericTablePart(aBuilder, this, aLists, item, DisplayRows);
=======
  nsTableFrame::DisplayGenericTablePart(aBuilder, this, aDirtyRect,
                                        aLists, DisplayRows);
>>>>>>> 2933592c
}

nsIFrame::LogicalSides
nsTableRowGroupFrame::GetLogicalSkipSides(const ReflowInput* aReflowInput) const
{
  if (MOZ_UNLIKELY(StyleBorder()->mBoxDecorationBreak ==
                     StyleBoxDecorationBreak::Clone)) {
    return LogicalSides();
  }

  LogicalSides skip;
  if (nullptr != GetPrevInFlow()) {
    skip |= eLogicalSideBitsBStart;
  }
  if (nullptr != GetNextInFlow()) {
    skip |= eLogicalSideBitsBEnd;
  }
  return skip;
}

// Position and size aKidFrame and update our reflow state.
void
nsTableRowGroupFrame::PlaceChild(nsPresContext*         aPresContext,
                                 TableRowGroupReflowInput& aReflowInput,
                                 nsIFrame*              aKidFrame,
                                 WritingMode            aWM,
                                 const LogicalPoint&    aKidPosition,
                                 const nsSize&          aContainerSize,
                                 ReflowOutput&   aDesiredSize,
                                 const nsRect&          aOriginalKidRect,
                                 const nsRect&          aOriginalKidVisualOverflow)
{
  bool isFirstReflow = aKidFrame->HasAnyStateBits(NS_FRAME_FIRST_REFLOW);

  // Place and size the child
  FinishReflowChild(aKidFrame, aPresContext, aDesiredSize, nullptr,
                    aWM, aKidPosition, aContainerSize, 0);

  nsTableFrame::InvalidateTableFrame(aKidFrame, aOriginalKidRect,
                                     aOriginalKidVisualOverflow, isFirstReflow);

  // Adjust the running block-offset
  aReflowInput.bCoord += aDesiredSize.BSize(aWM);

  // If our block-size is constrained then update the available bsize
  if (NS_UNCONSTRAINEDSIZE != aReflowInput.availSize.BSize(aWM)) {
    aReflowInput.availSize.BSize(aWM) -= aDesiredSize.BSize(aWM);
  }
}

void
nsTableRowGroupFrame::InitChildReflowInput(nsPresContext&     aPresContext,
                                           bool               aBorderCollapse,
                                           ReflowInput& aReflowInput)
{
  nsMargin collapseBorder;
  nsMargin padding(0,0,0,0);
  nsMargin* pCollapseBorder = nullptr;
  if (aBorderCollapse) {
    nsTableRowFrame *rowFrame = do_QueryFrame(aReflowInput.mFrame);
    if (rowFrame) {
      WritingMode wm = GetWritingMode();
      LogicalMargin border = rowFrame->GetBCBorderWidth(wm);
      collapseBorder = border.GetPhysicalMargin(wm);
      pCollapseBorder = &collapseBorder;
    }
  }
  aReflowInput.Init(&aPresContext, nullptr, pCollapseBorder, &padding);
}

static void
CacheRowBSizesForPrinting(nsPresContext*   aPresContext,
                          nsTableRowFrame* aFirstRow,
                          WritingMode      aWM)
{
  for (nsTableRowFrame* row = aFirstRow; row; row = row->GetNextRow()) {
    if (!row->GetPrevInFlow()) {
      row->SetHasUnpaginatedBSize(true);
      row->SetUnpaginatedBSize(aPresContext, row->BSize(aWM));
    }
  }
}

void
nsTableRowGroupFrame::ReflowChildren(nsPresContext*         aPresContext,
                                     ReflowOutput&   aDesiredSize,
                                     TableRowGroupReflowInput& aReflowInput,
                                     nsReflowStatus&        aStatus,
                                     bool*                aPageBreakBeforeEnd)
{
  if (aPageBreakBeforeEnd) {
    *aPageBreakBeforeEnd = false;
  }

  WritingMode wm = aReflowInput.reflowInput.GetWritingMode();
  nsTableFrame* tableFrame = GetTableFrame();
  const bool borderCollapse = tableFrame->IsBorderCollapse();

  // XXXldb Should we really be checking IsPaginated(),
  // or should we *only* check available block-size?
  // (Think about multi-column layout!)
  bool isPaginated = aPresContext->IsPaginated() &&
                     NS_UNCONSTRAINEDSIZE != aReflowInput.availSize.BSize(wm);

  bool haveRow = false;
  bool reflowAllKids = aReflowInput.reflowInput.ShouldReflowAllKids() ||
                         tableFrame->IsGeometryDirty();

  // in vertical-rl mode, we always need the row bsizes in order to
  // get the necessary containerSize for placing our kids
  bool needToCalcRowBSizes = reflowAllKids || wm.IsVerticalRL();

  nsSize containerSize =
    aReflowInput.reflowInput.ComputedSizeAsContainerIfConstrained();

  nsIFrame *prevKidFrame = nullptr;
  for (nsIFrame* kidFrame = mFrames.FirstChild(); kidFrame;
       prevKidFrame = kidFrame, kidFrame = kidFrame->GetNextSibling()) {
    nsTableRowFrame *rowFrame = do_QueryFrame(kidFrame);
    if (!rowFrame) {
      // XXXldb nsCSSFrameConstructor needs to enforce this!
      NS_NOTREACHED("yikes, a non-row child");
      continue;
    }
    nscoord cellSpacingB = tableFrame->GetRowSpacing(rowFrame->GetRowIndex());
    haveRow = true;

    // Reflow the row frame
    if (reflowAllKids ||
        NS_SUBTREE_DIRTY(kidFrame) ||
        (aReflowInput.reflowInput.mFlags.mSpecialBSizeReflow &&
         (isPaginated ||
          kidFrame->HasAnyStateBits(NS_FRAME_CONTAINS_RELATIVE_BSIZE)))) {
      LogicalRect oldKidRect = kidFrame->GetLogicalRect(wm, containerSize);
      nsRect oldKidVisualOverflow = kidFrame->GetVisualOverflowRect();

      // XXXldb We used to only pass aDesiredSize.mFlags through for the
      // incremental reflow codepath.
      ReflowOutput desiredSize(aReflowInput.reflowInput,
                                      aDesiredSize.mFlags);
      desiredSize.ClearSize();

      // Reflow the child into the available space, giving it as much bsize as
      // it wants. We'll deal with splitting later after we've computed the row
      // bsizes, taking into account cells with row spans...
      LogicalSize kidAvailSize = aReflowInput.availSize;
      kidAvailSize.BSize(wm) = NS_UNCONSTRAINEDSIZE;
      ReflowInput kidReflowInput(aPresContext, aReflowInput.reflowInput,
                                       kidFrame, kidAvailSize,
                                       nullptr,
                                       ReflowInput::CALLER_WILL_INIT);
      InitChildReflowInput(*aPresContext, borderCollapse, kidReflowInput);

      // This can indicate that columns were resized.
      if (aReflowInput.reflowInput.IsIResize()) {
        kidReflowInput.SetIResize(true);
      }

      NS_ASSERTION(kidFrame == mFrames.FirstChild() || prevKidFrame,
                   "If we're not on the first frame, we should have a "
                   "previous sibling...");
      // If prev row has nonzero YMost, then we can't be at the top of the page
      if (prevKidFrame && prevKidFrame->GetNormalRect().YMost() > 0) {
        kidReflowInput.mFlags.mIsTopOfPage = false;
      }

      LogicalPoint kidPosition(wm, 0, aReflowInput.bCoord);
      ReflowChild(kidFrame, aPresContext, desiredSize, kidReflowInput,
                  wm, kidPosition, containerSize, 0, aStatus);
      kidReflowInput.ApplyRelativePositioning(&kidPosition, containerSize);

      // Place the child
      PlaceChild(aPresContext, aReflowInput, kidFrame,
                 wm, kidPosition, containerSize,
                 desiredSize, oldKidRect.GetPhysicalRect(wm, containerSize),
                 oldKidVisualOverflow);
      aReflowInput.bCoord += cellSpacingB;

      if (!reflowAllKids) {
        if (IsSimpleRowFrame(aReflowInput.tableFrame, rowFrame)) {
          // Inform the row of its new bsize.
          rowFrame->DidResize();
          // the overflow area may have changed inflate the overflow area
          const nsStylePosition *stylePos = StylePosition();
          nsStyleUnit unit = stylePos->BSize(wm).GetUnit();
          if (aReflowInput.tableFrame->IsAutoBSize(wm) &&
              unit != eStyleUnit_Coord) {
            // Because other cells in the row may need to be aligned
            // differently, repaint the entire row
            InvalidateFrame();
          } else if (oldKidRect.BSize(wm) != desiredSize.BSize(wm)) {
            needToCalcRowBSizes = true;
          }
        } else {
          needToCalcRowBSizes = true;
        }
      }

      if (isPaginated && aPageBreakBeforeEnd && !*aPageBreakBeforeEnd) {
        nsTableRowFrame* nextRow = rowFrame->GetNextRow();
        if (nextRow) {
          *aPageBreakBeforeEnd = nsTableFrame::PageBreakAfter(kidFrame, nextRow);
        }
      }
    } else {
      SlideChild(aReflowInput, kidFrame);

      // Adjust the running b-offset so we know where the next row should be placed
      nscoord bSize = kidFrame->BSize(wm) + cellSpacingB;
      aReflowInput.bCoord += bSize;

      if (NS_UNCONSTRAINEDSIZE != aReflowInput.availSize.BSize(wm)) {
        aReflowInput.availSize.BSize(wm) -= bSize;
      }
    }
    ConsiderChildOverflow(aDesiredSize.mOverflowAreas, kidFrame);
  }

  if (haveRow) {
    aReflowInput.bCoord -= tableFrame->GetRowSpacing(GetStartRowIndex() +
                                                     GetRowCount());
  }

  // Return our desired rect
  aDesiredSize.ISize(wm) = aReflowInput.reflowInput.AvailableISize();
  aDesiredSize.BSize(wm) = aReflowInput.bCoord;

  if (aReflowInput.reflowInput.mFlags.mSpecialBSizeReflow) {
    DidResizeRows(aDesiredSize);
    if (isPaginated) {
      CacheRowBSizesForPrinting(aPresContext, GetFirstRow(), wm);
    }
  }
  else if (needToCalcRowBSizes) {
    CalculateRowBSizes(aPresContext, aDesiredSize, aReflowInput.reflowInput);
    if (!reflowAllKids) {
      InvalidateFrame();
    }
  }
}

nsTableRowFrame*
nsTableRowGroupFrame::GetFirstRow()
{
  for (nsIFrame* childFrame : mFrames) {
    nsTableRowFrame* rowFrame = do_QueryFrame(childFrame);
    if (rowFrame) {
      return rowFrame;
    }
  }
  return nullptr;
}

nsTableRowFrame*
nsTableRowGroupFrame::GetLastRow()
{
  for (auto iter = mFrames.rbegin(), end = mFrames.rend(); iter != end; ++iter) {
    nsTableRowFrame* rowFrame = do_QueryFrame(*iter);
    if (rowFrame) {
      return rowFrame;
    }
  }
  return nullptr;
}


struct RowInfo {
  RowInfo() { bSize = pctBSize = hasStyleBSize = hasPctBSize = isSpecial = 0; }
  unsigned bSize;       // content bsize or fixed bsize, excluding pct bsize
  unsigned pctBSize:29; // pct bsize
  unsigned hasStyleBSize:1;
  unsigned hasPctBSize:1;
  unsigned isSpecial:1; // there is no cell originating in the row with rowspan=1 and there are at
                        // least 2 cells spanning the row and there is no style bsize on the row
};

static void
UpdateBSizes(RowInfo& aRowInfo,
             nscoord  aAdditionalBSize,
             nscoord& aTotal,
             nscoord& aUnconstrainedTotal)
{
  aRowInfo.bSize += aAdditionalBSize;
  aTotal         += aAdditionalBSize;
  if (!aRowInfo.hasStyleBSize) {
    aUnconstrainedTotal += aAdditionalBSize;
  }
}

void
nsTableRowGroupFrame::DidResizeRows(ReflowOutput& aDesiredSize)
{
  // Update the cells spanning rows with their new bsizes.
  // This is the place where all of the cells in the row get set to the bsize
  // of the row.
  // Reset the overflow area.
  aDesiredSize.mOverflowAreas.Clear();
  for (nsTableRowFrame* rowFrame = GetFirstRow();
       rowFrame; rowFrame = rowFrame->GetNextRow()) {
    rowFrame->DidResize();
    ConsiderChildOverflow(aDesiredSize.mOverflowAreas, rowFrame);
  }
}

// This calculates the bsize of all the rows and takes into account
// style bsize on the row group, style bsizes on rows and cells, style bsizes on rowspans.
// Actual row bsizes will be adjusted later if the table has a style bsize.
// Even if rows don't change bsize, this method must be called to set the bsizes of each
// cell in the row to the bsize of its row.
void
nsTableRowGroupFrame::CalculateRowBSizes(nsPresContext*           aPresContext,
                                          ReflowOutput&     aDesiredSize,
                                          const ReflowInput& aReflowInput)
{
  nsTableFrame* tableFrame = GetTableFrame();
  const bool isPaginated = aPresContext->IsPaginated();

  int32_t numEffCols = tableFrame->GetEffectiveColCount();

  int32_t startRowIndex = GetStartRowIndex();
  // find the row corresponding to the row index we just found
  nsTableRowFrame* startRowFrame = GetFirstRow();

  if (!startRowFrame) {
    return;
  }

  // The current row group block-size is the block-origin of the 1st row
  // we are about to calculate a block-size for.
  WritingMode wm = aReflowInput.GetWritingMode();
  nsSize containerSize; // actual value is unimportant as we're initially
                        // computing sizes, not physical positions
  nscoord startRowGroupBSize =
    startRowFrame->GetLogicalNormalPosition(wm, containerSize).B(wm);

  int32_t numRows = GetRowCount() - (startRowFrame->GetRowIndex() - GetStartRowIndex());
  // Collect the current bsize of each row.
  if (numRows <= 0)
    return;

  AutoTArray<RowInfo, 32> rowInfo;
  if (!rowInfo.AppendElements(numRows)) {
    return;
  }

  bool    hasRowSpanningCell = false;
  nscoord bSizeOfRows = 0;
  nscoord bSizeOfUnStyledRows = 0;
  // Get the bsize of each row without considering rowspans. This will be the max of
  // the largest desired bsize of each cell, the largest style bsize of each cell,
  // the style bsize of the row.
  nscoord pctBSizeBasis = GetBSizeBasis(aReflowInput);
  int32_t rowIndex; // the index in rowInfo, not among the rows in the row group
  nsTableRowFrame* rowFrame;
  for (rowFrame = startRowFrame, rowIndex = 0; rowFrame; rowFrame = rowFrame->GetNextRow(), rowIndex++) {
    nscoord nonPctBSize = rowFrame->GetContentBSize();
    if (isPaginated) {
      nonPctBSize = std::max(nonPctBSize, rowFrame->BSize(wm));
    }
    if (!rowFrame->GetPrevInFlow()) {
      if (rowFrame->HasPctBSize()) {
        rowInfo[rowIndex].hasPctBSize = true;
        rowInfo[rowIndex].pctBSize = rowFrame->GetInitialBSize(pctBSizeBasis);
      }
      rowInfo[rowIndex].hasStyleBSize = rowFrame->HasStyleBSize();
      nonPctBSize = std::max(nonPctBSize, rowFrame->GetFixedBSize());
    }
    UpdateBSizes(rowInfo[rowIndex], nonPctBSize, bSizeOfRows, bSizeOfUnStyledRows);

    if (!rowInfo[rowIndex].hasStyleBSize) {
      if (isPaginated || tableFrame->HasMoreThanOneCell(rowIndex + startRowIndex)) {
        rowInfo[rowIndex].isSpecial = true;
        // iteratate the row's cell frames to see if any do not have rowspan > 1
        nsTableCellFrame* cellFrame = rowFrame->GetFirstCell();
        while (cellFrame) {
          int32_t rowSpan = tableFrame->GetEffectiveRowSpan(rowIndex + startRowIndex, *cellFrame);
          if (1 == rowSpan) {
            rowInfo[rowIndex].isSpecial = false;
            break;
          }
          cellFrame = cellFrame->GetNextCell();
        }
      }
    }
    // See if a cell spans into the row. If so we'll have to do the next step
    if (!hasRowSpanningCell) {
      if (tableFrame->RowIsSpannedInto(rowIndex + startRowIndex, numEffCols)) {
        hasRowSpanningCell = true;
      }
    }
  }

  if (hasRowSpanningCell) {
    // Get the bsize of cells with rowspans and allocate any extra space to the rows they span
    // iteratate the child frames and process the row frames among them
    for (rowFrame = startRowFrame, rowIndex = 0; rowFrame; rowFrame = rowFrame->GetNextRow(), rowIndex++) {
      // See if the row has an originating cell with rowspan > 1. We cannot determine this for a row in a
      // continued row group by calling RowHasSpanningCells, because the row's fif may not have any originating
      // cells yet the row may have a continued cell which originates in it.
      if (GetPrevInFlow() || tableFrame->RowHasSpanningCells(startRowIndex + rowIndex, numEffCols)) {
        nsTableCellFrame* cellFrame = rowFrame->GetFirstCell();
        // iteratate the row's cell frames
        while (cellFrame) {
          nscoord cellSpacingB = tableFrame->GetRowSpacing(startRowIndex + rowIndex);
          int32_t rowSpan = tableFrame->GetEffectiveRowSpan(rowIndex + startRowIndex, *cellFrame);
          if ((rowIndex + rowSpan) > numRows) {
            // there might be rows pushed already to the nextInFlow
            rowSpan = numRows - rowIndex;
          }
          if (rowSpan > 1) { // a cell with rowspan > 1, determine the bsize of the rows it spans
            nscoord bsizeOfRowsSpanned = 0;
            nscoord bsizeOfUnStyledRowsSpanned = 0;
            nscoord numSpecialRowsSpanned = 0;
            nscoord cellSpacingTotal = 0;
            int32_t spanX;
            for (spanX = 0; spanX < rowSpan; spanX++) {
              bsizeOfRowsSpanned += rowInfo[rowIndex + spanX].bSize;
              if (!rowInfo[rowIndex + spanX].hasStyleBSize) {
                bsizeOfUnStyledRowsSpanned += rowInfo[rowIndex + spanX].bSize;
              }
              if (0 != spanX) {
                cellSpacingTotal += cellSpacingB;
              }
              if (rowInfo[rowIndex + spanX].isSpecial) {
                numSpecialRowsSpanned++;
              }
            }
            nscoord bsizeOfAreaSpanned = bsizeOfRowsSpanned + cellSpacingTotal;
            // get the bsize of the cell
            LogicalSize cellFrameSize = cellFrame->GetLogicalSize(wm);
            LogicalSize cellDesSize = cellFrame->GetDesiredSize();
            rowFrame->CalculateCellActualBSize(cellFrame, cellDesSize.BSize(wm), wm);
            cellFrameSize.BSize(wm) = cellDesSize.BSize(wm);
            if (cellFrame->HasVerticalAlignBaseline()) {
              // to ensure that a spanning cell with a long descender doesn't
              // collide with the next row, we need to take into account the shift
              // that will be done to align the cell on the baseline of the row.
              cellFrameSize.BSize(wm) += rowFrame->GetMaxCellAscent() -
                                         cellFrame->GetCellBaseline();
            }

            if (bsizeOfAreaSpanned < cellFrameSize.BSize(wm)) {
              // the cell's bsize is larger than the available space of the rows it
              // spans so distribute the excess bsize to the rows affected
              nscoord extra     = cellFrameSize.BSize(wm) - bsizeOfAreaSpanned;
              nscoord extraUsed = 0;
              if (0 == numSpecialRowsSpanned) {
                //NS_ASSERTION(bsizeOfRowsSpanned > 0, "invalid row span situation");
                bool haveUnStyledRowsSpanned = (bsizeOfUnStyledRowsSpanned > 0);
                nscoord divisor = (haveUnStyledRowsSpanned)
                                  ? bsizeOfUnStyledRowsSpanned : bsizeOfRowsSpanned;
                if (divisor > 0) {
                  for (spanX = rowSpan - 1; spanX >= 0; spanX--) {
                    if (!haveUnStyledRowsSpanned || !rowInfo[rowIndex + spanX].hasStyleBSize) {
                      // The amount of additional space each row gets is proportional to its bsize
                      float percent = ((float)rowInfo[rowIndex + spanX].bSize) / ((float)divisor);

                      // give rows their percentage, except for the first row which gets the remainder
                      nscoord extraForRow = (0 == spanX) ? extra - extraUsed
                                                         : NSToCoordRound(((float)(extra)) * percent);
                      extraForRow = std::min(extraForRow, extra - extraUsed);
                      // update the row bsize
                      UpdateBSizes(rowInfo[rowIndex + spanX], extraForRow, bSizeOfRows, bSizeOfUnStyledRows);
                      extraUsed += extraForRow;
                      if (extraUsed >= extra) {
                        NS_ASSERTION((extraUsed == extra), "invalid row bsize calculation");
                        break;
                      }
                    }
                  }
                }
                else {
                  // put everything in the last row
                  UpdateBSizes(rowInfo[rowIndex + rowSpan - 1], extra, bSizeOfRows, bSizeOfUnStyledRows);
                }
              }
              else {
                // give the extra to the special rows
                nscoord numSpecialRowsAllocated = 0;
                for (spanX = rowSpan - 1; spanX >= 0; spanX--) {
                  if (rowInfo[rowIndex + spanX].isSpecial) {
                    // The amount of additional space each degenerate row gets is proportional to the number of them
                    float percent = 1.0f / ((float)numSpecialRowsSpanned);

                    // give rows their percentage, except for the first row which gets the remainder
                    nscoord extraForRow = (numSpecialRowsSpanned - 1 == numSpecialRowsAllocated)
                                          ? extra - extraUsed
                                          : NSToCoordRound(((float)(extra)) * percent);
                    extraForRow = std::min(extraForRow, extra - extraUsed);
                    // update the row bsize
                    UpdateBSizes(rowInfo[rowIndex + spanX], extraForRow, bSizeOfRows, bSizeOfUnStyledRows);
                    extraUsed += extraForRow;
                    if (extraUsed >= extra) {
                      NS_ASSERTION((extraUsed == extra), "invalid row bsize calculation");
                      break;
                    }
                  }
                }
              }
            }
          } // if (rowSpan > 1)
          cellFrame = cellFrame->GetNextCell();
        } // while (cellFrame)
      } // if (tableFrame->RowHasSpanningCells(startRowIndex + rowIndex) {
    } // while (rowFrame)
  }

  // pct bsize rows have already got their content bsizes.
  // Give them their pct bsizes up to pctBSizeBasis
  nscoord extra = pctBSizeBasis - bSizeOfRows;
  for (rowFrame = startRowFrame, rowIndex = 0; rowFrame && (extra > 0);
       rowFrame = rowFrame->GetNextRow(), rowIndex++) {
    RowInfo& rInfo = rowInfo[rowIndex];
    if (rInfo.hasPctBSize) {
      nscoord rowExtra = (rInfo.pctBSize > rInfo.bSize)
                         ? rInfo.pctBSize - rInfo.bSize: 0;
      rowExtra = std::min(rowExtra, extra);
      UpdateBSizes(rInfo, rowExtra, bSizeOfRows, bSizeOfUnStyledRows);
      extra -= rowExtra;
    }
  }

  bool styleBSizeAllocation = false;
  nscoord rowGroupBSize = startRowGroupBSize + bSizeOfRows +
                           tableFrame->GetRowSpacing(0, numRows-1);
  // if we have a style bsize, allocate the extra bsize to unconstrained rows
  if ((aReflowInput.ComputedBSize() > rowGroupBSize) &&
      (NS_UNCONSTRAINEDSIZE != aReflowInput.ComputedBSize())) {
    nscoord extraComputedBSize = aReflowInput.ComputedBSize() - rowGroupBSize;
    nscoord extraUsed = 0;
    bool haveUnStyledRows = (bSizeOfUnStyledRows > 0);
    nscoord divisor = (haveUnStyledRows)
                      ? bSizeOfUnStyledRows : bSizeOfRows;
    if (divisor > 0) {
      styleBSizeAllocation = true;
      for (rowIndex = 0; rowIndex < numRows; rowIndex++) {
        if (!haveUnStyledRows || !rowInfo[rowIndex].hasStyleBSize) {
          // The amount of additional space each row gets is based on the
          // percentage of space it occupies
          float percent = ((float)rowInfo[rowIndex].bSize) / ((float)divisor);
          // give rows their percentage, except for the last row which gets the remainder
          nscoord extraForRow = (numRows - 1 == rowIndex)
                                ? extraComputedBSize - extraUsed
                                : NSToCoordRound(((float)extraComputedBSize) * percent);
          extraForRow = std::min(extraForRow, extraComputedBSize - extraUsed);
          // update the row bsize
          UpdateBSizes(rowInfo[rowIndex], extraForRow, bSizeOfRows, bSizeOfUnStyledRows);
          extraUsed += extraForRow;
          if (extraUsed >= extraComputedBSize) {
            NS_ASSERTION((extraUsed == extraComputedBSize), "invalid row bsize calculation");
            break;
          }
        }
      }
    }
    rowGroupBSize = aReflowInput.ComputedBSize();
  }

  if (wm.IsVertical()) {
    // we need the correct containerSize below for block positioning in
    // vertical-rl writing mode
    containerSize.width = rowGroupBSize;
  }

  nscoord bOrigin = startRowGroupBSize;
  // update the rows with their (potentially) new bsizes
  for (rowFrame = startRowFrame, rowIndex = 0; rowFrame;
       rowFrame = rowFrame->GetNextRow(), rowIndex++) {
    nsRect rowBounds = rowFrame->GetRect();
    LogicalSize rowBoundsSize(wm, rowBounds.Size());
    nsRect rowVisualOverflow = rowFrame->GetVisualOverflowRect();
    nscoord deltaB =
      bOrigin - rowFrame->GetLogicalNormalPosition(wm, containerSize).B(wm);

    nscoord rowBSize = (rowInfo[rowIndex].bSize > 0) ? rowInfo[rowIndex].bSize : 0;

    if (deltaB != 0 || (rowBSize != rowBoundsSize.BSize(wm))) {
      // Resize/move the row to its final size and position
      if (deltaB != 0) {
        rowFrame->InvalidateFrameSubtree();
      }

      rowFrame->MovePositionBy(wm, LogicalPoint(wm, 0, deltaB));
      rowFrame->SetSize(LogicalSize(wm, rowBoundsSize.ISize(wm), rowBSize));

      nsTableFrame::InvalidateTableFrame(rowFrame, rowBounds, rowVisualOverflow,
                                         false);

      if (deltaB != 0) {
        nsTableFrame::RePositionViews(rowFrame);
        // XXXbz we don't need to update our overflow area?
      }
    }
    bOrigin += rowBSize + tableFrame->GetRowSpacing(startRowIndex + rowIndex);
  }

  if (isPaginated && styleBSizeAllocation) {
    // since the row group has a style bsize, cache the row bsizes,
    // so next in flows can honor them
    CacheRowBSizesForPrinting(aPresContext, GetFirstRow(), wm);
  }

  DidResizeRows(aDesiredSize);

  aDesiredSize.BSize(wm) = rowGroupBSize; // Adjust our desired size
}

nscoord
nsTableRowGroupFrame::CollapseRowGroupIfNecessary(nscoord aBTotalOffset,
                                                  nscoord aISize,
                                                  WritingMode aWM)
{
  nsTableFrame* tableFrame = GetTableFrame();
  nsSize containerSize = tableFrame->GetSize();
  const nsStyleVisibility* groupVis = StyleVisibility();
  bool collapseGroup = (NS_STYLE_VISIBILITY_COLLAPSE == groupVis->mVisible);
  if (collapseGroup) {
    tableFrame->SetNeedToCollapse(true);
  }

  nsOverflowAreas overflow;

  nsTableRowFrame* rowFrame = GetFirstRow();
  bool didCollapse = false;
  nscoord bGroupOffset = 0;
  while (rowFrame) {
    bGroupOffset += rowFrame->CollapseRowIfNecessary(bGroupOffset,
                                                     aISize, collapseGroup,
                                                     didCollapse);
    ConsiderChildOverflow(overflow, rowFrame);
    rowFrame = rowFrame->GetNextRow();
  }

  LogicalRect groupRect = GetLogicalRect(aWM, containerSize);
  nsRect oldGroupRect = GetRect();
  nsRect oldGroupVisualOverflow = GetVisualOverflowRect();

  groupRect.BSize(aWM) -= bGroupOffset;
  if (didCollapse) {
    // add back the cellspacing between rowgroups
    groupRect.BSize(aWM) += tableFrame->GetRowSpacing(GetStartRowIndex() +
                                                      GetRowCount());
  }

  groupRect.BStart(aWM) -= aBTotalOffset;
  groupRect.ISize(aWM) = aISize;

  if (aBTotalOffset != 0) {
    InvalidateFrameSubtree();
  }

  SetRect(aWM, groupRect, containerSize);
  overflow.UnionAllWith(nsRect(0, 0, groupRect.Width(aWM),
                               groupRect.Height(aWM)));
  FinishAndStoreOverflow(overflow, groupRect.Size(aWM).GetPhysicalSize(aWM));
  nsTableFrame::RePositionViews(this);
  nsTableFrame::InvalidateTableFrame(this, oldGroupRect, oldGroupVisualOverflow,
                                     false);

  return bGroupOffset;
}

// Move a child that was skipped during a reflow.
void
nsTableRowGroupFrame::SlideChild(TableRowGroupReflowInput& aReflowInput,
                                 nsIFrame*              aKidFrame)
{
  // Move the frame if we need to.
  WritingMode wm = aReflowInput.reflowInput.GetWritingMode();
  const nsSize containerSize =
    aReflowInput.reflowInput.ComputedSizeAsContainerIfConstrained();
  LogicalPoint oldPosition =
    aKidFrame->GetLogicalNormalPosition(wm, containerSize);
  LogicalPoint newPosition = oldPosition;
  newPosition.B(wm) = aReflowInput.bCoord;
  if (oldPosition.B(wm) != newPosition.B(wm)) {
    aKidFrame->InvalidateFrameSubtree();
    aReflowInput.reflowInput.ApplyRelativePositioning(&newPosition,
                                                      containerSize);
    aKidFrame->SetPosition(wm, newPosition, containerSize);
    nsTableFrame::RePositionViews(aKidFrame);
    aKidFrame->InvalidateFrameSubtree();
  }
}

// Create a continuing frame, add it to the child list, and then push it
// and the frames that follow
void
nsTableRowGroupFrame::CreateContinuingRowFrame(nsPresContext& aPresContext,
                                               nsIFrame&      aRowFrame,
                                               nsIFrame**     aContRowFrame)
{
  // XXX what is the row index?
  if (!aContRowFrame) {NS_ASSERTION(false, "bad call"); return;}
  // create the continuing frame which will create continuing cell frames
  *aContRowFrame = aPresContext.PresShell()->FrameConstructor()->
    CreateContinuingFrame(&aPresContext, &aRowFrame, this);

  // Add the continuing row frame to the child list
  mFrames.InsertFrame(nullptr, &aRowFrame, *aContRowFrame);

  // Push the continuing row frame and the frames that follow
  PushChildren(*aContRowFrame, &aRowFrame);
}

// Reflow the cells with rowspan > 1 which originate between aFirstRow
// and end on or after aLastRow. aFirstTruncatedRow is the highest row on the
// page that contains a cell which cannot split on this page
void
nsTableRowGroupFrame::SplitSpanningCells(nsPresContext&           aPresContext,
                                         const ReflowInput& aReflowInput,
                                         nsTableFrame&            aTable,
                                         nsTableRowFrame&         aFirstRow,
                                         nsTableRowFrame&         aLastRow,
                                         bool                     aFirstRowIsTopOfPage,
                                         nscoord                  aSpanningRowBEnd,
                                         nsTableRowFrame*&        aContRow,
                                         nsTableRowFrame*&        aFirstTruncatedRow,
                                         nscoord&                 aDesiredBSize)
{
  NS_ASSERTION(aSpanningRowBEnd >= 0, "Can't split negative bsizes");
  aFirstTruncatedRow = nullptr;
  aDesiredBSize     = 0;

  const bool borderCollapse = aTable.IsBorderCollapse();
  int32_t lastRowIndex = aLastRow.GetRowIndex();
  bool wasLast = false;
  bool haveRowSpan = false;
  // Iterate the rows between aFirstRow and aLastRow
  for (nsTableRowFrame* row = &aFirstRow; !wasLast; row = row->GetNextRow()) {
    wasLast = (row == &aLastRow);
    int32_t rowIndex = row->GetRowIndex();
    nsPoint rowPos = row->GetNormalPosition();
    // Iterate the cells looking for those that have rowspan > 1
    for (nsTableCellFrame* cell = row->GetFirstCell(); cell; cell = cell->GetNextCell()) {
      int32_t rowSpan = aTable.GetEffectiveRowSpan(rowIndex, *cell);
      // Only reflow rowspan > 1 cells which span aLastRow. Those which don't span aLastRow
      // were reflowed correctly during the unconstrained bsize reflow.
      if ((rowSpan > 1) && (rowIndex + rowSpan > lastRowIndex)) {
        haveRowSpan = true;
        nsReflowStatus status;
        // Ask the row to reflow the cell to the bsize of all the rows it spans up through aLastRow
        // cellAvailBSize is the space between the row group start and the end of the page
        nscoord cellAvailBSize = aSpanningRowBEnd - rowPos.y;
        NS_ASSERTION(cellAvailBSize >= 0, "No space for cell?");
        bool isTopOfPage = (row == &aFirstRow) && aFirstRowIsTopOfPage;

        nsRect rowRect = row->GetNormalRect();
        nsSize rowAvailSize(aReflowInput.AvailableWidth(),
                            std::max(aReflowInput.AvailableHeight() - rowRect.y,
                                   0));
        // don't let the available height exceed what
        // CalculateRowBSizes set for it
        rowAvailSize.height = std::min(rowAvailSize.height, rowRect.height);
        ReflowInput rowReflowInput(&aPresContext, aReflowInput, row,
                                         LogicalSize(row->GetWritingMode(),
                                                     rowAvailSize),
                                         nullptr,
                                         ReflowInput::CALLER_WILL_INIT);
        InitChildReflowInput(aPresContext, borderCollapse, rowReflowInput);
        rowReflowInput.mFlags.mIsTopOfPage = isTopOfPage; // set top of page

        nscoord cellBSize = row->ReflowCellFrame(&aPresContext, rowReflowInput,
                                                  isTopOfPage, cell,
                                                  cellAvailBSize, status);
        aDesiredBSize = std::max(aDesiredBSize, rowPos.y + cellBSize);
        if (status.IsComplete()) {
          if (cellBSize > cellAvailBSize) {
            aFirstTruncatedRow = row;
            if ((row != &aFirstRow) || !aFirstRowIsTopOfPage) {
              // return now, since we will be getting another reflow after either (1) row is
              // moved to the next page or (2) the row group is moved to the next page
              return;
            }
          }
        }
        else {
          if (!aContRow) {
            CreateContinuingRowFrame(aPresContext, aLastRow, (nsIFrame**)&aContRow);
          }
          if (aContRow) {
            if (row != &aLastRow) {
              // aContRow needs a continuation for cell, since cell spanned into aLastRow
              // but does not originate there
              nsTableCellFrame* contCell = static_cast<nsTableCellFrame*>(
                aPresContext.PresShell()->FrameConstructor()->
                  CreateContinuingFrame(&aPresContext, cell, &aLastRow));
              int32_t colIndex;
              cell->GetColIndex(colIndex);
              aContRow->InsertCellFrame(contCell, colIndex);
            }
          }
        }
      }
    }
  }
  if (!haveRowSpan) {
    aDesiredBSize = aLastRow.GetNormalRect().YMost();
  }
}

// Remove the next-in-flow of the row, its cells and their cell blocks. This
// is necessary in case the row doesn't need a continuation later on or needs
// a continuation which doesn't have the same number of cells that now exist.
void
nsTableRowGroupFrame::UndoContinuedRow(nsPresContext*   aPresContext,
                                       nsTableRowFrame* aRow)
{
  if (!aRow) return; // allow null aRow to avoid callers doing null checks

  // rowBefore was the prev-sibling of aRow's next-sibling before aRow was created
  nsTableRowFrame* rowBefore = (nsTableRowFrame*)aRow->GetPrevInFlow();
  NS_PRECONDITION(mFrames.ContainsFrame(rowBefore),
                  "rowBefore not in our frame list?");

  AutoFrameListPtr overflows(aPresContext, StealOverflowFrames());
  if (!rowBefore || !overflows || overflows->IsEmpty() ||
      overflows->FirstChild() != aRow) {
    NS_ERROR("invalid continued row");
    return;
  }

  // Destroy aRow, its cells, and their cell blocks. Cell blocks that have split
  // will not have reflowed yet to pick up content from any overflow lines.
  overflows->DestroyFrame(aRow);

  // Put the overflow rows into our child list
  if (!overflows->IsEmpty()) {
    mFrames.InsertFrames(nullptr, rowBefore, *overflows);
  }
}

static nsTableRowFrame*
GetRowBefore(nsTableRowFrame& aStartRow,
             nsTableRowFrame& aRow)
{
  nsTableRowFrame* rowBefore = nullptr;
  for (nsTableRowFrame* sib = &aStartRow; sib && (sib != &aRow); sib = sib->GetNextRow()) {
    rowBefore = sib;
  }
  return rowBefore;
}

nsresult
nsTableRowGroupFrame::SplitRowGroup(nsPresContext*           aPresContext,
                                    ReflowOutput&     aDesiredSize,
                                    const ReflowInput& aReflowInput,
                                    nsTableFrame*            aTableFrame,
                                    nsReflowStatus&          aStatus,
                                    bool                     aRowForcedPageBreak)
{
  NS_PRECONDITION(aPresContext->IsPaginated(), "SplitRowGroup currently supports only paged media");

  nsTableRowFrame* prevRowFrame = nullptr;
  aDesiredSize.Height() = 0;

  nscoord availWidth  = aReflowInput.AvailableWidth();
  nscoord availHeight = aReflowInput.AvailableHeight();

  const bool borderCollapse = aTableFrame->IsBorderCollapse();

  // get the page height
  nscoord pageHeight = aPresContext->GetPageSize().height;
  NS_ASSERTION(pageHeight != NS_UNCONSTRAINEDSIZE,
               "The table shouldn't be split when there should be space");

  bool isTopOfPage = aReflowInput.mFlags.mIsTopOfPage;
  nsTableRowFrame* firstRowThisPage = GetFirstRow();

  // Need to dirty the table's geometry, or else the row might skip
  // reflowing its cell as an optimization.
  aTableFrame->SetGeometryDirty();

  // Walk each of the row frames looking for the first row frame that doesn't fit
  // in the available space
  for (nsTableRowFrame* rowFrame = firstRowThisPage; rowFrame; rowFrame = rowFrame->GetNextRow()) {
    bool rowIsOnPage = true;
    nscoord cellSpacingB = aTableFrame->GetRowSpacing(rowFrame->GetRowIndex());
    nsRect rowRect = rowFrame->GetNormalRect();
    // See if the row fits on this page
    if (rowRect.YMost() > availHeight) {
      nsTableRowFrame* contRow = nullptr;
      // Reflow the row in the availabe space and have it split if it is the 1st
      // row (on the page) or there is at least 5% of the current page available
      // XXX this 5% should be made a preference
      if (!prevRowFrame || (availHeight - aDesiredSize.Height() > pageHeight / 20)) {
        nsSize availSize(availWidth, std::max(availHeight - rowRect.y, 0));
        // don't let the available height exceed what CalculateRowHeights set for it
        availSize.height = std::min(availSize.height, rowRect.height);

        ReflowInput rowReflowInput(aPresContext, aReflowInput, rowFrame,
                                         LogicalSize(rowFrame->GetWritingMode(),
                                                     availSize),
                                         nullptr,
                                         ReflowInput::CALLER_WILL_INIT);

        InitChildReflowInput(*aPresContext, borderCollapse, rowReflowInput);
        rowReflowInput.mFlags.mIsTopOfPage = isTopOfPage; // set top of page
        ReflowOutput rowMetrics(aReflowInput);

        // Get the old size before we reflow.
        nsRect oldRowRect = rowFrame->GetRect();
        nsRect oldRowVisualOverflow = rowFrame->GetVisualOverflowRect();

        // Reflow the cell with the constrained height. A cell with rowspan >1 will get this
        // reflow later during SplitSpanningCells.
        ReflowChild(rowFrame, aPresContext, rowMetrics, rowReflowInput,
                    0, 0, NS_FRAME_NO_MOVE_FRAME, aStatus);
        rowFrame->SetSize(nsSize(rowMetrics.Width(), rowMetrics.Height()));
        rowFrame->DidReflow(aPresContext, nullptr, nsDidReflowStatus::FINISHED);
        rowFrame->DidResize();

        if (!aRowForcedPageBreak && !aStatus.IsFullyComplete() &&
            ShouldAvoidBreakInside(aReflowInput)) {
          aStatus.SetInlineLineBreakBeforeAndReset();
          break;
        }

        nsTableFrame::InvalidateTableFrame(rowFrame, oldRowRect,
                                           oldRowVisualOverflow,
                                           false);

        if (aStatus.IsIncomplete()) {
          // The row frame is incomplete and all of the rowspan 1 cells' block frames split
          if ((rowMetrics.Height() <= rowReflowInput.AvailableHeight()) || isTopOfPage) {
            // The row stays on this page because either it split ok or we're on the top of page.
            // If top of page and the height exceeded the avail height, then there will be data loss
            NS_ASSERTION(rowMetrics.Height() <= rowReflowInput.AvailableHeight(),
                         "data loss - incomplete row needed more height than available, on top of page");
            CreateContinuingRowFrame(*aPresContext, *rowFrame, (nsIFrame**)&contRow);
            if (contRow) {
              aDesiredSize.Height() += rowMetrics.Height();
              if (prevRowFrame)
                aDesiredSize.Height() += cellSpacingB;
            }
            else return NS_ERROR_NULL_POINTER;
          }
          else {
            // Put the row on the next page to give it more height
            rowIsOnPage = false;
          }
        }
        else {
          // The row frame is complete because either (1) its minimum height is greater than the
          // available height we gave it, or (2) it may have been given a larger height through
          // style than its content, or (3) it contains a rowspan >1 cell which hasn't been
          // reflowed with a constrained height yet (we will find out when SplitSpanningCells is
          // called below)
          if (rowMetrics.Height() > availSize.height ||
              (aStatus.IsInlineBreakBefore() && !aRowForcedPageBreak)) {
            // cases (1) and (2)
            if (isTopOfPage) {
              // We're on top of the page, so keep the row on this page. There will be data loss.
              // Push the row frame that follows
              nsTableRowFrame* nextRowFrame = rowFrame->GetNextRow();
              if (nextRowFrame) {
                aStatus.Reset();
                aStatus.SetIncomplete();
              }
              aDesiredSize.Height() += rowMetrics.Height();
              if (prevRowFrame)
                aDesiredSize.Height() += cellSpacingB;
              NS_WARNING("data loss - complete row needed more height than available, on top of page");
            }
            else {
              // We're not on top of the page, so put the row on the next page to give it more height
              rowIsOnPage = false;
            }
          }
        }
      } //if (!prevRowFrame || (availHeight - aDesiredSize.Height() > pageHeight / 20))
      else {
        // put the row on the next page to give it more height
        rowIsOnPage = false;
      }

      nsTableRowFrame* lastRowThisPage = rowFrame;
      nscoord spanningRowBottom = availHeight;
      if (!rowIsOnPage) {
        NS_ASSERTION(!contRow, "We should not have created a continuation if none of this row fits");
        if (!aRowForcedPageBreak && ShouldAvoidBreakInside(aReflowInput)) {
          aStatus.SetInlineLineBreakBeforeAndReset();
          break;
        }
        if (prevRowFrame) {
          spanningRowBottom = prevRowFrame->GetNormalRect().YMost();
          lastRowThisPage = prevRowFrame;
          isTopOfPage = (lastRowThisPage == firstRowThisPage) && aReflowInput.mFlags.mIsTopOfPage;
          aStatus.Reset();
          aStatus.SetIncomplete();
        }
        else {
          // We can't push children, so let our parent reflow us again with more space
          aDesiredSize.Height() = rowRect.YMost();
          aStatus.Reset();
          break;
        }
      }
      // reflow the cells with rowspan >1 that occur on the page

      nsTableRowFrame* firstTruncatedRow;
      nscoord bMost;
      SplitSpanningCells(*aPresContext, aReflowInput, *aTableFrame, *firstRowThisPage,
                         *lastRowThisPage, aReflowInput.mFlags.mIsTopOfPage, spanningRowBottom, contRow,
                         firstTruncatedRow, bMost);
      if (firstTruncatedRow) {
        // A rowspan >1 cell did not fit (and could not split) in the space we gave it
        if (firstTruncatedRow == firstRowThisPage) {
          if (aReflowInput.mFlags.mIsTopOfPage) {
            NS_WARNING("data loss in a row spanned cell");
          }
          else {
            // We can't push children, so let our parent reflow us again with more space
            aDesiredSize.Height() = rowRect.YMost();
            aStatus.Reset();
            UndoContinuedRow(aPresContext, contRow);
            contRow = nullptr;
          }
        }
        else { // (firstTruncatedRow != firstRowThisPage)
          // Try to put firstTruncateRow on the next page
          nsTableRowFrame* rowBefore = ::GetRowBefore(*firstRowThisPage, *firstTruncatedRow);
          nscoord oldSpanningRowBottom = spanningRowBottom;
          spanningRowBottom = rowBefore->GetNormalRect().YMost();

          UndoContinuedRow(aPresContext, contRow);
          contRow = nullptr;
          nsTableRowFrame* oldLastRowThisPage = lastRowThisPage;
          lastRowThisPage = rowBefore;
          aStatus.Reset();
          aStatus.SetIncomplete();

          // Call SplitSpanningCells again with rowBefore as the last row on the page
          SplitSpanningCells(*aPresContext, aReflowInput, *aTableFrame,
                             *firstRowThisPage, *rowBefore, aReflowInput.mFlags.mIsTopOfPage,
                             spanningRowBottom, contRow, firstTruncatedRow, aDesiredSize.Height());
          if (firstTruncatedRow) {
            if (aReflowInput.mFlags.mIsTopOfPage) {
              // We were better off with the 1st call to SplitSpanningCells, do it again
              UndoContinuedRow(aPresContext, contRow);
              contRow = nullptr;
              lastRowThisPage = oldLastRowThisPage;
              spanningRowBottom = oldSpanningRowBottom;
              SplitSpanningCells(*aPresContext, aReflowInput, *aTableFrame, *firstRowThisPage,
                                 *lastRowThisPage, aReflowInput.mFlags.mIsTopOfPage, spanningRowBottom, contRow,
                                 firstTruncatedRow, aDesiredSize.Height());
              NS_WARNING("data loss in a row spanned cell");
            }
            else {
              // Let our parent reflow us again with more space
              aDesiredSize.Height() = rowRect.YMost();
              aStatus.Reset();
              UndoContinuedRow(aPresContext, contRow);
              contRow = nullptr;
            }
          }
        } // if (firstTruncatedRow == firstRowThisPage)
      } // if (firstTruncatedRow)
      else {
        aDesiredSize.Height() = std::max(aDesiredSize.Height(), bMost);
        if (contRow) {
          aStatus.Reset();
          aStatus.SetIncomplete();
        }
      }
      if (aStatus.IsIncomplete() && !contRow) {
        nsTableRowFrame* nextRow = lastRowThisPage->GetNextRow();
        if (nextRow) {
          PushChildren(nextRow, lastRowThisPage);
        }
      }
      break;
    } // if (rowRect.YMost() > availHeight)
    else {
      aDesiredSize.Height() = rowRect.YMost();
      prevRowFrame = rowFrame;
      // see if there is a page break after the row
      nsTableRowFrame* nextRow = rowFrame->GetNextRow();
      if (nextRow && nsTableFrame::PageBreakAfter(rowFrame, nextRow)) {
        PushChildren(nextRow, rowFrame);
        aStatus.Reset();
        aStatus.SetIncomplete();
        break;
      }
    }
    // after the 1st row that has a height, we can't be on top
    // of the page anymore.
    isTopOfPage = isTopOfPage && rowRect.YMost() == 0;
  }
  return NS_OK;
}

/** Layout the entire row group.
  * This method stacks rows vertically according to HTML 4.0 rules.
  * Rows are responsible for layout of their children.
  */
void
nsTableRowGroupFrame::Reflow(nsPresContext*           aPresContext,
                             ReflowOutput&     aDesiredSize,
                             const ReflowInput& aReflowInput,
                             nsReflowStatus&          aStatus)
{
  MarkInReflow();
  DO_GLOBAL_REFLOW_COUNT("nsTableRowGroupFrame");
  DISPLAY_REFLOW(aPresContext, this, aReflowInput, aDesiredSize, aStatus);

  aStatus.Reset();

  // Row geometry may be going to change so we need to invalidate any row cursor.
  ClearRowCursor();

  // see if a special bsize reflow needs to occur due to having a pct bsize
  nsTableFrame::CheckRequestSpecialBSizeReflow(aReflowInput);

  nsTableFrame* tableFrame = GetTableFrame();
  TableRowGroupReflowInput state(aReflowInput, tableFrame);
  const nsStyleVisibility* groupVis = StyleVisibility();
  bool collapseGroup = (NS_STYLE_VISIBILITY_COLLAPSE == groupVis->mVisible);
  if (collapseGroup) {
    tableFrame->SetNeedToCollapse(true);
  }

  // Check for an overflow list
  MoveOverflowToChildList();

  // Reflow the existing frames.
  bool splitDueToPageBreak = false;
  ReflowChildren(aPresContext, aDesiredSize, state, aStatus,
                 &splitDueToPageBreak);

  // See if all the frames fit. Do not try to split anything if we're
  // not paginated ... we can't split across columns yet.
  if (aReflowInput.mFlags.mTableIsSplittable &&
      NS_UNCONSTRAINEDSIZE != aReflowInput.AvailableHeight() &&
      (aStatus.IsIncomplete() || splitDueToPageBreak ||
       aDesiredSize.Height() > aReflowInput.AvailableHeight())) {
    // Nope, find a place to split the row group
    bool specialReflow = (bool)aReflowInput.mFlags.mSpecialBSizeReflow;
    ((ReflowInput::ReflowInputFlags&)aReflowInput.mFlags).mSpecialBSizeReflow = false;

    SplitRowGroup(aPresContext, aDesiredSize, aReflowInput, tableFrame, aStatus,
                  splitDueToPageBreak);

    ((ReflowInput::ReflowInputFlags&)aReflowInput.mFlags).mSpecialBSizeReflow = specialReflow;
  }

  // XXXmats The following is just bogus.  We leave it here for now because
  // ReflowChildren should pull up rows from our next-in-flow before returning
  // a Complete status, but doesn't (bug 804888).
  if (GetNextInFlow() && GetNextInFlow()->PrincipalChildList().FirstChild()) {
    aStatus.SetIncomplete();
  }

  SetHasStyleBSize((NS_UNCONSTRAINEDSIZE != aReflowInput.ComputedBSize()) &&
                    (aReflowInput.ComputedBSize() > 0));

  // Just set our isize to what was available.
  // The table will calculate the isize and not use our value.
  WritingMode wm = aReflowInput.GetWritingMode();
  aDesiredSize.ISize(wm) = aReflowInput.AvailableISize();

  aDesiredSize.UnionOverflowAreasWithDesiredBounds();

  // If our parent is in initial reflow, it'll handle invalidating our
  // entire overflow rect.
  if (!GetParent()->HasAnyStateBits(NS_FRAME_FIRST_REFLOW) &&
      nsSize(aDesiredSize.Width(), aDesiredSize.Height()) != mRect.Size()) {
    InvalidateFrame();
  }

  FinishAndStoreOverflow(&aDesiredSize);

  // Any absolutely-positioned children will get reflowed in
  // nsFrame::FixupPositionedTableParts in another pass, so propagate our
  // dirtiness to them before our parent clears our dirty bits.
  PushDirtyBitToAbsoluteFrames();

  NS_FRAME_SET_TRUNCATION(aStatus, aReflowInput, aDesiredSize);
}

bool
nsTableRowGroupFrame::ComputeCustomOverflow(nsOverflowAreas& aOverflowAreas)
{
  // Row cursor invariants depend on the visual overflow area of the rows,
  // which may have changed, so we need to clear the cursor now.
  ClearRowCursor();
  return nsContainerFrame::ComputeCustomOverflow(aOverflowAreas);
}

/* virtual */ void
nsTableRowGroupFrame::DidSetStyleContext(nsStyleContext* aOldStyleContext)
{
  nsContainerFrame::DidSetStyleContext(aOldStyleContext);

  if (!aOldStyleContext) //avoid this on init
    return;

  nsTableFrame* tableFrame = GetTableFrame();
  if (tableFrame->IsBorderCollapse() &&
      tableFrame->BCRecalcNeeded(aOldStyleContext, StyleContext())) {
    TableArea damageArea(0, GetStartRowIndex(), tableFrame->GetColCount(),
                         GetRowCount());
    tableFrame->AddBCDamageArea(damageArea);
  }
}

void
nsTableRowGroupFrame::AppendFrames(ChildListID     aListID,
                                   nsFrameList&    aFrameList)
{
  NS_ASSERTION(aListID == kPrincipalList, "unexpected child list");

  DrainSelfOverflowList(); // ensure the last frame is in mFrames
  ClearRowCursor();

  // collect the new row frames in an array
  // XXXbz why are we doing the QI stuff?  There shouldn't be any non-rows here.
  AutoTArray<nsTableRowFrame*, 8> rows;
  for (nsFrameList::Enumerator e(aFrameList); !e.AtEnd(); e.Next()) {
    nsTableRowFrame *rowFrame = do_QueryFrame(e.get());
    NS_ASSERTION(rowFrame, "Unexpected frame; frame constructor screwed up");
    if (rowFrame) {
      NS_ASSERTION(mozilla::StyleDisplay::TableRow ==
                     e.get()->StyleDisplay()->mDisplay,
                   "wrong display type on rowframe");
      rows.AppendElement(rowFrame);
    }
  }

  int32_t rowIndex = GetRowCount();
  // Append the frames to the sibling chain
  mFrames.AppendFrames(nullptr, aFrameList);

  if (rows.Length() > 0) {
    nsTableFrame* tableFrame = GetTableFrame();
    tableFrame->AppendRows(this, rowIndex, rows);
    PresContext()->PresShell()->
      FrameNeedsReflow(this, nsIPresShell::eTreeChange,
                       NS_FRAME_HAS_DIRTY_CHILDREN);
    tableFrame->SetGeometryDirty();
  }
}

void
nsTableRowGroupFrame::InsertFrames(ChildListID     aListID,
                                   nsIFrame*       aPrevFrame,
                                   nsFrameList&    aFrameList)
{
  NS_ASSERTION(aListID == kPrincipalList, "unexpected child list");
  NS_ASSERTION(!aPrevFrame || aPrevFrame->GetParent() == this,
               "inserting after sibling frame with different parent");

  DrainSelfOverflowList(); // ensure aPrevFrame is in mFrames
  ClearRowCursor();

  // collect the new row frames in an array
  // XXXbz why are we doing the QI stuff?  There shouldn't be any non-rows here.
  nsTableFrame* tableFrame = GetTableFrame();
  nsTArray<nsTableRowFrame*> rows;
  bool gotFirstRow = false;
  for (nsFrameList::Enumerator e(aFrameList); !e.AtEnd(); e.Next()) {
    nsTableRowFrame *rowFrame = do_QueryFrame(e.get());
    NS_ASSERTION(rowFrame, "Unexpected frame; frame constructor screwed up");
    if (rowFrame) {
      NS_ASSERTION(mozilla::StyleDisplay::TableRow ==
                     e.get()->StyleDisplay()->mDisplay,
                   "wrong display type on rowframe");
      rows.AppendElement(rowFrame);
      if (!gotFirstRow) {
        rowFrame->SetFirstInserted(true);
        gotFirstRow = true;
        tableFrame->SetRowInserted(true);
      }
    }
  }

  int32_t startRowIndex = GetStartRowIndex();
  // Insert the frames in the sibling chain
  mFrames.InsertFrames(nullptr, aPrevFrame, aFrameList);

  int32_t numRows = rows.Length();
  if (numRows > 0) {
    nsTableRowFrame* prevRow = (nsTableRowFrame *)nsTableFrame::GetFrameAtOrBefore(this, aPrevFrame, LayoutFrameType::TableRow);
    int32_t rowIndex = (prevRow) ? prevRow->GetRowIndex() + 1 : startRowIndex;
    tableFrame->InsertRows(this, rows, rowIndex, true);

    PresContext()->PresShell()->
      FrameNeedsReflow(this, nsIPresShell::eTreeChange,
                       NS_FRAME_HAS_DIRTY_CHILDREN);
    tableFrame->SetGeometryDirty();
  }
}

void
nsTableRowGroupFrame::RemoveFrame(ChildListID     aListID,
                                  nsIFrame*       aOldFrame)
{
  NS_ASSERTION(aListID == kPrincipalList, "unexpected child list");

  ClearRowCursor();

  // XXX why are we doing the QI stuff?  There shouldn't be any non-rows here.
  nsTableRowFrame* rowFrame = do_QueryFrame(aOldFrame);
  if (rowFrame) {
    nsTableFrame* tableFrame = GetTableFrame();
    // remove the rows from the table (and flag a rebalance)
    tableFrame->RemoveRows(*rowFrame, 1, true);

    PresContext()->PresShell()->
      FrameNeedsReflow(this, nsIPresShell::eTreeChange,
                       NS_FRAME_HAS_DIRTY_CHILDREN);
    tableFrame->SetGeometryDirty();
  }
  mFrames.DestroyFrame(aOldFrame);
}

/* virtual */ nsMargin
nsTableRowGroupFrame::GetUsedMargin() const
{
  return nsMargin(0,0,0,0);
}

/* virtual */ nsMargin
nsTableRowGroupFrame::GetUsedBorder() const
{
  return nsMargin(0,0,0,0);
}

/* virtual */ nsMargin
nsTableRowGroupFrame::GetUsedPadding() const
{
  return nsMargin(0,0,0,0);
}

nscoord
nsTableRowGroupFrame::GetBSizeBasis(const ReflowInput& aReflowInput)
{
  nscoord result = 0;
  nsTableFrame* tableFrame = GetTableFrame();
  int32_t startRowIndex = GetStartRowIndex();
  if ((aReflowInput.ComputedBSize() > 0) && (aReflowInput.ComputedBSize() < NS_UNCONSTRAINEDSIZE)) {
    nscoord cellSpacing = tableFrame->GetRowSpacing(startRowIndex,
                                                    std::max(startRowIndex,
                                                             startRowIndex + GetRowCount() - 1));
    result = aReflowInput.ComputedBSize() - cellSpacing;
  }
  else {
    const ReflowInput* parentRI = aReflowInput.mParentReflowInput;
    if (parentRI && (tableFrame != parentRI->mFrame)) {
      parentRI = parentRI->mParentReflowInput;
    }
    if (parentRI && (tableFrame == parentRI->mFrame) &&
        (parentRI->ComputedBSize() > 0) && (parentRI->ComputedBSize() < NS_UNCONSTRAINEDSIZE)) {
      nscoord cellSpacing = tableFrame->GetRowSpacing(-1, tableFrame->GetRowCount());
      result = parentRI->ComputedBSize() - cellSpacing;
    }
  }

  return result;
}

bool
nsTableRowGroupFrame::IsSimpleRowFrame(nsTableFrame* aTableFrame,
                                       nsTableRowFrame* aRowFrame)
{
  int32_t rowIndex = aRowFrame->GetRowIndex();

  // It's a simple row frame if there are no cells that span into or
  // across the row
  int32_t numEffCols = aTableFrame->GetEffectiveColCount();
  if (!aTableFrame->RowIsSpannedInto(rowIndex, numEffCols) &&
      !aTableFrame->RowHasSpanningCells(rowIndex, numEffCols)) {
    return true;
  }

  return false;
}

/** find page break before the first row **/
bool
nsTableRowGroupFrame::HasInternalBreakBefore() const
{
 nsIFrame* firstChild = mFrames.FirstChild();
  if (!firstChild)
    return false;
  return firstChild->StyleDisplay()->mBreakBefore;
}

/** find page break after the last row **/
bool
nsTableRowGroupFrame::HasInternalBreakAfter() const
{
  nsIFrame* lastChild = mFrames.LastChild();
  if (!lastChild)
    return false;
  return lastChild->StyleDisplay()->mBreakAfter;
}
/* ----- global methods ----- */

nsTableRowGroupFrame*
NS_NewTableRowGroupFrame(nsIPresShell* aPresShell, nsStyleContext* aContext)
{
  return new (aPresShell) nsTableRowGroupFrame(aContext);
}

NS_IMPL_FRAMEARENA_HELPERS(nsTableRowGroupFrame)

#ifdef DEBUG_FRAME_DUMP
nsresult
nsTableRowGroupFrame::GetFrameName(nsAString& aResult) const
{
  return MakeFrameName(NS_LITERAL_STRING("TableRowGroup"), aResult);
}
#endif

LogicalMargin
nsTableRowGroupFrame::GetBCBorderWidth(WritingMode aWM)
{
  LogicalMargin border(aWM);
  nsTableRowFrame* firstRowFrame = nullptr;
  nsTableRowFrame* lastRowFrame = nullptr;
  for (nsTableRowFrame* rowFrame = GetFirstRow(); rowFrame; rowFrame = rowFrame->GetNextRow()) {
    if (!firstRowFrame) {
      firstRowFrame = rowFrame;
    }
    lastRowFrame = rowFrame;
  }
  if (firstRowFrame) {
    border.BStart(aWM) = nsPresContext::
      CSSPixelsToAppUnits(firstRowFrame->GetBStartBCBorderWidth());
    border.BEnd(aWM) = nsPresContext::
      CSSPixelsToAppUnits(lastRowFrame->GetBEndBCBorderWidth());
  }
  return border;
}

void nsTableRowGroupFrame::SetContinuousBCBorderWidth(LogicalSide aForSide,
                                                      BCPixelSize aPixelValue)
{
  switch (aForSide) {
    case eLogicalSideIEnd:
      mIEndContBorderWidth = aPixelValue;
      return;
    case eLogicalSideBEnd:
      mBEndContBorderWidth = aPixelValue;
      return;
    case eLogicalSideIStart:
      mIStartContBorderWidth = aPixelValue;
      return;
    default:
      NS_ERROR("invalid LogicalSide argument");
  }
}

//nsILineIterator methods
int32_t
nsTableRowGroupFrame::GetNumLines()
{
  return GetRowCount();
}

bool
nsTableRowGroupFrame::GetDirection()
{
  return (NS_STYLE_DIRECTION_RTL ==
          GetTableFrame()->StyleVisibility()->mDirection);
}

NS_IMETHODIMP
nsTableRowGroupFrame::GetLine(int32_t    aLineNumber,
                              nsIFrame** aFirstFrameOnLine,
                              int32_t*   aNumFramesOnLine,
                              nsRect&    aLineBounds)
{
  NS_ENSURE_ARG_POINTER(aFirstFrameOnLine);
  NS_ENSURE_ARG_POINTER(aNumFramesOnLine);

  nsTableFrame* table = GetTableFrame();
  nsTableCellMap* cellMap = table->GetCellMap();

  *aFirstFrameOnLine = nullptr;
  *aNumFramesOnLine = 0;
  aLineBounds.SetRect(0, 0, 0, 0);

  if ((aLineNumber < 0) || (aLineNumber >=  GetRowCount())) {
    return NS_OK;
  }
  aLineNumber += GetStartRowIndex();

  *aNumFramesOnLine = cellMap->GetNumCellsOriginatingInRow(aLineNumber);
  if (*aNumFramesOnLine == 0) {
    return NS_OK;
  }
  int32_t colCount = table->GetColCount();
  for (int32_t i = 0; i < colCount; i++) {
    CellData* data = cellMap->GetDataAt(aLineNumber, i);
    if (data && data->IsOrig()) {
      *aFirstFrameOnLine = (nsIFrame*)data->GetCellFrame();
      nsIFrame* parent = (*aFirstFrameOnLine)->GetParent();
      aLineBounds = parent->GetRect();
      return NS_OK;
    }
  }
  NS_ERROR("cellmap is lying");
  return NS_ERROR_FAILURE;
}

int32_t
nsTableRowGroupFrame::FindLineContaining(nsIFrame* aFrame, int32_t aStartLine)
{
  NS_ENSURE_TRUE(aFrame, -1);

  nsTableRowFrame *rowFrame = do_QueryFrame(aFrame);
  NS_ASSERTION(rowFrame, "RowGroup contains a frame that is not a row");

  int32_t rowIndexInGroup = rowFrame->GetRowIndex() - GetStartRowIndex();

  return rowIndexInGroup >= aStartLine ? rowIndexInGroup : -1;
}

NS_IMETHODIMP
nsTableRowGroupFrame::CheckLineOrder(int32_t                  aLine,
                                     bool                     *aIsReordered,
                                     nsIFrame                 **aFirstVisual,
                                     nsIFrame                 **aLastVisual)
{
  *aIsReordered = false;
  *aFirstVisual = nullptr;
  *aLastVisual = nullptr;
  return NS_OK;
}

NS_IMETHODIMP
nsTableRowGroupFrame::FindFrameAt(int32_t    aLineNumber,
                                  nsPoint    aPos,
                                  nsIFrame** aFrameFound,
                                  bool*    aPosIsBeforeFirstFrame,
                                  bool*    aPosIsAfterLastFrame)
{
  nsTableFrame* table = GetTableFrame();
  nsTableCellMap* cellMap = table->GetCellMap();

  WritingMode wm = table->GetWritingMode();
  nsSize containerSize = table->GetSize();
  LogicalPoint pos(wm, aPos, containerSize);

  *aFrameFound = nullptr;
  *aPosIsBeforeFirstFrame = true;
  *aPosIsAfterLastFrame = false;

  aLineNumber += GetStartRowIndex();
  int32_t numCells = cellMap->GetNumCellsOriginatingInRow(aLineNumber);
  if (numCells == 0) {
    return NS_OK;
  }

  nsIFrame* frame = nullptr;
  int32_t colCount = table->GetColCount();
  for (int32_t i = 0; i < colCount; i++) {
    CellData* data = cellMap->GetDataAt(aLineNumber, i);
    if (data && data->IsOrig()) {
      frame = (nsIFrame*)data->GetCellFrame();
      break;
    }
  }
  NS_ASSERTION(frame, "cellmap is lying");
  bool isRTL = (NS_STYLE_DIRECTION_RTL ==
                  table->StyleVisibility()->mDirection);

  nsIFrame* closestFromStart = nullptr;
  nsIFrame* closestFromEnd = nullptr;
  int32_t n = numCells;
  nsIFrame* firstFrame = frame;
  while (n--) {
    LogicalRect rect = frame->GetLogicalRect(wm, containerSize);
    if (rect.ISize(wm) > 0) {
      // If pos.I() is inside this frame - this is it
      if (rect.IStart(wm) <= pos.I(wm) && rect.IEnd(wm) > pos.I(wm)) {
        closestFromStart = closestFromEnd = frame;
        break;
      }
      if (rect.IStart(wm) < pos.I(wm)) {
        if (!closestFromStart ||
            rect.IEnd(wm) > closestFromStart->
                              GetLogicalRect(wm, containerSize).IEnd(wm))
          closestFromStart = frame;
      }
      else {
        if (!closestFromEnd ||
            rect.IStart(wm) < closestFromEnd->
                                GetLogicalRect(wm, containerSize).IStart(wm))
          closestFromEnd = frame;
      }
    }
    frame = frame->GetNextSibling();
  }
  if (!closestFromStart && !closestFromEnd) {
    // All frames were zero-width. Just take the first one.
    closestFromStart = closestFromEnd = firstFrame;
  }
  *aPosIsBeforeFirstFrame = isRTL ? !closestFromEnd : !closestFromStart;
  *aPosIsAfterLastFrame =   isRTL ? !closestFromStart : !closestFromEnd;
  if (closestFromStart == closestFromEnd) {
    *aFrameFound = closestFromStart;
  }
  else if (!closestFromStart) {
    *aFrameFound = closestFromEnd;
  }
  else if (!closestFromEnd) {
    *aFrameFound = closestFromStart;
  }
  else { // we're between two frames
    nscoord delta =
      closestFromEnd->GetLogicalRect(wm, containerSize).IStart(wm) -
      closestFromStart->GetLogicalRect(wm, containerSize).IEnd(wm);
    if (pos.I(wm) < closestFromStart->
                      GetLogicalRect(wm, containerSize).IEnd(wm) + delta/2) {
      *aFrameFound = closestFromStart;
    } else {
      *aFrameFound = closestFromEnd;
    }
  }
  return NS_OK;
}

NS_IMETHODIMP
nsTableRowGroupFrame::GetNextSiblingOnLine(nsIFrame*& aFrame,
                                           int32_t    aLineNumber)
{
  NS_ENSURE_ARG_POINTER(aFrame);
  aFrame = aFrame->GetNextSibling();
  return NS_OK;
}

//end nsLineIterator methods

NS_DECLARE_FRAME_PROPERTY_DELETABLE(RowCursorProperty,
                                    nsTableRowGroupFrame::FrameCursorData)

void
nsTableRowGroupFrame::ClearRowCursor()
{
  if (!HasAnyStateBits(NS_ROWGROUP_HAS_ROW_CURSOR)) {
    return;
  }

  RemoveStateBits(NS_ROWGROUP_HAS_ROW_CURSOR);
  Properties().Delete(RowCursorProperty());
}

nsTableRowGroupFrame::FrameCursorData*
nsTableRowGroupFrame::SetupRowCursor()
{
  if (HasAnyStateBits(NS_ROWGROUP_HAS_ROW_CURSOR)) {
    // We already have a valid row cursor. Don't waste time rebuilding it.
    return nullptr;
  }

  nsIFrame* f = mFrames.FirstChild();
  int32_t count;
  for (count = 0; f && count < MIN_ROWS_NEEDING_CURSOR; ++count) {
    f = f->GetNextSibling();
  }
  if (!f) {
    // Less than MIN_ROWS_NEEDING_CURSOR rows, so just don't bother
    return nullptr;
  }

  FrameCursorData* data = new FrameCursorData();
  if (!data)
    return nullptr;
  Properties().Set(RowCursorProperty(), data);
  AddStateBits(NS_ROWGROUP_HAS_ROW_CURSOR);
  return data;
}

nsIFrame*
nsTableRowGroupFrame::GetFirstRowContaining(nscoord aY, nscoord* aOverflowAbove)
{
  if (!HasAnyStateBits(NS_ROWGROUP_HAS_ROW_CURSOR)) {
    return nullptr;
  }

  FrameCursorData* property = Properties().Get(RowCursorProperty());
  uint32_t cursorIndex = property->mCursorIndex;
  uint32_t frameCount = property->mFrames.Length();
  if (cursorIndex >= frameCount)
    return nullptr;
  nsIFrame* cursorFrame = property->mFrames[cursorIndex];

  // The cursor's frame list excludes frames with empty overflow-area, so
  // we don't need to check that here.

  // We use property->mOverflowBelow here instead of computing the frame's
  // true overflowArea.YMost(), because it is essential for the thresholds
  // to form a monotonically increasing sequence. Otherwise we would break
  // encountering a row whose overflowArea.YMost() is <= aY but which has
  // a row above it containing cell(s) that span to include aY.
  while (cursorIndex > 0 &&
         cursorFrame->GetNormalRect().YMost() + property->mOverflowBelow > aY) {
    --cursorIndex;
    cursorFrame = property->mFrames[cursorIndex];
  }
  while (cursorIndex + 1 < frameCount &&
         cursorFrame->GetNormalRect().YMost() + property->mOverflowBelow <= aY) {
    ++cursorIndex;
    cursorFrame = property->mFrames[cursorIndex];
  }

  property->mCursorIndex = cursorIndex;
  *aOverflowAbove = property->mOverflowAbove;
  return cursorFrame;
}

bool
nsTableRowGroupFrame::FrameCursorData::AppendFrame(nsIFrame* aFrame)
{
  // Relative positioning can cause table parts to move, but we will still paint
  // the backgrounds for the parts under them at their 'normal' position. That
  // means that we must consider the overflow rects at both positions. For
  // example, if we use relative positioning to move a row-spanning cell, we
  // will still paint the row background for that cell at its normal position,
  // which will overflow the row.
  // XXX(seth): This probably isn't correct in the presence of transforms.
  nsRect positionedOverflowRect = aFrame->GetVisualOverflowRect();
  nsPoint positionedToNormal = aFrame->GetNormalPosition() - aFrame->GetPosition();
  nsRect normalOverflowRect = positionedOverflowRect + positionedToNormal;

  nsRect overflowRect = positionedOverflowRect.Union(normalOverflowRect);
  if (overflowRect.IsEmpty())
    return true;
  nscoord overflowAbove = -overflowRect.y;
  nscoord overflowBelow = overflowRect.YMost() - aFrame->GetSize().height;
  mOverflowAbove = std::max(mOverflowAbove, overflowAbove);
  mOverflowBelow = std::max(mOverflowBelow, overflowBelow);
  return mFrames.AppendElement(aFrame) != nullptr;
}

void
nsTableRowGroupFrame::InvalidateFrame(uint32_t aDisplayItemKey)
{
  nsIFrame::InvalidateFrame(aDisplayItemKey);
  GetParent()->InvalidateFrameWithRect(GetVisualOverflowRect() + GetPosition(), aDisplayItemKey);
}

void
nsTableRowGroupFrame::InvalidateFrameWithRect(const nsRect& aRect, uint32_t aDisplayItemKey)
{
  nsIFrame::InvalidateFrameWithRect(aRect, aDisplayItemKey);
  // If we have filters applied that would affects our bounds, then
  // we get an inactive layer created and this is computed
  // within FrameLayerBuilder
  GetParent()->InvalidateFrameWithRect(aRect + GetPosition(), aDisplayItemKey);
}<|MERGE_RESOLUTION|>--- conflicted
+++ resolved
@@ -252,23 +252,7 @@
 nsTableRowGroupFrame::BuildDisplayList(nsDisplayListBuilder*   aBuilder,
                                        const nsDisplayListSet& aLists)
 {
-<<<<<<< HEAD
-  nsDisplayTableItem* item = nullptr;
-  if (IsVisibleInSelection(aBuilder)) {
-    bool isRoot = aBuilder->IsAtRootOfPseudoStackingContext();
-    if (isRoot) {
-      // This background is created regardless of whether this frame is
-      // visible or not. Visibility decisions are delegated to the
-      // table background painter.
-      item = new (aBuilder) nsDisplayTableRowGroupBackground(aBuilder, this);
-      aLists.BorderBackground()->AppendNewToTop(item);
-    }
-  }
-  nsTableFrame::DisplayGenericTablePart(aBuilder, this, aLists, item, DisplayRows);
-=======
-  nsTableFrame::DisplayGenericTablePart(aBuilder, this, aDirtyRect,
-                                        aLists, DisplayRows);
->>>>>>> 2933592c
+  nsTableFrame::DisplayGenericTablePart(aBuilder, this, aLists, DisplayRows);
 }
 
 nsIFrame::LogicalSides
