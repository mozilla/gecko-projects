--- conflicted
+++ resolved
@@ -581,25 +581,7 @@
 nsTableRowFrame::BuildDisplayList(nsDisplayListBuilder*   aBuilder,
                                   const nsDisplayListSet& aLists)
 {
-<<<<<<< HEAD
-  nsDisplayTableItem* item = nullptr;
-  if (IsVisibleInSelection(aBuilder)) {
-    bool isRoot = aBuilder->IsAtRootOfPseudoStackingContext();
-    if (isRoot) {
-      // This background is created regardless of whether this frame is
-      // visible or not. Visibility decisions are delegated to the
-      // table background painter.
-      // We would use nsDisplayGeneric for this rare case except that we
-      // need the background to be larger than the row frame in some
-      // cases.
-      item = new (aBuilder) nsDisplayTableRowBackground(aBuilder, this);
-      aLists.BorderBackground()->AppendNewToTop(item);
-    }
-  }
-  nsTableFrame::DisplayGenericTablePart(aBuilder, this, aLists, item);
-=======
-  nsTableFrame::DisplayGenericTablePart(aBuilder, this, aDirtyRect, aLists);
->>>>>>> 2933592c
+  nsTableFrame::DisplayGenericTablePart(aBuilder, this, aLists);
 }
 
 nsIFrame::LogicalSides
