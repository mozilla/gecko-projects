--- conflicted
+++ resolved
@@ -513,11 +513,7 @@
       aLists.BorderBackground()->AppendNewToTop(new (aBuilder)
         nsDisplayGeneric(aBuilder, this, ::PaintTableCellSelection,
                          "TableCellSelection",
-<<<<<<< HEAD
-                         TYPE_TABLE_CELL_SELECTION));
-=======
                          DisplayItemType::TYPE_TABLE_CELL_SELECTION));
->>>>>>> cc2172ea
     }
   }
 
