/* vim: set shiftwidth=2 tabstop=8 autoindent cindent expandtab: */
/* This Source Code Form is subject to the terms of the Mozilla Public
 * License, v. 2.0. If a copy of the MPL was not distributed with this
 * file, You can obtain one at http://mozilla.org/MPL/2.0/. */

#include "LayerAnimationInfo.h"

#include "nsCSSProps.h" // For nsCSSProps::PropHasFlags

namespace mozilla {

/* static */ const LayerAnimationInfo::Record LayerAnimationInfo::sRecords[] =
  { { eCSSProperty_transform,
<<<<<<< HEAD
      TYPE_TRANSFORM,
      nsChangeHint_UpdateTransformLayer },
    { eCSSProperty_opacity,
      TYPE_OPACITY,
=======
      DisplayItemType::TYPE_TRANSFORM,
      nsChangeHint_UpdateTransformLayer },
    { eCSSProperty_opacity,
      DisplayItemType::TYPE_OPACITY,
>>>>>>> cc2172ea
      nsChangeHint_UpdateOpacityLayer } };

#ifdef DEBUG
/* static */ void
LayerAnimationInfo::Initialize()
{
  for (const Record& record : sRecords) {
    MOZ_ASSERT(nsCSSProps::PropHasFlags(record.mProperty,
                                        CSS_PROPERTY_CAN_ANIMATE_ON_COMPOSITOR),
               "CSS property with entry in LayerAnimation::sRecords does not "
               "have the CSS_PROPERTY_CAN_ANIMATE_ON_COMPOSITOR flag");
  }

  // Check that every property with the flag for animating on the
  // compositor has an entry in LayerAnimationInfo::sRecords.
  for (nsCSSPropertyID prop = nsCSSPropertyID(0);
       prop < eCSSProperty_COUNT;
       prop = nsCSSPropertyID(prop + 1)) {
    if (nsCSSProps::PropHasFlags(prop,
                                 CSS_PROPERTY_CAN_ANIMATE_ON_COMPOSITOR)) {
      bool found = false;
      for (const Record& record : sRecords) {
        if (record.mProperty == prop) {
          found = true;
          break;
        }
      }
      MOZ_ASSERT(found,
                 "CSS property with the CSS_PROPERTY_CAN_ANIMATE_ON_COMPOSITOR "
                 "flag does not have an entry in LayerAnimationInfo::sRecords");
    }
  }
}
#endif

} // namespace mozilla<|MERGE_RESOLUTION|>--- conflicted
+++ resolved
@@ -11,17 +11,10 @@
 
 /* static */ const LayerAnimationInfo::Record LayerAnimationInfo::sRecords[] =
   { { eCSSProperty_transform,
-<<<<<<< HEAD
-      TYPE_TRANSFORM,
-      nsChangeHint_UpdateTransformLayer },
-    { eCSSProperty_opacity,
-      TYPE_OPACITY,
-=======
       DisplayItemType::TYPE_TRANSFORM,
       nsChangeHint_UpdateTransformLayer },
     { eCSSProperty_opacity,
       DisplayItemType::TYPE_OPACITY,
->>>>>>> cc2172ea
       nsChangeHint_UpdateOpacityLayer } };
 
 #ifdef DEBUG
