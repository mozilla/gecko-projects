/* -*- Mode: C++; tab-width: 2; indent-tabs-mode: nil; c-basic-offset: 2 -*- */
/* This Source Code Form is subject to the terms of the Mozilla Public
 * License, v. 2.0. If a copy of the MPL was not distributed with this
 * file, You can obtain one at http://mozilla.org/MPL/2.0/. */

#include "nsGfxCheckboxControlFrame.h"

#include "gfxContext.h"
#include "gfxUtils.h"
#include "mozilla/gfx/2D.h"
#include "nsIContent.h"
#include "nsCOMPtr.h"
#include "nsLayoutUtils.h"
#include "nsIDOMHTMLInputElement.h"
#include "nsDisplayList.h"
#include <algorithm>

using namespace mozilla;
using namespace mozilla::gfx;

#ifdef MOZ_WIDGET_ANDROID

static void
PaintCheckMark(nsIFrame* aFrame,
               DrawTarget* aDrawTarget,
               const nsRect& aDirtyRect,
               nsPoint aPt)
{
  nsRect rect(aPt, aFrame->GetSize());
  rect.Deflate(aFrame->GetUsedBorderAndPadding());

  // Points come from the coordinates on a 7X7 unit box centered at 0,0
  const int32_t checkPolygonX[] = { -3, -1,  3,  3, -1, -3 };
  const int32_t checkPolygonY[] = { -1,  1, -3, -1,  3,  1 };
  const int32_t checkNumPoints = sizeof(checkPolygonX) / sizeof(int32_t);
  const int32_t checkSize      = 9; // 2 units of padding on either side
                                    // of the 7x7 unit checkmark

  // Scale the checkmark based on the smallest dimension
  nscoord paintScale = std::min(rect.width, rect.height) / checkSize;
  nsPoint paintCenter(rect.x + rect.width  / 2,
                      rect.y + rect.height / 2);

  RefPtr<PathBuilder> builder = aDrawTarget->CreatePathBuilder();
  nsPoint p = paintCenter + nsPoint(checkPolygonX[0] * paintScale,
                                    checkPolygonY[0] * paintScale);

  int32_t appUnitsPerDevPixel = aFrame->PresContext()->AppUnitsPerDevPixel();
  builder->MoveTo(NSPointToPoint(p, appUnitsPerDevPixel));
  for (int32_t polyIndex = 1; polyIndex < checkNumPoints; polyIndex++) {
    p = paintCenter + nsPoint(checkPolygonX[polyIndex] * paintScale,
                              checkPolygonY[polyIndex] * paintScale);
    builder->LineTo(NSPointToPoint(p, appUnitsPerDevPixel));
  }
  RefPtr<Path> path = builder->Finish();
  aDrawTarget->Fill(path,
                    ColorPattern(ToDeviceColor(aFrame->StyleColor()->mColor)));
}

static void
PaintIndeterminateMark(nsIFrame* aFrame,
                       DrawTarget* aDrawTarget,
                       const nsRect& aDirtyRect,
                       nsPoint aPt)
{
  int32_t appUnitsPerDevPixel = aFrame->PresContext()->AppUnitsPerDevPixel();

  nsRect rect(aPt, aFrame->GetSize());
  rect.Deflate(aFrame->GetUsedBorderAndPadding());
  rect.y += (rect.height - rect.height/4) / 2;
  rect.height /= 4;

  Rect devPxRect = NSRectToSnappedRect(rect, appUnitsPerDevPixel, *aDrawTarget);

  aDrawTarget->FillRect(
    devPxRect, ColorPattern(ToDeviceColor(aFrame->StyleColor()->mColor)));
}

#endif

//------------------------------------------------------------
nsIFrame*
NS_NewGfxCheckboxControlFrame(nsIPresShell* aPresShell,
                              nsStyleContext* aContext)
{
  return new (aPresShell) nsGfxCheckboxControlFrame(aContext);
}

NS_IMPL_FRAMEARENA_HELPERS(nsGfxCheckboxControlFrame)


//------------------------------------------------------------
// Initialize GFX-rendered state
nsGfxCheckboxControlFrame::nsGfxCheckboxControlFrame(nsStyleContext* aContext)
: nsFormControlFrame(aContext, kClassID)
{
}

nsGfxCheckboxControlFrame::~nsGfxCheckboxControlFrame()
{
}

#ifdef ACCESSIBILITY
a11y::AccType
nsGfxCheckboxControlFrame::AccessibleType()
{
  return a11y::eHTMLCheckboxType;
}
#endif

//------------------------------------------------------------
#ifdef MOZ_WIDGET_ANDROID

void
nsGfxCheckboxControlFrame::BuildDisplayList(nsDisplayListBuilder*   aBuilder,
                                            const nsDisplayListSet& aLists)
{
<<<<<<< HEAD
  nsFormControlFrame::BuildDisplayList(aBuilder, aDirtyRect, aLists);

=======
  nsFormControlFrame::BuildDisplayList(aBuilder, aLists);
  
>>>>>>> 6d3058f3
  // Get current checked state through content model.
  if ((!IsChecked() && !IsIndeterminate()) || !IsVisibleForPainting(aBuilder))
    return;   // we're not checked or not visible, nothing to paint.

  if (IsThemed())
    return; // No need to paint the checkmark. The theme will do it.

  aLists.Content()->AppendNewToTop(new (aBuilder)
    nsDisplayGeneric(aBuilder, this,
                     IsIndeterminate()
                     ? PaintIndeterminateMark : PaintCheckMark,
                     "CheckedCheckbox",
                     TYPE_CHECKED_CHECKBOX));
}

#endif
//------------------------------------------------------------
bool
nsGfxCheckboxControlFrame::IsChecked()
{
  nsCOMPtr<nsIDOMHTMLInputElement> elem(do_QueryInterface(mContent));
  bool retval = false;
  elem->GetChecked(&retval);
  return retval;
}

bool
nsGfxCheckboxControlFrame::IsIndeterminate()
{
  nsCOMPtr<nsIDOMHTMLInputElement> elem(do_QueryInterface(mContent));
  bool retval = false;
  elem->GetIndeterminate(&retval);
  return retval;
}<|MERGE_RESOLUTION|>--- conflicted
+++ resolved
@@ -115,13 +115,8 @@
 nsGfxCheckboxControlFrame::BuildDisplayList(nsDisplayListBuilder*   aBuilder,
                                             const nsDisplayListSet& aLists)
 {
-<<<<<<< HEAD
-  nsFormControlFrame::BuildDisplayList(aBuilder, aDirtyRect, aLists);
-
-=======
   nsFormControlFrame::BuildDisplayList(aBuilder, aLists);
   
->>>>>>> 6d3058f3
   // Get current checked state through content model.
   if ((!IsChecked() && !IsIndeterminate()) || !IsVisibleForPainting(aBuilder))
     return;   // we're not checked or not visible, nothing to paint.
