--- conflicted
+++ resolved
@@ -137,11 +137,7 @@
 
   nsDisplayListCollection set;
   BuildDisplayListInternal(aBuilder, set);
-<<<<<<< HEAD
-  
-=======
-
->>>>>>> cc2172ea
+
   nsOptionEventGrabberWrapper wrapper;
   wrapper.WrapLists(aBuilder, this, set, aLists);
 }
