--- conflicted
+++ resolved
@@ -90,11 +90,7 @@
   aLists.Content()->AppendNewToTop(new (aBuilder)
     nsDisplayGeneric(aBuilder, this, PaintCheckedRadioButton,
                      "CheckedRadioButton",
-<<<<<<< HEAD
-                     TYPE_CHECKED_RADIOBUTTON));
-=======
                      DisplayItemType::TYPE_CHECKED_RADIOBUTTON));
->>>>>>> cc2172ea
 }
 
 #endif