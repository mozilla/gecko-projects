--- conflicted
+++ resolved
@@ -4615,20 +4615,15 @@
     return;
   }
 
-<<<<<<< HEAD
   // If we're a reused display item, then we can't be invalid, so no need to
   // do an in-depth comparison. If we haven't previously stored geometry
   // for this item (if it was an active layer), then we can't skip this
   // yet.
-=======
->>>>>>> 9901cfb0
   nsAutoPtr<nsDisplayItemGeometry> geometry;
   if (item->IsReused() && aData->mGeometry) {
     aData->EndUpdate(geometry);
     return;
   }
-
-  PaintedLayerItemsEntry* entry = mPaintedLayerItems.GetEntry(paintedLayer);
 
   PaintedDisplayItemLayerUserData* layerData =
     static_cast<PaintedDisplayItemLayerUserData*>(aData->mLayer->GetUserData(&gPaintedDisplayItemLayerUserData));
