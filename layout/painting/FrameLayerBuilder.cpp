/* -*- Mode: C++; tab-width: 20; indent-tabs-mode: nil; c-basic-offset: 2 -*-
 * This Source Code Form is subject to the terms of the Mozilla Public
 * License, v. 2.0. If a copy of the MPL was not distributed with this
 * file, You can obtain one at http://mozilla.org/MPL/2.0/. */

#include "mozilla/DebugOnly.h"

#include "FrameLayerBuilder.h"

#include "mozilla/LookAndFeel.h"
#include "mozilla/Maybe.h"
#include "mozilla/dom/ProfileTimelineMarkerBinding.h"
#include "mozilla/gfx/Matrix.h"
#include "ActiveLayerTracker.h"
#include "BasicLayers.h"
#include "ImageContainer.h"
#include "ImageLayers.h"
#include "LayerTreeInvalidation.h"
#include "Layers.h"
#include "LayerUserData.h"
#include "MaskLayerImageCache.h"
#include "UnitTransforms.h"
#include "Units.h"
#include "gfx2DGlue.h"
#include "gfxEnv.h"
#include "gfxUtils.h"
#include "nsAutoPtr.h"
#include "nsAnimationManager.h"
#include "nsDisplayList.h"
#include "nsDocShell.h"
#include "nsIScrollableFrame.h"
#include "nsImageFrame.h"
#include "nsLayoutUtils.h"
#include "nsPresContext.h"
#include "nsPrintfCString.h"
#include "nsRenderingContext.h"
#include "nsSVGIntegrationUtils.h"
#include "nsTransitionManager.h"
#include "mozilla/LayerTimelineMarker.h"

#include "mozilla/EffectCompositor.h"
#include "mozilla/Move.h"
#include "mozilla/ReverseIterator.h"
#include "mozilla/gfx/2D.h"
#include "mozilla/gfx/Tools.h"
#include "mozilla/layers/ShadowLayers.h"
#include "mozilla/layers/TextureClient.h"
#include "mozilla/layers/TextureWrapperImage.h"
#include "mozilla/Unused.h"
#include "GeckoProfiler.h"
#include "LayersLogging.h"
#include "gfxPrefs.h"

#include <algorithm>
#include <functional>
#include <list>

using namespace mozilla::layers;
using namespace mozilla::gfx;

namespace mozilla {

class PaintedDisplayItemLayerUserData;

static nsTHashtable<nsPtrHashKey<DisplayItemData>>* sAliveDisplayItemDatas;

/**
 * The address of gPaintedDisplayItemLayerUserData is used as the user
 * data key for PaintedLayers created by FrameLayerBuilder.
 * It identifies PaintedLayers used to draw non-layer content, which are
 * therefore eligible for recycling. We want display items to be able to
 * create their own dedicated PaintedLayers in BuildLayer, if necessary,
 * and we wouldn't want to accidentally recycle those.
 * The user data is a PaintedDisplayItemLayerUserData.
 */
uint8_t gPaintedDisplayItemLayerUserData;
/**
 * The address of gColorLayerUserData is used as the user
 * data key for ColorLayers created by FrameLayerBuilder.
 * The user data is null.
 */
uint8_t gColorLayerUserData;
/**
 * The address of gImageLayerUserData is used as the user
 * data key for ImageLayers created by FrameLayerBuilder.
 * The user data is null.
 */
uint8_t gImageLayerUserData;
/**
 * The address of gLayerManagerUserData is used as the user
 * data key for retained LayerManagers managed by FrameLayerBuilder.
 * The user data is a LayerManagerData.
 */
uint8_t gLayerManagerUserData;
/**
 * The address of gMaskLayerUserData is used as the user
 * data key for mask layers managed by FrameLayerBuilder.
 * The user data is a MaskLayerUserData.
 */
uint8_t gMaskLayerUserData;
/**
 * The address of gCSSMaskLayerUserData is used as the user
 * data key for mask layers of css masking managed by FrameLayerBuilder.
 * The user data is a CSSMaskLayerUserData.
 */
uint8_t gCSSMaskLayerUserData;

// a global cache of image containers used for mask layers
static MaskLayerImageCache* gMaskLayerImageCache = nullptr;

static inline MaskLayerImageCache* GetMaskLayerImageCache()
{
  if (!gMaskLayerImageCache) {
    gMaskLayerImageCache = new MaskLayerImageCache();
  }

  return gMaskLayerImageCache;
}

FrameLayerBuilder::FrameLayerBuilder()
  : mRetainingManager(nullptr)
  , mContainingPaintedLayer(nullptr)
  , mInactiveLayerClip(nullptr)
  , mDetectedDOMModification(false)
  , mInvalidateAllLayers(false)
  , mInLayerTreeCompressionMode(false)
  , mContainerLayerGeneration(0)
  , mMaxContainerLayerGeneration(0)
{
  MOZ_COUNT_CTOR(FrameLayerBuilder);
}

FrameLayerBuilder::~FrameLayerBuilder()
{
  GetMaskLayerImageCache()->Sweep();
  MOZ_COUNT_DTOR(FrameLayerBuilder);
}

DisplayItemData::DisplayItemData(LayerManagerData* aParent, uint32_t aKey,
                                 Layer* aLayer, nsIFrame* aFrame)

  : mRefCnt(0)
  , mParent(aParent)
  , mLayer(aLayer)
  , mDisplayItemKey(aKey)
  , mItem(nullptr)
  , mUsed(true)
  , mIsInvalid(false)
{
  MOZ_COUNT_CTOR(DisplayItemData);

  if (!sAliveDisplayItemDatas) {
    sAliveDisplayItemDatas = new nsTHashtable<nsPtrHashKey<DisplayItemData>>();
  }
  MOZ_RELEASE_ASSERT(!sAliveDisplayItemDatas->Contains(this));
  sAliveDisplayItemDatas->PutEntry(this);

  MOZ_RELEASE_ASSERT(mLayer);
  if (aFrame) {
    AddFrame(aFrame);
  }

}

void
DisplayItemData::AddFrame(nsIFrame* aFrame)
{
  MOZ_RELEASE_ASSERT(mLayer);
  mFrameList.AppendElement(aFrame);

  SmallPointerArray<DisplayItemData>& array = aFrame->DisplayItemData();
  array.AppendElement(this);
}

void
DisplayItemData::RemoveFrame(nsIFrame* aFrame)
{
  MOZ_RELEASE_ASSERT(mLayer);
  bool result = mFrameList.RemoveElement(aFrame);
  MOZ_RELEASE_ASSERT(result, "Can't remove a frame that wasn't added!");

  SmallPointerArray<DisplayItemData>& array = aFrame->DisplayItemData();
  array.RemoveElement(this);
}

void
DisplayItemData::EndUpdate()
{
  MOZ_RELEASE_ASSERT(mLayer);
  MOZ_ASSERT(!mItem);
  mIsInvalid = false;
  mUsed = false;
}

void
DisplayItemData::EndUpdate(nsAutoPtr<nsDisplayItemGeometry> aGeometry)
{
  MOZ_RELEASE_ASSERT(mLayer);
  MOZ_ASSERT(mItem);
  MOZ_ASSERT(mGeometry || aGeometry);

  if (aGeometry) {
    mGeometry = aGeometry;
  }
  mClip = mItem->GetClip();
  mChangedFrameInvalidations.SetEmpty();

  mItem = nullptr;
  EndUpdate();
}

void
DisplayItemData::BeginUpdate(Layer* aLayer, LayerState aState,
                             uint32_t aContainerLayerGeneration,
                             nsDisplayItem* aItem /* = nullptr */)
{
  MOZ_RELEASE_ASSERT(mLayer);
  MOZ_RELEASE_ASSERT(aLayer);
  mLayer = aLayer;
  mOptLayer = nullptr;
  mInactiveManager = nullptr;
  mLayerState = aState;
  mContainerLayerGeneration = aContainerLayerGeneration;
  mUsed = true;

  if (aLayer->AsPaintedLayer()) {
    mItem = aItem;
  }

  if (!aItem) {
    return;
  }

  // We avoid adding or removing element unnecessarily
  // since we have to modify userdata each time
  AutoTArray<nsIFrame*, 4> copy(mFrameList);
  if (!copy.RemoveElement(aItem->Frame())) {
    AddFrame(aItem->Frame());
    mChangedFrameInvalidations.Or(mChangedFrameInvalidations,
                                  aItem->Frame()->GetVisualOverflowRect());
  }

  AutoTArray<nsIFrame*,4> mergedFrames;
  aItem->GetMergedFrames(&mergedFrames);
  for (uint32_t i = 0; i < mergedFrames.Length(); ++i) {
    if (!copy.RemoveElement(mergedFrames[i])) {
      AddFrame(mergedFrames[i]);
      mChangedFrameInvalidations.Or(mChangedFrameInvalidations,
                                    mergedFrames[i]->GetVisualOverflowRect());
    }
  }

  for (uint32_t i = 0; i < copy.Length(); i++) {
    RemoveFrame(copy[i]);
    mChangedFrameInvalidations.Or(mChangedFrameInvalidations,
                                  copy[i]->GetVisualOverflowRect());
  }
}

static const nsIFrame* sDestroyedFrame = nullptr;
DisplayItemData::~DisplayItemData()
{
  MOZ_COUNT_DTOR(DisplayItemData);
  MOZ_RELEASE_ASSERT(mLayer);
  for (uint32_t i = 0; i < mFrameList.Length(); i++) {
    nsIFrame* frame = mFrameList[i];
    if (frame == sDestroyedFrame) {
      continue;
    }
    SmallPointerArray<DisplayItemData>& array = frame->DisplayItemData();
    array.RemoveElement(this);
  }

  MOZ_RELEASE_ASSERT(sAliveDisplayItemDatas && sAliveDisplayItemDatas->Contains(this));
  sAliveDisplayItemDatas->RemoveEntry(this);
  if (sAliveDisplayItemDatas->Count() == 0) {
    delete sAliveDisplayItemDatas;
    sAliveDisplayItemDatas = nullptr;
  }
}

void
DisplayItemData::ClearAnimationCompositorState()
{
  if (mDisplayItemKey != TYPE_TRANSFORM &&
      mDisplayItemKey != TYPE_OPACITY) {
    return;
  }

  for (nsIFrame* frame : mFrameList) {
    nsCSSPropertyID prop = mDisplayItemKey == TYPE_TRANSFORM ?
      eCSSProperty_transform : eCSSProperty_opacity;
    EffectCompositor::ClearIsRunningOnCompositor(frame, prop);
  }
}

const nsRegion&
DisplayItemData::GetChangedFrameInvalidations()
{
  return mChangedFrameInvalidations;
}

DisplayItemData*
DisplayItemData::AssertDisplayItemData(DisplayItemData* aData)
{
  MOZ_RELEASE_ASSERT(aData);
  MOZ_RELEASE_ASSERT(sAliveDisplayItemDatas && sAliveDisplayItemDatas->Contains(aData));
  MOZ_RELEASE_ASSERT(aData->mLayer);
  return aData;
}

/**
 * This is the userdata we associate with a layer manager.
 */
class LayerManagerData : public LayerUserData {
public:
  explicit LayerManagerData(LayerManager *aManager)
    : mLayerManager(aManager)
#ifdef DEBUG_DISPLAY_ITEM_DATA
    , mParent(nullptr)
#endif
    , mInvalidateAllLayers(false)
  {
    MOZ_COUNT_CTOR(LayerManagerData);
  }
  ~LayerManagerData() {
    MOZ_COUNT_DTOR(LayerManagerData);
  }

#ifdef DEBUG_DISPLAY_ITEM_DATA
  void Dump(const char *aPrefix = "") {
    printf_stderr("%sLayerManagerData %p\n", aPrefix, this);

    for (auto iter = mDisplayItems.Iter(); !iter.Done(); iter.Next()) {
      FrameLayerBuilder::DisplayItemData* data = iter.Get()->GetKey();

      nsAutoCString prefix;
      prefix += aPrefix;
      prefix += "  ";

      const char* layerState;
      switch (data->mLayerState) {
      case LAYER_NONE:
        layerState = "LAYER_NONE"; break;
      case LAYER_INACTIVE:
        layerState = "LAYER_INACTIVE"; break;
      case LAYER_ACTIVE:
        layerState = "LAYER_ACTIVE"; break;
      case LAYER_ACTIVE_FORCE:
        layerState = "LAYER_ACTIVE_FORCE"; break;
      case LAYER_ACTIVE_EMPTY:
        layerState = "LAYER_ACTIVE_EMPTY"; break;
      case LAYER_SVG_EFFECTS:
        layerState = "LAYER_SVG_EFFECTS"; break;
      }
      uint32_t mask = (1 << nsDisplayItem::TYPE_BITS) - 1;

      nsAutoCString str;
      str += prefix;
      str += nsPrintfCString("Frame %p ", data->mFrameList[0]);
      str += nsDisplayItem::DisplayItemTypeName(static_cast<nsDisplayItem::Type>(data->mDisplayItemKey & mask));
      if ((data->mDisplayItemKey >> nsDisplayItem::TYPE_BITS)) {
        str += nsPrintfCString("(%i)", data->mDisplayItemKey >> nsDisplayItem::TYPE_BITS);
      }
      str += nsPrintfCString(", %s, Layer %p", layerState, data->mLayer.get());
      if (data->mOptLayer) {
        str += nsPrintfCString(", OptLayer %p", data->mOptLayer.get());
      }
      if (data->mInactiveManager) {
        str += nsPrintfCString(", InactiveLayerManager %p", data->mInactiveManager.get());
      }
      str += "\n";

      printf_stderr("%s", str.get());

      if (data->mInactiveManager) {
        prefix += "  ";
        printf_stderr("%sDumping inactive layer info:\n", prefix.get());
        LayerManagerData* lmd = static_cast<LayerManagerData*>
          (data->mInactiveManager->GetUserData(&gLayerManagerUserData));
        lmd->Dump(prefix.get());
      }
    }
  }
#endif

  /**
   * Tracks which frames have layers associated with them.
   */
  LayerManager *mLayerManager;
#ifdef DEBUG_DISPLAY_ITEM_DATA
  LayerManagerData *mParent;
#endif
  nsTHashtable<nsRefPtrHashKey<DisplayItemData> > mDisplayItems;
  bool mInvalidateAllLayers;
};

/* static */ void
FrameLayerBuilder::DestroyDisplayItemDataFor(nsIFrame* aFrame)
{
  RemoveFrameFromLayerManager(aFrame, aFrame->DisplayItemData());
  aFrame->DisplayItemData().Clear();
}

struct AssignedDisplayItem
{
  AssignedDisplayItem(nsDisplayItem* aItem,
                      const DisplayItemClip& aClip,
                      LayerState aLayerState)
    : mItem(aItem)
    , mClip(aClip)
    , mLayerState(aLayerState)
  {}

  nsDisplayItem* mItem;
  DisplayItemClip mClip;
  LayerState mLayerState;
};

/**
 * We keep a stack of these to represent the PaintedLayers that are
 * currently available to have display items added to.
 * We use a stack here because as much as possible we want to
 * assign display items to existing PaintedLayers, and to the lowest
 * PaintedLayer in z-order. This reduces the number of layers and
 * makes it more likely a display item will be rendered to an opaque
 * layer, giving us the best chance of getting subpixel AA.
 */
class PaintedLayerData {
public:
  PaintedLayerData() :
    mAnimatedGeometryRoot(nullptr),
    mASR(nullptr),
    mReferenceFrame(nullptr),
    mLayer(nullptr),
    mSolidColor(NS_RGBA(0, 0, 0, 0)),
    mIsSolidColorInVisibleRegion(false),
    mFontSmoothingBackgroundColor(NS_RGBA(0,0,0,0)),
    mNeedComponentAlpha(false),
    mForceTransparentSurface(false),
    mHideAllLayersBelow(false),
    mOpaqueForAnimatedGeometryRootParent(false),
    mDisableFlattening(false),
    mBackfaceHidden(false),
    mImage(nullptr),
    mCommonClipCount(-1),
    mNewChildLayersIndex(-1)
  {}

#ifdef MOZ_DUMP_PAINTING
  /**
   * Keep track of important decisions for debugging.
   */
  nsCString mLog;

  #define FLB_LOG_PAINTED_LAYER_DECISION(pld, ...) \
          if (gfxPrefs::LayersDumpDecision()) { \
            pld->mLog.AppendPrintf("\t\t\t\t"); \
            pld->mLog.AppendPrintf(__VA_ARGS__); \
          }
#else
  #define FLB_LOG_PAINTED_LAYER_DECISION(...)
#endif

  /**
   * Record that an item has been added to the PaintedLayer, so we
   * need to update our regions.
   * @param aVisibleRect the area of the item that's visible
   * @param aSolidColor if non-null, the visible area of the item is
   * a constant color given by *aSolidColor
   */
  void Accumulate(ContainerState* aState,
                  nsDisplayItem* aItem,
                  const nsIntRect& aVisibleRect,
                  const DisplayItemClip& aClip,
                  LayerState aLayerState,
                  nsDisplayList* aList);
  AnimatedGeometryRoot* GetAnimatedGeometryRoot() { return mAnimatedGeometryRoot; }

  /**
   * A region including the horizontal pan, vertical pan, and no action regions.
   */
  nsRegion CombinedTouchActionRegion();

  /**
   * Add the given hit regions to the hit regions to the hit retions for this
   * PaintedLayer.
   */
  void AccumulateEventRegions(ContainerState* aState, nsDisplayLayerEventRegions* aEventRegions);

  /**
   * If this represents only a nsDisplayImage, and the image type supports being
   * optimized to an ImageLayer, returns true.
   */
  bool CanOptimizeToImageLayer(nsDisplayListBuilder* aBuilder);

  /**
   * If this represents only a nsDisplayImage, and the image type supports being
   * optimized to an ImageLayer, returns an ImageContainer for the underlying
   * image if one is available.
   */
  already_AddRefed<ImageContainer> GetContainerForImageLayer(nsDisplayListBuilder* aBuilder);

  bool VisibleAboveRegionIntersects(const nsIntRegion& aRegion) const
  { return !mVisibleAboveRegion.Intersect(aRegion).IsEmpty(); }
  bool VisibleRegionIntersects(const nsIntRegion& aRegion) const
  { return !mVisibleRegion.Intersect(aRegion).IsEmpty(); }

  /**
   * The region of visible content in the layer, relative to the
   * container layer (which is at the snapped top-left of the display
   * list reference frame).
   */
  nsIntRegion  mVisibleRegion;
  /**
   * The region of visible content in the layer that is opaque.
   * Same coordinate system as mVisibleRegion.
   */
  nsIntRegion  mOpaqueRegion;
  /**
   * The definitely-hit region for this PaintedLayer.
   */
  nsRegion  mHitRegion;
  /**
   * The maybe-hit region for this PaintedLayer.
   */
  nsRegion  mMaybeHitRegion;
  /**
   * The dispatch-to-content hit region for this PaintedLayer.
   */
  nsRegion  mDispatchToContentHitRegion;
  /**
   * The region for this PaintedLayer that is sensitive to events
   * but disallows panning and zooming. This is an approximation
   * and any deviation from the true region will be part of the
   * mDispatchToContentHitRegion.
   */
  nsRegion mNoActionRegion;
  /**
   * The region for this PaintedLayer that is sensitive to events and
   * allows horizontal panning but not zooming. This is an approximation
   * and any deviation from the true region will be part of the
   * mDispatchToContentHitRegion.
   */
  nsRegion mHorizontalPanRegion;
  /**
   * The region for this PaintedLayer that is sensitive to events and
   * allows vertical panning but not zooming. This is an approximation
   * and any deviation from the true region will be part of the
   * mDispatchToContentHitRegion.
   */
  nsRegion mVerticalPanRegion;
  /**
   * Scaled versions of the bounds of mHitRegion and mMaybeHitRegion.
   * We store these because FindPaintedLayerFor() needs to consume them
   * in this form, and it's a hot code path so we don't want to scale
   * them inside that function.
   */
  nsIntRect mScaledHitRegionBounds;
  nsIntRect mScaledMaybeHitRegionBounds;
  /**
   * The "active scrolled root" for all content in the layer. Must
   * be non-null; all content in a PaintedLayer must have the same
   * active scrolled root.
   */
  AnimatedGeometryRoot* mAnimatedGeometryRoot;
  const ActiveScrolledRoot* mASR;
  /**
   * The chain of clips that should apply to this layer.
   */
  const DisplayItemClipChain* mClipChain;
  /**
   * The offset between mAnimatedGeometryRoot and the reference frame.
   */
  nsPoint mAnimatedGeometryRootOffset;
  /**
   * If non-null, the frame from which we'll extract "fixed positioning"
   * metadata for this layer. This can be a position:fixed frame or a viewport
   * frame; the latter case is used for background-attachment:fixed content.
   */
  const nsIFrame* mReferenceFrame;
  PaintedLayer* mLayer;
  /**
   * If mIsSolidColorInVisibleRegion is true, this is the color of the visible
   * region.
   */
  nscolor      mSolidColor;
  /**
   * True if every pixel in mVisibleRegion will have color mSolidColor.
   */
  bool mIsSolidColorInVisibleRegion;
  /**
   * The target background color for smoothing fonts that are drawn on top of
   * transparent parts of the layer.
   */
  nscolor mFontSmoothingBackgroundColor;
  /**
   * True if there is any text visible in the layer that's over
   * transparent pixels in the layer.
   */
  bool mNeedComponentAlpha;
  /**
   * Set if the layer should be treated as transparent, even if its entire
   * area is covered by opaque display items. For example, this needs to
   * be set if something is going to "punch holes" in the layer by clearing
   * part of its surface.
   */
  bool mForceTransparentSurface;
  /**
   * Set if all layers below this PaintedLayer should be hidden.
   */
  bool mHideAllLayersBelow;
  /**
   * Set if the opaque region for this layer can be applied to the parent
   * animated geometry root of this layer's animated geometry root.
   * We set this when a PaintedLayer's animated geometry root is a scrollframe
   * and the PaintedLayer completely fills the displayport of the scrollframe.
   */
  bool mOpaqueForAnimatedGeometryRootParent;
  /**
   * Set if there is content in the layer that must avoid being flattened.
   */
  bool mDisableFlattening;
  /**
   * Set if the backface of this region is hidden to the user.
   * Content that backface is hidden should not be draw on the layer
   * with visible backface.
   */
  bool mBackfaceHidden;
  /**
   * Stores the pointer to the nsDisplayImage if we want to
   * convert this to an ImageLayer.
   */
  nsDisplayImageContainer* mImage;
  /**
   * Stores the clip that we need to apply to the image or, if there is no
   * image, a clip for SOME item in the layer. There is no guarantee which
   * item's clip will be stored here and mItemClip should not be used to clip
   * the whole layer - only some part of the clip should be used, as determined
   * by PaintedDisplayItemLayerUserData::GetCommonClipCount() - which may even be
   * no part at all.
   */
  DisplayItemClip mItemClip;
  /**
   * The first mCommonClipCount rounded rectangle clips are identical for
   * all items in the layer.
   * -1 if there are no items in the layer; must be >=0 by the time that this
   * data is popped from the stack.
   */
  int32_t mCommonClipCount;
  /**
   * Index of this layer in mNewChildLayers.
   */
  int32_t mNewChildLayersIndex;
  /*
   * Updates mCommonClipCount by checking for rounded rect clips in common
   * between the clip on a new item (aCurrentClip) and the common clips
   * on items already in the layer (the first mCommonClipCount rounded rects
   * in mItemClip).
   */
  void UpdateCommonClipCount(const DisplayItemClip& aCurrentClip);
  /**
   * The region of visible content above the layer and below the
   * next PaintedLayerData currently in the stack, if any.
   * This is a conservative approximation: it contains the true region.
   */
  nsIntRegion mVisibleAboveRegion;
  /**
   * All the display items that have been assigned to this painted layer.
   * These items get added by Accumulate().
   */
  nsTArray<AssignedDisplayItem> mAssignedDisplayItems;

};

struct NewLayerEntry {
  NewLayerEntry()
    : mAnimatedGeometryRoot(nullptr)
    , mASR(nullptr)
    , mClipChain(nullptr)
    , mScrollMetadataASR(nullptr)
    , mLayerContentsVisibleRect(0, 0, -1, -1)
    , mLayerState(LAYER_INACTIVE)
    , mHideAllLayersBelow(false)
    , mOpaqueForAnimatedGeometryRootParent(false)
    , mPropagateComponentAlphaFlattening(true)
    , mUntransformedVisibleRegion(false)
    , mIsFixedToRootScrollFrame(false)
  {}
  // mLayer is null if the previous entry is for a PaintedLayer that hasn't
  // been optimized to some other form (yet).
  RefPtr<Layer> mLayer;
  AnimatedGeometryRoot* mAnimatedGeometryRoot;
  const ActiveScrolledRoot* mASR;
  const DisplayItemClipChain* mClipChain;
  const ActiveScrolledRoot* mScrollMetadataASR;
  // If non-null, this ScrollMetadata is set to the be the first ScrollMetadata
  // on the layer.
  UniquePtr<ScrollMetadata> mBaseScrollMetadata;
  // The following are only used for retained layers (for occlusion
  // culling of those layers). These regions are all relative to the
  // container reference frame.
  nsIntRegion mVisibleRegion;
  nsIntRegion mOpaqueRegion;
  // This rect is in the layer's own coordinate space. The computed visible
  // region for the layer cannot extend beyond this rect.
  nsIntRect mLayerContentsVisibleRect;
  LayerState mLayerState;
  bool mHideAllLayersBelow;
  // When mOpaqueForAnimatedGeometryRootParent is true, the opaque region of
  // this layer is opaque in the same position even subject to the animation of
  // geometry of mAnimatedGeometryRoot. For example when mAnimatedGeometryRoot
  // is a scrolled frame and the scrolled content is opaque everywhere in the
  // displayport, we can set this flag.
  // When this flag is set, we can treat this opaque region as covering
  // content whose animated geometry root is the animated geometry root for
  // mAnimatedGeometryRoot->GetParent().
  bool mOpaqueForAnimatedGeometryRootParent;

  // If true, then the content flags for this layer should contribute
  // to our decision to flatten component alpha layers, false otherwise.
  bool mPropagateComponentAlphaFlattening;
  // mVisibleRegion is relative to the associated frame before
  // transform.
  bool mUntransformedVisibleRegion;
  bool mIsFixedToRootScrollFrame;
};

class PaintedLayerDataTree;

/**
 * This is tree node type for PaintedLayerDataTree.
 * Each node corresponds to a different animated geometry root, and contains
 * a stack of PaintedLayerDatas, in bottom-to-top order.
 * There is at most one node per animated geometry root. The ancestor and
 * descendant relations in PaintedLayerDataTree tree mirror those in the frame
 * tree.
 * Each node can have clip that describes the potential extents that items in
 * this node can cover. If mHasClip is false, it means that the node's contents
 * can move anywhere.
 * Testing against the clip instead of the node's actual contents has the
 * advantage that the node's contents can move or animate without affecting
 * content in other nodes. So we don't need to re-layerize during animations
 * (sync or async), and during async animations everything is guaranteed to
 * look correct.
 * The contents of a node's PaintedLayerData stack all share the node's
 * animated geometry root. The child nodes are on top of the PaintedLayerData
 * stack, in z-order, and the clip rects of the child nodes are allowed to
 * intersect with the visible region or visible above region of their parent
 * node's PaintedLayerDatas.
 */
class PaintedLayerDataNode {
public:
  PaintedLayerDataNode(PaintedLayerDataTree& aTree,
                       PaintedLayerDataNode* aParent,
                       AnimatedGeometryRoot* aAnimatedGeometryRoot);
  ~PaintedLayerDataNode();

  AnimatedGeometryRoot* GetAnimatedGeometryRoot() const { return mAnimatedGeometryRoot; }

  /**
   * Whether this node's contents can potentially intersect aRect.
   * aRect is in our tree's ContainerState's coordinate space.
   */
  bool Intersects(const nsIntRect& aRect) const
    { return !mHasClip || mClipRect.Intersects(aRect); }

  /**
   * Create a PaintedLayerDataNode for aAnimatedGeometryRoot, add it to our
   * children, and return it.
   */
  PaintedLayerDataNode* AddChildNodeFor(AnimatedGeometryRoot* aAnimatedGeometryRoot);

  /**
   * Find a PaintedLayerData in our mPaintedLayerDataStack that aItem can be
   * added to. Creates a new PaintedLayerData by calling
   * aNewPaintedLayerCallback if necessary.
   */
  template<typename NewPaintedLayerCallbackType>
  PaintedLayerData* FindPaintedLayerFor(const nsIntRect& aVisibleRect,
                                        bool aBackfaceHidden,
                                        const ActiveScrolledRoot* aASR,
                                        const DisplayItemClipChain* aClipChain,
                                        NewPaintedLayerCallbackType aNewPaintedLayerCallback);

  /**
   * Find an opaque background color for aRegion. Pulls a color from the parent
   * geometry root if appropriate, but only if that color is present underneath
   * the whole clip of this node, so that this node's contents can animate or
   * move (possibly async) without having to change the background color.
   * @param aUnderIndex Searching will start in mPaintedLayerDataStack right
   *                    below aUnderIndex.
   */
  enum { ABOVE_TOP = -1 };
  nscolor FindOpaqueBackgroundColor(const nsIntRegion& aRegion,
                                    int32_t aUnderIndex = ABOVE_TOP) const;
  /**
   * Same as FindOpaqueBackgroundColor, but only returns a color if absolutely
   * nothing is in between, so that it can be used for a layer that can move
   * anywhere inside our clip.
   */
  nscolor FindOpaqueBackgroundColorCoveringEverything() const;

  /**
   * Adds aRect to this node's top PaintedLayerData's mVisibleAboveRegion,
   * or mVisibleAboveBackgroundRegion if mPaintedLayerDataStack is empty.
   */
  void AddToVisibleAboveRegion(const nsIntRect& aRect);
  /**
   * Call this if all of our existing content can potentially be covered, so
   * nothing can merge with it and all new content needs to create new items
   * on top. This will finish all of our children and pop our whole
   * mPaintedLayerDataStack.
   */
  void SetAllDrawingAbove();

  /**
   * Finish this node: Finish all children, finish our PaintedLayer contents,
   * and (if requested) adjust our parent's visible above region to include
   * our clip.
   */
  void Finish(bool aParentNeedsAccurateVisibleAboveRegion);

  /**
   * Finish any children that intersect aRect.
   */
  void FinishChildrenIntersecting(const nsIntRect& aRect);

  /**
   * Finish all children.
   */
  void FinishAllChildren() { FinishAllChildren(true); }

protected:
  /**
   * Finish the topmost item in mPaintedLayerDataStack and pop it from the
   * stack.
   */
  void PopPaintedLayerData();
  /**
   * Finish all items in mPaintedLayerDataStack and clear the stack.
   */
  void PopAllPaintedLayerData();
  /**
   * Finish all of our child nodes, but don't touch mPaintedLayerDataStack.
   */
  void FinishAllChildren(bool aThisNodeNeedsAccurateVisibleAboveRegion);
  /**
   * Pass off opaque background color searching to our parent node, if we have
   * one.
   */
  nscolor FindOpaqueBackgroundColorInParentNode() const;

  PaintedLayerDataTree& mTree;
  PaintedLayerDataNode* mParent;
  AnimatedGeometryRoot* mAnimatedGeometryRoot;

  /**
   * Our contents: a PaintedLayerData stack and our child nodes.
   */
  nsTArray<PaintedLayerData> mPaintedLayerDataStack;

  /**
   * UniquePtr is used here in the sense of "unique ownership", i.e. there is
   * only one owner. Not in the sense of "this is the only pointer to the
   * node": There are two other, non-owning, pointers to our child nodes: The
   * node's respective children point to their parent node with their mParent
   * pointer, and the tree keeps a map of animated geometry root to node in its
   * mNodes member. These outside pointers are the reason that mChildren isn't
   * just an nsTArray<PaintedLayerDataNode> (since the pointers would become
   * invalid whenever the array expands its capacity).
   */
  nsTArray<UniquePtr<PaintedLayerDataNode>> mChildren;

  /**
   * The region that's covered between our "background" and the bottom of
   * mPaintedLayerDataStack. This is used to indicate whether we can pull
   * a background color from our parent node. If mVisibleAboveBackgroundRegion
   * should be considered infinite, mAllDrawingAboveBackground will be true and
   * the value of mVisibleAboveBackgroundRegion will be meaningless.
   */
  nsIntRegion mVisibleAboveBackgroundRegion;

  /**
   * Our clip, if we have any. If not, that means we can move anywhere, and
   * mHasClip will be false and mClipRect will be meaningless.
   */
  nsIntRect mClipRect;
  bool mHasClip;

  /**
   * Whether mVisibleAboveBackgroundRegion should be considered infinite.
   */
  bool mAllDrawingAboveBackground;
};

class ContainerState;

/**
 * A tree of PaintedLayerDataNodes. At any point in time, the tree only
 * contains nodes for animated geometry roots that new items can potentially
 * merge into. Any time content is added on top that overlaps existing things
 * in such a way that we no longer want to merge new items with some existing
 * content, that existing content gets "finished".
 * The public-facing methods of this class are FindPaintedLayerFor,
 * AddingOwnLayer, and Finish. The other public methods are for
 * PaintedLayerDataNode.
 * The tree calls out to its containing ContainerState for some things.
 * All coordinates / rects in the tree or the tree nodes are in the
 * ContainerState's coordinate space, i.e. relative to the reference frame and
 * in layer pixels.
 * The clip rects of sibling nodes never overlap. This is ensured by finishing
 * existing nodes before adding new ones, if this property were to be violated.
 * The root tree node doesn't get finished until the ContainerState is
 * finished.
 * The tree's root node is always the root reference frame of the builder. We
 * don't stop at the container state's mContainerAnimatedGeometryRoot because
 * some of our contents can have animated geometry roots that are not
 * descendants of the container's animated geometry root. Every animated
 * geometry root we encounter for our contents needs to have a defined place in
 * the tree.
 */
class PaintedLayerDataTree {
public:
  PaintedLayerDataTree(ContainerState& aContainerState,
                       nscolor& aBackgroundColor)
    : mContainerState(aContainerState)
    , mContainerUniformBackgroundColor(aBackgroundColor)
  {}

  ~PaintedLayerDataTree()
  {
    MOZ_ASSERT(!mRoot);
    MOZ_ASSERT(mNodes.Count() == 0);
  }

  /**
   * Notify our contents that some non-PaintedLayer content has been added.
   * *aRect needs to be a rectangle that doesn't move with respect to
   * aAnimatedGeometryRoot and that contains the added item.
   * If aRect is null, the extents will be considered infinite.
   * If aOutUniformBackgroundColor is non-null, it will be set to an opaque
   * color that can be pulled into the background of the added content, or
   * transparent if that is not possible.
   */
  void AddingOwnLayer(AnimatedGeometryRoot* aAnimatedGeometryRoot,
                      const nsIntRect* aRect,
                      nscolor* aOutUniformBackgroundColor);

  /**
   * Find a PaintedLayerData for aItem. This can either be an existing
   * PaintedLayerData from inside a node in our tree, or a new one that gets
   * created by a call out to aNewPaintedLayerCallback.
   */
  template<typename NewPaintedLayerCallbackType>
  PaintedLayerData* FindPaintedLayerFor(AnimatedGeometryRoot* aAnimatedGeometryRoot,
                                        const ActiveScrolledRoot* aASR,
                                        const DisplayItemClipChain* aClipChain,
                                        const nsIntRect& aVisibleRect,
                                        bool aBackfaceidden,
                                        NewPaintedLayerCallbackType aNewPaintedLayerCallback);

  /**
   * Finish everything.
   */
  void Finish();

  /**
   * Get the parent animated geometry root of aAnimatedGeometryRoot.
   * That's either aAnimatedGeometryRoot's animated geometry root, or, if
   * that's aAnimatedGeometryRoot itself, then it's the animated geometry
   * root for aAnimatedGeometryRoot's cross-doc parent frame.
   */
  AnimatedGeometryRoot* GetParentAnimatedGeometryRoot(AnimatedGeometryRoot* aAnimatedGeometryRoot);

  /**
   * Whether aAnimatedGeometryRoot has an intrinsic clip that doesn't move with
   * respect to aAnimatedGeometryRoot's parent animated geometry root.
   * If aAnimatedGeometryRoot is a scroll frame, this will be the scroll frame's
   * scroll port, otherwise there is no clip.
   * This method doesn't have much to do with PaintedLayerDataTree, but this is
   * where we have easy access to a display list builder, which we use to get
   * the clip rect result into the right coordinate space.
   */
  bool IsClippedWithRespectToParentAnimatedGeometryRoot(AnimatedGeometryRoot* aAnimatedGeometryRoot,
                                                        nsIntRect* aOutClip);

  /**
   * Called by PaintedLayerDataNode when it is finished, so that we can drop
   * our pointers to it.
   */
  void NodeWasFinished(AnimatedGeometryRoot* aAnimatedGeometryRoot);

  nsDisplayListBuilder* Builder() const;
  ContainerState& ContState() const { return mContainerState; }
  nscolor UniformBackgroundColor() const { return mContainerUniformBackgroundColor; }

protected:
  /**
   * Finish all nodes that potentially intersect *aRect, where *aRect is a rect
   * that doesn't move with respect to aAnimatedGeometryRoot.
   * If aRect is null, *aRect will be considered infinite.
   */
  void FinishPotentiallyIntersectingNodes(AnimatedGeometryRoot* aAnimatedGeometryRoot,
                                          const nsIntRect* aRect);

  /**
   * Make sure that there is a node for aAnimatedGeometryRoot and all of its
   * ancestor geometry roots. Return the node for aAnimatedGeometryRoot.
   */
  PaintedLayerDataNode* EnsureNodeFor(AnimatedGeometryRoot* aAnimatedGeometryRoot);

  /**
   * Find an existing node in the tree for an ancestor of aAnimatedGeometryRoot.
   * *aOutAncestorChild will be set to the last ancestor that was encountered
   * in the search up from aAnimatedGeometryRoot; it will be a child animated
   * geometry root of the result, if neither are null.
   */
  PaintedLayerDataNode*
    FindNodeForAncestorAnimatedGeometryRoot(AnimatedGeometryRoot* aAnimatedGeometryRoot,
                                            AnimatedGeometryRoot** aOutAncestorChild);

  ContainerState& mContainerState;
  UniquePtr<PaintedLayerDataNode> mRoot;

  /**
   * The uniform opaque color from behind this container layer, or
   * NS_RGBA(0,0,0,0) if the background behind this container layer is not
   * uniform and opaque. This color can be pulled into PaintedLayers that are
   * directly above the background.
   */
  nscolor mContainerUniformBackgroundColor;

  /**
   * A hash map for quick access the node belonging to a particular animated
   * geometry root.
   */
  nsDataHashtable<nsPtrHashKey<AnimatedGeometryRoot>, PaintedLayerDataNode*> mNodes;
};

/**
 * This is a helper object used to build up the layer children for
 * a ContainerLayer.
 */
class ContainerState {
public:
  ContainerState(nsDisplayListBuilder* aBuilder,
                 LayerManager* aManager,
                 FrameLayerBuilder* aLayerBuilder,
                 nsIFrame* aContainerFrame,
                 nsDisplayItem* aContainerItem,
                 const nsRect& aContainerBounds,
                 ContainerLayer* aContainerLayer,
                 const ContainerLayerParameters& aParameters,
                 bool aFlattenToSingleLayer,
                 nscolor aBackgroundColor,
                 const ActiveScrolledRoot* aContainerASR,
                 const ActiveScrolledRoot* aContainerScrollMetadataASR,
                 const ActiveScrolledRoot* aContainerCompositorASR) :
    mBuilder(aBuilder), mManager(aManager),
    mLayerBuilder(aLayerBuilder),
    mContainerFrame(aContainerFrame),
    mContainerLayer(aContainerLayer),
    mContainerBounds(aContainerBounds),
    mContainerASR(aContainerASR),
    mContainerScrollMetadataASR(aContainerScrollMetadataASR),
    mContainerCompositorASR(aContainerCompositorASR),
    mParameters(aParameters),
    mPaintedLayerDataTree(*this, aBackgroundColor),
    mFlattenToSingleLayer(aFlattenToSingleLayer),
    mLastDisplayPortAGR(nullptr)
  {
    nsPresContext* presContext = aContainerFrame->PresContext();
    mAppUnitsPerDevPixel = presContext->AppUnitsPerDevPixel();
    mContainerReferenceFrame =
      const_cast<nsIFrame*>(aContainerItem ? aContainerItem->ReferenceFrameForChildren() :
                                             mBuilder->FindReferenceFrameFor(mContainerFrame));
    bool isAtRoot = !aContainerItem || (aContainerItem->Frame() == mBuilder->RootReferenceFrame());
    MOZ_ASSERT_IF(isAtRoot, mContainerReferenceFrame == mBuilder->RootReferenceFrame());
    mContainerAnimatedGeometryRoot = isAtRoot
      ? aBuilder->GetRootAnimatedGeometryRoot()
      : aContainerItem->GetAnimatedGeometryRoot();
    MOZ_ASSERT(!mBuilder->IsPaintingToWindow() ||
      nsLayoutUtils::IsAncestorFrameCrossDoc(mBuilder->RootReferenceFrame(),
                                             *mContainerAnimatedGeometryRoot));
    // When AllowResidualTranslation is false, display items will be drawn
    // scaled with a translation by integer pixels, so we know how the snapping
    // will work.
    mSnappingEnabled = aManager->IsSnappingEffectiveTransforms() &&
      !mParameters.AllowResidualTranslation();
    CollectOldLayers();
  }

  /**
   * This is the method that actually walks a display list and builds
   * the child layers.
   */
  void ProcessDisplayItems(nsDisplayList* aList);
  void ProcessDisplayItems(nsDisplayList* aList,
                           AnimatedGeometryRoot* aLastAnimatedGeometryRoot,
                           const ActiveScrolledRoot* aLastASR,
                           const nsPoint& aLastAGRTopLeft,
                           nsPoint& aTopLeft,
                           int32_t aMaxLayers,
                           int& aLayerCount);
  /**
   * This finalizes all the open PaintedLayers by popping every element off
   * mPaintedLayerDataStack, then sets the children of the container layer
   * to be all the layers in mNewChildLayers in that order and removes any
   * layers as children of the container that aren't in mNewChildLayers.
   * @param aTextContentFlags if any child layer has CONTENT_COMPONENT_ALPHA,
   * set *aTextContentFlags to CONTENT_COMPONENT_ALPHA
   */
  void Finish(uint32_t *aTextContentFlags,
              const nsIntRect& aContainerPixelBounds,
              nsDisplayList* aChildItems, bool* aHasComponentAlphaChildren);

  nscoord GetAppUnitsPerDevPixel() { return mAppUnitsPerDevPixel; }

  nsIntRect ScaleToNearestPixels(const nsRect& aRect) const
  {
    return aRect.ScaleToNearestPixels(mParameters.mXScale, mParameters.mYScale,
                                      mAppUnitsPerDevPixel);
  }
  nsIntRegion ScaleRegionToNearestPixels(const nsRegion& aRegion) const
  {
    return aRegion.ScaleToNearestPixels(mParameters.mXScale, mParameters.mYScale,
                                        mAppUnitsPerDevPixel);
  }
  nsIntRect ScaleToOutsidePixels(const nsRect& aRect, bool aSnap = false) const
  {
    if (aSnap && mSnappingEnabled) {
      return ScaleToNearestPixels(aRect);
    }
    return aRect.ScaleToOutsidePixels(mParameters.mXScale, mParameters.mYScale,
                                      mAppUnitsPerDevPixel);
  }
  nsIntRegion ScaleToOutsidePixels(const nsRegion& aRegion, bool aSnap = false) const
  {
    if (aSnap && mSnappingEnabled) {
      return ScaleRegionToNearestPixels(aRegion);
    }
    return aRegion.ScaleToOutsidePixels(mParameters.mXScale, mParameters.mYScale,
                                        mAppUnitsPerDevPixel);
  }
  nsIntRect ScaleToInsidePixels(const nsRect& aRect, bool aSnap = false) const
  {
    if (aSnap && mSnappingEnabled) {
      return ScaleToNearestPixels(aRect);
    }
    return aRect.ScaleToInsidePixels(mParameters.mXScale, mParameters.mYScale,
                                     mAppUnitsPerDevPixel);
  }

  nsIntRegion ScaleRegionToInsidePixels(const nsRegion& aRegion, bool aSnap = false) const
  {
    if (aSnap && mSnappingEnabled) {
      return ScaleRegionToNearestPixels(aRegion);
    }
    return aRegion.ScaleToInsidePixels(mParameters.mXScale, mParameters.mYScale,
                                        mAppUnitsPerDevPixel);
  }

  nsIntRegion ScaleRegionToOutsidePixels(const nsRegion& aRegion, bool aSnap = false) const
  {
    if (aSnap && mSnappingEnabled) {
      return ScaleRegionToNearestPixels(aRegion);
    }
    return aRegion.ScaleToOutsidePixels(mParameters.mXScale, mParameters.mYScale,
                                        mAppUnitsPerDevPixel);
  }

  nsIFrame* GetContainerFrame() const { return mContainerFrame; }
  nsDisplayListBuilder* Builder() const { return mBuilder; }

  /**
   * Check if we are currently inside an inactive layer.
   */
  bool IsInInactiveLayer() const {
    return mLayerBuilder->GetContainingPaintedLayerData();
  }

  /**
   * Sets aOuterVisibleRegion as aLayer's visible region.
   * @param aOuterVisibleRegion
   *   is in the coordinate space of the container reference frame.
   * @param aLayerContentsVisibleRect, if non-null, is in the layer's own
   *   coordinate system.
   * @param aOuterUntransformed is true if the given aOuterVisibleRegion
   *   is already untransformed with the matrix of the layer.
   */
  void SetOuterVisibleRegionForLayer(Layer* aLayer,
                                     const nsIntRegion& aOuterVisibleRegion,
                                     const nsIntRect* aLayerContentsVisibleRect = nullptr,
                                     bool aOuterUntransformed = false) const;

  /**
   * Try to determine whether the PaintedLayer aData has a single opaque color
   * covering aRect. If successful, return that color, otherwise return
   * NS_RGBA(0,0,0,0).
   * If aRect turns out not to intersect any content in the layer,
   * *aOutIntersectsLayer will be set to false.
   */
  nscolor FindOpaqueBackgroundColorInLayer(const PaintedLayerData* aData,
                                           const nsIntRect& aRect,
                                           bool* aOutIntersectsLayer) const;

  /**
   * Indicate that we are done adding items to the PaintedLayer represented by
   * aData. Make sure that a real PaintedLayer exists for it, and set the final
   * visible region and opaque-content.
   */
  template<typename FindOpaqueBackgroundColorCallbackType>
  void FinishPaintedLayerData(PaintedLayerData& aData, FindOpaqueBackgroundColorCallbackType aFindOpaqueBackgroundColor);

protected:
  friend class PaintedLayerData;

  LayerManager::PaintedLayerCreationHint
    GetLayerCreationHint(AnimatedGeometryRoot* aAnimatedGeometryRoot);

  /**
   * Creates a new PaintedLayer and sets up the transform on the PaintedLayer
   * to account for scrolling.
   */
  already_AddRefed<PaintedLayer> CreatePaintedLayer(PaintedLayerData* aData);

  /**
   * Find a PaintedLayer for recycling, recycle it and prepare it for use, or
   * return null if no suitable layer was found.
   */
  already_AddRefed<PaintedLayer> AttemptToRecyclePaintedLayer(AnimatedGeometryRoot* aAnimatedGeometryRoot,
                                                              nsDisplayItem* aItem,
                                                              const nsPoint& aTopLeft);
  /**
   * Recycle aLayer and do any necessary invalidation.
   */
  PaintedDisplayItemLayerUserData* RecyclePaintedLayer(PaintedLayer* aLayer,
                                                       AnimatedGeometryRoot* aAnimatedGeometryRoot,
                                                       bool& didResetScrollPositionForLayerPixelAlignment);

  /**
   * Perform the last step of CreatePaintedLayer / AttemptToRecyclePaintedLayer:
   * Initialize aData, set up the layer's transform for scrolling, and
   * invalidate the layer for layer pixel alignment changes if necessary.
   */
  void PreparePaintedLayerForUse(PaintedLayer* aLayer,
                                 PaintedDisplayItemLayerUserData* aData,
                                 AnimatedGeometryRoot* aAnimatedGeometryRoot,
                                 const nsIFrame* aReferenceFrame,
                                 const nsPoint& aTopLeft,
                                 bool aDidResetScrollPositionForLayerPixelAlignment);

  /**
   * Attempt to prepare an ImageLayer based upon the provided PaintedLayerData.
   * Returns nullptr on failure.
   */
  already_AddRefed<Layer> PrepareImageLayer(PaintedLayerData* aData);

  /**
   * Attempt to prepare a ColorLayer based upon the provided PaintedLayerData.
   * Returns nullptr on failure.
   */
  already_AddRefed<Layer> PrepareColorLayer(PaintedLayerData* aData);

  /**
   * Grab the next recyclable ColorLayer, or create one if there are no
   * more recyclable ColorLayers.
   */
  already_AddRefed<ColorLayer> CreateOrRecycleColorLayer(PaintedLayer* aPainted);
  /**
   * Grab the next recyclable ImageLayer, or create one if there are no
   * more recyclable ImageLayers.
   */
  already_AddRefed<ImageLayer> CreateOrRecycleImageLayer(PaintedLayer* aPainted);
  /**
   * Grab a recyclable ImageLayer for use as a mask layer for aLayer (that is a
   * mask layer which has been used for aLayer before), or create one if such
   * a layer doesn't exist.
   *
   * Since mask layers can exist either on the layer directly, or as a side-
   * attachment to FrameMetrics (for ancestor scrollframe clips), we key the
   * recycle operation on both the originating layer and the mask layer's
   * index in the layer, if any.
   */
  struct MaskLayerKey;
  already_AddRefed<ImageLayer>
  CreateOrRecycleMaskImageLayerFor(const MaskLayerKey& aKey,
                                   const std::function<void(Layer* aLayer)>& aSetUserData);
  /**
   * Grabs all PaintedLayers and ColorLayers from the ContainerLayer and makes them
   * available for recycling.
   */
  void CollectOldLayers();
  /**
   * If aItem used to belong to a PaintedLayer, invalidates the area of
   * aItem in that layer. If aNewLayer is a PaintedLayer, invalidates the area of
   * aItem in that layer.
   */
  void InvalidateForLayerChange(nsDisplayItem* aItem,
                                PaintedLayer* aNewLayer);
  /**
   * Returns true if aItem's opaque area (in aOpaque) covers the entire
   * scrollable area of its presshell.
   */
  bool ItemCoversScrollableArea(nsDisplayItem* aItem, const nsRegion& aOpaque);

  /**
   * Set ScrollMetadata and scroll-induced clipping on aEntry's layer.
   */
  void SetupScrollingMetadata(NewLayerEntry* aEntry);

  /**
   * Applies occlusion culling.
   * For each layer in mNewChildLayers, remove from its visible region the
   * opaque regions of the layers at higher z-index, but only if they have
   * the same animated geometry root and fixed-pos frame ancestor.
   * The opaque region for the child layers that share the same animated
   * geometry root as the container frame is returned in
   * *aOpaqueRegionForContainer.
   *
   * Also sets scroll metadata on the layers.
   */
  void PostprocessRetainedLayers(nsIntRegion* aOpaqueRegionForContainer);

  /**
   * Computes the snapped opaque area of aItem. Sets aList's opaque flag
   * if it covers the entire list bounds. Sets *aHideAllLayersBelow to true
   * this item covers the entire viewport so that all layers below are
   * permanently invisible.
   */
  nsIntRegion ComputeOpaqueRect(nsDisplayItem* aItem,
                                AnimatedGeometryRoot* aAnimatedGeometryRoot,
                                const ActiveScrolledRoot* aASR,
                                const DisplayItemClip& aClip,
                                nsDisplayList* aList,
                                bool* aHideAllLayersBelow,
                                bool* aOpaqueForAnimatedGeometryRootParent);

  /**
   * Return a PaintedLayerData object that is initialized for a layer that
   * aItem will be assigned to.
   * @param  aItem                 The item that is going to be added.
   * @param  aVisibleRect          The visible rect of the item.
   * @param  aAnimatedGeometryRoot The item's animated geometry root.
   * @param  aASR                  The active scrolled root that moves this PaintedLayer.
   * @param  aClipChain            The clip chain that the compositor needs to
   *                               apply to this layer.
   * @param  aScrollMetadataASR    The leaf ASR for which scroll metadata needs to be
   *                               set on the layer, because either the layer itself
   *                               or its scrolled clip need to move with that ASR.
   * @param  aTopLeft              The offset between aAnimatedGeometryRoot and
   *                               the reference frame.
   */
  PaintedLayerData NewPaintedLayerData(nsDisplayItem* aItem,
                                       AnimatedGeometryRoot* aAnimatedGeometryRoot,
                                       const ActiveScrolledRoot* aASR,
                                       const DisplayItemClipChain* aClipChain,
                                       const ActiveScrolledRoot* aScrollMetadataASR,
                                       const nsPoint& aTopLeft);

  /* Build a mask layer to represent the clipping region. Will return null if
   * there is no clipping specified or a mask layer cannot be built.
   * Builds an ImageLayer for the appropriate backend; the mask is relative to
   * aLayer's visible region.
   * aLayer is the layer to be clipped.
   * relative to the container reference frame
   * aRoundedRectClipCount is used when building mask layers for PaintedLayers,
   * SetupMaskLayer will build a mask layer for only the first
   * aRoundedRectClipCount rounded rects in aClip
   */
  void SetupMaskLayer(Layer *aLayer, const DisplayItemClip& aClip,
                      uint32_t aRoundedRectClipCount = UINT32_MAX);

  /**
   * If |aClip| has rounded corners, create a mask layer for them, and
   * add it to |aLayer|'s ancestor mask layers, returning an index into
   * the array of ancestor mask layers. Returns an empty Maybe if
   * |aClip| does not have rounded corners, or if no mask layer could
   * be created.
   */
  Maybe<size_t> SetupMaskLayerForScrolledClip(Layer* aLayer,
                                              const DisplayItemClip& aClip);

  /*
   * Create/find a mask layer with suitable size for aMaskItem to paint
   * css-positioned-masking onto.
   */
  void SetupMaskLayerForCSSMask(Layer* aLayer, nsDisplayMask* aMaskItem);

  already_AddRefed<Layer> CreateMaskLayer(
    Layer *aLayer, const DisplayItemClip& aClip,
    const Maybe<size_t>& aForAncestorMaskLayer,
    uint32_t aRoundedRectClipCount = UINT32_MAX);

  bool ChooseAnimatedGeometryRoot(const nsDisplayList& aList,
                                  AnimatedGeometryRoot** aAnimatedGeometryRoot,
                                  const ActiveScrolledRoot** aASR);

  /**
   * Get the display port for an AGR.
   * The result would be cached for later reusing.
   */
  nsRect GetDisplayPortForAnimatedGeometryRoot(AnimatedGeometryRoot* aAnimatedGeometryRoot);

  nsDisplayListBuilder*            mBuilder;
  LayerManager*                    mManager;
  FrameLayerBuilder*               mLayerBuilder;
  nsIFrame*                        mContainerFrame;
  nsIFrame*                        mContainerReferenceFrame;
  AnimatedGeometryRoot*            mContainerAnimatedGeometryRoot;
  ContainerLayer*                  mContainerLayer;
  nsRect                           mContainerBounds;

  // Due to the way we store scroll annotations in the layer tree, we need to
  // keep track of three (possibly different) ASRs here.
  // mContainerASR is the ASR of the container display item that this
  // ContainerState was created for.
  // mContainerScrollMetadataASR is the ASR of the leafmost scroll metadata
  // that's in effect on mContainerLayer.
  // mContainerCompositorASR is the ASR that mContainerLayer moves with on
  // the compositor / APZ side, taking into account both the scroll meta data
  // and the fixed position annotation on itself and its ancestors.
  const ActiveScrolledRoot*        mContainerASR;
  const ActiveScrolledRoot*        mContainerScrollMetadataASR;
  const ActiveScrolledRoot*        mContainerCompositorASR;
#ifdef DEBUG
  nsRect                           mAccumulatedChildBounds;
#endif
  ContainerLayerParameters         mParameters;
  /**
   * The region of PaintedLayers that should be invalidated every time
   * we recycle one.
   */
  nsIntRegion                      mInvalidPaintedContent;
  PaintedLayerDataTree             mPaintedLayerDataTree;
  /**
   * We collect the list of children in here. During ProcessDisplayItems,
   * the layers in this array either have mContainerLayer as their parent,
   * or no parent.
   * PaintedLayers have two entries in this array: the second one is used only if
   * the PaintedLayer is optimized away to a ColorLayer or ImageLayer.
   * It's essential that this array is only appended to, since PaintedLayerData
   * records the index of its PaintedLayer in this array.
   */
  typedef AutoTArray<NewLayerEntry,1> AutoLayersArray;
  AutoLayersArray                  mNewChildLayers;
  nsTHashtable<nsRefPtrHashKey<PaintedLayer>> mPaintedLayersAvailableForRecycling;
  nscoord                          mAppUnitsPerDevPixel;
  bool                             mSnappingEnabled;
  bool                             mFlattenToSingleLayer;

  struct MaskLayerKey {
    MaskLayerKey() : mLayer(nullptr) {}
    MaskLayerKey(Layer* aLayer, const Maybe<size_t>& aAncestorIndex)
      : mLayer(aLayer),
        mAncestorIndex(aAncestorIndex)
    {}

    PLDHashNumber Hash() const {
      // Hash the layer and add the layer index to the hash.
      return (NS_PTR_TO_UINT32(mLayer) >> 2)
             + (mAncestorIndex ? (*mAncestorIndex + 1) : 0);
    }
    bool operator ==(const MaskLayerKey& aOther) const {
      return mLayer == aOther.mLayer &&
             mAncestorIndex == aOther.mAncestorIndex;
    }

    Layer* mLayer;
    Maybe<size_t> mAncestorIndex;
  };

  nsDataHashtable<nsGenericHashKey<MaskLayerKey>, RefPtr<ImageLayer>>
    mRecycledMaskImageLayers;
  // Keep display port of AGR to avoid wasting time on doing the same
  // thing repeatly.
  AnimatedGeometryRoot* mLastDisplayPortAGR;
  nsRect mLastDisplayPortRect;
};

class PaintedDisplayItemLayerUserData : public LayerUserData
{
public:
  PaintedDisplayItemLayerUserData() :
    mMaskClipCount(0),
    mForcedBackgroundColor(NS_RGBA(0,0,0,0)),
    mFontSmoothingBackgroundColor(NS_RGBA(0,0,0,0)),
    mXScale(1.f), mYScale(1.f),
    mAppUnitsPerDevPixel(0),
    mTranslation(0, 0),
    mAnimatedGeometryRootPosition(0, 0) {}

  /**
   * Record the number of clips in the PaintedLayer's mask layer.
   * Should not be reset when the layer is recycled since it is used to track
   * changes in the use of mask layers.
   */
  uint32_t mMaskClipCount;

  /**
   * A color that should be painted over the bounds of the layer's visible
   * region before any other content is painted.
   */
  nscolor mForcedBackgroundColor;

  /**
   * The target background color for smoothing fonts that are drawn on top of
   * transparent parts of the layer.
   */
  nscolor mFontSmoothingBackgroundColor;

  /**
   * The resolution scale used.
   */
  float mXScale, mYScale;

  /**
   * The appunits per dev pixel for the items in this layer.
   */
  nscoord mAppUnitsPerDevPixel;

  /**
   * The offset from the PaintedLayer's 0,0 to the
   * reference frame. This isn't necessarily the same as the transform
   * set on the PaintedLayer since we might also be applying an extra
   * offset specified by the parent ContainerLayer/
   */
  nsIntPoint mTranslation;

  /**
   * We try to make 0,0 of the PaintedLayer be the top-left of the
   * border-box of the "active scrolled root" frame (i.e. the nearest ancestor
   * frame for the display items that is being actively scrolled). But
   * we force the PaintedLayer transform to be an integer translation, and we may
   * have a resolution scale, so we have to snap the PaintedLayer transform, so
   * 0,0 may not be exactly the top-left of the active scrolled root. Here we
   * store the coordinates in PaintedLayer space of the top-left of the
   * active scrolled root.
   */
  gfxPoint mAnimatedGeometryRootPosition;

  nsIntRegion mRegionToInvalidate;

  // The offset between the active scrolled root of this layer
  // and the root of the container for the previous and current
  // paints respectively.
  nsPoint mLastAnimatedGeometryRootOrigin;
  nsPoint mAnimatedGeometryRootOrigin;

  RefPtr<ColorLayer> mColorLayer;
  RefPtr<ImageLayer> mImageLayer;

  // The region for which display item visibility for this layer has already
  // been calculated. Used to reduce the number of calls to
  // RecomputeVisibilityForItems if it is known in advance that a larger
  // region will be painted during a transaction than in a single call to
  // DrawPaintedLayer, for example when progressive paint is enabled.
  nsIntRegion mVisibilityComputedRegion;

  /**
   * This is set when the painted layer has no component alpha.
   */
  bool mDisabledAlpha;
};

/*
 * User data for layers which will be used as masks.
 */
struct MaskLayerUserData : public LayerUserData
{
  MaskLayerUserData()
    : mScaleX(-1.0f)
    , mScaleY(-1.0f)
    , mAppUnitsPerDevPixel(-1)
  { }
  MaskLayerUserData(const DisplayItemClip& aClip,
                    uint32_t aRoundedRectClipCount,
                    int32_t aAppUnitsPerDevPixel,
                    const ContainerLayerParameters& aParams)
    : mScaleX(aParams.mXScale)
    , mScaleY(aParams.mYScale)
    , mOffset(aParams.mOffset)
    , mAppUnitsPerDevPixel(aAppUnitsPerDevPixel)
  {
    aClip.AppendRoundedRects(&mRoundedClipRects, aRoundedRectClipCount);
  }

  void operator=(MaskLayerUserData&& aOther)
  {
    mScaleX = aOther.mScaleX;
    mScaleY = aOther.mScaleY;
    mOffset = aOther.mOffset;
    mAppUnitsPerDevPixel = aOther.mAppUnitsPerDevPixel;
    mRoundedClipRects.SwapElements(aOther.mRoundedClipRects);
  }

  bool
  operator== (const MaskLayerUserData& aOther) const
  {
    return mRoundedClipRects == aOther.mRoundedClipRects &&
           mScaleX == aOther.mScaleX &&
           mScaleY == aOther.mScaleY &&
           mOffset == aOther.mOffset &&
           mAppUnitsPerDevPixel == aOther.mAppUnitsPerDevPixel;
  }

  // Keeps a MaskLayerImageKey alive by managing its mLayerCount member-var
  MaskLayerImageCache::MaskLayerImageKeyRef mImageKey;
  // properties of the mask layer; the mask layer may be re-used if these
  // remain unchanged.
  nsTArray<DisplayItemClip::RoundedRect> mRoundedClipRects;
  // scale from the masked layer which is applied to the mask
  float mScaleX, mScaleY;
  // The ContainerLayerParameters offset which is applied to the mask's transform.
  nsIntPoint mOffset;
  int32_t mAppUnitsPerDevPixel;
};

/*
 * User data for layers which will be used as masks for css positioned mask.
 */
struct CSSMaskLayerUserData : public LayerUserData
{
  CSSMaskLayerUserData()
    : mMaskStyle(nsStyleImageLayers::LayerType::Mask)
  { }

  CSSMaskLayerUserData(nsIFrame* aFrame, const nsIntRect& aMaskBounds,
                       const nsPoint& aMaskLayerOffset)
    : mMaskBounds(aMaskBounds),
      mMaskStyle(aFrame->StyleSVGReset()->mMask),
      mMaskLayerOffset(aMaskLayerOffset)
  {
  }

  void operator=(CSSMaskLayerUserData&& aOther)
  {
    mMaskBounds = aOther.mMaskBounds;
    mMaskStyle = Move(aOther.mMaskStyle);
    mMaskLayerOffset = aOther.mMaskLayerOffset;
  }

  bool
  operator==(const CSSMaskLayerUserData& aOther) const
  {
    if (!mMaskBounds.IsEqualInterior(aOther.mMaskBounds)) {
      return false;
    }

    // Make sure we draw the same portion of the mask onto mask layer.
    if (mMaskLayerOffset != aOther.mMaskLayerOffset) {
      return false;
    }

    return mMaskStyle == aOther.mMaskStyle;
  }

private:
  nsIntRect mMaskBounds;
  nsStyleImageLayers mMaskStyle;
  nsPoint mMaskLayerOffset; // The offset from the origin of mask bounds to
                            // the origin of mask layer.
};

/*
 * A helper object to create a draw target for painting mask and create a
 * image container to hold the drawing result. The caller can then bind this
 * image container with a image mask layer via ImageLayer::SetContainer.
 */
class MaskImageData
{
public:
  MaskImageData(const gfx::IntSize& aSize, LayerManager* aLayerManager)
    : mTextureClientLocked(false)
    , mSize(aSize)
    , mLayerManager(aLayerManager)
  {
    MOZ_ASSERT(!mSize.IsEmpty());
    MOZ_ASSERT(mLayerManager);
  }

  ~MaskImageData()
  {
    if (mTextureClientLocked) {
      MOZ_ASSERT(mTextureClient);
      // Clear DrawTarget before Unlock.
      mDrawTarget = nullptr;
      mTextureClient->Unlock();
    }
  }

  gfx::DrawTarget* CreateDrawTarget()
  {
    if (mDrawTarget) {
      return mDrawTarget;
    }

    if (mLayerManager->GetBackendType() == LayersBackend::LAYERS_BASIC ||
        mLayerManager->GetBackendType() == LayersBackend::LAYERS_WR) {
      mDrawTarget = mLayerManager->CreateOptimalMaskDrawTarget(mSize);
      return mDrawTarget;
    }

    MOZ_ASSERT(mLayerManager->GetBackendType() == LayersBackend::LAYERS_CLIENT);

    ShadowLayerForwarder* fwd = mLayerManager->AsShadowForwarder();
    if (!fwd) {
      return nullptr;
    }
    mTextureClient =
      TextureClient::CreateForDrawing(fwd,
                                      SurfaceFormat::A8,
                                      mSize,
                                      BackendSelector::Content,
                                      TextureFlags::DISALLOW_BIGIMAGE,
                                      TextureAllocationFlags::ALLOC_CLEAR_BUFFER);
    if (!mTextureClient) {
      return nullptr;
    }

    mTextureClientLocked = mTextureClient->Lock(OpenMode::OPEN_READ_WRITE);
    if (!mTextureClientLocked) {
      return nullptr;
    }

    mDrawTarget = mTextureClient->BorrowDrawTarget();
    return mDrawTarget;
  }

  already_AddRefed<ImageContainer> CreateImageAndImageContainer()
  {
    RefPtr<ImageContainer> container = mLayerManager->CreateImageContainer();
    RefPtr<Image> image = CreateImage();

    if (!image) {
      return nullptr;
    }
    container->SetCurrentImageInTransaction(image);

    return container.forget();
  }

private:
  already_AddRefed<Image> CreateImage()
  {
    if ((mLayerManager->GetBackendType() == LayersBackend::LAYERS_BASIC ||
         mLayerManager->GetBackendType() == LayersBackend::LAYERS_WR) &&
        mDrawTarget) {
      RefPtr<SourceSurface> surface = mDrawTarget->Snapshot();
      RefPtr<SourceSurfaceImage> image = new SourceSurfaceImage(mSize, surface);
      // Disallow BIGIMAGE (splitting into multiple textures) for mask
      // layer images
      image->SetTextureFlags(TextureFlags::DISALLOW_BIGIMAGE);
      return image.forget();
    }

    if (mLayerManager->GetBackendType() == LayersBackend::LAYERS_CLIENT &&
        mTextureClient &&
        mDrawTarget) {
      RefPtr<TextureWrapperImage> image =
          new TextureWrapperImage(mTextureClient, gfx::IntRect(gfx::IntPoint(0, 0), mSize));
      return image.forget();
    }

    return nullptr;
  }

  bool mTextureClientLocked;
  gfx::IntSize mSize;
  LayerManager* mLayerManager;
  RefPtr<gfx::DrawTarget> mDrawTarget;
  RefPtr<TextureClient> mTextureClient;
};

/**
  * Helper functions for getting user data and casting it to the correct type.
  * aLayer is the layer where the user data is stored.
  */
MaskLayerUserData* GetMaskLayerUserData(Layer* aLayer)
{
  return static_cast<MaskLayerUserData*>(aLayer->GetUserData(&gMaskLayerUserData));
}

PaintedDisplayItemLayerUserData* GetPaintedDisplayItemLayerUserData(Layer* aLayer)
{
  return static_cast<PaintedDisplayItemLayerUserData*>(
    aLayer->GetUserData(&gPaintedDisplayItemLayerUserData));
}

/* static */ void
FrameLayerBuilder::Shutdown()
{
  if (gMaskLayerImageCache) {
    delete gMaskLayerImageCache;
    gMaskLayerImageCache = nullptr;
  }
}

void
FrameLayerBuilder::Init(nsDisplayListBuilder* aBuilder, LayerManager* aManager,
                        PaintedLayerData* aLayerData,
                        const DisplayItemClip* aInactiveLayerClip)
{
  mDisplayListBuilder = aBuilder;
  mRootPresContext = aBuilder->RootReferenceFrame()->PresContext()->GetRootPresContext();
  if (mRootPresContext) {
    mInitialDOMGeneration = mRootPresContext->GetDOMGeneration();
  }
  mContainingPaintedLayer = aLayerData;
  mInactiveLayerClip = aInactiveLayerClip;
  aManager->SetUserData(&gLayerManagerLayerBuilder, this);
}

void
FrameLayerBuilder::FlashPaint(gfxContext *aContext)
{
  float r = float(rand()) / RAND_MAX;
  float g = float(rand()) / RAND_MAX;
  float b = float(rand()) / RAND_MAX;
  aContext->SetColor(Color(r, g, b, 0.4f));
  aContext->Paint();
}

DisplayItemData*
FrameLayerBuilder::GetDisplayItemData(nsIFrame* aFrame, uint32_t aKey)
{
  const SmallPointerArray<DisplayItemData>& array = aFrame->DisplayItemData();
  for (uint32_t i = 0; i < array.Length(); i++) {
    DisplayItemData* item = DisplayItemData::AssertDisplayItemData(array.ElementAt(i));
    if (item->mDisplayItemKey == aKey &&
        item->mLayer->Manager() == mRetainingManager) {
      return item;
    }
  }
  return nullptr;
}

nsACString&
AppendToString(nsACString& s, const nsIntRect& r,
               const char* pfx="", const char* sfx="")
{
  s += pfx;
  s += nsPrintfCString(
    "(x=%d, y=%d, w=%d, h=%d)",
    r.x, r.y, r.width, r.height);
  return s += sfx;
}

nsACString&
AppendToString(nsACString& s, const nsIntRegion& r,
               const char* pfx="", const char* sfx="")
{
  s += pfx;

  s += "< ";
  for (auto iter = r.RectIter(); !iter.Done(); iter.Next()) {
    AppendToString(s, iter.Get()) += "; ";
  }
  s += ">";

  return s += sfx;
}

/**
 * Invalidate aRegion in aLayer. aLayer is in the coordinate system
 * *after* aTranslation has been applied, so we need to
 * apply the inverse of that transform before calling InvalidateRegion.
 */
static void
InvalidatePostTransformRegion(PaintedLayer* aLayer, const nsIntRegion& aRegion,
                              const nsIntPoint& aTranslation)
{
  // Convert the region from the coordinates of the container layer
  // (relative to the snapped top-left of the display list reference frame)
  // to the PaintedLayer's own coordinates
  nsIntRegion rgn = aRegion;
  rgn.MoveBy(-aTranslation);
  aLayer->InvalidateRegion(rgn);
#ifdef MOZ_DUMP_PAINTING
  if (nsLayoutUtils::InvalidationDebuggingIsEnabled()) {
    nsAutoCString str;
    AppendToString(str, rgn);
    printf_stderr("Invalidating layer %p: %s\n", aLayer, str.get());
  }
#endif
}

static void
InvalidatePostTransformRegion(PaintedLayer* aLayer, const nsRect& aRect,
                              const DisplayItemClip& aClip,
                              const nsIntPoint& aTranslation)
{
  PaintedDisplayItemLayerUserData* data =
      static_cast<PaintedDisplayItemLayerUserData*>(aLayer->GetUserData(&gPaintedDisplayItemLayerUserData));

  nsRect rect = aClip.ApplyNonRoundedIntersection(aRect);

  nsIntRect pixelRect = rect.ScaleToOutsidePixels(data->mXScale, data->mYScale, data->mAppUnitsPerDevPixel);
  InvalidatePostTransformRegion(aLayer, pixelRect, aTranslation);
}


static nsIntPoint
GetTranslationForPaintedLayer(PaintedLayer* aLayer)
{
  PaintedDisplayItemLayerUserData* data =
    static_cast<PaintedDisplayItemLayerUserData*>
      (aLayer->GetUserData(&gPaintedDisplayItemLayerUserData));
  NS_ASSERTION(data, "Must be a tracked painted layer!");

  return data->mTranslation;
}

/**
 * Some frames can have multiple, nested, retaining layer managers
 * associated with them (normal manager, inactive managers, SVG effects).
 * In these cases we store the 'outermost' LayerManager data property
 * on the frame since we can walk down the chain from there.
 *
 * If one of these frames has just been destroyed, we will free the inner
 * layer manager when removing the entry from mFramesWithLayers. Destroying
 * the layer manager destroys the LayerManagerData and calls into
 * the DisplayItemData destructor. If the inner layer manager had any
 * items with the same frame, then we attempt to retrieve properties
 * from the deleted frame.
 *
 * Cache the destroyed frame pointer here so we can avoid crashing in this case.
 */

/* static */ void
FrameLayerBuilder::RemoveFrameFromLayerManager(const nsIFrame* aFrame,
                                               SmallPointerArray<DisplayItemData>& aArray)
{
  MOZ_RELEASE_ASSERT(!sDestroyedFrame);
  sDestroyedFrame = aFrame;

  // Hold a reference to all the items so that they don't get
  // deleted from under us.
  nsTArray<RefPtr<DisplayItemData> > arrayCopy;
  for (DisplayItemData* data : aArray) {
    arrayCopy.AppendElement(data);
  }

#ifdef DEBUG_DISPLAY_ITEM_DATA
  if (aArray->Length()) {
    LayerManagerData *rootData = aArray->ElementAt(0)->mParent;
    while (rootData->mParent) {
      rootData = rootData->mParent;
    }
    printf_stderr("Removing frame %p - dumping display data\n", aFrame);
    rootData->Dump();
  }
#endif

  for (DisplayItemData* data : aArray) {
    PaintedLayer* t = data->mLayer->AsPaintedLayer();
    if (t) {
      PaintedDisplayItemLayerUserData* paintedData =
          static_cast<PaintedDisplayItemLayerUserData*>(t->GetUserData(&gPaintedDisplayItemLayerUserData));
      if (paintedData && data->mGeometry) {
        nsRegion old = data->mGeometry->ComputeInvalidationRegion();
        nsIntRegion rgn = old.ScaleToOutsidePixels(paintedData->mXScale, paintedData->mYScale, paintedData->mAppUnitsPerDevPixel);
        rgn.MoveBy(-GetTranslationForPaintedLayer(t));
        paintedData->mRegionToInvalidate.Or(paintedData->mRegionToInvalidate, rgn);
        paintedData->mRegionToInvalidate.SimplifyOutward(8);
      }
    }

    data->mParent->mDisplayItems.RemoveEntry(data);
  }

  arrayCopy.Clear();
  sDestroyedFrame = nullptr;
}

void
FrameLayerBuilder::DidBeginRetainedLayerTransaction(LayerManager* aManager)
{
  mRetainingManager = aManager;
  LayerManagerData* data = static_cast<LayerManagerData*>
    (aManager->GetUserData(&gLayerManagerUserData));
  if (data) {
    mInvalidateAllLayers = data->mInvalidateAllLayers;
  } else {
    data = new LayerManagerData(aManager);
    aManager->SetUserData(&gLayerManagerUserData, data);
  }
}

void
FrameLayerBuilder::StoreOptimizedLayerForFrame(nsDisplayItem* aItem, Layer* aLayer)
{
  if (!mRetainingManager) {
    return;
  }

  DisplayItemData* data = GetDisplayItemDataForManager(aItem, aLayer->Manager());
  NS_ASSERTION(data, "Must have already stored data for this item!");
  data->mOptLayer = aLayer;
  data->mItem = nullptr;
}

void
FrameLayerBuilder::DidEndTransaction()
{
  GetMaskLayerImageCache()->Sweep();
}

void
FrameLayerBuilder::WillEndTransaction()
{
  if (!mRetainingManager) {
    return;
  }

  // We need to save the data we'll need to support retaining.
  LayerManagerData* data = static_cast<LayerManagerData*>
    (mRetainingManager->GetUserData(&gLayerManagerUserData));
  NS_ASSERTION(data, "Must have data!");

  // Update all the frames that used to have layers.
  for (auto iter = data->mDisplayItems.Iter(); !iter.Done(); iter.Next()) {
    DisplayItemData* data = iter.Get()->GetKey();
    if (!data->mUsed) {
      // This item was visible, but isn't anymore.
      PaintedLayer* t = data->mLayer->AsPaintedLayer();
      if (t && data->mGeometry) {
#ifdef MOZ_DUMP_PAINTING
        if (nsLayoutUtils::InvalidationDebuggingIsEnabled()) {
          printf_stderr("Invalidating unused display item (%i) belonging to frame %p from layer %p\n", data->mDisplayItemKey, data->mFrameList[0], t);
        }
#endif
        InvalidatePostTransformRegion(t,
                                      data->mGeometry->ComputeInvalidationRegion(),
                                      data->mClip,
                                      GetLastPaintOffset(t));
      }

      data->ClearAnimationCompositorState();
      iter.Remove();
    } else {
      ComputeGeometryChangeForItem(data);
    }
  }

  data->mInvalidateAllLayers = false;
}

/* static */ DisplayItemData*
FrameLayerBuilder::GetDisplayItemDataForManager(nsDisplayItem* aItem,
                                                LayerManager* aManager)
{
  const SmallPointerArray<DisplayItemData>& array =
    aItem->Frame()->DisplayItemData();
  for (uint32_t i = 0; i < array.Length(); i++) {
    DisplayItemData* item = DisplayItemData::AssertDisplayItemData(array.ElementAt(i));
    if (item->mDisplayItemKey == aItem->GetPerFrameKey() &&
        item->mLayer->Manager() == aManager) {
      return item;
    }
  }
  return nullptr;
}

bool
FrameLayerBuilder::HasRetainedDataFor(nsIFrame* aFrame, uint32_t aDisplayItemKey)
{
  const SmallPointerArray<DisplayItemData>& array =
    aFrame->DisplayItemData();
  for (uint32_t i = 0; i < array.Length(); i++) {
    if (DisplayItemData::AssertDisplayItemData(array.ElementAt(i))->mDisplayItemKey == aDisplayItemKey) {
      return true;
    }
  }
  return false;
}

bool
FrameLayerBuilder::HasRetainedDataFor(nsIFrame* aFrame)
{
  const SmallPointerArray<DisplayItemData>& array = aFrame->DisplayItemData();
  if (array.Length() > 0) {
    return true;
  }
  return false;
}

void
FrameLayerBuilder::IterateRetainedDataFor(nsIFrame* aFrame, DisplayItemDataCallback aCallback)
{
  const SmallPointerArray<DisplayItemData>& array = aFrame->DisplayItemData();

  for (uint32_t i = 0; i < array.Length(); i++) {
    DisplayItemData* data = DisplayItemData::AssertDisplayItemData(array.ElementAt(i));
    if (data->mDisplayItemKey != TYPE_ZERO) {
      aCallback(aFrame, data);
    }
  }
}

DisplayItemData*
FrameLayerBuilder::GetOldLayerForFrame(nsIFrame* aFrame, uint32_t aDisplayItemKey)
{
  // If we need to build a new layer tree, then just refuse to recycle
  // anything.
  if (!mRetainingManager || mInvalidateAllLayers)
    return nullptr;

  DisplayItemData *data = GetDisplayItemData(aFrame, aDisplayItemKey);

  if (data && data->mLayer->Manager() == mRetainingManager) {
    return data;
  }
  return nullptr;
}

Layer*
FrameLayerBuilder::GetOldLayerFor(nsDisplayItem* aItem,
                                  nsDisplayItemGeometry** aOldGeometry,
                                  DisplayItemClip** aOldClip)
{
  uint32_t key = aItem->GetPerFrameKey();
  nsIFrame* frame = aItem->Frame();

  DisplayItemData* oldData = GetOldLayerForFrame(frame, key);
  if (oldData) {
    if (aOldGeometry) {
      *aOldGeometry = oldData->mGeometry.get();
    }
    if (aOldClip) {
      *aOldClip = &oldData->mClip;
    }
    return oldData->mLayer;
  }

  return nullptr;
}

void
FrameLayerBuilder::ClearCachedGeometry(nsDisplayItem* aItem)
{
  uint32_t key = aItem->GetPerFrameKey();
  nsIFrame* frame = aItem->Frame();

  DisplayItemData* oldData = GetOldLayerForFrame(frame, key);
  if (oldData) {
    oldData->mGeometry = nullptr;
  }
}

/* static */ Layer*
FrameLayerBuilder::GetDebugOldLayerFor(nsIFrame* aFrame, uint32_t aDisplayItemKey)
{
  const SmallPointerArray<DisplayItemData>& array = aFrame->DisplayItemData();

  for (uint32_t i = 0; i < array.Length(); i++) {
    DisplayItemData *data = DisplayItemData::AssertDisplayItemData(array.ElementAt(i));

    if (data->mDisplayItemKey == aDisplayItemKey) {
      return data->mLayer;
    }
  }
  return nullptr;
}

// Reset state that should not persist when a layer is recycled.
static void
ResetLayerStateForRecycling(Layer* aLayer) {
  // Currently, this clears the mask layer and ancestor mask layers.
  // Other cleanup may be added here.
  aLayer->SetMaskLayer(nullptr);
  aLayer->SetAncestorMaskLayers({});
}

already_AddRefed<ColorLayer>
ContainerState::CreateOrRecycleColorLayer(PaintedLayer *aPainted)
{
  PaintedDisplayItemLayerUserData* data =
      static_cast<PaintedDisplayItemLayerUserData*>(aPainted->GetUserData(&gPaintedDisplayItemLayerUserData));
  RefPtr<ColorLayer> layer = data->mColorLayer;
  if (layer) {
    ResetLayerStateForRecycling(layer);
    layer->ClearExtraDumpInfo();
  } else {
    // Create a new layer
    layer = mManager->CreateColorLayer();
    if (!layer)
      return nullptr;
    // Mark this layer as being used for painting display items
    data->mColorLayer = layer;
    layer->SetUserData(&gColorLayerUserData, nullptr);

    // Remove other layer types we might have stored for this PaintedLayer
    data->mImageLayer = nullptr;
  }
  return layer.forget();
}

already_AddRefed<ImageLayer>
ContainerState::CreateOrRecycleImageLayer(PaintedLayer *aPainted)
{
  PaintedDisplayItemLayerUserData* data =
      static_cast<PaintedDisplayItemLayerUserData*>(aPainted->GetUserData(&gPaintedDisplayItemLayerUserData));
  RefPtr<ImageLayer> layer = data->mImageLayer;
  if (layer) {
    ResetLayerStateForRecycling(layer);
    layer->ClearExtraDumpInfo();
  } else {
    // Create a new layer
    layer = mManager->CreateImageLayer();
    if (!layer)
      return nullptr;
    // Mark this layer as being used for painting display items
    data->mImageLayer = layer;
    layer->SetUserData(&gImageLayerUserData, nullptr);

    // Remove other layer types we might have stored for this PaintedLayer
    data->mColorLayer = nullptr;
  }
  return layer.forget();
}

already_AddRefed<ImageLayer>
ContainerState::CreateOrRecycleMaskImageLayerFor(const MaskLayerKey& aKey,
                                                 const std::function<void(Layer* aLayer)>& aSetUserData)
{
  RefPtr<ImageLayer> result = mRecycledMaskImageLayers.Get(aKey);
  if (result) {
    mRecycledMaskImageLayers.Remove(aKey);
    aKey.mLayer->ClearExtraDumpInfo();
    // XXX if we use clip on mask layers, null it out here
  } else {
    // Create a new layer
    result = mManager->CreateImageLayer();
    if (!result)
      return nullptr;
    aSetUserData(result);
  }

  return result.forget();
}

static const double SUBPIXEL_OFFSET_EPSILON = 0.02;

/**
 * This normally computes NSToIntRoundUp(aValue). However, if that would
 * give a residual near 0.5 while aOldResidual is near -0.5, or
 * it would give a residual near -0.5 while aOldResidual is near 0.5, then
 * instead we return the integer in the other direction so that the residual
 * is close to aOldResidual.
 */
static int32_t
RoundToMatchResidual(double aValue, double aOldResidual)
{
  int32_t v = NSToIntRoundUp(aValue);
  double residual = aValue - v;
  if (aOldResidual < 0) {
    if (residual > 0 && fabs(residual - 1.0 - aOldResidual) < SUBPIXEL_OFFSET_EPSILON) {
      // Round up instead
      return int32_t(ceil(aValue));
    }
  } else if (aOldResidual > 0) {
    if (residual < 0 && fabs(residual + 1.0 - aOldResidual) < SUBPIXEL_OFFSET_EPSILON) {
      // Round down instead
      return int32_t(floor(aValue));
    }
  }
  return v;
}

static void
ResetScrollPositionForLayerPixelAlignment(AnimatedGeometryRoot* aAnimatedGeometryRoot)
{
  nsIScrollableFrame* sf = nsLayoutUtils::GetScrollableFrameFor(*aAnimatedGeometryRoot);
  if (sf) {
    sf->ResetScrollPositionForLayerPixelAlignment();
  }
}

static void
InvalidateEntirePaintedLayer(PaintedLayer* aLayer, AnimatedGeometryRoot* aAnimatedGeometryRoot, const char *aReason)
{
#ifdef MOZ_DUMP_PAINTING
  if (nsLayoutUtils::InvalidationDebuggingIsEnabled()) {
    printf_stderr("Invalidating entire layer %p: %s\n", aLayer, aReason);
  }
#endif
  nsIntRect invalidate = aLayer->GetValidRegion().GetBounds();
  aLayer->InvalidateRegion(invalidate);
  aLayer->SetInvalidRectToVisibleRegion();
  ResetScrollPositionForLayerPixelAlignment(aAnimatedGeometryRoot);
}

LayerManager::PaintedLayerCreationHint
ContainerState::GetLayerCreationHint(AnimatedGeometryRoot* aAnimatedGeometryRoot)
{
  // Check whether the layer will be scrollable. This is used as a hint to
  // influence whether tiled layers are used or not.

  // Check creation hint inherited from our parent.
  if (mParameters.mLayerCreationHint == LayerManager::SCROLLABLE) {
    return LayerManager::SCROLLABLE;
  }

  // Check whether there's any active scroll frame on the animated geometry
  // root chain.
  for (AnimatedGeometryRoot* agr = aAnimatedGeometryRoot;
       agr && agr != mContainerAnimatedGeometryRoot;
       agr = agr->mParentAGR) {
    nsIFrame* fParent = nsLayoutUtils::GetCrossDocParentFrame(*agr);
    if (!fParent) {
      break;
    }
    nsIScrollableFrame* scrollable = do_QueryFrame(fParent);
    if (scrollable) {
      return LayerManager::SCROLLABLE;
    }
  }
  return LayerManager::NONE;
}

already_AddRefed<PaintedLayer>
ContainerState::AttemptToRecyclePaintedLayer(AnimatedGeometryRoot* aAnimatedGeometryRoot,
                                             nsDisplayItem* aItem,
                                             const nsPoint& aTopLeft)
{
  Layer* oldLayer = mLayerBuilder->GetOldLayerFor(aItem);
  if (!oldLayer || !oldLayer->AsPaintedLayer() ||
      !mPaintedLayersAvailableForRecycling.Contains(oldLayer->AsPaintedLayer())) {
    return nullptr;
  }

  // Try to recycle a layer
  RefPtr<PaintedLayer> layer = oldLayer->AsPaintedLayer();
  mPaintedLayersAvailableForRecycling.RemoveEntry(layer);

  // Check if the layer hint has changed and whether or not the layer should
  // be recreated because of it.
  if (!layer->IsOptimizedFor(GetLayerCreationHint(aAnimatedGeometryRoot))) {
    return nullptr;
  }

  bool didResetScrollPositionForLayerPixelAlignment = false;
  PaintedDisplayItemLayerUserData* data =
    RecyclePaintedLayer(layer, aAnimatedGeometryRoot,
                        didResetScrollPositionForLayerPixelAlignment);
  PreparePaintedLayerForUse(layer, data, aAnimatedGeometryRoot, aItem->ReferenceFrame(),
                            aTopLeft,
                            didResetScrollPositionForLayerPixelAlignment);

  return layer.forget();
}

already_AddRefed<PaintedLayer>
ContainerState::CreatePaintedLayer(PaintedLayerData* aData)
{
  LayerManager::PaintedLayerCreationHint creationHint =
    GetLayerCreationHint(aData->mAnimatedGeometryRoot);

  // Create a new painted layer
  RefPtr<PaintedLayer> layer = mManager->CreatePaintedLayerWithHint(creationHint);
  if (!layer) {
    return nullptr;
  }

  // Mark this layer as being used for painting display items
  PaintedDisplayItemLayerUserData* userData = new PaintedDisplayItemLayerUserData();
  userData->mDisabledAlpha =
    mParameters.mDisableSubpixelAntialiasingInDescendants;
  layer->SetUserData(&gPaintedDisplayItemLayerUserData, userData);
  ResetScrollPositionForLayerPixelAlignment(aData->mAnimatedGeometryRoot);

  PreparePaintedLayerForUse(layer, userData, aData->mAnimatedGeometryRoot,
                            aData->mReferenceFrame,
                            aData->mAnimatedGeometryRootOffset, true);

  return layer.forget();
}

PaintedDisplayItemLayerUserData*
ContainerState::RecyclePaintedLayer(PaintedLayer* aLayer,
                                    AnimatedGeometryRoot* aAnimatedGeometryRoot,
                                    bool& didResetScrollPositionForLayerPixelAlignment)
{
  // Clear clip rect and mask layer so we don't accidentally stay clipped.
  // We will reapply any necessary clipping.
  ResetLayerStateForRecycling(aLayer);
  aLayer->ClearExtraDumpInfo();

  PaintedDisplayItemLayerUserData* data =
    static_cast<PaintedDisplayItemLayerUserData*>(
      aLayer->GetUserData(&gPaintedDisplayItemLayerUserData));
  NS_ASSERTION(data, "Recycled PaintedLayers must have user data");

  // This gets called on recycled PaintedLayers that are going to be in the
  // final layer tree, so it's a convenient time to invalidate the
  // content that changed where we don't know what PaintedLayer it belonged
  // to, or if we need to invalidate the entire layer, we can do that.
  // This needs to be done before we update the PaintedLayer to its new
  // transform. See nsGfxScrollFrame::InvalidateInternal, where
  // we ensure that mInvalidPaintedContent is updated according to the
  // scroll position as of the most recent paint.
  if (!FuzzyEqual(data->mXScale, mParameters.mXScale, 0.00001f) ||
      !FuzzyEqual(data->mYScale, mParameters.mYScale, 0.00001f) ||
      data->mAppUnitsPerDevPixel != mAppUnitsPerDevPixel) {
#ifdef MOZ_DUMP_PAINTING
  if (nsLayoutUtils::InvalidationDebuggingIsEnabled()) {
    printf_stderr("Recycled layer %p changed scale\n", aLayer);
  }
#endif
    InvalidateEntirePaintedLayer(aLayer, aAnimatedGeometryRoot, "recycled layer changed state");
    didResetScrollPositionForLayerPixelAlignment = true;
  }
  if (!data->mRegionToInvalidate.IsEmpty()) {
#ifdef MOZ_DUMP_PAINTING
    if (nsLayoutUtils::InvalidationDebuggingIsEnabled()) {
      printf_stderr("Invalidating deleted frame content from layer %p\n", aLayer);
    }
#endif
    aLayer->InvalidateRegion(data->mRegionToInvalidate);
#ifdef MOZ_DUMP_PAINTING
    if (nsLayoutUtils::InvalidationDebuggingIsEnabled()) {
      nsAutoCString str;
      AppendToString(str, data->mRegionToInvalidate);
      printf_stderr("Invalidating layer %p: %s\n", aLayer, str.get());
    }
#endif
    data->mRegionToInvalidate.SetEmpty();
  }
  return data;
}

void
ContainerState::PreparePaintedLayerForUse(PaintedLayer* aLayer,
                                          PaintedDisplayItemLayerUserData* aData,
                                          AnimatedGeometryRoot* aAnimatedGeometryRoot,
                                          const nsIFrame* aReferenceFrame,
                                          const nsPoint& aTopLeft,
                                          bool didResetScrollPositionForLayerPixelAlignment)
{
  aData->mXScale = mParameters.mXScale;
  aData->mYScale = mParameters.mYScale;
  aData->mLastAnimatedGeometryRootOrigin = aData->mAnimatedGeometryRootOrigin;
  aData->mAnimatedGeometryRootOrigin = aTopLeft;
  aData->mAppUnitsPerDevPixel = mAppUnitsPerDevPixel;
  aLayer->SetAllowResidualTranslation(mParameters.AllowResidualTranslation());

  mLayerBuilder->SavePreviousDataForLayer(aLayer, aData->mMaskClipCount);

  // Set up transform so that 0,0 in the PaintedLayer corresponds to the
  // (pixel-snapped) top-left of the aAnimatedGeometryRoot.
  nsPoint offset = (*aAnimatedGeometryRoot)->GetOffsetToCrossDoc(aReferenceFrame);
  nscoord appUnitsPerDevPixel = (*aAnimatedGeometryRoot)->PresContext()->AppUnitsPerDevPixel();
  gfxPoint scaledOffset(
      NSAppUnitsToDoublePixels(offset.x, appUnitsPerDevPixel)*mParameters.mXScale,
      NSAppUnitsToDoublePixels(offset.y, appUnitsPerDevPixel)*mParameters.mYScale);
  // We call RoundToMatchResidual here so that the residual after rounding
  // is close to aData->mAnimatedGeometryRootPosition if possible.
  nsIntPoint pixOffset(RoundToMatchResidual(scaledOffset.x, aData->mAnimatedGeometryRootPosition.x),
                       RoundToMatchResidual(scaledOffset.y, aData->mAnimatedGeometryRootPosition.y));
  aData->mTranslation = pixOffset;
  pixOffset += mParameters.mOffset;
  Matrix matrix = Matrix::Translation(pixOffset.x, pixOffset.y);
  aLayer->SetBaseTransform(Matrix4x4::From2D(matrix));

  aData->mVisibilityComputedRegion.SetEmpty();

  // Calculate exact position of the top-left of the active scrolled root.
  // This might not be 0,0 due to the snapping in ScaleToNearestPixels.
  gfxPoint animatedGeometryRootTopLeft = scaledOffset - ThebesPoint(matrix.GetTranslation()) + mParameters.mOffset;
  const bool disableAlpha =
    mParameters.mDisableSubpixelAntialiasingInDescendants;
  if (aData->mDisabledAlpha != disableAlpha) {
    aData->mAnimatedGeometryRootPosition = animatedGeometryRootTopLeft;
    InvalidateEntirePaintedLayer(aLayer, aAnimatedGeometryRoot, "change of subpixel-AA");
    aData->mDisabledAlpha = disableAlpha;
    return;
  }

  // FIXME: Temporary workaround for bug 681192 and bug 724786.
#ifndef MOZ_WIDGET_ANDROID
  // If it has changed, then we need to invalidate the entire layer since the
  // pixels in the layer buffer have the content at a (subpixel) offset
  // from what we need.
  if (!animatedGeometryRootTopLeft.WithinEpsilonOf(aData->mAnimatedGeometryRootPosition, SUBPIXEL_OFFSET_EPSILON)) {
    aData->mAnimatedGeometryRootPosition = animatedGeometryRootTopLeft;
    InvalidateEntirePaintedLayer(aLayer, aAnimatedGeometryRoot, "subpixel offset");
  } else if (didResetScrollPositionForLayerPixelAlignment) {
    aData->mAnimatedGeometryRootPosition = animatedGeometryRootTopLeft;
  }
#else
  Unused << didResetScrollPositionForLayerPixelAlignment;
#endif
}

#if defined(DEBUG) || defined(MOZ_DUMP_PAINTING)
/**
 * Returns the appunits per dev pixel for the item's frame
 */
static int32_t
AppUnitsPerDevPixel(nsDisplayItem* aItem)
{
  // The underlying frame for zoom items is the root frame of the subdocument.
  // But zoom display items report their bounds etc using the parent document's
  // APD because zoom items act as a conversion layer between the two different
  // APDs.
  if (aItem->GetType() == TYPE_ZOOM) {
    return static_cast<nsDisplayZoom*>(aItem)->GetParentAppUnitsPerDevPixel();
  }
  return aItem->Frame()->PresContext()->AppUnitsPerDevPixel();
}
#endif

/**
 * Set the visible region for aLayer.
 * aOuterVisibleRegion is the visible region relative to the parent layer.
 * aLayerContentsVisibleRect, if non-null, is a rectangle in the layer's
 * own coordinate system to which the layer's visible region is restricted.
 * Consumes *aOuterVisibleRegion.
 */
static void
SetOuterVisibleRegion(Layer* aLayer, nsIntRegion* aOuterVisibleRegion,
                      const nsIntRect* aLayerContentsVisibleRect = nullptr,
                      bool aOuterUntransformed = false)
{
  Matrix4x4 transform = aLayer->GetTransform();
  Matrix transform2D;
  if (aOuterUntransformed) {
    if (aLayerContentsVisibleRect) {
      aOuterVisibleRegion->And(*aOuterVisibleRegion,
                               *aLayerContentsVisibleRect);
    }
  } else if (transform.Is2D(&transform2D) && !transform2D.HasNonIntegerTranslation()) {
    aOuterVisibleRegion->MoveBy(-int(transform2D._31), -int(transform2D._32));
    if (aLayerContentsVisibleRect) {
      aOuterVisibleRegion->And(*aOuterVisibleRegion, *aLayerContentsVisibleRect);
    }
  } else {
    nsIntRect outerRect = aOuterVisibleRegion->GetBounds();
    // if 'transform' is not invertible, then nothing will be displayed
    // for the layer, so it doesn't really matter what we do here
    Rect outerVisible(outerRect.x, outerRect.y, outerRect.width, outerRect.height);
    transform.Invert();

    Rect layerContentsVisible(-float(INT32_MAX) / 2, -float(INT32_MAX) / 2,
                              float(INT32_MAX), float(INT32_MAX));
    if (aLayerContentsVisibleRect) {
      NS_ASSERTION(aLayerContentsVisibleRect->width >= 0 &&
                   aLayerContentsVisibleRect->height >= 0,
                   "Bad layer contents rectangle");
      // restrict to aLayerContentsVisibleRect before call GfxRectToIntRect,
      // in case layerVisible is extremely large (as it can be when
      // projecting through the inverse of a 3D transform)
      layerContentsVisible = Rect(
          aLayerContentsVisibleRect->x, aLayerContentsVisibleRect->y,
          aLayerContentsVisibleRect->width, aLayerContentsVisibleRect->height);
    }
    gfxRect layerVisible = ThebesRect(transform.ProjectRectBounds(outerVisible, layerContentsVisible));
    layerVisible.RoundOut();
    nsIntRect visRect;
    if (gfxUtils::GfxRectToIntRect(layerVisible, &visRect)) {
      *aOuterVisibleRegion = visRect;
    } else  {
      aOuterVisibleRegion->SetEmpty();
    }
  }

  aLayer->SetVisibleRegion(LayerIntRegion::FromUnknownRegion(*aOuterVisibleRegion));
}

void
ContainerState::SetOuterVisibleRegionForLayer(Layer* aLayer,
                                              const nsIntRegion& aOuterVisibleRegion,
                                              const nsIntRect* aLayerContentsVisibleRect,
                                              bool aOuterUntransformed) const
{
  nsIntRegion visRegion = aOuterVisibleRegion;
  if (!aOuterUntransformed) {
    visRegion.MoveBy(mParameters.mOffset);
  }
  SetOuterVisibleRegion(aLayer, &visRegion, aLayerContentsVisibleRect,
                        aOuterUntransformed);
}

nscolor
ContainerState::FindOpaqueBackgroundColorInLayer(const PaintedLayerData* aData,
                                                 const nsIntRect& aRect,
                                                 bool* aOutIntersectsLayer) const
{
  *aOutIntersectsLayer = true;

  // Scan the candidate's display items.
  nsIntRect deviceRect = aRect;
  nsRect appUnitRect = ToAppUnits(deviceRect, mAppUnitsPerDevPixel);
  appUnitRect.ScaleInverseRoundOut(mParameters.mXScale, mParameters.mYScale);

  for (auto& assignedItem : Reversed(aData->mAssignedDisplayItems)) {
    nsDisplayItem* item = assignedItem.mItem;
    bool snap;
    nsRect bounds = item->GetBounds(mBuilder, &snap);
    if (snap && mSnappingEnabled) {
      nsIntRect snappedBounds = ScaleToNearestPixels(bounds);
      if (!snappedBounds.Intersects(deviceRect))
        continue;

      if (!snappedBounds.Contains(deviceRect))
        return NS_RGBA(0,0,0,0);

    } else {
      // The layer's visible rect is already (close enough to) pixel
      // aligned, so no need to round out and in here.
      if (!bounds.Intersects(appUnitRect))
        continue;

      if (!bounds.Contains(appUnitRect))
        return NS_RGBA(0,0,0,0);
    }

    if (item->IsInvisibleInRect(appUnitRect)) {
      continue;
    }

    if (assignedItem.mClip.IsRectAffectedByClip(deviceRect,
                                                mParameters.mXScale,
                                                mParameters.mYScale,
                                                mAppUnitsPerDevPixel)) {
      return NS_RGBA(0,0,0,0);
    }

    Maybe<nscolor> color = item->IsUniform(mBuilder);
    if (color && NS_GET_A(*color) == 255)
      return *color;

    return NS_RGBA(0,0,0,0);
  }

  *aOutIntersectsLayer = false;
  return NS_RGBA(0,0,0,0);
}

nscolor
PaintedLayerDataNode::FindOpaqueBackgroundColor(const nsIntRegion& aTargetVisibleRegion,
                                                int32_t aUnderIndex) const
{
  if (aUnderIndex == ABOVE_TOP) {
    aUnderIndex = mPaintedLayerDataStack.Length();
  }
  for (int32_t i = aUnderIndex - 1; i >= 0; --i) {
    const PaintedLayerData* candidate = &mPaintedLayerDataStack[i];
    if (candidate->VisibleAboveRegionIntersects(aTargetVisibleRegion)) {
      // Some non-PaintedLayer content between target and candidate; this is
      // hopeless
      return NS_RGBA(0,0,0,0);
    }

    if (!candidate->VisibleRegionIntersects(aTargetVisibleRegion)) {
      // The layer doesn't intersect our target, ignore it and move on
      continue;
    }

    bool intersectsLayer = true;
    nsIntRect rect = aTargetVisibleRegion.GetBounds();
    nscolor color = mTree.ContState().FindOpaqueBackgroundColorInLayer(
                                        candidate, rect, &intersectsLayer);
    if (!intersectsLayer) {
      continue;
    }
    return color;
  }
  if (mAllDrawingAboveBackground ||
      !mVisibleAboveBackgroundRegion.Intersect(aTargetVisibleRegion).IsEmpty()) {
    // Some non-PaintedLayer content is between this node's background and target.
    return NS_RGBA(0,0,0,0);
  }
  return FindOpaqueBackgroundColorInParentNode();
}

nscolor
PaintedLayerDataNode::FindOpaqueBackgroundColorCoveringEverything() const
{
  if (!mPaintedLayerDataStack.IsEmpty() ||
      mAllDrawingAboveBackground ||
      !mVisibleAboveBackgroundRegion.IsEmpty()) {
    return NS_RGBA(0,0,0,0);
  }
  return FindOpaqueBackgroundColorInParentNode();
}

nscolor
PaintedLayerDataNode::FindOpaqueBackgroundColorInParentNode() const
{
  if (mParent) {
    if (mHasClip) {
      // Check whether our parent node has uniform content behind our whole
      // clip.
      // There's one tricky case here: If our parent node is also a scrollable,
      // and is currently scrolled in such a way that this inner one is
      // clipped by it, then it's not really clear how we should determine
      // whether we have a uniform background in the parent: There might be
      // non-uniform content in the parts that our scroll port covers in the
      // parent and that are currently outside the parent's clip.
      // For now, we'll fail to pull a background color in that case.
      return mParent->FindOpaqueBackgroundColor(mClipRect);
    }
    return mParent->FindOpaqueBackgroundColorCoveringEverything();
  }
  // We are the root.
  return mTree.UniformBackgroundColor();
}

void
PaintedLayerData::UpdateCommonClipCount(
    const DisplayItemClip& aCurrentClip)
{
  if (mCommonClipCount >= 0) {
    mCommonClipCount = mItemClip.GetCommonRoundedRectCount(aCurrentClip, mCommonClipCount);
  } else {
    // first item in the layer
    mCommonClipCount = aCurrentClip.GetRoundedRectCount();
  }
}

bool
PaintedLayerData::CanOptimizeToImageLayer(nsDisplayListBuilder* aBuilder)
{
  if (!mImage) {
    return false;
  }

  return mImage->CanOptimizeToImageLayer(mLayer->Manager(), aBuilder);
}

already_AddRefed<ImageContainer>
PaintedLayerData::GetContainerForImageLayer(nsDisplayListBuilder* aBuilder)
{
  if (!mImage) {
    return nullptr;
  }

  return mImage->GetContainer(mLayer->Manager(), aBuilder);
}

PaintedLayerDataNode::PaintedLayerDataNode(PaintedLayerDataTree& aTree,
                                           PaintedLayerDataNode* aParent,
                                           AnimatedGeometryRoot* aAnimatedGeometryRoot)
  : mTree(aTree)
  , mParent(aParent)
  , mAnimatedGeometryRoot(aAnimatedGeometryRoot)
  , mAllDrawingAboveBackground(false)
{
  MOZ_ASSERT(nsLayoutUtils::IsAncestorFrameCrossDoc(mTree.Builder()->RootReferenceFrame(), *mAnimatedGeometryRoot));
  mHasClip = mTree.IsClippedWithRespectToParentAnimatedGeometryRoot(mAnimatedGeometryRoot, &mClipRect);
}

PaintedLayerDataNode::~PaintedLayerDataNode()
{
  MOZ_ASSERT(mPaintedLayerDataStack.IsEmpty());
  MOZ_ASSERT(mChildren.IsEmpty());
}

PaintedLayerDataNode*
PaintedLayerDataNode::AddChildNodeFor(AnimatedGeometryRoot* aAnimatedGeometryRoot)
{
  MOZ_ASSERT(aAnimatedGeometryRoot->mParentAGR == mAnimatedGeometryRoot);
  UniquePtr<PaintedLayerDataNode> child =
    MakeUnique<PaintedLayerDataNode>(mTree, this, aAnimatedGeometryRoot);
  mChildren.AppendElement(Move(child));
  return mChildren.LastElement().get();
}

template<typename NewPaintedLayerCallbackType>
PaintedLayerData*
PaintedLayerDataNode::FindPaintedLayerFor(const nsIntRect& aVisibleRect,
                                          bool aBackfaceHidden,
                                          const ActiveScrolledRoot* aASR,
                                          const DisplayItemClipChain* aClipChain,
                                          NewPaintedLayerCallbackType aNewPaintedLayerCallback)
{
  if (!mPaintedLayerDataStack.IsEmpty()) {
    PaintedLayerData* lowestUsableLayer = nullptr;
    for (auto& data : Reversed(mPaintedLayerDataStack)) {
      if (data.mVisibleAboveRegion.Intersects(aVisibleRect)) {
        break;
      }
      if (data.mBackfaceHidden == aBackfaceHidden &&
          data.mASR == aASR &&
          DisplayItemClipChain::Equal(data.mClipChain, aClipChain)) {
        lowestUsableLayer = &data;
      }
      nsIntRegion visibleRegion = data.mVisibleRegion;
      // Also check whether the event-regions intersect the visible rect,
      // unless we're in an inactive layer, in which case the event-regions
      // will be hoisted out into their own layer.
      // For performance reasons, we check the intersection with the bounds
      // of the event-regions.
      if (!mTree.ContState().IsInInactiveLayer() &&
          (data.mScaledHitRegionBounds.Intersects(aVisibleRect) ||
           data.mScaledMaybeHitRegionBounds.Intersects(aVisibleRect))) {
        break;
      }
      // If the visible region intersects with the current layer then we
      // can't possibly use any of the layers below it, so stop the search
      // now.
      //
      // If we're trying to minimize painted layer size and we don't
      // intersect the current visible region, then make sure we don't
      // use this painted layer.
      if (visibleRegion.Intersects(aVisibleRect)) {
        break;
      } else if (gfxPrefs::LayoutSmallerPaintedLayers()) {
        lowestUsableLayer = nullptr;
      }
    }
    if (lowestUsableLayer) {
      return lowestUsableLayer;
    }
  }
  return mPaintedLayerDataStack.AppendElement(aNewPaintedLayerCallback());
}

void
PaintedLayerDataNode::FinishChildrenIntersecting(const nsIntRect& aRect)
{
  for (int32_t i = mChildren.Length() - 1; i >= 0; i--) {
    if (mChildren[i]->Intersects(aRect)) {
      mChildren[i]->Finish(true);
      mChildren.RemoveElementAt(i);
    }
  }
}

void
PaintedLayerDataNode::FinishAllChildren(bool aThisNodeNeedsAccurateVisibleAboveRegion)
{
  for (int32_t i = mChildren.Length() - 1; i >= 0; i--) {
    mChildren[i]->Finish(aThisNodeNeedsAccurateVisibleAboveRegion);
  }
  mChildren.Clear();
}

void
PaintedLayerDataNode::Finish(bool aParentNeedsAccurateVisibleAboveRegion)
{
  // Skip "visible above region" maintenance, because this node is going away.
  FinishAllChildren(false);

  PopAllPaintedLayerData();

  if (mParent && aParentNeedsAccurateVisibleAboveRegion) {
    if (mHasClip) {
      mParent->AddToVisibleAboveRegion(mClipRect);
    } else {
      mParent->SetAllDrawingAbove();
    }
  }
  mTree.NodeWasFinished(mAnimatedGeometryRoot);
}

void
PaintedLayerDataNode::AddToVisibleAboveRegion(const nsIntRect& aRect)
{
  nsIntRegion& visibleAboveRegion = mPaintedLayerDataStack.IsEmpty()
    ? mVisibleAboveBackgroundRegion
    : mPaintedLayerDataStack.LastElement().mVisibleAboveRegion;
  visibleAboveRegion.Or(visibleAboveRegion, aRect);
  visibleAboveRegion.SimplifyOutward(8);
}

void
PaintedLayerDataNode::SetAllDrawingAbove()
{
  PopAllPaintedLayerData();
  mAllDrawingAboveBackground = true;
  mVisibleAboveBackgroundRegion.SetEmpty();
}

void
PaintedLayerDataNode::PopPaintedLayerData()
{
  MOZ_ASSERT(!mPaintedLayerDataStack.IsEmpty());
  size_t lastIndex = mPaintedLayerDataStack.Length() - 1;
  PaintedLayerData& data = mPaintedLayerDataStack[lastIndex];
  mTree.ContState().FinishPaintedLayerData(data, [this, &data, lastIndex]() {
    return this->FindOpaqueBackgroundColor(data.mVisibleRegion, lastIndex);
  });
  mPaintedLayerDataStack.RemoveElementAt(lastIndex);
}

void
PaintedLayerDataNode::PopAllPaintedLayerData()
{
  while (!mPaintedLayerDataStack.IsEmpty()) {
    PopPaintedLayerData();
  }
}

nsDisplayListBuilder*
PaintedLayerDataTree::Builder() const
{
  return mContainerState.Builder();
}

void
PaintedLayerDataTree::Finish()
{
  if (mRoot) {
    mRoot->Finish(false);
  }
  MOZ_ASSERT(mNodes.Count() == 0);
  mRoot = nullptr;
}

void
PaintedLayerDataTree::NodeWasFinished(AnimatedGeometryRoot* aAnimatedGeometryRoot)
{
  mNodes.Remove(aAnimatedGeometryRoot);
}

void
PaintedLayerDataTree::AddingOwnLayer(AnimatedGeometryRoot* aAnimatedGeometryRoot,
                                     const nsIntRect* aRect,
                                     nscolor* aOutUniformBackgroundColor)
{
  FinishPotentiallyIntersectingNodes(aAnimatedGeometryRoot, aRect);
  PaintedLayerDataNode* node = EnsureNodeFor(aAnimatedGeometryRoot);
  if (aRect) {
    if (aOutUniformBackgroundColor) {
      *aOutUniformBackgroundColor = node->FindOpaqueBackgroundColor(*aRect);
    }
    node->AddToVisibleAboveRegion(*aRect);
  } else {
    if (aOutUniformBackgroundColor) {
      *aOutUniformBackgroundColor = node->FindOpaqueBackgroundColorCoveringEverything();
    }
    node->SetAllDrawingAbove();
  }
}

template<typename NewPaintedLayerCallbackType>
PaintedLayerData*
PaintedLayerDataTree::FindPaintedLayerFor(AnimatedGeometryRoot* aAnimatedGeometryRoot,
                                          const ActiveScrolledRoot* aASR,
                                          const DisplayItemClipChain* aClipChain,
                                          const nsIntRect& aVisibleRect,
                                          bool aBackfaceHidden,
                                          NewPaintedLayerCallbackType aNewPaintedLayerCallback)
{
  const nsIntRect* bounds = &aVisibleRect;
  FinishPotentiallyIntersectingNodes(aAnimatedGeometryRoot, bounds);
  PaintedLayerDataNode* node = EnsureNodeFor(aAnimatedGeometryRoot);

  PaintedLayerData* data =
    node->FindPaintedLayerFor(aVisibleRect, aBackfaceHidden, aASR, aClipChain,
                              aNewPaintedLayerCallback);
  return data;
}

void
PaintedLayerDataTree::FinishPotentiallyIntersectingNodes(AnimatedGeometryRoot* aAnimatedGeometryRoot,
                                                         const nsIntRect* aRect)
{
  AnimatedGeometryRoot* ancestorThatIsChildOfCommonAncestor = nullptr;
  PaintedLayerDataNode* ancestorNode =
    FindNodeForAncestorAnimatedGeometryRoot(aAnimatedGeometryRoot,
                                            &ancestorThatIsChildOfCommonAncestor);
  if (!ancestorNode) {
    // None of our ancestors are in the tree. This should only happen if this
    // is the very first item we're looking at.
    MOZ_ASSERT(!mRoot);
    return;
  }

  if (ancestorNode->GetAnimatedGeometryRoot() == aAnimatedGeometryRoot) {
    // aAnimatedGeometryRoot already has a node in the tree.
    // This is the common case.
    MOZ_ASSERT(!ancestorThatIsChildOfCommonAncestor);
    if (aRect) {
      ancestorNode->FinishChildrenIntersecting(*aRect);
    } else {
      ancestorNode->FinishAllChildren();
    }
    return;
  }

  // We have found an existing ancestor, but it's a proper ancestor of our
  // animated geometry root.
  // ancestorThatIsChildOfCommonAncestor is the last animated geometry root
  // encountered on the way up from aAnimatedGeometryRoot to ancestorNode.
  MOZ_ASSERT(ancestorThatIsChildOfCommonAncestor);
  MOZ_ASSERT(nsLayoutUtils::IsAncestorFrameCrossDoc(*ancestorThatIsChildOfCommonAncestor, *aAnimatedGeometryRoot));
  MOZ_ASSERT(ancestorThatIsChildOfCommonAncestor->mParentAGR == ancestorNode->GetAnimatedGeometryRoot());

  // ancestorThatIsChildOfCommonAncestor is not in the tree yet!
  MOZ_ASSERT(!mNodes.Get(ancestorThatIsChildOfCommonAncestor));

  // We're about to add a node for ancestorThatIsChildOfCommonAncestor, so we
  // finish all intersecting siblings.
  nsIntRect clip;
  if (IsClippedWithRespectToParentAnimatedGeometryRoot(ancestorThatIsChildOfCommonAncestor, &clip)) {
    ancestorNode->FinishChildrenIntersecting(clip);
  } else {
    ancestorNode->FinishAllChildren();
  }
}

PaintedLayerDataNode*
PaintedLayerDataTree::EnsureNodeFor(AnimatedGeometryRoot* aAnimatedGeometryRoot)
{
  MOZ_ASSERT(aAnimatedGeometryRoot);
  PaintedLayerDataNode* node = mNodes.Get(aAnimatedGeometryRoot);
  if (node) {
    return node;
  }

  AnimatedGeometryRoot* parentAnimatedGeometryRoot = aAnimatedGeometryRoot->mParentAGR;
  if (!parentAnimatedGeometryRoot) {
    MOZ_ASSERT(!mRoot);
    MOZ_ASSERT(*aAnimatedGeometryRoot == Builder()->RootReferenceFrame());
    mRoot = MakeUnique<PaintedLayerDataNode>(*this, nullptr, aAnimatedGeometryRoot);
    node = mRoot.get();
  } else {
    PaintedLayerDataNode* parentNode = EnsureNodeFor(parentAnimatedGeometryRoot);
    MOZ_ASSERT(parentNode);
    node = parentNode->AddChildNodeFor(aAnimatedGeometryRoot);
  }
  MOZ_ASSERT(node);
  mNodes.Put(aAnimatedGeometryRoot, node);
  return node;
}

bool
PaintedLayerDataTree::IsClippedWithRespectToParentAnimatedGeometryRoot(AnimatedGeometryRoot* aAnimatedGeometryRoot,
                                                                       nsIntRect* aOutClip)
{
  nsIScrollableFrame* scrollableFrame = nsLayoutUtils::GetScrollableFrameFor(*aAnimatedGeometryRoot);
  if (!scrollableFrame) {
    return false;
  }
  nsIFrame* scrollFrame = do_QueryFrame(scrollableFrame);
  nsRect scrollPort = scrollableFrame->GetScrollPortRect() + Builder()->ToReferenceFrame(scrollFrame);
  *aOutClip = mContainerState.ScaleToNearestPixels(scrollPort);
  return true;
}

PaintedLayerDataNode*
PaintedLayerDataTree::FindNodeForAncestorAnimatedGeometryRoot(AnimatedGeometryRoot* aAnimatedGeometryRoot,
                                                              AnimatedGeometryRoot** aOutAncestorChild)
{
  if (!aAnimatedGeometryRoot) {
    return nullptr;
  }
  PaintedLayerDataNode* node = mNodes.Get(aAnimatedGeometryRoot);
  if (node) {
    return node;
  }
  *aOutAncestorChild = aAnimatedGeometryRoot;
  return FindNodeForAncestorAnimatedGeometryRoot(aAnimatedGeometryRoot->mParentAGR, aOutAncestorChild);
}

static bool
CanOptimizeAwayPaintedLayer(PaintedLayerData* aData,
                           FrameLayerBuilder* aLayerBuilder)
{
  if (!aLayerBuilder->IsBuildingRetainedLayers()) {
    return false;
  }

  // If there's no painted layer with valid content in it that we can reuse,
  // always create a color or image layer (and potentially throw away an
  // existing completely invalid painted layer).
  if (aData->mLayer->GetValidRegion().IsEmpty()) {
    return true;
  }

  // There is an existing painted layer we can reuse. Throwing it away can make
  // compositing cheaper (see bug 946952), but it might cause us to re-allocate
  // the painted layer frequently due to an animation. So we only discard it if
  // we're in tree compression mode, which is triggered at a low frequency.
  return aLayerBuilder->CheckInLayerTreeCompressionMode();
}

#ifdef DEBUG
static int32_t FindIndexOfLayerIn(nsTArray<NewLayerEntry>& aArray,
                                  Layer* aLayer)
{
  for (uint32_t i = 0; i < aArray.Length(); ++i) {
    if (aArray[i].mLayer == aLayer) {
      return i;
    }
  }
  return -1;
}
#endif

already_AddRefed<Layer>
ContainerState::PrepareImageLayer(PaintedLayerData* aData)
{
  RefPtr<ImageContainer> imageContainer =
    aData->GetContainerForImageLayer(mBuilder);
  if (!imageContainer) {
    return nullptr;
  }

  RefPtr<ImageLayer> imageLayer = CreateOrRecycleImageLayer(aData->mLayer);
  imageLayer->SetContainer(imageContainer);
  aData->mImage->ConfigureLayer(imageLayer, mParameters);
  imageLayer->SetPostScale(mParameters.mXScale,
                           mParameters.mYScale);

  if (aData->mItemClip.HasClip()) {
    ParentLayerIntRect clip =
      ViewAs<ParentLayerPixel>(ScaleToNearestPixels(aData->mItemClip.GetClipRect()));
    clip.MoveBy(ViewAs<ParentLayerPixel>(mParameters.mOffset));
    imageLayer->SetClipRect(Some(clip));
  } else {
    imageLayer->SetClipRect(Nothing());
  }

  FLB_LOG_PAINTED_LAYER_DECISION(aData,
                                 "  Selected image layer=%p\n", imageLayer.get());

  return imageLayer.forget();
}

already_AddRefed<Layer>
ContainerState::PrepareColorLayer(PaintedLayerData* aData)
{
  RefPtr<ColorLayer> colorLayer = CreateOrRecycleColorLayer(aData->mLayer);
  colorLayer->SetColor(Color::FromABGR(aData->mSolidColor));

  // Copy transform
  colorLayer->SetBaseTransform(aData->mLayer->GetBaseTransform());
  colorLayer->SetPostScale(aData->mLayer->GetPostXScale(),
                           aData->mLayer->GetPostYScale());

  nsIntRect visibleRect = aData->mVisibleRegion.GetBounds();
  visibleRect.MoveBy(-GetTranslationForPaintedLayer(aData->mLayer));
  colorLayer->SetBounds(visibleRect);
  colorLayer->SetClipRect(Nothing());

  FLB_LOG_PAINTED_LAYER_DECISION(aData,
                                 "  Selected color layer=%p\n", colorLayer.get());

  return colorLayer.forget();
}

static void
SetBackfaceHiddenForLayer(bool aBackfaceHidden, Layer* aLayer)
{
  if (aBackfaceHidden) {
    aLayer->SetContentFlags(aLayer->GetContentFlags() |
                            Layer::CONTENT_BACKFACE_HIDDEN);
  } else {
    aLayer->SetContentFlags(aLayer->GetContentFlags() &
                            ~Layer::CONTENT_BACKFACE_HIDDEN);
  }
}

template<typename FindOpaqueBackgroundColorCallbackType>
void ContainerState::FinishPaintedLayerData(PaintedLayerData& aData, FindOpaqueBackgroundColorCallbackType aFindOpaqueBackgroundColor)
{
  PaintedLayerData* data = &aData;

  if (!data->mLayer) {
    // No layer was recycled, so we create a new one.
    RefPtr<PaintedLayer> paintedLayer = CreatePaintedLayer(data);
    data->mLayer = paintedLayer;

    NS_ASSERTION(FindIndexOfLayerIn(mNewChildLayers, paintedLayer) < 0,
                 "Layer already in list???");
    mNewChildLayers[data->mNewChildLayersIndex].mLayer = paintedLayer.forget();
  }

  for (auto& item : data->mAssignedDisplayItems) {
    MOZ_ASSERT(item.mItem->GetType() != TYPE_LAYER_EVENT_REGIONS);

    InvalidateForLayerChange(item.mItem, data->mLayer);
    mLayerBuilder->AddPaintedDisplayItem(data, item.mItem, item.mClip,
                                         *this, item.mLayerState,
                                         data->mAnimatedGeometryRootOffset);
  }

  NewLayerEntry* newLayerEntry = &mNewChildLayers[data->mNewChildLayersIndex];

  RefPtr<Layer> layer;
  bool canOptimizeToImageLayer = data->CanOptimizeToImageLayer(mBuilder);

  FLB_LOG_PAINTED_LAYER_DECISION(data, "Selecting layer for pld=%p\n", data);
  FLB_LOG_PAINTED_LAYER_DECISION(data, "  Solid=%i, hasImage=%c, canOptimizeAwayPaintedLayer=%i\n",
          data->mIsSolidColorInVisibleRegion, canOptimizeToImageLayer ? 'y' : 'n',
          CanOptimizeAwayPaintedLayer(data, mLayerBuilder));

  if ((data->mIsSolidColorInVisibleRegion || canOptimizeToImageLayer) &&
      CanOptimizeAwayPaintedLayer(data, mLayerBuilder)) {
    NS_ASSERTION(!(data->mIsSolidColorInVisibleRegion && canOptimizeToImageLayer),
                 "Can't be a solid color as well as an image!");

    layer = canOptimizeToImageLayer ? PrepareImageLayer(data)
                                    : PrepareColorLayer(data);

    if (layer) {
      NS_ASSERTION(FindIndexOfLayerIn(mNewChildLayers, layer) < 0,
                   "Layer already in list???");
      NS_ASSERTION(newLayerEntry->mLayer == data->mLayer,
                   "Painted layer at wrong index");
      // Store optimized layer in reserved slot
      NewLayerEntry* paintedLayerEntry = newLayerEntry;
      newLayerEntry = &mNewChildLayers[data->mNewChildLayersIndex + 1];
      NS_ASSERTION(!newLayerEntry->mLayer, "Slot already occupied?");
      newLayerEntry->mLayer = layer;
      newLayerEntry->mAnimatedGeometryRoot = data->mAnimatedGeometryRoot;
      newLayerEntry->mASR = paintedLayerEntry->mASR;
      newLayerEntry->mClipChain = paintedLayerEntry->mClipChain;
      newLayerEntry->mScrollMetadataASR = paintedLayerEntry->mScrollMetadataASR;

      // Hide the PaintedLayer. We leave it in the layer tree so that we
      // can find and recycle it later.
      ParentLayerIntRect emptyRect;
      data->mLayer->SetClipRect(Some(emptyRect));
      data->mLayer->SetVisibleRegion(LayerIntRegion());
      data->mLayer->InvalidateRegion(data->mLayer->GetValidRegion().GetBounds());
      data->mLayer->SetEventRegions(EventRegions());

      for (auto& item : data->mAssignedDisplayItems) {
        mLayerBuilder->StoreOptimizedLayerForFrame(item.mItem, layer);
      }
    }
  }

  if (!layer) {
    // We couldn't optimize to an image layer or a color layer above.
    layer = data->mLayer;
    layer->SetClipRect(Nothing());
    FLB_LOG_PAINTED_LAYER_DECISION(data, "  Selected painted layer=%p\n", layer.get());
  }

  if (mLayerBuilder->IsBuildingRetainedLayers()) {
    newLayerEntry->mVisibleRegion = data->mVisibleRegion;
    newLayerEntry->mOpaqueRegion = data->mOpaqueRegion;
    newLayerEntry->mHideAllLayersBelow = data->mHideAllLayersBelow;
    newLayerEntry->mOpaqueForAnimatedGeometryRootParent = data->mOpaqueForAnimatedGeometryRootParent;
  } else {
    SetOuterVisibleRegionForLayer(layer, data->mVisibleRegion);
  }

#ifdef MOZ_DUMP_PAINTING
  if (!data->mLog.IsEmpty()) {
    if (PaintedLayerData* containingPld = mLayerBuilder->GetContainingPaintedLayerData()) {
      containingPld->mLayer->AddExtraDumpInfo(nsCString(data->mLog));
    } else {
      layer->AddExtraDumpInfo(nsCString(data->mLog));
    }
  }
#endif

  nsIntRegion transparentRegion;
  transparentRegion.Sub(data->mVisibleRegion, data->mOpaqueRegion);
  bool isOpaque = transparentRegion.IsEmpty();
  // For translucent PaintedLayers, try to find an opaque background
  // color that covers the entire area beneath it so we can pull that
  // color into this layer to make it opaque.
  if (layer == data->mLayer) {
    nscolor backgroundColor = NS_RGBA(0,0,0,0);
    if (!isOpaque) {
      backgroundColor = aFindOpaqueBackgroundColor();
      if (NS_GET_A(backgroundColor) == 255) {
        isOpaque = true;
      }
    }

    // Store the background color
    PaintedDisplayItemLayerUserData* userData =
      GetPaintedDisplayItemLayerUserData(data->mLayer);
    NS_ASSERTION(userData, "where did our user data go?");
    if (userData->mForcedBackgroundColor != backgroundColor) {
      // Invalidate the entire target PaintedLayer since we're changing
      // the background color
#ifdef MOZ_DUMP_PAINTING
      if (nsLayoutUtils::InvalidationDebuggingIsEnabled()) {
        printf_stderr("Forced background color has changed from #%08X to #%08X on layer %p\n",
                      userData->mForcedBackgroundColor, backgroundColor, data->mLayer);
        nsAutoCString str;
        AppendToString(str, data->mLayer->GetValidRegion());
        printf_stderr("Invalidating layer %p: %s\n", data->mLayer, str.get());
      }
#endif
      data->mLayer->InvalidateRegion(data->mLayer->GetValidRegion());
    }
    userData->mForcedBackgroundColor = backgroundColor;

    userData->mFontSmoothingBackgroundColor = data->mFontSmoothingBackgroundColor;

    // use a mask layer for rounded rect clipping.
    // data->mCommonClipCount may be -1 if we haven't put any actual
    // drawable items in this layer (i.e. it's only catching events).
    int32_t commonClipCount;
    commonClipCount = std::max(0, data->mCommonClipCount);
    SetupMaskLayer(layer, data->mItemClip, commonClipCount);
    // copy commonClipCount to the entry
    FrameLayerBuilder::PaintedLayerItemsEntry* entry = mLayerBuilder->
      GetPaintedLayerItemsEntry(static_cast<PaintedLayer*>(layer.get()));
    entry->mCommonClipCount = commonClipCount;
  } else {
    // mask layer for image and color layers
    SetupMaskLayer(layer, data->mItemClip);
  }

  uint32_t flags = 0;
  nsIWidget* widget = mContainerReferenceFrame->PresContext()->GetRootWidget();
  // See bug 941095. Not quite ready to disable this.
  bool hidpi = false && widget && widget->GetDefaultScale().scale >= 2;
  if (hidpi) {
    flags |= Layer::CONTENT_DISABLE_SUBPIXEL_AA;
  }
  if (isOpaque && !data->mForceTransparentSurface) {
    flags |= Layer::CONTENT_OPAQUE;
  } else if (data->mNeedComponentAlpha && !hidpi) {
    flags |= Layer::CONTENT_COMPONENT_ALPHA;
  }
  if (data->mDisableFlattening) {
    flags |= Layer::CONTENT_DISABLE_FLATTENING;
  }
  layer->SetContentFlags(flags);

  PaintedLayerData* containingPaintedLayerData =
     mLayerBuilder->GetContainingPaintedLayerData();
  // If we're building layers for an inactive layer, the event regions are
  // clipped to the inactive layer's clip prior to being combined into the
  // event regions of the containing PLD.
  // For the dispatch-to-content and maybe-hit regions, rounded corners on
  // the clip are ignored, since these are approximate regions. For the
  // remaining regions, rounded corners in the clip cause the region to
  // be combined into the corresponding "imprecise" region of the
  // containing's PLD (e.g. the maybe-hit region instead of the hit region).
  const DisplayItemClip* inactiveLayerClip = mLayerBuilder->GetInactiveLayerClip();
  if (containingPaintedLayerData) {
    if (!data->mDispatchToContentHitRegion.GetBounds().IsEmpty()) {
      nsRect rect = nsLayoutUtils::TransformFrameRectToAncestor(
        mContainerReferenceFrame,
        data->mDispatchToContentHitRegion.GetBounds(),
        containingPaintedLayerData->mReferenceFrame);
      if (inactiveLayerClip) {
        rect = inactiveLayerClip->ApplyNonRoundedIntersection(rect);
      }
      containingPaintedLayerData->mDispatchToContentHitRegion.Or(
        containingPaintedLayerData->mDispatchToContentHitRegion, rect);
    }
    if (!data->mMaybeHitRegion.GetBounds().IsEmpty()) {
      nsRect rect = nsLayoutUtils::TransformFrameRectToAncestor(
        mContainerReferenceFrame,
        data->mMaybeHitRegion.GetBounds(),
        containingPaintedLayerData->mReferenceFrame);
      if (inactiveLayerClip) {
        rect = inactiveLayerClip->ApplyNonRoundedIntersection(rect);
      }
      containingPaintedLayerData->mMaybeHitRegion.Or(
        containingPaintedLayerData->mMaybeHitRegion, rect);
      containingPaintedLayerData->mMaybeHitRegion.SimplifyOutward(8);
    }
    Maybe<Matrix4x4> matrixCache;
    nsLayoutUtils::TransformToAncestorAndCombineRegions(
      data->mHitRegion,
      mContainerReferenceFrame,
      containingPaintedLayerData->mReferenceFrame,
      &containingPaintedLayerData->mHitRegion,
      &containingPaintedLayerData->mMaybeHitRegion,
      &matrixCache,
      inactiveLayerClip);
    // See the comment in nsDisplayList::AddFrame, where the touch action regions
    // are handled. The same thing applies here.
    bool alreadyHadRegions =
        !containingPaintedLayerData->mNoActionRegion.IsEmpty() ||
        !containingPaintedLayerData->mHorizontalPanRegion.IsEmpty() ||
        !containingPaintedLayerData->mVerticalPanRegion.IsEmpty();
    nsLayoutUtils::TransformToAncestorAndCombineRegions(
      data->mNoActionRegion,
      mContainerReferenceFrame,
      containingPaintedLayerData->mReferenceFrame,
      &containingPaintedLayerData->mNoActionRegion,
      &containingPaintedLayerData->mDispatchToContentHitRegion,
      &matrixCache,
      inactiveLayerClip);
    nsLayoutUtils::TransformToAncestorAndCombineRegions(
      data->mHorizontalPanRegion,
      mContainerReferenceFrame,
      containingPaintedLayerData->mReferenceFrame,
      &containingPaintedLayerData->mHorizontalPanRegion,
      &containingPaintedLayerData->mDispatchToContentHitRegion,
      &matrixCache,
      inactiveLayerClip);
    nsLayoutUtils::TransformToAncestorAndCombineRegions(
      data->mVerticalPanRegion,
      mContainerReferenceFrame,
      containingPaintedLayerData->mReferenceFrame,
      &containingPaintedLayerData->mVerticalPanRegion,
      &containingPaintedLayerData->mDispatchToContentHitRegion,
      &matrixCache,
      inactiveLayerClip);
    if (alreadyHadRegions) {
      containingPaintedLayerData->mDispatchToContentHitRegion.OrWith(
        containingPaintedLayerData->CombinedTouchActionRegion());
    }
  } else {
    EventRegions regions;
    regions.mHitRegion = ScaleRegionToOutsidePixels(data->mHitRegion);
    regions.mNoActionRegion = ScaleRegionToOutsidePixels(data->mNoActionRegion);
    regions.mHorizontalPanRegion = ScaleRegionToOutsidePixels(data->mHorizontalPanRegion);
    regions.mVerticalPanRegion = ScaleRegionToOutsidePixels(data->mVerticalPanRegion);
    // Points whose hit-region status we're not sure about need to be dispatched
    // to the content thread. If a point is in both maybeHitRegion and hitRegion
    // then it's not a "maybe" any more, and doesn't go into the dispatch-to-
    // content region.
    nsIntRegion maybeHitRegion = ScaleRegionToOutsidePixels(data->mMaybeHitRegion);
    regions.mDispatchToContentHitRegion.Sub(maybeHitRegion, regions.mHitRegion);
    regions.mDispatchToContentHitRegion.OrWith(
        ScaleRegionToOutsidePixels(data->mDispatchToContentHitRegion));
    regions.mHitRegion.OrWith(maybeHitRegion);

    Matrix mat = layer->GetTransform().As2D();
    mat.Invert();
    regions.ApplyTranslationAndScale(mat._31, mat._32, mat._11, mat._22);

    layer->SetEventRegions(regions);
  }

  SetBackfaceHiddenForLayer(data->mBackfaceHidden, data->mLayer);
  if (layer != data->mLayer) {
    SetBackfaceHiddenForLayer(data->mBackfaceHidden, layer);
  }
}

static bool
IsItemAreaInWindowOpaqueRegion(nsDisplayListBuilder* aBuilder,
                               nsDisplayItem* aItem,
                               const nsRect& aComponentAlphaBounds)
{
  if (!aItem->Frame()->PresContext()->IsChrome()) {
    // Assume that Web content is always in the window opaque region.
    return true;
  }
  if (aItem->ReferenceFrame() != aBuilder->RootReferenceFrame()) {
    // aItem is probably in some transformed subtree.
    // We're not going to bother figuring out where this landed, we're just
    // going to assume it might have landed over a transparent part of
    // the window.
    return false;
  }
  return aBuilder->GetWindowOpaqueRegion().Contains(aComponentAlphaBounds);
}

void
PaintedLayerData::Accumulate(ContainerState* aState,
                            nsDisplayItem* aItem,
                            const nsIntRect& aVisibleRect,
                            const DisplayItemClip& aClip,
                            LayerState aLayerState,
                            nsDisplayList* aList)
{
  FLB_LOG_PAINTED_LAYER_DECISION(this, "Accumulating dp=%s(%p), f=%p against pld=%p\n", aItem->Name(), aItem, aItem->Frame(), this);

  if (aState->mBuilder->NeedToForceTransparentSurfaceForItem(aItem)) {
    mForceTransparentSurface = true;
  }
  if (aState->mParameters.mDisableSubpixelAntialiasingInDescendants) {
    // Disable component alpha.
    // Note that the transform (if any) on the PaintedLayer is always an integer translation so
    // we don't have to factor that in here.
    aItem->DisableComponentAlpha();
  }

  bool clipMatches = mItemClip == aClip;
  mItemClip = aClip;

  mAssignedDisplayItems.AppendElement(AssignedDisplayItem(aItem, aClip, aLayerState));

  if (!mIsSolidColorInVisibleRegion && mOpaqueRegion.Contains(aVisibleRect) &&
      mVisibleRegion.Contains(aVisibleRect) && !mImage) {
    // A very common case! Most pages have a PaintedLayer with the page
    // background (opaque) visible and most or all of the page content over the
    // top of that background.
    // The rest of this method won't do anything. mVisibleRegion and mOpaqueRegion
    // don't need updating. mVisibleRegion contains aVisibleRect already,
    // mOpaqueRegion contains aVisibleRect and therefore whatever the opaque
    // region of the item is. mVisibleRegion must contain mOpaqueRegion
    // and therefore aVisibleRect.
    return;
  }

  nsIntRegion opaquePixels = aState->ComputeOpaqueRect(aItem,
            mAnimatedGeometryRoot, mASR, aClip, aList,
            &mHideAllLayersBelow, &mOpaqueForAnimatedGeometryRootParent);
  opaquePixels.AndWith(aVisibleRect);

  /* Mark as available for conversion to image layer if this is a nsDisplayImage and
   * it's the only thing visible in this layer.
   */
  if (nsIntRegion(aVisibleRect).Contains(mVisibleRegion) &&
      opaquePixels.Contains(mVisibleRegion) &&
      aItem->SupportsOptimizingToImage()) {
    mImage = static_cast<nsDisplayImageContainer*>(aItem);
    FLB_LOG_PAINTED_LAYER_DECISION(this, "  Tracking image: nsDisplayImageContainer covers the layer\n");
  } else if (mImage) {
    FLB_LOG_PAINTED_LAYER_DECISION(this, "  No longer tracking image\n");
    mImage = nullptr;
  }

  bool isFirstVisibleItem = mVisibleRegion.IsEmpty();
  if (isFirstVisibleItem) {
    nscolor fontSmoothingBGColor;
    if (aItem->ProvidesFontSmoothingBackgroundColor(&fontSmoothingBGColor)) {
      mFontSmoothingBackgroundColor = fontSmoothingBGColor;
    }
  }

  Maybe<nscolor> uniformColor = aItem->IsUniform(aState->mBuilder);

  // Some display items have to exist (so they can set forceTransparentSurface
  // below) but don't draw anything. They'll return true for isUniform but
  // a color with opacity 0.
  if (!uniformColor || NS_GET_A(*uniformColor) > 0) {
    // Make sure that the visible area is covered by uniform pixels. In
    // particular this excludes cases where the edges of the item are not
    // pixel-aligned (thus the item will not be truly uniform).
    if (uniformColor) {
      bool snap;
      nsRect bounds = aItem->GetBounds(aState->mBuilder, &snap);
      if (!aState->ScaleToInsidePixels(bounds, snap).Contains(aVisibleRect)) {
        uniformColor = Nothing();
        FLB_LOG_PAINTED_LAYER_DECISION(this, "  Display item does not cover the visible rect\n");
      }
    }
    if (uniformColor) {
      if (isFirstVisibleItem) {
        // This color is all we have
        mSolidColor = *uniformColor;
        mIsSolidColorInVisibleRegion = true;
      } else if (mIsSolidColorInVisibleRegion &&
                 mVisibleRegion.IsEqual(nsIntRegion(aVisibleRect)) &&
                 clipMatches) {
        // we can just blend the colors together
        mSolidColor = NS_ComposeColors(mSolidColor, *uniformColor);
      } else {
        FLB_LOG_PAINTED_LAYER_DECISION(this, "  Layer not a solid color: Can't blend colors togethers\n");
        mIsSolidColorInVisibleRegion = false;
      }
    } else {
      FLB_LOG_PAINTED_LAYER_DECISION(this, "  Layer is not a solid color: Display item is not uniform over the visible bound\n");
      mIsSolidColorInVisibleRegion = false;
    }

    mVisibleRegion.Or(mVisibleRegion, aVisibleRect);
    mVisibleRegion.SimplifyOutward(4);
  }

  if (!opaquePixels.IsEmpty()) {
    for (auto iter = opaquePixels.RectIter(); !iter.Done(); iter.Next()) {
      // We don't use SimplifyInward here since it's not defined exactly
      // what it will discard. For our purposes the most important case
      // is a large opaque background at the bottom of z-order (e.g.,
      // a canvas background), so we need to make sure that the first rect
      // we see doesn't get discarded.
      nsIntRegion tmp;
      tmp.Or(mOpaqueRegion, iter.Get());
       // Opaque display items in chrome documents whose window is partially
       // transparent are always added to the opaque region. This helps ensure
       // that we get as much subpixel-AA as possible in the chrome.
       if (tmp.GetNumRects() <= 4 || aItem->Frame()->PresContext()->IsChrome()) {
        mOpaqueRegion = Move(tmp);
      }
    }
  }

  if (!aState->mParameters.mDisableSubpixelAntialiasingInDescendants) {
    nsRect componentAlpha = aItem->GetComponentAlphaBounds(aState->mBuilder);
    if (!componentAlpha.IsEmpty()) {
      nsIntRect componentAlphaRect =
        aState->ScaleToOutsidePixels(componentAlpha, false).Intersect(aVisibleRect);
      if (!mOpaqueRegion.Contains(componentAlphaRect)) {
        if (IsItemAreaInWindowOpaqueRegion(aState->mBuilder, aItem,
              componentAlpha.Intersect(aItem->GetVisibleRect()))) {
          mNeedComponentAlpha = true;
        } else {
          aItem->DisableComponentAlpha();
        }
      }
    }
  }

  // Ensure animated text does not get flattened, even if it forces other
  // content in the container to be layerized. The content backend might
  // not support subpixel positioning of text that animated transforms can
  // generate. bug 633097
  if (aState->mParameters.mInActiveTransformedSubtree &&
       (mNeedComponentAlpha ||
         !aItem->GetComponentAlphaBounds(aState->mBuilder).IsEmpty())) {
    mDisableFlattening = true;
  }
}

nsRegion
PaintedLayerData::CombinedTouchActionRegion()
{
  nsRegion result;
  result.Or(mHorizontalPanRegion, mVerticalPanRegion);
  result.OrWith(mNoActionRegion);
  return result;
}

void
PaintedLayerData::AccumulateEventRegions(ContainerState* aState, nsDisplayLayerEventRegions* aEventRegions)
{
  FLB_LOG_PAINTED_LAYER_DECISION(this, "Accumulating event regions %p against pld=%p\n", aEventRegions, this);

  mHitRegion.OrWith(aEventRegions->HitRegion());
  mMaybeHitRegion.OrWith(aEventRegions->MaybeHitRegion());
  mDispatchToContentHitRegion.OrWith(aEventRegions->DispatchToContentHitRegion());

  // See the comment in nsDisplayList::AddFrame, where the touch action regions
  // are handled. The same thing applies here.
  bool alreadyHadRegions = !mNoActionRegion.IsEmpty() ||
      !mHorizontalPanRegion.IsEmpty() ||
      !mVerticalPanRegion.IsEmpty();
  mNoActionRegion.OrWith(aEventRegions->NoActionRegion());
  mHorizontalPanRegion.OrWith(aEventRegions->HorizontalPanRegion());
  mVerticalPanRegion.OrWith(aEventRegions->VerticalPanRegion());
  if (alreadyHadRegions) {
    mDispatchToContentHitRegion.OrWith(CombinedTouchActionRegion());
  }

  // Avoid quadratic performance as a result of the region growing to include
  // and arbitrarily large number of rects, which can happen on some pages.
  mMaybeHitRegion.SimplifyOutward(8);

  // Calculate scaled versions of the bounds of mHitRegion and mMaybeHitRegion
  // for quick access in FindPaintedLayerFor().
  mScaledHitRegionBounds = aState->ScaleToOutsidePixels(mHitRegion.GetBounds());
  mScaledMaybeHitRegionBounds = aState->ScaleToOutsidePixels(mMaybeHitRegion.GetBounds());
}

PaintedLayerData
ContainerState::NewPaintedLayerData(nsDisplayItem* aItem,
                                    AnimatedGeometryRoot* aAnimatedGeometryRoot,
                                    const ActiveScrolledRoot* aASR,
                                    const DisplayItemClipChain* aClipChain,
                                    const ActiveScrolledRoot* aScrollMetadataASR,
                                    const nsPoint& aTopLeft)
{
  PaintedLayerData data;
  data.mAnimatedGeometryRoot = aAnimatedGeometryRoot;
  data.mASR = aASR;
  data.mClipChain = aClipChain;
  data.mAnimatedGeometryRootOffset = aTopLeft;
  data.mReferenceFrame = aItem->ReferenceFrame();
  data.mBackfaceHidden = aItem->Frame()->In3DContextAndBackfaceIsHidden();

  data.mNewChildLayersIndex = mNewChildLayers.Length();
  NewLayerEntry* newLayerEntry = mNewChildLayers.AppendElement();
  newLayerEntry->mAnimatedGeometryRoot = aAnimatedGeometryRoot;
  newLayerEntry->mASR = aASR;
  newLayerEntry->mScrollMetadataASR = aScrollMetadataASR;
  newLayerEntry->mClipChain = aClipChain;
  // newLayerEntry->mOpaqueRegion is filled in later from
  // paintedLayerData->mOpaqueRegion, if necessary.

  // Allocate another entry for this layer's optimization to ColorLayer/ImageLayer
  mNewChildLayers.AppendElement();

  return data;
}

#ifdef MOZ_DUMP_PAINTING
static void
DumpPaintedImage(nsDisplayItem* aItem, SourceSurface* aSurface)
{
  nsCString string(aItem->Name());
  string.Append('-');
  string.AppendInt((uint64_t)aItem);
  fprintf_stderr(gfxUtils::sDumpPaintFile, "<script>array[\"%s\"]=\"", string.BeginReading());
  gfxUtils::DumpAsDataURI(aSurface, gfxUtils::sDumpPaintFile);
  fprintf_stderr(gfxUtils::sDumpPaintFile, "\";</script>\n");
}
#endif

static void
PaintInactiveLayer(nsDisplayListBuilder* aBuilder,
                   LayerManager* aManager,
                   nsDisplayItem* aItem,
                   gfxContext* aContext,
                   nsRenderingContext* aCtx)
{
  // This item has an inactive layer. Render it to a PaintedLayer
  // using a temporary BasicLayerManager.
  BasicLayerManager* basic = static_cast<BasicLayerManager*>(aManager);
  RefPtr<gfxContext> context = aContext;
#ifdef MOZ_DUMP_PAINTING
  int32_t appUnitsPerDevPixel = AppUnitsPerDevPixel(aItem);
  nsIntRect itemVisibleRect =
    aItem->GetVisibleRect().ToOutsidePixels(appUnitsPerDevPixel);

  RefPtr<DrawTarget> tempDT;
  if (gfxEnv::DumpPaint()) {
    tempDT = gfxPlatform::GetPlatform()->CreateOffscreenContentDrawTarget(
                                      itemVisibleRect.Size(),
                                      SurfaceFormat::B8G8R8A8);
    if (tempDT) {
      context = gfxContext::CreateOrNull(tempDT);
      if (!context) {
        // Leave this as crash, it's in the debugging code, we want to know
        gfxDevCrash(LogReason::InvalidContext) << "PaintInactive context problem " << gfx::hexa(tempDT);
        return;
      }
      context->SetMatrix(gfxMatrix::Translation(-itemVisibleRect.x,
                                                -itemVisibleRect.y));
    }
  }
#endif
  basic->BeginTransaction();
  basic->SetTarget(context);

  if (aItem->GetType() == TYPE_MASK) {
    static_cast<nsDisplayMask*>(aItem)->PaintAsLayer(aBuilder, aCtx, basic);
    if (basic->InTransaction()) {
      basic->AbortTransaction();
    }
  } else if (aItem->GetType() == TYPE_FILTER){
    static_cast<nsDisplayFilter*>(aItem)->PaintAsLayer(aBuilder, aCtx, basic);
    if (basic->InTransaction()) {
      basic->AbortTransaction();
    }
  } else {
    basic->EndTransaction(FrameLayerBuilder::DrawPaintedLayer, aBuilder);
  }
  FrameLayerBuilder *builder = static_cast<FrameLayerBuilder*>(basic->GetUserData(&gLayerManagerLayerBuilder));
  if (builder) {
    builder->DidEndTransaction();
  }

  basic->SetTarget(nullptr);

#ifdef MOZ_DUMP_PAINTING
  if (gfxEnv::DumpPaint() && tempDT) {
    RefPtr<SourceSurface> surface = tempDT->Snapshot();
    DumpPaintedImage(aItem, surface);

    DrawTarget* drawTarget = aContext->GetDrawTarget();
    Rect rect(itemVisibleRect.x, itemVisibleRect.y,
              itemVisibleRect.width, itemVisibleRect.height);
    drawTarget->DrawSurface(surface, rect, Rect(Point(0,0), rect.Size()));

    aItem->SetPainted();
  }
#endif
}

/**
 * Chooses a single active scrolled root for the entire display list, used
 * when we are flattening layers.
 */
bool
ContainerState::ChooseAnimatedGeometryRoot(const nsDisplayList& aList,
                                           AnimatedGeometryRoot** aAnimatedGeometryRoot,
                                           const ActiveScrolledRoot** aASR)
{
  for (nsDisplayItem* item = aList.GetBottom(); item; item = item->GetAbove()) {
    LayerState layerState = item->GetLayerState(mBuilder, mManager, mParameters);
    // Don't use an item that won't be part of any PaintedLayers to pick the
    // active scrolled root.
    if (layerState == LAYER_ACTIVE_FORCE) {
      continue;
    }

    // Try using the actual active scrolled root of the backmost item, as that
    // should result in the least invalidation when scrolling.
    *aAnimatedGeometryRoot = item->GetAnimatedGeometryRoot();
    *aASR = item->GetActiveScrolledRoot();
    return true;
  }
  return false;
}

nsRect
ContainerState::GetDisplayPortForAnimatedGeometryRoot(AnimatedGeometryRoot* aAnimatedGeometryRoot)
{
  if (mLastDisplayPortAGR == aAnimatedGeometryRoot) {
    return mLastDisplayPortRect;
  }

  mLastDisplayPortAGR = aAnimatedGeometryRoot;

  nsIScrollableFrame* sf = nsLayoutUtils::GetScrollableFrameFor(*aAnimatedGeometryRoot);
  if (sf == nullptr || nsLayoutUtils::UsesAsyncScrolling(*aAnimatedGeometryRoot)) {
    mLastDisplayPortRect = nsRect();
    return mLastDisplayPortRect;
  }

  bool usingDisplayport =
    nsLayoutUtils::GetDisplayPort((*aAnimatedGeometryRoot)->GetContent(), &mLastDisplayPortRect,
                                  RelativeTo::ScrollFrame);
  if (!usingDisplayport) {
    // No async scrolling, so all that matters is that the layer contents
    // cover the scrollport.
    mLastDisplayPortRect = sf->GetScrollPortRect();
  }
  nsIFrame* scrollFrame = do_QueryFrame(sf);
  mLastDisplayPortRect += scrollFrame->GetOffsetToCrossDoc(mContainerReferenceFrame);
  return mLastDisplayPortRect;
}

nsIntRegion
ContainerState::ComputeOpaqueRect(nsDisplayItem* aItem,
                                  AnimatedGeometryRoot* aAnimatedGeometryRoot,
                                  const ActiveScrolledRoot* aASR,
                                  const DisplayItemClip& aClip,
                                  nsDisplayList* aList,
                                  bool* aHideAllLayersBelow,
                                  bool* aOpaqueForAnimatedGeometryRootParent)
{
  bool snapOpaque;
  nsRegion opaque = aItem->GetOpaqueRegion(mBuilder, &snapOpaque);
  if (opaque.IsEmpty()) {
    return nsIntRegion();
  }

  nsIntRegion opaquePixels;
  nsRegion opaqueClipped;
  for (auto iter = opaque.RectIter(); !iter.Done(); iter.Next()) {
    opaqueClipped.Or(opaqueClipped,
                     aClip.ApproximateIntersectInward(iter.Get()));
  }
  if (aAnimatedGeometryRoot == mContainerAnimatedGeometryRoot &&
      aASR == mContainerASR &&
      opaqueClipped.Contains(mContainerBounds)) {
    *aHideAllLayersBelow = true;
    aList->SetIsOpaque();
  }
  // Add opaque areas to the "exclude glass" region. Only do this when our
  // container layer is going to be the rootmost layer, otherwise transforms
  // etc will mess us up (and opaque contributions from other containers are
  // not needed).
  if (!nsLayoutUtils::GetCrossDocParentFrame(mContainerFrame)) {
    mBuilder->AddWindowOpaqueRegion(opaqueClipped);
  }
  opaquePixels = ScaleRegionToInsidePixels(opaqueClipped, snapOpaque);

  if (IsInInactiveLayer()) {
    return opaquePixels;
  }

  const nsRect& displayport =
    GetDisplayPortForAnimatedGeometryRoot(aAnimatedGeometryRoot);
  if (!displayport.IsEmpty() &&
      opaquePixels.Contains(ScaleRegionToNearestPixels(displayport))) {
    *aOpaqueForAnimatedGeometryRootParent = true;
  }
  return opaquePixels;
}

Maybe<size_t>
ContainerState::SetupMaskLayerForScrolledClip(Layer* aLayer,
                                              const DisplayItemClip& aClip)
{
  if (aClip.GetRoundedRectCount() > 0) {
    Maybe<size_t> maskLayerIndex = Some(aLayer->GetAncestorMaskLayerCount());
    if (RefPtr<Layer> maskLayer = CreateMaskLayer(aLayer, aClip, maskLayerIndex,
                                                  aClip.GetRoundedRectCount())) {
      aLayer->AddAncestorMaskLayer(maskLayer);
      return maskLayerIndex;
    }
    // Fall through to |return Nothing()|.
  }
  return Nothing();
}

static const ActiveScrolledRoot*
GetASRForPerspective(const ActiveScrolledRoot* aASR, nsIFrame* aPerspectiveFrame)
{
  for (const ActiveScrolledRoot* asr = aASR; asr; asr = asr->mParent) {
    nsIFrame* scrolledFrame = asr->mScrollableFrame->GetScrolledFrame();
    if (nsLayoutUtils::IsAncestorFrameCrossDoc(scrolledFrame, aPerspectiveFrame)) {
      return asr;
    }
  }
  return nullptr;
}

void
ContainerState::SetupMaskLayerForCSSMask(Layer* aLayer,
                                         nsDisplayMask* aMaskItem)
{
  MOZ_ASSERT(mManager->IsCompositingCheap());

  RefPtr<ImageLayer> maskLayer =
    CreateOrRecycleMaskImageLayerFor(MaskLayerKey(aLayer, Nothing()),
      [](Layer* aMaskLayer)
      {
        aMaskLayer->SetUserData(&gCSSMaskLayerUserData,
                                new CSSMaskLayerUserData());
      }
    );

  CSSMaskLayerUserData* oldUserData =
    static_cast<CSSMaskLayerUserData*>(maskLayer->GetUserData(&gCSSMaskLayerUserData));

  bool snap;
  nsRect bounds = aMaskItem->GetBounds(mBuilder, &snap);
  nsIntRect itemRect = ScaleToOutsidePixels(bounds, snap);

  // Setup mask layer offset.
  // We do not repaint mask for mask position change, so update base transform
  // each time is required.
  Matrix4x4 matrix;
  matrix.PreTranslate(itemRect.x, itemRect.y, 0);
  matrix.PreTranslate(mParameters.mOffset.x, mParameters.mOffset.y, 0);
  maskLayer->SetBaseTransform(matrix);

  nsPoint maskLayerOffset = aMaskItem->ToReferenceFrame() - bounds.TopLeft();
    
  CSSMaskLayerUserData newUserData(aMaskItem->Frame(), itemRect, maskLayerOffset);
  nsRect dirtyRect;
  if (!aMaskItem->IsInvalid(dirtyRect) && *oldUserData == newUserData) {
    aLayer->SetMaskLayer(maskLayer);
    return;
  }

  int32_t maxSize = mManager->GetMaxTextureSize();
  IntSize surfaceSize(std::min(itemRect.width, maxSize),
                      std::min(itemRect.height, maxSize));

  if (surfaceSize.IsEmpty()) {
    // Return early if we know that the size of this mask surface is empty.
    return;
  }

  MaskImageData imageData(surfaceSize, mManager);
  RefPtr<DrawTarget> dt = imageData.CreateDrawTarget();
  if (!dt || !dt->IsValid()) {
    NS_WARNING("Could not create DrawTarget for mask layer.");
    return;
  }

  RefPtr<gfxContext> maskCtx = gfxContext::CreateOrNull(dt);
  maskCtx->SetMatrix(gfxMatrix::Translation(-itemRect.TopLeft()));
  maskCtx->Multiply(gfxMatrix::Scaling(mParameters.mXScale, mParameters.mYScale));

  bool isPaintFinished = aMaskItem->PaintMask(mBuilder, maskCtx);

  RefPtr<ImageContainer> imgContainer =
    imageData.CreateImageAndImageContainer();
  if (!imgContainer) {
    return;
  }
  maskLayer->SetContainer(imgContainer);

  if (isPaintFinished) {
    *oldUserData = Move(newUserData);
  }
  aLayer->SetMaskLayer(maskLayer);
}

<<<<<<< HEAD
static nsDisplayItem*
MergeItems(nsDisplayListBuilder* aBuilder,
           nsTArray<nsDisplayItem*>& aMergedItems)
{
  nsDisplayItem* merged = nullptr;

  // Clone the last item in the aMergedItems list and merge the items into it.
  for (nsDisplayItem* item : Reversed(aMergedItems)) {
    MOZ_ASSERT(item);

    if (!merged) {
      merged = item->Clone(aBuilder);
      MOZ_ASSERT(merged);

      aBuilder->AddTemporaryItem(merged);
    } else {
      merged->Merge(item);
    }

    merged->MergeDisplayListFromItem(aBuilder, item);
  }

  return merged;
=======
static bool
IsScrollThumbLayer(nsDisplayItem* aItem)
{
  return aItem->GetType() == nsDisplayItem::TYPE_OWN_LAYER &&
         static_cast<nsDisplayOwnLayer*>(aItem)->IsScrollThumbLayer();
>>>>>>> 086a61df
}

/*
 * Iterate through the non-clip items in aList and its descendants.
 * For each item we compute the effective clip rect. Each item is assigned
 * to a layer. We invalidate the areas in PaintedLayers where an item
 * has moved from one PaintedLayer to another. Also,
 * aState->mInvalidPaintedContent is invalidated in every PaintedLayer.
 * We set the clip rect for items that generated their own layer, and
 * create a mask layer to do any rounded rect clipping.
 * (PaintedLayers don't need a clip rect on the layer, we clip the items
 * individually when we draw them.)
 * We set the visible rect for all layers, although the actual setting
 * of visible rects for some PaintedLayers is deferred until the calling
 * of ContainerState::Finish.
 */
void
ContainerState::ProcessDisplayItems(nsDisplayList* aList)
{
  PROFILER_LABEL("ContainerState", "ProcessDisplayItems",
    js::ProfileEntry::Category::GRAPHICS);

  AnimatedGeometryRoot* lastAnimatedGeometryRoot = mContainerAnimatedGeometryRoot;
  const ActiveScrolledRoot* lastASR = mContainerASR;
  nsPoint lastAGRTopLeft;
  nsPoint topLeft(0,0);

  // When NO_COMPONENT_ALPHA is set, items will be flattened into a single
  // layer, so we need to choose which active scrolled root to use for all
  // items.
  if (mFlattenToSingleLayer) {
    if (ChooseAnimatedGeometryRoot(*aList, &lastAnimatedGeometryRoot, &lastASR)) {
      lastAGRTopLeft = (*lastAnimatedGeometryRoot)->GetOffsetToCrossDoc(mContainerReferenceFrame);
    }
  }

  int32_t maxLayers = gfxPrefs::MaxActiveLayers();
  int layerCount = 0;

  ProcessDisplayItems(aList, lastAnimatedGeometryRoot, lastASR,
                      lastAGRTopLeft, topLeft, maxLayers, layerCount);
}

void
ContainerState::ProcessDisplayItems(nsDisplayList* aList,
                                    AnimatedGeometryRoot* aLastAnimatedGeometryRoot,
                                    const ActiveScrolledRoot* aLastASR,
                                    const nsPoint& aLastAGRTopLeft,
                                    nsPoint& aTopLeft,
                                    int32_t aMaxLayers,
                                    int& aLayerCount)
{
  // In order to simplify flattening and merging of the display items, we create
  // a local mutable copy of the display list. Since we keep track of the
  // current iterator and append items only to that position, the modifications
  // to the local list take constant time.
  for (nsDisplayItem* i = aList->GetBottom(); i; i = i->GetAbove()) {
    nsDisplayItem* item = i;
    MOZ_ASSERT(item);

    DisplayItemType itemType = item->GetType();

    // If the item is a event regions item, but is empty (has no regions in it)
    // then we should just throw it out
    if (itemType == TYPE_LAYER_EVENT_REGIONS) {
      nsDisplayLayerEventRegions* eventRegions =
        static_cast<nsDisplayLayerEventRegions*>(item);

      if (eventRegions->IsEmpty()) {
        continue;
      }
    }

    // Peek ahead to the next item and try merging the current item with it.
    // This will create a list of consecutive items that can be merged together.
    AutoTArray<nsDisplayItem*, 1> mergedItems;
    mergedItems.AppendElement(item);
    for (nsDisplayItem* peek = item->GetAbove(); peek; peek = peek->GetAbove()) {
      if (!item->CanMerge(peek)) {
        break;
      }

      mergedItems.AppendElement(peek);

      // Move the iterator forward since we will merge this item.
      i = peek;
    }

    if (mergedItems.Length() > 1) {
      item = MergeItems(mBuilder, mergedItems);
      MOZ_ASSERT(item && itemType == item->GetType());
    }

    nsDisplayList* childItems = item->GetSameCoordinateSystemChildren();

    if (item->ShouldFlattenAway(mBuilder)) {
      MOZ_ASSERT(childItems);
      ProcessDisplayItems(childItems, aLastAnimatedGeometryRoot, aLastASR,
                          aLastAGRTopLeft, aTopLeft, aMaxLayers, aLayerCount);
      continue;
    }

    MOZ_ASSERT(item->GetType() != TYPE_WRAP_LIST);

    NS_ASSERTION(mAppUnitsPerDevPixel == AppUnitsPerDevPixel(item),
      "items in a container layer should all have the same app units per dev pixel");

    if (mBuilder->NeedToForceTransparentSurfaceForItem(item)) {
      aList->SetNeedsTransparentSurface();
    }

    if (mParameters.mForEventsAndPluginsOnly && !item->GetChildren() &&
        (itemType != TYPE_LAYER_EVENT_REGIONS &&
         itemType != TYPE_PLUGIN)) {
      continue;
    }

    LayerState layerState = item->GetLayerState(mBuilder, mManager, mParameters);
    if (layerState == LAYER_INACTIVE &&
        nsDisplayItem::ForceActiveLayers()) {
      layerState = LAYER_ACTIVE;
    }

    bool forceInactive;
    AnimatedGeometryRoot* animatedGeometryRoot;
    const ActiveScrolledRoot* itemASR = nullptr;
    const DisplayItemClipChain* layerClipChain = nullptr;
    if (mFlattenToSingleLayer && layerState != LAYER_ACTIVE_FORCE) {
      forceInactive = true;
      animatedGeometryRoot = aLastAnimatedGeometryRoot;
      itemASR = aLastASR;
      aTopLeft = aLastAGRTopLeft;
      item->FuseClipChainUpTo(mBuilder, mContainerASR);
    } else {
      forceInactive = false;
      if (mManager->IsWidgetLayerManager()) {
        animatedGeometryRoot = item->GetAnimatedGeometryRoot();
        itemASR = item->GetActiveScrolledRoot();
        const DisplayItemClipChain* itemClipChain = item->GetClipChain();
        if (itemClipChain && itemClipChain->mASR == itemASR &&
            itemType != TYPE_STICKY_POSITION) {
          layerClipChain = itemClipChain->mParent;
        } else {
          layerClipChain = itemClipChain;
        }
      } else {
        // For inactive layer subtrees, splitting content into PaintedLayers
        // based on animated geometry roots is pointless. It's more efficient
        // to build the minimum number of layers.
        animatedGeometryRoot = mContainerAnimatedGeometryRoot;
        itemASR = mContainerASR;
        item->FuseClipChainUpTo(mBuilder, mContainerASR);
      }
      aTopLeft = (*animatedGeometryRoot)->GetOffsetToCrossDoc(mContainerReferenceFrame);
    }

    const ActiveScrolledRoot* scrollMetadataASR =
        layerClipChain ? ActiveScrolledRoot::PickDescendant(itemASR, layerClipChain->mASR) : itemASR;

    bool snap;
    nsRect itemContent = item->GetBounds(mBuilder, &snap);
    if (itemType == TYPE_LAYER_EVENT_REGIONS) {
      nsDisplayLayerEventRegions* eventRegions =
        static_cast<nsDisplayLayerEventRegions*>(item);
      itemContent = eventRegions->GetHitRegionBounds(mBuilder, &snap);
    }
    nsIntRect itemDrawRect = ScaleToOutsidePixels(itemContent, snap);
    bool prerenderedTransform = itemType == TYPE_TRANSFORM &&
        static_cast<nsDisplayTransform*>(item)->MayBeAnimated(mBuilder);
    ParentLayerIntRect clipRect;
    const DisplayItemClip& itemClip = item->GetClip();
    if (itemClip.HasClip()) {
      itemContent.IntersectRect(itemContent, itemClip.GetClipRect());
      clipRect = ViewAs<ParentLayerPixel>(ScaleToNearestPixels(itemClip.GetClipRect()));
      if (!prerenderedTransform) {
        itemDrawRect.IntersectRect(itemDrawRect, clipRect.ToUnknownRect());
      }
      clipRect.MoveBy(ViewAs<ParentLayerPixel>(mParameters.mOffset));
    }
#ifdef DEBUG
    nsRect bounds = itemContent;
    bool dummy;
    if (itemType == TYPE_LAYER_EVENT_REGIONS) {
      bounds = item->GetBounds(mBuilder, &dummy);
      if (itemClip.HasClip()) {
        bounds.IntersectRect(bounds, itemClip.GetClipRect());
      }
    }
    if (!bounds.IsEmpty()) {
      if (itemASR != mContainerASR) {
        const DisplayItemClip* clip = DisplayItemClipChain::ClipForASR(item->GetClipChain(), mContainerASR);
        MOZ_ASSERT(clip || gfxPrefs::LayoutUseContainersForRootFrames(),
                   "the item should have finite bounds with respect to mContainerASR.");
        if (clip) {
          bounds = clip->GetClipRect();
        }
      }
    }
    ((nsRect&)mAccumulatedChildBounds).UnionRect(mAccumulatedChildBounds, bounds);
#endif

    nsIntRect itemVisibleRect = itemDrawRect;
    // We haven't computed visibility at this point, so item->GetVisibleRect()
    // is just the dirty rect that item was initialized with. We intersect it
    // with the clipped item bounds to get a tighter visible rect.
    itemVisibleRect = itemVisibleRect.Intersect(
      ScaleToOutsidePixels(item->GetVisibleRect(), false));

    if (aMaxLayers != -1 && aLayerCount >= aMaxLayers) {
      forceInactive = true;
    }

    // Assign the item to a layer
    if (layerState == LAYER_ACTIVE_FORCE ||
        (layerState == LAYER_INACTIVE && !mManager->IsWidgetLayerManager()) ||
        (!forceInactive &&
         (layerState == LAYER_ACTIVE_EMPTY ||
          layerState == LAYER_ACTIVE))) {

      aLayerCount++;

      // LAYER_ACTIVE_EMPTY means the layer is created just for its metadata.
      // We should never see an empty layer with any visible content!
      NS_ASSERTION(layerState != LAYER_ACTIVE_EMPTY ||
                   itemVisibleRect.IsEmpty(),
                   "State is LAYER_ACTIVE_EMPTY but visible rect is not.");

      // As long as the new layer isn't going to be a PaintedLayer,
      // InvalidateForLayerChange doesn't need the new layer pointer.
      // We also need to check the old data now, because BuildLayer
      // can overwrite it.
      InvalidateForLayerChange(item, nullptr);

      // If the item would have its own layer but is invisible, just hide it.
      // Note that items without their own layers can't be skipped this
      // way, since their PaintedLayer may decide it wants to draw them
      // into its buffer even if they're currently covered.
      if (itemVisibleRect.IsEmpty() &&
          !item->ShouldBuildLayerEvenIfInvisible(mBuilder)) {
        continue;
      }

      // 3D-transformed layers don't necessarily draw in the order in which
      // they're added to their parent container layer.
      bool mayDrawOutOfOrder = itemType == TYPE_TRANSFORM &&
        (item->Frame()->Combines3DTransformWithAncestors() ||
         item->Frame()->Extend3DContext());

      // Let mPaintedLayerDataTree know about this item, so that
      // FindPaintedLayerFor and FindOpaqueBackgroundColor are aware of this
      // item, even though it's not in any PaintedLayerDataStack.
      // Ideally we'd only need the "else" case here and have
      // mPaintedLayerDataTree figure out the right clip from the animated
      // geometry root that we give it, but it can't easily figure about
      // overflow:hidden clips on ancestors just by looking at the frame.
      // So we'll do a little hand holding and pass the clip instead of the
      // visible rect for the two important cases.
      nscolor uniformColor = NS_RGBA(0,0,0,0);
      nscolor* uniformColorPtr = (mayDrawOutOfOrder || IsInInactiveLayer()) ? nullptr :
                                                                              &uniformColor;
      nsIntRect clipRectUntyped;
      nsIntRect* clipPtr = nullptr;
      if (itemClip.HasClip()) {
        clipRectUntyped = clipRect.ToUnknownRect();
        clipPtr = &clipRectUntyped;
      }

      bool hasScrolledClip = layerClipChain && layerClipChain->mClip.HasClip() &&
        (!ActiveScrolledRoot::IsAncestor(layerClipChain->mASR, itemASR) ||
         itemType == TYPE_STICKY_POSITION);

      if (hasScrolledClip) {
        // If the clip is scrolled, reserve just the area of the clip for
        // layerization, so that elements outside the clip can still merge
        // into the same layer.
        const ActiveScrolledRoot* clipASR = layerClipChain->mASR;
        AnimatedGeometryRoot* clipAGR = mBuilder->AnimatedGeometryRootForASR(clipASR);
        nsIntRect scrolledClipRect =
          ScaleToNearestPixels(layerClipChain->mClip.GetClipRect()) + mParameters.mOffset;
        mPaintedLayerDataTree.AddingOwnLayer(clipAGR,
                                             &scrolledClipRect,
                                             uniformColorPtr);
      } else if (item->ShouldFixToViewport(mBuilder) && itemClip.HasClip() &&
                 item->AnimatedGeometryRootForScrollMetadata() != animatedGeometryRoot &&
                 !nsLayoutUtils::UsesAsyncScrolling(item->Frame())) {
        // This is basically the same as the case above, but for the non-APZ
        // case. At the moment, when APZ is off, there is only the root ASR
        // (because scroll frames without display ports don't create ASRs) and
        // the whole clip chain is always just one fused clip.
        // Bug 1336516 aims to change that and to remove this workaround.
        AnimatedGeometryRoot* clipAGR = item->AnimatedGeometryRootForScrollMetadata();
        nsIntRect scrolledClipRect =
          ScaleToNearestPixels(itemClip.GetClipRect()) + mParameters.mOffset;
        mPaintedLayerDataTree.AddingOwnLayer(clipAGR,
                                             &scrolledClipRect,
                                             uniformColorPtr);
      } else if ((*animatedGeometryRoot == item->Frame() &&
                  *animatedGeometryRoot != mBuilder->RootReferenceFrame()) ||
                 (IsScrollThumbLayer(item) && mManager->IsWidgetLayerManager())) {
        // This is the case for scrollbar thumbs, for example. In that case the
        // clip we care about is the overflow:hidden clip on the scrollbar.
        mPaintedLayerDataTree.AddingOwnLayer(animatedGeometryRoot->mParentAGR,
                                             clipPtr,
                                             uniformColorPtr);
      } else if (prerenderedTransform) {
        mPaintedLayerDataTree.AddingOwnLayer(animatedGeometryRoot,
                                             clipPtr,
                                             uniformColorPtr);
      } else {
        // Using itemVisibleRect here isn't perfect. itemVisibleRect can be
        // larger or smaller than the potential bounds of item's contents in
        // animatedGeometryRoot: It's too large if there's a clipped display
        // port somewhere among item's contents (see bug 1147673), and it can
        // be too small if the contents can move, because it only looks at the
        // contents' current bounds and doesn't anticipate any animations.
        // Time will tell whether this is good enough, or whether we need to do
        // something more sophisticated here.
        mPaintedLayerDataTree.AddingOwnLayer(animatedGeometryRoot,
                                             &itemVisibleRect, uniformColorPtr);
      }

      ContainerLayerParameters params = mParameters;
      params.mBackgroundColor = uniformColor;
      params.mLayerCreationHint = GetLayerCreationHint(animatedGeometryRoot);
      params.mScrollMetadataASR = ActiveScrolledRoot::PickDescendant(mContainerScrollMetadataASR, scrollMetadataASR);
      params.mCompositorASR = params.mScrollMetadataASR != mContainerScrollMetadataASR
                                ? params.mScrollMetadataASR
                                : mContainerCompositorASR;
      if (itemType == TYPE_FIXED_POSITION) {
        params.mCompositorASR = itemASR;
      }

      if (itemType == TYPE_PERSPECTIVE) {
        // Perspective items have a single child item, an nsDisplayTransform.
        // If the perspective item is scrolled, but the perspective-inducing
        // frame is outside the scroll frame (indicated by item->Frame()
        // being outside that scroll frame), we have to take special care to
        // make APZ scrolling work properly. APZ needs us to put the scroll
        // frame's FrameMetrics on our child transform ContainerLayer instead.
        // It's worth investigating whether this ASR adjustment can be done at
        // display item creation time.
        scrollMetadataASR = GetASRForPerspective(scrollMetadataASR, item->Frame());
        params.mScrollMetadataASR = scrollMetadataASR;
        itemASR = scrollMetadataASR;
      }

      // Just use its layer.
      // Set layerContentsVisibleRect.width/height to -1 to indicate we
      // currently don't know. If BuildContainerLayerFor gets called by
      // item->BuildLayer, this will be set to a proper rect.
      nsIntRect layerContentsVisibleRect(0, 0, -1, -1);
      params.mLayerContentsVisibleRect = &layerContentsVisibleRect;
      RefPtr<Layer> ownLayer = item->BuildLayer(mBuilder, mManager, params);
      if (!ownLayer) {
        continue;
      }

      NS_ASSERTION(!ownLayer->AsPaintedLayer(),
                   "Should never have created a dedicated Painted layer!");

      if (item->BackfaceIsHidden()) {
        ownLayer->SetContentFlags(ownLayer->GetContentFlags() |
                                  Layer::CONTENT_BACKFACE_HIDDEN);
      } else {
        ownLayer->SetContentFlags(ownLayer->GetContentFlags() &
                                  ~Layer::CONTENT_BACKFACE_HIDDEN);
      }

      nsRect invalid;
      if (item->IsInvalid(invalid)) {
        ownLayer->SetInvalidRectToVisibleRegion();
      }

      // If it's not a ContainerLayer, we need to apply the scale transform
      // ourselves.
      if (!ownLayer->AsContainerLayer()) {
        ownLayer->SetPostScale(mParameters.mXScale,
                               mParameters.mYScale);
      }

      // Update that layer's clip and visible rects.
      NS_ASSERTION(ownLayer->Manager() == mManager, "Wrong manager");
      NS_ASSERTION(!ownLayer->HasUserData(&gLayerManagerUserData),
                   "We shouldn't have a FrameLayerBuilder-managed layer here!");
      NS_ASSERTION(itemClip.HasClip() ||
                   itemClip.GetRoundedRectCount() == 0,
                   "If we have rounded rects, we must have a clip rect");

      // It has its own layer. Update that layer's clip and visible rects.
      ownLayer->SetClipRect(Nothing());
      ownLayer->SetScrolledClip(Nothing());
      ownLayer->SetAncestorMaskLayers({});
      if (itemClip.HasClip()) {
        ownLayer->SetClipRect(Some(clipRect));

        // rounded rectangle clipping using mask layers
        // (must be done after visible rect is set on layer)
        if (itemClip.GetRoundedRectCount() > 0) {
          SetupMaskLayer(ownLayer, itemClip);
        }
      }

      if (hasScrolledClip) {
        const DisplayItemClip& scrolledClip = layerClipChain->mClip;
        LayerClip scrolledLayerClip;
        scrolledLayerClip.SetClipRect(ViewAs<ParentLayerPixel>(
          ScaleToNearestPixels(scrolledClip.GetClipRect()) + mParameters.mOffset));
        if (scrolledClip.GetRoundedRectCount() > 0) {
          scrolledLayerClip.SetMaskLayerIndex(
              SetupMaskLayerForScrolledClip(ownLayer.get(), scrolledClip));
        }
        ownLayer->SetScrolledClip(Some(scrolledLayerClip));
      }

      if (item->GetType() == TYPE_MASK) {
        MOZ_ASSERT(itemClip.GetRoundedRectCount() == 0);

        nsDisplayMask* maskItem = static_cast<nsDisplayMask*>(item);
        SetupMaskLayerForCSSMask(ownLayer, maskItem);

        if (i->GetAbove() &&
            i->GetAbove()->GetType() == TYPE_SCROLL_INFO_LAYER) {
          // Since we do build a layer for mask, there is no need for this
          // scroll info layer anymore.
          i = i->GetAbove();
        }
      }

      // Convert the visible rect to a region and give the item
      // a chance to try restrict it further.
      nsIntRegion itemVisibleRegion = itemVisibleRect;
      nsRegion tightBounds = item->GetTightBounds(mBuilder, &snap);
      if (!tightBounds.IsEmpty()) {
        itemVisibleRegion.AndWith(ScaleToOutsidePixels(tightBounds, snap));
      }

      ContainerLayer* oldContainer = ownLayer->GetParent();
      if (oldContainer && oldContainer != mContainerLayer) {
        oldContainer->RemoveChild(ownLayer);
      }
      NS_ASSERTION(FindIndexOfLayerIn(mNewChildLayers, ownLayer) < 0,
                   "Layer already in list???");

      NewLayerEntry* newLayerEntry = mNewChildLayers.AppendElement();
      newLayerEntry->mLayer = ownLayer;
      newLayerEntry->mAnimatedGeometryRoot = animatedGeometryRoot;
      newLayerEntry->mASR = itemASR;
      newLayerEntry->mScrollMetadataASR = scrollMetadataASR;
      newLayerEntry->mClipChain = layerClipChain;
      newLayerEntry->mLayerState = layerState;
      if (itemType == TYPE_FIXED_POSITION) {
        newLayerEntry->mIsFixedToRootScrollFrame =
          item->Frame()->StyleDisplay()->mPosition == NS_STYLE_POSITION_FIXED &&
          nsLayoutUtils::IsReallyFixedPos(item->Frame());
      }

      // Don't attempt to flatten compnent alpha layers that are within
      // a forced active layer, or an active transform;
      if (itemType == TYPE_TRANSFORM ||
          layerState == LAYER_ACTIVE_FORCE) {
        newLayerEntry->mPropagateComponentAlphaFlattening = false;
      }
      // nsDisplayTransform::BuildLayer must set layerContentsVisibleRect.
      // We rely on this to ensure 3D transforms compute a reasonable
      // layer visible region.
      NS_ASSERTION(itemType != TYPE_TRANSFORM ||
                   layerContentsVisibleRect.width >= 0,
                   "Transform items must set layerContentsVisibleRect!");
      if (mLayerBuilder->IsBuildingRetainedLayers()) {
        newLayerEntry->mLayerContentsVisibleRect = layerContentsVisibleRect;
        if (itemType == TYPE_PERSPECTIVE ||
            (itemType == TYPE_TRANSFORM &&
             (item->Frame()->Extend3DContext() ||
              item->Frame()->Combines3DTransformWithAncestors() ||
              item->Frame()->HasPerspective()))) {
          // Give untransformed visible region as outer visible region
          // to avoid failure caused by singular transforms.
          newLayerEntry->mUntransformedVisibleRegion = true;
          newLayerEntry->mVisibleRegion =
            item->GetVisibleRectForChildren().ToOutsidePixels(mAppUnitsPerDevPixel);
        } else {
          newLayerEntry->mVisibleRegion = itemVisibleRegion;
        }
        newLayerEntry->mOpaqueRegion = ComputeOpaqueRect(item,
          animatedGeometryRoot, itemASR, itemClip, aList,
          &newLayerEntry->mHideAllLayersBelow,
          &newLayerEntry->mOpaqueForAnimatedGeometryRootParent);
      } else {
        bool useChildrenVisible =
          itemType == TYPE_TRANSFORM &&
          (item->Frame()->IsPreserve3DLeaf() ||
           item->Frame()->HasPerspective());
        const nsIntRegion &visible = useChildrenVisible ?
          item->GetVisibleRectForChildren().ToOutsidePixels(mAppUnitsPerDevPixel):
          itemVisibleRegion;

        SetOuterVisibleRegionForLayer(ownLayer, visible,
            layerContentsVisibleRect.width >= 0 ? &layerContentsVisibleRect : nullptr,
            useChildrenVisible);
      }
      if (itemType == TYPE_SCROLL_INFO_LAYER) {
        nsDisplayScrollInfoLayer* scrollItem = static_cast<nsDisplayScrollInfoLayer*>(item);
        newLayerEntry->mOpaqueForAnimatedGeometryRootParent = false;
        newLayerEntry->mBaseScrollMetadata =
            scrollItem->ComputeScrollMetadata(ownLayer, mParameters);
      } else if ((itemType == TYPE_SUBDOCUMENT ||
                  itemType == TYPE_ZOOM ||
                  itemType == TYPE_RESOLUTION) &&
                 gfxPrefs::LayoutUseContainersForRootFrames())
      {
        newLayerEntry->mBaseScrollMetadata =
          static_cast<nsDisplaySubDocument*>(item)->ComputeScrollMetadata(ownLayer, mParameters);
      }

      /**
       * No need to allocate geometry for items that aren't
       * part of a PaintedLayer.
       */
      mLayerBuilder->AddLayerDisplayItem(ownLayer, item, layerState, nullptr);
    } else {
      PaintedLayerData* paintedLayerData =
        mPaintedLayerDataTree.FindPaintedLayerFor(animatedGeometryRoot, itemASR, layerClipChain,
                                                  itemVisibleRect,
                                                  item->Frame()->In3DContextAndBackfaceIsHidden(),
                                                  [&]() {
          return NewPaintedLayerData(item, animatedGeometryRoot, itemASR, layerClipChain, scrollMetadataASR,
                                     aTopLeft);
        });

      if (itemType == TYPE_LAYER_EVENT_REGIONS) {
        nsDisplayLayerEventRegions* eventRegions =
            static_cast<nsDisplayLayerEventRegions*>(item);
        paintedLayerData->AccumulateEventRegions(this, eventRegions);
      } else {
        // check to see if the new item has rounded rect clips in common with
        // other items in the layer
        if (mManager->IsWidgetLayerManager()) {
          paintedLayerData->UpdateCommonClipCount(itemClip);
        }
        paintedLayerData->Accumulate(this, item, itemVisibleRect, itemClip, layerState, aList);
        if (!paintedLayerData->mLayer) {
          // Try to recycle the old layer of this display item.
          RefPtr<PaintedLayer> layer =
            AttemptToRecyclePaintedLayer(animatedGeometryRoot, item, aTopLeft);
          if (layer) {
            paintedLayerData->mLayer = layer;

            NS_ASSERTION(FindIndexOfLayerIn(mNewChildLayers, layer) < 0,
                         "Layer already in list???");
            mNewChildLayers[paintedLayerData->mNewChildLayersIndex].mLayer = layer.forget();
          }
        }
      }
    }

    if (childItems && childItems->NeedsTransparentSurface()) {
      aList->SetNeedsTransparentSurface();
    }
  }
}

void
ContainerState::InvalidateForLayerChange(nsDisplayItem* aItem, PaintedLayer* aNewLayer)
{
  NS_ASSERTION(aItem->GetPerFrameKey(),
               "Display items that render using Thebes must have a key");
  nsDisplayItemGeometry* oldGeometry = nullptr;
  DisplayItemClip* oldClip = nullptr;
  Layer* oldLayer = mLayerBuilder->GetOldLayerFor(aItem, &oldGeometry, &oldClip);
  if (aNewLayer != oldLayer && oldLayer) {
    // The item has changed layers.
    // Invalidate the old bounds in the old layer and new bounds in the new layer.
    PaintedLayer* t = oldLayer->AsPaintedLayer();
    if (t && oldGeometry) {
      // Note that whenever the layer's scale changes, we invalidate the whole thing,
      // so it doesn't matter whether we are using the old scale at last paint
      // or a new scale here
#ifdef MOZ_DUMP_PAINTING
      if (nsLayoutUtils::InvalidationDebuggingIsEnabled()) {
        printf_stderr("Display item type %s(%p) changed layers %p to %p!\n", aItem->Name(), aItem->Frame(), t, aNewLayer);
      }
#endif
      InvalidatePostTransformRegion(t,
          oldGeometry->ComputeInvalidationRegion(),
          *oldClip,
          mLayerBuilder->GetLastPaintOffset(t));
    }
    // Clear the old geometry so that invalidation thinks the item has been
    // added this paint.
    mLayerBuilder->ClearCachedGeometry(aItem);
    aItem->NotifyRenderingChanged();
  }
}

void
FrameLayerBuilder::ComputeGeometryChangeForItem(DisplayItemData* aData)
{
  nsDisplayItem *item = aData->mItem;
  PaintedLayer* paintedLayer = aData->mLayer->AsPaintedLayer();
  // If aData->mOptLayer is presence, means this item has been optimized to the separate
  // layer. Thus, skip geometry change calculation.
  if (aData->mOptLayer || !item || !paintedLayer) {
    aData->EndUpdate();
    return;
  }

  // If we're a reused display item, then we can't be invalid, so no need to
  // do an in-depth comparison.
  nsAutoPtr<nsDisplayItemGeometry> geometry;
  if (item->IsReused() && !item->HasSavedState()) {
    aData->EndUpdate(geometry);
    return;
  }

  PaintedLayerItemsEntry* entry = mPaintedLayerItems.GetEntry(paintedLayer);

  PaintedDisplayItemLayerUserData* layerData =
    static_cast<PaintedDisplayItemLayerUserData*>(aData->mLayer->GetUserData(&gPaintedDisplayItemLayerUserData));
  nsPoint shift = layerData->mAnimatedGeometryRootOrigin - layerData->mLastAnimatedGeometryRootOrigin;

  const DisplayItemClip& clip = item->GetClip();

  // If the frame is marked as invalidated, and didn't specify a rect to invalidate then we want to
  // invalidate both the old and new bounds, otherwise we only want to invalidate the changed areas.
  // If we do get an invalid rect, then we want to add this on top of the change areas.
  nsRect invalid;
  nsRegion combined;
  bool notifyRenderingChanged = true;
  if (!aData->mGeometry) {
    // This item is being added for the first time, invalidate its entire area.
    geometry = item->AllocateGeometry(mDisplayListBuilder);
    combined = clip.ApplyNonRoundedIntersection(geometry->ComputeInvalidationRegion());
#ifdef MOZ_DUMP_PAINTING
    if (nsLayoutUtils::InvalidationDebuggingIsEnabled()) {
      printf_stderr("Display item type %s(%p) added to layer %p!\n", item->Name(), item->Frame(), aData->mLayer.get());
    }
#endif
  } else if (aData->mIsInvalid || (item->IsInvalid(invalid) && invalid.IsEmpty())) {
    // Layout marked item/frame as needing repainting (without an explicit rect), invalidate the entire old and new areas.
    geometry = item->AllocateGeometry(mDisplayListBuilder);
    combined = aData->mClip.ApplyNonRoundedIntersection(aData->mGeometry->ComputeInvalidationRegion());
    combined.MoveBy(shift);
    combined.Or(combined, clip.ApplyNonRoundedIntersection(geometry->ComputeInvalidationRegion()));
#ifdef MOZ_DUMP_PAINTING
    if (nsLayoutUtils::InvalidationDebuggingIsEnabled()) {
      printf_stderr("Display item type %s(%p) (in layer %p) belongs to an invalidated frame!\n", item->Name(), item->Frame(), aData->mLayer.get());
    }
#endif
  } else {
    // Let the display item check for geometry changes and decide what needs to be
    // repainted.

    const nsRegion& changedFrameInvalidations = aData->GetChangedFrameInvalidations();
    aData->mGeometry->MoveBy(shift);
    item->ComputeInvalidationRegion(mDisplayListBuilder, aData->mGeometry, &combined);

    // We have an optimization to cache the drawing of background-attachment: fixed canvas
    // background images so we can scroll and just blit them when they are flattened into
    // the same layer as scrolling content. NotifyRenderingChanged is only used to tell
    // the canvas bg image item to purge this cache. We want to be careful not to accidentally
    // purge the cache if we are just invalidating due to scrolling (ie the background image
    // moves on the scrolling layer but it's rendering stays the same) so if
    // AddOffsetAndComputeDifference is the only thing that will invalidate we skip the
    // NotifyRenderingChanged call (ComputeInvalidationRegion for background images also calls
    // NotifyRenderingChanged if anything changes).
    // Only allocate a new geometry object if something actually changed, otherwise the existing
    // one should be fine. We always reallocate for inactive layers, since these types don't
    // implement ComputeInvalidateRegion (and rely on the ComputeDifferences call in
    // AddPaintedDisplayItem instead).
    if (!combined.IsEmpty() || aData->mLayerState == LAYER_INACTIVE) {
      geometry = item->AllocateGeometry(mDisplayListBuilder);
    } else if (aData->mClip == clip && invalid.IsEmpty() &&
               changedFrameInvalidations.IsEmpty() == 0) {
      notifyRenderingChanged = false;
    }
    aData->mClip.AddOffsetAndComputeDifference(entry->mCommonClipCount,
                                               shift, aData->mGeometry->ComputeInvalidationRegion(),
                                               clip, entry->mLastCommonClipCount,
                                               geometry ? geometry->ComputeInvalidationRegion() :
                                                          aData->mGeometry->ComputeInvalidationRegion(),
                                               &combined);

    // Add in any rect that the frame specified
    combined.Or(combined, invalid);
    combined.Or(combined, changedFrameInvalidations);

    // Restrict invalidation to the clipped region
    nsRegion clipRegion;
    if (clip.ComputeRegionInClips(&aData->mClip, shift, &clipRegion)) {
      combined.And(combined, clipRegion);
    }
#ifdef MOZ_DUMP_PAINTING
    if (nsLayoutUtils::InvalidationDebuggingIsEnabled()) {
      if (!combined.IsEmpty()) {
        printf_stderr("Display item type %s(%p) (in layer %p) changed geometry!\n", item->Name(), item->Frame(), aData->mLayer.get());
      }
    }
#endif
  }
  if (!combined.IsEmpty()) {
    if (notifyRenderingChanged) {
      item->NotifyRenderingChanged();
    }
    InvalidatePostTransformRegion(paintedLayer,
        combined.ScaleToOutsidePixels(layerData->mXScale, layerData->mYScale, layerData->mAppUnitsPerDevPixel),
        layerData->mTranslation);
  }

  aData->EndUpdate(geometry);
}

void
FrameLayerBuilder::AddPaintedDisplayItem(PaintedLayerData* aLayerData,
                                        nsDisplayItem* aItem,
                                        const DisplayItemClip& aClip,
                                        ContainerState& aContainerState,
                                        LayerState aLayerState,
                                        const nsPoint& aTopLeft)
{
  PaintedLayer* layer = aLayerData->mLayer;
  PaintedDisplayItemLayerUserData* paintedData =
    static_cast<PaintedDisplayItemLayerUserData*>
      (layer->GetUserData(&gPaintedDisplayItemLayerUserData));
  RefPtr<BasicLayerManager> tempManager;
  nsIntRect intClip;
  bool hasClip = false;
  if (aLayerState != LAYER_NONE) {
    DisplayItemData *data = GetDisplayItemDataForManager(aItem, layer->Manager());
    if (data) {
      tempManager = data->mInactiveManager;
    }
    if (!tempManager) {
      tempManager = new BasicLayerManager(BasicLayerManager::BLM_INACTIVE);
    }

    // We need to grab these before calling AddLayerDisplayItem because it will overwrite them.
    nsRegion clip;
    DisplayItemClip* oldClip = nullptr;
    GetOldLayerFor(aItem, nullptr, &oldClip);
    hasClip = aClip.ComputeRegionInClips(oldClip,
                                         aTopLeft - paintedData->mLastAnimatedGeometryRootOrigin,
                                         &clip);

    if (hasClip) {
      intClip = clip.GetBounds().ScaleToOutsidePixels(paintedData->mXScale,
                                                      paintedData->mYScale,
                                                      paintedData->mAppUnitsPerDevPixel);
    }
  }

  AddLayerDisplayItem(layer, aItem, aLayerState, tempManager);

  PaintedLayerItemsEntry* entry = mPaintedLayerItems.PutEntry(layer);
  if (entry) {
    entry->mContainerLayerFrame = aContainerState.GetContainerFrame();
    if (entry->mContainerLayerGeneration == 0) {
      entry->mContainerLayerGeneration = mContainerLayerGeneration;
    }
    if (tempManager) {
      FLB_LOG_PAINTED_LAYER_DECISION(aLayerData, "Creating nested FLB for item %p\n", aItem);
      FrameLayerBuilder* layerBuilder = new FrameLayerBuilder();
      layerBuilder->Init(mDisplayListBuilder, tempManager, aLayerData, &aClip);

      tempManager->BeginTransaction();
      if (mRetainingManager) {
        layerBuilder->DidBeginRetainedLayerTransaction(tempManager);
      }

      UniquePtr<LayerProperties> props(LayerProperties::CloneFrom(tempManager->GetRoot()));
      RefPtr<Layer> tmpLayer =
        aItem->BuildLayer(mDisplayListBuilder, tempManager, ContainerLayerParameters());
      // We have no easy way of detecting if this transaction will ever actually get finished.
      // For now, I've just silenced the warning with nested transactions in BasicLayers.cpp
      if (!tmpLayer) {
        tempManager->EndTransaction(nullptr, nullptr);
        tempManager->SetUserData(&gLayerManagerLayerBuilder, nullptr);
        return;
      }

      bool snap;
      nsRect visibleRect =
        aItem->GetVisibleRect().Intersect(aItem->GetBounds(mDisplayListBuilder, &snap));
      nsIntRegion rgn = visibleRect.ToOutsidePixels(paintedData->mAppUnitsPerDevPixel);

      // Convert the visible rect to a region and give the item
      // a chance to try restrict it further.
      nsRegion tightBounds = aItem->GetTightBounds(mDisplayListBuilder, &snap);
      if (!tightBounds.IsEmpty()) {
        rgn.AndWith(tightBounds.ToOutsidePixels(paintedData->mAppUnitsPerDevPixel));
      }
      SetOuterVisibleRegion(tmpLayer, &rgn);

      // If BuildLayer didn't call BuildContainerLayerFor, then our new layer won't have been
      // stored in layerBuilder. Manually add it now.
      if (mRetainingManager) {
#ifdef DEBUG_DISPLAY_ITEM_DATA
        LayerManagerData* parentLmd = static_cast<LayerManagerData*>
          (layer->Manager()->GetUserData(&gLayerManagerUserData));
        LayerManagerData* lmd = static_cast<LayerManagerData*>
          (tempManager->GetUserData(&gLayerManagerUserData));
        lmd->mParent = parentLmd;
#endif
        layerBuilder->StoreDataForFrame(aItem, tmpLayer, LAYER_ACTIVE);
      }

      tempManager->SetRoot(tmpLayer);
      layerBuilder->WillEndTransaction();
      tempManager->AbortTransaction();

#ifdef MOZ_DUMP_PAINTING
      if (gfxUtils::DumpDisplayList() || gfxEnv::DumpPaint()) {
        fprintf_stderr(gfxUtils::sDumpPaintFile, "Basic layer tree for painting contents of display item %s(%p):\n", aItem->Name(), aItem->Frame());
        std::stringstream stream;
        tempManager->Dump(stream, "", gfxEnv::DumpPaintToFile());
        fprint_stderr(gfxUtils::sDumpPaintFile, stream);  // not a typo, fprint_stderr declared in LayersLogging.h
      }
#endif

      nsIntPoint offset = GetLastPaintOffset(layer) - GetTranslationForPaintedLayer(layer);
      props->MoveBy(-offset);
      // Effective transforms are needed by ComputeDifferences().
      tmpLayer->ComputeEffectiveTransforms(Matrix4x4());
      nsIntRegion invalid = props->ComputeDifferences(tmpLayer, nullptr);
      if (aLayerState == LAYER_SVG_EFFECTS) {
        invalid = nsSVGIntegrationUtils::AdjustInvalidAreaForSVGEffects(aItem->Frame(),
                                                                        aItem->ToReferenceFrame(),
                                                                        invalid);
      }
      if (!invalid.IsEmpty()) {
#ifdef MOZ_DUMP_PAINTING
        if (nsLayoutUtils::InvalidationDebuggingIsEnabled()) {
          printf_stderr("Inactive LayerManager(%p) for display item %s(%p) has an invalid region - invalidating layer %p\n", tempManager.get(), aItem->Name(), aItem->Frame(), layer);
        }
#endif
        invalid.ScaleRoundOut(paintedData->mXScale, paintedData->mYScale);

        if (hasClip) {
          invalid.And(invalid, intClip);
        }

        InvalidatePostTransformRegion(layer, invalid,
                                      GetTranslationForPaintedLayer(layer));
      }
    }
    ClippedDisplayItem* cdi =
      entry->mItems.AppendElement(ClippedDisplayItem(aItem,
                                                     mContainerLayerGeneration));
    cdi->mInactiveLayerManager = tempManager;
  }
}

DisplayItemData*
FrameLayerBuilder::StoreDataForFrame(nsDisplayItem* aItem, Layer* aLayer, LayerState aState)
{
  DisplayItemData* oldData = GetDisplayItemDataForManager(aItem, mRetainingManager);
  if (oldData) {
    if (!oldData->mUsed) {
      oldData->BeginUpdate(aLayer, aState, mContainerLayerGeneration, aItem);
    }
    return oldData;
  }

  LayerManagerData* lmd = static_cast<LayerManagerData*>
    (mRetainingManager->GetUserData(&gLayerManagerUserData));

  RefPtr<DisplayItemData> data =
    new (aItem->Frame()->PresContext()) DisplayItemData(lmd, aItem->GetPerFrameKey(), aLayer);

  data->BeginUpdate(aLayer, aState, mContainerLayerGeneration, aItem);

  lmd->mDisplayItems.PutEntry(data);
  return data;
}

void
FrameLayerBuilder::StoreDataForFrame(nsIFrame* aFrame,
                                     uint32_t aDisplayItemKey,
                                     Layer* aLayer,
                                     LayerState aState)
{
  DisplayItemData* oldData = GetDisplayItemData(aFrame, aDisplayItemKey);
  if (oldData && oldData->mFrameList.Length() == 1) {
    oldData->BeginUpdate(aLayer, aState, mContainerLayerGeneration);
    return;
  }

  LayerManagerData* lmd = static_cast<LayerManagerData*>
    (mRetainingManager->GetUserData(&gLayerManagerUserData));

  RefPtr<DisplayItemData> data =
    new (aFrame->PresContext()) DisplayItemData(lmd, aDisplayItemKey, aLayer, aFrame);

  data->BeginUpdate(aLayer, aState, mContainerLayerGeneration);

  lmd->mDisplayItems.PutEntry(data);
}

FrameLayerBuilder::ClippedDisplayItem::ClippedDisplayItem(nsDisplayItem* aItem,
                                                          uint32_t aGeneration)
  : mItem(aItem)
  , mContainerLayerGeneration(aGeneration)
{
}

FrameLayerBuilder::ClippedDisplayItem::~ClippedDisplayItem()
{
  if (mInactiveLayerManager) {
    mInactiveLayerManager->SetUserData(&gLayerManagerLayerBuilder, nullptr);
  }
}

FrameLayerBuilder::PaintedLayerItemsEntry::PaintedLayerItemsEntry(const PaintedLayer *aKey)
  : nsPtrHashKey<PaintedLayer>(aKey)
  , mContainerLayerFrame(nullptr)
  , mLastCommonClipCount(0)
  , mContainerLayerGeneration(0)
  , mHasExplicitLastPaintOffset(false)
  , mCommonClipCount(0)
{
}

FrameLayerBuilder::PaintedLayerItemsEntry::PaintedLayerItemsEntry(const PaintedLayerItemsEntry& aOther)
  : nsPtrHashKey<PaintedLayer>(aOther.mKey)
  , mItems(aOther.mItems)
{
  NS_ERROR("Should never be called, since we ALLOW_MEMMOVE");
}

FrameLayerBuilder::PaintedLayerItemsEntry::~PaintedLayerItemsEntry()
{
}

void
FrameLayerBuilder::AddLayerDisplayItem(Layer* aLayer,
                                       nsDisplayItem* aItem,
                                       LayerState aLayerState,
                                       BasicLayerManager* aManager)
{
  if (aLayer->Manager() != mRetainingManager)
    return;

  DisplayItemData *data = StoreDataForFrame(aItem, aLayer, aLayerState);
  data->mInactiveManager = aManager;
}

nsIntPoint
FrameLayerBuilder::GetLastPaintOffset(PaintedLayer* aLayer)
{
  PaintedLayerItemsEntry* entry = mPaintedLayerItems.PutEntry(aLayer);
  if (entry) {
    if (entry->mContainerLayerGeneration == 0) {
      entry->mContainerLayerGeneration = mContainerLayerGeneration;
    }
    if (entry->mHasExplicitLastPaintOffset)
      return entry->mLastPaintOffset;
  }
  return GetTranslationForPaintedLayer(aLayer);
}

void
FrameLayerBuilder::SavePreviousDataForLayer(PaintedLayer* aLayer, uint32_t aClipCount)
{
  PaintedLayerItemsEntry* entry = mPaintedLayerItems.PutEntry(aLayer);
  if (entry) {
    if (entry->mContainerLayerGeneration == 0) {
      entry->mContainerLayerGeneration = mContainerLayerGeneration;
    }
    entry->mLastPaintOffset = GetTranslationForPaintedLayer(aLayer);
    entry->mHasExplicitLastPaintOffset = true;
    entry->mLastCommonClipCount = aClipCount;
  }
}

bool
FrameLayerBuilder::CheckInLayerTreeCompressionMode()
{
  if (mInLayerTreeCompressionMode) {
    return true;
  }

  // If we wanted to be in layer tree compression mode, but weren't, then scheduled
  // a delayed repaint where we will be.
  mRootPresContext->PresShell()->GetRootFrame()->SchedulePaint(nsIFrame::PAINT_DELAYED_COMPRESS, false);

  return false;
}

void
ContainerState::CollectOldLayers()
{
  for (Layer* layer = mContainerLayer->GetFirstChild(); layer;
       layer = layer->GetNextSibling()) {
    NS_ASSERTION(!layer->HasUserData(&gMaskLayerUserData),
                 "Mask layers should not be part of the layer tree.");
    if (layer->HasUserData(&gPaintedDisplayItemLayerUserData)) {
      NS_ASSERTION(layer->AsPaintedLayer(), "Wrong layer type");
      mPaintedLayersAvailableForRecycling.PutEntry(static_cast<PaintedLayer*>(layer));
    }

    if (Layer* maskLayer = layer->GetMaskLayer()) {
      NS_ASSERTION(maskLayer->GetType() == Layer::TYPE_IMAGE,
                   "Could not recycle mask layer, unsupported layer type.");
      mRecycledMaskImageLayers.Put(MaskLayerKey(layer, Nothing()), static_cast<ImageLayer*>(maskLayer));
    }
    for (size_t i = 0; i < layer->GetAncestorMaskLayerCount(); i++) {
      Layer* maskLayer = layer->GetAncestorMaskLayerAt(i);

      NS_ASSERTION(maskLayer->GetType() == Layer::TYPE_IMAGE,
                   "Could not recycle mask layer, unsupported layer type.");
      mRecycledMaskImageLayers.Put(MaskLayerKey(layer, Some(i)), static_cast<ImageLayer*>(maskLayer));
    }
  }
}

struct OpaqueRegionEntry {
  AnimatedGeometryRoot* mAnimatedGeometryRoot;
  const ActiveScrolledRoot* mASR;
  nsIntRegion mOpaqueRegion;
};

static OpaqueRegionEntry*
FindOpaqueRegionEntry(nsTArray<OpaqueRegionEntry>& aEntries,
                      AnimatedGeometryRoot* aAnimatedGeometryRoot,
                      const ActiveScrolledRoot* aASR)
{
  for (uint32_t i = 0; i < aEntries.Length(); ++i) {
    OpaqueRegionEntry* d = &aEntries[i];
    if (d->mAnimatedGeometryRoot == aAnimatedGeometryRoot &&
        d->mASR == aASR) {
      return d;
    }
  }
  return nullptr;
}

const ActiveScrolledRoot*
FindDirectChildASR(const ActiveScrolledRoot* aParent, const ActiveScrolledRoot* aDescendant)
{
  MOZ_ASSERT(aDescendant, "can't start at the root when looking for a child");
  MOZ_ASSERT(ActiveScrolledRoot::IsAncestor(aParent, aDescendant));
  const ActiveScrolledRoot* directChild = aDescendant;
  while (directChild->mParent != aParent) {
    directChild = directChild->mParent;
    MOZ_RELEASE_ASSERT(directChild, "this must not be null");
  }
  return directChild;
}

static FrameMetrics::ViewID
ViewIDForASR(const ActiveScrolledRoot* aASR)
{
  nsIContent* content = aASR->mScrollableFrame->GetScrolledFrame()->GetContent();
  return nsLayoutUtils::FindOrCreateIDFor(content);
}

static void
FixUpFixedPositionLayer(Layer* aLayer,
                        const ActiveScrolledRoot* aTargetASR,
                        const ActiveScrolledRoot* aLeafScrollMetadataASR,
                        const ActiveScrolledRoot* aContainerScrollMetadataASR,
                        const ActiveScrolledRoot* aContainerCompositorASR,
                        bool aIsFixedToRootScrollFrame)
{
  if (!aLayer->GetIsFixedPosition()) {
    return;
  }

  // Analyze ASRs to figure out if we need to fix up fixedness annotations on
  // the layer. Fixed annotations are required in multiple cases:
  //  - Sometimes we set scroll metadata on a layer for a scroll frame that we
  //    don't want the layer to be moved by. (We have to do this if there is a
  //    scrolled clip that is moved by that scroll frame.) So we set the fixed
  //    annotation so that the compositor knows that it should ignore that
  //    scroll metadata when determining the layer's position.
  //  - Sometimes there is a scroll meta data on aLayer's parent layer for a
  //    scroll frame that we don't want aLayer to be moved by. The most common
  //    way for this to happen is with containerful root scrolling, where the
  //    scroll metadata for the root scroll frame is on a container layer that
  //    wraps the whole document's contents.
  //  - Sometimes it's just needed for hit testing, i.e. figuring out what
  //    scroll frame should be scrolled by events over the layer.
  // A fixed layer needs to be annotated with the scroll ID of the scroll frame
  // that it is *fixed with respect to*, i.e. the outermost scroll frame which
  // does not move the layer. nsDisplayFixedPosition only ever annotates layers
  // with the scroll ID of the presshell's root scroll frame, which is
  // sometimes the wrong thing to do, so we correct it here. Specifically,
  // it's the wrong thing to do if the fixed frame's containing block is a
  // transformed frame - in that case, the fixed frame needs to scroll along
  // with the transformed frame instead of being fixed with respect to the rsf.
  // (It would be nice to compute the annotation only in one place and get it
  // right, instead of fixing it up after the fact like this, but this will
  // need to do for now.)
  // compositorASR is the ASR that the layer would move with on the compositor
  // if there were no fixed annotation on it.
  const ActiveScrolledRoot* compositorASR =
    aLeafScrollMetadataASR == aContainerScrollMetadataASR
      ? aContainerCompositorASR
      : aLeafScrollMetadataASR;

  // The goal of the annotation is to have the layer move with aTargetASR.
  if (compositorASR && aTargetASR != compositorASR) {
    // Mark this layer as fixed with respect to the child scroll frame of aTargetASR.
    aLayer->SetFixedPositionData(
      ViewIDForASR(FindDirectChildASR(aTargetASR, compositorASR)),
      aLayer->GetFixedPositionAnchor(),
      aLayer->GetFixedPositionSides());
  } else {
    // Remove the fixed annotation from the layer, unless this layers is fixed
    // to the document's root scroll frame - in that case, the annotation is
    // needed for hit testing, because fixed layers in iframes should scroll
    // the iframe, even though their position is not affected by scrolling in
    // the iframe. (The APZ hit testing code has a special case for this.)
    // nsDisplayFixedPosition has annotated this layer with the document's
    // root scroll frame's scroll id.
    aLayer->SetIsFixedPosition(aIsFixedToRootScrollFrame);
  }
}

void
ContainerState::SetupScrollingMetadata(NewLayerEntry* aEntry)
{
  if (mFlattenToSingleLayer) {
    // animated geometry roots are forced to all match, so we can't
    // use them and we don't get async scrolling.
    return;
  }

  if (!mBuilder->IsPaintingToWindow()) {
    // async scrolling not possible, and async scrolling info not computed
    // for this paint.
    return;
  }

  const ActiveScrolledRoot* startASR = aEntry->mScrollMetadataASR;
  const ActiveScrolledRoot* stopASR = mContainerScrollMetadataASR;
  if (!ActiveScrolledRoot::IsAncestor(stopASR, startASR)) {
    if (ActiveScrolledRoot::IsAncestor(startASR, stopASR)) {
      // startASR and stopASR are in the same branch of the ASR tree, but
      // startASR is closer to the root. Just start at stopASR so that the loop
      // below doesn't actually do anything.
      startASR = stopASR;
    } else {
      // startASR and stopASR are in different branches of the
      // ASR tree. Find a common ancestor and make that the stopASR.
      // This can happen when there's a scrollable frame inside a fixed layer
      // which has a scrolled clip. As far as scroll metadata is concerned,
      // the scroll frame's scroll metadata will be a child of the scroll ID
      // that scrolls the clip on the fixed layer. But as far as ASRs are
      // concerned, those two ASRs are siblings, parented to the ASR of the
      // fixed layer.
      do {
        stopASR = stopASR->mParent;
      } while (!ActiveScrolledRoot::IsAncestor(stopASR, startASR));
    }
  }

  FixUpFixedPositionLayer(aEntry->mLayer, aEntry->mASR, startASR,
                          mContainerScrollMetadataASR, mContainerCompositorASR,
                          aEntry->mIsFixedToRootScrollFrame);

  AutoTArray<ScrollMetadata,2> metricsArray;
  if (aEntry->mBaseScrollMetadata) {
    metricsArray.AppendElement(*aEntry->mBaseScrollMetadata);

    // The base FrameMetrics was not computed by the nsIScrollableframe, so it
    // should not have a mask layer.
    MOZ_ASSERT(!aEntry->mBaseScrollMetadata->HasMaskLayer());
  }

  // Any extra mask layers we need to attach to ScrollMetadatas.
  // The list may already contain an entry added for the layer's scrolled clip
  // so add to it rather than overwriting it (we clear the list when recycling
  // a layer).
  nsTArray<RefPtr<Layer>> maskLayers(aEntry->mLayer->GetAllAncestorMaskLayers());

  // Iterate over the ASR chain and create the corresponding scroll metadatas.
  // This loop is slightly tricky because the scrollframe-to-clip relationship
  // is reversed between DisplayItemClipChain and ScrollMetadata:
  //  - DisplayItemClipChain associates the clip with the scroll frame that
  //    this clip is *moved by*, i.e. the clip is moving inside the scroll
  //    frame.
  //  - ScrollMetaData associates the scroll frame with the clip that's
  //    *just outside* the scroll frame, i.e. not moved by the scroll frame
  //    itself.
  // This discrepancy means that the leaf clip item of the clip chain is never
  // applied to any scroll meta data. Instead, it was applied earlier as the
  // layer's clip (or fused with the painted layer contents), or it was applied
  // as a ScrolledClip on the layer.
  const DisplayItemClipChain* clipChain = aEntry->mClipChain;

  for (const ActiveScrolledRoot* asr = startASR; asr != stopASR; asr = asr->mParent) {
    if (!asr) {
      MOZ_ASSERT_UNREACHABLE("Should have encountered stopASR on the way up.");
      break;
    }
    if (clipChain && clipChain->mASR == asr) {
      clipChain = clipChain->mParent;
    }

    nsIScrollableFrame* scrollFrame = asr->mScrollableFrame;
    const DisplayItemClip* clip =
      (clipChain && clipChain->mASR == asr->mParent) ? &clipChain->mClip : nullptr;

    Maybe<ScrollMetadata> metadata =
      scrollFrame->ComputeScrollMetadata(aEntry->mLayer, mContainerReferenceFrame,
                                         mParameters, clip);
    if (!metadata) {
      continue;
    }

    if (clip &&
        clip->HasClip() &&
        clip->GetRoundedRectCount() > 0)
    {
      // The clip in between this scrollframe and its ancestor scrollframe
      // requires a mask layer. Since this mask layer should not move with
      // the APZC associated with this FrameMetrics, we attach the mask
      // layer as an additional, separate clip.
      Maybe<size_t> nextIndex = Some(maskLayers.Length());
      RefPtr<Layer> maskLayer =
        CreateMaskLayer(aEntry->mLayer, *clip, nextIndex, clip->GetRoundedRectCount());
      if (maskLayer) {
        MOZ_ASSERT(metadata->HasScrollClip());
        metadata->ScrollClip().SetMaskLayerIndex(nextIndex);
        maskLayers.AppendElement(maskLayer);
      }
    }

    metricsArray.AppendElement(*metadata);
  }

  // Watch out for FrameMetrics copies in profiles
  aEntry->mLayer->SetScrollMetadata(metricsArray);
  aEntry->mLayer->SetAncestorMaskLayers(maskLayers);
}

static inline Maybe<ParentLayerIntRect>
GetStationaryClipInContainer(Layer* aLayer)
{
  if (size_t metricsCount = aLayer->GetScrollMetadataCount()) {
    return aLayer->GetScrollMetadata(metricsCount - 1).GetClipRect();
  }
  return aLayer->GetClipRect();
}

void
ContainerState::PostprocessRetainedLayers(nsIntRegion* aOpaqueRegionForContainer)
{
  AutoTArray<OpaqueRegionEntry,4> opaqueRegions;
  bool hideAll = false;
  int32_t opaqueRegionForContainer = -1;

  for (int32_t i = mNewChildLayers.Length() - 1; i >= 0; --i) {
    NewLayerEntry* e = &mNewChildLayers.ElementAt(i);
    if (!e->mLayer) {
      continue;
    }

    OpaqueRegionEntry* data = FindOpaqueRegionEntry(opaqueRegions, e->mAnimatedGeometryRoot, e->mASR);

    SetupScrollingMetadata(e);

    if (hideAll) {
      e->mVisibleRegion.SetEmpty();
    } else if (!e->mLayer->IsScrollbarContainer()) {
      Maybe<ParentLayerIntRect> clipRect = GetStationaryClipInContainer(e->mLayer);
      if (clipRect && opaqueRegionForContainer >= 0 &&
          opaqueRegions[opaqueRegionForContainer].mOpaqueRegion.Contains(clipRect->ToUnknownRect())) {
        e->mVisibleRegion.SetEmpty();
      } else if (data) {
        e->mVisibleRegion.Sub(e->mVisibleRegion, data->mOpaqueRegion);
      }
    }

    SetOuterVisibleRegionForLayer(e->mLayer,
                                  e->mVisibleRegion,
                                  e->mLayerContentsVisibleRect.width >= 0 ? &e->mLayerContentsVisibleRect : nullptr,
                                  e->mUntransformedVisibleRegion);

    if (!e->mOpaqueRegion.IsEmpty()) {
      AnimatedGeometryRoot* animatedGeometryRootToCover = e->mAnimatedGeometryRoot;
      const ActiveScrolledRoot* asrToCover = e->mASR;
      if (e->mOpaqueForAnimatedGeometryRootParent &&
          e->mAnimatedGeometryRoot->mParentAGR == mContainerAnimatedGeometryRoot) {
        animatedGeometryRootToCover = mContainerAnimatedGeometryRoot;
        asrToCover = mContainerASR;
        data = FindOpaqueRegionEntry(opaqueRegions, animatedGeometryRootToCover, asrToCover);
      }

      if (!data) {
        if (animatedGeometryRootToCover == mContainerAnimatedGeometryRoot &&
            asrToCover == mContainerASR) {
          NS_ASSERTION(opaqueRegionForContainer == -1, "Already found it?");
          opaqueRegionForContainer = opaqueRegions.Length();
        }
        data = opaqueRegions.AppendElement();
        data->mAnimatedGeometryRoot = animatedGeometryRootToCover;
        data->mASR = asrToCover;
      }

      nsIntRegion clippedOpaque = e->mOpaqueRegion;
      Maybe<ParentLayerIntRect> clipRect = e->mLayer->GetCombinedClipRect();
      if (clipRect) {
        clippedOpaque.AndWith(clipRect->ToUnknownRect());
      }
      if (e->mLayer->GetScrolledClip()) {
        // The clip can move asynchronously, so we can't rely on opaque parts
        // staying visible.
        clippedOpaque.SetEmpty();
      } else if (e->mHideAllLayersBelow) {
        hideAll = true;
      }
      data->mOpaqueRegion.Or(data->mOpaqueRegion, clippedOpaque);
    }

    if (e->mLayer->GetType() == Layer::TYPE_READBACK) {
      // ReadbackLayers need to accurately read what's behind them. So,
      // we don't want to do any occlusion culling of layers behind them.
      // Theoretically we could just punch out the ReadbackLayer's rectangle
      // from all mOpaqueRegions, but that's probably not worth doing.
      opaqueRegions.Clear();
      opaqueRegionForContainer = -1;
    }
  }

  if (opaqueRegionForContainer >= 0) {
    aOpaqueRegionForContainer->Or(*aOpaqueRegionForContainer,
        opaqueRegions[opaqueRegionForContainer].mOpaqueRegion);
  }
}

void
ContainerState::Finish(uint32_t* aTextContentFlags,
                       const nsIntRect& aContainerPixelBounds,
                       nsDisplayList* aChildItems, bool* aHasComponentAlphaChildren)
{
  mPaintedLayerDataTree.Finish();

  if (!mParameters.mForEventsAndPluginsOnly && !gfxPrefs::LayoutUseContainersForRootFrames()) {
    // Bug 1336544 tracks re-enabling this assertion in the
    // gfxPrefs::LayoutUseContainersForRootFrames() case.
    NS_ASSERTION(mContainerBounds.IsEqualInterior(mAccumulatedChildBounds),
                 "Bounds computation mismatch");
  }

  if (mLayerBuilder->IsBuildingRetainedLayers()) {
    nsIntRegion containerOpaqueRegion;
    PostprocessRetainedLayers(&containerOpaqueRegion);
    if (containerOpaqueRegion.Contains(aContainerPixelBounds)) {
      aChildItems->SetIsOpaque();
    }
  }

  uint32_t textContentFlags = 0;

  // Make sure that current/existing layers are added to the parent and are
  // in the correct order.
  Layer* layer = nullptr;
  Layer* prevChild = nullptr;
  for (uint32_t i = 0; i < mNewChildLayers.Length(); ++i, prevChild = layer) {
    if (!mNewChildLayers[i].mLayer) {
      continue;
    }

    layer = mNewChildLayers[i].mLayer;

    if (!layer->GetVisibleRegion().IsEmpty()) {
      textContentFlags |=
        layer->GetContentFlags() & (Layer::CONTENT_COMPONENT_ALPHA |
                                    Layer::CONTENT_COMPONENT_ALPHA_DESCENDANT |
                                    Layer::CONTENT_DISABLE_FLATTENING);

      // Notify the parent of component alpha children unless it's coming from
      // within a child that has asked not to contribute to layer flattening.
      if (aHasComponentAlphaChildren &&
          mNewChildLayers[i].mPropagateComponentAlphaFlattening &&
          (layer->GetContentFlags() & Layer::CONTENT_COMPONENT_ALPHA)) {

        for (int32_t j = i - 1; j >= 0; j--) {
          if (mNewChildLayers[j].mVisibleRegion.Intersects(mNewChildLayers[i].mVisibleRegion.GetBounds())) {
            if (mNewChildLayers[j].mLayerState != LAYER_ACTIVE_FORCE) {
              *aHasComponentAlphaChildren = true;
            }
            break;

          }

        }
      }
    }

    if (!layer->GetParent()) {
      // This is not currently a child of the container, so just add it
      // now.
      mContainerLayer->InsertAfter(layer, prevChild);
    } else {
      NS_ASSERTION(layer->GetParent() == mContainerLayer,
                   "Layer shouldn't be the child of some other container");
      if (layer->GetPrevSibling() != prevChild) {
        mContainerLayer->RepositionChild(layer, prevChild);
      }
    }
  }

  // Remove old layers that have become unused.
  if (!layer) {
    layer = mContainerLayer->GetFirstChild();
  } else {
    layer = layer->GetNextSibling();
  }
  while (layer) {
    Layer *layerToRemove = layer;
    layer = layer->GetNextSibling();
    mContainerLayer->RemoveChild(layerToRemove);
  }

  *aTextContentFlags = textContentFlags;
}

static inline gfxSize RoundToFloatPrecision(const gfxSize& aSize)
{
  return gfxSize(float(aSize.width), float(aSize.height));
}

static void RestrictScaleToMaxLayerSize(gfxSize& aScale,
                                        const nsRect& aVisibleRect,
                                        nsIFrame* aContainerFrame,
                                        Layer* aContainerLayer)
{
  if (!aContainerLayer->Manager()->IsWidgetLayerManager()) {
    return;
  }

  nsIntRect pixelSize =
    aVisibleRect.ScaleToOutsidePixels(aScale.width, aScale.height,
                                      aContainerFrame->PresContext()->AppUnitsPerDevPixel());

  int32_t maxLayerSize = aContainerLayer->GetMaxLayerSize();

  if (pixelSize.width > maxLayerSize) {
    float scale = (float)pixelSize.width / maxLayerSize;
    scale = gfxUtils::ClampToScaleFactor(scale);
    aScale.width /= scale;
  }
  if (pixelSize.height > maxLayerSize) {
    float scale = (float)pixelSize.height / maxLayerSize;
    scale = gfxUtils::ClampToScaleFactor(scale);
    aScale.height /= scale;
  }
}
static bool
ChooseScaleAndSetTransform(FrameLayerBuilder* aLayerBuilder,
                           nsDisplayListBuilder* aDisplayListBuilder,
                           nsIFrame* aContainerFrame,
                           nsDisplayItem* aContainerItem,
                           const nsRect& aVisibleRect,
                           const Matrix4x4* aTransform,
                           const ContainerLayerParameters& aIncomingScale,
                           ContainerLayer* aLayer,
                           LayerState aState,
                           ContainerLayerParameters& aOutgoingScale)
{
  nsIntPoint offset;

  Matrix4x4 transform =
    Matrix4x4::Scaling(aIncomingScale.mXScale, aIncomingScale.mYScale, 1.0);
  if (aTransform) {
    // aTransform is applied first, then the scale is applied to the result
    transform = (*aTransform)*transform;
    // Set any matrix entries close to integers to be those exact integers.
    // This protects against floating-point inaccuracies causing problems
    // in the checks below.
    // We use the fixed epsilon version here because we don't want the nudging
    // to depend on the scroll position.
    transform.NudgeToIntegersFixedEpsilon();
  }
  Matrix transform2d;
  if (aContainerFrame &&
      (aState == LAYER_INACTIVE || aState == LAYER_SVG_EFFECTS) &&
      (!aTransform || (aTransform->Is2D(&transform2d) &&
                       !transform2d.HasNonTranslation()))) {
    // When we have an inactive ContainerLayer, translate the container by the offset to the
    // reference frame (and offset all child layers by the reverse) so that the coordinate
    // space of the child layers isn't affected by scrolling.
    // This gets confusing for complicated transform (since we'd have to compute the scale
    // factors for the matrix), so we don't bother. Any frames that are building an nsDisplayTransform
    // for a css transform would have 0,0 as their offset to the reference frame, so this doesn't
    // matter.
    nsPoint appUnitOffset = aDisplayListBuilder->ToReferenceFrame(aContainerFrame);
    nscoord appUnitsPerDevPixel = aContainerFrame->PresContext()->AppUnitsPerDevPixel();
    offset = nsIntPoint(
        NS_lround(NSAppUnitsToDoublePixels(appUnitOffset.x, appUnitsPerDevPixel)*aIncomingScale.mXScale),
        NS_lround(NSAppUnitsToDoublePixels(appUnitOffset.y, appUnitsPerDevPixel)*aIncomingScale.mYScale));
  }
  transform.PostTranslate(offset.x + aIncomingScale.mOffset.x,
                          offset.y + aIncomingScale.mOffset.y,
                          0);

  if (transform.IsSingular()) {
    return false;
  }

  bool canDraw2D = transform.CanDraw2D(&transform2d);
  gfxSize scale;
  // XXX Should we do something for 3D transforms?
  if (canDraw2D &&
      !aContainerFrame->Combines3DTransformWithAncestors() &&
      !aContainerFrame->HasPerspective()) {
    // If the container's transform is animated off main thread, fix a suitable scale size
    // for animation
    if (aContainerItem &&
        aContainerItem->GetType() == TYPE_TRANSFORM &&
        EffectCompositor::HasAnimationsForCompositor(
          aContainerFrame, eCSSProperty_transform)) {
      // Use the size of the nearest widget as the maximum size.  This
      // is important since it might be a popup that is bigger than the
      // pres context's size.
      nsPresContext* presContext = aContainerFrame->PresContext();
      nsIWidget* widget = aContainerFrame->GetNearestWidget();
      nsSize displaySize;
      if (widget) {
        LayoutDeviceIntSize widgetSize = widget->GetClientSize();
        int32_t p2a = presContext->AppUnitsPerDevPixel();
        displaySize.width = NSIntPixelsToAppUnits(widgetSize.width, p2a);
        displaySize.height = NSIntPixelsToAppUnits(widgetSize.height, p2a);
      } else {
        displaySize = presContext->GetVisibleArea().Size();
      }
      // compute scale using the animation on the container (ignoring
      // its ancestors)
      scale = nsLayoutUtils::ComputeSuitableScaleForAnimation(
                aContainerFrame, aVisibleRect.Size(),
                displaySize);
      // multiply by the scale inherited from ancestors--we use a uniform
      // scale factor to prevent blurring when the layer is rotated.
      float incomingScale = std::max(aIncomingScale.mXScale, aIncomingScale.mYScale);
      scale.width *= incomingScale;
      scale.height *= incomingScale;
    } else {
      // Scale factors are normalized to a power of 2 to reduce the number of resolution changes
      scale = RoundToFloatPrecision(ThebesMatrix(transform2d).ScaleFactors(true));
      // For frames with a changing transform that's not just a translation,
      // round scale factors up to nearest power-of-2 boundary so that we don't
      // keep having to redraw the content as it scales up and down. Rounding up to nearest
      // power-of-2 boundary ensures we never scale up, only down --- avoiding
      // jaggies. It also ensures we never scale down by more than a factor of 2,
      // avoiding bad downscaling quality.
      Matrix frameTransform;
      if (ActiveLayerTracker::IsStyleAnimated(aDisplayListBuilder, aContainerFrame, eCSSProperty_transform) &&
          aTransform &&
          (!aTransform->Is2D(&frameTransform) || frameTransform.HasNonTranslationOrFlip())) {
        // Don't clamp the scale factor when the new desired scale factor matches the old one
        // or it was previously unscaled.
        bool clamp = true;
        Matrix oldFrameTransform2d;
        if (aLayer->GetBaseTransform().Is2D(&oldFrameTransform2d)) {
          gfxSize oldScale = RoundToFloatPrecision(ThebesMatrix(oldFrameTransform2d).ScaleFactors(true));
          if (oldScale == scale || oldScale == gfxSize(1.0, 1.0)) {
            clamp = false;
          }
        }
        if (clamp) {
          scale.width = gfxUtils::ClampToScaleFactor(scale.width);
          scale.height = gfxUtils::ClampToScaleFactor(scale.height);
        }
      } else {
        // XXX Do we need to move nearly-integer values to integers here?
      }
    }
    // If the scale factors are too small, just use 1.0. The content is being
    // scaled out of sight anyway.
    if (fabs(scale.width) < 1e-8 || fabs(scale.height) < 1e-8) {
      scale = gfxSize(1.0, 1.0);
    }
    // If this is a transform container layer, then pre-rendering might
    // mean we try render a layer bigger than the max texture size. If we have
    // tiling, that's not a problem, since we'll automatically choose a tiled
    // layer for layers of that size. If not, we need to apply clamping to
    // prevent this.
    if (aTransform && !gfxPrefs::LayersTilesEnabled()) {
      RestrictScaleToMaxLayerSize(scale, aVisibleRect, aContainerFrame, aLayer);
    }
  } else {
    scale = gfxSize(1.0, 1.0);
  }

  // Store the inverse of our resolution-scale on the layer
  aLayer->SetBaseTransform(transform);
  aLayer->SetPreScale(1.0f/float(scale.width),
                      1.0f/float(scale.height));
  aLayer->SetInheritedScale(aIncomingScale.mXScale,
                            aIncomingScale.mYScale);

  aOutgoingScale =
    ContainerLayerParameters(scale.width, scale.height, -offset, aIncomingScale);
  if (aTransform) {
    aOutgoingScale.mInTransformedSubtree = true;
    if (ActiveLayerTracker::IsStyleAnimated(aDisplayListBuilder, aContainerFrame,
                                            eCSSProperty_transform)) {
      aOutgoingScale.mInActiveTransformedSubtree = true;
    }
  }
  if ((aLayerBuilder->IsBuildingRetainedLayers() &&
       (!canDraw2D || transform2d.HasNonIntegerTranslation())) ||
      aContainerFrame->Extend3DContext() ||
      aContainerFrame->Combines3DTransformWithAncestors() ||
      // For async transform animation, the value would be changed at
      // any time, integer translation is not always true.
      aContainerFrame->HasAnimationOfTransform()) {
    aOutgoingScale.mDisableSubpixelAntialiasingInDescendants = true;
  }
  return true;
}

already_AddRefed<ContainerLayer>
FrameLayerBuilder::BuildContainerLayerFor(nsDisplayListBuilder* aBuilder,
                                          LayerManager* aManager,
                                          nsIFrame* aContainerFrame,
                                          nsDisplayItem* aContainerItem,
                                          nsDisplayList* aChildren,
                                          const ContainerLayerParameters& aParameters,
                                          const Matrix4x4* aTransform,
                                          uint32_t aFlags)
{
  uint32_t containerDisplayItemKey =
    aContainerItem ? aContainerItem->GetPerFrameKey() : TYPE_ZERO;
  NS_ASSERTION(aContainerFrame, "Container display items here should have a frame");
  NS_ASSERTION(!aContainerItem ||
               aContainerItem->Frame() == aContainerFrame,
               "Container display item must match given frame");

  if (!aParameters.mXScale || !aParameters.mYScale) {
    return nullptr;
  }

  RefPtr<ContainerLayer> containerLayer;
  if (aManager == mRetainingManager) {
    // Using GetOldLayerFor will search merged frames, as well as the underlying
    // frame. The underlying frame can change when a page scrolls, so this
    // avoids layer recreation in the situation that a new underlying frame is
    // picked for a layer.
    Layer* oldLayer = nullptr;
    if (aContainerItem) {
      oldLayer = GetOldLayerFor(aContainerItem);
    } else {
      DisplayItemData *data = GetOldLayerForFrame(aContainerFrame, containerDisplayItemKey);
      if (data) {
        oldLayer = data->mLayer;
      }
    }

    if (oldLayer) {
      NS_ASSERTION(oldLayer->Manager() == aManager, "Wrong manager");
      if (oldLayer->HasUserData(&gPaintedDisplayItemLayerUserData)) {
        // The old layer for this item is actually our PaintedLayer
        // because we rendered its layer into that PaintedLayer. So we
        // don't actually have a retained container layer.
      } else {
        NS_ASSERTION(oldLayer->GetType() == Layer::TYPE_CONTAINER,
                     "Wrong layer type");
        containerLayer = static_cast<ContainerLayer*>(oldLayer);
        ResetLayerStateForRecycling(containerLayer);
      }
    }
  }
  if (!containerLayer) {
    // No suitable existing layer was found.
    containerLayer = aManager->CreateContainerLayer();
    if (!containerLayer)
      return nullptr;
  }

  LayerState state = aContainerItem ? aContainerItem->GetLayerState(aBuilder, aManager, aParameters) : LAYER_ACTIVE;
  if (state == LAYER_INACTIVE &&
      nsDisplayItem::ForceActiveLayers()) {
    state = LAYER_ACTIVE;
  }

  if (aContainerItem && state == LAYER_ACTIVE_EMPTY) {
    // Empty layers only have metadata and should never have display items. We
    // early exit because later, invalidation will walk up the frame tree to
    // determine which painted layer gets invalidated. Since an empty layer
    // should never have anything to paint, it should never be invalidated.
    NS_ASSERTION(aChildren->IsEmpty(), "Should have no children");
    return containerLayer.forget();
  }

  const ActiveScrolledRoot* containerASR = aContainerItem ? aContainerItem->GetActiveScrolledRoot() : nullptr;
  const ActiveScrolledRoot* containerScrollMetadataASR = aParameters.mScrollMetadataASR;
  const ActiveScrolledRoot* containerCompositorASR = aParameters.mCompositorASR;

  if (!aContainerItem && gfxPrefs::LayoutUseContainersForRootFrames()) {
    containerASR = aBuilder->ActiveScrolledRootForRootScrollframe();
    containerScrollMetadataASR = containerASR;
    containerCompositorASR = containerASR;
  }

  ContainerLayerParameters scaleParameters;
  nsRect bounds = aChildren->GetClippedBoundsWithRespectToASR(aBuilder, containerASR);
  nsRect childrenVisible =
      aContainerItem ? aContainerItem->GetVisibleRectForChildren() :
          aContainerFrame->GetVisualOverflowRectRelativeToSelf();
  if (!ChooseScaleAndSetTransform(this, aBuilder, aContainerFrame,
                                  aContainerItem,
                                  bounds.Intersect(childrenVisible),
                                  aTransform, aParameters,
                                  containerLayer, state, scaleParameters)) {
    return nullptr;
  }

  uint32_t oldGeneration = mContainerLayerGeneration;
  mContainerLayerGeneration = ++mMaxContainerLayerGeneration;

  if (mRetainingManager) {
    if (aContainerItem) {
      StoreDataForFrame(aContainerItem, containerLayer, LAYER_ACTIVE);
    } else {
      StoreDataForFrame(aContainerFrame, containerDisplayItemKey, containerLayer, LAYER_ACTIVE);
    }
  }

  LayerManagerData* data = static_cast<LayerManagerData*>
    (aManager->GetUserData(&gLayerManagerUserData));

  nsIntRect pixBounds;
  nscoord appUnitsPerDevPixel;
  bool flattenToSingleLayer = false;
  if ((aContainerFrame->GetStateBits() & NS_FRAME_NO_COMPONENT_ALPHA) &&
      mRetainingManager &&
      mRetainingManager->ShouldAvoidComponentAlphaLayers() &&
      !nsLayoutUtils::AsyncPanZoomEnabled(aContainerFrame))
  {
    flattenToSingleLayer = true;
  }

  nscolor backgroundColor = NS_RGBA(0,0,0,0);
  if (aFlags & CONTAINER_ALLOW_PULL_BACKGROUND_COLOR) {
    backgroundColor = aParameters.mBackgroundColor;
  }

  uint32_t flags;
  while (true) {
    ContainerState state(aBuilder, aManager, aManager->GetLayerBuilder(),
                         aContainerFrame, aContainerItem, bounds,
                         containerLayer, scaleParameters, flattenToSingleLayer,
                         backgroundColor, containerASR, containerScrollMetadataASR,
                         containerCompositorASR);

    state.ProcessDisplayItems(aChildren);

    // Set CONTENT_COMPONENT_ALPHA if any of our children have it.
    // This is suboptimal ... a child could have text that's over transparent
    // pixels in its own layer, but over opaque parts of previous siblings.
    bool hasComponentAlphaChildren = false;
    bool mayFlatten =
      mRetainingManager &&
      mRetainingManager->ShouldAvoidComponentAlphaLayers() &&
      !flattenToSingleLayer &&
      !nsLayoutUtils::AsyncPanZoomEnabled(aContainerFrame);

    pixBounds = state.ScaleToOutsidePixels(bounds, false);
    appUnitsPerDevPixel = state.GetAppUnitsPerDevPixel();
    state.Finish(&flags, pixBounds, aChildren, mayFlatten ? &hasComponentAlphaChildren : nullptr);

    if (hasComponentAlphaChildren &&
        !(flags & Layer::CONTENT_DISABLE_FLATTENING) &&
        containerLayer->HasMultipleChildren())
    {
      // Since we don't want any component alpha layers on BasicLayers, we repeat
      // the layer building process with this explicitely forced off.
      // We restore the previous FrameLayerBuilder state since the first set
      // of layer building will have changed it.
      flattenToSingleLayer = true;

      // Restore DisplayItemData
      for (auto iter = data->mDisplayItems.Iter(); !iter.Done(); iter.Next()) {
        DisplayItemData* data = iter.Get()->GetKey();
        if (data->mUsed && data->mContainerLayerGeneration >= mContainerLayerGeneration) {
          iter.Remove();
        }
      }

      // Restore PaintedLayerItemEntries
      for (auto iter = mPaintedLayerItems.Iter(); !iter.Done(); iter.Next()) {
        PaintedLayerItemsEntry* entry = iter.Get();
        if (entry->mContainerLayerGeneration >= mContainerLayerGeneration) {
          // We can just remove these items rather than attempting to revert them
          // because we're going to want to invalidate everything when transitioning
          // to component alpha flattening.
          iter.Remove();
          continue;
        }

        for (uint32_t i = 0; i < entry->mItems.Length(); i++) {
          if (entry->mItems[i].mContainerLayerGeneration >= mContainerLayerGeneration) {
            entry->mItems.TruncateLength(i);
            break;
          }
        }
      }

      aContainerFrame->AddStateBits(NS_FRAME_NO_COMPONENT_ALPHA);
      continue;
    }
    break;
  }

  // CONTENT_COMPONENT_ALPHA is propogated up to the nearest CONTENT_OPAQUE
  // ancestor so that BasicLayerManager knows when to copy the background into
  // pushed groups. Accelerated layers managers can't necessarily do this (only
  // when the visible region is a simple rect), so we propogate
  // CONTENT_COMPONENT_ALPHA_DESCENDANT all the way to the root.
  if (flags & Layer::CONTENT_COMPONENT_ALPHA) {
    flags |= Layer::CONTENT_COMPONENT_ALPHA_DESCENDANT;
  }

  // Make sure that rounding the visible region out didn't add any area
  // we won't paint
  if (aChildren->IsOpaque() && !aChildren->NeedsTransparentSurface()) {
    bounds.ScaleRoundIn(scaleParameters.mXScale, scaleParameters.mYScale);
    if (bounds.Contains(ToAppUnits(pixBounds, appUnitsPerDevPixel))) {
      // Clear CONTENT_COMPONENT_ALPHA and add CONTENT_OPAQUE instead.
      flags &= ~Layer::CONTENT_COMPONENT_ALPHA;
      flags |= Layer::CONTENT_OPAQUE;
    }
  }
  containerLayer->SetContentFlags(flags);
  // If aContainerItem is non-null some BuildContainerLayer further up the
  // call stack is responsible for setting containerLayer's visible region.
  if (!aContainerItem) {
    containerLayer->SetVisibleRegion(LayerIntRegion::FromUnknownRegion(pixBounds));
  }
  if (aParameters.mLayerContentsVisibleRect) {
    *aParameters.mLayerContentsVisibleRect = pixBounds + scaleParameters.mOffset;
  }

  mContainerLayerGeneration = oldGeneration;
  nsPresContext::ClearNotifySubDocInvalidationData(containerLayer);

  return containerLayer.forget();
}

Layer*
FrameLayerBuilder::GetLeafLayerFor(nsDisplayListBuilder* aBuilder,
                                   nsDisplayItem* aItem)
{
  Layer* layer = GetOldLayerFor(aItem);
  if (!layer)
    return nullptr;
  if (layer->HasUserData(&gPaintedDisplayItemLayerUserData)) {
    // This layer was created to render Thebes-rendered content for this
    // display item. The display item should not use it for its own
    // layer rendering.
    return nullptr;
  }
  ResetLayerStateForRecycling(layer);
  return layer;
}

/* static */ void
FrameLayerBuilder::InvalidateAllLayers(LayerManager* aManager)
{
  LayerManagerData* data = static_cast<LayerManagerData*>
    (aManager->GetUserData(&gLayerManagerUserData));
  if (data) {
    data->mInvalidateAllLayers = true;
  }
}

/* static */ void
FrameLayerBuilder::InvalidateAllLayersForFrame(nsIFrame *aFrame)
{
  const SmallPointerArray<DisplayItemData>& array = aFrame->DisplayItemData();

  for (uint32_t i = 0; i < array.Length(); i++) {
    DisplayItemData::AssertDisplayItemData(array.ElementAt(i))->mParent->mInvalidateAllLayers = true;
  }
}

/* static */
Layer*
FrameLayerBuilder::GetDedicatedLayer(nsIFrame* aFrame, uint32_t aDisplayItemKey)
{
  //TODO: This isn't completely correct, since a frame could exist as a layer
  // in the normal widget manager, and as a different layer (or no layer)
  // in the secondary manager

  const SmallPointerArray<DisplayItemData>& array = aFrame->DisplayItemData();;

  for (uint32_t i = 0; i < array.Length(); i++) {
    DisplayItemData *element = DisplayItemData::AssertDisplayItemData(array.ElementAt(i));
    if (!element->mParent->mLayerManager->IsWidgetLayerManager()) {
      continue;
    }
    if (element->mDisplayItemKey == aDisplayItemKey) {
      if (element->mOptLayer) {
        return element->mOptLayer;
      }


      Layer* layer = element->mLayer;
      if (!layer->HasUserData(&gColorLayerUserData) &&
          !layer->HasUserData(&gImageLayerUserData) &&
          !layer->HasUserData(&gPaintedDisplayItemLayerUserData)) {
        return layer;
      }
    }
  }
  return nullptr;
}

static gfxSize
PredictScaleForContent(nsIFrame* aFrame, nsIFrame* aAncestorWithScale,
                       const gfxSize& aScale)
{
  Matrix4x4 transform = Matrix4x4::Scaling(aScale.width, aScale.height, 1.0);
  if (aFrame != aAncestorWithScale) {
    // aTransform is applied first, then the scale is applied to the result
    transform = nsLayoutUtils::GetTransformToAncestor(aFrame, aAncestorWithScale)*transform;
  }
  Matrix transform2d;
  if (transform.CanDraw2D(&transform2d)) {
     return ThebesMatrix(transform2d).ScaleFactors(true);
  }
  return gfxSize(1.0, 1.0);
}

gfxSize
FrameLayerBuilder::GetPaintedLayerScaleForFrame(nsIFrame* aFrame)
{
  MOZ_ASSERT(aFrame, "need a frame");
  nsIFrame* last = nullptr;
  for (nsIFrame* f = aFrame; f; f = nsLayoutUtils::GetCrossDocParentFrame(f)) {
    last = f;

    if (nsLayoutUtils::IsPopup(f)) {
      // Don't examine ancestors of a popup. It won't make sense to check
      // the transform from some content inside the popup to some content
      // which is an ancestor of the popup.
      break;
    }

    const SmallPointerArray<DisplayItemData>& array = aFrame->DisplayItemData();

    for (uint32_t i = 0; i < array.Length(); i++) {
      Layer* layer = DisplayItemData::AssertDisplayItemData(array.ElementAt(i))->mLayer;
      ContainerLayer* container = layer->AsContainerLayer();
      if (!container ||
          !layer->Manager()->IsWidgetLayerManager()) {
        continue;
      }
      for (Layer* l = container->GetFirstChild(); l; l = l->GetNextSibling()) {
        PaintedDisplayItemLayerUserData* data =
            static_cast<PaintedDisplayItemLayerUserData*>
              (l->GetUserData(&gPaintedDisplayItemLayerUserData));
        if (data) {
          return PredictScaleForContent(aFrame, f, gfxSize(data->mXScale, data->mYScale));
        }
      }
    }
  }

  float presShellResolution = last->PresContext()->PresShell()->GetResolution();
  return PredictScaleForContent(aFrame, last,
      gfxSize(presShellResolution, presShellResolution));
}

#ifdef MOZ_DUMP_PAINTING
static void DebugPaintItem(DrawTarget& aDrawTarget,
                           nsPresContext* aPresContext,
                           nsDisplayItem *aItem,
                           nsDisplayListBuilder* aBuilder)
{
  bool snap;
  Rect bounds = NSRectToRect(aItem->GetBounds(aBuilder, &snap),
                             aPresContext->AppUnitsPerDevPixel());

  RefPtr<DrawTarget> tempDT =
    aDrawTarget.CreateSimilarDrawTarget(IntSize::Truncate(bounds.width, bounds.height),
                                        SurfaceFormat::B8G8R8A8);
  RefPtr<gfxContext> context = gfxContext::CreateOrNull(tempDT);
  if (!context) {
    // Leave this as crash, it's in the debugging code, we want to know
    gfxDevCrash(LogReason::InvalidContext) << "DebugPaintItem context problem " << gfx::hexa(tempDT);
    return;
  }
  context->SetMatrix(gfxMatrix::Translation(-bounds.x, -bounds.y));
  nsRenderingContext ctx(context);

  aItem->Paint(aBuilder, &ctx);
  RefPtr<SourceSurface> surface = tempDT->Snapshot();
  DumpPaintedImage(aItem, surface);

  aDrawTarget.DrawSurface(surface, bounds, Rect(Point(0,0), bounds.Size()));

  aItem->SetPainted();
}
#endif

/* static */ void
FrameLayerBuilder::RecomputeVisibilityForItems(nsTArray<ClippedDisplayItem>& aItems,
                                               nsDisplayListBuilder *aBuilder,
                                               const nsIntRegion& aRegionToDraw,
                                               const nsIntPoint& aOffset,
                                               int32_t aAppUnitsPerDevPixel,
                                               float aXScale,
                                               float aYScale)
{
  uint32_t i;
  // Update visible regions. We perform visibility analysis to take account
  // of occlusion culling.
  nsRegion visible = aRegionToDraw.ToAppUnits(aAppUnitsPerDevPixel);
  visible.MoveBy(NSIntPixelsToAppUnits(aOffset.x, aAppUnitsPerDevPixel),
                 NSIntPixelsToAppUnits(aOffset.y, aAppUnitsPerDevPixel));
  visible.ScaleInverseRoundOut(aXScale, aYScale);

  for (i = aItems.Length(); i > 0; --i) {
    ClippedDisplayItem* cdi = &aItems[i - 1];
    const DisplayItemClip& clip = cdi->mItem->GetClip();

    NS_ASSERTION(AppUnitsPerDevPixel(cdi->mItem) == aAppUnitsPerDevPixel,
                 "a painted layer should contain items only at the same zoom");

    MOZ_ASSERT(clip.HasClip() || clip.GetRoundedRectCount() == 0,
               "If we have rounded rects, we must have a clip rect");

    if (!clip.IsRectAffectedByClip(visible.GetBounds())) {
      cdi->mItem->RecomputeVisibility(aBuilder, &visible);
      continue;
    }

    // Do a little dance to account for the fact that we're clipping
    // to cdi->mClipRect
    nsRegion clipped;
    clipped.And(visible, clip.NonRoundedIntersection());
    nsRegion finalClipped = clipped;
    cdi->mItem->RecomputeVisibility(aBuilder, &finalClipped);
    // If we have rounded clip rects, don't subtract from the visible
    // region since we aren't displaying everything inside the rect.
    if (clip.GetRoundedRectCount() == 0) {
      nsRegion removed;
      removed.Sub(clipped, finalClipped);
      nsRegion newVisible;
      newVisible.Sub(visible, removed);
      // Don't let the visible region get too complex.
      if (newVisible.GetNumRects() <= 15) {
        visible = newVisible;
      }
    }
  }
}

void
FrameLayerBuilder::PaintItems(nsTArray<ClippedDisplayItem>& aItems,
                              const nsIntRect& aRect,
                              gfxContext *aContext,
                              nsRenderingContext *aRC,
                              nsDisplayListBuilder* aBuilder,
                              nsPresContext* aPresContext,
                              const nsIntPoint& aOffset,
                              float aXScale, float aYScale,
                              int32_t aCommonClipCount)
{
  DrawTarget& aDrawTarget = *aRC->GetDrawTarget();

  int32_t appUnitsPerDevPixel = aPresContext->AppUnitsPerDevPixel();
  nsRect boundRect = ToAppUnits(aRect, appUnitsPerDevPixel);
  boundRect.MoveBy(NSIntPixelsToAppUnits(aOffset.x, appUnitsPerDevPixel),
                 NSIntPixelsToAppUnits(aOffset.y, appUnitsPerDevPixel));
  boundRect.ScaleInverseRoundOut(aXScale, aYScale);

  DisplayItemClip currentClip;
  bool currentClipIsSetInContext = false;
  DisplayItemClip tmpClip;

  for (uint32_t i = 0; i < aItems.Length(); ++i) {
    ClippedDisplayItem* cdi = &aItems[i];

    nsRect paintRect = cdi->mItem->GetVisibleRect().Intersect(boundRect);
    if (paintRect.IsEmpty())
      continue;

#ifdef MOZ_DUMP_PAINTING
    PROFILER_LABEL_DYNAMIC("DisplayList", "Draw",
      js::ProfileEntry::Category::GRAPHICS, cdi->mItem->Name());
#else
    PROFILER_LABEL("DisplayList", "Draw",
      js::ProfileEntry::Category::GRAPHICS);
#endif

    // If the new desired clip state is different from the current state,
    // update the clip.
    const DisplayItemClip* clip = &cdi->mItem->GetClip();
    if (clip->GetRoundedRectCount() > 0 &&
        !clip->IsRectClippedByRoundedCorner(cdi->mItem->GetVisibleRect())) {
      tmpClip = *clip;
      tmpClip.RemoveRoundedCorners();
      clip = &tmpClip;
    }
    if (currentClipIsSetInContext != clip->HasClip() ||
        (clip->HasClip() && *clip != currentClip)) {
      if (currentClipIsSetInContext) {
        aContext->Restore();
      }
      currentClipIsSetInContext = clip->HasClip();
      if (currentClipIsSetInContext) {
        currentClip = *clip;
        aContext->Save();
        NS_ASSERTION(aCommonClipCount < 100,
          "Maybe you really do have more than a hundred clipping rounded rects, or maybe something has gone wrong.");
        currentClip.ApplyTo(aContext, aPresContext, aCommonClipCount);
        aContext->NewPath();
      }
    }

    if (cdi->mInactiveLayerManager) {
      bool saved = aDrawTarget.GetPermitSubpixelAA();
      PaintInactiveLayer(aBuilder, cdi->mInactiveLayerManager, cdi->mItem, aContext, aRC);
      aDrawTarget.SetPermitSubpixelAA(saved);
    } else {
      nsIFrame* frame = cdi->mItem->Frame();
      if (aBuilder->IsPaintingToWindow()) {
        frame->AddStateBits(NS_FRAME_PAINTED_THEBES);
      }
#ifdef MOZ_DUMP_PAINTING
      if (gfxEnv::DumpPaintItems()) {
        DebugPaintItem(aDrawTarget, aPresContext, cdi->mItem, aBuilder);
      } else {
#else
      {
#endif
        cdi->mItem->Paint(aBuilder, aRC);
      }
    }

    if (CheckDOMModified())
      break;
  }

  if (currentClipIsSetInContext) {
    aContext->Restore();
  }
}

/**
 * Returns true if it is preferred to draw the list of display
 * items separately for each rect in the visible region rather
 * than clipping to a complex region.
 */
static bool
ShouldDrawRectsSeparately(DrawTarget* aDrawTarget, DrawRegionClip aClip)
{
  if (!gfxPrefs::LayoutPaintRectsSeparately() ||
      aClip == DrawRegionClip::NONE) {
    return false;
  }

  return !aDrawTarget->SupportsRegionClipping();
}

static void DrawForcedBackgroundColor(DrawTarget& aDrawTarget,
                                      const IntRect& aBounds,
                                      nscolor aBackgroundColor)
{
  if (NS_GET_A(aBackgroundColor) > 0) {
    ColorPattern color(ToDeviceColor(aBackgroundColor));
    aDrawTarget.FillRect(Rect(aBounds), color);
  }
}

/*
 * A note on residual transforms:
 *
 * In a transformed subtree we sometimes apply the PaintedLayer's
 * "residual transform" when drawing content into the PaintedLayer.
 * This is a translation by components in the range [-0.5,0.5) provided
 * by the layer system; applying the residual transform followed by the
 * transforms used by layer compositing ensures that the subpixel alignment
 * of the content of the PaintedLayer exactly matches what it would be if
 * we used cairo/Thebes to draw directly to the screen without going through
 * retained layer buffers.
 *
 * The visible and valid regions of the PaintedLayer are computed without
 * knowing the residual transform (because we don't know what the residual
 * transform is going to be until we've built the layer tree!). So we have to
 * consider whether content painted in the range [x, xmost) might be painted
 * outside the visible region we computed for that content. The visible region
 * would be [floor(x), ceil(xmost)). The content would be rendered at
 * [x + r, xmost + r), where -0.5 <= r < 0.5. So some half-rendered pixels could
 * indeed fall outside the computed visible region, which is not a big deal;
 * similar issues already arise when we snap cliprects to nearest pixels.
 * Note that if the rendering of the content is snapped to nearest pixels ---
 * which it often is --- then the content is actually rendered at
 * [snap(x + r), snap(xmost + r)). It turns out that floor(x) <= snap(x + r)
 * and ceil(xmost) >= snap(xmost + r), so the rendering of snapped content
 * always falls within the visible region we computed.
 */

/* static */ void
FrameLayerBuilder::DrawPaintedLayer(PaintedLayer* aLayer,
                                   gfxContext* aContext,
                                   const nsIntRegion& aRegionToDraw,
                                   const nsIntRegion& aDirtyRegion,
                                   DrawRegionClip aClip,
                                   const nsIntRegion& aRegionToInvalidate,
                                   void* aCallbackData)
{
  DrawTarget& aDrawTarget = *aContext->GetDrawTarget();

  PROFILER_LABEL("FrameLayerBuilder", "DrawPaintedLayer",
    js::ProfileEntry::Category::GRAPHICS);

  nsDisplayListBuilder* builder = static_cast<nsDisplayListBuilder*>
    (aCallbackData);

  FrameLayerBuilder *layerBuilder = aLayer->Manager()->GetLayerBuilder();
  NS_ASSERTION(layerBuilder, "Unexpectedly null layer builder!");

  if (layerBuilder->CheckDOMModified())
    return;

  PaintedLayerItemsEntry* entry = layerBuilder->mPaintedLayerItems.GetEntry(aLayer);
  NS_ASSERTION(entry, "We shouldn't be drawing into a layer with no items!");
  if (!entry->mContainerLayerFrame) {
    return;
  }


  PaintedDisplayItemLayerUserData* userData =
    static_cast<PaintedDisplayItemLayerUserData*>
      (aLayer->GetUserData(&gPaintedDisplayItemLayerUserData));
  NS_ASSERTION(userData, "where did our user data go?");

  bool shouldDrawRectsSeparately =
    ShouldDrawRectsSeparately(&aDrawTarget, aClip);

  if (!shouldDrawRectsSeparately) {
    if (aClip == DrawRegionClip::DRAW) {
      gfxUtils::ClipToRegion(aContext, aRegionToDraw);
    }

    DrawForcedBackgroundColor(aDrawTarget, aRegionToDraw.GetBounds(),
                              userData->mForcedBackgroundColor);
  }

  if (NS_GET_A(userData->mFontSmoothingBackgroundColor) > 0) {
    aContext->SetFontSmoothingBackgroundColor(
      Color::FromABGR(userData->mFontSmoothingBackgroundColor));
  }

  // make the origin of the context coincide with the origin of the
  // PaintedLayer
  gfxContextMatrixAutoSaveRestore saveMatrix(aContext);
  nsIntPoint offset = GetTranslationForPaintedLayer(aLayer);
  nsPresContext* presContext = entry->mContainerLayerFrame->PresContext();

  if (!userData->mVisibilityComputedRegion.Contains(aDirtyRegion) &&
      !layerBuilder->GetContainingPaintedLayerData()) {
    // Recompute visibility of items in our PaintedLayer, if required. Note
    // that this recomputes visibility for all descendants of our display
    // items too, so there's no need to do this for the items in inactive
    // PaintedLayers. If aDirtyRegion has not changed since the previous call
    // then we can skip this.

    int32_t appUnitsPerDevPixel = presContext->AppUnitsPerDevPixel();
    RecomputeVisibilityForItems(entry->mItems, builder, aDirtyRegion,
                                offset, appUnitsPerDevPixel,
                                userData->mXScale, userData->mYScale);
    userData->mVisibilityComputedRegion = aDirtyRegion;
  }

  nsRenderingContext rc(aContext);

  if (shouldDrawRectsSeparately) {
    for (auto iter = aRegionToDraw.RectIter(); !iter.Done(); iter.Next()) {
      const nsIntRect& iterRect = iter.Get();
      gfxContextAutoSaveRestore save(aContext);
      aContext->NewPath();
      aContext->Rectangle(ThebesRect(iterRect));
      aContext->Clip();

      DrawForcedBackgroundColor(aDrawTarget, iterRect,
                                userData->mForcedBackgroundColor);

      // Apply the residual transform if it has been enabled, to ensure that
      // snapping when we draw into aContext exactly matches the ideal transform.
      // See above for why this is OK.
      aContext->SetMatrix(
        aContext->CurrentMatrix().Translate(aLayer->GetResidualTranslation() - gfxPoint(offset.x, offset.y)).
                                  Scale(userData->mXScale, userData->mYScale));

      layerBuilder->PaintItems(entry->mItems, iterRect, aContext, &rc,
                               builder, presContext,
                               offset, userData->mXScale, userData->mYScale,
                               entry->mCommonClipCount);
      if (gfxPrefs::GfxLoggingPaintedPixelCountEnabled()) {
        aLayer->Manager()->AddPaintedPixelCount(iterRect.Area());
      }
    }
  } else {
    // Apply the residual transform if it has been enabled, to ensure that
    // snapping when we draw into aContext exactly matches the ideal transform.
    // See above for why this is OK.
    aContext->SetMatrix(
      aContext->CurrentMatrix().Translate(aLayer->GetResidualTranslation() - gfxPoint(offset.x, offset.y)).
                                Scale(userData->mXScale,userData->mYScale));

    layerBuilder->PaintItems(entry->mItems, aRegionToDraw.GetBounds(), aContext, &rc,
                             builder, presContext,
                             offset, userData->mXScale, userData->mYScale,
                             entry->mCommonClipCount);
    if (gfxPrefs::GfxLoggingPaintedPixelCountEnabled()) {
      aLayer->Manager()->AddPaintedPixelCount(
        aRegionToDraw.GetBounds().Area());
    }
  }

  aContext->SetFontSmoothingBackgroundColor(Color());

  bool isActiveLayerManager = !aLayer->Manager()->IsInactiveLayerManager();

  if (presContext->GetPaintFlashing() && isActiveLayerManager) {
    gfxContextAutoSaveRestore save(aContext);
    if (shouldDrawRectsSeparately) {
      if (aClip == DrawRegionClip::DRAW) {
        gfxUtils::ClipToRegion(aContext, aRegionToDraw);
      }
    }
    FlashPaint(aContext);
  }

  if (presContext->GetDocShell() && isActiveLayerManager) {
    nsDocShell* docShell = static_cast<nsDocShell*>(presContext->GetDocShell());
    RefPtr<TimelineConsumers> timelines = TimelineConsumers::Get();

    if (timelines && timelines->HasConsumer(docShell)) {
      timelines->AddMarkerForDocShell(docShell, Move(
        MakeUnique<LayerTimelineMarker>(aRegionToDraw)));
    }
  }

  if (!aRegionToInvalidate.IsEmpty()) {
    aLayer->AddInvalidRect(aRegionToInvalidate.GetBounds());
  }
}

bool
FrameLayerBuilder::CheckDOMModified()
{
  if (!mRootPresContext ||
      mInitialDOMGeneration == mRootPresContext->GetDOMGeneration())
    return false;
  if (mDetectedDOMModification) {
    // Don't spam the console with extra warnings
    return true;
  }
  mDetectedDOMModification = true;
  // Painting is not going to complete properly. There's not much
  // we can do here though. Invalidating the window to get another repaint
  // is likely to lead to an infinite repaint loop.
  NS_WARNING("Detected DOM modification during paint, bailing out!");
  return true;
}

/* static */ void
FrameLayerBuilder::DumpRetainedLayerTree(LayerManager* aManager, std::stringstream& aStream, bool aDumpHtml)
{
  aManager->Dump(aStream, "", aDumpHtml);
}

nsDisplayItemGeometry*
FrameLayerBuilder::GetMostRecentGeometry(nsDisplayItem* aItem)
{
  typedef SmallPointerArray<DisplayItemData> DataArray;

  // Retrieve the array of DisplayItemData associated with our frame.
  const DataArray& dataArray = aItem->Frame()->DisplayItemData();

  // Find our display item data, if it exists, and return its geometry.
  uint32_t itemPerFrameKey = aItem->GetPerFrameKey();
  for (uint32_t i = 0; i < dataArray.Length(); i++) {
    DisplayItemData* data = DisplayItemData::AssertDisplayItemData(dataArray.ElementAt(i));
    if (data->GetDisplayItemKey() == itemPerFrameKey) {
      return data->GetGeometry();
    }
  }

  return nullptr;
}

static gfx::Rect
CalculateBounds(const nsTArray<DisplayItemClip::RoundedRect>& aRects, int32_t aAppUnitsPerDevPixel)
{
  nsRect bounds = aRects[0].mRect;
  for (uint32_t i = 1; i < aRects.Length(); ++i) {
    bounds.UnionRect(bounds, aRects[i].mRect);
   }

  return gfx::Rect(bounds.ToNearestPixels(aAppUnitsPerDevPixel));
}

static void
SetClipCount(PaintedDisplayItemLayerUserData* apaintedData,
             uint32_t aClipCount)
{
  if (apaintedData) {
    apaintedData->mMaskClipCount = aClipCount;
  }
}

void
ContainerState::SetupMaskLayer(Layer *aLayer,
                               const DisplayItemClip& aClip,
                               uint32_t aRoundedRectClipCount)
{
  // if the number of clips we are going to mask has decreased, then aLayer might have
  // cached graphics which assume the existence of a soon-to-be non-existent mask layer
  // in that case, invalidate the whole layer.
  PaintedDisplayItemLayerUserData* paintedData = GetPaintedDisplayItemLayerUserData(aLayer);
  if (paintedData &&
      aRoundedRectClipCount < paintedData->mMaskClipCount) {
    PaintedLayer* painted = aLayer->AsPaintedLayer();
    painted->InvalidateRegion(painted->GetValidRegion().GetBounds());
  }

  // don't build an unnecessary mask
  if (aClip.GetRoundedRectCount() == 0 ||
      aRoundedRectClipCount == 0) {
    SetClipCount(paintedData, 0);
    return;
  }

  RefPtr<Layer> maskLayer =
    CreateMaskLayer(aLayer, aClip, Nothing(), aRoundedRectClipCount);

  if (!maskLayer) {
    SetClipCount(paintedData, 0);
    return;
  }

  aLayer->SetMaskLayer(maskLayer);
  SetClipCount(paintedData, aRoundedRectClipCount);
}

already_AddRefed<Layer>
ContainerState::CreateMaskLayer(Layer *aLayer,
                               const DisplayItemClip& aClip,
                               const Maybe<size_t>& aForAncestorMaskLayer,
                               uint32_t aRoundedRectClipCount)
{
  // aLayer will never be the container layer created by an nsDisplayMask
  // because nsDisplayMask propagates the DisplayItemClip to its contents
  // and is not clipped itself.
  // This assertion will fail if that ever stops being the case.
  MOZ_ASSERT(!aLayer->GetUserData(&gCSSMaskLayerUserData),
             "A layer contains round clips should not have css-mask on it.");

  // check if we can re-use the mask layer
  MaskLayerKey recycleKey(aLayer, aForAncestorMaskLayer);
  RefPtr<ImageLayer> maskLayer =
    CreateOrRecycleMaskImageLayerFor(recycleKey,
      [](Layer* aMaskLayer)
      {
        aMaskLayer->SetUserData(&gMaskLayerUserData,
                                new MaskLayerUserData());
      }
    );
  MaskLayerUserData* userData = GetMaskLayerUserData(maskLayer);

  int32_t A2D = mContainerFrame->PresContext()->AppUnitsPerDevPixel();
  MaskLayerUserData newData(aClip, aRoundedRectClipCount, A2D, mParameters);
  if (*userData == newData) {
    return maskLayer.forget();
  }

  gfx::Rect boundingRect = CalculateBounds(newData.mRoundedClipRects,
                                           newData.mAppUnitsPerDevPixel);
  boundingRect.Scale(mParameters.mXScale, mParameters.mYScale);

  uint32_t maxSize = mManager->GetMaxTextureSize();
  NS_ASSERTION(maxSize > 0, "Invalid max texture size");
#ifdef MOZ_GFX_OPTIMIZE_MOBILE
  // Make mask image width aligned to 4. See Bug 1245552.
  gfx::Size surfaceSize(std::min<gfx::Float>(GetAlignedStride<4>(NSToIntCeil(boundingRect.Width()), 1), maxSize),
                        std::min<gfx::Float>(boundingRect.Height(), maxSize));
#else
  gfx::Size surfaceSize(std::min<gfx::Float>(boundingRect.Width(), maxSize),
                        std::min<gfx::Float>(boundingRect.Height(), maxSize));
#endif

  // maskTransform is applied to the clip when it is painted into the mask (as a
  // component of imageTransform), and its inverse used when the mask is used for
  // masking.
  // It is the transform from the masked layer's space to mask space
  gfx::Matrix maskTransform =
    Matrix::Scaling(surfaceSize.width / boundingRect.Width(),
                    surfaceSize.height / boundingRect.Height());
  if (surfaceSize.IsEmpty()) {
    // Return early if we know that the size of this mask surface is empty.
    return nullptr;
  }

  gfx::Point p = boundingRect.TopLeft();
  maskTransform.PreTranslate(-p.x, -p.y);
  // imageTransform is only used when the clip is painted to the mask
  gfx::Matrix imageTransform = maskTransform;
  imageTransform.PreScale(mParameters.mXScale, mParameters.mYScale);

  nsAutoPtr<MaskLayerImageCache::MaskLayerImageKey> newKey(
    new MaskLayerImageCache::MaskLayerImageKey());

  // copy and transform the rounded rects
  for (uint32_t i = 0; i < newData.mRoundedClipRects.Length(); ++i) {
    newKey->mRoundedClipRects.AppendElement(
      MaskLayerImageCache::PixelRoundedRect(newData.mRoundedClipRects[i],
                                            mContainerFrame->PresContext()));
    newKey->mRoundedClipRects[i].ScaleAndTranslate(imageTransform);
  }
  newKey->mForwarder = mManager->AsShadowForwarder();

  const MaskLayerImageCache::MaskLayerImageKey* lookupKey = newKey;

  // check to see if we can reuse a mask image
  RefPtr<ImageContainer> container =
    GetMaskLayerImageCache()->FindImageFor(&lookupKey);

  if (!container) {
    IntSize surfaceSizeInt(NSToIntCeil(surfaceSize.width),
                           NSToIntCeil(surfaceSize.height));
    // no existing mask image, so build a new one
    MaskImageData imageData(surfaceSizeInt, mManager);
    RefPtr<DrawTarget> dt = imageData.CreateDrawTarget();

    // fail if we can't get the right surface
    if (!dt || !dt->IsValid()) {
      NS_WARNING("Could not create DrawTarget for mask layer.");
      return nullptr;
    }

    RefPtr<gfxContext> context = gfxContext::CreateOrNull(dt);
    MOZ_ASSERT(context); // already checked the draw target above
    context->Multiply(ThebesMatrix(imageTransform));

    // paint the clipping rects with alpha to create the mask
    aClip.FillIntersectionOfRoundedRectClips(context,
                                             Color(1.f, 1.f, 1.f, 1.f),
                                             newData.mAppUnitsPerDevPixel,
                                             0,
                                             aRoundedRectClipCount);

    // build the image and container
    MOZ_ASSERT(aLayer->Manager() == mManager);
    container = imageData.CreateImageAndImageContainer();
    NS_ASSERTION(container, "Could not create image container for mask layer.");

    if (!container) {
      return nullptr;
    }

    GetMaskLayerImageCache()->PutImage(newKey.forget(), container);
  }

  maskLayer->SetContainer(container);

  maskTransform.Invert();
  Matrix4x4 matrix = Matrix4x4::From2D(maskTransform);
  matrix.PreTranslate(mParameters.mOffset.x, mParameters.mOffset.y, 0);
  maskLayer->SetBaseTransform(matrix);

  // save the details of the clip in user data
  *userData = Move(newData);
  userData->mImageKey.Reset(lookupKey);

  return maskLayer.forget();
}

} // namespace mozilla<|MERGE_RESOLUTION|>--- conflicted
+++ resolved
@@ -3958,7 +3958,6 @@
   aLayer->SetMaskLayer(maskLayer);
 }
 
-<<<<<<< HEAD
 static nsDisplayItem*
 MergeItems(nsDisplayListBuilder* aBuilder,
            nsTArray<nsDisplayItem*>& aMergedItems)
@@ -3982,13 +3981,13 @@
   }
 
   return merged;
-=======
+}
+
 static bool
 IsScrollThumbLayer(nsDisplayItem* aItem)
 {
-  return aItem->GetType() == nsDisplayItem::TYPE_OWN_LAYER &&
+  return aItem->GetType() == TYPE_OWN_LAYER &&
          static_cast<nsDisplayOwnLayer*>(aItem)->IsScrollThumbLayer();
->>>>>>> 086a61df
 }
 
 /*
