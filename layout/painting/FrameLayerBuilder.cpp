/* -*- Mode: C++; tab-width: 20; indent-tabs-mode: nil; c-basic-offset: 2 -*-
 * This Source Code Form is subject to the terms of the Mozilla Public
 * License, v. 2.0. If a copy of the MPL was not distributed with this
 * file, You can obtain one at http://mozilla.org/MPL/2.0/. */

#include "mozilla/DebugOnly.h"

#include "FrameLayerBuilder.h"

#include "gfxContext.h"
#include "mozilla/LookAndFeel.h"
#include "mozilla/Maybe.h"
#include "mozilla/dom/ProfileTimelineMarkerBinding.h"
#include "mozilla/gfx/Matrix.h"
#include "ActiveLayerTracker.h"
#include "BasicLayers.h"
#include "ImageContainer.h"
#include "ImageLayers.h"
#include "LayerTreeInvalidation.h"
#include "Layers.h"
#include "LayerUserData.h"
#include "MaskLayerImageCache.h"
#include "UnitTransforms.h"
#include "Units.h"
#include "gfx2DGlue.h"
#include "gfxEnv.h"
#include "gfxUtils.h"
#include "nsAutoPtr.h"
#include "nsAnimationManager.h"
#include "nsDisplayList.h"
#include "nsDocShell.h"
#include "nsIScrollableFrame.h"
#include "nsImageFrame.h"
#include "nsLayoutUtils.h"
#include "nsPresContext.h"
#include "nsPrintfCString.h"
#include "nsSVGIntegrationUtils.h"
#include "nsTransitionManager.h"
#include "mozilla/LayerTimelineMarker.h"

#include "mozilla/EffectCompositor.h"
#include "mozilla/Move.h"
#include "mozilla/ReverseIterator.h"
#include "mozilla/gfx/2D.h"
#include "mozilla/gfx/Tools.h"
#include "mozilla/layers/ShadowLayers.h"
#include "mozilla/layers/TextureClient.h"
#include "mozilla/layers/TextureWrapperImage.h"
#include "mozilla/Unused.h"
#include "GeckoProfiler.h"
#include "LayersLogging.h"
#include "gfxPrefs.h"

#include <algorithm>
#include <functional>
#include <list>

using namespace mozilla::layers;
using namespace mozilla::gfx;

namespace mozilla {

class PaintedDisplayItemLayerUserData;

static nsTHashtable<nsPtrHashKey<DisplayItemData>>* sAliveDisplayItemDatas;

/**
 * The address of gPaintedDisplayItemLayerUserData is used as the user
 * data key for PaintedLayers created by FrameLayerBuilder.
 * It identifies PaintedLayers used to draw non-layer content, which are
 * therefore eligible for recycling. We want display items to be able to
 * create their own dedicated PaintedLayers in BuildLayer, if necessary,
 * and we wouldn't want to accidentally recycle those.
 * The user data is a PaintedDisplayItemLayerUserData.
 */
uint8_t gPaintedDisplayItemLayerUserData;
/**
 * The address of gColorLayerUserData is used as the user
 * data key for ColorLayers created by FrameLayerBuilder.
 * The user data is null.
 */
uint8_t gColorLayerUserData;
/**
 * The address of gImageLayerUserData is used as the user
 * data key for ImageLayers created by FrameLayerBuilder.
 * The user data is null.
 */
uint8_t gImageLayerUserData;
/**
 * The address of gLayerManagerUserData is used as the user
 * data key for retained LayerManagers managed by FrameLayerBuilder.
 * The user data is a LayerManagerData.
 */
uint8_t gLayerManagerUserData;
/**
 * The address of gMaskLayerUserData is used as the user
 * data key for mask layers managed by FrameLayerBuilder.
 * The user data is a MaskLayerUserData.
 */
uint8_t gMaskLayerUserData;
/**
 * The address of gCSSMaskLayerUserData is used as the user
 * data key for mask layers of css masking managed by FrameLayerBuilder.
 * The user data is a CSSMaskLayerUserData.
 */
uint8_t gCSSMaskLayerUserData;

// a global cache of image containers used for mask layers
static MaskLayerImageCache* gMaskLayerImageCache = nullptr;

static inline MaskLayerImageCache* GetMaskLayerImageCache()
{
  if (!gMaskLayerImageCache) {
    gMaskLayerImageCache = new MaskLayerImageCache();
  }

  return gMaskLayerImageCache;
}

FrameLayerBuilder::FrameLayerBuilder()
  : mRetainingManager(nullptr)
  , mContainingPaintedLayer(nullptr)
  , mInactiveLayerClip(nullptr)
  , mDetectedDOMModification(false)
  , mInvalidateAllLayers(false)
  , mInLayerTreeCompressionMode(false)
  , mContainerLayerGeneration(0)
  , mMaxContainerLayerGeneration(0)
{
  MOZ_COUNT_CTOR(FrameLayerBuilder);
}

FrameLayerBuilder::~FrameLayerBuilder()
{
  GetMaskLayerImageCache()->Sweep();
  MOZ_COUNT_DTOR(FrameLayerBuilder);
}

DisplayItemData::DisplayItemData(LayerManagerData* aParent, uint32_t aKey,
                                 Layer* aLayer,
                                 nsIFrame* aFrame)

  : mRefCnt(0)
  , mParent(aParent)
  , mLayer(aLayer)
  , mDisplayItemKey(aKey)
  , mItem(nullptr)
  , mUsed(true)
  , mIsInvalid(false)
{
  MOZ_COUNT_CTOR(DisplayItemData);

  if (!sAliveDisplayItemDatas) {
    sAliveDisplayItemDatas = new nsTHashtable<nsPtrHashKey<DisplayItemData>>();
  }
  MOZ_RELEASE_ASSERT(!sAliveDisplayItemDatas->Contains(this));
  sAliveDisplayItemDatas->PutEntry(this);

  if (aFrame) {
    AddFrame(aFrame);
  }

}

void
DisplayItemData::AddFrame(nsIFrame* aFrame)
{
  mFrameList.AppendElement(aFrame);

  SmallPointerArray<DisplayItemData>& array = aFrame->DisplayItemData();
  array.AppendElement(this);
}

void
DisplayItemData::RemoveFrame(nsIFrame* aFrame)
{
  bool result = mFrameList.RemoveElement(aFrame);
  MOZ_RELEASE_ASSERT(result, "Can't remove a frame that wasn't added!");

  SmallPointerArray<DisplayItemData>& array = aFrame->DisplayItemData();
  array.RemoveElement(this);
}

void
DisplayItemData::EndUpdate()
{
  MOZ_ASSERT(!mItem);
  mIsInvalid = false;
  mUsed = false;
}

void
DisplayItemData::EndUpdate(nsAutoPtr<nsDisplayItemGeometry> aGeometry)
{
  MOZ_ASSERT(mItem);
  MOZ_ASSERT(mGeometry || aGeometry);

  if (aGeometry) {
    mGeometry = aGeometry;
  }
  mClip = mItem->GetClip();
  mChangedFrameInvalidations.SetEmpty();

  mItem = nullptr;
  EndUpdate();
}

void
DisplayItemData::BeginUpdate(Layer* aLayer, LayerState aState,
                             uint32_t aContainerLayerGeneration,
                             nsDisplayItem* aItem /* = nullptr */)
{
  mLayer = aLayer;
  mOptLayer = nullptr;
  mInactiveManager = nullptr;
  mLayerState = aState;
  mContainerLayerGeneration = aContainerLayerGeneration;
  mUsed = true;

  if (aLayer && aLayer->AsPaintedLayer()) {
    mItem = aItem;
  }

  if (!aItem) {
    return;
  }

  // We avoid adding or removing element unnecessarily
  // since we have to modify userdata each time
  AutoTArray<nsIFrame*, 4> copy(mFrameList);
  if (!copy.RemoveElement(aItem->Frame())) {
    AddFrame(aItem->Frame());
    mChangedFrameInvalidations.Or(mChangedFrameInvalidations,
                                  aItem->Frame()->GetVisualOverflowRect());
  }

  AutoTArray<nsIFrame*,4> mergedFrames;
  aItem->GetMergedFrames(&mergedFrames);
  for (uint32_t i = 0; i < mergedFrames.Length(); ++i) {
    if (!copy.RemoveElement(mergedFrames[i])) {
      AddFrame(mergedFrames[i]);
      mChangedFrameInvalidations.Or(mChangedFrameInvalidations,
                                    mergedFrames[i]->GetVisualOverflowRect());
    }
  }

  for (uint32_t i = 0; i < copy.Length(); i++) {
    RemoveFrame(copy[i]);
    mChangedFrameInvalidations.Or(mChangedFrameInvalidations,
                                  copy[i]->GetVisualOverflowRect());
  }
}

static const nsIFrame* sDestroyedFrame = nullptr;
DisplayItemData::~DisplayItemData()
{
  MOZ_COUNT_DTOR(DisplayItemData);
  for (uint32_t i = 0; i < mFrameList.Length(); i++) {
    nsIFrame* frame = mFrameList[i];
    if (frame == sDestroyedFrame) {
      continue;
    }
    SmallPointerArray<DisplayItemData>& array = frame->DisplayItemData();
    array.RemoveElement(this);
  }

  MOZ_RELEASE_ASSERT(sAliveDisplayItemDatas);
  nsPtrHashKey<mozilla::DisplayItemData>* entry
    = sAliveDisplayItemDatas->GetEntry(this);
  MOZ_RELEASE_ASSERT(entry);

  sAliveDisplayItemDatas->RemoveEntry(entry);

  if (sAliveDisplayItemDatas->Count() == 0) {
    delete sAliveDisplayItemDatas;
    sAliveDisplayItemDatas = nullptr;
  }
}

void
DisplayItemData::ClearAnimationCompositorState()
{
  if (mDisplayItemKey != static_cast<uint32_t>(DisplayItemType::TYPE_TRANSFORM) &&
      mDisplayItemKey != static_cast<uint32_t>(DisplayItemType::TYPE_OPACITY)) {
    return;
  }

  for (nsIFrame* frame : mFrameList) {
    nsCSSPropertyID prop = mDisplayItemKey == static_cast<uint32_t>(DisplayItemType::TYPE_TRANSFORM) ?
      eCSSProperty_transform : eCSSProperty_opacity;
    EffectCompositor::ClearIsRunningOnCompositor(frame, prop);
  }
}

const nsRegion&
DisplayItemData::GetChangedFrameInvalidations()
{
  return mChangedFrameInvalidations;
}

DisplayItemData*
DisplayItemData::AssertDisplayItemData(DisplayItemData* aData)
{
  MOZ_RELEASE_ASSERT(aData);
  MOZ_RELEASE_ASSERT(sAliveDisplayItemDatas && sAliveDisplayItemDatas->Contains(aData));
  return aData;
}

/**
 * This is the userdata we associate with a layer manager.
 */
class LayerManagerData : public LayerUserData {
public:
  explicit LayerManagerData(LayerManager *aManager, LayerManagerData* aParent)
    : mLayerManager(aManager)
    , mParent(aParent)
    , mInvalidateAllLayers(false)
  {
    MOZ_COUNT_CTOR(LayerManagerData);
  }
  ~LayerManagerData() {
    MOZ_COUNT_DTOR(LayerManagerData);
  }

#ifdef DEBUG_DISPLAY_ITEM_DATA
  void Dump(const char *aPrefix = "") {
    printf_stderr("%sLayerManagerData %p\n", aPrefix, this);

    for (auto iter = mDisplayItems.Iter(); !iter.Done(); iter.Next()) {
      FrameLayerBuilder::DisplayItemData* data = iter.Get()->GetKey();

      nsAutoCString prefix;
      prefix += aPrefix;
      prefix += "  ";

      const char* layerState;
      switch (data->mLayerState) {
      case LAYER_NONE:
        layerState = "LAYER_NONE"; break;
      case LAYER_INACTIVE:
        layerState = "LAYER_INACTIVE"; break;
      case LAYER_ACTIVE:
        layerState = "LAYER_ACTIVE"; break;
      case LAYER_ACTIVE_FORCE:
        layerState = "LAYER_ACTIVE_FORCE"; break;
      case LAYER_ACTIVE_EMPTY:
        layerState = "LAYER_ACTIVE_EMPTY"; break;
      case LAYER_SVG_EFFECTS:
        layerState = "LAYER_SVG_EFFECTS"; break;
      }
      uint32_t mask = (1 << TYPE_BITS) - 1;

      nsAutoCString str;
      str += prefix;
      str += nsPrintfCString("Frame %p ", data->mFrameList[0]);
      str += nsDisplayItem::DisplayItemTypeName(static_cast<nsDisplayItem::Type>(data->mDisplayItemKey & mask));
      if ((data->mDisplayItemKey >> TYPE_BITS)) {
        str += nsPrintfCString("(%i)", data->mDisplayItemKey >> TYPE_BITS);
      }
      str += nsPrintfCString(", %s, Layer %p", layerState, data->mLayer.get());
      if (data->mOptLayer) {
        str += nsPrintfCString(", OptLayer %p", data->mOptLayer.get());
      }
      if (data->mInactiveManager) {
        str += nsPrintfCString(", InactiveLayerManager %p", data->mInactiveManager.get());
      }
      str += "\n";

      printf_stderr("%s", str.get());

      if (data->mInactiveManager) {
        prefix += "  ";
        printf_stderr("%sDumping inactive layer info:\n", prefix.get());
        LayerManagerData* lmd = static_cast<LayerManagerData*>
          (data->mInactiveManager->GetUserData(&gLayerManagerUserData));
        lmd->Dump(prefix.get());
      }
    }
  }
#endif

  /**
   * Tracks which frames have layers associated with them.
   */
  LayerManager *mLayerManager;
  LayerManagerData *mParent;
  nsTHashtable<nsRefPtrHashKey<DisplayItemData> > mDisplayItems;
  bool mInvalidateAllLayers;
};

/* static */ void
FrameLayerBuilder::DestroyDisplayItemDataFor(nsIFrame* aFrame)
{
  RemoveFrameFromLayerManager(aFrame, aFrame->DisplayItemData());
  aFrame->DisplayItemData().Clear();
}

struct AssignedDisplayItem
{
  AssignedDisplayItem(nsDisplayItem* aItem,
                      const DisplayItemClip& aClip,
                      LayerState aLayerState)
    : mItem(aItem)
    , mClip(aClip)
    , mLayerState(aLayerState)
  {}

  nsDisplayItem* mItem;
  DisplayItemClip mClip;
  LayerState mLayerState;
};

/**
 * We keep a stack of these to represent the PaintedLayers that are
 * currently available to have display items added to.
 * We use a stack here because as much as possible we want to
 * assign display items to existing PaintedLayers, and to the lowest
 * PaintedLayer in z-order. This reduces the number of layers and
 * makes it more likely a display item will be rendered to an opaque
 * layer, giving us the best chance of getting subpixel AA.
 */
class PaintedLayerData {
public:
  PaintedLayerData() :
    mAnimatedGeometryRoot(nullptr),
    mASR(nullptr),
    mReferenceFrame(nullptr),
    mLayer(nullptr),
    mSolidColor(NS_RGBA(0, 0, 0, 0)),
    mIsSolidColorInVisibleRegion(false),
    mFontSmoothingBackgroundColor(NS_RGBA(0,0,0,0)),
    mNeedComponentAlpha(false),
    mForceTransparentSurface(false),
    mHideAllLayersBelow(false),
    mOpaqueForAnimatedGeometryRootParent(false),
    mDisableFlattening(false),
    mBackfaceHidden(false),
    mShouldPaintOnContentSide(false),
    mImage(nullptr),
    mCommonClipCount(-1),
    mNewChildLayersIndex(-1)
  {}

#ifdef MOZ_DUMP_PAINTING
  /**
   * Keep track of important decisions for debugging.
   */
  nsCString mLog;

  #define FLB_LOG_PAINTED_LAYER_DECISION(pld, ...) \
          if (gfxPrefs::LayersDumpDecision()) { \
            pld->mLog.AppendPrintf("\t\t\t\t"); \
            pld->mLog.AppendPrintf(__VA_ARGS__); \
          }
#else
  #define FLB_LOG_PAINTED_LAYER_DECISION(...)
#endif

  /**
   * Record that an item has been added to the PaintedLayer, so we
   * need to update our regions.
   * @param aVisibleRect the area of the item that's visible
   * @param aSolidColor if non-null, the visible area of the item is
   * a constant color given by *aSolidColor
   */
  void Accumulate(ContainerState* aState,
                  nsDisplayItem* aItem,
                  const nsIntRect& aVisibleRect,
                  const DisplayItemClip& aClip,
                  LayerState aLayerState,
                  nsDisplayList* aList);
  AnimatedGeometryRoot* GetAnimatedGeometryRoot() { return mAnimatedGeometryRoot; }

  /**
   * A region including the horizontal pan, vertical pan, and no action regions.
   */
  nsRegion CombinedTouchActionRegion();

  /**
   * Add the given hit regions to the hit regions to the hit retions for this
   * PaintedLayer.
   */
  void AccumulateEventRegions(ContainerState* aState, nsDisplayLayerEventRegions* aEventRegions);

  /**
   * If this represents only a nsDisplayImage, and the image type supports being
   * optimized to an ImageLayer, returns true.
   */
  bool CanOptimizeToImageLayer(nsDisplayListBuilder* aBuilder);

  /**
   * If this represents only a nsDisplayImage, and the image type supports being
   * optimized to an ImageLayer, returns an ImageContainer for the underlying
   * image if one is available.
   */
  already_AddRefed<ImageContainer> GetContainerForImageLayer(nsDisplayListBuilder* aBuilder);

  bool VisibleAboveRegionIntersects(const nsIntRegion& aRegion) const
  { return !mVisibleAboveRegion.Intersect(aRegion).IsEmpty(); }
  bool VisibleRegionIntersects(const nsIntRegion& aRegion) const
  { return !mVisibleRegion.Intersect(aRegion).IsEmpty(); }

  /**
   * The region of visible content in the layer, relative to the
   * container layer (which is at the snapped top-left of the display
   * list reference frame).
   */
  nsIntRegion  mVisibleRegion;
  /**
   * The region of visible content in the layer that is opaque.
   * Same coordinate system as mVisibleRegion.
   */
  nsIntRegion  mOpaqueRegion;
  /**
   * The definitely-hit region for this PaintedLayer.
   */
  nsRegion  mHitRegion;
  /**
   * The maybe-hit region for this PaintedLayer.
   */
  nsRegion  mMaybeHitRegion;
  /**
   * The dispatch-to-content hit region for this PaintedLayer.
   */
  nsRegion  mDispatchToContentHitRegion;
  /**
   * The region for this PaintedLayer that is sensitive to events
   * but disallows panning and zooming. This is an approximation
   * and any deviation from the true region will be part of the
   * mDispatchToContentHitRegion.
   */
  nsRegion mNoActionRegion;
  /**
   * The region for this PaintedLayer that is sensitive to events and
   * allows horizontal panning but not zooming. This is an approximation
   * and any deviation from the true region will be part of the
   * mDispatchToContentHitRegion.
   */
  nsRegion mHorizontalPanRegion;
  /**
   * The region for this PaintedLayer that is sensitive to events and
   * allows vertical panning but not zooming. This is an approximation
   * and any deviation from the true region will be part of the
   * mDispatchToContentHitRegion.
   */
  nsRegion mVerticalPanRegion;
  /**
   * Scaled versions of the bounds of mHitRegion and mMaybeHitRegion.
   * We store these because FindPaintedLayerFor() needs to consume them
   * in this form, and it's a hot code path so we don't want to scale
   * them inside that function.
   */
  nsIntRect mScaledHitRegionBounds;
  nsIntRect mScaledMaybeHitRegionBounds;
  /**
   * The "active scrolled root" for all content in the layer. Must
   * be non-null; all content in a PaintedLayer must have the same
   * active scrolled root.
   */
  AnimatedGeometryRoot* mAnimatedGeometryRoot;
  const ActiveScrolledRoot* mASR;
  /**
   * The chain of clips that should apply to this layer.
   */
  const DisplayItemClipChain* mClipChain;
  /**
   * The offset between mAnimatedGeometryRoot and the reference frame.
   */
  nsPoint mAnimatedGeometryRootOffset;
  /**
   * If non-null, the frame from which we'll extract "fixed positioning"
   * metadata for this layer. This can be a position:fixed frame or a viewport
   * frame; the latter case is used for background-attachment:fixed content.
   */
  const nsIFrame* mReferenceFrame;
  PaintedLayer* mLayer;
  /**
   * If mIsSolidColorInVisibleRegion is true, this is the color of the visible
   * region.
   */
  nscolor      mSolidColor;
  /**
   * True if every pixel in mVisibleRegion will have color mSolidColor.
   */
  bool mIsSolidColorInVisibleRegion;
  /**
   * The target background color for smoothing fonts that are drawn on top of
   * transparent parts of the layer.
   */
  nscolor mFontSmoothingBackgroundColor;
  /**
   * True if there is any text visible in the layer that's over
   * transparent pixels in the layer.
   */
  bool mNeedComponentAlpha;
  /**
   * Set if the layer should be treated as transparent, even if its entire
   * area is covered by opaque display items. For example, this needs to
   * be set if something is going to "punch holes" in the layer by clearing
   * part of its surface.
   */
  bool mForceTransparentSurface;
  /**
   * Set if all layers below this PaintedLayer should be hidden.
   */
  bool mHideAllLayersBelow;
  /**
   * Set if the opaque region for this layer can be applied to the parent
   * animated geometry root of this layer's animated geometry root.
   * We set this when a PaintedLayer's animated geometry root is a scrollframe
   * and the PaintedLayer completely fills the displayport of the scrollframe.
   */
  bool mOpaqueForAnimatedGeometryRootParent;
  /**
   * Set if there is content in the layer that must avoid being flattened.
   */
  bool mDisableFlattening;
  /**
   * Set if the backface of this region is hidden to the user.
   * Content that backface is hidden should not be draw on the layer
   * with visible backface.
   */
  bool mBackfaceHidden;
  /**
   * Set if it is better to render this layer on the content process, for
   * example if it contains native theme widgets.
   */
  bool mShouldPaintOnContentSide;
  /**
   * Stores the pointer to the nsDisplayImage if we want to
   * convert this to an ImageLayer.
   */
  nsDisplayImageContainer* mImage;
  /**
   * Stores the clip that we need to apply to the image or, if there is no
   * image, a clip for SOME item in the layer. There is no guarantee which
   * item's clip will be stored here and mItemClip should not be used to clip
   * the whole layer - only some part of the clip should be used, as determined
   * by PaintedDisplayItemLayerUserData::GetCommonClipCount() - which may even be
   * no part at all.
   */
  DisplayItemClip mItemClip;
  /**
   * The first mCommonClipCount rounded rectangle clips are identical for
   * all items in the layer.
   * -1 if there are no items in the layer; must be >=0 by the time that this
   * data is popped from the stack.
   */
  int32_t mCommonClipCount;
  /**
   * Index of this layer in mNewChildLayers.
   */
  int32_t mNewChildLayersIndex;
  /*
   * Updates mCommonClipCount by checking for rounded rect clips in common
   * between the clip on a new item (aCurrentClip) and the common clips
   * on items already in the layer (the first mCommonClipCount rounded rects
   * in mItemClip).
   */
  void UpdateCommonClipCount(const DisplayItemClip& aCurrentClip);
  /**
   * The region of visible content above the layer and below the
   * next PaintedLayerData currently in the stack, if any.
   * This is a conservative approximation: it contains the true region.
   */
  nsIntRegion mVisibleAboveRegion;
  /**
   * All the display items that have been assigned to this painted layer.
   * These items get added by Accumulate().
   */
  nsTArray<AssignedDisplayItem> mAssignedDisplayItems;

};

struct NewLayerEntry {
  NewLayerEntry()
    : mAnimatedGeometryRoot(nullptr)
    , mASR(nullptr)
    , mClipChain(nullptr)
    , mScrollMetadataASR(nullptr)
    , mLayerContentsVisibleRect(0, 0, -1, -1)
    , mLayerState(LAYER_INACTIVE)
    , mHideAllLayersBelow(false)
    , mOpaqueForAnimatedGeometryRootParent(false)
    , mPropagateComponentAlphaFlattening(true)
    , mUntransformedVisibleRegion(false)
    , mIsFixedToRootScrollFrame(false)
  {}
  // mLayer is null if the previous entry is for a PaintedLayer that hasn't
  // been optimized to some other form (yet).
  RefPtr<Layer> mLayer;
  AnimatedGeometryRoot* mAnimatedGeometryRoot;
  const ActiveScrolledRoot* mASR;
  const DisplayItemClipChain* mClipChain;
  const ActiveScrolledRoot* mScrollMetadataASR;
  // If non-null, this ScrollMetadata is set to the be the first ScrollMetadata
  // on the layer.
  UniquePtr<ScrollMetadata> mBaseScrollMetadata;
  // The following are only used for retained layers (for occlusion
  // culling of those layers). These regions are all relative to the
  // container reference frame.
  nsIntRegion mVisibleRegion;
  nsIntRegion mOpaqueRegion;
  // This rect is in the layer's own coordinate space. The computed visible
  // region for the layer cannot extend beyond this rect.
  nsIntRect mLayerContentsVisibleRect;
  LayerState mLayerState;
  bool mHideAllLayersBelow;
  // When mOpaqueForAnimatedGeometryRootParent is true, the opaque region of
  // this layer is opaque in the same position even subject to the animation of
  // geometry of mAnimatedGeometryRoot. For example when mAnimatedGeometryRoot
  // is a scrolled frame and the scrolled content is opaque everywhere in the
  // displayport, we can set this flag.
  // When this flag is set, we can treat this opaque region as covering
  // content whose animated geometry root is the animated geometry root for
  // mAnimatedGeometryRoot->GetParent().
  bool mOpaqueForAnimatedGeometryRootParent;

  // If true, then the content flags for this layer should contribute
  // to our decision to flatten component alpha layers, false otherwise.
  bool mPropagateComponentAlphaFlattening;
  // mVisibleRegion is relative to the associated frame before
  // transform.
  bool mUntransformedVisibleRegion;
  bool mIsFixedToRootScrollFrame;
};

class PaintedLayerDataTree;

/**
 * This is tree node type for PaintedLayerDataTree.
 * Each node corresponds to a different animated geometry root, and contains
 * a stack of PaintedLayerDatas, in bottom-to-top order.
 * There is at most one node per animated geometry root. The ancestor and
 * descendant relations in PaintedLayerDataTree tree mirror those in the frame
 * tree.
 * Each node can have clip that describes the potential extents that items in
 * this node can cover. If mHasClip is false, it means that the node's contents
 * can move anywhere.
 * Testing against the clip instead of the node's actual contents has the
 * advantage that the node's contents can move or animate without affecting
 * content in other nodes. So we don't need to re-layerize during animations
 * (sync or async), and during async animations everything is guaranteed to
 * look correct.
 * The contents of a node's PaintedLayerData stack all share the node's
 * animated geometry root. The child nodes are on top of the PaintedLayerData
 * stack, in z-order, and the clip rects of the child nodes are allowed to
 * intersect with the visible region or visible above region of their parent
 * node's PaintedLayerDatas.
 */
class PaintedLayerDataNode {
public:
  PaintedLayerDataNode(PaintedLayerDataTree& aTree,
                       PaintedLayerDataNode* aParent,
                       AnimatedGeometryRoot* aAnimatedGeometryRoot);
  ~PaintedLayerDataNode();

  AnimatedGeometryRoot* GetAnimatedGeometryRoot() const { return mAnimatedGeometryRoot; }

  /**
   * Whether this node's contents can potentially intersect aRect.
   * aRect is in our tree's ContainerState's coordinate space.
   */
  bool Intersects(const nsIntRect& aRect) const
    { return !mHasClip || mClipRect.Intersects(aRect); }

  /**
   * Create a PaintedLayerDataNode for aAnimatedGeometryRoot, add it to our
   * children, and return it.
   */
  PaintedLayerDataNode* AddChildNodeFor(AnimatedGeometryRoot* aAnimatedGeometryRoot);

  /**
   * Find a PaintedLayerData in our mPaintedLayerDataStack that aItem can be
   * added to. Creates a new PaintedLayerData by calling
   * aNewPaintedLayerCallback if necessary.
   */
  template<typename NewPaintedLayerCallbackType>
  PaintedLayerData* FindPaintedLayerFor(const nsIntRect& aVisibleRect,
                                        bool aBackfaceHidden,
                                        const ActiveScrolledRoot* aASR,
                                        const DisplayItemClipChain* aClipChain,
                                        NewPaintedLayerCallbackType aNewPaintedLayerCallback);

  /**
   * Find an opaque background color for aRegion. Pulls a color from the parent
   * geometry root if appropriate, but only if that color is present underneath
   * the whole clip of this node, so that this node's contents can animate or
   * move (possibly async) without having to change the background color.
   * @param aUnderIndex Searching will start in mPaintedLayerDataStack right
   *                    below aUnderIndex.
   */
  enum { ABOVE_TOP = -1 };
  nscolor FindOpaqueBackgroundColor(const nsIntRegion& aRegion,
                                    int32_t aUnderIndex = ABOVE_TOP) const;
  /**
   * Same as FindOpaqueBackgroundColor, but only returns a color if absolutely
   * nothing is in between, so that it can be used for a layer that can move
   * anywhere inside our clip.
   */
  nscolor FindOpaqueBackgroundColorCoveringEverything() const;

  /**
   * Adds aRect to this node's top PaintedLayerData's mVisibleAboveRegion,
   * or mVisibleAboveBackgroundRegion if mPaintedLayerDataStack is empty.
   */
  void AddToVisibleAboveRegion(const nsIntRect& aRect);
  /**
   * Call this if all of our existing content can potentially be covered, so
   * nothing can merge with it and all new content needs to create new items
   * on top. This will finish all of our children and pop our whole
   * mPaintedLayerDataStack.
   */
  void SetAllDrawingAbove();

  /**
   * Finish this node: Finish all children, finish our PaintedLayer contents,
   * and (if requested) adjust our parent's visible above region to include
   * our clip.
   */
  void Finish(bool aParentNeedsAccurateVisibleAboveRegion);

  /**
   * Finish any children that intersect aRect.
   */
  void FinishChildrenIntersecting(const nsIntRect& aRect);

  /**
   * Finish all children.
   */
  void FinishAllChildren() { FinishAllChildren(true); }

protected:
  /**
   * Finish the topmost item in mPaintedLayerDataStack and pop it from the
   * stack.
   */
  void PopPaintedLayerData();
  /**
   * Finish all items in mPaintedLayerDataStack and clear the stack.
   */
  void PopAllPaintedLayerData();
  /**
   * Finish all of our child nodes, but don't touch mPaintedLayerDataStack.
   */
  void FinishAllChildren(bool aThisNodeNeedsAccurateVisibleAboveRegion);
  /**
   * Pass off opaque background color searching to our parent node, if we have
   * one.
   */
  nscolor FindOpaqueBackgroundColorInParentNode() const;

  PaintedLayerDataTree& mTree;
  PaintedLayerDataNode* mParent;
  AnimatedGeometryRoot* mAnimatedGeometryRoot;

  /**
   * Our contents: a PaintedLayerData stack and our child nodes.
   */
  nsTArray<PaintedLayerData> mPaintedLayerDataStack;

  /**
   * UniquePtr is used here in the sense of "unique ownership", i.e. there is
   * only one owner. Not in the sense of "this is the only pointer to the
   * node": There are two other, non-owning, pointers to our child nodes: The
   * node's respective children point to their parent node with their mParent
   * pointer, and the tree keeps a map of animated geometry root to node in its
   * mNodes member. These outside pointers are the reason that mChildren isn't
   * just an nsTArray<PaintedLayerDataNode> (since the pointers would become
   * invalid whenever the array expands its capacity).
   */
  nsTArray<UniquePtr<PaintedLayerDataNode>> mChildren;

  /**
   * The region that's covered between our "background" and the bottom of
   * mPaintedLayerDataStack. This is used to indicate whether we can pull
   * a background color from our parent node. If mVisibleAboveBackgroundRegion
   * should be considered infinite, mAllDrawingAboveBackground will be true and
   * the value of mVisibleAboveBackgroundRegion will be meaningless.
   */
  nsIntRegion mVisibleAboveBackgroundRegion;

  /**
   * Our clip, if we have any. If not, that means we can move anywhere, and
   * mHasClip will be false and mClipRect will be meaningless.
   */
  nsIntRect mClipRect;
  bool mHasClip;

  /**
   * Whether mVisibleAboveBackgroundRegion should be considered infinite.
   */
  bool mAllDrawingAboveBackground;
};

class ContainerState;

/**
 * A tree of PaintedLayerDataNodes. At any point in time, the tree only
 * contains nodes for animated geometry roots that new items can potentially
 * merge into. Any time content is added on top that overlaps existing things
 * in such a way that we no longer want to merge new items with some existing
 * content, that existing content gets "finished".
 * The public-facing methods of this class are FindPaintedLayerFor,
 * AddingOwnLayer, and Finish. The other public methods are for
 * PaintedLayerDataNode.
 * The tree calls out to its containing ContainerState for some things.
 * All coordinates / rects in the tree or the tree nodes are in the
 * ContainerState's coordinate space, i.e. relative to the reference frame and
 * in layer pixels.
 * The clip rects of sibling nodes never overlap. This is ensured by finishing
 * existing nodes before adding new ones, if this property were to be violated.
 * The root tree node doesn't get finished until the ContainerState is
 * finished.
 * The tree's root node is always the root reference frame of the builder. We
 * don't stop at the container state's mContainerAnimatedGeometryRoot because
 * some of our contents can have animated geometry roots that are not
 * descendants of the container's animated geometry root. Every animated
 * geometry root we encounter for our contents needs to have a defined place in
 * the tree.
 */
class PaintedLayerDataTree {
public:
  PaintedLayerDataTree(ContainerState& aContainerState,
                       nscolor& aBackgroundColor)
    : mContainerState(aContainerState)
    , mContainerUniformBackgroundColor(aBackgroundColor)
  {}

  ~PaintedLayerDataTree()
  {
    MOZ_ASSERT(!mRoot);
    MOZ_ASSERT(mNodes.Count() == 0);
  }

  /**
   * Notify our contents that some non-PaintedLayer content has been added.
   * *aRect needs to be a rectangle that doesn't move with respect to
   * aAnimatedGeometryRoot and that contains the added item.
   * If aRect is null, the extents will be considered infinite.
   * If aOutUniformBackgroundColor is non-null, it will be set to an opaque
   * color that can be pulled into the background of the added content, or
   * transparent if that is not possible.
   */
  void AddingOwnLayer(AnimatedGeometryRoot* aAnimatedGeometryRoot,
                      const nsIntRect* aRect,
                      nscolor* aOutUniformBackgroundColor);

  /**
   * Find a PaintedLayerData for aItem. This can either be an existing
   * PaintedLayerData from inside a node in our tree, or a new one that gets
   * created by a call out to aNewPaintedLayerCallback.
   */
  template<typename NewPaintedLayerCallbackType>
  PaintedLayerData* FindPaintedLayerFor(AnimatedGeometryRoot* aAnimatedGeometryRoot,
                                        const ActiveScrolledRoot* aASR,
                                        const DisplayItemClipChain* aClipChain,
                                        const nsIntRect& aVisibleRect,
                                        bool aBackfaceidden,
                                        NewPaintedLayerCallbackType aNewPaintedLayerCallback);

  /**
   * Finish everything.
   */
  void Finish();

  /**
   * Get the parent animated geometry root of aAnimatedGeometryRoot.
   * That's either aAnimatedGeometryRoot's animated geometry root, or, if
   * that's aAnimatedGeometryRoot itself, then it's the animated geometry
   * root for aAnimatedGeometryRoot's cross-doc parent frame.
   */
  AnimatedGeometryRoot* GetParentAnimatedGeometryRoot(AnimatedGeometryRoot* aAnimatedGeometryRoot);

  /**
   * Whether aAnimatedGeometryRoot has an intrinsic clip that doesn't move with
   * respect to aAnimatedGeometryRoot's parent animated geometry root.
   * If aAnimatedGeometryRoot is a scroll frame, this will be the scroll frame's
   * scroll port, otherwise there is no clip.
   * This method doesn't have much to do with PaintedLayerDataTree, but this is
   * where we have easy access to a display list builder, which we use to get
   * the clip rect result into the right coordinate space.
   */
  bool IsClippedWithRespectToParentAnimatedGeometryRoot(AnimatedGeometryRoot* aAnimatedGeometryRoot,
                                                        nsIntRect* aOutClip);

  /**
   * Called by PaintedLayerDataNode when it is finished, so that we can drop
   * our pointers to it.
   */
  void NodeWasFinished(AnimatedGeometryRoot* aAnimatedGeometryRoot);

  nsDisplayListBuilder* Builder() const;
  ContainerState& ContState() const { return mContainerState; }
  nscolor UniformBackgroundColor() const { return mContainerUniformBackgroundColor; }

protected:
  /**
   * Finish all nodes that potentially intersect *aRect, where *aRect is a rect
   * that doesn't move with respect to aAnimatedGeometryRoot.
   * If aRect is null, *aRect will be considered infinite.
   */
  void FinishPotentiallyIntersectingNodes(AnimatedGeometryRoot* aAnimatedGeometryRoot,
                                          const nsIntRect* aRect);

  /**
   * Make sure that there is a node for aAnimatedGeometryRoot and all of its
   * ancestor geometry roots. Return the node for aAnimatedGeometryRoot.
   */
  PaintedLayerDataNode* EnsureNodeFor(AnimatedGeometryRoot* aAnimatedGeometryRoot);

  /**
   * Find an existing node in the tree for an ancestor of aAnimatedGeometryRoot.
   * *aOutAncestorChild will be set to the last ancestor that was encountered
   * in the search up from aAnimatedGeometryRoot; it will be a child animated
   * geometry root of the result, if neither are null.
   */
  PaintedLayerDataNode*
    FindNodeForAncestorAnimatedGeometryRoot(AnimatedGeometryRoot* aAnimatedGeometryRoot,
                                            AnimatedGeometryRoot** aOutAncestorChild);

  ContainerState& mContainerState;
  UniquePtr<PaintedLayerDataNode> mRoot;

  /**
   * The uniform opaque color from behind this container layer, or
   * NS_RGBA(0,0,0,0) if the background behind this container layer is not
   * uniform and opaque. This color can be pulled into PaintedLayers that are
   * directly above the background.
   */
  nscolor mContainerUniformBackgroundColor;

  /**
   * A hash map for quick access the node belonging to a particular animated
   * geometry root.
   */
  nsDataHashtable<nsPtrHashKey<AnimatedGeometryRoot>, PaintedLayerDataNode*> mNodes;
};

/**
 * This is a helper object used to build up the layer children for
 * a ContainerLayer.
 */
class ContainerState {
public:
  ContainerState(nsDisplayListBuilder* aBuilder,
                 LayerManager* aManager,
                 FrameLayerBuilder* aLayerBuilder,
                 nsIFrame* aContainerFrame,
                 nsDisplayItem* aContainerItem,
                 const nsRect& aContainerBounds,
                 ContainerLayer* aContainerLayer,
                 const ContainerLayerParameters& aParameters,
                 bool aFlattenToSingleLayer,
                 nscolor aBackgroundColor,
                 const ActiveScrolledRoot* aContainerASR,
                 const ActiveScrolledRoot* aContainerScrollMetadataASR,
                 const ActiveScrolledRoot* aContainerCompositorASR) :
    mBuilder(aBuilder), mManager(aManager),
    mLayerBuilder(aLayerBuilder),
    mContainerFrame(aContainerFrame),
    mContainerLayer(aContainerLayer),
    mContainerBounds(aContainerBounds),
    mContainerASR(aContainerASR),
    mContainerScrollMetadataASR(aContainerScrollMetadataASR),
    mContainerCompositorASR(aContainerCompositorASR),
    mParameters(aParameters),
    mPaintedLayerDataTree(*this, aBackgroundColor),
    mFlattenToSingleLayer(aFlattenToSingleLayer),
    mLastDisplayPortAGR(nullptr)
  {
    nsPresContext* presContext = aContainerFrame->PresContext();
    mAppUnitsPerDevPixel = presContext->AppUnitsPerDevPixel();
    mContainerReferenceFrame =
      const_cast<nsIFrame*>(aContainerItem ? aContainerItem->ReferenceFrameForChildren() :
                                             mBuilder->FindReferenceFrameFor(mContainerFrame));
    bool isAtRoot = !aContainerItem || (aContainerItem->Frame() == mBuilder->RootReferenceFrame());
    MOZ_ASSERT(!isAtRoot || mContainerReferenceFrame == mBuilder->RootReferenceFrame());
    mContainerAnimatedGeometryRoot = isAtRoot
      ? aBuilder->GetRootAnimatedGeometryRoot()
      : aContainerItem->GetAnimatedGeometryRoot();
    MOZ_ASSERT(!mBuilder->IsPaintingToWindow() ||
      nsLayoutUtils::IsAncestorFrameCrossDoc(mBuilder->RootReferenceFrame(),
                                             *mContainerAnimatedGeometryRoot));
    // When AllowResidualTranslation is false, display items will be drawn
    // scaled with a translation by integer pixels, so we know how the snapping
    // will work.
    mSnappingEnabled = aManager->IsSnappingEffectiveTransforms() &&
      !mParameters.AllowResidualTranslation();
    CollectOldLayers();
  }

  /**
   * This is the method that actually walks a display list and builds
   * the child layers.
   */
  void ProcessDisplayItems(nsDisplayList* aList);
  void ProcessDisplayItems(nsDisplayList* aList,
                           AnimatedGeometryRoot* aLastAnimatedGeometryRoot,
                           const ActiveScrolledRoot* aLastASR,
                           const nsPoint& aLastAGRTopLeft,
                           nsPoint& aTopLeft,
                           int32_t aMaxLayers,
                           int& aLayerCount);
  /**
   * This finalizes all the open PaintedLayers by popping every element off
   * mPaintedLayerDataStack, then sets the children of the container layer
   * to be all the layers in mNewChildLayers in that order and removes any
   * layers as children of the container that aren't in mNewChildLayers.
   * @param aTextContentFlags if any child layer has CONTENT_COMPONENT_ALPHA,
   * set *aTextContentFlags to CONTENT_COMPONENT_ALPHA
   */
  void Finish(uint32_t *aTextContentFlags,
              const nsIntRect& aContainerPixelBounds,
              nsDisplayList* aChildItems, bool* aHasComponentAlphaChildren);

  nscoord GetAppUnitsPerDevPixel() { return mAppUnitsPerDevPixel; }

  nsIntRect ScaleToNearestPixels(const nsRect& aRect) const
  {
    return aRect.ScaleToNearestPixels(mParameters.mXScale, mParameters.mYScale,
                                      mAppUnitsPerDevPixel);
  }
  nsIntRegion ScaleRegionToNearestPixels(const nsRegion& aRegion) const
  {
    return aRegion.ScaleToNearestPixels(mParameters.mXScale, mParameters.mYScale,
                                        mAppUnitsPerDevPixel);
  }
  nsIntRect ScaleToOutsidePixels(const nsRect& aRect, bool aSnap = false) const
  {
    if (aSnap && mSnappingEnabled) {
      return ScaleToNearestPixels(aRect);
    }
    return aRect.ScaleToOutsidePixels(mParameters.mXScale, mParameters.mYScale,
                                      mAppUnitsPerDevPixel);
  }
  nsIntRegion ScaleToOutsidePixels(const nsRegion& aRegion, bool aSnap = false) const
  {
    if (aSnap && mSnappingEnabled) {
      return ScaleRegionToNearestPixels(aRegion);
    }
    return aRegion.ScaleToOutsidePixels(mParameters.mXScale, mParameters.mYScale,
                                        mAppUnitsPerDevPixel);
  }
  nsIntRect ScaleToInsidePixels(const nsRect& aRect, bool aSnap = false) const
  {
    if (aSnap && mSnappingEnabled) {
      return ScaleToNearestPixels(aRect);
    }
    return aRect.ScaleToInsidePixels(mParameters.mXScale, mParameters.mYScale,
                                     mAppUnitsPerDevPixel);
  }

  nsIntRegion ScaleRegionToInsidePixels(const nsRegion& aRegion, bool aSnap = false) const
  {
    if (aSnap && mSnappingEnabled) {
      return ScaleRegionToNearestPixels(aRegion);
    }
    return aRegion.ScaleToInsidePixels(mParameters.mXScale, mParameters.mYScale,
                                        mAppUnitsPerDevPixel);
  }

  nsIntRegion ScaleRegionToOutsidePixels(const nsRegion& aRegion, bool aSnap = false) const
  {
    if (aSnap && mSnappingEnabled) {
      return ScaleRegionToNearestPixels(aRegion);
    }
    return aRegion.ScaleToOutsidePixels(mParameters.mXScale, mParameters.mYScale,
                                        mAppUnitsPerDevPixel);
  }

  nsIFrame* GetContainerFrame() const { return mContainerFrame; }
  nsDisplayListBuilder* Builder() const { return mBuilder; }

  /**
   * Check if we are currently inside an inactive layer.
   */
  bool IsInInactiveLayer() const {
    return mLayerBuilder->GetContainingPaintedLayerData();
  }

  /**
   * Sets aOuterVisibleRegion as aLayer's visible region.
   * @param aOuterVisibleRegion
   *   is in the coordinate space of the container reference frame.
   * @param aLayerContentsVisibleRect, if non-null, is in the layer's own
   *   coordinate system.
   * @param aOuterUntransformed is true if the given aOuterVisibleRegion
   *   is already untransformed with the matrix of the layer.
   */
  void SetOuterVisibleRegionForLayer(Layer* aLayer,
                                     const nsIntRegion& aOuterVisibleRegion,
                                     const nsIntRect* aLayerContentsVisibleRect = nullptr,
                                     bool aOuterUntransformed = false) const;

  /**
   * Try to determine whether the PaintedLayer aData has a single opaque color
   * covering aRect. If successful, return that color, otherwise return
   * NS_RGBA(0,0,0,0).
   * If aRect turns out not to intersect any content in the layer,
   * *aOutIntersectsLayer will be set to false.
   */
  nscolor FindOpaqueBackgroundColorInLayer(const PaintedLayerData* aData,
                                           const nsIntRect& aRect,
                                           bool* aOutIntersectsLayer) const;

  /**
   * Indicate that we are done adding items to the PaintedLayer represented by
   * aData. Make sure that a real PaintedLayer exists for it, and set the final
   * visible region and opaque-content.
   */
  template<typename FindOpaqueBackgroundColorCallbackType>
  void FinishPaintedLayerData(PaintedLayerData& aData, FindOpaqueBackgroundColorCallbackType aFindOpaqueBackgroundColor);

protected:
  friend class PaintedLayerData;

  LayerManager::PaintedLayerCreationHint
    GetLayerCreationHint(AnimatedGeometryRoot* aAnimatedGeometryRoot);

  /**
   * Creates a new PaintedLayer and sets up the transform on the PaintedLayer
   * to account for scrolling.
   */
  already_AddRefed<PaintedLayer> CreatePaintedLayer(PaintedLayerData* aData);

  /**
   * Find a PaintedLayer for recycling, recycle it and prepare it for use, or
   * return null if no suitable layer was found.
   */
  already_AddRefed<PaintedLayer> AttemptToRecyclePaintedLayer(AnimatedGeometryRoot* aAnimatedGeometryRoot,
                                                              nsDisplayItem* aItem,
                                                              const nsPoint& aTopLeft);
  /**
   * Recycle aLayer and do any necessary invalidation.
   */
  PaintedDisplayItemLayerUserData* RecyclePaintedLayer(PaintedLayer* aLayer,
                                                       AnimatedGeometryRoot* aAnimatedGeometryRoot,
                                                       bool& didResetScrollPositionForLayerPixelAlignment);

  /**
   * Perform the last step of CreatePaintedLayer / AttemptToRecyclePaintedLayer:
   * Initialize aData, set up the layer's transform for scrolling, and
   * invalidate the layer for layer pixel alignment changes if necessary.
   */
  void PreparePaintedLayerForUse(PaintedLayer* aLayer,
                                 PaintedDisplayItemLayerUserData* aData,
                                 AnimatedGeometryRoot* aAnimatedGeometryRoot,
                                 const nsIFrame* aReferenceFrame,
                                 const nsPoint& aTopLeft,
                                 bool aDidResetScrollPositionForLayerPixelAlignment);

  /**
   * Attempt to prepare an ImageLayer based upon the provided PaintedLayerData.
   * Returns nullptr on failure.
   */
  already_AddRefed<Layer> PrepareImageLayer(PaintedLayerData* aData);

  /**
   * Attempt to prepare a ColorLayer based upon the provided PaintedLayerData.
   * Returns nullptr on failure.
   */
  already_AddRefed<Layer> PrepareColorLayer(PaintedLayerData* aData);

  /**
   * Grab the next recyclable ColorLayer, or create one if there are no
   * more recyclable ColorLayers.
   */
  already_AddRefed<ColorLayer> CreateOrRecycleColorLayer(PaintedLayer* aPainted);
  /**
   * Grab the next recyclable ImageLayer, or create one if there are no
   * more recyclable ImageLayers.
   */
  already_AddRefed<ImageLayer> CreateOrRecycleImageLayer(PaintedLayer* aPainted);
  /**
   * Grab a recyclable ImageLayer for use as a mask layer for aLayer (that is a
   * mask layer which has been used for aLayer before), or create one if such
   * a layer doesn't exist.
   *
   * Since mask layers can exist either on the layer directly, or as a side-
   * attachment to FrameMetrics (for ancestor scrollframe clips), we key the
   * recycle operation on both the originating layer and the mask layer's
   * index in the layer, if any.
   */
  struct MaskLayerKey;
  already_AddRefed<ImageLayer>
  CreateOrRecycleMaskImageLayerFor(const MaskLayerKey& aKey,
                                   void(*aSetUserData)(Layer* aLayer));
  /**
   * Grabs all PaintedLayers and ColorLayers from the ContainerLayer and makes them
   * available for recycling.
   */
  void CollectOldLayers();
  /**
   * If aItem used to belong to a PaintedLayer, invalidates the area of
   * aItem in that layer. If aNewLayer is a PaintedLayer, invalidates the area of
   * aItem in that layer.
   */
  void InvalidateForLayerChange(nsDisplayItem* aItem,
                                PaintedLayer* aNewLayer);
  /**
   * Returns true if aItem's opaque area (in aOpaque) covers the entire
   * scrollable area of its presshell.
   */
  bool ItemCoversScrollableArea(nsDisplayItem* aItem, const nsRegion& aOpaque);

  /**
   * Set ScrollMetadata and scroll-induced clipping on aEntry's layer.
   */
  void SetupScrollingMetadata(NewLayerEntry* aEntry);

  /**
   * Applies occlusion culling.
   * For each layer in mNewChildLayers, remove from its visible region the
   * opaque regions of the layers at higher z-index, but only if they have
   * the same animated geometry root and fixed-pos frame ancestor.
   * The opaque region for the child layers that share the same animated
   * geometry root as the container frame is returned in
   * *aOpaqueRegionForContainer.
   *
   * Also sets scroll metadata on the layers.
   */
  void PostprocessRetainedLayers(nsIntRegion* aOpaqueRegionForContainer);

  /**
   * Computes the snapped opaque area of aItem. Sets aList's opaque flag
   * if it covers the entire list bounds. Sets *aHideAllLayersBelow to true
   * this item covers the entire viewport so that all layers below are
   * permanently invisible.
   */
  nsIntRegion ComputeOpaqueRect(nsDisplayItem* aItem,
                                AnimatedGeometryRoot* aAnimatedGeometryRoot,
                                const ActiveScrolledRoot* aASR,
                                const DisplayItemClip& aClip,
                                nsDisplayList* aList,
                                bool* aHideAllLayersBelow,
                                bool* aOpaqueForAnimatedGeometryRootParent);

  /**
   * Return a PaintedLayerData object that is initialized for a layer that
   * aItem will be assigned to.
   * @param  aItem                 The item that is going to be added.
   * @param  aVisibleRect          The visible rect of the item.
   * @param  aAnimatedGeometryRoot The item's animated geometry root.
   * @param  aASR                  The active scrolled root that moves this PaintedLayer.
   * @param  aClipChain            The clip chain that the compositor needs to
   *                               apply to this layer.
   * @param  aScrollMetadataASR    The leaf ASR for which scroll metadata needs to be
   *                               set on the layer, because either the layer itself
   *                               or its scrolled clip need to move with that ASR.
   * @param  aTopLeft              The offset between aAnimatedGeometryRoot and
   *                               the reference frame.
   */
  PaintedLayerData NewPaintedLayerData(nsDisplayItem* aItem,
                                       AnimatedGeometryRoot* aAnimatedGeometryRoot,
                                       const ActiveScrolledRoot* aASR,
                                       const DisplayItemClipChain* aClipChain,
                                       const ActiveScrolledRoot* aScrollMetadataASR,
                                       const nsPoint& aTopLeft,
                                       const bool aBackfaceHidden);

  /* Build a mask layer to represent the clipping region. Will return null if
   * there is no clipping specified or a mask layer cannot be built.
   * Builds an ImageLayer for the appropriate backend; the mask is relative to
   * aLayer's visible region.
   * aLayer is the layer to be clipped.
   * relative to the container reference frame
   * aRoundedRectClipCount is used when building mask layers for PaintedLayers,
   * SetupMaskLayer will build a mask layer for only the first
   * aRoundedRectClipCount rounded rects in aClip
   */
  void SetupMaskLayer(Layer *aLayer, const DisplayItemClip& aClip,
                      uint32_t aRoundedRectClipCount = UINT32_MAX);

  /**
   * If |aClip| has rounded corners, create a mask layer for them, and
   * add it to |aLayer|'s ancestor mask layers, returning an index into
   * the array of ancestor mask layers. Returns an empty Maybe if
   * |aClip| does not have rounded corners, or if no mask layer could
   * be created.
   */
  Maybe<size_t> SetupMaskLayerForScrolledClip(Layer* aLayer,
                                              const DisplayItemClip& aClip);

  /*
   * Create/find a mask layer with suitable size for aMaskItem to paint
   * css-positioned-masking onto.
   */
  void SetupMaskLayerForCSSMask(Layer* aLayer, nsDisplayMask* aMaskItem);

  already_AddRefed<Layer> CreateMaskLayer(
    Layer *aLayer, const DisplayItemClip& aClip,
    const Maybe<size_t>& aForAncestorMaskLayer,
    uint32_t aRoundedRectClipCount = UINT32_MAX);

  bool ChooseAnimatedGeometryRoot(const nsDisplayList& aList,
                                  AnimatedGeometryRoot** aAnimatedGeometryRoot,
                                  const ActiveScrolledRoot** aASR);

  /**
   * Get the display port for an AGR.
   * The result would be cached for later reusing.
   */
  nsRect GetDisplayPortForAnimatedGeometryRoot(AnimatedGeometryRoot* aAnimatedGeometryRoot);

  nsDisplayListBuilder*            mBuilder;
  LayerManager*                    mManager;
  FrameLayerBuilder*               mLayerBuilder;
  nsIFrame*                        mContainerFrame;
  nsIFrame*                        mContainerReferenceFrame;
  AnimatedGeometryRoot*            mContainerAnimatedGeometryRoot;
  ContainerLayer*                  mContainerLayer;
  nsRect                           mContainerBounds;

  // Due to the way we store scroll annotations in the layer tree, we need to
  // keep track of three (possibly different) ASRs here.
  // mContainerASR is the ASR of the container display item that this
  // ContainerState was created for.
  // mContainerScrollMetadataASR is the ASR of the leafmost scroll metadata
  // that's in effect on mContainerLayer.
  // mContainerCompositorASR is the ASR that mContainerLayer moves with on
  // the compositor / APZ side, taking into account both the scroll meta data
  // and the fixed position annotation on itself and its ancestors.
  const ActiveScrolledRoot*        mContainerASR;
  const ActiveScrolledRoot*        mContainerScrollMetadataASR;
  const ActiveScrolledRoot*        mContainerCompositorASR;
#ifdef DEBUG
  nsRect                           mAccumulatedChildBounds;
#endif
  ContainerLayerParameters         mParameters;
  /**
   * The region of PaintedLayers that should be invalidated every time
   * we recycle one.
   */
  nsIntRegion                      mInvalidPaintedContent;
  PaintedLayerDataTree             mPaintedLayerDataTree;
  /**
   * We collect the list of children in here. During ProcessDisplayItems,
   * the layers in this array either have mContainerLayer as their parent,
   * or no parent.
   * PaintedLayers have two entries in this array: the second one is used only if
   * the PaintedLayer is optimized away to a ColorLayer or ImageLayer.
   * It's essential that this array is only appended to, since PaintedLayerData
   * records the index of its PaintedLayer in this array.
   */
  typedef AutoTArray<NewLayerEntry,1> AutoLayersArray;
  AutoLayersArray                  mNewChildLayers;
  nsTHashtable<nsRefPtrHashKey<PaintedLayer>> mPaintedLayersAvailableForRecycling;
  nscoord                          mAppUnitsPerDevPixel;
  bool                             mSnappingEnabled;
  bool                             mFlattenToSingleLayer;

  struct MaskLayerKey {
    MaskLayerKey() : mLayer(nullptr) {}
    MaskLayerKey(Layer* aLayer, const Maybe<size_t>& aAncestorIndex)
      : mLayer(aLayer),
        mAncestorIndex(aAncestorIndex)
    {}

    PLDHashNumber Hash() const {
      // Hash the layer and add the layer index to the hash.
      return (NS_PTR_TO_UINT32(mLayer) >> 2)
             + (mAncestorIndex ? (*mAncestorIndex + 1) : 0);
    }
    bool operator ==(const MaskLayerKey& aOther) const {
      return mLayer == aOther.mLayer &&
             mAncestorIndex == aOther.mAncestorIndex;
    }

    Layer* mLayer;
    Maybe<size_t> mAncestorIndex;
  };

  nsDataHashtable<nsGenericHashKey<MaskLayerKey>, RefPtr<ImageLayer>>
    mRecycledMaskImageLayers;
  // Keep display port of AGR to avoid wasting time on doing the same
  // thing repeatly.
  AnimatedGeometryRoot* mLastDisplayPortAGR;
  nsRect mLastDisplayPortRect;
};

class PaintedDisplayItemLayerUserData : public LayerUserData
{
public:
  PaintedDisplayItemLayerUserData() :
    mMaskClipCount(0),
    mForcedBackgroundColor(NS_RGBA(0,0,0,0)),
    mFontSmoothingBackgroundColor(NS_RGBA(0,0,0,0)),
    mXScale(1.f), mYScale(1.f),
    mAppUnitsPerDevPixel(0),
    mTranslation(0, 0),
    mAnimatedGeometryRootPosition(0, 0) {}

  /**
   * Record the number of clips in the PaintedLayer's mask layer.
   * Should not be reset when the layer is recycled since it is used to track
   * changes in the use of mask layers.
   */
  uint32_t mMaskClipCount;

  /**
   * A color that should be painted over the bounds of the layer's visible
   * region before any other content is painted.
   */
  nscolor mForcedBackgroundColor;

  /**
   * The target background color for smoothing fonts that are drawn on top of
   * transparent parts of the layer.
   */
  nscolor mFontSmoothingBackgroundColor;

  /**
   * The resolution scale used.
   */
  float mXScale, mYScale;

  /**
   * The appunits per dev pixel for the items in this layer.
   */
  nscoord mAppUnitsPerDevPixel;

  /**
   * The offset from the PaintedLayer's 0,0 to the
   * reference frame. This isn't necessarily the same as the transform
   * set on the PaintedLayer since we might also be applying an extra
   * offset specified by the parent ContainerLayer/
   */
  nsIntPoint mTranslation;

  /**
   * We try to make 0,0 of the PaintedLayer be the top-left of the
   * border-box of the "active scrolled root" frame (i.e. the nearest ancestor
   * frame for the display items that is being actively scrolled). But
   * we force the PaintedLayer transform to be an integer translation, and we may
   * have a resolution scale, so we have to snap the PaintedLayer transform, so
   * 0,0 may not be exactly the top-left of the active scrolled root. Here we
   * store the coordinates in PaintedLayer space of the top-left of the
   * active scrolled root.
   */
  gfxPoint mAnimatedGeometryRootPosition;

  nsIntRegion mRegionToInvalidate;

  // The offset between the active scrolled root of this layer
  // and the root of the container for the previous and current
  // paints respectively.
  nsPoint mLastAnimatedGeometryRootOrigin;
  nsPoint mAnimatedGeometryRootOrigin;

  RefPtr<ColorLayer> mColorLayer;
  RefPtr<ImageLayer> mImageLayer;

  // The region for which display item visibility for this layer has already
  // been calculated. Used to reduce the number of calls to
  // RecomputeVisibilityForItems if it is known in advance that a larger
  // region will be painted during a transaction than in a single call to
  // DrawPaintedLayer, for example when progressive paint is enabled.
  nsIntRegion mVisibilityComputedRegion;

  /**
   * This is set when the painted layer has no component alpha.
   */
  bool mDisabledAlpha;
};

/*
 * User data for layers which will be used as masks.
 */
struct MaskLayerUserData : public LayerUserData
{
  MaskLayerUserData()
    : mScaleX(-1.0f)
    , mScaleY(-1.0f)
    , mAppUnitsPerDevPixel(-1)
  { }
  MaskLayerUserData(const DisplayItemClip& aClip,
                    uint32_t aRoundedRectClipCount,
                    int32_t aAppUnitsPerDevPixel,
                    const ContainerLayerParameters& aParams)
    : mScaleX(aParams.mXScale)
    , mScaleY(aParams.mYScale)
    , mOffset(aParams.mOffset)
    , mAppUnitsPerDevPixel(aAppUnitsPerDevPixel)
  {
    aClip.AppendRoundedRects(&mRoundedClipRects, aRoundedRectClipCount);
  }

  void operator=(MaskLayerUserData&& aOther)
  {
    mScaleX = aOther.mScaleX;
    mScaleY = aOther.mScaleY;
    mOffset = aOther.mOffset;
    mAppUnitsPerDevPixel = aOther.mAppUnitsPerDevPixel;
    mRoundedClipRects.SwapElements(aOther.mRoundedClipRects);
  }

  bool
  operator== (const MaskLayerUserData& aOther) const
  {
    return mRoundedClipRects == aOther.mRoundedClipRects &&
           mScaleX == aOther.mScaleX &&
           mScaleY == aOther.mScaleY &&
           mOffset == aOther.mOffset &&
           mAppUnitsPerDevPixel == aOther.mAppUnitsPerDevPixel;
  }

  // Keeps a MaskLayerImageKey alive by managing its mLayerCount member-var
  MaskLayerImageCache::MaskLayerImageKeyRef mImageKey;
  // properties of the mask layer; the mask layer may be re-used if these
  // remain unchanged.
  nsTArray<DisplayItemClip::RoundedRect> mRoundedClipRects;
  // scale from the masked layer which is applied to the mask
  float mScaleX, mScaleY;
  // The ContainerLayerParameters offset which is applied to the mask's transform.
  nsIntPoint mOffset;
  int32_t mAppUnitsPerDevPixel;
};

/*
 * User data for layers which will be used as masks for css positioned mask.
 */
struct CSSMaskLayerUserData : public LayerUserData
{
  CSSMaskLayerUserData()
    : mMaskStyle(nsStyleImageLayers::LayerType::Mask)
  { }

  CSSMaskLayerUserData(nsIFrame* aFrame, const nsIntRect& aMaskBounds,
                       const nsPoint& aMaskLayerOffset)
    : mMaskBounds(aMaskBounds),
      mMaskStyle(aFrame->StyleSVGReset()->mMask),
      mMaskLayerOffset(aMaskLayerOffset)
  {
  }

  void operator=(CSSMaskLayerUserData&& aOther)
  {
    mMaskBounds = aOther.mMaskBounds;
    mMaskStyle = Move(aOther.mMaskStyle);
    mMaskLayerOffset = aOther.mMaskLayerOffset;
  }

  bool
  operator==(const CSSMaskLayerUserData& aOther) const
  {
    if (!mMaskBounds.IsEqualInterior(aOther.mMaskBounds)) {
      return false;
    }

    // Make sure we draw the same portion of the mask onto mask layer.
    if (mMaskLayerOffset != aOther.mMaskLayerOffset) {
      return false;
    }

    return mMaskStyle == aOther.mMaskStyle;
  }

private:
  nsIntRect mMaskBounds;
  nsStyleImageLayers mMaskStyle;
  nsPoint mMaskLayerOffset; // The offset from the origin of mask bounds to
                            // the origin of mask layer.
};

/*
 * A helper object to create a draw target for painting mask and create a
 * image container to hold the drawing result. The caller can then bind this
 * image container with a image mask layer via ImageLayer::SetContainer.
 */
class MaskImageData
{
public:
  MaskImageData(const gfx::IntSize& aSize, LayerManager* aLayerManager)
    : mTextureClientLocked(false)
    , mSize(aSize)
    , mLayerManager(aLayerManager)
  {
    MOZ_ASSERT(!mSize.IsEmpty());
    MOZ_ASSERT(mLayerManager);
  }

  ~MaskImageData()
  {
    if (mTextureClientLocked) {
      MOZ_ASSERT(mTextureClient);
      // Clear DrawTarget before Unlock.
      mDrawTarget = nullptr;
      mTextureClient->Unlock();
    }
  }

  gfx::DrawTarget* CreateDrawTarget()
  {
    if (mDrawTarget) {
      return mDrawTarget;
    }

    if (mLayerManager->GetBackendType() == LayersBackend::LAYERS_BASIC) {
      mDrawTarget = mLayerManager->CreateOptimalMaskDrawTarget(mSize);
      return mDrawTarget;
    }

    MOZ_ASSERT(mLayerManager->GetBackendType() == LayersBackend::LAYERS_CLIENT ||
               mLayerManager->GetBackendType() == LayersBackend::LAYERS_WR);

    KnowsCompositor* knowsCompositor = mLayerManager->AsKnowsCompositor();
    if (!knowsCompositor) {
      return nullptr;
    }
    mTextureClient =
      TextureClient::CreateForDrawing(knowsCompositor,
                                      SurfaceFormat::A8,
                                      mSize,
                                      BackendSelector::Content,
                                      TextureFlags::DISALLOW_BIGIMAGE,
                                      TextureAllocationFlags::ALLOC_CLEAR_BUFFER);
    if (!mTextureClient) {
      return nullptr;
    }

    mTextureClientLocked = mTextureClient->Lock(OpenMode::OPEN_READ_WRITE);
    if (!mTextureClientLocked) {
      return nullptr;
    }

    mDrawTarget = mTextureClient->BorrowDrawTarget();
    return mDrawTarget;
  }

  already_AddRefed<ImageContainer> CreateImageAndImageContainer()
  {
    RefPtr<ImageContainer> container = mLayerManager->CreateImageContainer();
    RefPtr<Image> image = CreateImage();

    if (!image) {
      return nullptr;
    }
    container->SetCurrentImageInTransaction(image);

    return container.forget();
  }

private:
  already_AddRefed<Image> CreateImage()
  {
    if (mLayerManager->GetBackendType() == LayersBackend::LAYERS_BASIC &&
        mDrawTarget) {
      RefPtr<SourceSurface> surface = mDrawTarget->Snapshot();
      RefPtr<SourceSurfaceImage> image = new SourceSurfaceImage(mSize, surface);
      // Disallow BIGIMAGE (splitting into multiple textures) for mask
      // layer images
      image->SetTextureFlags(TextureFlags::DISALLOW_BIGIMAGE);
      return image.forget();
    }

    if ((mLayerManager->GetBackendType() == LayersBackend::LAYERS_CLIENT ||
         mLayerManager->GetBackendType() == LayersBackend::LAYERS_WR) &&
        mTextureClient &&
        mDrawTarget) {
      RefPtr<TextureWrapperImage> image =
          new TextureWrapperImage(mTextureClient, gfx::IntRect(gfx::IntPoint(0, 0), mSize));
      return image.forget();
    }

    return nullptr;
  }

  bool mTextureClientLocked;
  gfx::IntSize mSize;
  LayerManager* mLayerManager;
  RefPtr<gfx::DrawTarget> mDrawTarget;
  RefPtr<TextureClient> mTextureClient;
};

/**
  * Helper functions for getting user data and casting it to the correct type.
  * aLayer is the layer where the user data is stored.
  */
MaskLayerUserData* GetMaskLayerUserData(Layer* aLayer)
{
  return static_cast<MaskLayerUserData*>(aLayer->GetUserData(&gMaskLayerUserData));
}

PaintedDisplayItemLayerUserData* GetPaintedDisplayItemLayerUserData(Layer* aLayer)
{
  return static_cast<PaintedDisplayItemLayerUserData*>(
    aLayer->GetUserData(&gPaintedDisplayItemLayerUserData));
}

/* static */ void
FrameLayerBuilder::Shutdown()
{
  if (gMaskLayerImageCache) {
    delete gMaskLayerImageCache;
    gMaskLayerImageCache = nullptr;
  }
}

void
FrameLayerBuilder::Init(nsDisplayListBuilder* aBuilder, LayerManager* aManager,
                        PaintedLayerData* aLayerData,
                        const DisplayItemClip* aInactiveLayerClip)
{
  mDisplayListBuilder = aBuilder;
  mRootPresContext = aBuilder->RootReferenceFrame()->PresContext()->GetRootPresContext();
  if (mRootPresContext) {
    mInitialDOMGeneration = mRootPresContext->GetDOMGeneration();
  }
  mContainingPaintedLayer = aLayerData;
  mInactiveLayerClip = aInactiveLayerClip;
  aManager->SetUserData(&gLayerManagerLayerBuilder, this);
}

void
FrameLayerBuilder::FlashPaint(gfxContext *aContext)
{
  float r = float(rand()) / RAND_MAX;
  float g = float(rand()) / RAND_MAX;
  float b = float(rand()) / RAND_MAX;
  aContext->SetColor(Color(r, g, b, 0.4f));
  aContext->Paint();
}

DisplayItemData*
FrameLayerBuilder::GetDisplayItemData(nsIFrame* aFrame, uint32_t aKey)
{
  const SmallPointerArray<DisplayItemData>& array = aFrame->DisplayItemData();
  for (uint32_t i = 0; i < array.Length(); i++) {
    DisplayItemData* item = DisplayItemData::AssertDisplayItemData(array.ElementAt(i));
    if (item->mDisplayItemKey == aKey &&
        item->mParent->mLayerManager == mRetainingManager) {
      return item;
    }
  }
  return nullptr;
}

nsACString&
AppendToString(nsACString& s, const nsIntRect& r,
               const char* pfx="", const char* sfx="")
{
  s += pfx;
  s += nsPrintfCString(
    "(x=%d, y=%d, w=%d, h=%d)",
    r.x, r.y, r.width, r.height);
  return s += sfx;
}

nsACString&
AppendToString(nsACString& s, const nsIntRegion& r,
               const char* pfx="", const char* sfx="")
{
  s += pfx;

  s += "< ";
  for (auto iter = r.RectIter(); !iter.Done(); iter.Next()) {
    AppendToString(s, iter.Get()) += "; ";
  }
  s += ">";

  return s += sfx;
}

/**
 * Invalidate aRegion in aLayer. aLayer is in the coordinate system
 * *after* aTranslation has been applied, so we need to
 * apply the inverse of that transform before calling InvalidateRegion.
 */
static void
InvalidatePostTransformRegion(PaintedLayer* aLayer, const nsIntRegion& aRegion,
                              const nsIntPoint& aTranslation)
{
  // Convert the region from the coordinates of the container layer
  // (relative to the snapped top-left of the display list reference frame)
  // to the PaintedLayer's own coordinates
  nsIntRegion rgn = aRegion;
  rgn.MoveBy(-aTranslation);
  aLayer->InvalidateRegion(rgn);
#ifdef MOZ_DUMP_PAINTING
  if (nsLayoutUtils::InvalidationDebuggingIsEnabled()) {
    nsAutoCString str;
    AppendToString(str, rgn);
    printf_stderr("Invalidating layer %p: %s\n", aLayer, str.get());
  }
#endif
}

static void
InvalidatePostTransformRegion(PaintedLayer* aLayer, const nsRect& aRect,
                              const DisplayItemClip& aClip,
                              const nsIntPoint& aTranslation)
{
  PaintedDisplayItemLayerUserData* data =
      static_cast<PaintedDisplayItemLayerUserData*>(aLayer->GetUserData(&gPaintedDisplayItemLayerUserData));

  nsRect rect = aClip.ApplyNonRoundedIntersection(aRect);

  nsIntRect pixelRect = rect.ScaleToOutsidePixels(data->mXScale, data->mYScale, data->mAppUnitsPerDevPixel);
  InvalidatePostTransformRegion(aLayer, pixelRect, aTranslation);
}


static nsIntPoint
GetTranslationForPaintedLayer(PaintedLayer* aLayer)
{
  PaintedDisplayItemLayerUserData* data =
    static_cast<PaintedDisplayItemLayerUserData*>
      (aLayer->GetUserData(&gPaintedDisplayItemLayerUserData));
  NS_ASSERTION(data, "Must be a tracked painted layer!");

  return data->mTranslation;
}

/**
 * Some frames can have multiple, nested, retaining layer managers
 * associated with them (normal manager, inactive managers, SVG effects).
 * In these cases we store the 'outermost' LayerManager data property
 * on the frame since we can walk down the chain from there.
 *
 * If one of these frames has just been destroyed, we will free the inner
 * layer manager when removing the entry from mFramesWithLayers. Destroying
 * the layer manager destroys the LayerManagerData and calls into
 * the DisplayItemData destructor. If the inner layer manager had any
 * items with the same frame, then we attempt to retrieve properties
 * from the deleted frame.
 *
 * Cache the destroyed frame pointer here so we can avoid crashing in this case.
 */

/* static */ void
FrameLayerBuilder::RemoveFrameFromLayerManager(const nsIFrame* aFrame,
                                               SmallPointerArray<DisplayItemData>& aArray)
{
  MOZ_RELEASE_ASSERT(!sDestroyedFrame);
  sDestroyedFrame = aFrame;

  // Hold a reference to all the items so that they don't get
  // deleted from under us.
  nsTArray<RefPtr<DisplayItemData> > arrayCopy;
  for (DisplayItemData* data : aArray) {
    arrayCopy.AppendElement(data);
  }

#ifdef DEBUG_DISPLAY_ITEM_DATA
  if (aArray->Length()) {
    LayerManagerData *rootData = aArray->ElementAt(0)->mParent;
    while (rootData->mParent) {
      rootData = rootData->mParent;
    }
    printf_stderr("Removing frame %p - dumping display data\n", aFrame);
    rootData->Dump();
  }
#endif

  for (DisplayItemData* data : aArray) {
    PaintedLayer* t = data->mLayer ? data->mLayer->AsPaintedLayer() : nullptr;
    if (t) {
      PaintedDisplayItemLayerUserData* paintedData =
          static_cast<PaintedDisplayItemLayerUserData*>(t->GetUserData(&gPaintedDisplayItemLayerUserData));
      if (paintedData && data->mGeometry) {
        nsRegion old = data->mGeometry->ComputeInvalidationRegion();
        nsIntRegion rgn = old.ScaleToOutsidePixels(paintedData->mXScale, paintedData->mYScale, paintedData->mAppUnitsPerDevPixel);
        rgn.MoveBy(-GetTranslationForPaintedLayer(t));
        paintedData->mRegionToInvalidate.Or(paintedData->mRegionToInvalidate, rgn);
        paintedData->mRegionToInvalidate.SimplifyOutward(8);
      }
    }

    data->mParent->mDisplayItems.RemoveEntry(data);
  }

  arrayCopy.Clear();
  sDestroyedFrame = nullptr;
}

void
FrameLayerBuilder::DidBeginRetainedLayerTransaction(LayerManager* aManager, LayerManagerData* aParent)
{
  mRetainingManager = aManager;
  LayerManagerData* data = static_cast<LayerManagerData*>
    (aManager->GetUserData(&gLayerManagerUserData));
  if (data) {
    MOZ_ASSERT(data->mParent == aParent);
    mInvalidateAllLayers = data->mInvalidateAllLayers;
  } else {
    data = new LayerManagerData(aManager, aParent);
    aManager->SetUserData(&gLayerManagerUserData, data);
  }
}

void
FrameLayerBuilder::StoreOptimizedLayerForFrame(nsDisplayItem* aItem, Layer* aLayer)
{
  if (!mRetainingManager) {
    return;
  }

  DisplayItemData* data = GetDisplayItemDataForManager(aItem, aLayer->Manager());
  NS_ASSERTION(data, "Must have already stored data for this item!");
  data->mOptLayer = aLayer;
  data->mItem = nullptr;
}

void
FrameLayerBuilder::DidEndTransaction()
{
  GetMaskLayerImageCache()->Sweep();
}

void
FrameLayerBuilder::WillEndTransaction()
{
  if (!mRetainingManager) {
    return;
  }

  // We need to save the data we'll need to support retaining.
  LayerManagerData* data = static_cast<LayerManagerData*>
    (mRetainingManager->GetUserData(&gLayerManagerUserData));
  NS_ASSERTION(data, "Must have data!");

  // Update all the frames that used to have layers.
  for (auto iter = data->mDisplayItems.Iter(); !iter.Done(); iter.Next()) {
    DisplayItemData* data = iter.Get()->GetKey();
    if (!data->mUsed) {
      // This item was visible, but isn't anymore.
      PaintedLayer* t = data->mLayer ? data->mLayer->AsPaintedLayer() : nullptr;
      if (t && data->mGeometry) {
#ifdef MOZ_DUMP_PAINTING
        if (nsLayoutUtils::InvalidationDebuggingIsEnabled()) {
          printf_stderr("Invalidating unused display item (%i) belonging to frame %p from layer %p\n", data->mDisplayItemKey, data->mFrameList[0], t);
        }
#endif
        InvalidatePostTransformRegion(t,
                                      data->mGeometry->ComputeInvalidationRegion(),
                                      data->mClip,
                                      GetLastPaintOffset(t));
      }

      data->ClearAnimationCompositorState();
      iter.Remove();
    } else {
      ComputeGeometryChangeForItem(data);
    }
  }

  data->mInvalidateAllLayers = false;
}

/* static */ DisplayItemData*
FrameLayerBuilder::GetDisplayItemDataForManager(nsDisplayItem* aItem,
                                                LayerManager* aManager)
{
  const SmallPointerArray<DisplayItemData>& array =
    aItem->Frame()->DisplayItemData();
  for (uint32_t i = 0; i < array.Length(); i++) {
    DisplayItemData* item = DisplayItemData::AssertDisplayItemData(array.ElementAt(i));
    if (item->mDisplayItemKey == aItem->GetPerFrameKey() &&
        item->mParent->mLayerManager == aManager) {
      return item;
    }
  }
  return nullptr;
}

bool
FrameLayerBuilder::HasRetainedDataFor(nsIFrame* aFrame, uint32_t aDisplayItemKey)
{
  const SmallPointerArray<DisplayItemData>& array =
    aFrame->DisplayItemData();
  for (uint32_t i = 0; i < array.Length(); i++) {
    if (DisplayItemData::AssertDisplayItemData(array.ElementAt(i))->mDisplayItemKey == aDisplayItemKey) {
      return true;
    }
  }
  return false;
}

bool
FrameLayerBuilder::HasRetainedDataFor(nsIFrame* aFrame)
{
  const SmallPointerArray<DisplayItemData>& array = aFrame->DisplayItemData();
  if (array.Length() > 0) {
    return true;
  }
  return false;
}

void
FrameLayerBuilder::IterateRetainedDataFor(nsIFrame* aFrame, DisplayItemDataCallback aCallback)
{
  const SmallPointerArray<DisplayItemData>& array = aFrame->DisplayItemData();

  for (uint32_t i = 0; i < array.Length(); i++) {
    DisplayItemData* data = DisplayItemData::AssertDisplayItemData(array.ElementAt(i));
    if (data->mDisplayItemKey != 0) {
      aCallback(aFrame, data);
    }
  }
}

DisplayItemData*
FrameLayerBuilder::GetOldLayerForFrame(nsIFrame* aFrame, uint32_t aDisplayItemKey)
{
  // If we need to build a new layer tree, then just refuse to recycle
  // anything.
  if (!mRetainingManager || mInvalidateAllLayers)
    return nullptr;

  DisplayItemData *data = GetDisplayItemData(aFrame, aDisplayItemKey);

  if (data && data->mParent->mLayerManager == mRetainingManager) {
    return data;
  }
  return nullptr;
}

Layer*
FrameLayerBuilder::GetOldLayerFor(nsDisplayItem* aItem,
                                  nsDisplayItemGeometry** aOldGeometry,
                                  DisplayItemClip** aOldClip)
{
  uint32_t key = aItem->GetPerFrameKey();
  nsIFrame* frame = aItem->Frame();

  DisplayItemData* oldData = GetOldLayerForFrame(frame, key);
  if (oldData) {
    if (aOldGeometry) {
      *aOldGeometry = oldData->mGeometry.get();
    }
    if (aOldClip) {
      *aOldClip = &oldData->mClip;
    }
    return oldData->mLayer;
  }

  return nullptr;
}

void
FrameLayerBuilder::ClearCachedGeometry(nsDisplayItem* aItem)
{
  uint32_t key = aItem->GetPerFrameKey();
  nsIFrame* frame = aItem->Frame();

  DisplayItemData* oldData = GetOldLayerForFrame(frame, key);
  if (oldData) {
    oldData->mGeometry = nullptr;
  }
}

/* static */ DisplayItemData*
FrameLayerBuilder::GetOldDataFor(nsDisplayItem* aItem)
{
  const SmallPointerArray<DisplayItemData>& array = aItem->Frame()->DisplayItemData();

  for (uint32_t i = 0; i < array.Length(); i++) {
    DisplayItemData *data = DisplayItemData::AssertDisplayItemData(array.ElementAt(i));

    if (data->mDisplayItemKey == aItem->GetPerFrameKey()) {
      return data;
    }
  }
  return nullptr;
}

// Reset state that should not persist when a layer is recycled.
static void
ResetLayerStateForRecycling(Layer* aLayer) {
  // Currently, this clears the mask layer and ancestor mask layers.
  // Other cleanup may be added here.
  aLayer->SetMaskLayer(nullptr);
  aLayer->SetAncestorMaskLayers({});
}

already_AddRefed<ColorLayer>
ContainerState::CreateOrRecycleColorLayer(PaintedLayer *aPainted)
{
  PaintedDisplayItemLayerUserData* data =
      static_cast<PaintedDisplayItemLayerUserData*>(aPainted->GetUserData(&gPaintedDisplayItemLayerUserData));
  RefPtr<ColorLayer> layer = data->mColorLayer;
  if (layer) {
    ResetLayerStateForRecycling(layer);
    layer->ClearExtraDumpInfo();
  } else {
    // Create a new layer
    layer = mManager->CreateColorLayer();
    if (!layer)
      return nullptr;
    // Mark this layer as being used for painting display items
    data->mColorLayer = layer;
    layer->SetUserData(&gColorLayerUserData, nullptr);

    // Remove other layer types we might have stored for this PaintedLayer
    data->mImageLayer = nullptr;
  }
  return layer.forget();
}

already_AddRefed<ImageLayer>
ContainerState::CreateOrRecycleImageLayer(PaintedLayer *aPainted)
{
  PaintedDisplayItemLayerUserData* data =
      static_cast<PaintedDisplayItemLayerUserData*>(aPainted->GetUserData(&gPaintedDisplayItemLayerUserData));
  RefPtr<ImageLayer> layer = data->mImageLayer;
  if (layer) {
    ResetLayerStateForRecycling(layer);
    layer->ClearExtraDumpInfo();
  } else {
    // Create a new layer
    layer = mManager->CreateImageLayer();
    if (!layer)
      return nullptr;
    // Mark this layer as being used for painting display items
    data->mImageLayer = layer;
    layer->SetUserData(&gImageLayerUserData, nullptr);

    // Remove other layer types we might have stored for this PaintedLayer
    data->mColorLayer = nullptr;
  }
  return layer.forget();
}

already_AddRefed<ImageLayer>
ContainerState::CreateOrRecycleMaskImageLayerFor(const MaskLayerKey& aKey,
                                                 void(*aSetUserData)(Layer* aLayer))
{
  RefPtr<ImageLayer> result = mRecycledMaskImageLayers.Get(aKey);
  if (result) {
    mRecycledMaskImageLayers.Remove(aKey);
    aKey.mLayer->ClearExtraDumpInfo();
    // XXX if we use clip on mask layers, null it out here
  } else {
    // Create a new layer
    result = mManager->CreateImageLayer();
    if (!result)
      return nullptr;
    aSetUserData(result);
  }

  return result.forget();
}

static const double SUBPIXEL_OFFSET_EPSILON = 0.02;

/**
 * This normally computes NSToIntRoundUp(aValue). However, if that would
 * give a residual near 0.5 while aOldResidual is near -0.5, or
 * it would give a residual near -0.5 while aOldResidual is near 0.5, then
 * instead we return the integer in the other direction so that the residual
 * is close to aOldResidual.
 */
static int32_t
RoundToMatchResidual(double aValue, double aOldResidual)
{
  int32_t v = NSToIntRoundUp(aValue);
  double residual = aValue - v;
  if (aOldResidual < 0) {
    if (residual > 0 && fabs(residual - 1.0 - aOldResidual) < SUBPIXEL_OFFSET_EPSILON) {
      // Round up instead
      return int32_t(ceil(aValue));
    }
  } else if (aOldResidual > 0) {
    if (residual < 0 && fabs(residual + 1.0 - aOldResidual) < SUBPIXEL_OFFSET_EPSILON) {
      // Round down instead
      return int32_t(floor(aValue));
    }
  }
  return v;
}

static void
ResetScrollPositionForLayerPixelAlignment(AnimatedGeometryRoot* aAnimatedGeometryRoot)
{
  nsIScrollableFrame* sf = nsLayoutUtils::GetScrollableFrameFor(*aAnimatedGeometryRoot);
  if (sf) {
    sf->ResetScrollPositionForLayerPixelAlignment();
  }
}

static void
InvalidateEntirePaintedLayer(PaintedLayer* aLayer, AnimatedGeometryRoot* aAnimatedGeometryRoot, const char *aReason)
{
#ifdef MOZ_DUMP_PAINTING
  if (nsLayoutUtils::InvalidationDebuggingIsEnabled()) {
    printf_stderr("Invalidating entire layer %p: %s\n", aLayer, aReason);
  }
#endif
  aLayer->InvalidateWholeLayer();
  aLayer->SetInvalidRectToVisibleRegion();
  ResetScrollPositionForLayerPixelAlignment(aAnimatedGeometryRoot);
}

LayerManager::PaintedLayerCreationHint
ContainerState::GetLayerCreationHint(AnimatedGeometryRoot* aAnimatedGeometryRoot)
{
  // Check whether the layer will be scrollable. This is used as a hint to
  // influence whether tiled layers are used or not.

  // Check creation hint inherited from our parent.
  if (mParameters.mLayerCreationHint == LayerManager::SCROLLABLE) {
    return LayerManager::SCROLLABLE;
  }

  // Check whether there's any active scroll frame on the animated geometry
  // root chain.
  for (AnimatedGeometryRoot* agr = aAnimatedGeometryRoot;
       agr && agr != mContainerAnimatedGeometryRoot;
       agr = agr->mParentAGR) {
    nsIFrame* fParent = nsLayoutUtils::GetCrossDocParentFrame(*agr);
    if (!fParent) {
      break;
    }
    nsIScrollableFrame* scrollable = do_QueryFrame(fParent);
    if (scrollable) {
      return LayerManager::SCROLLABLE;
    }
  }
  return LayerManager::NONE;
}

already_AddRefed<PaintedLayer>
ContainerState::AttemptToRecyclePaintedLayer(AnimatedGeometryRoot* aAnimatedGeometryRoot,
                                             nsDisplayItem* aItem,
                                             const nsPoint& aTopLeft)
{
  Layer* oldLayer = mLayerBuilder->GetOldLayerFor(aItem);
  if (!oldLayer || !oldLayer->AsPaintedLayer()) {
    return nullptr;
  }

  if (!mPaintedLayersAvailableForRecycling.EnsureRemoved(oldLayer->AsPaintedLayer())) {
    // Not found.
    return nullptr;
  }

  // Try to recycle the layer.
  RefPtr<PaintedLayer> layer = oldLayer->AsPaintedLayer();

  // Check if the layer hint has changed and whether or not the layer should
  // be recreated because of it.
  if (!layer->IsOptimizedFor(GetLayerCreationHint(aAnimatedGeometryRoot))) {
    return nullptr;
  }

  bool didResetScrollPositionForLayerPixelAlignment = false;
  PaintedDisplayItemLayerUserData* data =
    RecyclePaintedLayer(layer, aAnimatedGeometryRoot,
                        didResetScrollPositionForLayerPixelAlignment);
  PreparePaintedLayerForUse(layer, data, aAnimatedGeometryRoot, aItem->ReferenceFrame(),
                            aTopLeft,
                            didResetScrollPositionForLayerPixelAlignment);

  return layer.forget();
}

already_AddRefed<PaintedLayer>
ContainerState::CreatePaintedLayer(PaintedLayerData* aData)
{
  LayerManager::PaintedLayerCreationHint creationHint =
    GetLayerCreationHint(aData->mAnimatedGeometryRoot);

  // Create a new painted layer
  RefPtr<PaintedLayer> layer = mManager->CreatePaintedLayerWithHint(creationHint);
  if (!layer) {
    return nullptr;
  }

  // Mark this layer as being used for painting display items
  PaintedDisplayItemLayerUserData* userData = new PaintedDisplayItemLayerUserData();
  userData->mDisabledAlpha =
    mParameters.mDisableSubpixelAntialiasingInDescendants;
  layer->SetUserData(&gPaintedDisplayItemLayerUserData, userData);
  ResetScrollPositionForLayerPixelAlignment(aData->mAnimatedGeometryRoot);

  PreparePaintedLayerForUse(layer, userData, aData->mAnimatedGeometryRoot,
                            aData->mReferenceFrame,
                            aData->mAnimatedGeometryRootOffset, true);

  return layer.forget();
}

PaintedDisplayItemLayerUserData*
ContainerState::RecyclePaintedLayer(PaintedLayer* aLayer,
                                    AnimatedGeometryRoot* aAnimatedGeometryRoot,
                                    bool& didResetScrollPositionForLayerPixelAlignment)
{
  // Clear clip rect and mask layer so we don't accidentally stay clipped.
  // We will reapply any necessary clipping.
  ResetLayerStateForRecycling(aLayer);
  aLayer->ClearExtraDumpInfo();

  PaintedDisplayItemLayerUserData* data =
    static_cast<PaintedDisplayItemLayerUserData*>(
      aLayer->GetUserData(&gPaintedDisplayItemLayerUserData));
  NS_ASSERTION(data, "Recycled PaintedLayers must have user data");

  // This gets called on recycled PaintedLayers that are going to be in the
  // final layer tree, so it's a convenient time to invalidate the
  // content that changed where we don't know what PaintedLayer it belonged
  // to, or if we need to invalidate the entire layer, we can do that.
  // This needs to be done before we update the PaintedLayer to its new
  // transform. See nsGfxScrollFrame::InvalidateInternal, where
  // we ensure that mInvalidPaintedContent is updated according to the
  // scroll position as of the most recent paint.
  if (!FuzzyEqual(data->mXScale, mParameters.mXScale, 0.00001f) ||
      !FuzzyEqual(data->mYScale, mParameters.mYScale, 0.00001f) ||
      data->mAppUnitsPerDevPixel != mAppUnitsPerDevPixel) {
#ifdef MOZ_DUMP_PAINTING
  if (nsLayoutUtils::InvalidationDebuggingIsEnabled()) {
    printf_stderr("Recycled layer %p changed scale\n", aLayer);
  }
#endif
    InvalidateEntirePaintedLayer(aLayer, aAnimatedGeometryRoot, "recycled layer changed state");
    didResetScrollPositionForLayerPixelAlignment = true;
  }
  if (!data->mRegionToInvalidate.IsEmpty()) {
#ifdef MOZ_DUMP_PAINTING
    if (nsLayoutUtils::InvalidationDebuggingIsEnabled()) {
      printf_stderr("Invalidating deleted frame content from layer %p\n", aLayer);
    }
#endif
    aLayer->InvalidateRegion(data->mRegionToInvalidate);
#ifdef MOZ_DUMP_PAINTING
    if (nsLayoutUtils::InvalidationDebuggingIsEnabled()) {
      nsAutoCString str;
      AppendToString(str, data->mRegionToInvalidate);
      printf_stderr("Invalidating layer %p: %s\n", aLayer, str.get());
    }
#endif
    data->mRegionToInvalidate.SetEmpty();
  }
  return data;
}

void
ContainerState::PreparePaintedLayerForUse(PaintedLayer* aLayer,
                                          PaintedDisplayItemLayerUserData* aData,
                                          AnimatedGeometryRoot* aAnimatedGeometryRoot,
                                          const nsIFrame* aReferenceFrame,
                                          const nsPoint& aTopLeft,
                                          bool didResetScrollPositionForLayerPixelAlignment)
{
  aData->mXScale = mParameters.mXScale;
  aData->mYScale = mParameters.mYScale;
  aData->mLastAnimatedGeometryRootOrigin = aData->mAnimatedGeometryRootOrigin;
  aData->mAnimatedGeometryRootOrigin = aTopLeft;
  aData->mAppUnitsPerDevPixel = mAppUnitsPerDevPixel;
  aLayer->SetAllowResidualTranslation(mParameters.AllowResidualTranslation());

  mLayerBuilder->SavePreviousDataForLayer(aLayer, aData->mMaskClipCount);

  // Set up transform so that 0,0 in the PaintedLayer corresponds to the
  // (pixel-snapped) top-left of the aAnimatedGeometryRoot.
  nsPoint offset = (*aAnimatedGeometryRoot)->GetOffsetToCrossDoc(aReferenceFrame);
  nscoord appUnitsPerDevPixel = (*aAnimatedGeometryRoot)->PresContext()->AppUnitsPerDevPixel();
  gfxPoint scaledOffset(
      NSAppUnitsToDoublePixels(offset.x, appUnitsPerDevPixel)*mParameters.mXScale,
      NSAppUnitsToDoublePixels(offset.y, appUnitsPerDevPixel)*mParameters.mYScale);
  // We call RoundToMatchResidual here so that the residual after rounding
  // is close to aData->mAnimatedGeometryRootPosition if possible.
  nsIntPoint pixOffset(RoundToMatchResidual(scaledOffset.x, aData->mAnimatedGeometryRootPosition.x),
                       RoundToMatchResidual(scaledOffset.y, aData->mAnimatedGeometryRootPosition.y));
  aData->mTranslation = pixOffset;
  pixOffset += mParameters.mOffset;
  Matrix matrix = Matrix::Translation(pixOffset.x, pixOffset.y);
  aLayer->SetBaseTransform(Matrix4x4::From2D(matrix));

  aData->mVisibilityComputedRegion.SetEmpty();

  // Calculate exact position of the top-left of the active scrolled root.
  // This might not be 0,0 due to the snapping in ScaleToNearestPixels.
  gfxPoint animatedGeometryRootTopLeft = scaledOffset - ThebesPoint(matrix.GetTranslation()) + mParameters.mOffset;
  const bool disableAlpha =
    mParameters.mDisableSubpixelAntialiasingInDescendants;
  if (aData->mDisabledAlpha != disableAlpha) {
    aData->mAnimatedGeometryRootPosition = animatedGeometryRootTopLeft;
    InvalidateEntirePaintedLayer(aLayer, aAnimatedGeometryRoot, "change of subpixel-AA");
    aData->mDisabledAlpha = disableAlpha;
    return;
  }

  // FIXME: Temporary workaround for bug 681192 and bug 724786.
#ifndef MOZ_WIDGET_ANDROID
  // If it has changed, then we need to invalidate the entire layer since the
  // pixels in the layer buffer have the content at a (subpixel) offset
  // from what we need.
  if (!animatedGeometryRootTopLeft.WithinEpsilonOf(aData->mAnimatedGeometryRootPosition, SUBPIXEL_OFFSET_EPSILON)) {
    aData->mAnimatedGeometryRootPosition = animatedGeometryRootTopLeft;
    InvalidateEntirePaintedLayer(aLayer, aAnimatedGeometryRoot, "subpixel offset");
  } else if (didResetScrollPositionForLayerPixelAlignment) {
    aData->mAnimatedGeometryRootPosition = animatedGeometryRootTopLeft;
  }
#else
  Unused << didResetScrollPositionForLayerPixelAlignment;
#endif
}

#if defined(DEBUG) || defined(MOZ_DUMP_PAINTING)
/**
 * Returns the appunits per dev pixel for the item's frame
 */
static int32_t
AppUnitsPerDevPixel(nsDisplayItem* aItem)
{
  // The underlying frame for zoom items is the root frame of the subdocument.
  // But zoom display items report their bounds etc using the parent document's
  // APD because zoom items act as a conversion layer between the two different
  // APDs.
  if (aItem->GetType() == DisplayItemType::TYPE_ZOOM) {
    return static_cast<nsDisplayZoom*>(aItem)->GetParentAppUnitsPerDevPixel();
  }
  return aItem->Frame()->PresContext()->AppUnitsPerDevPixel();
}
#endif

/**
 * Set the visible region for aLayer.
 * aOuterVisibleRegion is the visible region relative to the parent layer.
 * aLayerContentsVisibleRect, if non-null, is a rectangle in the layer's
 * own coordinate system to which the layer's visible region is restricted.
 * Consumes *aOuterVisibleRegion.
 */
static void
SetOuterVisibleRegion(Layer* aLayer, nsIntRegion* aOuterVisibleRegion,
                      const nsIntRect* aLayerContentsVisibleRect = nullptr,
                      bool aOuterUntransformed = false)
{
  Matrix4x4 transform = aLayer->GetTransform();
  Matrix transform2D;
  if (aOuterUntransformed) {
    if (aLayerContentsVisibleRect) {
      aOuterVisibleRegion->And(*aOuterVisibleRegion,
                               *aLayerContentsVisibleRect);
    }
  } else if (transform.Is2D(&transform2D) && !transform2D.HasNonIntegerTranslation()) {
    aOuterVisibleRegion->MoveBy(-int(transform2D._31), -int(transform2D._32));
    if (aLayerContentsVisibleRect) {
      aOuterVisibleRegion->And(*aOuterVisibleRegion, *aLayerContentsVisibleRect);
    }
  } else {
    nsIntRect outerRect = aOuterVisibleRegion->GetBounds();
    // if 'transform' is not invertible, then nothing will be displayed
    // for the layer, so it doesn't really matter what we do here
    Rect outerVisible(outerRect.x, outerRect.y, outerRect.width, outerRect.height);
    transform.Invert();

    Rect layerContentsVisible(-float(INT32_MAX) / 2, -float(INT32_MAX) / 2,
                              float(INT32_MAX), float(INT32_MAX));
    if (aLayerContentsVisibleRect) {
      NS_ASSERTION(aLayerContentsVisibleRect->width >= 0 &&
                   aLayerContentsVisibleRect->height >= 0,
                   "Bad layer contents rectangle");
      // restrict to aLayerContentsVisibleRect before call GfxRectToIntRect,
      // in case layerVisible is extremely large (as it can be when
      // projecting through the inverse of a 3D transform)
      layerContentsVisible = Rect(
          aLayerContentsVisibleRect->x, aLayerContentsVisibleRect->y,
          aLayerContentsVisibleRect->width, aLayerContentsVisibleRect->height);
    }
    gfxRect layerVisible = ThebesRect(transform.ProjectRectBounds(outerVisible, layerContentsVisible));
    layerVisible.RoundOut();
    nsIntRect visRect;
    if (gfxUtils::GfxRectToIntRect(layerVisible, &visRect)) {
      *aOuterVisibleRegion = visRect;
    } else  {
      aOuterVisibleRegion->SetEmpty();
    }
  }

  aLayer->SetVisibleRegion(LayerIntRegion::FromUnknownRegion(*aOuterVisibleRegion));
}

void
ContainerState::SetOuterVisibleRegionForLayer(Layer* aLayer,
                                              const nsIntRegion& aOuterVisibleRegion,
                                              const nsIntRect* aLayerContentsVisibleRect,
                                              bool aOuterUntransformed) const
{
  nsIntRegion visRegion = aOuterVisibleRegion;
  if (!aOuterUntransformed) {
    visRegion.MoveBy(mParameters.mOffset);
  }
  SetOuterVisibleRegion(aLayer, &visRegion, aLayerContentsVisibleRect,
                        aOuterUntransformed);
}

nscolor
ContainerState::FindOpaqueBackgroundColorInLayer(const PaintedLayerData* aData,
                                                 const nsIntRect& aRect,
                                                 bool* aOutIntersectsLayer) const
{
  *aOutIntersectsLayer = true;

  // Scan the candidate's display items.
  nsIntRect deviceRect = aRect;
  nsRect appUnitRect = ToAppUnits(deviceRect, mAppUnitsPerDevPixel);
  appUnitRect.ScaleInverseRoundOut(mParameters.mXScale, mParameters.mYScale);

  for (auto& assignedItem : Reversed(aData->mAssignedDisplayItems)) {
    nsDisplayItem* item = assignedItem.mItem;
    bool snap;
    nsRect bounds = item->GetBounds(mBuilder, &snap);
    if (snap && mSnappingEnabled) {
      nsIntRect snappedBounds = ScaleToNearestPixels(bounds);
      if (!snappedBounds.Intersects(deviceRect))
        continue;

      if (!snappedBounds.Contains(deviceRect))
        return NS_RGBA(0,0,0,0);

    } else {
      // The layer's visible rect is already (close enough to) pixel
      // aligned, so no need to round out and in here.
      if (!bounds.Intersects(appUnitRect))
        continue;

      if (!bounds.Contains(appUnitRect))
        return NS_RGBA(0,0,0,0);
    }

    if (item->IsInvisibleInRect(appUnitRect)) {
      continue;
    }

    if (assignedItem.mClip.IsRectAffectedByClip(deviceRect,
                                                mParameters.mXScale,
                                                mParameters.mYScale,
                                                mAppUnitsPerDevPixel)) {
      return NS_RGBA(0,0,0,0);
    }

    Maybe<nscolor> color = item->IsUniform(mBuilder);
    if (color && NS_GET_A(*color) == 255)
      return *color;

    return NS_RGBA(0,0,0,0);
  }

  *aOutIntersectsLayer = false;
  return NS_RGBA(0,0,0,0);
}

nscolor
PaintedLayerDataNode::FindOpaqueBackgroundColor(const nsIntRegion& aTargetVisibleRegion,
                                                int32_t aUnderIndex) const
{
  if (aUnderIndex == ABOVE_TOP) {
    aUnderIndex = mPaintedLayerDataStack.Length();
  }
  for (int32_t i = aUnderIndex - 1; i >= 0; --i) {
    const PaintedLayerData* candidate = &mPaintedLayerDataStack[i];
    if (candidate->VisibleAboveRegionIntersects(aTargetVisibleRegion)) {
      // Some non-PaintedLayer content between target and candidate; this is
      // hopeless
      return NS_RGBA(0,0,0,0);
    }

    if (!candidate->VisibleRegionIntersects(aTargetVisibleRegion)) {
      // The layer doesn't intersect our target, ignore it and move on
      continue;
    }

    bool intersectsLayer = true;
    nsIntRect rect = aTargetVisibleRegion.GetBounds();
    nscolor color = mTree.ContState().FindOpaqueBackgroundColorInLayer(
                                        candidate, rect, &intersectsLayer);
    if (!intersectsLayer) {
      continue;
    }
    return color;
  }
  if (mAllDrawingAboveBackground ||
      !mVisibleAboveBackgroundRegion.Intersect(aTargetVisibleRegion).IsEmpty()) {
    // Some non-PaintedLayer content is between this node's background and target.
    return NS_RGBA(0,0,0,0);
  }
  return FindOpaqueBackgroundColorInParentNode();
}

nscolor
PaintedLayerDataNode::FindOpaqueBackgroundColorCoveringEverything() const
{
  if (!mPaintedLayerDataStack.IsEmpty() ||
      mAllDrawingAboveBackground ||
      !mVisibleAboveBackgroundRegion.IsEmpty()) {
    return NS_RGBA(0,0,0,0);
  }
  return FindOpaqueBackgroundColorInParentNode();
}

nscolor
PaintedLayerDataNode::FindOpaqueBackgroundColorInParentNode() const
{
  if (mParent) {
    if (mHasClip) {
      // Check whether our parent node has uniform content behind our whole
      // clip.
      // There's one tricky case here: If our parent node is also a scrollable,
      // and is currently scrolled in such a way that this inner one is
      // clipped by it, then it's not really clear how we should determine
      // whether we have a uniform background in the parent: There might be
      // non-uniform content in the parts that our scroll port covers in the
      // parent and that are currently outside the parent's clip.
      // For now, we'll fail to pull a background color in that case.
      return mParent->FindOpaqueBackgroundColor(mClipRect);
    }
    return mParent->FindOpaqueBackgroundColorCoveringEverything();
  }
  // We are the root.
  return mTree.UniformBackgroundColor();
}

void
PaintedLayerData::UpdateCommonClipCount(
    const DisplayItemClip& aCurrentClip)
{
  if (mCommonClipCount >= 0) {
    mCommonClipCount = mItemClip.GetCommonRoundedRectCount(aCurrentClip, mCommonClipCount);
  } else {
    // first item in the layer
    mCommonClipCount = aCurrentClip.GetRoundedRectCount();
  }
}

bool
PaintedLayerData::CanOptimizeToImageLayer(nsDisplayListBuilder* aBuilder)
{
  if (!mImage) {
    return false;
  }

  return mImage->CanOptimizeToImageLayer(mLayer->Manager(), aBuilder);
}

already_AddRefed<ImageContainer>
PaintedLayerData::GetContainerForImageLayer(nsDisplayListBuilder* aBuilder)
{
  if (!mImage) {
    return nullptr;
  }

  return mImage->GetContainer(mLayer->Manager(), aBuilder);
}

PaintedLayerDataNode::PaintedLayerDataNode(PaintedLayerDataTree& aTree,
                                           PaintedLayerDataNode* aParent,
                                           AnimatedGeometryRoot* aAnimatedGeometryRoot)
  : mTree(aTree)
  , mParent(aParent)
  , mAnimatedGeometryRoot(aAnimatedGeometryRoot)
  , mAllDrawingAboveBackground(false)
{
  MOZ_ASSERT(nsLayoutUtils::IsAncestorFrameCrossDoc(mTree.Builder()->RootReferenceFrame(), *mAnimatedGeometryRoot));
  mHasClip = mTree.IsClippedWithRespectToParentAnimatedGeometryRoot(mAnimatedGeometryRoot, &mClipRect);
}

PaintedLayerDataNode::~PaintedLayerDataNode()
{
  MOZ_ASSERT(mPaintedLayerDataStack.IsEmpty());
  MOZ_ASSERT(mChildren.IsEmpty());
}

PaintedLayerDataNode*
PaintedLayerDataNode::AddChildNodeFor(AnimatedGeometryRoot* aAnimatedGeometryRoot)
{
  MOZ_ASSERT(aAnimatedGeometryRoot->mParentAGR == mAnimatedGeometryRoot);
  UniquePtr<PaintedLayerDataNode> child =
    MakeUnique<PaintedLayerDataNode>(mTree, this, aAnimatedGeometryRoot);
  mChildren.AppendElement(Move(child));
  return mChildren.LastElement().get();
}

template<typename NewPaintedLayerCallbackType>
PaintedLayerData*
PaintedLayerDataNode::FindPaintedLayerFor(const nsIntRect& aVisibleRect,
                                          bool aBackfaceHidden,
                                          const ActiveScrolledRoot* aASR,
                                          const DisplayItemClipChain* aClipChain,
                                          NewPaintedLayerCallbackType aNewPaintedLayerCallback)
{
  if (!mPaintedLayerDataStack.IsEmpty()) {
    PaintedLayerData* lowestUsableLayer = nullptr;
    for (auto& data : Reversed(mPaintedLayerDataStack)) {
      if (data.mVisibleAboveRegion.Intersects(aVisibleRect)) {
        break;
      }
      if (data.mBackfaceHidden == aBackfaceHidden &&
          data.mASR == aASR &&
          DisplayItemClipChain::Equal(data.mClipChain, aClipChain)) {
        lowestUsableLayer = &data;
      }
      // Also check whether the event-regions intersect the visible rect,
      // unless we're in an inactive layer, in which case the event-regions
      // will be hoisted out into their own layer.
      // For performance reasons, we check the intersection with the bounds
      // of the event-regions.
      if (!mTree.ContState().IsInInactiveLayer() &&
          (data.mScaledHitRegionBounds.Intersects(aVisibleRect) ||
           data.mScaledMaybeHitRegionBounds.Intersects(aVisibleRect))) {
        break;
      }
      // If the visible region intersects with the current layer then we
      // can't possibly use any of the layers below it, so stop the search
      // now.
      //
      // If we're trying to minimize painted layer size and we don't
      // intersect the current visible region, then make sure we don't
      // use this painted layer.
      if (data.mVisibleRegion.Intersects(aVisibleRect)) {
        break;
      } else if (gfxPrefs::LayoutSmallerPaintedLayers()) {
        lowestUsableLayer = nullptr;
      }
    }
    if (lowestUsableLayer) {
      return lowestUsableLayer;
    }
  }
  return mPaintedLayerDataStack.AppendElement(aNewPaintedLayerCallback());
}

void
PaintedLayerDataNode::FinishChildrenIntersecting(const nsIntRect& aRect)
{
  for (int32_t i = mChildren.Length() - 1; i >= 0; i--) {
    if (mChildren[i]->Intersects(aRect)) {
      mChildren[i]->Finish(true);
      mChildren.RemoveElementAt(i);
    }
  }
}

void
PaintedLayerDataNode::FinishAllChildren(bool aThisNodeNeedsAccurateVisibleAboveRegion)
{
  for (int32_t i = mChildren.Length() - 1; i >= 0; i--) {
    mChildren[i]->Finish(aThisNodeNeedsAccurateVisibleAboveRegion);
  }
  mChildren.Clear();
}

void
PaintedLayerDataNode::Finish(bool aParentNeedsAccurateVisibleAboveRegion)
{
  // Skip "visible above region" maintenance, because this node is going away.
  FinishAllChildren(false);

  PopAllPaintedLayerData();

  if (mParent && aParentNeedsAccurateVisibleAboveRegion) {
    if (mHasClip) {
      mParent->AddToVisibleAboveRegion(mClipRect);
    } else {
      mParent->SetAllDrawingAbove();
    }
  }
  mTree.NodeWasFinished(mAnimatedGeometryRoot);
}

void
PaintedLayerDataNode::AddToVisibleAboveRegion(const nsIntRect& aRect)
{
  nsIntRegion& visibleAboveRegion = mPaintedLayerDataStack.IsEmpty()
    ? mVisibleAboveBackgroundRegion
    : mPaintedLayerDataStack.LastElement().mVisibleAboveRegion;
  visibleAboveRegion.Or(visibleAboveRegion, aRect);
  visibleAboveRegion.SimplifyOutward(8);
}

void
PaintedLayerDataNode::SetAllDrawingAbove()
{
  PopAllPaintedLayerData();
  mAllDrawingAboveBackground = true;
  mVisibleAboveBackgroundRegion.SetEmpty();
}

void
PaintedLayerDataNode::PopPaintedLayerData()
{
  MOZ_ASSERT(!mPaintedLayerDataStack.IsEmpty());
  size_t lastIndex = mPaintedLayerDataStack.Length() - 1;
  PaintedLayerData& data = mPaintedLayerDataStack[lastIndex];
  mTree.ContState().FinishPaintedLayerData(data, [this, &data, lastIndex]() {
    return this->FindOpaqueBackgroundColor(data.mVisibleRegion, lastIndex);
  });
  mPaintedLayerDataStack.RemoveElementAt(lastIndex);
}

void
PaintedLayerDataNode::PopAllPaintedLayerData()
{
  while (!mPaintedLayerDataStack.IsEmpty()) {
    PopPaintedLayerData();
  }
}

nsDisplayListBuilder*
PaintedLayerDataTree::Builder() const
{
  return mContainerState.Builder();
}

void
PaintedLayerDataTree::Finish()
{
  if (mRoot) {
    mRoot->Finish(false);
  }
  MOZ_ASSERT(mNodes.Count() == 0);
  mRoot = nullptr;
}

void
PaintedLayerDataTree::NodeWasFinished(AnimatedGeometryRoot* aAnimatedGeometryRoot)
{
  mNodes.Remove(aAnimatedGeometryRoot);
}

void
PaintedLayerDataTree::AddingOwnLayer(AnimatedGeometryRoot* aAnimatedGeometryRoot,
                                     const nsIntRect* aRect,
                                     nscolor* aOutUniformBackgroundColor)
{
  FinishPotentiallyIntersectingNodes(aAnimatedGeometryRoot, aRect);
  PaintedLayerDataNode* node = EnsureNodeFor(aAnimatedGeometryRoot);
  if (aRect) {
    if (aOutUniformBackgroundColor) {
      *aOutUniformBackgroundColor = node->FindOpaqueBackgroundColor(*aRect);
    }
    node->AddToVisibleAboveRegion(*aRect);
  } else {
    if (aOutUniformBackgroundColor) {
      *aOutUniformBackgroundColor = node->FindOpaqueBackgroundColorCoveringEverything();
    }
    node->SetAllDrawingAbove();
  }
}

template<typename NewPaintedLayerCallbackType>
PaintedLayerData*
PaintedLayerDataTree::FindPaintedLayerFor(AnimatedGeometryRoot* aAnimatedGeometryRoot,
                                          const ActiveScrolledRoot* aASR,
                                          const DisplayItemClipChain* aClipChain,
                                          const nsIntRect& aVisibleRect,
                                          bool aBackfaceHidden,
                                          NewPaintedLayerCallbackType aNewPaintedLayerCallback)
{
  const nsIntRect* bounds = &aVisibleRect;
  FinishPotentiallyIntersectingNodes(aAnimatedGeometryRoot, bounds);
  PaintedLayerDataNode* node = EnsureNodeFor(aAnimatedGeometryRoot);

  PaintedLayerData* data =
    node->FindPaintedLayerFor(aVisibleRect, aBackfaceHidden, aASR, aClipChain,
                              aNewPaintedLayerCallback);
  return data;
}

void
PaintedLayerDataTree::FinishPotentiallyIntersectingNodes(AnimatedGeometryRoot* aAnimatedGeometryRoot,
                                                         const nsIntRect* aRect)
{
  AnimatedGeometryRoot* ancestorThatIsChildOfCommonAncestor = nullptr;
  PaintedLayerDataNode* ancestorNode =
    FindNodeForAncestorAnimatedGeometryRoot(aAnimatedGeometryRoot,
                                            &ancestorThatIsChildOfCommonAncestor);
  if (!ancestorNode) {
    // None of our ancestors are in the tree. This should only happen if this
    // is the very first item we're looking at.
    MOZ_ASSERT(!mRoot);
    return;
  }

  if (ancestorNode->GetAnimatedGeometryRoot() == aAnimatedGeometryRoot) {
    // aAnimatedGeometryRoot already has a node in the tree.
    // This is the common case.
    MOZ_ASSERT(!ancestorThatIsChildOfCommonAncestor);
    if (aRect) {
      ancestorNode->FinishChildrenIntersecting(*aRect);
    } else {
      ancestorNode->FinishAllChildren();
    }
    return;
  }

  // We have found an existing ancestor, but it's a proper ancestor of our
  // animated geometry root.
  // ancestorThatIsChildOfCommonAncestor is the last animated geometry root
  // encountered on the way up from aAnimatedGeometryRoot to ancestorNode.
  MOZ_ASSERT(ancestorThatIsChildOfCommonAncestor);
  MOZ_ASSERT(nsLayoutUtils::IsAncestorFrameCrossDoc(*ancestorThatIsChildOfCommonAncestor, *aAnimatedGeometryRoot));
  MOZ_ASSERT(ancestorThatIsChildOfCommonAncestor->mParentAGR == ancestorNode->GetAnimatedGeometryRoot());

  // ancestorThatIsChildOfCommonAncestor is not in the tree yet!
  MOZ_ASSERT(!mNodes.Get(ancestorThatIsChildOfCommonAncestor));

  // We're about to add a node for ancestorThatIsChildOfCommonAncestor, so we
  // finish all intersecting siblings.
  nsIntRect clip;
  if (IsClippedWithRespectToParentAnimatedGeometryRoot(ancestorThatIsChildOfCommonAncestor, &clip)) {
    ancestorNode->FinishChildrenIntersecting(clip);
  } else {
    ancestorNode->FinishAllChildren();
  }
}

PaintedLayerDataNode*
PaintedLayerDataTree::EnsureNodeFor(AnimatedGeometryRoot* aAnimatedGeometryRoot)
{
  MOZ_ASSERT(aAnimatedGeometryRoot);
  PaintedLayerDataNode* node = mNodes.Get(aAnimatedGeometryRoot);
  if (node) {
    return node;
  }

  AnimatedGeometryRoot* parentAnimatedGeometryRoot = aAnimatedGeometryRoot->mParentAGR;
  if (!parentAnimatedGeometryRoot) {
    MOZ_ASSERT(!mRoot);
    MOZ_ASSERT(*aAnimatedGeometryRoot == Builder()->RootReferenceFrame());
    mRoot = MakeUnique<PaintedLayerDataNode>(*this, nullptr, aAnimatedGeometryRoot);
    node = mRoot.get();
  } else {
    PaintedLayerDataNode* parentNode = EnsureNodeFor(parentAnimatedGeometryRoot);
    MOZ_ASSERT(parentNode);
    node = parentNode->AddChildNodeFor(aAnimatedGeometryRoot);
  }
  MOZ_ASSERT(node);
  mNodes.Put(aAnimatedGeometryRoot, node);
  return node;
}

bool
PaintedLayerDataTree::IsClippedWithRespectToParentAnimatedGeometryRoot(AnimatedGeometryRoot* aAnimatedGeometryRoot,
                                                                       nsIntRect* aOutClip)
{
  nsIScrollableFrame* scrollableFrame = nsLayoutUtils::GetScrollableFrameFor(*aAnimatedGeometryRoot);
  if (!scrollableFrame) {
    return false;
  }
  nsIFrame* scrollFrame = do_QueryFrame(scrollableFrame);
  nsRect scrollPort = scrollableFrame->GetScrollPortRect() + Builder()->ToReferenceFrame(scrollFrame);
  *aOutClip = mContainerState.ScaleToNearestPixels(scrollPort);
  return true;
}

PaintedLayerDataNode*
PaintedLayerDataTree::FindNodeForAncestorAnimatedGeometryRoot(AnimatedGeometryRoot* aAnimatedGeometryRoot,
                                                              AnimatedGeometryRoot** aOutAncestorChild)
{
  if (!aAnimatedGeometryRoot) {
    return nullptr;
  }
  PaintedLayerDataNode* node = mNodes.Get(aAnimatedGeometryRoot);
  if (node) {
    return node;
  }
  *aOutAncestorChild = aAnimatedGeometryRoot;
  return FindNodeForAncestorAnimatedGeometryRoot(aAnimatedGeometryRoot->mParentAGR, aOutAncestorChild);
}

static bool
CanOptimizeAwayPaintedLayer(PaintedLayerData* aData,
                           FrameLayerBuilder* aLayerBuilder)
{
  if (!aLayerBuilder->IsBuildingRetainedLayers()) {
    return false;
  }

  // If there's no painted layer with valid content in it that we can reuse,
  // always create a color or image layer (and potentially throw away an
  // existing completely invalid painted layer).
  if (aData->mLayer->GetValidRegion().IsEmpty()) {
    return true;
  }

  // There is an existing painted layer we can reuse. Throwing it away can make
  // compositing cheaper (see bug 946952), but it might cause us to re-allocate
  // the painted layer frequently due to an animation. So we only discard it if
  // we're in tree compression mode, which is triggered at a low frequency.
  return aLayerBuilder->CheckInLayerTreeCompressionMode();
}

#ifdef DEBUG
static int32_t FindIndexOfLayerIn(nsTArray<NewLayerEntry>& aArray,
                                  Layer* aLayer)
{
  for (uint32_t i = 0; i < aArray.Length(); ++i) {
    if (aArray[i].mLayer == aLayer) {
      return i;
    }
  }
  return -1;
}
#endif

already_AddRefed<Layer>
ContainerState::PrepareImageLayer(PaintedLayerData* aData)
{
  RefPtr<ImageContainer> imageContainer =
    aData->GetContainerForImageLayer(mBuilder);
  if (!imageContainer) {
    return nullptr;
  }

  RefPtr<ImageLayer> imageLayer = CreateOrRecycleImageLayer(aData->mLayer);
  imageLayer->SetContainer(imageContainer);
  aData->mImage->ConfigureLayer(imageLayer, mParameters);
  imageLayer->SetPostScale(mParameters.mXScale,
                           mParameters.mYScale);

  if (aData->mItemClip.HasClip()) {
    ParentLayerIntRect clip =
      ViewAs<ParentLayerPixel>(ScaleToNearestPixels(aData->mItemClip.GetClipRect()));
    clip.MoveBy(ViewAs<ParentLayerPixel>(mParameters.mOffset));
    imageLayer->SetClipRect(Some(clip));
  } else {
    imageLayer->SetClipRect(Nothing());
  }

  FLB_LOG_PAINTED_LAYER_DECISION(aData,
                                 "  Selected image layer=%p\n", imageLayer.get());

  return imageLayer.forget();
}

already_AddRefed<Layer>
ContainerState::PrepareColorLayer(PaintedLayerData* aData)
{
  RefPtr<ColorLayer> colorLayer = CreateOrRecycleColorLayer(aData->mLayer);
  colorLayer->SetColor(Color::FromABGR(aData->mSolidColor));

  // Copy transform
  colorLayer->SetBaseTransform(aData->mLayer->GetBaseTransform());
  colorLayer->SetPostScale(aData->mLayer->GetPostXScale(),
                           aData->mLayer->GetPostYScale());

  nsIntRect visibleRect = aData->mVisibleRegion.GetBounds();
  visibleRect.MoveBy(-GetTranslationForPaintedLayer(aData->mLayer));
  colorLayer->SetBounds(visibleRect);
  colorLayer->SetClipRect(Nothing());

  FLB_LOG_PAINTED_LAYER_DECISION(aData,
                                 "  Selected color layer=%p\n", colorLayer.get());

  return colorLayer.forget();
}

static void
SetBackfaceHiddenForLayer(bool aBackfaceHidden, Layer* aLayer)
{
  if (aBackfaceHidden) {
    aLayer->SetContentFlags(aLayer->GetContentFlags() |
                            Layer::CONTENT_BACKFACE_HIDDEN);
  } else {
    aLayer->SetContentFlags(aLayer->GetContentFlags() &
                            ~Layer::CONTENT_BACKFACE_HIDDEN);
  }
}

template<typename FindOpaqueBackgroundColorCallbackType>
void ContainerState::FinishPaintedLayerData(PaintedLayerData& aData, FindOpaqueBackgroundColorCallbackType aFindOpaqueBackgroundColor)
{
  PaintedLayerData* data = &aData;

  if (!data->mLayer) {
    // No layer was recycled, so we create a new one.
    RefPtr<PaintedLayer> paintedLayer = CreatePaintedLayer(data);
    data->mLayer = paintedLayer;

    NS_ASSERTION(FindIndexOfLayerIn(mNewChildLayers, paintedLayer) < 0,
                 "Layer already in list???");
    mNewChildLayers[data->mNewChildLayersIndex].mLayer = paintedLayer.forget();
  }

  for (auto& item : data->mAssignedDisplayItems) {
    MOZ_ASSERT(item.mItem->GetType() != DisplayItemType::TYPE_LAYER_EVENT_REGIONS);

    InvalidateForLayerChange(item.mItem, data->mLayer);
    mLayerBuilder->AddPaintedDisplayItem(data, item.mItem, item.mClip,
                                         *this, item.mLayerState,
                                         data->mAnimatedGeometryRootOffset);
  }

  NewLayerEntry* newLayerEntry = &mNewChildLayers[data->mNewChildLayersIndex];

  RefPtr<Layer> layer;
  bool canOptimizeToImageLayer = data->CanOptimizeToImageLayer(mBuilder);

  FLB_LOG_PAINTED_LAYER_DECISION(data, "Selecting layer for pld=%p\n", data);
  FLB_LOG_PAINTED_LAYER_DECISION(data, "  Solid=%i, hasImage=%c, canOptimizeAwayPaintedLayer=%i\n",
          data->mIsSolidColorInVisibleRegion, canOptimizeToImageLayer ? 'y' : 'n',
          CanOptimizeAwayPaintedLayer(data, mLayerBuilder));

  if ((data->mIsSolidColorInVisibleRegion || canOptimizeToImageLayer) &&
      CanOptimizeAwayPaintedLayer(data, mLayerBuilder)) {
    NS_ASSERTION(!(data->mIsSolidColorInVisibleRegion && canOptimizeToImageLayer),
                 "Can't be a solid color as well as an image!");

    layer = canOptimizeToImageLayer ? PrepareImageLayer(data)
                                    : PrepareColorLayer(data);

    if (layer) {
      NS_ASSERTION(FindIndexOfLayerIn(mNewChildLayers, layer) < 0,
                   "Layer already in list???");
      NS_ASSERTION(newLayerEntry->mLayer == data->mLayer,
                   "Painted layer at wrong index");
      // Store optimized layer in reserved slot
      NewLayerEntry* paintedLayerEntry = newLayerEntry;
      newLayerEntry = &mNewChildLayers[data->mNewChildLayersIndex + 1];
      NS_ASSERTION(!newLayerEntry->mLayer, "Slot already occupied?");
      newLayerEntry->mLayer = layer;
      newLayerEntry->mAnimatedGeometryRoot = data->mAnimatedGeometryRoot;
      newLayerEntry->mASR = paintedLayerEntry->mASR;
      newLayerEntry->mClipChain = paintedLayerEntry->mClipChain;
      newLayerEntry->mScrollMetadataASR = paintedLayerEntry->mScrollMetadataASR;

      // Hide the PaintedLayer. We leave it in the layer tree so that we
      // can find and recycle it later.
      ParentLayerIntRect emptyRect;
      data->mLayer->SetClipRect(Some(emptyRect));
      data->mLayer->SetVisibleRegion(LayerIntRegion());
      data->mLayer->InvalidateWholeLayer();
      data->mLayer->SetEventRegions(EventRegions());

      for (auto& item : data->mAssignedDisplayItems) {
        mLayerBuilder->StoreOptimizedLayerForFrame(item.mItem, layer);
      }
    }
  }

  if (!layer) {
    // We couldn't optimize to an image layer or a color layer above.
    layer = data->mLayer;
    layer->SetClipRect(Nothing());
    FLB_LOG_PAINTED_LAYER_DECISION(data, "  Selected painted layer=%p\n", layer.get());
  }

  if (mLayerBuilder->IsBuildingRetainedLayers()) {
    newLayerEntry->mVisibleRegion = data->mVisibleRegion;
    newLayerEntry->mOpaqueRegion = data->mOpaqueRegion;
    newLayerEntry->mHideAllLayersBelow = data->mHideAllLayersBelow;
    newLayerEntry->mOpaqueForAnimatedGeometryRootParent = data->mOpaqueForAnimatedGeometryRootParent;
  } else {
    SetOuterVisibleRegionForLayer(layer, data->mVisibleRegion);
  }

#ifdef MOZ_DUMP_PAINTING
  if (!data->mLog.IsEmpty()) {
    if (PaintedLayerData* containingPld = mLayerBuilder->GetContainingPaintedLayerData()) {
      containingPld->mLayer->AddExtraDumpInfo(nsCString(data->mLog));
    } else {
      layer->AddExtraDumpInfo(nsCString(data->mLog));
    }
  }
#endif

  nsIntRegion transparentRegion;
  transparentRegion.Sub(data->mVisibleRegion, data->mOpaqueRegion);
  bool isOpaque = transparentRegion.IsEmpty();
  // For translucent PaintedLayers, try to find an opaque background
  // color that covers the entire area beneath it so we can pull that
  // color into this layer to make it opaque.
  if (layer == data->mLayer) {
    nscolor backgroundColor = NS_RGBA(0,0,0,0);
    if (!isOpaque) {
      backgroundColor = aFindOpaqueBackgroundColor();
      if (NS_GET_A(backgroundColor) == 255) {
        isOpaque = true;
      }
    }

    // Store the background color
    PaintedDisplayItemLayerUserData* userData =
      GetPaintedDisplayItemLayerUserData(data->mLayer);
    NS_ASSERTION(userData, "where did our user data go?");
    if (userData->mForcedBackgroundColor != backgroundColor) {
      // Invalidate the entire target PaintedLayer since we're changing
      // the background color
#ifdef MOZ_DUMP_PAINTING
      if (nsLayoutUtils::InvalidationDebuggingIsEnabled()) {
        printf_stderr("Forced background color has changed from #%08X to #%08X on layer %p\n",
                      userData->mForcedBackgroundColor, backgroundColor, data->mLayer);
        nsAutoCString str;
        AppendToString(str, data->mLayer->GetValidRegion());
        printf_stderr("Invalidating layer %p: %s\n", data->mLayer, str.get());
      }
#endif
      data->mLayer->InvalidateWholeLayer();
    }
    userData->mForcedBackgroundColor = backgroundColor;

    userData->mFontSmoothingBackgroundColor = data->mFontSmoothingBackgroundColor;

    // use a mask layer for rounded rect clipping.
    // data->mCommonClipCount may be -1 if we haven't put any actual
    // drawable items in this layer (i.e. it's only catching events).
    int32_t commonClipCount;
    commonClipCount = std::max(0, data->mCommonClipCount);
    SetupMaskLayer(layer, data->mItemClip, commonClipCount);
    // copy commonClipCount to the entry
    FrameLayerBuilder::PaintedLayerItemsEntry* entry = mLayerBuilder->
      GetPaintedLayerItemsEntry(static_cast<PaintedLayer*>(layer.get()));
    entry->mCommonClipCount = commonClipCount;
  } else {
    // mask layer for image and color layers
    SetupMaskLayer(layer, data->mItemClip);
  }

  uint32_t flags = 0;
  nsIWidget* widget = mContainerReferenceFrame->PresContext()->GetRootWidget();
  // See bug 941095. Not quite ready to disable this.
  bool hidpi = false && widget && widget->GetDefaultScale().scale >= 2;
  if (hidpi) {
    flags |= Layer::CONTENT_DISABLE_SUBPIXEL_AA;
  }
  if (isOpaque && !data->mForceTransparentSurface) {
    flags |= Layer::CONTENT_OPAQUE;
  } else if (data->mNeedComponentAlpha && !hidpi) {
    flags |= Layer::CONTENT_COMPONENT_ALPHA;
  }
  if (data->mDisableFlattening) {
    flags |= Layer::CONTENT_DISABLE_FLATTENING;
  }
  layer->SetContentFlags(flags);

  PaintedLayerData* containingPaintedLayerData =
     mLayerBuilder->GetContainingPaintedLayerData();
  // If we're building layers for an inactive layer, the event regions are
  // clipped to the inactive layer's clip prior to being combined into the
  // event regions of the containing PLD.
  // For the dispatch-to-content and maybe-hit regions, rounded corners on
  // the clip are ignored, since these are approximate regions. For the
  // remaining regions, rounded corners in the clip cause the region to
  // be combined into the corresponding "imprecise" region of the
  // containing's PLD (e.g. the maybe-hit region instead of the hit region).
  const DisplayItemClip* inactiveLayerClip = mLayerBuilder->GetInactiveLayerClip();
  if (containingPaintedLayerData) {
    if (!data->mDispatchToContentHitRegion.GetBounds().IsEmpty()) {
      nsRect rect = nsLayoutUtils::TransformFrameRectToAncestor(
        mContainerReferenceFrame,
        data->mDispatchToContentHitRegion.GetBounds(),
        containingPaintedLayerData->mReferenceFrame);
      if (inactiveLayerClip) {
        rect = inactiveLayerClip->ApplyNonRoundedIntersection(rect);
      }
      containingPaintedLayerData->mDispatchToContentHitRegion.Or(
        containingPaintedLayerData->mDispatchToContentHitRegion, rect);
    }
    if (!data->mMaybeHitRegion.GetBounds().IsEmpty()) {
      nsRect rect = nsLayoutUtils::TransformFrameRectToAncestor(
        mContainerReferenceFrame,
        data->mMaybeHitRegion.GetBounds(),
        containingPaintedLayerData->mReferenceFrame);
      if (inactiveLayerClip) {
        rect = inactiveLayerClip->ApplyNonRoundedIntersection(rect);
      }
      containingPaintedLayerData->mMaybeHitRegion.Or(
        containingPaintedLayerData->mMaybeHitRegion, rect);
      containingPaintedLayerData->mMaybeHitRegion.SimplifyOutward(8);
    }
    Maybe<Matrix4x4> matrixCache;
    nsLayoutUtils::TransformToAncestorAndCombineRegions(
      data->mHitRegion,
      mContainerReferenceFrame,
      containingPaintedLayerData->mReferenceFrame,
      &containingPaintedLayerData->mHitRegion,
      &containingPaintedLayerData->mMaybeHitRegion,
      &matrixCache,
      inactiveLayerClip);
    // See the comment in nsDisplayList::AddFrame, where the touch action regions
    // are handled. The same thing applies here.
    bool alreadyHadRegions =
        !containingPaintedLayerData->mNoActionRegion.IsEmpty() ||
        !containingPaintedLayerData->mHorizontalPanRegion.IsEmpty() ||
        !containingPaintedLayerData->mVerticalPanRegion.IsEmpty();
    nsLayoutUtils::TransformToAncestorAndCombineRegions(
      data->mNoActionRegion,
      mContainerReferenceFrame,
      containingPaintedLayerData->mReferenceFrame,
      &containingPaintedLayerData->mNoActionRegion,
      &containingPaintedLayerData->mDispatchToContentHitRegion,
      &matrixCache,
      inactiveLayerClip);
    nsLayoutUtils::TransformToAncestorAndCombineRegions(
      data->mHorizontalPanRegion,
      mContainerReferenceFrame,
      containingPaintedLayerData->mReferenceFrame,
      &containingPaintedLayerData->mHorizontalPanRegion,
      &containingPaintedLayerData->mDispatchToContentHitRegion,
      &matrixCache,
      inactiveLayerClip);
    nsLayoutUtils::TransformToAncestorAndCombineRegions(
      data->mVerticalPanRegion,
      mContainerReferenceFrame,
      containingPaintedLayerData->mReferenceFrame,
      &containingPaintedLayerData->mVerticalPanRegion,
      &containingPaintedLayerData->mDispatchToContentHitRegion,
      &matrixCache,
      inactiveLayerClip);
    if (alreadyHadRegions) {
      containingPaintedLayerData->mDispatchToContentHitRegion.OrWith(
        containingPaintedLayerData->CombinedTouchActionRegion());
    }
  } else {
    EventRegions regions(
        ScaleRegionToOutsidePixels(data->mHitRegion),
        ScaleRegionToOutsidePixels(data->mMaybeHitRegion),
        ScaleRegionToOutsidePixels(data->mDispatchToContentHitRegion),
        ScaleRegionToOutsidePixels(data->mNoActionRegion),
        ScaleRegionToOutsidePixels(data->mHorizontalPanRegion),
        ScaleRegionToOutsidePixels(data->mVerticalPanRegion));

    Matrix mat = layer->GetTransform().As2D();
    mat.Invert();
    regions.ApplyTranslationAndScale(mat._31, mat._32, mat._11, mat._22);

    layer->SetEventRegions(regions);
  }

  SetBackfaceHiddenForLayer(data->mBackfaceHidden, data->mLayer);
  if (layer != data->mLayer) {
    SetBackfaceHiddenForLayer(data->mBackfaceHidden, layer);
  }
}

static bool
IsItemAreaInWindowOpaqueRegion(nsDisplayListBuilder* aBuilder,
                               nsDisplayItem* aItem,
                               const nsRect& aComponentAlphaBounds)
{
  if (!aItem->Frame()->PresContext()->IsChrome()) {
    // Assume that Web content is always in the window opaque region.
    return true;
  }
  if (aItem->ReferenceFrame() != aBuilder->RootReferenceFrame()) {
    // aItem is probably in some transformed subtree.
    // We're not going to bother figuring out where this landed, we're just
    // going to assume it might have landed over a transparent part of
    // the window.
    return false;
  }
  return aBuilder->GetWindowOpaqueRegion().Contains(aComponentAlphaBounds);
}

void
PaintedLayerData::Accumulate(ContainerState* aState,
                            nsDisplayItem* aItem,
                            const nsIntRect& aVisibleRect,
                            const DisplayItemClip& aClip,
                            LayerState aLayerState,
                            nsDisplayList* aList)
{
  FLB_LOG_PAINTED_LAYER_DECISION(this, "Accumulating dp=%s(%p), f=%p against pld=%p\n", aItem->Name(), aItem, aItem->Frame(), this);

  if (aState->mBuilder->NeedToForceTransparentSurfaceForItem(aItem)) {
    mForceTransparentSurface = true;
  }
  if (aState->mParameters.mDisableSubpixelAntialiasingInDescendants) {
    // Disable component alpha.
    // Note that the transform (if any) on the PaintedLayer is always an integer translation so
    // we don't have to factor that in here.
    aItem->DisableComponentAlpha();
  }

  bool clipMatches = mItemClip == aClip;
  mItemClip = aClip;

  mAssignedDisplayItems.AppendElement(AssignedDisplayItem(aItem, aClip, aLayerState));

  if (aItem->MustPaintOnContentSide()) {
     mShouldPaintOnContentSide = true;
  }

  if (!mIsSolidColorInVisibleRegion && mOpaqueRegion.Contains(aVisibleRect) &&
      mVisibleRegion.Contains(aVisibleRect) && !mImage) {
    // A very common case! Most pages have a PaintedLayer with the page
    // background (opaque) visible and most or all of the page content over the
    // top of that background.
    // The rest of this method won't do anything. mVisibleRegion and mOpaqueRegion
    // don't need updating. mVisibleRegion contains aVisibleRect already,
    // mOpaqueRegion contains aVisibleRect and therefore whatever the opaque
    // region of the item is. mVisibleRegion must contain mOpaqueRegion
    // and therefore aVisibleRect.
    return;
  }

  nsIntRegion opaquePixels = aState->ComputeOpaqueRect(aItem,
            mAnimatedGeometryRoot, mASR, aClip, aList,
            &mHideAllLayersBelow, &mOpaqueForAnimatedGeometryRootParent);
  opaquePixels.AndWith(aVisibleRect);

  /* Mark as available for conversion to image layer if this is a nsDisplayImage and
   * it's the only thing visible in this layer.
   */
  if (nsIntRegion(aVisibleRect).Contains(mVisibleRegion) &&
      opaquePixels.Contains(mVisibleRegion) &&
      aItem->SupportsOptimizingToImage()) {
    mImage = static_cast<nsDisplayImageContainer*>(aItem);
    FLB_LOG_PAINTED_LAYER_DECISION(this, "  Tracking image: nsDisplayImageContainer covers the layer\n");
  } else if (mImage) {
    FLB_LOG_PAINTED_LAYER_DECISION(this, "  No longer tracking image\n");
    mImage = nullptr;
  }

  bool isFirstVisibleItem = mVisibleRegion.IsEmpty();
  if (isFirstVisibleItem) {
    nscolor fontSmoothingBGColor;
    if (aItem->ProvidesFontSmoothingBackgroundColor(&fontSmoothingBGColor)) {
      mFontSmoothingBackgroundColor = fontSmoothingBGColor;
    }
  }

  Maybe<nscolor> uniformColor = aItem->IsUniform(aState->mBuilder);

  // Some display items have to exist (so they can set forceTransparentSurface
  // below) but don't draw anything. They'll return true for isUniform but
  // a color with opacity 0.
  if (!uniformColor || NS_GET_A(*uniformColor) > 0) {
    // Make sure that the visible area is covered by uniform pixels. In
    // particular this excludes cases where the edges of the item are not
    // pixel-aligned (thus the item will not be truly uniform).
    if (uniformColor) {
      bool snap;
      nsRect bounds = aItem->GetBounds(aState->mBuilder, &snap);
      if (!aState->ScaleToInsidePixels(bounds, snap).Contains(aVisibleRect)) {
        uniformColor = Nothing();
        FLB_LOG_PAINTED_LAYER_DECISION(this, "  Display item does not cover the visible rect\n");
      }
    }
    if (uniformColor) {
      if (isFirstVisibleItem) {
        // This color is all we have
        mSolidColor = *uniformColor;
        mIsSolidColorInVisibleRegion = true;
      } else if (mIsSolidColorInVisibleRegion &&
                 mVisibleRegion.IsEqual(nsIntRegion(aVisibleRect)) &&
                 clipMatches) {
        // we can just blend the colors together
        mSolidColor = NS_ComposeColors(mSolidColor, *uniformColor);
      } else {
        FLB_LOG_PAINTED_LAYER_DECISION(this, "  Layer not a solid color: Can't blend colors togethers\n");
        mIsSolidColorInVisibleRegion = false;
      }
    } else {
      FLB_LOG_PAINTED_LAYER_DECISION(this, "  Layer is not a solid color: Display item is not uniform over the visible bound\n");
      mIsSolidColorInVisibleRegion = false;
    }

    mVisibleRegion.Or(mVisibleRegion, aVisibleRect);
    mVisibleRegion.SimplifyOutward(4);
  }

  if (!opaquePixels.IsEmpty()) {
    for (auto iter = opaquePixels.RectIter(); !iter.Done(); iter.Next()) {
      // We don't use SimplifyInward here since it's not defined exactly
      // what it will discard. For our purposes the most important case
      // is a large opaque background at the bottom of z-order (e.g.,
      // a canvas background), so we need to make sure that the first rect
      // we see doesn't get discarded.
      nsIntRegion tmp;
      tmp.Or(mOpaqueRegion, iter.Get());
       // Opaque display items in chrome documents whose window is partially
       // transparent are always added to the opaque region. This helps ensure
       // that we get as much subpixel-AA as possible in the chrome.
       if (tmp.GetNumRects() <= 4 || aItem->Frame()->PresContext()->IsChrome()) {
        mOpaqueRegion = Move(tmp);
      }
    }
  }

  if (!aState->mParameters.mDisableSubpixelAntialiasingInDescendants) {
    nsRect componentAlpha = aItem->GetComponentAlphaBounds(aState->mBuilder);
    if (!componentAlpha.IsEmpty()) {
      nsIntRect componentAlphaRect =
        aState->ScaleToOutsidePixels(componentAlpha, false).Intersect(aVisibleRect);
      if (!mOpaqueRegion.Contains(componentAlphaRect)) {
        if (IsItemAreaInWindowOpaqueRegion(aState->mBuilder, aItem,
              componentAlpha.Intersect(aItem->GetVisibleRect()))) {
          mNeedComponentAlpha = true;
        } else {
          aItem->DisableComponentAlpha();
        }
      }
    }
  }

  // Ensure animated text does not get flattened, even if it forces other
  // content in the container to be layerized. The content backend might
  // not support subpixel positioning of text that animated transforms can
  // generate. bug 633097
  if (aState->mParameters.mInActiveTransformedSubtree &&
       (mNeedComponentAlpha ||
         !aItem->GetComponentAlphaBounds(aState->mBuilder).IsEmpty())) {
    mDisableFlattening = true;
  }
}

nsRegion
PaintedLayerData::CombinedTouchActionRegion()
{
  nsRegion result;
  result.Or(mHorizontalPanRegion, mVerticalPanRegion);
  result.OrWith(mNoActionRegion);
  return result;
}

void
PaintedLayerData::AccumulateEventRegions(ContainerState* aState, nsDisplayLayerEventRegions* aEventRegions)
{
  FLB_LOG_PAINTED_LAYER_DECISION(this, "Accumulating event regions %p against pld=%p\n", aEventRegions, this);

  mHitRegion.OrWith(aEventRegions->HitRegion());
  mMaybeHitRegion.OrWith(aEventRegions->MaybeHitRegion());
  mDispatchToContentHitRegion.OrWith(aEventRegions->DispatchToContentHitRegion());

  // See the comment in nsDisplayList::AddFrame, where the touch action regions
  // are handled. The same thing applies here.
  bool alreadyHadRegions = !mNoActionRegion.IsEmpty() ||
      !mHorizontalPanRegion.IsEmpty() ||
      !mVerticalPanRegion.IsEmpty();
  mNoActionRegion.OrWith(aEventRegions->NoActionRegion());
  mHorizontalPanRegion.OrWith(aEventRegions->HorizontalPanRegion());
  mVerticalPanRegion.OrWith(aEventRegions->VerticalPanRegion());
  if (alreadyHadRegions) {
    mDispatchToContentHitRegion.OrWith(CombinedTouchActionRegion());
  }

  // Avoid quadratic performance as a result of the region growing to include
  // and arbitrarily large number of rects, which can happen on some pages.
  mMaybeHitRegion.SimplifyOutward(8);

  // Calculate scaled versions of the bounds of mHitRegion and mMaybeHitRegion
  // for quick access in FindPaintedLayerFor().
  mScaledHitRegionBounds = aState->ScaleToOutsidePixels(mHitRegion.GetBounds());
  mScaledMaybeHitRegionBounds = aState->ScaleToOutsidePixels(mMaybeHitRegion.GetBounds());
}

PaintedLayerData
ContainerState::NewPaintedLayerData(nsDisplayItem* aItem,
                                    AnimatedGeometryRoot* aAnimatedGeometryRoot,
                                    const ActiveScrolledRoot* aASR,
                                    const DisplayItemClipChain* aClipChain,
                                    const ActiveScrolledRoot* aScrollMetadataASR,
                                    const nsPoint& aTopLeft,
                                    const bool aBackfaceHidden)
{
  PaintedLayerData data;
  data.mAnimatedGeometryRoot = aAnimatedGeometryRoot;
  data.mASR = aASR;
  data.mClipChain = aClipChain;
  data.mAnimatedGeometryRootOffset = aTopLeft;
  data.mReferenceFrame = aItem->ReferenceFrame();
  data.mBackfaceHidden = aBackfaceHidden;

  data.mNewChildLayersIndex = mNewChildLayers.Length();
  NewLayerEntry* newLayerEntry = mNewChildLayers.AppendElement();
  newLayerEntry->mAnimatedGeometryRoot = aAnimatedGeometryRoot;
  newLayerEntry->mASR = aASR;
  newLayerEntry->mScrollMetadataASR = aScrollMetadataASR;
  newLayerEntry->mClipChain = aClipChain;
  // newLayerEntry->mOpaqueRegion is filled in later from
  // paintedLayerData->mOpaqueRegion, if necessary.

  // Allocate another entry for this layer's optimization to ColorLayer/ImageLayer
  mNewChildLayers.AppendElement();

  return data;
}

#ifdef MOZ_DUMP_PAINTING
static void
DumpPaintedImage(nsDisplayItem* aItem, SourceSurface* aSurface)
{
  nsCString string(aItem->Name());
  string.Append('-');
  string.AppendInt((uint64_t)aItem);
  fprintf_stderr(gfxUtils::sDumpPaintFile, "<script>array[\"%s\"]=\"", string.BeginReading());
  gfxUtils::DumpAsDataURI(aSurface, gfxUtils::sDumpPaintFile);
  fprintf_stderr(gfxUtils::sDumpPaintFile, "\";</script>\n");
}
#endif

static void
PaintInactiveLayer(nsDisplayListBuilder* aBuilder,
                   LayerManager* aManager,
                   nsDisplayItem* aItem,
                   gfxContext* aContext,
                   gfxContext* aCtx)
{
  // This item has an inactive layer. Render it to a PaintedLayer
  // using a temporary BasicLayerManager.
  BasicLayerManager* basic = static_cast<BasicLayerManager*>(aManager);
  RefPtr<gfxContext> context = aContext;
#ifdef MOZ_DUMP_PAINTING
  int32_t appUnitsPerDevPixel = AppUnitsPerDevPixel(aItem);
  nsIntRect itemVisibleRect =
    aItem->GetVisibleRect().ToOutsidePixels(appUnitsPerDevPixel);

  RefPtr<DrawTarget> tempDT;
  if (gfxEnv::DumpPaint()) {
    tempDT = gfxPlatform::GetPlatform()->CreateOffscreenContentDrawTarget(
                                      itemVisibleRect.Size(),
                                      SurfaceFormat::B8G8R8A8);
    if (tempDT) {
      context = gfxContext::CreateOrNull(tempDT);
      if (!context) {
        // Leave this as crash, it's in the debugging code, we want to know
        gfxDevCrash(LogReason::InvalidContext) << "PaintInactive context problem " << gfx::hexa(tempDT);
        return;
      }
      context->SetMatrix(gfxMatrix::Translation(-itemVisibleRect.x,
                                                -itemVisibleRect.y));
    }
  }
#endif
  basic->BeginTransaction();
  basic->SetTarget(context);

  if (aItem->GetType() == DisplayItemType::TYPE_MASK) {
    static_cast<nsDisplayMask*>(aItem)->PaintAsLayer(aBuilder, aCtx, basic);
    if (basic->InTransaction()) {
      basic->AbortTransaction();
    }
  } else if (aItem->GetType() == DisplayItemType::TYPE_FILTER){
    static_cast<nsDisplayFilter*>(aItem)->PaintAsLayer(aBuilder, aCtx, basic);
    if (basic->InTransaction()) {
      basic->AbortTransaction();
    }
  } else {
    basic->EndTransaction(FrameLayerBuilder::DrawPaintedLayer, aBuilder);
  }
  FrameLayerBuilder *builder = static_cast<FrameLayerBuilder*>(basic->GetUserData(&gLayerManagerLayerBuilder));
  if (builder) {
    builder->DidEndTransaction();
  }

  basic->SetTarget(nullptr);

#ifdef MOZ_DUMP_PAINTING
  if (gfxEnv::DumpPaint() && tempDT) {
    RefPtr<SourceSurface> surface = tempDT->Snapshot();
    DumpPaintedImage(aItem, surface);

    DrawTarget* drawTarget = aContext->GetDrawTarget();
    Rect rect(itemVisibleRect.x, itemVisibleRect.y,
              itemVisibleRect.width, itemVisibleRect.height);
    drawTarget->DrawSurface(surface, rect, Rect(Point(0,0), rect.Size()));

    aItem->SetPainted();
  }
#endif
}

/**
 * Chooses a single active scrolled root for the entire display list, used
 * when we are flattening layers.
 */
bool
ContainerState::ChooseAnimatedGeometryRoot(const nsDisplayList& aList,
                                           AnimatedGeometryRoot** aAnimatedGeometryRoot,
                                           const ActiveScrolledRoot** aASR)
{
  for (nsDisplayItem* item = aList.GetBottom(); item; item = item->GetAbove()) {
    LayerState layerState = item->GetLayerState(mBuilder, mManager, mParameters);
    // Don't use an item that won't be part of any PaintedLayers to pick the
    // active scrolled root.
    if (layerState == LAYER_ACTIVE_FORCE) {
      continue;
    }

    // Try using the actual active scrolled root of the backmost item, as that
    // should result in the least invalidation when scrolling.
    *aAnimatedGeometryRoot = item->GetAnimatedGeometryRoot();
    *aASR = item->GetActiveScrolledRoot();
    return true;
  }
  return false;
}

nsRect
ContainerState::GetDisplayPortForAnimatedGeometryRoot(AnimatedGeometryRoot* aAnimatedGeometryRoot)
{
  if (mLastDisplayPortAGR == aAnimatedGeometryRoot) {
    return mLastDisplayPortRect;
  }

  mLastDisplayPortAGR = aAnimatedGeometryRoot;

  nsIScrollableFrame* sf = nsLayoutUtils::GetScrollableFrameFor(*aAnimatedGeometryRoot);
  if (sf == nullptr || nsLayoutUtils::UsesAsyncScrolling(*aAnimatedGeometryRoot)) {
    mLastDisplayPortRect = nsRect();
    return mLastDisplayPortRect;
  }

  bool usingDisplayport =
    nsLayoutUtils::GetDisplayPort((*aAnimatedGeometryRoot)->GetContent(), &mLastDisplayPortRect,
                                  RelativeTo::ScrollFrame);
  if (!usingDisplayport) {
    // No async scrolling, so all that matters is that the layer contents
    // cover the scrollport.
    mLastDisplayPortRect = sf->GetScrollPortRect();
  }
  nsIFrame* scrollFrame = do_QueryFrame(sf);
  mLastDisplayPortRect += scrollFrame->GetOffsetToCrossDoc(mContainerReferenceFrame);
  return mLastDisplayPortRect;
}

nsIntRegion
ContainerState::ComputeOpaqueRect(nsDisplayItem* aItem,
                                  AnimatedGeometryRoot* aAnimatedGeometryRoot,
                                  const ActiveScrolledRoot* aASR,
                                  const DisplayItemClip& aClip,
                                  nsDisplayList* aList,
                                  bool* aHideAllLayersBelow,
                                  bool* aOpaqueForAnimatedGeometryRootParent)
{
  bool snapOpaque;
  nsRegion opaque = aItem->GetOpaqueRegion(mBuilder, &snapOpaque);
  if (opaque.IsEmpty()) {
    return nsIntRegion();
  }

  nsIntRegion opaquePixels;
  nsRegion opaqueClipped;
  for (auto iter = opaque.RectIter(); !iter.Done(); iter.Next()) {
    opaqueClipped.Or(opaqueClipped,
                     aClip.ApproximateIntersectInward(iter.Get()));
  }
  if (aAnimatedGeometryRoot == mContainerAnimatedGeometryRoot &&
      aASR == mContainerASR &&
      opaqueClipped.Contains(mContainerBounds)) {
    *aHideAllLayersBelow = true;
    aList->SetIsOpaque();
  }
  // Add opaque areas to the "exclude glass" region. Only do this when our
  // container layer is going to be the rootmost layer, otherwise transforms
  // etc will mess us up (and opaque contributions from other containers are
  // not needed).
  if (!nsLayoutUtils::GetCrossDocParentFrame(mContainerFrame)) {
    mBuilder->AddWindowOpaqueRegion(opaqueClipped);
  }
  opaquePixels = ScaleRegionToInsidePixels(opaqueClipped, snapOpaque);

  if (IsInInactiveLayer()) {
    return opaquePixels;
  }

  const nsRect& displayport =
    GetDisplayPortForAnimatedGeometryRoot(aAnimatedGeometryRoot);
  if (!displayport.IsEmpty() &&
      opaquePixels.Contains(ScaleRegionToNearestPixels(displayport))) {
    *aOpaqueForAnimatedGeometryRootParent = true;
  }
  return opaquePixels;
}

Maybe<size_t>
ContainerState::SetupMaskLayerForScrolledClip(Layer* aLayer,
                                              const DisplayItemClip& aClip)
{
  if (aClip.GetRoundedRectCount() > 0) {
    Maybe<size_t> maskLayerIndex = Some(aLayer->GetAncestorMaskLayerCount());
    if (RefPtr<Layer> maskLayer = CreateMaskLayer(aLayer, aClip, maskLayerIndex,
                                                  aClip.GetRoundedRectCount())) {
      aLayer->AddAncestorMaskLayer(maskLayer);
      return maskLayerIndex;
    }
    // Fall through to |return Nothing()|.
  }
  return Nothing();
}

static const ActiveScrolledRoot*
GetASRForPerspective(const ActiveScrolledRoot* aASR, nsIFrame* aPerspectiveFrame)
{
  for (const ActiveScrolledRoot* asr = aASR; asr; asr = asr->mParent) {
    nsIFrame* scrolledFrame = asr->mScrollableFrame->GetScrolledFrame();
    if (nsLayoutUtils::IsAncestorFrameCrossDoc(scrolledFrame, aPerspectiveFrame)) {
      return asr;
    }
  }
  return nullptr;
}

void
SetCSSMaskLayerUserData(Layer* aMaskLayer)
{
  aMaskLayer->SetUserData(&gCSSMaskLayerUserData,
                          new CSSMaskLayerUserData());
}

void
ContainerState::SetupMaskLayerForCSSMask(Layer* aLayer,
                                         nsDisplayMask* aMaskItem)
{
  MOZ_ASSERT(mManager->IsCompositingCheap());

  RefPtr<ImageLayer> maskLayer =
    CreateOrRecycleMaskImageLayerFor(MaskLayerKey(aLayer, Nothing()),
                                     SetCSSMaskLayerUserData);

  CSSMaskLayerUserData* oldUserData =
    static_cast<CSSMaskLayerUserData*>(maskLayer->GetUserData(&gCSSMaskLayerUserData));

  bool snap;
  nsRect bounds = aMaskItem->GetBounds(mBuilder, &snap);
  nsIntRect itemRect = ScaleToOutsidePixels(bounds, snap);

  // Setup mask layer offset.
  // We do not repaint mask for mask position change, so update base transform
  // each time is required.
  Matrix4x4 matrix;
  matrix.PreTranslate(itemRect.x, itemRect.y, 0);
  matrix.PreTranslate(mParameters.mOffset.x, mParameters.mOffset.y, 0);
  maskLayer->SetBaseTransform(matrix);

  nsPoint maskLayerOffset = aMaskItem->ToReferenceFrame() - bounds.TopLeft();

  CSSMaskLayerUserData newUserData(aMaskItem->Frame(), itemRect, maskLayerOffset);
  nsRect dirtyRect;
  if (!aMaskItem->IsInvalid(dirtyRect) && *oldUserData == newUserData) {
    aLayer->SetMaskLayer(maskLayer);
    return;
  }

  int32_t maxSize = mManager->GetMaxTextureSize();
  IntSize surfaceSize(std::min(itemRect.width, maxSize),
                      std::min(itemRect.height, maxSize));

  if (surfaceSize.IsEmpty()) {
    // Return early if we know that the size of this mask surface is empty.
    return;
  }

  MaskImageData imageData(surfaceSize, mManager);
  RefPtr<DrawTarget> dt = imageData.CreateDrawTarget();
  if (!dt || !dt->IsValid()) {
    NS_WARNING("Could not create DrawTarget for mask layer.");
    return;
  }

  RefPtr<gfxContext> maskCtx = gfxContext::CreateOrNull(dt);
  maskCtx->SetMatrix(gfxMatrix::Translation(-itemRect.TopLeft()));
  maskCtx->Multiply(gfxMatrix::Scaling(mParameters.mXScale, mParameters.mYScale));

  bool isPaintFinished = aMaskItem->PaintMask(mBuilder, maskCtx);

  RefPtr<ImageContainer> imgContainer =
    imageData.CreateImageAndImageContainer();
  if (!imgContainer) {
    return;
  }
  maskLayer->SetContainer(imgContainer);

  if (isPaintFinished) {
    *oldUserData = Move(newUserData);
  }
  aLayer->SetMaskLayer(maskLayer);
}

static nsDisplayItem*
MergeItems(nsDisplayListBuilder* aBuilder,
           nsTArray<nsDisplayItem*>& aMergedItems)
{
  nsDisplayItem* merged = nullptr;

  // Clone the last item in the aMergedItems list and merge the items into it.
  for (nsDisplayItem* item : Reversed(aMergedItems)) {
    MOZ_ASSERT(item);

    if (!merged) {
      merged = item->Clone(aBuilder);
      MOZ_ASSERT(merged);

      aBuilder->AddTemporaryItem(merged);
    } else {
      merged->Merge(item);
    }

    merged->MergeDisplayListFromItem(aBuilder, item);
  }

  return merged;
}

static bool
IsScrollThumbLayer(nsDisplayItem* aItem)
{
  return aItem->GetType() == DisplayItemType::TYPE_OWN_LAYER &&
         static_cast<nsDisplayOwnLayer*>(aItem)->IsScrollThumbLayer();
}

/*
 * Iterate through the non-clip items in aList and its descendants.
 * For each item we compute the effective clip rect. Each item is assigned
 * to a layer. We invalidate the areas in PaintedLayers where an item
 * has moved from one PaintedLayer to another. Also,
 * aState->mInvalidPaintedContent is invalidated in every PaintedLayer.
 * We set the clip rect for items that generated their own layer, and
 * create a mask layer to do any rounded rect clipping.
 * (PaintedLayers don't need a clip rect on the layer, we clip the items
 * individually when we draw them.)
 * We set the visible rect for all layers, although the actual setting
 * of visible rects for some PaintedLayers is deferred until the calling
 * of ContainerState::Finish.
 */
void
ContainerState::ProcessDisplayItems(nsDisplayList* aList)
{
  AUTO_PROFILER_LABEL("ContainerState::ProcessDisplayItems", GRAPHICS);

  AnimatedGeometryRoot* lastAnimatedGeometryRoot = mContainerAnimatedGeometryRoot;
  const ActiveScrolledRoot* lastASR = mContainerASR;
  nsPoint lastAGRTopLeft;
  nsPoint topLeft(0,0);

  // When NO_COMPONENT_ALPHA is set, items will be flattened into a single
  // layer, so we need to choose which active scrolled root to use for all
  // items.
  if (mFlattenToSingleLayer) {
    if (ChooseAnimatedGeometryRoot(*aList, &lastAnimatedGeometryRoot, &lastASR)) {
      lastAGRTopLeft = (*lastAnimatedGeometryRoot)->GetOffsetToCrossDoc(mContainerReferenceFrame);
    }
  }

  int32_t maxLayers = gfxPrefs::MaxActiveLayers();
  int layerCount = 0;

  ProcessDisplayItems(aList, lastAnimatedGeometryRoot, lastASR,
                      lastAGRTopLeft, topLeft, maxLayers, layerCount);
}

void
ContainerState::ProcessDisplayItems(nsDisplayList* aList,
                                    AnimatedGeometryRoot* aLastAnimatedGeometryRoot,
                                    const ActiveScrolledRoot* aLastASR,
                                    const nsPoint& aLastAGRTopLeft,
                                    nsPoint& aTopLeft,
                                    int32_t aMaxLayers,
                                    int& aLayerCount)
{
  for (nsDisplayItem* i = aList->GetBottom(); i; i = i->GetAbove()) {
    nsDisplayItem* item = i;
    MOZ_ASSERT(item);

    DisplayItemType itemType = item->GetType();

    // If the item is a event regions item, but is empty (has no regions in it)
    // then we should just throw it out
    if (itemType == DisplayItemType::TYPE_LAYER_EVENT_REGIONS) {
      mLayerBuilder->StoreDataForFrame(item, nullptr, LAYER_NONE);
      nsDisplayLayerEventRegions* eventRegions =
        static_cast<nsDisplayLayerEventRegions*>(item);

      if (eventRegions->IsEmpty()) {
        continue;
      }
    }

    // Peek ahead to the next item and try merging the current item with it.
    // This will create a list of consecutive items that can be merged together.
    AutoTArray<nsDisplayItem*, 1> mergedItems;
    mergedItems.AppendElement(item);
    for (nsDisplayItem* peek = item->GetAbove(); peek; peek = peek->GetAbove()) {
      if (!item->CanMerge(peek)) {
        break;
      }

      mergedItems.AppendElement(peek);

      // Move the iterator forward since we will merge this item.
      i = peek;
    }

    if (mergedItems.Length() > 1) {
      item = MergeItems(mBuilder, mergedItems);
      MOZ_ASSERT(item && itemType == item->GetType());
    }

    nsDisplayList* childItems = item->GetSameCoordinateSystemChildren();

    if (item->ShouldFlattenAway(mBuilder)) {
      MOZ_ASSERT(childItems);
      mLayerBuilder->StoreDataForFrame(item, nullptr, LAYER_NONE);
      ProcessDisplayItems(childItems, aLastAnimatedGeometryRoot, aLastASR,
                          aLastAGRTopLeft, aTopLeft, aMaxLayers, aLayerCount);
      continue;
    }

    MOZ_ASSERT(item->GetType() != DisplayItemType::TYPE_WRAP_LIST);

    NS_ASSERTION(mAppUnitsPerDevPixel == AppUnitsPerDevPixel(item),
      "items in a container layer should all have the same app units per dev pixel");

    if (mBuilder->NeedToForceTransparentSurfaceForItem(item)) {
      aList->SetNeedsTransparentSurface();
    }

    if (mParameters.mForEventsAndPluginsOnly && !item->GetChildren() &&
        (itemType != DisplayItemType::TYPE_LAYER_EVENT_REGIONS &&
         itemType != DisplayItemType::TYPE_PLUGIN)) {
      mLayerBuilder->StoreDataForFrame(item, nullptr, LAYER_NONE);
      continue;
    }

    LayerState layerState = item->GetLayerState(mBuilder, mManager, mParameters);
    if (layerState == LAYER_INACTIVE &&
        nsDisplayItem::ForceActiveLayers()) {
      layerState = LAYER_ACTIVE;
    }

    bool forceInactive;
    AnimatedGeometryRoot* animatedGeometryRoot;
    const ActiveScrolledRoot* itemASR = nullptr;
    const DisplayItemClipChain* layerClipChain = nullptr;
    if (mFlattenToSingleLayer && layerState != LAYER_ACTIVE_FORCE) {
      forceInactive = true;
      animatedGeometryRoot = aLastAnimatedGeometryRoot;
      itemASR = aLastASR;
      aTopLeft = aLastAGRTopLeft;
      item->FuseClipChainUpTo(mBuilder, mContainerASR);
    } else {
      forceInactive = false;
      if (mManager->IsWidgetLayerManager()) {
        animatedGeometryRoot = item->GetAnimatedGeometryRoot();
        itemASR = item->GetActiveScrolledRoot();
        const DisplayItemClipChain* itemClipChain = item->GetClipChain();
        if (itemClipChain && itemClipChain->mASR == itemASR &&
            itemType != DisplayItemType::TYPE_STICKY_POSITION) {
          layerClipChain = itemClipChain->mParent;
        } else {
          layerClipChain = itemClipChain;
        }
      } else {
        // For inactive layer subtrees, splitting content into PaintedLayers
        // based on animated geometry roots is pointless. It's more efficient
        // to build the minimum number of layers.
        animatedGeometryRoot = mContainerAnimatedGeometryRoot;
        itemASR = mContainerASR;
        item->FuseClipChainUpTo(mBuilder, mContainerASR);
      }
      aTopLeft = (*animatedGeometryRoot)->GetOffsetToCrossDoc(mContainerReferenceFrame);
    }

    const ActiveScrolledRoot* scrollMetadataASR =
        layerClipChain ? ActiveScrolledRoot::PickDescendant(itemASR, layerClipChain->mASR) : itemASR;

    bool snap;
    nsRect itemContent = item->GetBounds(mBuilder, &snap);
    if (itemType == DisplayItemType::TYPE_LAYER_EVENT_REGIONS) {
      nsDisplayLayerEventRegions* eventRegions =
        static_cast<nsDisplayLayerEventRegions*>(item);
      itemContent = eventRegions->GetHitRegionBounds(mBuilder, &snap);
    }
    nsIntRect itemDrawRect = ScaleToOutsidePixels(itemContent, snap);
    bool prerenderedTransform = itemType == DisplayItemType::TYPE_TRANSFORM &&
        static_cast<nsDisplayTransform*>(item)->MayBeAnimated(mBuilder);
    ParentLayerIntRect clipRect;
    const DisplayItemClip& itemClip = item->GetClip();
    if (itemClip.HasClip()) {
      itemContent.IntersectRect(itemContent, itemClip.GetClipRect());
      clipRect = ViewAs<ParentLayerPixel>(ScaleToNearestPixels(itemClip.GetClipRect()));
      if (!prerenderedTransform && !IsScrollThumbLayer(item)) {
        itemDrawRect.IntersectRect(itemDrawRect, clipRect.ToUnknownRect());
      }
      clipRect.MoveBy(ViewAs<ParentLayerPixel>(mParameters.mOffset));
    }
#ifdef DEBUG
    nsRect bounds = itemContent;
    bool dummy;
    if (itemType == DisplayItemType::TYPE_LAYER_EVENT_REGIONS) {
      bounds = item->GetBounds(mBuilder, &dummy);
      if (itemClip.HasClip()) {
        bounds.IntersectRect(bounds, itemClip.GetClipRect());
      }
    }
    if (!bounds.IsEmpty()) {
      if (itemASR != mContainerASR) {
        const DisplayItemClip* clip = DisplayItemClipChain::ClipForASR(item->GetClipChain(), mContainerASR);
        MOZ_ASSERT(clip || gfxPrefs::LayoutUseContainersForRootFrames(),
                   "the item should have finite bounds with respect to mContainerASR.");
        if (clip) {
          bounds = clip->GetClipRect();
        }
      }
    }
    ((nsRect&)mAccumulatedChildBounds).UnionRect(mAccumulatedChildBounds, bounds);
#endif

    nsIntRect itemVisibleRect = itemDrawRect;
    // We haven't computed visibility at this point, so item->GetVisibleRect()
    // is just the dirty rect that item was initialized with. We intersect it
    // with the clipped item bounds to get a tighter visible rect.
    if (!prerenderedTransform) {
      itemVisibleRect = itemVisibleRect.Intersect(
        ScaleToOutsidePixels(item->GetVisibleRect(), false));
    }

    if (aMaxLayers != -1 && aLayerCount >= aMaxLayers) {
      forceInactive = true;
    }

    // Assign the item to a layer
    if (layerState == LAYER_ACTIVE_FORCE ||
        (layerState == LAYER_INACTIVE && !mManager->IsWidgetLayerManager()) ||
        (!forceInactive &&
         (layerState == LAYER_ACTIVE_EMPTY ||
          layerState == LAYER_ACTIVE))) {

      aLayerCount++;

      // LAYER_ACTIVE_EMPTY means the layer is created just for its metadata.
      // We should never see an empty layer with any visible content!
      NS_ASSERTION(layerState != LAYER_ACTIVE_EMPTY ||
                   itemVisibleRect.IsEmpty(),
                   "State is LAYER_ACTIVE_EMPTY but visible rect is not.");

      // As long as the new layer isn't going to be a PaintedLayer,
      // InvalidateForLayerChange doesn't need the new layer pointer.
      // We also need to check the old data now, because BuildLayer
      // can overwrite it.
      InvalidateForLayerChange(item, nullptr);

      // If the item would have its own layer but is invisible, just hide it.
      // Note that items without their own layers can't be skipped this
      // way, since their PaintedLayer may decide it wants to draw them
      // into its buffer even if they're currently covered.
      if (itemVisibleRect.IsEmpty() &&
          !item->ShouldBuildLayerEvenIfInvisible(mBuilder)) {
        continue;
      }

      // 3D-transformed layers don't necessarily draw in the order in which
      // they're added to their parent container layer.
      bool mayDrawOutOfOrder = itemType == DisplayItemType::TYPE_TRANSFORM &&
        (item->Frame()->Combines3DTransformWithAncestors() ||
         item->Frame()->Extend3DContext());

      // Let mPaintedLayerDataTree know about this item, so that
      // FindPaintedLayerFor and FindOpaqueBackgroundColor are aware of this
      // item, even though it's not in any PaintedLayerDataStack.
      // Ideally we'd only need the "else" case here and have
      // mPaintedLayerDataTree figure out the right clip from the animated
      // geometry root that we give it, but it can't easily figure about
      // overflow:hidden clips on ancestors just by looking at the frame.
      // So we'll do a little hand holding and pass the clip instead of the
      // visible rect for the two important cases.
      nscolor uniformColor = NS_RGBA(0,0,0,0);
      nscolor* uniformColorPtr = (mayDrawOutOfOrder || IsInInactiveLayer()) ? nullptr :
                                                                              &uniformColor;
      nsIntRect clipRectUntyped;
      nsIntRect* clipPtr = nullptr;
      if (itemClip.HasClip()) {
        clipRectUntyped = clipRect.ToUnknownRect();
        clipPtr = &clipRectUntyped;
      }

      bool hasScrolledClip = layerClipChain && layerClipChain->mClip.HasClip() &&
        (!ActiveScrolledRoot::IsAncestor(layerClipChain->mASR, itemASR) ||
         itemType == DisplayItemType::TYPE_STICKY_POSITION);

      if (hasScrolledClip) {
        // If the clip is scrolled, reserve just the area of the clip for
        // layerization, so that elements outside the clip can still merge
        // into the same layer.
        const ActiveScrolledRoot* clipASR = layerClipChain->mASR;
        AnimatedGeometryRoot* clipAGR = mBuilder->AnimatedGeometryRootForASR(clipASR);
        nsIntRect scrolledClipRect =
          ScaleToNearestPixels(layerClipChain->mClip.GetClipRect()) + mParameters.mOffset;
        mPaintedLayerDataTree.AddingOwnLayer(clipAGR,
                                             &scrolledClipRect,
                                             uniformColorPtr);
      } else if (item->ShouldFixToViewport(mBuilder) && itemClip.HasClip() &&
                 item->AnimatedGeometryRootForScrollMetadata() != animatedGeometryRoot &&
                 !nsLayoutUtils::UsesAsyncScrolling(item->Frame())) {
        // This is basically the same as the case above, but for the non-APZ
        // case. At the moment, when APZ is off, there is only the root ASR
        // (because scroll frames without display ports don't create ASRs) and
        // the whole clip chain is always just one fused clip.
        // Bug 1336516 aims to change that and to remove this workaround.
        AnimatedGeometryRoot* clipAGR = item->AnimatedGeometryRootForScrollMetadata();
        nsIntRect scrolledClipRect =
          ScaleToNearestPixels(itemClip.GetClipRect()) + mParameters.mOffset;
        mPaintedLayerDataTree.AddingOwnLayer(clipAGR,
                                             &scrolledClipRect,
                                             uniformColorPtr);
      } else if (IsScrollThumbLayer(item) && mManager->IsWidgetLayerManager()) {
        // For scrollbar thumbs, the clip we care about is the clip added by the
        // slider frame.
        mPaintedLayerDataTree.AddingOwnLayer(animatedGeometryRoot->mParentAGR,
                                             clipPtr,
                                             uniformColorPtr);
      } else if (prerenderedTransform && mManager->IsWidgetLayerManager()) {
        if (animatedGeometryRoot->mParentAGR) {
          mPaintedLayerDataTree.AddingOwnLayer(animatedGeometryRoot->mParentAGR,
                                               clipPtr,
                                               uniformColorPtr);
        } else {
          mPaintedLayerDataTree.AddingOwnLayer(animatedGeometryRoot,
                                               nullptr,
                                               uniformColorPtr);
        }
      } else {
        // Using itemVisibleRect here isn't perfect. itemVisibleRect can be
        // larger or smaller than the potential bounds of item's contents in
        // animatedGeometryRoot: It's too large if there's a clipped display
        // port somewhere among item's contents (see bug 1147673), and it can
        // be too small if the contents can move, because it only looks at the
        // contents' current bounds and doesn't anticipate any animations.
        // Time will tell whether this is good enough, or whether we need to do
        // something more sophisticated here.
        mPaintedLayerDataTree.AddingOwnLayer(animatedGeometryRoot,
                                             &itemVisibleRect, uniformColorPtr);
      }

      ContainerLayerParameters params = mParameters;
      params.mBackgroundColor = uniformColor;
      params.mLayerCreationHint = GetLayerCreationHint(animatedGeometryRoot);
      params.mScrollMetadataASR = ActiveScrolledRoot::PickDescendant(mContainerScrollMetadataASR, scrollMetadataASR);
      params.mCompositorASR = params.mScrollMetadataASR != mContainerScrollMetadataASR
                                ? params.mScrollMetadataASR
                                : mContainerCompositorASR;
      if (itemType == DisplayItemType::TYPE_FIXED_POSITION) {
        params.mCompositorASR = itemASR;
      }

      if (itemType == DisplayItemType::TYPE_PERSPECTIVE) {
        // Perspective items have a single child item, an nsDisplayTransform.
        // If the perspective item is scrolled, but the perspective-inducing
        // frame is outside the scroll frame (indicated by item->Frame()
        // being outside that scroll frame), we have to take special care to
        // make APZ scrolling work properly. APZ needs us to put the scroll
        // frame's FrameMetrics on our child transform ContainerLayer instead.
        // It's worth investigating whether this ASR adjustment can be done at
        // display item creation time.
        scrollMetadataASR = GetASRForPerspective(scrollMetadataASR, item->Frame());
        params.mScrollMetadataASR = scrollMetadataASR;
        itemASR = scrollMetadataASR;
      }

      // Just use its layer.
      // Set layerContentsVisibleRect.width/height to -1 to indicate we
      // currently don't know. If BuildContainerLayerFor gets called by
      // item->BuildLayer, this will be set to a proper rect.
      nsIntRect layerContentsVisibleRect(0, 0, -1, -1);
      params.mLayerContentsVisibleRect = &layerContentsVisibleRect;
      RefPtr<Layer> ownLayer = item->BuildLayer(mBuilder, mManager, params);
      if (!ownLayer) {
        mLayerBuilder->StoreDataForFrame(item, nullptr, LAYER_NONE);
        continue;
      }

      NS_ASSERTION(!ownLayer->AsPaintedLayer(),
                   "Should never have created a dedicated Painted layer!");

      if (item->BackfaceIsHidden()) {
        ownLayer->SetContentFlags(ownLayer->GetContentFlags() |
                                  Layer::CONTENT_BACKFACE_HIDDEN);
      } else {
        ownLayer->SetContentFlags(ownLayer->GetContentFlags() &
                                  ~Layer::CONTENT_BACKFACE_HIDDEN);
      }

      nsRect invalid;
      if (item->IsInvalid(invalid)) {
        ownLayer->SetInvalidRectToVisibleRegion();
      }

      // If it's not a ContainerLayer, we need to apply the scale transform
      // ourselves.
      if (!ownLayer->AsContainerLayer()) {
        ownLayer->SetPostScale(mParameters.mXScale,
                               mParameters.mYScale);
      }

      // Update that layer's clip and visible rects.
      NS_ASSERTION(ownLayer->Manager() == mManager, "Wrong manager");
      NS_ASSERTION(!ownLayer->HasUserData(&gLayerManagerUserData),
                   "We shouldn't have a FrameLayerBuilder-managed layer here!");
      NS_ASSERTION(itemClip.HasClip() ||
                   itemClip.GetRoundedRectCount() == 0,
                   "If we have rounded rects, we must have a clip rect");

      // It has its own layer. Update that layer's clip and visible rects.
      ownLayer->SetClipRect(Nothing());
      ownLayer->SetScrolledClip(Nothing());
      ownLayer->SetAncestorMaskLayers({});
      if (itemClip.HasClip()) {
        ownLayer->SetClipRect(Some(clipRect));

        // rounded rectangle clipping using mask layers
        // (must be done after visible rect is set on layer)
        if (itemClip.GetRoundedRectCount() > 0) {
          SetupMaskLayer(ownLayer, itemClip);
        }
      }

      if (hasScrolledClip) {
        const DisplayItemClip& scrolledClip = layerClipChain->mClip;
        LayerClip scrolledLayerClip;
        scrolledLayerClip.SetClipRect(ViewAs<ParentLayerPixel>(
          ScaleToNearestPixels(scrolledClip.GetClipRect()) + mParameters.mOffset));
        if (scrolledClip.GetRoundedRectCount() > 0) {
          scrolledLayerClip.SetMaskLayerIndex(
              SetupMaskLayerForScrolledClip(ownLayer.get(), scrolledClip));
        }
        ownLayer->SetScrolledClip(Some(scrolledLayerClip));
      }

      if (item->GetType() == DisplayItemType::TYPE_MASK) {
        MOZ_ASSERT(itemClip.GetRoundedRectCount() == 0);

        nsDisplayMask* maskItem = static_cast<nsDisplayMask*>(item);
        SetupMaskLayerForCSSMask(ownLayer, maskItem);

        if (i->GetAbove() &&
            i->GetAbove()->GetType() == DisplayItemType::TYPE_SCROLL_INFO_LAYER) {
          // Since we do build a layer for mask, there is no need for this
          // scroll info layer anymore.
          i = i->GetAbove();
        }
      }

      // Convert the visible rect to a region and give the item
      // a chance to try restrict it further.
      nsIntRegion itemVisibleRegion = itemVisibleRect;
      nsRegion tightBounds = item->GetTightBounds(mBuilder, &snap);
      if (!tightBounds.IsEmpty()) {
        itemVisibleRegion.AndWith(ScaleToOutsidePixels(tightBounds, snap));
      }

      ContainerLayer* oldContainer = ownLayer->GetParent();
      if (oldContainer && oldContainer != mContainerLayer) {
        oldContainer->RemoveChild(ownLayer);
      }
      NS_ASSERTION(FindIndexOfLayerIn(mNewChildLayers, ownLayer) < 0,
                   "Layer already in list???");

      NewLayerEntry* newLayerEntry = mNewChildLayers.AppendElement();
      newLayerEntry->mLayer = ownLayer;
      newLayerEntry->mAnimatedGeometryRoot = animatedGeometryRoot;
      newLayerEntry->mASR = itemASR;
      newLayerEntry->mScrollMetadataASR = scrollMetadataASR;
      newLayerEntry->mClipChain = layerClipChain;
      newLayerEntry->mLayerState = layerState;
      if (itemType == DisplayItemType::TYPE_FIXED_POSITION) {
        newLayerEntry->mIsFixedToRootScrollFrame =
          item->Frame()->StyleDisplay()->mPosition == NS_STYLE_POSITION_FIXED &&
          nsLayoutUtils::IsReallyFixedPos(item->Frame());
      }

      // Don't attempt to flatten compnent alpha layers that are within
      // a forced active layer, or an active transform;
      if (itemType == DisplayItemType::TYPE_TRANSFORM ||
          layerState == LAYER_ACTIVE_FORCE) {
        newLayerEntry->mPropagateComponentAlphaFlattening = false;
      }

      float contentXScale = 1.0f;
      float contentYScale = 1.0f;
      if (ContainerLayer* ownContainer = ownLayer->AsContainerLayer()) {
        contentXScale = 1 / ownContainer->GetPreXScale();
        contentYScale = 1 / ownContainer->GetPreYScale();
      }
      // nsDisplayTransform::BuildLayer must set layerContentsVisibleRect.
      // We rely on this to ensure 3D transforms compute a reasonable
      // layer visible region.
      NS_ASSERTION(itemType != DisplayItemType::TYPE_TRANSFORM ||
                   layerContentsVisibleRect.width >= 0,
                   "Transform items must set layerContentsVisibleRect!");
      if (mLayerBuilder->IsBuildingRetainedLayers()) {
        newLayerEntry->mLayerContentsVisibleRect = layerContentsVisibleRect;
        if (itemType == DisplayItemType::TYPE_PERSPECTIVE ||
            (itemType == DisplayItemType::TYPE_TRANSFORM &&
             (item->Frame()->Extend3DContext() ||
              item->Frame()->Combines3DTransformWithAncestors() ||
              item->Frame()->HasPerspective()))) {
          // Give untransformed visible region as outer visible region
          // to avoid failure caused by singular transforms.
          newLayerEntry->mUntransformedVisibleRegion = true;
          newLayerEntry->mVisibleRegion =
            item->GetVisibleRectForChildren().ScaleToOutsidePixels(contentXScale, contentYScale, mAppUnitsPerDevPixel);
        } else {
          newLayerEntry->mVisibleRegion = itemVisibleRegion;
        }
        newLayerEntry->mOpaqueRegion = ComputeOpaqueRect(item,
          animatedGeometryRoot, itemASR, itemClip, aList,
          &newLayerEntry->mHideAllLayersBelow,
          &newLayerEntry->mOpaqueForAnimatedGeometryRootParent);
      } else {
        bool useChildrenVisible =
          itemType == DisplayItemType::TYPE_TRANSFORM &&
          (item->Frame()->IsPreserve3DLeaf() ||
           item->Frame()->HasPerspective());
        const nsIntRegion &visible = useChildrenVisible ?
          item->GetVisibleRectForChildren().ScaleToOutsidePixels(contentXScale, contentYScale, mAppUnitsPerDevPixel):
          itemVisibleRegion;

        SetOuterVisibleRegionForLayer(ownLayer, visible,
            layerContentsVisibleRect.width >= 0 ? &layerContentsVisibleRect : nullptr,
            useChildrenVisible);
      }
      if (itemType == DisplayItemType::TYPE_SCROLL_INFO_LAYER) {
        nsDisplayScrollInfoLayer* scrollItem = static_cast<nsDisplayScrollInfoLayer*>(item);
        newLayerEntry->mOpaqueForAnimatedGeometryRootParent = false;
        newLayerEntry->mBaseScrollMetadata =
            scrollItem->ComputeScrollMetadata(ownLayer, mParameters);
      } else if ((itemType == DisplayItemType::TYPE_SUBDOCUMENT ||
                  itemType == DisplayItemType::TYPE_ZOOM ||
                  itemType == DisplayItemType::TYPE_RESOLUTION) &&
                 gfxPrefs::LayoutUseContainersForRootFrames())
      {
        newLayerEntry->mBaseScrollMetadata =
          static_cast<nsDisplaySubDocument*>(item)->ComputeScrollMetadata(ownLayer, mParameters);
      }

      /**
       * No need to allocate geometry for items that aren't
       * part of a PaintedLayer.
       */
      mLayerBuilder->AddLayerDisplayItem(ownLayer, item, layerState, nullptr);
    } else {
      bool backfaceHidden = item->In3DContextAndBackfaceIsHidden();
      PaintedLayerData* paintedLayerData =
        mPaintedLayerDataTree.FindPaintedLayerFor(animatedGeometryRoot, itemASR,
                                                  layerClipChain,
                                                  itemVisibleRect,
                                                  backfaceHidden,
                                                  [&]() {
          return NewPaintedLayerData(item, animatedGeometryRoot, itemASR, layerClipChain, scrollMetadataASR,
                                     aTopLeft, backfaceHidden);
        });

      if (itemType == DisplayItemType::TYPE_LAYER_EVENT_REGIONS) {
        nsDisplayLayerEventRegions* eventRegions =
            static_cast<nsDisplayLayerEventRegions*>(item);
        paintedLayerData->AccumulateEventRegions(this, eventRegions);
      } else {
        // check to see if the new item has rounded rect clips in common with
        // other items in the layer
        if (mManager->IsWidgetLayerManager()) {
          paintedLayerData->UpdateCommonClipCount(itemClip);
        }
        paintedLayerData->Accumulate(this, item, itemVisibleRect, itemClip, layerState, aList);
        if (!paintedLayerData->mLayer) {
          // Try to recycle the old layer of this display item.
          RefPtr<PaintedLayer> layer =
            AttemptToRecyclePaintedLayer(animatedGeometryRoot, item, aTopLeft);
          if (layer) {
            paintedLayerData->mLayer = layer;

            NS_ASSERTION(FindIndexOfLayerIn(mNewChildLayers, layer) < 0,
                         "Layer already in list???");
            mNewChildLayers[paintedLayerData->mNewChildLayersIndex].mLayer = layer.forget();
          }
        }
      }
    }

    if (childItems && childItems->NeedsTransparentSurface()) {
      aList->SetNeedsTransparentSurface();
    }
  }
}

void
ContainerState::InvalidateForLayerChange(nsDisplayItem* aItem, PaintedLayer* aNewLayer)
{
  NS_ASSERTION(aItem->GetPerFrameKey(),
               "Display items that render using Thebes must have a key");
  nsDisplayItemGeometry* oldGeometry = nullptr;
  DisplayItemClip* oldClip = nullptr;
  Layer* oldLayer = mLayerBuilder->GetOldLayerFor(aItem, &oldGeometry, &oldClip);
  if (aNewLayer != oldLayer && oldLayer) {
    // The item has changed layers.
    // Invalidate the old bounds in the old layer and new bounds in the new layer.
    PaintedLayer* t = oldLayer->AsPaintedLayer();
    if (t && oldGeometry) {
      // Note that whenever the layer's scale changes, we invalidate the whole thing,
      // so it doesn't matter whether we are using the old scale at last paint
      // or a new scale here
#ifdef MOZ_DUMP_PAINTING
      if (nsLayoutUtils::InvalidationDebuggingIsEnabled()) {
        printf_stderr("Display item type %s(%p) changed layers %p to %p!\n", aItem->Name(), aItem->Frame(), t, aNewLayer);
      }
#endif
      InvalidatePostTransformRegion(t,
          oldGeometry->ComputeInvalidationRegion(),
          *oldClip,
          mLayerBuilder->GetLastPaintOffset(t));
    }
    // Clear the old geometry so that invalidation thinks the item has been
    // added this paint.
    mLayerBuilder->ClearCachedGeometry(aItem);
    aItem->NotifyRenderingChanged();
  }
}

void
FrameLayerBuilder::ComputeGeometryChangeForItem(DisplayItemData* aData)
{
  nsDisplayItem *item = aData->mItem;
  PaintedLayer* paintedLayer = aData->mLayer ? aData->mLayer->AsPaintedLayer() : nullptr;
  // If aData->mOptLayer is presence, means this item has been optimized to the separate
  // layer. Thus, skip geometry change calculation.
  if (aData->mOptLayer || !item || !paintedLayer) {
    aData->EndUpdate();
    return;
  }

  // If we're a reused display item, then we can't be invalid, so no need to
  // do an in-depth comparison. If we haven't previously stored geometry
  // for this item (if it was an active layer), then we can't skip this
  // yet.
  nsAutoPtr<nsDisplayItemGeometry> geometry;
  if (item->IsReused() && aData->mGeometry) {
    aData->EndUpdate(geometry);
    return;
  }

  PaintedDisplayItemLayerUserData* layerData =
    static_cast<PaintedDisplayItemLayerUserData*>(aData->mLayer->GetUserData(&gPaintedDisplayItemLayerUserData));
  nsPoint shift = layerData->mAnimatedGeometryRootOrigin - layerData->mLastAnimatedGeometryRootOrigin;

  const DisplayItemClip& clip = item->GetClip();

  // If the frame is marked as invalidated, and didn't specify a rect to invalidate then we want to
  // invalidate both the old and new bounds, otherwise we only want to invalidate the changed areas.
  // If we do get an invalid rect, then we want to add this on top of the change areas.
  nsRect invalid;
  nsRegion combined;
  bool notifyRenderingChanged = true;
  if (!aData->mGeometry) {
    // This item is being added for the first time, invalidate its entire area.
    geometry = item->AllocateGeometry(mDisplayListBuilder);
    combined = clip.ApplyNonRoundedIntersection(geometry->ComputeInvalidationRegion());
#ifdef MOZ_DUMP_PAINTING
    if (nsLayoutUtils::InvalidationDebuggingIsEnabled()) {
      printf_stderr("Display item type %s(%p) added to layer %p!\n", item->Name(), item->Frame(), aData->mLayer.get());
    }
#endif
  } else if (aData->mIsInvalid || (item->IsInvalid(invalid) && invalid.IsEmpty())) {
    // Layout marked item/frame as needing repainting (without an explicit rect), invalidate the entire old and new areas.
    geometry = item->AllocateGeometry(mDisplayListBuilder);
    combined = aData->mClip.ApplyNonRoundedIntersection(aData->mGeometry->ComputeInvalidationRegion());
    combined.MoveBy(shift);
    combined.Or(combined, clip.ApplyNonRoundedIntersection(geometry->ComputeInvalidationRegion()));
#ifdef MOZ_DUMP_PAINTING
    if (nsLayoutUtils::InvalidationDebuggingIsEnabled()) {
      printf_stderr("Display item type %s(%p) (in layer %p) belongs to an invalidated frame!\n", item->Name(), item->Frame(), aData->mLayer.get());
    }
#endif
  } else {
    // Let the display item check for geometry changes and decide what needs to be
    // repainted.

    const nsRegion& changedFrameInvalidations = aData->GetChangedFrameInvalidations();
    aData->mGeometry->MoveBy(shift);
    item->ComputeInvalidationRegion(mDisplayListBuilder, aData->mGeometry, &combined);

    // We have an optimization to cache the drawing of background-attachment: fixed canvas
    // background images so we can scroll and just blit them when they are flattened into
    // the same layer as scrolling content. NotifyRenderingChanged is only used to tell
    // the canvas bg image item to purge this cache. We want to be careful not to accidentally
    // purge the cache if we are just invalidating due to scrolling (ie the background image
    // moves on the scrolling layer but it's rendering stays the same) so if
    // AddOffsetAndComputeDifference is the only thing that will invalidate we skip the
    // NotifyRenderingChanged call (ComputeInvalidationRegion for background images also calls
    // NotifyRenderingChanged if anything changes).
    // Only allocate a new geometry object if something actually changed, otherwise the existing
    // one should be fine. We always reallocate for inactive layers, since these types don't
    // implement ComputeInvalidateRegion (and rely on the ComputeDifferences call in
    // AddPaintedDisplayItem instead).
    if (!combined.IsEmpty() || aData->mLayerState == LAYER_INACTIVE) {
      geometry = item->AllocateGeometry(mDisplayListBuilder);
    } else if (aData->mClip == clip && invalid.IsEmpty() &&
               changedFrameInvalidations.IsEmpty() == 0) {
      notifyRenderingChanged = false;
    }
    PaintedLayerItemsEntry* entry = mPaintedLayerItems.GetEntry(paintedLayer);
    aData->mClip.AddOffsetAndComputeDifference(entry->mCommonClipCount,
                                               shift, aData->mGeometry->ComputeInvalidationRegion(),
                                               clip, entry->mLastCommonClipCount,
                                               geometry ? geometry->ComputeInvalidationRegion() :
                                                          aData->mGeometry->ComputeInvalidationRegion(),
                                               &combined);

    // Add in any rect that the frame specified
    combined.Or(combined, invalid);
    combined.Or(combined, changedFrameInvalidations);

    // Restrict invalidation to the clipped region
    nsRegion clipRegion;
    if (clip.ComputeRegionInClips(&aData->mClip, shift, &clipRegion)) {
      combined.And(combined, clipRegion);
    }
#ifdef MOZ_DUMP_PAINTING
    if (nsLayoutUtils::InvalidationDebuggingIsEnabled()) {
      if (!combined.IsEmpty()) {
        printf_stderr("Display item type %s(%p) (in layer %p) changed geometry!\n", item->Name(), item->Frame(), aData->mLayer.get());
      }
    }
#endif
  }
  if (!combined.IsEmpty()) {
    if (notifyRenderingChanged) {
      item->NotifyRenderingChanged();
    }
    InvalidatePostTransformRegion(paintedLayer,
        combined.ScaleToOutsidePixels(layerData->mXScale, layerData->mYScale, layerData->mAppUnitsPerDevPixel),
        layerData->mTranslation);
  }

  aData->EndUpdate(geometry);
}

void
FrameLayerBuilder::AddPaintedDisplayItem(PaintedLayerData* aLayerData,
                                        nsDisplayItem* aItem,
                                        const DisplayItemClip& aClip,
                                        ContainerState& aContainerState,
                                        LayerState aLayerState,
                                        const nsPoint& aTopLeft)
{
  PaintedLayer* layer = aLayerData->mLayer;
  PaintedDisplayItemLayerUserData* paintedData =
    static_cast<PaintedDisplayItemLayerUserData*>
      (layer->GetUserData(&gPaintedDisplayItemLayerUserData));
  RefPtr<BasicLayerManager> tempManager;
  nsIntRect intClip;
  bool hasClip = false;
  if (aLayerState != LAYER_NONE) {
    DisplayItemData *data = GetDisplayItemDataForManager(aItem, layer->Manager());
    if (data) {
      tempManager = data->mInactiveManager;
    }
    if (!tempManager) {
      tempManager = new BasicLayerManager(BasicLayerManager::BLM_INACTIVE);
    }

    // We need to grab these before calling AddLayerDisplayItem because it will overwrite them.
    nsRegion clip;
    DisplayItemClip* oldClip = nullptr;
    GetOldLayerFor(aItem, nullptr, &oldClip);
    hasClip = aClip.ComputeRegionInClips(oldClip,
                                         aTopLeft - paintedData->mLastAnimatedGeometryRootOrigin,
                                         &clip);

    if (hasClip) {
      intClip = clip.GetBounds().ScaleToOutsidePixels(paintedData->mXScale,
                                                      paintedData->mYScale,
                                                      paintedData->mAppUnitsPerDevPixel);
    }
  }

  AddLayerDisplayItem(layer, aItem, aLayerState, tempManager);

  PaintedLayerItemsEntry* entry = mPaintedLayerItems.PutEntry(layer);
  if (entry) {
    entry->mContainerLayerFrame = aContainerState.GetContainerFrame();
    if (entry->mContainerLayerGeneration == 0) {
      entry->mContainerLayerGeneration = mContainerLayerGeneration;
    }
    if (tempManager) {
      FLB_LOG_PAINTED_LAYER_DECISION(aLayerData, "Creating nested FLB for item %p\n", aItem);
      FrameLayerBuilder* layerBuilder = new FrameLayerBuilder();
      layerBuilder->Init(mDisplayListBuilder, tempManager, aLayerData, &aClip);

      tempManager->BeginTransaction();
      if (mRetainingManager) {
        layerBuilder->DidBeginRetainedLayerTransaction(tempManager,
          static_cast<LayerManagerData*>(mRetainingManager->GetUserData(&gLayerManagerUserData)));
      }

      UniquePtr<LayerProperties> props(LayerProperties::CloneFrom(tempManager->GetRoot()));
      RefPtr<Layer> tmpLayer =
        aItem->BuildLayer(mDisplayListBuilder, tempManager, ContainerLayerParameters());
      // We have no easy way of detecting if this transaction will ever actually get finished.
      // For now, I've just silenced the warning with nested transactions in BasicLayers.cpp
      if (!tmpLayer) {
        tempManager->EndTransaction(nullptr, nullptr);
        tempManager->SetUserData(&gLayerManagerLayerBuilder, nullptr);
        return;
      }

      bool snap;
      nsRect visibleRect =
        aItem->GetVisibleRect().Intersect(aItem->GetBounds(mDisplayListBuilder, &snap));
      nsIntRegion rgn = visibleRect.ToOutsidePixels(paintedData->mAppUnitsPerDevPixel);

      // Convert the visible rect to a region and give the item
      // a chance to try restrict it further.
      nsRegion tightBounds = aItem->GetTightBounds(mDisplayListBuilder, &snap);
      if (!tightBounds.IsEmpty()) {
        rgn.AndWith(tightBounds.ToOutsidePixels(paintedData->mAppUnitsPerDevPixel));
      }
      SetOuterVisibleRegion(tmpLayer, &rgn);

      // If BuildLayer didn't call BuildContainerLayerFor, then our new layer won't have been
      // stored in layerBuilder. Manually add it now.
      layerBuilder->StoreDataForFrame(aItem, tmpLayer, LAYER_ACTIVE);

      tempManager->SetRoot(tmpLayer);
      layerBuilder->WillEndTransaction();
      tempManager->AbortTransaction();

#ifdef MOZ_DUMP_PAINTING
      if (gfxUtils::DumpDisplayList() || gfxEnv::DumpPaint()) {
        fprintf_stderr(gfxUtils::sDumpPaintFile, "Basic layer tree for painting contents of display item %s(%p):\n", aItem->Name(), aItem->Frame());
        std::stringstream stream;
        tempManager->Dump(stream, "", gfxEnv::DumpPaintToFile());
        fprint_stderr(gfxUtils::sDumpPaintFile, stream);  // not a typo, fprint_stderr declared in LayersLogging.h
      }
#endif

      nsIntPoint offset = GetLastPaintOffset(layer) - GetTranslationForPaintedLayer(layer);
      props->MoveBy(-offset);
      // Effective transforms are needed by ComputeDifferences().
      tmpLayer->ComputeEffectiveTransforms(Matrix4x4());
      nsIntRegion invalid;
      if (!props->ComputeDifferences(tmpLayer, invalid, nullptr)) {
        nsRect visible = aItem->Frame()->GetVisualOverflowRect();
        invalid = visible.ToOutsidePixels(paintedData->mAppUnitsPerDevPixel);
      }
      if (aLayerState == LAYER_SVG_EFFECTS) {
        invalid = nsSVGIntegrationUtils::AdjustInvalidAreaForSVGEffects(aItem->Frame(),
                                                                        aItem->ToReferenceFrame(),
                                                                        invalid);
      }
      if (!invalid.IsEmpty()) {
#ifdef MOZ_DUMP_PAINTING
        if (nsLayoutUtils::InvalidationDebuggingIsEnabled()) {
          printf_stderr("Inactive LayerManager(%p) for display item %s(%p) has an invalid region - invalidating layer %p\n", tempManager.get(), aItem->Name(), aItem->Frame(), layer);
        }
#endif
        invalid.ScaleRoundOut(paintedData->mXScale, paintedData->mYScale);

        if (hasClip) {
          invalid.And(invalid, intClip);
        }

        InvalidatePostTransformRegion(layer, invalid,
                                      GetTranslationForPaintedLayer(layer));
      }
    }
    ClippedDisplayItem* cdi =
      entry->mItems.AppendElement(ClippedDisplayItem(aItem,
                                                     mContainerLayerGeneration));
    cdi->mInactiveLayerManager = tempManager;
  }
}

DisplayItemData*
FrameLayerBuilder::StoreDataForFrame(nsDisplayItem* aItem, Layer* aLayer, LayerState aState)
{
  if (!mRetainingManager) {
    return nullptr;
  }

  DisplayItemData* oldData = GetDisplayItemDataForManager(aItem, mRetainingManager);
  if (oldData) {
    if (!oldData->mUsed) {
      oldData->BeginUpdate(aLayer, aState, mContainerLayerGeneration, aItem);
    }
    return oldData;
  }

  LayerManagerData* lmd = static_cast<LayerManagerData*>
    (mRetainingManager->GetUserData(&gLayerManagerUserData));

  RefPtr<DisplayItemData> data =
    new (aItem->Frame()->PresContext()) DisplayItemData(lmd, aItem->GetPerFrameKey(), aLayer);

  data->BeginUpdate(aLayer, aState, mContainerLayerGeneration, aItem);

  lmd->mDisplayItems.PutEntry(data);
  return data;
}

void
FrameLayerBuilder::StoreDataForFrame(nsIFrame* aFrame,
                                     uint32_t aDisplayItemKey,
                                     Layer* aLayer,
                                     LayerState aState)
{
  if (!mRetainingManager) {
    return;
  }

  DisplayItemData* oldData = GetDisplayItemData(aFrame, aDisplayItemKey);
  if (oldData && oldData->mFrameList.Length() == 1) {
    oldData->BeginUpdate(aLayer, aState, mContainerLayerGeneration);
    return;
  }

  LayerManagerData* lmd = static_cast<LayerManagerData*>
    (mRetainingManager->GetUserData(&gLayerManagerUserData));

  RefPtr<DisplayItemData> data =
    new (aFrame->PresContext()) DisplayItemData(lmd, aDisplayItemKey, aLayer, aFrame);

  data->BeginUpdate(aLayer, aState, mContainerLayerGeneration);

  lmd->mDisplayItems.PutEntry(data);
}

FrameLayerBuilder::ClippedDisplayItem::ClippedDisplayItem(nsDisplayItem* aItem,
                                                          uint32_t aGeneration)
  : mItem(aItem)
  , mContainerLayerGeneration(aGeneration)
{
}

FrameLayerBuilder::ClippedDisplayItem::~ClippedDisplayItem()
{
  if (mInactiveLayerManager) {
    mInactiveLayerManager->SetUserData(&gLayerManagerLayerBuilder, nullptr);
  }
}

FrameLayerBuilder::PaintedLayerItemsEntry::PaintedLayerItemsEntry(const PaintedLayer *aKey)
  : nsPtrHashKey<PaintedLayer>(aKey)
  , mContainerLayerFrame(nullptr)
  , mLastCommonClipCount(0)
  , mContainerLayerGeneration(0)
  , mHasExplicitLastPaintOffset(false)
  , mCommonClipCount(0)
{
}

FrameLayerBuilder::PaintedLayerItemsEntry::PaintedLayerItemsEntry(const PaintedLayerItemsEntry& aOther)
  : nsPtrHashKey<PaintedLayer>(aOther.mKey)
  , mItems(aOther.mItems)
{
  NS_ERROR("Should never be called, since we ALLOW_MEMMOVE");
}

FrameLayerBuilder::PaintedLayerItemsEntry::~PaintedLayerItemsEntry()
{
}

void
FrameLayerBuilder::AddLayerDisplayItem(Layer* aLayer,
                                       nsDisplayItem* aItem,
                                       LayerState aLayerState,
                                       BasicLayerManager* aManager)
{
  if (aLayer->Manager() != mRetainingManager)
    return;

  DisplayItemData *data = StoreDataForFrame(aItem, aLayer, aLayerState);
  data->mInactiveManager = aManager;
}

nsIntPoint
FrameLayerBuilder::GetLastPaintOffset(PaintedLayer* aLayer)
{
  PaintedLayerItemsEntry* entry = mPaintedLayerItems.PutEntry(aLayer);
  if (entry) {
    if (entry->mContainerLayerGeneration == 0) {
      entry->mContainerLayerGeneration = mContainerLayerGeneration;
    }
    if (entry->mHasExplicitLastPaintOffset)
      return entry->mLastPaintOffset;
  }
  return GetTranslationForPaintedLayer(aLayer);
}

void
FrameLayerBuilder::SavePreviousDataForLayer(PaintedLayer* aLayer, uint32_t aClipCount)
{
  PaintedLayerItemsEntry* entry = mPaintedLayerItems.PutEntry(aLayer);
  if (entry) {
    if (entry->mContainerLayerGeneration == 0) {
      entry->mContainerLayerGeneration = mContainerLayerGeneration;
    }
    entry->mLastPaintOffset = GetTranslationForPaintedLayer(aLayer);
    entry->mHasExplicitLastPaintOffset = true;
    entry->mLastCommonClipCount = aClipCount;
  }
}

bool
FrameLayerBuilder::CheckInLayerTreeCompressionMode()
{
  if (mInLayerTreeCompressionMode) {
    return true;
  }

  // If we wanted to be in layer tree compression mode, but weren't, then scheduled
  // a delayed repaint where we will be.
  mRootPresContext->PresShell()->GetRootFrame()->SchedulePaint(nsIFrame::PAINT_DELAYED_COMPRESS, false);

  return false;
}

void
ContainerState::CollectOldLayers()
{
  for (Layer* layer = mContainerLayer->GetFirstChild(); layer;
       layer = layer->GetNextSibling()) {
    NS_ASSERTION(!layer->HasUserData(&gMaskLayerUserData),
                 "Mask layers should not be part of the layer tree.");
    if (layer->HasUserData(&gPaintedDisplayItemLayerUserData)) {
      NS_ASSERTION(layer->AsPaintedLayer(), "Wrong layer type");
      mPaintedLayersAvailableForRecycling.PutEntry(static_cast<PaintedLayer*>(layer));
    }

    if (Layer* maskLayer = layer->GetMaskLayer()) {
      NS_ASSERTION(maskLayer->GetType() == Layer::TYPE_IMAGE,
                   "Could not recycle mask layer, unsupported layer type.");
      mRecycledMaskImageLayers.Put(MaskLayerKey(layer, Nothing()), static_cast<ImageLayer*>(maskLayer));
    }
    for (size_t i = 0; i < layer->GetAncestorMaskLayerCount(); i++) {
      Layer* maskLayer = layer->GetAncestorMaskLayerAt(i);

      NS_ASSERTION(maskLayer->GetType() == Layer::TYPE_IMAGE,
                   "Could not recycle mask layer, unsupported layer type.");
      mRecycledMaskImageLayers.Put(MaskLayerKey(layer, Some(i)), static_cast<ImageLayer*>(maskLayer));
    }
  }
}

struct OpaqueRegionEntry {
  AnimatedGeometryRoot* mAnimatedGeometryRoot;
  const ActiveScrolledRoot* mASR;
  nsIntRegion mOpaqueRegion;
};

static OpaqueRegionEntry*
FindOpaqueRegionEntry(nsTArray<OpaqueRegionEntry>& aEntries,
                      AnimatedGeometryRoot* aAnimatedGeometryRoot,
                      const ActiveScrolledRoot* aASR)
{
  for (uint32_t i = 0; i < aEntries.Length(); ++i) {
    OpaqueRegionEntry* d = &aEntries[i];
    if (d->mAnimatedGeometryRoot == aAnimatedGeometryRoot &&
        d->mASR == aASR) {
      return d;
    }
  }
  return nullptr;
}

const ActiveScrolledRoot*
FindDirectChildASR(const ActiveScrolledRoot* aParent, const ActiveScrolledRoot* aDescendant)
{
  MOZ_ASSERT(aDescendant, "can't start at the root when looking for a child");
  MOZ_ASSERT(ActiveScrolledRoot::IsAncestor(aParent, aDescendant));
  const ActiveScrolledRoot* directChild = aDescendant;
  while (directChild->mParent != aParent) {
    directChild = directChild->mParent;
    MOZ_RELEASE_ASSERT(directChild, "this must not be null");
  }
  return directChild;
}

static void
FixUpFixedPositionLayer(Layer* aLayer,
                        const ActiveScrolledRoot* aTargetASR,
                        const ActiveScrolledRoot* aLeafScrollMetadataASR,
                        const ActiveScrolledRoot* aContainerScrollMetadataASR,
                        const ActiveScrolledRoot* aContainerCompositorASR,
                        bool aIsFixedToRootScrollFrame)
{
  if (!aLayer->GetIsFixedPosition()) {
    return;
  }

  // Analyze ASRs to figure out if we need to fix up fixedness annotations on
  // the layer. Fixed annotations are required in multiple cases:
  //  - Sometimes we set scroll metadata on a layer for a scroll frame that we
  //    don't want the layer to be moved by. (We have to do this if there is a
  //    scrolled clip that is moved by that scroll frame.) So we set the fixed
  //    annotation so that the compositor knows that it should ignore that
  //    scroll metadata when determining the layer's position.
  //  - Sometimes there is a scroll meta data on aLayer's parent layer for a
  //    scroll frame that we don't want aLayer to be moved by. The most common
  //    way for this to happen is with containerful root scrolling, where the
  //    scroll metadata for the root scroll frame is on a container layer that
  //    wraps the whole document's contents.
  //  - Sometimes it's just needed for hit testing, i.e. figuring out what
  //    scroll frame should be scrolled by events over the layer.
  // A fixed layer needs to be annotated with the scroll ID of the scroll frame
  // that it is *fixed with respect to*, i.e. the outermost scroll frame which
  // does not move the layer. nsDisplayFixedPosition only ever annotates layers
  // with the scroll ID of the presshell's root scroll frame, which is
  // sometimes the wrong thing to do, so we correct it here. Specifically,
  // it's the wrong thing to do if the fixed frame's containing block is a
  // transformed frame - in that case, the fixed frame needs to scroll along
  // with the transformed frame instead of being fixed with respect to the rsf.
  // (It would be nice to compute the annotation only in one place and get it
  // right, instead of fixing it up after the fact like this, but this will
  // need to do for now.)
  // compositorASR is the ASR that the layer would move with on the compositor
  // if there were no fixed annotation on it.
  const ActiveScrolledRoot* compositorASR =
    aLeafScrollMetadataASR == aContainerScrollMetadataASR
      ? aContainerCompositorASR
      : aLeafScrollMetadataASR;

  // The goal of the annotation is to have the layer move with aTargetASR.
  if (compositorASR && aTargetASR != compositorASR) {
    // Mark this layer as fixed with respect to the child scroll frame of aTargetASR.
    aLayer->SetFixedPositionData(
      nsLayoutUtils::ViewIDForASR(FindDirectChildASR(aTargetASR, compositorASR)),
      aLayer->GetFixedPositionAnchor(),
      aLayer->GetFixedPositionSides());
  } else {
    // Remove the fixed annotation from the layer, unless this layers is fixed
    // to the document's root scroll frame - in that case, the annotation is
    // needed for hit testing, because fixed layers in iframes should scroll
    // the iframe, even though their position is not affected by scrolling in
    // the iframe. (The APZ hit testing code has a special case for this.)
    // nsDisplayFixedPosition has annotated this layer with the document's
    // root scroll frame's scroll id.
    aLayer->SetIsFixedPosition(aIsFixedToRootScrollFrame);
  }
}

void
ContainerState::SetupScrollingMetadata(NewLayerEntry* aEntry)
{
  if (mFlattenToSingleLayer) {
    // animated geometry roots are forced to all match, so we can't
    // use them and we don't get async scrolling.
    return;
  }

  if (!mBuilder->IsPaintingToWindow()) {
    // async scrolling not possible, and async scrolling info not computed
    // for this paint.
    return;
  }

  const ActiveScrolledRoot* startASR = aEntry->mScrollMetadataASR;
  const ActiveScrolledRoot* stopASR = mContainerScrollMetadataASR;
  if (!ActiveScrolledRoot::IsAncestor(stopASR, startASR)) {
    if (ActiveScrolledRoot::IsAncestor(startASR, stopASR)) {
      // startASR and stopASR are in the same branch of the ASR tree, but
      // startASR is closer to the root. Just start at stopASR so that the loop
      // below doesn't actually do anything.
      startASR = stopASR;
    } else {
      // startASR and stopASR are in different branches of the
      // ASR tree. Find a common ancestor and make that the stopASR.
      // This can happen when there's a scrollable frame inside a fixed layer
      // which has a scrolled clip. As far as scroll metadata is concerned,
      // the scroll frame's scroll metadata will be a child of the scroll ID
      // that scrolls the clip on the fixed layer. But as far as ASRs are
      // concerned, those two ASRs are siblings, parented to the ASR of the
      // fixed layer.
      do {
        stopASR = stopASR->mParent;
      } while (!ActiveScrolledRoot::IsAncestor(stopASR, startASR));
    }
  }

  FixUpFixedPositionLayer(aEntry->mLayer, aEntry->mASR, startASR,
                          mContainerScrollMetadataASR, mContainerCompositorASR,
                          aEntry->mIsFixedToRootScrollFrame);

  AutoTArray<ScrollMetadata,2> metricsArray;
  if (aEntry->mBaseScrollMetadata) {
    metricsArray.AppendElement(*aEntry->mBaseScrollMetadata);

    // The base FrameMetrics was not computed by the nsIScrollableframe, so it
    // should not have a mask layer.
    MOZ_ASSERT(!aEntry->mBaseScrollMetadata->HasMaskLayer());
  }

  // Any extra mask layers we need to attach to ScrollMetadatas.
  // The list may already contain an entry added for the layer's scrolled clip
  // so add to it rather than overwriting it (we clear the list when recycling
  // a layer).
  nsTArray<RefPtr<Layer>> maskLayers(aEntry->mLayer->GetAllAncestorMaskLayers());

  // Iterate over the ASR chain and create the corresponding scroll metadatas.
  // This loop is slightly tricky because the scrollframe-to-clip relationship
  // is reversed between DisplayItemClipChain and ScrollMetadata:
  //  - DisplayItemClipChain associates the clip with the scroll frame that
  //    this clip is *moved by*, i.e. the clip is moving inside the scroll
  //    frame.
  //  - ScrollMetaData associates the scroll frame with the clip that's
  //    *just outside* the scroll frame, i.e. not moved by the scroll frame
  //    itself.
  // This discrepancy means that the leaf clip item of the clip chain is never
  // applied to any scroll meta data. Instead, it was applied earlier as the
  // layer's clip (or fused with the painted layer contents), or it was applied
  // as a ScrolledClip on the layer.
  const DisplayItemClipChain* clipChain = aEntry->mClipChain;

  for (const ActiveScrolledRoot* asr = startASR; asr != stopASR; asr = asr->mParent) {
    if (!asr) {
      MOZ_ASSERT_UNREACHABLE("Should have encountered stopASR on the way up.");
      break;
    }
    if (clipChain && clipChain->mASR == asr) {
      clipChain = clipChain->mParent;
    }

    nsIScrollableFrame* scrollFrame = asr->mScrollableFrame;
    const DisplayItemClip* clip =
      (clipChain && clipChain->mASR == asr->mParent) ? &clipChain->mClip : nullptr;

    Maybe<ScrollMetadata> metadata =
      scrollFrame->ComputeScrollMetadata(aEntry->mLayer, mContainerReferenceFrame,
                                         mParameters, clip);
    if (!metadata) {
      continue;
    }

    if (clip &&
        clip->HasClip() &&
        clip->GetRoundedRectCount() > 0)
    {
      // The clip in between this scrollframe and its ancestor scrollframe
      // requires a mask layer. Since this mask layer should not move with
      // the APZC associated with this FrameMetrics, we attach the mask
      // layer as an additional, separate clip.
      Maybe<size_t> nextIndex = Some(maskLayers.Length());
      RefPtr<Layer> maskLayer =
        CreateMaskLayer(aEntry->mLayer, *clip, nextIndex, clip->GetRoundedRectCount());
      if (maskLayer) {
        MOZ_ASSERT(metadata->HasScrollClip());
        metadata->ScrollClip().SetMaskLayerIndex(nextIndex);
        maskLayers.AppendElement(maskLayer);
      }
    }

    metricsArray.AppendElement(*metadata);
  }

  // Watch out for FrameMetrics copies in profiles
  aEntry->mLayer->SetScrollMetadata(metricsArray);
  aEntry->mLayer->SetAncestorMaskLayers(maskLayers);
}

static inline Maybe<ParentLayerIntRect>
GetStationaryClipInContainer(Layer* aLayer)
{
  if (size_t metricsCount = aLayer->GetScrollMetadataCount()) {
    return aLayer->GetScrollMetadata(metricsCount - 1).GetClipRect();
  }
  return aLayer->GetClipRect();
}

void
ContainerState::PostprocessRetainedLayers(nsIntRegion* aOpaqueRegionForContainer)
{
  AutoTArray<OpaqueRegionEntry,4> opaqueRegions;
  bool hideAll = false;
  int32_t opaqueRegionForContainer = -1;

  for (int32_t i = mNewChildLayers.Length() - 1; i >= 0; --i) {
    NewLayerEntry* e = &mNewChildLayers.ElementAt(i);
    if (!e->mLayer) {
      continue;
    }

    OpaqueRegionEntry* data = FindOpaqueRegionEntry(opaqueRegions, e->mAnimatedGeometryRoot, e->mASR);

    SetupScrollingMetadata(e);

    if (hideAll) {
      e->mVisibleRegion.SetEmpty();
    } else if (!e->mLayer->IsScrollbarContainer()) {
      Maybe<ParentLayerIntRect> clipRect = GetStationaryClipInContainer(e->mLayer);
      if (clipRect && opaqueRegionForContainer >= 0 &&
          opaqueRegions[opaqueRegionForContainer].mOpaqueRegion.Contains(clipRect->ToUnknownRect())) {
        e->mVisibleRegion.SetEmpty();
      } else if (data) {
        e->mVisibleRegion.Sub(e->mVisibleRegion, data->mOpaqueRegion);
      }
    }

    SetOuterVisibleRegionForLayer(e->mLayer,
                                  e->mVisibleRegion,
                                  e->mLayerContentsVisibleRect.width >= 0 ? &e->mLayerContentsVisibleRect : nullptr,
                                  e->mUntransformedVisibleRegion);

    if (!e->mOpaqueRegion.IsEmpty()) {
      AnimatedGeometryRoot* animatedGeometryRootToCover = e->mAnimatedGeometryRoot;
      const ActiveScrolledRoot* asrToCover = e->mASR;
      if (e->mOpaqueForAnimatedGeometryRootParent &&
          e->mAnimatedGeometryRoot->mParentAGR == mContainerAnimatedGeometryRoot) {
        animatedGeometryRootToCover = mContainerAnimatedGeometryRoot;
        asrToCover = mContainerASR;
        data = FindOpaqueRegionEntry(opaqueRegions, animatedGeometryRootToCover, asrToCover);
      }

      if (!data) {
        if (animatedGeometryRootToCover == mContainerAnimatedGeometryRoot &&
            asrToCover == mContainerASR) {
          NS_ASSERTION(opaqueRegionForContainer == -1, "Already found it?");
          opaqueRegionForContainer = opaqueRegions.Length();
        }
        data = opaqueRegions.AppendElement();
        data->mAnimatedGeometryRoot = animatedGeometryRootToCover;
        data->mASR = asrToCover;
      }

      nsIntRegion clippedOpaque = e->mOpaqueRegion;
      Maybe<ParentLayerIntRect> clipRect = e->mLayer->GetCombinedClipRect();
      if (clipRect) {
        clippedOpaque.AndWith(clipRect->ToUnknownRect());
      }
      if (e->mLayer->GetScrolledClip()) {
        // The clip can move asynchronously, so we can't rely on opaque parts
        // staying visible.
        clippedOpaque.SetEmpty();
      } else if (e->mHideAllLayersBelow) {
        hideAll = true;
      }
      data->mOpaqueRegion.Or(data->mOpaqueRegion, clippedOpaque);
    }

    if (e->mLayer->GetType() == Layer::TYPE_READBACK) {
      // ReadbackLayers need to accurately read what's behind them. So,
      // we don't want to do any occlusion culling of layers behind them.
      // Theoretically we could just punch out the ReadbackLayer's rectangle
      // from all mOpaqueRegions, but that's probably not worth doing.
      opaqueRegions.Clear();
      opaqueRegionForContainer = -1;
    }
  }

  if (opaqueRegionForContainer >= 0) {
    aOpaqueRegionForContainer->Or(*aOpaqueRegionForContainer,
        opaqueRegions[opaqueRegionForContainer].mOpaqueRegion);
  }
}

void
ContainerState::Finish(uint32_t* aTextContentFlags,
                       const nsIntRect& aContainerPixelBounds,
                       nsDisplayList* aChildItems, bool* aHasComponentAlphaChildren)
{
  mPaintedLayerDataTree.Finish();

  if (!mParameters.mForEventsAndPluginsOnly && !gfxPrefs::LayoutUseContainersForRootFrames()) {
    // Bug 1336544 tracks re-enabling this assertion in the
    // gfxPrefs::LayoutUseContainersForRootFrames() case.
    NS_ASSERTION(mContainerBounds.IsEqualInterior(mAccumulatedChildBounds),
                 "Bounds computation mismatch");
  }

  if (mLayerBuilder->IsBuildingRetainedLayers()) {
    nsIntRegion containerOpaqueRegion;
    PostprocessRetainedLayers(&containerOpaqueRegion);
    if (containerOpaqueRegion.Contains(aContainerPixelBounds)) {
      aChildItems->SetIsOpaque();
    }
  }

  uint32_t textContentFlags = 0;

  // Make sure that current/existing layers are added to the parent and are
  // in the correct order.
  Layer* layer = nullptr;
  Layer* prevChild = nullptr;
  for (uint32_t i = 0; i < mNewChildLayers.Length(); ++i, prevChild = layer) {
    if (!mNewChildLayers[i].mLayer) {
      continue;
    }

    layer = mNewChildLayers[i].mLayer;

    if (!layer->GetVisibleRegion().IsEmpty()) {
      textContentFlags |=
        layer->GetContentFlags() & (Layer::CONTENT_COMPONENT_ALPHA |
                                    Layer::CONTENT_COMPONENT_ALPHA_DESCENDANT |
                                    Layer::CONTENT_DISABLE_FLATTENING);

      // Notify the parent of component alpha children unless it's coming from
      // within a child that has asked not to contribute to layer flattening.
      if (aHasComponentAlphaChildren &&
          mNewChildLayers[i].mPropagateComponentAlphaFlattening &&
          (layer->GetContentFlags() & Layer::CONTENT_COMPONENT_ALPHA)) {

        for (int32_t j = i - 1; j >= 0; j--) {
          if (mNewChildLayers[j].mVisibleRegion.Intersects(mNewChildLayers[i].mVisibleRegion.GetBounds())) {
            if (mNewChildLayers[j].mLayerState != LAYER_ACTIVE_FORCE) {
              *aHasComponentAlphaChildren = true;
            }
            break;

          }

        }
      }
    }

    if (!layer->GetParent()) {
      // This is not currently a child of the container, so just add it
      // now.
      mContainerLayer->InsertAfter(layer, prevChild);
    } else {
      MOZ_ASSERT(layer->GetParent() == mContainerLayer,
                   "Layer shouldn't be the child of some other container");
      if (layer->GetPrevSibling() != prevChild) {
        mContainerLayer->RepositionChild(layer, prevChild);
      }
    }
  }

  // Remove old layers that have become unused.
  if (!layer) {
    layer = mContainerLayer->GetFirstChild();
  } else {
    layer = layer->GetNextSibling();
  }
  while (layer) {
    Layer *layerToRemove = layer;
    layer = layer->GetNextSibling();
    mContainerLayer->RemoveChild(layerToRemove);
  }

  *aTextContentFlags = textContentFlags;
}

static inline gfxSize RoundToFloatPrecision(const gfxSize& aSize)
{
  return gfxSize(float(aSize.width), float(aSize.height));
}

static void RestrictScaleToMaxLayerSize(gfxSize& aScale,
                                        const nsRect& aVisibleRect,
                                        nsIFrame* aContainerFrame,
                                        Layer* aContainerLayer)
{
  if (!aContainerLayer->Manager()->IsWidgetLayerManager()) {
    return;
  }

  nsIntRect pixelSize =
    aVisibleRect.ScaleToOutsidePixels(aScale.width, aScale.height,
                                      aContainerFrame->PresContext()->AppUnitsPerDevPixel());

  int32_t maxLayerSize = aContainerLayer->GetMaxLayerSize();

  if (pixelSize.width > maxLayerSize) {
    float scale = (float)pixelSize.width / maxLayerSize;
    scale = gfxUtils::ClampToScaleFactor(scale);
    aScale.width /= scale;
  }
  if (pixelSize.height > maxLayerSize) {
    float scale = (float)pixelSize.height / maxLayerSize;
    scale = gfxUtils::ClampToScaleFactor(scale);
    aScale.height /= scale;
  }
}

static nsSize
ComputeDesiredDisplaySizeForAnimation(nsIFrame* aContainerFrame)
{
  // Use the size of the nearest widget as the maximum size.  This
  // is important since it might be a popup that is bigger than the
  // pres context's size.
  nsPresContext* presContext = aContainerFrame->PresContext();
  nsIWidget* widget = aContainerFrame->GetNearestWidget();
  if (widget) {
    return LayoutDevicePixel::ToAppUnits(widget->GetClientSize(),
                                         presContext->AppUnitsPerDevPixel());
  } else {
    return presContext->GetVisibleArea().Size();
  }
}

static bool
ChooseScaleAndSetTransform(FrameLayerBuilder* aLayerBuilder,
                           nsDisplayListBuilder* aDisplayListBuilder,
                           nsIFrame* aContainerFrame,
                           nsDisplayItem* aContainerItem,
                           const nsRect& aVisibleRect,
                           const Matrix4x4* aTransform,
                           const ContainerLayerParameters& aIncomingScale,
                           ContainerLayer* aLayer,
                           LayerState aState,
                           ContainerLayerParameters& aOutgoingScale)
{
  nsIntPoint offset;

  Matrix4x4 transform =
    Matrix4x4::Scaling(aIncomingScale.mXScale, aIncomingScale.mYScale, 1.0);
  if (aTransform) {
    // aTransform is applied first, then the scale is applied to the result
    transform = (*aTransform)*transform;
    // Set any matrix entries close to integers to be those exact integers.
    // This protects against floating-point inaccuracies causing problems
    // in the checks below.
    // We use the fixed epsilon version here because we don't want the nudging
    // to depend on the scroll position.
    transform.NudgeToIntegersFixedEpsilon();
  }
  Matrix transform2d;
  if (aContainerFrame &&
      (aState == LAYER_INACTIVE || aState == LAYER_SVG_EFFECTS) &&
      (!aTransform || (aTransform->Is2D(&transform2d) &&
                       !transform2d.HasNonTranslation()))) {
    // When we have an inactive ContainerLayer, translate the container by the offset to the
    // reference frame (and offset all child layers by the reverse) so that the coordinate
    // space of the child layers isn't affected by scrolling.
    // This gets confusing for complicated transform (since we'd have to compute the scale
    // factors for the matrix), so we don't bother. Any frames that are building an nsDisplayTransform
    // for a css transform would have 0,0 as their offset to the reference frame, so this doesn't
    // matter.
    nsPoint appUnitOffset = aDisplayListBuilder->ToReferenceFrame(aContainerFrame);
    nscoord appUnitsPerDevPixel = aContainerFrame->PresContext()->AppUnitsPerDevPixel();
    offset = nsIntPoint(
        NS_lround(NSAppUnitsToDoublePixels(appUnitOffset.x, appUnitsPerDevPixel)*aIncomingScale.mXScale),
        NS_lround(NSAppUnitsToDoublePixels(appUnitOffset.y, appUnitsPerDevPixel)*aIncomingScale.mYScale));
  }
  transform.PostTranslate(offset.x + aIncomingScale.mOffset.x,
                          offset.y + aIncomingScale.mOffset.y,
                          0);

  if (transform.IsSingular()) {
    return false;
  }

  bool canDraw2D = transform.CanDraw2D(&transform2d);
  gfxSize scale;
  // XXX Should we do something for 3D transforms?
  if (canDraw2D &&
      !aContainerFrame->Combines3DTransformWithAncestors() &&
      !aContainerFrame->HasPerspective()) {
    // If the container's transform is animated off main thread, fix a suitable scale size
    // for animation
    if (aContainerItem &&
        aContainerItem->GetType() == DisplayItemType::TYPE_TRANSFORM &&
        EffectCompositor::HasAnimationsForCompositor(
          aContainerFrame, eCSSProperty_transform)) {
      nsSize displaySize = ComputeDesiredDisplaySizeForAnimation(aContainerFrame);
      // compute scale using the animation on the container (ignoring
      // its ancestors)
      scale = nsLayoutUtils::ComputeSuitableScaleForAnimation(
                aContainerFrame, aVisibleRect.Size(),
                displaySize);
      // multiply by the scale inherited from ancestors--we use a uniform
      // scale factor to prevent blurring when the layer is rotated.
      float incomingScale = std::max(aIncomingScale.mXScale, aIncomingScale.mYScale);
      scale.width *= incomingScale;
      scale.height *= incomingScale;
    } else {
      // Scale factors are normalized to a power of 2 to reduce the number of resolution changes
      scale = RoundToFloatPrecision(ThebesMatrix(transform2d).ScaleFactors(true));
      // For frames with a changing scale transform round scale factors up to
      // nearest power-of-2 boundary so that we don't keep having to redraw
      // the content as it scales up and down. Rounding up to nearest
      // power-of-2 boundary ensures we never scale up, only down --- avoiding
      // jaggies. It also ensures we never scale down by more than a factor of 2,
      // avoiding bad downscaling quality.
      Matrix frameTransform;
      if (ActiveLayerTracker::IsScaleSubjectToAnimation(aContainerFrame)) {
        scale.width = gfxUtils::ClampToScaleFactor(scale.width);
        scale.height = gfxUtils::ClampToScaleFactor(scale.height);

        // Limit animated scale factors to not grow excessively beyond the display size.
        nsSize maxScale(4, 4);
        if (!aVisibleRect.IsEmpty()) {
          nsSize displaySize = ComputeDesiredDisplaySizeForAnimation(aContainerFrame);
          maxScale = Max(maxScale, displaySize / aVisibleRect.Size());
        }
        if (scale.width > maxScale.width) {
          scale.width = gfxUtils::ClampToScaleFactor(maxScale.width, true);
        }
        if (scale.height > maxScale.height) {
          scale.height = gfxUtils::ClampToScaleFactor(maxScale.height, true);
        }
      } else {
        // XXX Do we need to move nearly-integer values to integers here?
      }
    }
    // If the scale factors are too small, just use 1.0. The content is being
    // scaled out of sight anyway.
    if (fabs(scale.width) < 1e-8 || fabs(scale.height) < 1e-8) {
      scale = gfxSize(1.0, 1.0);
    }
    // If this is a transform container layer, then pre-rendering might
    // mean we try render a layer bigger than the max texture size. If we have
    // tiling, that's not a problem, since we'll automatically choose a tiled
    // layer for layers of that size. If not, we need to apply clamping to
    // prevent this.
    if (aTransform && !gfxPrefs::LayersTilesEnabled()) {
      RestrictScaleToMaxLayerSize(scale, aVisibleRect, aContainerFrame, aLayer);
    }
  } else {
    scale = gfxSize(1.0, 1.0);
  }

  // Store the inverse of our resolution-scale on the layer
  aLayer->SetBaseTransform(transform);
  aLayer->SetPreScale(1.0f/float(scale.width),
                      1.0f/float(scale.height));
  aLayer->SetInheritedScale(aIncomingScale.mXScale,
                            aIncomingScale.mYScale);

  aOutgoingScale =
    ContainerLayerParameters(scale.width, scale.height, -offset, aIncomingScale);
  if (aTransform) {
    aOutgoingScale.mInTransformedSubtree = true;
    if (ActiveLayerTracker::IsStyleAnimated(aDisplayListBuilder, aContainerFrame,
                                            eCSSProperty_transform)) {
      aOutgoingScale.mInActiveTransformedSubtree = true;
    }
  }
  if ((aLayerBuilder->IsBuildingRetainedLayers() &&
       (!canDraw2D || transform2d.HasNonIntegerTranslation())) ||
      aContainerFrame->Extend3DContext() ||
      aContainerFrame->Combines3DTransformWithAncestors() ||
      // For async transform animation, the value would be changed at
      // any time, integer translation is not always true.
      aContainerFrame->HasAnimationOfTransform()) {
    aOutgoingScale.mDisableSubpixelAntialiasingInDescendants = true;
  }
  return true;
}

already_AddRefed<ContainerLayer>
FrameLayerBuilder::BuildContainerLayerFor(nsDisplayListBuilder* aBuilder,
                                          LayerManager* aManager,
                                          nsIFrame* aContainerFrame,
                                          nsDisplayItem* aContainerItem,
                                          nsDisplayList* aChildren,
                                          const ContainerLayerParameters& aParameters,
                                          const Matrix4x4* aTransform,
                                          uint32_t aFlags)
{
  uint32_t containerDisplayItemKey =
    aContainerItem ? aContainerItem->GetPerFrameKey() : 0;
  NS_ASSERTION(aContainerFrame, "Container display items here should have a frame");
  NS_ASSERTION(!aContainerItem ||
               aContainerItem->Frame() == aContainerFrame,
               "Container display item must match given frame");

  if (!aParameters.mXScale || !aParameters.mYScale) {
    return nullptr;
  }

  RefPtr<ContainerLayer> containerLayer;
  if (aManager == mRetainingManager) {
    // Using GetOldLayerFor will search merged frames, as well as the underlying
    // frame. The underlying frame can change when a page scrolls, so this
    // avoids layer recreation in the situation that a new underlying frame is
    // picked for a layer.
    Layer* oldLayer = nullptr;
    if (aContainerItem) {
      oldLayer = GetOldLayerFor(aContainerItem);
    } else {
      DisplayItemData *data = GetOldLayerForFrame(aContainerFrame, containerDisplayItemKey);
      if (data) {
        oldLayer = data->mLayer;
      }
    }

    if (oldLayer) {
      NS_ASSERTION(oldLayer->Manager() == aManager, "Wrong manager");
      if (oldLayer->HasUserData(&gPaintedDisplayItemLayerUserData)) {
        // The old layer for this item is actually our PaintedLayer
        // because we rendered its layer into that PaintedLayer. So we
        // don't actually have a retained container layer.
      } else {
        NS_ASSERTION(oldLayer->GetType() == Layer::TYPE_CONTAINER,
                     "Wrong layer type");
        containerLayer = static_cast<ContainerLayer*>(oldLayer);
        ResetLayerStateForRecycling(containerLayer);
      }
    }
  }
  if (!containerLayer) {
    // No suitable existing layer was found.
    containerLayer = aManager->CreateContainerLayer();
    if (!containerLayer)
      return nullptr;
  }

  LayerState state = aContainerItem ? aContainerItem->GetLayerState(aBuilder, aManager, aParameters) : LAYER_ACTIVE;
  if (state == LAYER_INACTIVE &&
      nsDisplayItem::ForceActiveLayers()) {
    state = LAYER_ACTIVE;
  }

  if (aContainerItem && state == LAYER_ACTIVE_EMPTY) {
    // Empty layers only have metadata and should never have display items. We
    // early exit because later, invalidation will walk up the frame tree to
    // determine which painted layer gets invalidated. Since an empty layer
    // should never have anything to paint, it should never be invalidated.
    NS_ASSERTION(aChildren->IsEmpty(), "Should have no children");
    return containerLayer.forget();
  }

  const ActiveScrolledRoot* containerASR = aContainerItem ? aContainerItem->GetActiveScrolledRoot() : nullptr;
  const ActiveScrolledRoot* containerScrollMetadataASR = aParameters.mScrollMetadataASR;
  const ActiveScrolledRoot* containerCompositorASR = aParameters.mCompositorASR;

  if (!aContainerItem && gfxPrefs::LayoutUseContainersForRootFrames()) {
    containerASR = aBuilder->ActiveScrolledRootForRootScrollframe();
    containerScrollMetadataASR = containerASR;
    containerCompositorASR = containerASR;
  }

  ContainerLayerParameters scaleParameters;
  nsRect bounds = aChildren->GetClippedBoundsWithRespectToASR(aBuilder, containerASR);
  nsRect childrenVisible =
      aContainerItem ? aContainerItem->GetVisibleRectForChildren() :
          aContainerFrame->GetVisualOverflowRectRelativeToSelf();
  if (!ChooseScaleAndSetTransform(this, aBuilder, aContainerFrame,
                                  aContainerItem,
                                  bounds.Intersect(childrenVisible),
                                  aTransform, aParameters,
                                  containerLayer, state, scaleParameters)) {
    return nullptr;
  }

  uint32_t oldGeneration = mContainerLayerGeneration;
  mContainerLayerGeneration = ++mMaxContainerLayerGeneration;

  if (aContainerItem) {
    StoreDataForFrame(aContainerItem, containerLayer, LAYER_ACTIVE);
  } else {
    StoreDataForFrame(aContainerFrame, containerDisplayItemKey, containerLayer, LAYER_ACTIVE);
  }

  LayerManagerData* data = static_cast<LayerManagerData*>
    (aManager->GetUserData(&gLayerManagerUserData));

  nsIntRect pixBounds;
  nscoord appUnitsPerDevPixel;
  bool flattenToSingleLayer = false;
  if ((aContainerFrame->GetStateBits() & NS_FRAME_NO_COMPONENT_ALPHA) &&
      mRetainingManager &&
      mRetainingManager->ShouldAvoidComponentAlphaLayers() &&
      !nsLayoutUtils::AsyncPanZoomEnabled(aContainerFrame))
  {
    flattenToSingleLayer = true;
  }

  nscolor backgroundColor = NS_RGBA(0,0,0,0);
  if (aFlags & CONTAINER_ALLOW_PULL_BACKGROUND_COLOR) {
    backgroundColor = aParameters.mBackgroundColor;
  }

  uint32_t flags;
  while (true) {
    ContainerState state(aBuilder, aManager, aManager->GetLayerBuilder(),
                         aContainerFrame, aContainerItem, bounds,
                         containerLayer, scaleParameters, flattenToSingleLayer,
                         backgroundColor, containerASR, containerScrollMetadataASR,
                         containerCompositorASR);

    state.ProcessDisplayItems(aChildren);

    // Set CONTENT_COMPONENT_ALPHA if any of our children have it.
    // This is suboptimal ... a child could have text that's over transparent
    // pixels in its own layer, but over opaque parts of previous siblings.
    bool hasComponentAlphaChildren = false;
    bool mayFlatten =
      mRetainingManager &&
      mRetainingManager->ShouldAvoidComponentAlphaLayers() &&
      !flattenToSingleLayer &&
      !nsLayoutUtils::AsyncPanZoomEnabled(aContainerFrame);

    pixBounds = state.ScaleToOutsidePixels(bounds, false);
    appUnitsPerDevPixel = state.GetAppUnitsPerDevPixel();
    state.Finish(&flags, pixBounds, aChildren, mayFlatten ? &hasComponentAlphaChildren : nullptr);

    if (hasComponentAlphaChildren &&
        !(flags & Layer::CONTENT_DISABLE_FLATTENING) &&
        containerLayer->HasMultipleChildren())
    {
      // Since we don't want any component alpha layers on BasicLayers, we repeat
      // the layer building process with this explicitely forced off.
      // We restore the previous FrameLayerBuilder state since the first set
      // of layer building will have changed it.
      flattenToSingleLayer = true;

      // Restore DisplayItemData
      for (auto iter = data->mDisplayItems.Iter(); !iter.Done(); iter.Next()) {
        DisplayItemData* data = iter.Get()->GetKey();
        if (data->mUsed && data->mContainerLayerGeneration >= mContainerLayerGeneration) {
          iter.Remove();
        }
      }

      // Restore PaintedLayerItemEntries
      for (auto iter = mPaintedLayerItems.Iter(); !iter.Done(); iter.Next()) {
        PaintedLayerItemsEntry* entry = iter.Get();
        if (entry->mContainerLayerGeneration >= mContainerLayerGeneration) {
          // We can just remove these items rather than attempting to revert them
          // because we're going to want to invalidate everything when transitioning
          // to component alpha flattening.
          iter.Remove();
          continue;
        }

        for (uint32_t i = 0; i < entry->mItems.Length(); i++) {
          if (entry->mItems[i].mContainerLayerGeneration >= mContainerLayerGeneration) {
            entry->mItems.TruncateLength(i);
            break;
          }
        }
      }

      aContainerFrame->AddStateBits(NS_FRAME_NO_COMPONENT_ALPHA);
      continue;
    }
    break;
  }

  // CONTENT_COMPONENT_ALPHA is propogated up to the nearest CONTENT_OPAQUE
  // ancestor so that BasicLayerManager knows when to copy the background into
  // pushed groups. Accelerated layers managers can't necessarily do this (only
  // when the visible region is a simple rect), so we propogate
  // CONTENT_COMPONENT_ALPHA_DESCENDANT all the way to the root.
  if (flags & Layer::CONTENT_COMPONENT_ALPHA) {
    flags |= Layer::CONTENT_COMPONENT_ALPHA_DESCENDANT;
  }

  // Make sure that rounding the visible region out didn't add any area
  // we won't paint
  if (aChildren->IsOpaque() && !aChildren->NeedsTransparentSurface()) {
    bounds.ScaleRoundIn(scaleParameters.mXScale, scaleParameters.mYScale);
    if (bounds.Contains(ToAppUnits(pixBounds, appUnitsPerDevPixel))) {
      // Clear CONTENT_COMPONENT_ALPHA and add CONTENT_OPAQUE instead.
      flags &= ~Layer::CONTENT_COMPONENT_ALPHA;
      flags |= Layer::CONTENT_OPAQUE;
    }
  }
  containerLayer->SetContentFlags(flags);
  // If aContainerItem is non-null some BuildContainerLayer further up the
  // call stack is responsible for setting containerLayer's visible region.
  if (!aContainerItem) {
    containerLayer->SetVisibleRegion(LayerIntRegion::FromUnknownRegion(pixBounds));
  }
  if (aParameters.mLayerContentsVisibleRect) {
    *aParameters.mLayerContentsVisibleRect = pixBounds + scaleParameters.mOffset;
  }

  mContainerLayerGeneration = oldGeneration;
  nsPresContext::ClearNotifySubDocInvalidationData(containerLayer);

  return containerLayer.forget();
}

Layer*
FrameLayerBuilder::GetLeafLayerFor(nsDisplayListBuilder* aBuilder,
                                   nsDisplayItem* aItem)
{
  Layer* layer = GetOldLayerFor(aItem);
  if (!layer)
    return nullptr;
  if (layer->HasUserData(&gPaintedDisplayItemLayerUserData)) {
    // This layer was created to render Thebes-rendered content for this
    // display item. The display item should not use it for its own
    // layer rendering.
    return nullptr;
  }
  ResetLayerStateForRecycling(layer);
  return layer;
}

/* static */ void
FrameLayerBuilder::InvalidateAllLayers(LayerManager* aManager)
{
  LayerManagerData* data = static_cast<LayerManagerData*>
    (aManager->GetUserData(&gLayerManagerUserData));
  if (data) {
    data->mInvalidateAllLayers = true;
  }
}

/* static */ void
FrameLayerBuilder::InvalidateAllLayersForFrame(nsIFrame *aFrame)
{
  const SmallPointerArray<DisplayItemData>& array = aFrame->DisplayItemData();

  for (uint32_t i = 0; i < array.Length(); i++) {
    DisplayItemData::AssertDisplayItemData(array.ElementAt(i))->mParent->mInvalidateAllLayers = true;
  }
}

/* static */
Layer*
FrameLayerBuilder::GetDedicatedLayer(nsIFrame* aFrame, DisplayItemType aDisplayItemKey)
{
  //TODO: This isn't completely correct, since a frame could exist as a layer
  // in the normal widget manager, and as a different layer (or no layer)
  // in the secondary manager

  const SmallPointerArray<DisplayItemData>& array = aFrame->DisplayItemData();;

  for (uint32_t i = 0; i < array.Length(); i++) {
    DisplayItemData *element = DisplayItemData::AssertDisplayItemData(array.ElementAt(i));
    if (!element->mParent->mLayerManager->IsWidgetLayerManager()) {
      continue;
    }
    if (GetDisplayItemTypeFromKey(element->mDisplayItemKey) == aDisplayItemKey) {
      if (element->mOptLayer) {
        return element->mOptLayer;
      }


      Layer* layer = element->mLayer;
      if (layer &&
          !layer->HasUserData(&gColorLayerUserData) &&
          !layer->HasUserData(&gImageLayerUserData) &&
          !layer->HasUserData(&gPaintedDisplayItemLayerUserData)) {
        return layer;
      }
    }
  }
  return nullptr;
}

gfxSize
FrameLayerBuilder::GetPaintedLayerScaleForFrame(nsIFrame* aFrame)
{
  MOZ_ASSERT(aFrame, "need a frame");

  nsPresContext* presCtx = aFrame->PresContext()->GetRootPresContext();

<<<<<<< HEAD
    for (uint32_t i = 0; i < array.Length(); i++) {
      Layer* layer = DisplayItemData::AssertDisplayItemData(array.ElementAt(i))->mLayer;
      ContainerLayer* container = layer ? layer->AsContainerLayer() : nullptr;
      if (!container ||
          !layer->Manager()->IsWidgetLayerManager()) {
        continue;
      }
      for (Layer* l = container->GetFirstChild(); l; l = l->GetNextSibling()) {
        PaintedDisplayItemLayerUserData* data =
            static_cast<PaintedDisplayItemLayerUserData*>
              (l->GetUserData(&gPaintedDisplayItemLayerUserData));
        if (data) {
          return PredictScaleForContent(aFrame, f, gfxSize(data->mXScale, data->mYScale));
        }
      }
    }
=======
  if (!presCtx) {
    presCtx = aFrame->PresContext();
    MOZ_ASSERT(presCtx);
  }

  nsIFrame* root = presCtx->PresShell()->GetRootFrame();

  MOZ_ASSERT(root);

  float resolution = presCtx->PresShell()->GetResolution();

  Matrix4x4 transform = Matrix4x4::Scaling(resolution, resolution, 1.0);
  if (aFrame != root) {
    // aTransform is applied first, then the scale is applied to the result
    transform = nsLayoutUtils::GetTransformToAncestor(aFrame, root) * transform;
>>>>>>> 21981968
  }

  Matrix transform2d;
  if (transform.CanDraw2D(&transform2d)) {
    return ThebesMatrix(transform2d).ScaleFactors(true);
  }

  return gfxSize(1.0, 1.0);
}

#ifdef MOZ_DUMP_PAINTING
static void DebugPaintItem(DrawTarget& aDrawTarget,
                           nsPresContext* aPresContext,
                           nsDisplayItem *aItem,
                           nsDisplayListBuilder* aBuilder)
{
  bool snap;
  Rect bounds = NSRectToRect(aItem->GetBounds(aBuilder, &snap),
                             aPresContext->AppUnitsPerDevPixel());

  RefPtr<DrawTarget> tempDT =
    aDrawTarget.CreateSimilarDrawTarget(IntSize::Truncate(bounds.width, bounds.height),
                                        SurfaceFormat::B8G8R8A8);
  RefPtr<gfxContext> context = gfxContext::CreateOrNull(tempDT);
  if (!context) {
    // Leave this as crash, it's in the debugging code, we want to know
    gfxDevCrash(LogReason::InvalidContext) << "DebugPaintItem context problem " << gfx::hexa(tempDT);
    return;
  }
  context->SetMatrix(gfxMatrix::Translation(-bounds.x, -bounds.y));

  aItem->Paint(aBuilder, context);
  RefPtr<SourceSurface> surface = tempDT->Snapshot();
  DumpPaintedImage(aItem, surface);

  aDrawTarget.DrawSurface(surface, bounds, Rect(Point(0,0), bounds.Size()));

  aItem->SetPainted();
}
#endif

/* static */ void
FrameLayerBuilder::RecomputeVisibilityForItems(nsTArray<ClippedDisplayItem>& aItems,
                                               nsDisplayListBuilder *aBuilder,
                                               const nsIntRegion& aRegionToDraw,
                                               const nsIntPoint& aOffset,
                                               int32_t aAppUnitsPerDevPixel,
                                               float aXScale,
                                               float aYScale)
{
  uint32_t i;
  // Update visible regions. We perform visibility analysis to take account
  // of occlusion culling.
  nsRegion visible = aRegionToDraw.ToAppUnits(aAppUnitsPerDevPixel);
  visible.MoveBy(NSIntPixelsToAppUnits(aOffset.x, aAppUnitsPerDevPixel),
                 NSIntPixelsToAppUnits(aOffset.y, aAppUnitsPerDevPixel));
  visible.ScaleInverseRoundOut(aXScale, aYScale);

  for (i = aItems.Length(); i > 0; --i) {
    ClippedDisplayItem* cdi = &aItems[i - 1];
    const DisplayItemClip& clip = cdi->mItem->GetClip();

    NS_ASSERTION(AppUnitsPerDevPixel(cdi->mItem) == aAppUnitsPerDevPixel,
                 "a painted layer should contain items only at the same zoom");

    MOZ_ASSERT(clip.HasClip() || clip.GetRoundedRectCount() == 0,
               "If we have rounded rects, we must have a clip rect");

    if (!clip.IsRectAffectedByClip(visible.GetBounds())) {
      cdi->mItem->RecomputeVisibility(aBuilder, &visible);
      continue;
    }

    // Do a little dance to account for the fact that we're clipping
    // to cdi->mClipRect
    nsRegion clipped;
    clipped.And(visible, clip.NonRoundedIntersection());
    nsRegion finalClipped = clipped;
    cdi->mItem->RecomputeVisibility(aBuilder, &finalClipped);
    // If we have rounded clip rects, don't subtract from the visible
    // region since we aren't displaying everything inside the rect.
    if (clip.GetRoundedRectCount() == 0) {
      nsRegion removed;
      removed.Sub(clipped, finalClipped);
      nsRegion newVisible;
      newVisible.Sub(visible, removed);
      // Don't let the visible region get too complex.
      if (newVisible.GetNumRects() <= 15) {
        visible = newVisible;
      }
    }
  }
}

void
FrameLayerBuilder::PaintItems(nsTArray<ClippedDisplayItem>& aItems,
                              const nsIntRect& aRect,
                              gfxContext *aContext,
                              gfxContext *aRC,
                              nsDisplayListBuilder* aBuilder,
                              nsPresContext* aPresContext,
                              const nsIntPoint& aOffset,
                              float aXScale, float aYScale,
                              int32_t aCommonClipCount)
{
  DrawTarget& aDrawTarget = *aRC->GetDrawTarget();

  int32_t appUnitsPerDevPixel = aPresContext->AppUnitsPerDevPixel();
  nsRect boundRect = ToAppUnits(aRect, appUnitsPerDevPixel);
  boundRect.MoveBy(NSIntPixelsToAppUnits(aOffset.x, appUnitsPerDevPixel),
                 NSIntPixelsToAppUnits(aOffset.y, appUnitsPerDevPixel));
  boundRect.ScaleInverseRoundOut(aXScale, aYScale);

  DisplayItemClip currentClip;
  bool currentClipIsSetInContext = false;
  DisplayItemClip tmpClip;

  for (uint32_t i = 0; i < aItems.Length(); ++i) {
    ClippedDisplayItem* cdi = &aItems[i];

    nsRect paintRect = cdi->mItem->GetVisibleRect().Intersect(boundRect);
    if (paintRect.IsEmpty())
      continue;

#ifdef MOZ_DUMP_PAINTING
    AUTO_PROFILER_LABEL_DYNAMIC("FrameLayerBuilder::PaintItems", GRAPHICS,
                                cdi->mItem->Name());
#else
    AUTO_PROFILER_LABEL("FrameLayerBuilder::PaintItems", GRAPHICS);
#endif

    // If the new desired clip state is different from the current state,
    // update the clip.
    const DisplayItemClip* clip = &cdi->mItem->GetClip();
    if (clip->GetRoundedRectCount() > 0 &&
        !clip->IsRectClippedByRoundedCorner(cdi->mItem->GetVisibleRect())) {
      tmpClip = *clip;
      tmpClip.RemoveRoundedCorners();
      clip = &tmpClip;
    }
    if (currentClipIsSetInContext != clip->HasClip() ||
        (clip->HasClip() && *clip != currentClip)) {
      if (currentClipIsSetInContext) {
        aContext->Restore();
      }
      currentClipIsSetInContext = clip->HasClip();
      if (currentClipIsSetInContext) {
        currentClip = *clip;
        aContext->Save();
        NS_ASSERTION(aCommonClipCount < 100,
          "Maybe you really do have more than a hundred clipping rounded rects, or maybe something has gone wrong.");
        currentClip.ApplyTo(aContext, aPresContext, aCommonClipCount);
        aContext->NewPath();
      }
    }

    if (cdi->mInactiveLayerManager) {
      bool saved = aDrawTarget.GetPermitSubpixelAA();
      PaintInactiveLayer(aBuilder, cdi->mInactiveLayerManager, cdi->mItem, aContext, aRC);
      aDrawTarget.SetPermitSubpixelAA(saved);
    } else {
      nsIFrame* frame = cdi->mItem->Frame();
      if (aBuilder->IsPaintingToWindow()) {
        frame->AddStateBits(NS_FRAME_PAINTED_THEBES);
      }
#ifdef MOZ_DUMP_PAINTING
      if (gfxEnv::DumpPaintItems()) {
        DebugPaintItem(aDrawTarget, aPresContext, cdi->mItem, aBuilder);
      } else
#endif
      {
        cdi->mItem->Paint(aBuilder, aRC);
      }
    }

    if (CheckDOMModified())
      break;
  }

  if (currentClipIsSetInContext) {
    aContext->Restore();
  }
}

/**
 * Returns true if it is preferred to draw the list of display
 * items separately for each rect in the visible region rather
 * than clipping to a complex region.
 */
static bool
ShouldDrawRectsSeparately(DrawTarget* aDrawTarget, DrawRegionClip aClip)
{
  if (!gfxPrefs::LayoutPaintRectsSeparately() ||
      aClip == DrawRegionClip::NONE) {
    return false;
  }

  return !aDrawTarget->SupportsRegionClipping();
}

static void DrawForcedBackgroundColor(DrawTarget& aDrawTarget,
                                      const IntRect& aBounds,
                                      nscolor aBackgroundColor)
{
  if (NS_GET_A(aBackgroundColor) > 0) {
    ColorPattern color(ToDeviceColor(aBackgroundColor));
    aDrawTarget.FillRect(Rect(aBounds), color);
  }
}

/*
 * A note on residual transforms:
 *
 * In a transformed subtree we sometimes apply the PaintedLayer's
 * "residual transform" when drawing content into the PaintedLayer.
 * This is a translation by components in the range [-0.5,0.5) provided
 * by the layer system; applying the residual transform followed by the
 * transforms used by layer compositing ensures that the subpixel alignment
 * of the content of the PaintedLayer exactly matches what it would be if
 * we used cairo/Thebes to draw directly to the screen without going through
 * retained layer buffers.
 *
 * The visible and valid regions of the PaintedLayer are computed without
 * knowing the residual transform (because we don't know what the residual
 * transform is going to be until we've built the layer tree!). So we have to
 * consider whether content painted in the range [x, xmost) might be painted
 * outside the visible region we computed for that content. The visible region
 * would be [floor(x), ceil(xmost)). The content would be rendered at
 * [x + r, xmost + r), where -0.5 <= r < 0.5. So some half-rendered pixels could
 * indeed fall outside the computed visible region, which is not a big deal;
 * similar issues already arise when we snap cliprects to nearest pixels.
 * Note that if the rendering of the content is snapped to nearest pixels ---
 * which it often is --- then the content is actually rendered at
 * [snap(x + r), snap(xmost + r)). It turns out that floor(x) <= snap(x + r)
 * and ceil(xmost) >= snap(xmost + r), so the rendering of snapped content
 * always falls within the visible region we computed.
 */

/* static */ void
FrameLayerBuilder::DrawPaintedLayer(PaintedLayer* aLayer,
                                   gfxContext* aContext,
                                   const nsIntRegion& aRegionToDraw,
                                   const nsIntRegion& aDirtyRegion,
                                   DrawRegionClip aClip,
                                   const nsIntRegion& aRegionToInvalidate,
                                   void* aCallbackData)
{
  DrawTarget& aDrawTarget = *aContext->GetDrawTarget();

  AUTO_PROFILER_LABEL("FrameLayerBuilder::DrawPaintedLayer", GRAPHICS);

  nsDisplayListBuilder* builder = static_cast<nsDisplayListBuilder*>
    (aCallbackData);

  FrameLayerBuilder *layerBuilder = aLayer->Manager()->GetLayerBuilder();
  NS_ASSERTION(layerBuilder, "Unexpectedly null layer builder!");

  if (layerBuilder->CheckDOMModified())
    return;

  PaintedLayerItemsEntry* entry = layerBuilder->mPaintedLayerItems.GetEntry(aLayer);
  NS_ASSERTION(entry, "We shouldn't be drawing into a layer with no items!");
  if (!entry->mContainerLayerFrame) {
    return;
  }


  PaintedDisplayItemLayerUserData* userData =
    static_cast<PaintedDisplayItemLayerUserData*>
      (aLayer->GetUserData(&gPaintedDisplayItemLayerUserData));
  NS_ASSERTION(userData, "where did our user data go?");

  bool shouldDrawRectsSeparately =
    ShouldDrawRectsSeparately(&aDrawTarget, aClip);

  if (!shouldDrawRectsSeparately) {
    if (aClip == DrawRegionClip::DRAW) {
      gfxUtils::ClipToRegion(aContext, aRegionToDraw);
    }

    DrawForcedBackgroundColor(aDrawTarget, aRegionToDraw.GetBounds(),
                              userData->mForcedBackgroundColor);
  }

  if (NS_GET_A(userData->mFontSmoothingBackgroundColor) > 0) {
    aContext->SetFontSmoothingBackgroundColor(
      Color::FromABGR(userData->mFontSmoothingBackgroundColor));
  }

  // make the origin of the context coincide with the origin of the
  // PaintedLayer
  gfxContextMatrixAutoSaveRestore saveMatrix(aContext);
  nsIntPoint offset = GetTranslationForPaintedLayer(aLayer);
  nsPresContext* presContext = entry->mContainerLayerFrame->PresContext();

  if (!userData->mVisibilityComputedRegion.Contains(aDirtyRegion) &&
      !layerBuilder->GetContainingPaintedLayerData()) {
    // Recompute visibility of items in our PaintedLayer, if required. Note
    // that this recomputes visibility for all descendants of our display
    // items too, so there's no need to do this for the items in inactive
    // PaintedLayers. If aDirtyRegion has not changed since the previous call
    // then we can skip this.

    int32_t appUnitsPerDevPixel = presContext->AppUnitsPerDevPixel();
    RecomputeVisibilityForItems(entry->mItems, builder, aDirtyRegion,
                                offset, appUnitsPerDevPixel,
                                userData->mXScale, userData->mYScale);
    userData->mVisibilityComputedRegion = aDirtyRegion;
  }

  if (shouldDrawRectsSeparately) {
    for (auto iter = aRegionToDraw.RectIter(); !iter.Done(); iter.Next()) {
      const nsIntRect& iterRect = iter.Get();
      gfxContextAutoSaveRestore save(aContext);
      aContext->NewPath();
      aContext->Rectangle(ThebesRect(iterRect));
      aContext->Clip();

      DrawForcedBackgroundColor(aDrawTarget, iterRect,
                                userData->mForcedBackgroundColor);

      // Apply the residual transform if it has been enabled, to ensure that
      // snapping when we draw into aContext exactly matches the ideal transform.
      // See above for why this is OK.
      aContext->SetMatrix(
        aContext->CurrentMatrix().PreTranslate(aLayer->GetResidualTranslation() - gfxPoint(offset.x, offset.y)).
                                  PreScale(userData->mXScale, userData->mYScale));

      layerBuilder->PaintItems(entry->mItems, iterRect, aContext, aContext,
                               builder, presContext,
                               offset, userData->mXScale, userData->mYScale,
                               entry->mCommonClipCount);
      if (gfxPrefs::GfxLoggingPaintedPixelCountEnabled()) {
        aLayer->Manager()->AddPaintedPixelCount(iterRect.Area());
      }
    }
  } else {
    // Apply the residual transform if it has been enabled, to ensure that
    // snapping when we draw into aContext exactly matches the ideal transform.
    // See above for why this is OK.
    aContext->SetMatrix(
      aContext->CurrentMatrix().PreTranslate(aLayer->GetResidualTranslation() - gfxPoint(offset.x, offset.y)).
                                PreScale(userData->mXScale,userData->mYScale));

    layerBuilder->PaintItems(entry->mItems, aRegionToDraw.GetBounds(), aContext, aContext,
                             builder, presContext,
                             offset, userData->mXScale, userData->mYScale,
                             entry->mCommonClipCount);
    if (gfxPrefs::GfxLoggingPaintedPixelCountEnabled()) {
      aLayer->Manager()->AddPaintedPixelCount(
        aRegionToDraw.GetBounds().Area());
    }
  }

  aContext->SetFontSmoothingBackgroundColor(Color());

  bool isActiveLayerManager = !aLayer->Manager()->IsInactiveLayerManager();

  if (presContext->GetPaintFlashing() && isActiveLayerManager) {
    gfxContextAutoSaveRestore save(aContext);
    if (shouldDrawRectsSeparately) {
      if (aClip == DrawRegionClip::DRAW) {
        gfxUtils::ClipToRegion(aContext, aRegionToDraw);
      }
    }
    FlashPaint(aContext);
  }

  if (presContext->GetDocShell() && isActiveLayerManager) {
    nsDocShell* docShell = static_cast<nsDocShell*>(presContext->GetDocShell());
    RefPtr<TimelineConsumers> timelines = TimelineConsumers::Get();

    if (timelines && timelines->HasConsumer(docShell)) {
      timelines->AddMarkerForDocShell(docShell, Move(
        MakeUnique<LayerTimelineMarker>(aRegionToDraw)));
    }
  }

  if (!aRegionToInvalidate.IsEmpty()) {
    aLayer->AddInvalidRect(aRegionToInvalidate.GetBounds());
  }
}

bool
FrameLayerBuilder::CheckDOMModified()
{
  if (!mRootPresContext ||
      mInitialDOMGeneration == mRootPresContext->GetDOMGeneration())
    return false;
  if (mDetectedDOMModification) {
    // Don't spam the console with extra warnings
    return true;
  }
  mDetectedDOMModification = true;
  // Painting is not going to complete properly. There's not much
  // we can do here though. Invalidating the window to get another repaint
  // is likely to lead to an infinite repaint loop.
  NS_WARNING("Detected DOM modification during paint, bailing out!");
  return true;
}

/* static */ void
FrameLayerBuilder::DumpRetainedLayerTree(LayerManager* aManager, std::stringstream& aStream, bool aDumpHtml)
{
  aManager->Dump(aStream, "", aDumpHtml);
}

nsDisplayItemGeometry*
FrameLayerBuilder::GetMostRecentGeometry(nsDisplayItem* aItem)
{
  typedef SmallPointerArray<DisplayItemData> DataArray;

  // Retrieve the array of DisplayItemData associated with our frame.
  const DataArray& dataArray = aItem->Frame()->DisplayItemData();

  // Find our display item data, if it exists, and return its geometry.
  uint32_t itemPerFrameKey = aItem->GetPerFrameKey();
  for (uint32_t i = 0; i < dataArray.Length(); i++) {
    DisplayItemData* data = DisplayItemData::AssertDisplayItemData(dataArray.ElementAt(i));
    if (data->GetDisplayItemKey() == itemPerFrameKey) {
      return data->GetGeometry();
    }
  }

  return nullptr;
}

static gfx::Rect
CalculateBounds(const nsTArray<DisplayItemClip::RoundedRect>& aRects, int32_t aAppUnitsPerDevPixel)
{
  nsRect bounds = aRects[0].mRect;
  for (uint32_t i = 1; i < aRects.Length(); ++i) {
    bounds.UnionRect(bounds, aRects[i].mRect);
   }

  return gfx::Rect(bounds.ToNearestPixels(aAppUnitsPerDevPixel));
}

static void
SetClipCount(PaintedDisplayItemLayerUserData* apaintedData,
             uint32_t aClipCount)
{
  if (apaintedData) {
    apaintedData->mMaskClipCount = aClipCount;
  }
}

void
ContainerState::SetupMaskLayer(Layer *aLayer,
                               const DisplayItemClip& aClip,
                               uint32_t aRoundedRectClipCount)
{
  // if the number of clips we are going to mask has decreased, then aLayer might have
  // cached graphics which assume the existence of a soon-to-be non-existent mask layer
  // in that case, invalidate the whole layer.
  PaintedDisplayItemLayerUserData* paintedData = GetPaintedDisplayItemLayerUserData(aLayer);
  if (paintedData &&
      aRoundedRectClipCount < paintedData->mMaskClipCount) {
    PaintedLayer* painted = aLayer->AsPaintedLayer();
    painted->InvalidateWholeLayer();
  }

  // don't build an unnecessary mask
  if (aClip.GetRoundedRectCount() == 0 ||
      aRoundedRectClipCount == 0) {
    SetClipCount(paintedData, 0);
    return;
  }

  RefPtr<Layer> maskLayer =
    CreateMaskLayer(aLayer, aClip, Nothing(), aRoundedRectClipCount);

  if (!maskLayer) {
    SetClipCount(paintedData, 0);
    return;
  }

  aLayer->SetMaskLayer(maskLayer);
  SetClipCount(paintedData, aRoundedRectClipCount);
}

void
SetMaskLayerUserData(Layer* aMaskLayer)
{
  aMaskLayer->SetUserData(&gMaskLayerUserData,
                          new MaskLayerUserData());
}

already_AddRefed<Layer>
ContainerState::CreateMaskLayer(Layer *aLayer,
                               const DisplayItemClip& aClip,
                               const Maybe<size_t>& aForAncestorMaskLayer,
                               uint32_t aRoundedRectClipCount)
{
  // aLayer will never be the container layer created by an nsDisplayMask
  // because nsDisplayMask propagates the DisplayItemClip to its contents
  // and is not clipped itself.
  // This assertion will fail if that ever stops being the case.
  MOZ_ASSERT(!aLayer->GetUserData(&gCSSMaskLayerUserData),
             "A layer contains round clips should not have css-mask on it.");

  // check if we can re-use the mask layer
  MaskLayerKey recycleKey(aLayer, aForAncestorMaskLayer);
  RefPtr<ImageLayer> maskLayer =
    CreateOrRecycleMaskImageLayerFor(recycleKey, SetMaskLayerUserData);
  MaskLayerUserData* userData = GetMaskLayerUserData(maskLayer);

  int32_t A2D = mContainerFrame->PresContext()->AppUnitsPerDevPixel();
  MaskLayerUserData newData(aClip, aRoundedRectClipCount, A2D, mParameters);
  if (*userData == newData) {
    return maskLayer.forget();
  }

  gfx::Rect boundingRect = CalculateBounds(newData.mRoundedClipRects,
                                           newData.mAppUnitsPerDevPixel);
  boundingRect.Scale(mParameters.mXScale, mParameters.mYScale);

  uint32_t maxSize = mManager->GetMaxTextureSize();
  NS_ASSERTION(maxSize > 0, "Invalid max texture size");
#ifdef MOZ_GFX_OPTIMIZE_MOBILE
  // Make mask image width aligned to 4. See Bug 1245552.
  gfx::Size surfaceSize(std::min<gfx::Float>(GetAlignedStride<4>(NSToIntCeil(boundingRect.Width()), 1), maxSize),
                        std::min<gfx::Float>(boundingRect.Height(), maxSize));
#else
  gfx::Size surfaceSize(std::min<gfx::Float>(boundingRect.Width(), maxSize),
                        std::min<gfx::Float>(boundingRect.Height(), maxSize));
#endif

  // maskTransform is applied to the clip when it is painted into the mask (as a
  // component of imageTransform), and its inverse used when the mask is used for
  // masking.
  // It is the transform from the masked layer's space to mask space
  gfx::Matrix maskTransform =
    Matrix::Scaling(surfaceSize.width / boundingRect.Width(),
                    surfaceSize.height / boundingRect.Height());
  if (surfaceSize.IsEmpty()) {
    // Return early if we know that the size of this mask surface is empty.
    return nullptr;
  }

  gfx::Point p = boundingRect.TopLeft();
  maskTransform.PreTranslate(-p.x, -p.y);
  // imageTransform is only used when the clip is painted to the mask
  gfx::Matrix imageTransform = maskTransform;
  imageTransform.PreScale(mParameters.mXScale, mParameters.mYScale);

  nsAutoPtr<MaskLayerImageCache::MaskLayerImageKey> newKey(
    new MaskLayerImageCache::MaskLayerImageKey());

  // copy and transform the rounded rects
  for (uint32_t i = 0; i < newData.mRoundedClipRects.Length(); ++i) {
    newKey->mRoundedClipRects.AppendElement(
      MaskLayerImageCache::PixelRoundedRect(newData.mRoundedClipRects[i],
                                            mContainerFrame->PresContext()));
    newKey->mRoundedClipRects[i].ScaleAndTranslate(imageTransform);
  }
  newKey->mKnowsCompositor = mManager->AsKnowsCompositor();

  const MaskLayerImageCache::MaskLayerImageKey* lookupKey = newKey;

  // check to see if we can reuse a mask image
  RefPtr<ImageContainer> container =
    GetMaskLayerImageCache()->FindImageFor(&lookupKey);

  if (!container) {
    IntSize surfaceSizeInt(NSToIntCeil(surfaceSize.width),
                           NSToIntCeil(surfaceSize.height));
    // no existing mask image, so build a new one
    MaskImageData imageData(surfaceSizeInt, mManager);
    RefPtr<DrawTarget> dt = imageData.CreateDrawTarget();

    // fail if we can't get the right surface
    if (!dt || !dt->IsValid()) {
      NS_WARNING("Could not create DrawTarget for mask layer.");
      return nullptr;
    }

    RefPtr<gfxContext> context = gfxContext::CreateOrNull(dt);
    MOZ_ASSERT(context); // already checked the draw target above
    context->Multiply(ThebesMatrix(imageTransform));

    // paint the clipping rects with alpha to create the mask
    aClip.FillIntersectionOfRoundedRectClips(context,
                                             Color(1.f, 1.f, 1.f, 1.f),
                                             newData.mAppUnitsPerDevPixel,
                                             0,
                                             aRoundedRectClipCount);

    // build the image and container
    MOZ_ASSERT(aLayer->Manager() == mManager);
    container = imageData.CreateImageAndImageContainer();
    NS_ASSERTION(container, "Could not create image container for mask layer.");

    if (!container) {
      return nullptr;
    }

    GetMaskLayerImageCache()->PutImage(newKey.forget(), container);
  }

  maskLayer->SetContainer(container);

  maskTransform.Invert();
  Matrix4x4 matrix = Matrix4x4::From2D(maskTransform);
  matrix.PreTranslate(mParameters.mOffset.x, mParameters.mOffset.y, 0);
  maskLayer->SetBaseTransform(matrix);

  // save the details of the clip in user data
  *userData = Move(newData);
  userData->mImageKey.Reset(lookupKey);

  return maskLayer.forget();
}

} // namespace mozilla<|MERGE_RESOLUTION|>--- conflicted
+++ resolved
@@ -5922,24 +5922,6 @@
 
   nsPresContext* presCtx = aFrame->PresContext()->GetRootPresContext();
 
-<<<<<<< HEAD
-    for (uint32_t i = 0; i < array.Length(); i++) {
-      Layer* layer = DisplayItemData::AssertDisplayItemData(array.ElementAt(i))->mLayer;
-      ContainerLayer* container = layer ? layer->AsContainerLayer() : nullptr;
-      if (!container ||
-          !layer->Manager()->IsWidgetLayerManager()) {
-        continue;
-      }
-      for (Layer* l = container->GetFirstChild(); l; l = l->GetNextSibling()) {
-        PaintedDisplayItemLayerUserData* data =
-            static_cast<PaintedDisplayItemLayerUserData*>
-              (l->GetUserData(&gPaintedDisplayItemLayerUserData));
-        if (data) {
-          return PredictScaleForContent(aFrame, f, gfxSize(data->mXScale, data->mYScale));
-        }
-      }
-    }
-=======
   if (!presCtx) {
     presCtx = aFrame->PresContext();
     MOZ_ASSERT(presCtx);
@@ -5955,7 +5937,6 @@
   if (aFrame != root) {
     // aTransform is applied first, then the scale is applied to the result
     transform = nsLayoutUtils::GetTransformToAncestor(aFrame, root) * transform;
->>>>>>> 21981968
   }
 
   Matrix transform2d;
