--- conflicted
+++ resolved
@@ -53,7 +53,6 @@
 
 #include <algorithm>
 #include <functional>
-#include <list>
 
 using namespace mozilla::layers;
 using namespace mozilla::gfx;
@@ -963,7 +962,7 @@
                                         const ActiveScrolledRoot* aASR,
                                         const DisplayItemClipChain* aClipChain,
                                         const nsIntRect& aVisibleRect,
-                                        const bool aBackfaceHidden,
+                                        bool aBackfaceidden,
                                         NewPaintedLayerCallbackType aNewPaintedLayerCallback);
 
   /**
@@ -1351,14 +1350,12 @@
    * @param  aTopLeft              The offset between aAnimatedGeometryRoot and
    *                               the reference frame.
    */
-  PaintedLayerData* FillPaintedLayerData(PaintedLayerData* aData,
-                                         AnimatedGeometryRoot* aAnimatedGeometryRoot,
-                                         const ActiveScrolledRoot* aASR,
-                                         const DisplayItemClipChain* aClipChain,
-                                         const ActiveScrolledRoot* aScrollMetadataASR,
-                                         const nsPoint& aTopLeft,
-                                         const bool aBackfaceHidden,
-                                         const nsIFrame* aReferenceFrame);
+  PaintedLayerData NewPaintedLayerData(nsDisplayItem* aItem,
+                                       AnimatedGeometryRoot* aAnimatedGeometryRoot,
+                                       const ActiveScrolledRoot* aASR,
+                                       const DisplayItemClipChain* aClipChain,
+                                       const ActiveScrolledRoot* aScrollMetadataASR,
+                                       const nsPoint& aTopLeft);
 
   /* Build a mask layer to represent the clipping region. Will return null if
    * there is no clipping specified or a mask layer cannot be built.
@@ -2760,7 +2757,7 @@
 template<typename NewPaintedLayerCallbackType>
 PaintedLayerData*
 PaintedLayerDataNode::FindPaintedLayerFor(const nsIntRect& aVisibleRect,
-                                          const bool aBackfaceHidden,
+                                          bool aBackfaceHidden,
                                           const ActiveScrolledRoot* aASR,
                                           const DisplayItemClipChain* aClipChain,
                                           NewPaintedLayerCallbackType aNewPaintedLayerCallback)
@@ -2803,8 +2800,7 @@
       return lowestUsableLayer;
     }
   }
-
-  return aNewPaintedLayerCallback(mPaintedLayerDataStack.AppendElement());
+  return mPaintedLayerDataStack.AppendElement(aNewPaintedLayerCallback());
 }
 
 void
@@ -3615,24 +3611,23 @@
   mScaledMaybeHitRegionBounds = aState->ScaleToOutsidePixels(mMaybeHitRegion.GetBounds());
 }
 
-PaintedLayerData*
-ContainerState::FillPaintedLayerData(PaintedLayerData* aData,
-                                     AnimatedGeometryRoot* aAnimatedGeometryRoot,
-                                     const ActiveScrolledRoot* aASR,
-                                     const DisplayItemClipChain* aClipChain,
-                                     const ActiveScrolledRoot* aScrollMetadataASR,
-                                     const nsPoint& aTopLeft,
-                                     const bool aBackfaceHidden,
-                                     const nsIFrame* aReferenceFrame)
-{
-  aData->mAnimatedGeometryRoot = aAnimatedGeometryRoot;
-  aData->mASR = aASR;
-  aData->mClipChain = aClipChain;
-  aData->mAnimatedGeometryRootOffset = aTopLeft;
-  aData->mReferenceFrame = aReferenceFrame;
-  aData->mBackfaceHidden = aBackfaceHidden;
-
-  aData->mNewChildLayersIndex = mNewChildLayers.Length();
+PaintedLayerData
+ContainerState::NewPaintedLayerData(nsDisplayItem* aItem,
+                                    AnimatedGeometryRoot* aAnimatedGeometryRoot,
+                                    const ActiveScrolledRoot* aASR,
+                                    const DisplayItemClipChain* aClipChain,
+                                    const ActiveScrolledRoot* aScrollMetadataASR,
+                                    const nsPoint& aTopLeft)
+{
+  PaintedLayerData data;
+  data.mAnimatedGeometryRoot = aAnimatedGeometryRoot;
+  data.mASR = aASR;
+  data.mClipChain = aClipChain;
+  data.mAnimatedGeometryRootOffset = aTopLeft;
+  data.mReferenceFrame = aItem->ReferenceFrame();
+  data.mBackfaceHidden = aItem->Frame()->In3DContextAndBackfaceIsHidden();
+
+  data.mNewChildLayersIndex = mNewChildLayers.Length();
   NewLayerEntry* newLayerEntry = mNewChildLayers.AppendElement();
   newLayerEntry->mAnimatedGeometryRoot = aAnimatedGeometryRoot;
   newLayerEntry->mASR = aASR;
@@ -3644,7 +3639,7 @@
   // Allocate another entry for this layer's optimization to ColorLayer/ImageLayer
   mNewChildLayers.AppendElement();
 
-  return aData;
+  return data;
 }
 
 #ifdef MOZ_DUMP_PAINTING
@@ -4452,26 +4447,13 @@
        */
       mLayerBuilder->AddLayerDisplayItem(ownLayer, item, layerState, nullptr);
     } else {
-      const nsIFrame* referenceFrame = item->ReferenceFrame();
-      const bool backfaceHidden = item->In3DContextAndBackfaceIsHidden();
-
       PaintedLayerData* paintedLayerData =
-        mPaintedLayerDataTree.FindPaintedLayerFor(animatedGeometryRoot, itemASR,
-                                                  layerClipChain,
+        mPaintedLayerDataTree.FindPaintedLayerFor(animatedGeometryRoot, itemASR, layerClipChain,
                                                   itemVisibleRect,
-<<<<<<< HEAD
-                                                  backfaceHidden,
-                                                  [&](PaintedLayerData* aData) {
-          return FillPaintedLayerData(aData, animatedGeometryRoot,
-                                      itemASR, layerClipChain,
-                                      scrollMetadataASR, aTopLeft,
-                                      backfaceHidden, referenceFrame);
-=======
                                                   item->Frame()->In3DContextAndBackfaceIsHidden(),
                                                   [&]() {
           return NewPaintedLayerData(item, animatedGeometryRoot, itemASR, layerClipChain, scrollMetadataASR,
                                      topLeft);
->>>>>>> 9224f75a
         });
 
       if (itemType == DisplayItemType::TYPE_LAYER_EVENT_REGIONS) {
