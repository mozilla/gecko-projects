/* -*- Mode: C++; tab-width: 20; indent-tabs-mode: nil; c-basic-offset: 2 -*-
 * This Source Code Form is subject to the terms of the Mozilla Public
 * License, v. 2.0. If a copy of the MPL was not distributed with this
 * file, You can obtain one at http://mozilla.org/MPL/2.0/. */

#include "mozilla/DebugOnly.h"

#include "FrameLayerBuilder.h"

#include "gfxContext.h"
#include "mozilla/LookAndFeel.h"
#include "mozilla/Maybe.h"
#include "mozilla/dom/ProfileTimelineMarkerBinding.h"
#include "mozilla/gfx/Matrix.h"
#include "ActiveLayerTracker.h"
#include "BasicLayers.h"
#include "ImageContainer.h"
#include "ImageLayers.h"
#include "LayerTreeInvalidation.h"
#include "Layers.h"
#include "LayerUserData.h"
#include "MaskLayerImageCache.h"
#include "UnitTransforms.h"
#include "Units.h"
#include "gfx2DGlue.h"
#include "gfxEnv.h"
#include "gfxUtils.h"
#include "nsAutoPtr.h"
#include "nsAnimationManager.h"
#include "nsDisplayList.h"
#include "nsDocShell.h"
#include "nsIScrollableFrame.h"
#include "nsImageFrame.h"
#include "nsLayoutUtils.h"
#include "nsPresContext.h"
#include "nsPrintfCString.h"
#include "nsSVGIntegrationUtils.h"
#include "nsTransitionManager.h"
#include "mozilla/LayerTimelineMarker.h"

#include "mozilla/EffectCompositor.h"
#include "mozilla/Move.h"
#include "mozilla/ReverseIterator.h"
#include "mozilla/gfx/2D.h"
#include "mozilla/gfx/Tools.h"
#include "mozilla/layers/ShadowLayers.h"
#include "mozilla/layers/TextureClient.h"
#include "mozilla/layers/TextureWrapperImage.h"
#include "mozilla/Unused.h"
#include "GeckoProfiler.h"
#include "LayersLogging.h"
#include "gfxPrefs.h"

#include <algorithm>
#include <functional>
#include <list>

using namespace mozilla::layers;
using namespace mozilla::gfx;

namespace mozilla {

class PaintedDisplayItemLayerUserData;

static nsTHashtable<nsPtrHashKey<DisplayItemData>>* sAliveDisplayItemDatas;

/**
 * The address of gPaintedDisplayItemLayerUserData is used as the user
 * data key for PaintedLayers created by FrameLayerBuilder.
 * It identifies PaintedLayers used to draw non-layer content, which are
 * therefore eligible for recycling. We want display items to be able to
 * create their own dedicated PaintedLayers in BuildLayer, if necessary,
 * and we wouldn't want to accidentally recycle those.
 * The user data is a PaintedDisplayItemLayerUserData.
 */
uint8_t gPaintedDisplayItemLayerUserData;
/**
 * The address of gColorLayerUserData is used as the user
 * data key for ColorLayers created by FrameLayerBuilder.
 * The user data is null.
 */
uint8_t gColorLayerUserData;
/**
 * The address of gImageLayerUserData is used as the user
 * data key for ImageLayers created by FrameLayerBuilder.
 * The user data is null.
 */
uint8_t gImageLayerUserData;
/**
 * The address of gLayerManagerUserData is used as the user
 * data key for retained LayerManagers managed by FrameLayerBuilder.
 * The user data is a LayerManagerData.
 */
uint8_t gLayerManagerUserData;
/**
 * The address of gMaskLayerUserData is used as the user
 * data key for mask layers managed by FrameLayerBuilder.
 * The user data is a MaskLayerUserData.
 */
uint8_t gMaskLayerUserData;
/**
 * The address of gCSSMaskLayerUserData is used as the user
 * data key for mask layers of css masking managed by FrameLayerBuilder.
 * The user data is a CSSMaskLayerUserData.
 */
uint8_t gCSSMaskLayerUserData;

// a global cache of image containers used for mask layers
static MaskLayerImageCache* gMaskLayerImageCache = nullptr;

static inline MaskLayerImageCache* GetMaskLayerImageCache()
{
  if (!gMaskLayerImageCache) {
    gMaskLayerImageCache = new MaskLayerImageCache();
  }

  return gMaskLayerImageCache;
}

FrameLayerBuilder::FrameLayerBuilder()
  : mRetainingManager(nullptr)
  , mContainingPaintedLayer(nullptr)
  , mInactiveLayerClip(nullptr)
  , mDetectedDOMModification(false)
  , mInvalidateAllLayers(false)
  , mInLayerTreeCompressionMode(false)
  , mContainerLayerGeneration(0)
  , mMaxContainerLayerGeneration(0)
{
  MOZ_COUNT_CTOR(FrameLayerBuilder);
}

FrameLayerBuilder::~FrameLayerBuilder()
{
  GetMaskLayerImageCache()->Sweep();
  MOZ_COUNT_DTOR(FrameLayerBuilder);
}

DisplayItemData::DisplayItemData(LayerManagerData* aParent, uint32_t aKey,
                                 Layer* aLayer, nsIFrame* aFrame)

  : mRefCnt(0)
  , mParent(aParent)
  , mLayer(aLayer)
  , mDisplayItemKey(aKey)
  , mItem(nullptr)
  , mUsed(true)
  , mIsInvalid(false)
{
  MOZ_COUNT_CTOR(DisplayItemData);

  if (!sAliveDisplayItemDatas) {
    sAliveDisplayItemDatas = new nsTHashtable<nsPtrHashKey<DisplayItemData>>();
  }
  MOZ_RELEASE_ASSERT(!sAliveDisplayItemDatas->Contains(this));
  sAliveDisplayItemDatas->PutEntry(this);

  MOZ_RELEASE_ASSERT(mLayer);
  if (aFrame) {
    AddFrame(aFrame);
  }

}

void
DisplayItemData::AddFrame(nsIFrame* aFrame)
{
  MOZ_RELEASE_ASSERT(mLayer);
  mFrameList.AppendElement(aFrame);

  SmallPointerArray<DisplayItemData>& array = aFrame->DisplayItemData();
  array.AppendElement(this);
}

void
DisplayItemData::RemoveFrame(nsIFrame* aFrame)
{
  MOZ_RELEASE_ASSERT(mLayer);
  bool result = mFrameList.RemoveElement(aFrame);
  MOZ_RELEASE_ASSERT(result, "Can't remove a frame that wasn't added!");

  SmallPointerArray<DisplayItemData>& array = aFrame->DisplayItemData();
  array.RemoveElement(this);
}

void
DisplayItemData::EndUpdate()
{
  MOZ_RELEASE_ASSERT(mLayer);
  MOZ_ASSERT(!mItem);
  mIsInvalid = false;
  mUsed = false;
}

void
DisplayItemData::EndUpdate(nsAutoPtr<nsDisplayItemGeometry> aGeometry)
{
  MOZ_RELEASE_ASSERT(mLayer);
  MOZ_ASSERT(mItem);
  MOZ_ASSERT(mGeometry || aGeometry);

  if (aGeometry) {
    mGeometry = aGeometry;
  }
  mClip = mItem->GetClip();
  mChangedFrameInvalidations.SetEmpty();

  mItem = nullptr;
  EndUpdate();
}

void
DisplayItemData::BeginUpdate(Layer* aLayer, LayerState aState,
                             uint32_t aContainerLayerGeneration,
                             nsDisplayItem* aItem /* = nullptr */)
{
  MOZ_RELEASE_ASSERT(mLayer);
  MOZ_RELEASE_ASSERT(aLayer);
  mLayer = aLayer;
  mOptLayer = nullptr;
  mInactiveManager = nullptr;
  mLayerState = aState;
  mContainerLayerGeneration = aContainerLayerGeneration;
  mUsed = true;

  if (aLayer->AsPaintedLayer()) {
    mItem = aItem;
  }

  if (!aItem) {
    return;
  }

  // We avoid adding or removing element unnecessarily
  // since we have to modify userdata each time
  AutoTArray<nsIFrame*, 4> copy(mFrameList);
  if (!copy.RemoveElement(aItem->Frame())) {
    AddFrame(aItem->Frame());
    mChangedFrameInvalidations.Or(mChangedFrameInvalidations,
                                  aItem->Frame()->GetVisualOverflowRect());
  }

  AutoTArray<nsIFrame*,4> mergedFrames;
  aItem->GetMergedFrames(&mergedFrames);
  for (uint32_t i = 0; i < mergedFrames.Length(); ++i) {
    if (!copy.RemoveElement(mergedFrames[i])) {
      AddFrame(mergedFrames[i]);
      mChangedFrameInvalidations.Or(mChangedFrameInvalidations,
                                    mergedFrames[i]->GetVisualOverflowRect());
    }
  }

  for (uint32_t i = 0; i < copy.Length(); i++) {
    RemoveFrame(copy[i]);
    mChangedFrameInvalidations.Or(mChangedFrameInvalidations,
                                  copy[i]->GetVisualOverflowRect());
  }
}

static const nsIFrame* sDestroyedFrame = nullptr;
DisplayItemData::~DisplayItemData()
{
  MOZ_COUNT_DTOR(DisplayItemData);
  MOZ_RELEASE_ASSERT(mLayer);
  for (uint32_t i = 0; i < mFrameList.Length(); i++) {
    nsIFrame* frame = mFrameList[i];
    if (frame == sDestroyedFrame) {
      continue;
    }
    SmallPointerArray<DisplayItemData>& array = frame->DisplayItemData();
    array.RemoveElement(this);
  }

  MOZ_RELEASE_ASSERT(sAliveDisplayItemDatas);
  nsPtrHashKey<mozilla::DisplayItemData>* entry
    = sAliveDisplayItemDatas->GetEntry(this);
  MOZ_RELEASE_ASSERT(entry);

  sAliveDisplayItemDatas->RemoveEntry(entry);

  if (sAliveDisplayItemDatas->Count() == 0) {
    delete sAliveDisplayItemDatas;
    sAliveDisplayItemDatas = nullptr;
  }
}

void
DisplayItemData::ClearAnimationCompositorState()
{
  if (mDisplayItemKey != static_cast<uint32_t>(DisplayItemType::TYPE_TRANSFORM) &&
      mDisplayItemKey != static_cast<uint32_t>(DisplayItemType::TYPE_OPACITY)) {
    return;
  }

  for (nsIFrame* frame : mFrameList) {
    nsCSSPropertyID prop = mDisplayItemKey == static_cast<uint32_t>(DisplayItemType::TYPE_TRANSFORM) ?
      eCSSProperty_transform : eCSSProperty_opacity;
    EffectCompositor::ClearIsRunningOnCompositor(frame, prop);
  }
}

const nsRegion&
DisplayItemData::GetChangedFrameInvalidations()
{
  return mChangedFrameInvalidations;
}

DisplayItemData*
DisplayItemData::AssertDisplayItemData(DisplayItemData* aData)
{
  MOZ_RELEASE_ASSERT(aData);
  MOZ_RELEASE_ASSERT(sAliveDisplayItemDatas && sAliveDisplayItemDatas->Contains(aData));
  MOZ_RELEASE_ASSERT(aData->mLayer);
  return aData;
}

/**
 * This is the userdata we associate with a layer manager.
 */
class LayerManagerData : public LayerUserData {
public:
  explicit LayerManagerData(LayerManager *aManager)
    : mLayerManager(aManager)
#ifdef DEBUG_DISPLAY_ITEM_DATA
    , mParent(nullptr)
#endif
    , mInvalidateAllLayers(false)
  {
    MOZ_COUNT_CTOR(LayerManagerData);
  }
  ~LayerManagerData() {
    MOZ_COUNT_DTOR(LayerManagerData);
  }

#ifdef DEBUG_DISPLAY_ITEM_DATA
  void Dump(const char *aPrefix = "") {
    printf_stderr("%sLayerManagerData %p\n", aPrefix, this);

    for (auto iter = mDisplayItems.Iter(); !iter.Done(); iter.Next()) {
      FrameLayerBuilder::DisplayItemData* data = iter.Get()->GetKey();

      nsAutoCString prefix;
      prefix += aPrefix;
      prefix += "  ";

      const char* layerState;
      switch (data->mLayerState) {
      case LAYER_NONE:
        layerState = "LAYER_NONE"; break;
      case LAYER_INACTIVE:
        layerState = "LAYER_INACTIVE"; break;
      case LAYER_ACTIVE:
        layerState = "LAYER_ACTIVE"; break;
      case LAYER_ACTIVE_FORCE:
        layerState = "LAYER_ACTIVE_FORCE"; break;
      case LAYER_ACTIVE_EMPTY:
        layerState = "LAYER_ACTIVE_EMPTY"; break;
      case LAYER_SVG_EFFECTS:
        layerState = "LAYER_SVG_EFFECTS"; break;
      }
      uint32_t mask = (1 << TYPE_BITS) - 1;

      nsAutoCString str;
      str += prefix;
      str += nsPrintfCString("Frame %p ", data->mFrameList[0]);
      str += nsDisplayItem::DisplayItemTypeName(static_cast<nsDisplayItem::Type>(data->mDisplayItemKey & mask));
      if ((data->mDisplayItemKey >> TYPE_BITS)) {
        str += nsPrintfCString("(%i)", data->mDisplayItemKey >> TYPE_BITS);
      }
      str += nsPrintfCString(", %s, Layer %p", layerState, data->mLayer.get());
      if (data->mOptLayer) {
        str += nsPrintfCString(", OptLayer %p", data->mOptLayer.get());
      }
      if (data->mInactiveManager) {
        str += nsPrintfCString(", InactiveLayerManager %p", data->mInactiveManager.get());
      }
      str += "\n";

      printf_stderr("%s", str.get());

      if (data->mInactiveManager) {
        prefix += "  ";
        printf_stderr("%sDumping inactive layer info:\n", prefix.get());
        LayerManagerData* lmd = static_cast<LayerManagerData*>
          (data->mInactiveManager->GetUserData(&gLayerManagerUserData));
        lmd->Dump(prefix.get());
      }
    }
  }
#endif

  /**
   * Tracks which frames have layers associated with them.
   */
  LayerManager *mLayerManager;
#ifdef DEBUG_DISPLAY_ITEM_DATA
  LayerManagerData *mParent;
#endif
  nsTHashtable<nsRefPtrHashKey<DisplayItemData> > mDisplayItems;
  bool mInvalidateAllLayers;
};

/* static */ void
FrameLayerBuilder::DestroyDisplayItemDataFor(nsIFrame* aFrame)
{
  RemoveFrameFromLayerManager(aFrame, aFrame->DisplayItemData());
  aFrame->DisplayItemData().Clear();
}

struct AssignedDisplayItem
{
  AssignedDisplayItem(nsDisplayItem* aItem,
                      const DisplayItemClip& aClip,
                      LayerState aLayerState)
    : mItem(aItem)
    , mClip(aClip)
    , mLayerState(aLayerState)
  {}

  nsDisplayItem* mItem;
  DisplayItemClip mClip;
  LayerState mLayerState;
};

/**
 * We keep a stack of these to represent the PaintedLayers that are
 * currently available to have display items added to.
 * We use a stack here because as much as possible we want to
 * assign display items to existing PaintedLayers, and to the lowest
 * PaintedLayer in z-order. This reduces the number of layers and
 * makes it more likely a display item will be rendered to an opaque
 * layer, giving us the best chance of getting subpixel AA.
 */
class PaintedLayerData {
public:
  PaintedLayerData() :
    mAnimatedGeometryRoot(nullptr),
    mASR(nullptr),
    mReferenceFrame(nullptr),
    mLayer(nullptr),
    mSolidColor(NS_RGBA(0, 0, 0, 0)),
    mIsSolidColorInVisibleRegion(false),
    mFontSmoothingBackgroundColor(NS_RGBA(0,0,0,0)),
    mNeedComponentAlpha(false),
    mForceTransparentSurface(false),
    mHideAllLayersBelow(false),
    mOpaqueForAnimatedGeometryRootParent(false),
    mDisableFlattening(false),
    mBackfaceHidden(false),
    mShouldPaintOnContentSide(false),
    mImage(nullptr),
    mCommonClipCount(-1),
    mNewChildLayersIndex(-1)
  {}

#ifdef MOZ_DUMP_PAINTING
  /**
   * Keep track of important decisions for debugging.
   */
  nsCString mLog;

  #define FLB_LOG_PAINTED_LAYER_DECISION(pld, ...) \
          if (gfxPrefs::LayersDumpDecision()) { \
            pld->mLog.AppendPrintf("\t\t\t\t"); \
            pld->mLog.AppendPrintf(__VA_ARGS__); \
          }
#else
  #define FLB_LOG_PAINTED_LAYER_DECISION(...)
#endif

  /**
   * Record that an item has been added to the PaintedLayer, so we
   * need to update our regions.
   * @param aVisibleRect the area of the item that's visible
   * @param aSolidColor if non-null, the visible area of the item is
   * a constant color given by *aSolidColor
   */
  void Accumulate(ContainerState* aState,
                  nsDisplayItem* aItem,
                  const nsIntRect& aVisibleRect,
                  const DisplayItemClip& aClip,
                  LayerState aLayerState,
<<<<<<< HEAD
                  nsDisplayList* aList);
=======
                  nsDisplayList *aList);
>>>>>>> 63267249
  AnimatedGeometryRoot* GetAnimatedGeometryRoot() { return mAnimatedGeometryRoot; }

  /**
   * A region including the horizontal pan, vertical pan, and no action regions.
   */
  nsRegion CombinedTouchActionRegion();

  /**
   * Add the given hit regions to the hit regions to the hit retions for this
   * PaintedLayer.
   */
  void AccumulateEventRegions(ContainerState* aState, nsDisplayLayerEventRegions* aEventRegions);

  /**
   * If this represents only a nsDisplayImage, and the image type supports being
   * optimized to an ImageLayer, returns true.
   */
  bool CanOptimizeToImageLayer(nsDisplayListBuilder* aBuilder);

  /**
   * If this represents only a nsDisplayImage, and the image type supports being
   * optimized to an ImageLayer, returns an ImageContainer for the underlying
   * image if one is available.
   */
  already_AddRefed<ImageContainer> GetContainerForImageLayer(nsDisplayListBuilder* aBuilder);

  bool VisibleAboveRegionIntersects(const nsIntRegion& aRegion) const
  { return !mVisibleAboveRegion.Intersect(aRegion).IsEmpty(); }
  bool VisibleRegionIntersects(const nsIntRegion& aRegion) const
  { return !mVisibleRegion.Intersect(aRegion).IsEmpty(); }

  /**
   * The region of visible content in the layer, relative to the
   * container layer (which is at the snapped top-left of the display
   * list reference frame).
   */
  nsIntRegion  mVisibleRegion;
  /**
   * The region of visible content in the layer that is opaque.
   * Same coordinate system as mVisibleRegion.
   */
  nsIntRegion  mOpaqueRegion;
  /**
   * The definitely-hit region for this PaintedLayer.
   */
  nsRegion  mHitRegion;
  /**
   * The maybe-hit region for this PaintedLayer.
   */
  nsRegion  mMaybeHitRegion;
  /**
   * The dispatch-to-content hit region for this PaintedLayer.
   */
  nsRegion  mDispatchToContentHitRegion;
  /**
   * The region for this PaintedLayer that is sensitive to events
   * but disallows panning and zooming. This is an approximation
   * and any deviation from the true region will be part of the
   * mDispatchToContentHitRegion.
   */
  nsRegion mNoActionRegion;
  /**
   * The region for this PaintedLayer that is sensitive to events and
   * allows horizontal panning but not zooming. This is an approximation
   * and any deviation from the true region will be part of the
   * mDispatchToContentHitRegion.
   */
  nsRegion mHorizontalPanRegion;
  /**
   * The region for this PaintedLayer that is sensitive to events and
   * allows vertical panning but not zooming. This is an approximation
   * and any deviation from the true region will be part of the
   * mDispatchToContentHitRegion.
   */
  nsRegion mVerticalPanRegion;
  /**
   * Scaled versions of the bounds of mHitRegion and mMaybeHitRegion.
   * We store these because FindPaintedLayerFor() needs to consume them
   * in this form, and it's a hot code path so we don't want to scale
   * them inside that function.
   */
  nsIntRect mScaledHitRegionBounds;
  nsIntRect mScaledMaybeHitRegionBounds;
  /**
   * The "active scrolled root" for all content in the layer. Must
   * be non-null; all content in a PaintedLayer must have the same
   * active scrolled root.
   */
  AnimatedGeometryRoot* mAnimatedGeometryRoot;
  const ActiveScrolledRoot* mASR;
  /**
   * The chain of clips that should apply to this layer.
   */
  const DisplayItemClipChain* mClipChain;
  /**
   * The offset between mAnimatedGeometryRoot and the reference frame.
   */
  nsPoint mAnimatedGeometryRootOffset;
  /**
   * If non-null, the frame from which we'll extract "fixed positioning"
   * metadata for this layer. This can be a position:fixed frame or a viewport
   * frame; the latter case is used for background-attachment:fixed content.
   */
  const nsIFrame* mReferenceFrame;
  PaintedLayer* mLayer;
  /**
   * If mIsSolidColorInVisibleRegion is true, this is the color of the visible
   * region.
   */
  nscolor      mSolidColor;
  /**
   * True if every pixel in mVisibleRegion will have color mSolidColor.
   */
  bool mIsSolidColorInVisibleRegion;
  /**
   * The target background color for smoothing fonts that are drawn on top of
   * transparent parts of the layer.
   */
  nscolor mFontSmoothingBackgroundColor;
  /**
   * True if there is any text visible in the layer that's over
   * transparent pixels in the layer.
   */
  bool mNeedComponentAlpha;
  /**
   * Set if the layer should be treated as transparent, even if its entire
   * area is covered by opaque display items. For example, this needs to
   * be set if something is going to "punch holes" in the layer by clearing
   * part of its surface.
   */
  bool mForceTransparentSurface;
  /**
   * Set if all layers below this PaintedLayer should be hidden.
   */
  bool mHideAllLayersBelow;
  /**
   * Set if the opaque region for this layer can be applied to the parent
   * animated geometry root of this layer's animated geometry root.
   * We set this when a PaintedLayer's animated geometry root is a scrollframe
   * and the PaintedLayer completely fills the displayport of the scrollframe.
   */
  bool mOpaqueForAnimatedGeometryRootParent;
  /**
   * Set if there is content in the layer that must avoid being flattened.
   */
  bool mDisableFlattening;
  /**
   * Set if the backface of this region is hidden to the user.
   * Content that backface is hidden should not be draw on the layer
   * with visible backface.
   */
  bool mBackfaceHidden;
  /**
   * Set if it is better to render this layer on the content process, for
   * example if it contains native theme widgets.
   */
  bool mShouldPaintOnContentSide;
  /**
   * Stores the pointer to the nsDisplayImage if we want to
   * convert this to an ImageLayer.
   */
  nsDisplayImageContainer* mImage;
  /**
   * Stores the clip that we need to apply to the image or, if there is no
   * image, a clip for SOME item in the layer. There is no guarantee which
   * item's clip will be stored here and mItemClip should not be used to clip
   * the whole layer - only some part of the clip should be used, as determined
   * by PaintedDisplayItemLayerUserData::GetCommonClipCount() - which may even be
   * no part at all.
   */
  DisplayItemClip mItemClip;
  /**
   * The first mCommonClipCount rounded rectangle clips are identical for
   * all items in the layer.
   * -1 if there are no items in the layer; must be >=0 by the time that this
   * data is popped from the stack.
   */
  int32_t mCommonClipCount;
  /**
   * Index of this layer in mNewChildLayers.
   */
  int32_t mNewChildLayersIndex;
  /*
   * Updates mCommonClipCount by checking for rounded rect clips in common
   * between the clip on a new item (aCurrentClip) and the common clips
   * on items already in the layer (the first mCommonClipCount rounded rects
   * in mItemClip).
   */
  void UpdateCommonClipCount(const DisplayItemClip& aCurrentClip);
  /**
   * The region of visible content above the layer and below the
   * next PaintedLayerData currently in the stack, if any.
   * This is a conservative approximation: it contains the true region.
   */
  nsIntRegion mVisibleAboveRegion;
  /**
   * All the display items that have been assigned to this painted layer.
   * These items get added by Accumulate().
   */
  nsTArray<AssignedDisplayItem> mAssignedDisplayItems;

};

struct NewLayerEntry {
  NewLayerEntry()
    : mAnimatedGeometryRoot(nullptr)
    , mASR(nullptr)
    , mClipChain(nullptr)
    , mScrollMetadataASR(nullptr)
    , mLayerContentsVisibleRect(0, 0, -1, -1)
    , mLayerState(LAYER_INACTIVE)
    , mHideAllLayersBelow(false)
    , mOpaqueForAnimatedGeometryRootParent(false)
    , mPropagateComponentAlphaFlattening(true)
    , mUntransformedVisibleRegion(false)
    , mIsFixedToRootScrollFrame(false)
  {}
  // mLayer is null if the previous entry is for a PaintedLayer that hasn't
  // been optimized to some other form (yet).
  RefPtr<Layer> mLayer;
  AnimatedGeometryRoot* mAnimatedGeometryRoot;
  const ActiveScrolledRoot* mASR;
  const DisplayItemClipChain* mClipChain;
  const ActiveScrolledRoot* mScrollMetadataASR;
  // If non-null, this ScrollMetadata is set to the be the first ScrollMetadata
  // on the layer.
  UniquePtr<ScrollMetadata> mBaseScrollMetadata;
  // The following are only used for retained layers (for occlusion
  // culling of those layers). These regions are all relative to the
  // container reference frame.
  nsIntRegion mVisibleRegion;
  nsIntRegion mOpaqueRegion;
  // This rect is in the layer's own coordinate space. The computed visible
  // region for the layer cannot extend beyond this rect.
  nsIntRect mLayerContentsVisibleRect;
  LayerState mLayerState;
  bool mHideAllLayersBelow;
  // When mOpaqueForAnimatedGeometryRootParent is true, the opaque region of
  // this layer is opaque in the same position even subject to the animation of
  // geometry of mAnimatedGeometryRoot. For example when mAnimatedGeometryRoot
  // is a scrolled frame and the scrolled content is opaque everywhere in the
  // displayport, we can set this flag.
  // When this flag is set, we can treat this opaque region as covering
  // content whose animated geometry root is the animated geometry root for
  // mAnimatedGeometryRoot->GetParent().
  bool mOpaqueForAnimatedGeometryRootParent;

  // If true, then the content flags for this layer should contribute
  // to our decision to flatten component alpha layers, false otherwise.
  bool mPropagateComponentAlphaFlattening;
  // mVisibleRegion is relative to the associated frame before
  // transform.
  bool mUntransformedVisibleRegion;
  bool mIsFixedToRootScrollFrame;
};

class PaintedLayerDataTree;

/**
 * This is tree node type for PaintedLayerDataTree.
 * Each node corresponds to a different animated geometry root, and contains
 * a stack of PaintedLayerDatas, in bottom-to-top order.
 * There is at most one node per animated geometry root. The ancestor and
 * descendant relations in PaintedLayerDataTree tree mirror those in the frame
 * tree.
 * Each node can have clip that describes the potential extents that items in
 * this node can cover. If mHasClip is false, it means that the node's contents
 * can move anywhere.
 * Testing against the clip instead of the node's actual contents has the
 * advantage that the node's contents can move or animate without affecting
 * content in other nodes. So we don't need to re-layerize during animations
 * (sync or async), and during async animations everything is guaranteed to
 * look correct.
 * The contents of a node's PaintedLayerData stack all share the node's
 * animated geometry root. The child nodes are on top of the PaintedLayerData
 * stack, in z-order, and the clip rects of the child nodes are allowed to
 * intersect with the visible region or visible above region of their parent
 * node's PaintedLayerDatas.
 */
class PaintedLayerDataNode {
public:
  PaintedLayerDataNode(PaintedLayerDataTree& aTree,
                       PaintedLayerDataNode* aParent,
                       AnimatedGeometryRoot* aAnimatedGeometryRoot);
  ~PaintedLayerDataNode();

  AnimatedGeometryRoot* GetAnimatedGeometryRoot() const { return mAnimatedGeometryRoot; }

  /**
   * Whether this node's contents can potentially intersect aRect.
   * aRect is in our tree's ContainerState's coordinate space.
   */
  bool Intersects(const nsIntRect& aRect) const
    { return !mHasClip || mClipRect.Intersects(aRect); }

  /**
   * Create a PaintedLayerDataNode for aAnimatedGeometryRoot, add it to our
   * children, and return it.
   */
  PaintedLayerDataNode* AddChildNodeFor(AnimatedGeometryRoot* aAnimatedGeometryRoot);

  /**
   * Find a PaintedLayerData in our mPaintedLayerDataStack that aItem can be
   * added to. Creates a new PaintedLayerData by calling
   * aNewPaintedLayerCallback if necessary.
   */
  template<typename NewPaintedLayerCallbackType>
  PaintedLayerData* FindPaintedLayerFor(const nsIntRect& aVisibleRect,
                                        bool aBackfaceHidden,
                                        const ActiveScrolledRoot* aASR,
                                        const DisplayItemClipChain* aClipChain,
                                        NewPaintedLayerCallbackType aNewPaintedLayerCallback);

  /**
   * Find an opaque background color for aRegion. Pulls a color from the parent
   * geometry root if appropriate, but only if that color is present underneath
   * the whole clip of this node, so that this node's contents can animate or
   * move (possibly async) without having to change the background color.
   * @param aUnderIndex Searching will start in mPaintedLayerDataStack right
   *                    below aUnderIndex.
   */
  enum { ABOVE_TOP = -1 };
  nscolor FindOpaqueBackgroundColor(const nsIntRegion& aRegion,
                                    int32_t aUnderIndex = ABOVE_TOP) const;
  /**
   * Same as FindOpaqueBackgroundColor, but only returns a color if absolutely
   * nothing is in between, so that it can be used for a layer that can move
   * anywhere inside our clip.
   */
  nscolor FindOpaqueBackgroundColorCoveringEverything() const;

  /**
   * Adds aRect to this node's top PaintedLayerData's mVisibleAboveRegion,
   * or mVisibleAboveBackgroundRegion if mPaintedLayerDataStack is empty.
   */
  void AddToVisibleAboveRegion(const nsIntRect& aRect);
  /**
   * Call this if all of our existing content can potentially be covered, so
   * nothing can merge with it and all new content needs to create new items
   * on top. This will finish all of our children and pop our whole
   * mPaintedLayerDataStack.
   */
  void SetAllDrawingAbove();

  /**
   * Finish this node: Finish all children, finish our PaintedLayer contents,
   * and (if requested) adjust our parent's visible above region to include
   * our clip.
   */
  void Finish(bool aParentNeedsAccurateVisibleAboveRegion);

  /**
   * Finish any children that intersect aRect.
   */
  void FinishChildrenIntersecting(const nsIntRect& aRect);

  /**
   * Finish all children.
   */
  void FinishAllChildren() { FinishAllChildren(true); }

protected:
  /**
   * Finish the topmost item in mPaintedLayerDataStack and pop it from the
   * stack.
   */
  void PopPaintedLayerData();
  /**
   * Finish all items in mPaintedLayerDataStack and clear the stack.
   */
  void PopAllPaintedLayerData();
  /**
   * Finish all of our child nodes, but don't touch mPaintedLayerDataStack.
   */
  void FinishAllChildren(bool aThisNodeNeedsAccurateVisibleAboveRegion);
  /**
   * Pass off opaque background color searching to our parent node, if we have
   * one.
   */
  nscolor FindOpaqueBackgroundColorInParentNode() const;

  PaintedLayerDataTree& mTree;
  PaintedLayerDataNode* mParent;
  AnimatedGeometryRoot* mAnimatedGeometryRoot;

  /**
   * Our contents: a PaintedLayerData stack and our child nodes.
   */
  nsTArray<PaintedLayerData> mPaintedLayerDataStack;

  /**
   * UniquePtr is used here in the sense of "unique ownership", i.e. there is
   * only one owner. Not in the sense of "this is the only pointer to the
   * node": There are two other, non-owning, pointers to our child nodes: The
   * node's respective children point to their parent node with their mParent
   * pointer, and the tree keeps a map of animated geometry root to node in its
   * mNodes member. These outside pointers are the reason that mChildren isn't
   * just an nsTArray<PaintedLayerDataNode> (since the pointers would become
   * invalid whenever the array expands its capacity).
   */
  nsTArray<UniquePtr<PaintedLayerDataNode>> mChildren;

  /**
   * The region that's covered between our "background" and the bottom of
   * mPaintedLayerDataStack. This is used to indicate whether we can pull
   * a background color from our parent node. If mVisibleAboveBackgroundRegion
   * should be considered infinite, mAllDrawingAboveBackground will be true and
   * the value of mVisibleAboveBackgroundRegion will be meaningless.
   */
  nsIntRegion mVisibleAboveBackgroundRegion;

  /**
   * Our clip, if we have any. If not, that means we can move anywhere, and
   * mHasClip will be false and mClipRect will be meaningless.
   */
  nsIntRect mClipRect;
  bool mHasClip;

  /**
   * Whether mVisibleAboveBackgroundRegion should be considered infinite.
   */
  bool mAllDrawingAboveBackground;
};

class ContainerState;

/**
 * A tree of PaintedLayerDataNodes. At any point in time, the tree only
 * contains nodes for animated geometry roots that new items can potentially
 * merge into. Any time content is added on top that overlaps existing things
 * in such a way that we no longer want to merge new items with some existing
 * content, that existing content gets "finished".
 * The public-facing methods of this class are FindPaintedLayerFor,
 * AddingOwnLayer, and Finish. The other public methods are for
 * PaintedLayerDataNode.
 * The tree calls out to its containing ContainerState for some things.
 * All coordinates / rects in the tree or the tree nodes are in the
 * ContainerState's coordinate space, i.e. relative to the reference frame and
 * in layer pixels.
 * The clip rects of sibling nodes never overlap. This is ensured by finishing
 * existing nodes before adding new ones, if this property were to be violated.
 * The root tree node doesn't get finished until the ContainerState is
 * finished.
 * The tree's root node is always the root reference frame of the builder. We
 * don't stop at the container state's mContainerAnimatedGeometryRoot because
 * some of our contents can have animated geometry roots that are not
 * descendants of the container's animated geometry root. Every animated
 * geometry root we encounter for our contents needs to have a defined place in
 * the tree.
 */
class PaintedLayerDataTree {
public:
  PaintedLayerDataTree(ContainerState& aContainerState,
                       nscolor& aBackgroundColor)
    : mContainerState(aContainerState)
    , mContainerUniformBackgroundColor(aBackgroundColor)
  {}

  ~PaintedLayerDataTree()
  {
    MOZ_ASSERT(!mRoot);
    MOZ_ASSERT(mNodes.Count() == 0);
  }

  /**
   * Notify our contents that some non-PaintedLayer content has been added.
   * *aRect needs to be a rectangle that doesn't move with respect to
   * aAnimatedGeometryRoot and that contains the added item.
   * If aRect is null, the extents will be considered infinite.
   * If aOutUniformBackgroundColor is non-null, it will be set to an opaque
   * color that can be pulled into the background of the added content, or
   * transparent if that is not possible.
   */
  void AddingOwnLayer(AnimatedGeometryRoot* aAnimatedGeometryRoot,
                      const nsIntRect* aRect,
                      nscolor* aOutUniformBackgroundColor);

  /**
   * Find a PaintedLayerData for aItem. This can either be an existing
   * PaintedLayerData from inside a node in our tree, or a new one that gets
   * created by a call out to aNewPaintedLayerCallback.
   */
  template<typename NewPaintedLayerCallbackType>
  PaintedLayerData* FindPaintedLayerFor(AnimatedGeometryRoot* aAnimatedGeometryRoot,
                                        const ActiveScrolledRoot* aASR,
                                        const DisplayItemClipChain* aClipChain,
                                        const nsIntRect& aVisibleRect,
                                        const bool aBackfaceHidden,
                                        NewPaintedLayerCallbackType aNewPaintedLayerCallback);

  /**
   * Finish everything.
   */
  void Finish();

  /**
   * Get the parent animated geometry root of aAnimatedGeometryRoot.
   * That's either aAnimatedGeometryRoot's animated geometry root, or, if
   * that's aAnimatedGeometryRoot itself, then it's the animated geometry
   * root for aAnimatedGeometryRoot's cross-doc parent frame.
   */
  AnimatedGeometryRoot* GetParentAnimatedGeometryRoot(AnimatedGeometryRoot* aAnimatedGeometryRoot);

  /**
   * Whether aAnimatedGeometryRoot has an intrinsic clip that doesn't move with
   * respect to aAnimatedGeometryRoot's parent animated geometry root.
   * If aAnimatedGeometryRoot is a scroll frame, this will be the scroll frame's
   * scroll port, otherwise there is no clip.
   * This method doesn't have much to do with PaintedLayerDataTree, but this is
   * where we have easy access to a display list builder, which we use to get
   * the clip rect result into the right coordinate space.
   */
  bool IsClippedWithRespectToParentAnimatedGeometryRoot(AnimatedGeometryRoot* aAnimatedGeometryRoot,
                                                        nsIntRect* aOutClip);

  /**
   * Called by PaintedLayerDataNode when it is finished, so that we can drop
   * our pointers to it.
   */
  void NodeWasFinished(AnimatedGeometryRoot* aAnimatedGeometryRoot);

  nsDisplayListBuilder* Builder() const;
  ContainerState& ContState() const { return mContainerState; }
  nscolor UniformBackgroundColor() const { return mContainerUniformBackgroundColor; }

protected:
  /**
   * Finish all nodes that potentially intersect *aRect, where *aRect is a rect
   * that doesn't move with respect to aAnimatedGeometryRoot.
   * If aRect is null, *aRect will be considered infinite.
   */
  void FinishPotentiallyIntersectingNodes(AnimatedGeometryRoot* aAnimatedGeometryRoot,
                                          const nsIntRect* aRect);

  /**
   * Make sure that there is a node for aAnimatedGeometryRoot and all of its
   * ancestor geometry roots. Return the node for aAnimatedGeometryRoot.
   */
  PaintedLayerDataNode* EnsureNodeFor(AnimatedGeometryRoot* aAnimatedGeometryRoot);

  /**
   * Find an existing node in the tree for an ancestor of aAnimatedGeometryRoot.
   * *aOutAncestorChild will be set to the last ancestor that was encountered
   * in the search up from aAnimatedGeometryRoot; it will be a child animated
   * geometry root of the result, if neither are null.
   */
  PaintedLayerDataNode*
    FindNodeForAncestorAnimatedGeometryRoot(AnimatedGeometryRoot* aAnimatedGeometryRoot,
                                            AnimatedGeometryRoot** aOutAncestorChild);

  ContainerState& mContainerState;
  UniquePtr<PaintedLayerDataNode> mRoot;

  /**
   * The uniform opaque color from behind this container layer, or
   * NS_RGBA(0,0,0,0) if the background behind this container layer is not
   * uniform and opaque. This color can be pulled into PaintedLayers that are
   * directly above the background.
   */
  nscolor mContainerUniformBackgroundColor;

  /**
   * A hash map for quick access the node belonging to a particular animated
   * geometry root.
   */
  nsDataHashtable<nsPtrHashKey<AnimatedGeometryRoot>, PaintedLayerDataNode*> mNodes;
};

/**
 * This is a helper object used to build up the layer children for
 * a ContainerLayer.
 */
class ContainerState {
public:
  ContainerState(nsDisplayListBuilder* aBuilder,
                 LayerManager* aManager,
                 FrameLayerBuilder* aLayerBuilder,
                 nsIFrame* aContainerFrame,
                 nsDisplayItem* aContainerItem,
                 const nsRect& aContainerBounds,
                 ContainerLayer* aContainerLayer,
                 const ContainerLayerParameters& aParameters,
                 bool aFlattenToSingleLayer,
                 nscolor aBackgroundColor,
                 const ActiveScrolledRoot* aContainerASR,
                 const ActiveScrolledRoot* aContainerScrollMetadataASR,
                 const ActiveScrolledRoot* aContainerCompositorASR) :
    mBuilder(aBuilder), mManager(aManager),
    mLayerBuilder(aLayerBuilder),
    mContainerFrame(aContainerFrame),
    mContainerLayer(aContainerLayer),
    mContainerBounds(aContainerBounds),
    mContainerASR(aContainerASR),
    mContainerScrollMetadataASR(aContainerScrollMetadataASR),
    mContainerCompositorASR(aContainerCompositorASR),
    mParameters(aParameters),
    mPaintedLayerDataTree(*this, aBackgroundColor),
    mFlattenToSingleLayer(aFlattenToSingleLayer),
    mLastDisplayPortAGR(nullptr)
  {
    nsPresContext* presContext = aContainerFrame->PresContext();
    mAppUnitsPerDevPixel = presContext->AppUnitsPerDevPixel();
    mContainerReferenceFrame =
      const_cast<nsIFrame*>(aContainerItem ? aContainerItem->ReferenceFrameForChildren() :
                                             mBuilder->FindReferenceFrameFor(mContainerFrame));
    bool isAtRoot = !aContainerItem || (aContainerItem->Frame() == mBuilder->RootReferenceFrame());
    MOZ_ASSERT(!isAtRoot || mContainerReferenceFrame == mBuilder->RootReferenceFrame());
    mContainerAnimatedGeometryRoot = isAtRoot
      ? aBuilder->GetRootAnimatedGeometryRoot()
      : aContainerItem->GetAnimatedGeometryRoot();
    MOZ_ASSERT(!mBuilder->IsPaintingToWindow() ||
      nsLayoutUtils::IsAncestorFrameCrossDoc(mBuilder->RootReferenceFrame(),
                                             *mContainerAnimatedGeometryRoot));
    // When AllowResidualTranslation is false, display items will be drawn
    // scaled with a translation by integer pixels, so we know how the snapping
    // will work.
    mSnappingEnabled = aManager->IsSnappingEffectiveTransforms() &&
      !mParameters.AllowResidualTranslation();
    CollectOldLayers();
  }

  /**
   * This is the method that actually walks a display list and builds
   * the child layers.
   */
  void ProcessDisplayItems(nsDisplayList* aList);
  void ProcessDisplayItems(nsDisplayList* aList,
                           AnimatedGeometryRoot* aLastAnimatedGeometryRoot,
                           const ActiveScrolledRoot* aLastASR,
                           const nsPoint& aLastAGRTopLeft,
                           nsPoint& aTopLeft,
                           int32_t aMaxLayers,
                           int& aLayerCount);
  /**
   * This finalizes all the open PaintedLayers by popping every element off
   * mPaintedLayerDataStack, then sets the children of the container layer
   * to be all the layers in mNewChildLayers in that order and removes any
   * layers as children of the container that aren't in mNewChildLayers.
   * @param aTextContentFlags if any child layer has CONTENT_COMPONENT_ALPHA,
   * set *aTextContentFlags to CONTENT_COMPONENT_ALPHA
   */
  void Finish(uint32_t *aTextContentFlags,
              const nsIntRect& aContainerPixelBounds,
              nsDisplayList* aChildItems, bool* aHasComponentAlphaChildren);

  nscoord GetAppUnitsPerDevPixel() { return mAppUnitsPerDevPixel; }

  nsIntRect ScaleToNearestPixels(const nsRect& aRect) const
  {
    return aRect.ScaleToNearestPixels(mParameters.mXScale, mParameters.mYScale,
                                      mAppUnitsPerDevPixel);
  }
  nsIntRegion ScaleRegionToNearestPixels(const nsRegion& aRegion) const
  {
    return aRegion.ScaleToNearestPixels(mParameters.mXScale, mParameters.mYScale,
                                        mAppUnitsPerDevPixel);
  }
  nsIntRect ScaleToOutsidePixels(const nsRect& aRect, bool aSnap = false) const
  {
    if (aSnap && mSnappingEnabled) {
      return ScaleToNearestPixels(aRect);
    }
    return aRect.ScaleToOutsidePixels(mParameters.mXScale, mParameters.mYScale,
                                      mAppUnitsPerDevPixel);
  }
  nsIntRegion ScaleToOutsidePixels(const nsRegion& aRegion, bool aSnap = false) const
  {
    if (aSnap && mSnappingEnabled) {
      return ScaleRegionToNearestPixels(aRegion);
    }
    return aRegion.ScaleToOutsidePixels(mParameters.mXScale, mParameters.mYScale,
                                        mAppUnitsPerDevPixel);
  }
  nsIntRect ScaleToInsidePixels(const nsRect& aRect, bool aSnap = false) const
  {
    if (aSnap && mSnappingEnabled) {
      return ScaleToNearestPixels(aRect);
    }
    return aRect.ScaleToInsidePixels(mParameters.mXScale, mParameters.mYScale,
                                     mAppUnitsPerDevPixel);
  }

  nsIntRegion ScaleRegionToInsidePixels(const nsRegion& aRegion, bool aSnap = false) const
  {
    if (aSnap && mSnappingEnabled) {
      return ScaleRegionToNearestPixels(aRegion);
    }
    return aRegion.ScaleToInsidePixels(mParameters.mXScale, mParameters.mYScale,
                                        mAppUnitsPerDevPixel);
  }

  nsIntRegion ScaleRegionToOutsidePixels(const nsRegion& aRegion, bool aSnap = false) const
  {
    if (aSnap && mSnappingEnabled) {
      return ScaleRegionToNearestPixels(aRegion);
    }
    return aRegion.ScaleToOutsidePixels(mParameters.mXScale, mParameters.mYScale,
                                        mAppUnitsPerDevPixel);
  }

  nsIFrame* GetContainerFrame() const { return mContainerFrame; }
  nsDisplayListBuilder* Builder() const { return mBuilder; }

  /**
   * Check if we are currently inside an inactive layer.
   */
  bool IsInInactiveLayer() const {
    return mLayerBuilder->GetContainingPaintedLayerData();
  }

  /**
   * Sets aOuterVisibleRegion as aLayer's visible region.
   * @param aOuterVisibleRegion
   *   is in the coordinate space of the container reference frame.
   * @param aLayerContentsVisibleRect, if non-null, is in the layer's own
   *   coordinate system.
   * @param aOuterUntransformed is true if the given aOuterVisibleRegion
   *   is already untransformed with the matrix of the layer.
   */
  void SetOuterVisibleRegionForLayer(Layer* aLayer,
                                     const nsIntRegion& aOuterVisibleRegion,
                                     const nsIntRect* aLayerContentsVisibleRect = nullptr,
                                     bool aOuterUntransformed = false) const;

  /**
   * Try to determine whether the PaintedLayer aData has a single opaque color
   * covering aRect. If successful, return that color, otherwise return
   * NS_RGBA(0,0,0,0).
   * If aRect turns out not to intersect any content in the layer,
   * *aOutIntersectsLayer will be set to false.
   */
  nscolor FindOpaqueBackgroundColorInLayer(const PaintedLayerData* aData,
                                           const nsIntRect& aRect,
                                           bool* aOutIntersectsLayer) const;

  /**
   * Indicate that we are done adding items to the PaintedLayer represented by
   * aData. Make sure that a real PaintedLayer exists for it, and set the final
   * visible region and opaque-content.
   */
  template<typename FindOpaqueBackgroundColorCallbackType>
  void FinishPaintedLayerData(PaintedLayerData& aData, FindOpaqueBackgroundColorCallbackType aFindOpaqueBackgroundColor);

protected:
  friend class PaintedLayerData;

  LayerManager::PaintedLayerCreationHint
    GetLayerCreationHint(AnimatedGeometryRoot* aAnimatedGeometryRoot);

  /**
   * Creates a new PaintedLayer and sets up the transform on the PaintedLayer
   * to account for scrolling.
   */
  already_AddRefed<PaintedLayer> CreatePaintedLayer(PaintedLayerData* aData);

  /**
   * Find a PaintedLayer for recycling, recycle it and prepare it for use, or
   * return null if no suitable layer was found.
   */
  already_AddRefed<PaintedLayer> AttemptToRecyclePaintedLayer(AnimatedGeometryRoot* aAnimatedGeometryRoot,
                                                              nsDisplayItem* aItem,
                                                              const nsPoint& aTopLeft);
  /**
   * Recycle aLayer and do any necessary invalidation.
   */
  PaintedDisplayItemLayerUserData* RecyclePaintedLayer(PaintedLayer* aLayer,
                                                       AnimatedGeometryRoot* aAnimatedGeometryRoot,
                                                       bool& didResetScrollPositionForLayerPixelAlignment);

  /**
   * Perform the last step of CreatePaintedLayer / AttemptToRecyclePaintedLayer:
   * Initialize aData, set up the layer's transform for scrolling, and
   * invalidate the layer for layer pixel alignment changes if necessary.
   */
  void PreparePaintedLayerForUse(PaintedLayer* aLayer,
                                 PaintedDisplayItemLayerUserData* aData,
                                 AnimatedGeometryRoot* aAnimatedGeometryRoot,
                                 const nsIFrame* aReferenceFrame,
                                 const nsPoint& aTopLeft,
                                 bool aDidResetScrollPositionForLayerPixelAlignment);

  /**
   * Attempt to prepare an ImageLayer based upon the provided PaintedLayerData.
   * Returns nullptr on failure.
   */
  already_AddRefed<Layer> PrepareImageLayer(PaintedLayerData* aData);

  /**
   * Attempt to prepare a ColorLayer based upon the provided PaintedLayerData.
   * Returns nullptr on failure.
   */
  already_AddRefed<Layer> PrepareColorLayer(PaintedLayerData* aData);

  /**
   * Grab the next recyclable ColorLayer, or create one if there are no
   * more recyclable ColorLayers.
   */
  already_AddRefed<ColorLayer> CreateOrRecycleColorLayer(PaintedLayer* aPainted);
  /**
   * Grab the next recyclable ImageLayer, or create one if there are no
   * more recyclable ImageLayers.
   */
  already_AddRefed<ImageLayer> CreateOrRecycleImageLayer(PaintedLayer* aPainted);
  /**
   * Grab a recyclable ImageLayer for use as a mask layer for aLayer (that is a
   * mask layer which has been used for aLayer before), or create one if such
   * a layer doesn't exist.
   *
   * Since mask layers can exist either on the layer directly, or as a side-
   * attachment to FrameMetrics (for ancestor scrollframe clips), we key the
   * recycle operation on both the originating layer and the mask layer's
   * index in the layer, if any.
   */
  struct MaskLayerKey;
  already_AddRefed<ImageLayer>
  CreateOrRecycleMaskImageLayerFor(const MaskLayerKey& aKey,
                                   void(*aSetUserData)(Layer* aLayer));
  /**
   * Grabs all PaintedLayers and ColorLayers from the ContainerLayer and makes them
   * available for recycling.
   */
  void CollectOldLayers();
  /**
   * If aItem used to belong to a PaintedLayer, invalidates the area of
   * aItem in that layer. If aNewLayer is a PaintedLayer, invalidates the area of
   * aItem in that layer.
   */
  void InvalidateForLayerChange(nsDisplayItem* aItem,
                                PaintedLayer* aNewLayer);
  /**
   * Returns true if aItem's opaque area (in aOpaque) covers the entire
   * scrollable area of its presshell.
   */
  bool ItemCoversScrollableArea(nsDisplayItem* aItem, const nsRegion& aOpaque);

  /**
   * Set ScrollMetadata and scroll-induced clipping on aEntry's layer.
   */
  void SetupScrollingMetadata(NewLayerEntry* aEntry);

  /**
   * Applies occlusion culling.
   * For each layer in mNewChildLayers, remove from its visible region the
   * opaque regions of the layers at higher z-index, but only if they have
   * the same animated geometry root and fixed-pos frame ancestor.
   * The opaque region for the child layers that share the same animated
   * geometry root as the container frame is returned in
   * *aOpaqueRegionForContainer.
   *
   * Also sets scroll metadata on the layers.
   */
  void PostprocessRetainedLayers(nsIntRegion* aOpaqueRegionForContainer);

  /**
   * Computes the snapped opaque area of aItem. Sets aList's opaque flag
   * if it covers the entire list bounds. Sets *aHideAllLayersBelow to true
   * this item covers the entire viewport so that all layers below are
   * permanently invisible.
   */
  nsIntRegion ComputeOpaqueRect(nsDisplayItem* aItem,
                                AnimatedGeometryRoot* aAnimatedGeometryRoot,
                                const ActiveScrolledRoot* aASR,
                                const DisplayItemClip& aClip,
                                nsDisplayList* aList,
                                bool* aHideAllLayersBelow,
                                bool* aOpaqueForAnimatedGeometryRootParent);

  /**
   * Return a PaintedLayerData object that is initialized for a layer that
   * aItem will be assigned to.
   * @param  aItem                 The item that is going to be added.
   * @param  aVisibleRect          The visible rect of the item.
   * @param  aAnimatedGeometryRoot The item's animated geometry root.
   * @param  aASR                  The active scrolled root that moves this PaintedLayer.
   * @param  aClipChain            The clip chain that the compositor needs to
   *                               apply to this layer.
   * @param  aScrollMetadataASR    The leaf ASR for which scroll metadata needs to be
   *                               set on the layer, because either the layer itself
   *                               or its scrolled clip need to move with that ASR.
   * @param  aTopLeft              The offset between aAnimatedGeometryRoot and
   *                               the reference frame.
   */
  PaintedLayerData* FillPaintedLayerData(PaintedLayerData* aData,
                                         AnimatedGeometryRoot* aAnimatedGeometryRoot,
                                         const ActiveScrolledRoot* aASR,
                                         const DisplayItemClipChain* aClipChain,
                                         const ActiveScrolledRoot* aScrollMetadataASR,
                                         const nsPoint& aTopLeft,
                                         const bool aBackfaceHidden,
                                         const nsIFrame* aReferenceFrame);

  /* Build a mask layer to represent the clipping region. Will return null if
   * there is no clipping specified or a mask layer cannot be built.
   * Builds an ImageLayer for the appropriate backend; the mask is relative to
   * aLayer's visible region.
   * aLayer is the layer to be clipped.
   * relative to the container reference frame
   * aRoundedRectClipCount is used when building mask layers for PaintedLayers,
   * SetupMaskLayer will build a mask layer for only the first
   * aRoundedRectClipCount rounded rects in aClip
   */
  void SetupMaskLayer(Layer *aLayer, const DisplayItemClip& aClip,
                      uint32_t aRoundedRectClipCount = UINT32_MAX);

  /**
   * If |aClip| has rounded corners, create a mask layer for them, and
   * add it to |aLayer|'s ancestor mask layers, returning an index into
   * the array of ancestor mask layers. Returns an empty Maybe if
   * |aClip| does not have rounded corners, or if no mask layer could
   * be created.
   */
  Maybe<size_t> SetupMaskLayerForScrolledClip(Layer* aLayer,
                                              const DisplayItemClip& aClip);

  /*
   * Create/find a mask layer with suitable size for aMaskItem to paint
   * css-positioned-masking onto.
   */
  void SetupMaskLayerForCSSMask(Layer* aLayer, nsDisplayMask* aMaskItem);

  already_AddRefed<Layer> CreateMaskLayer(
    Layer *aLayer, const DisplayItemClip& aClip,
    const Maybe<size_t>& aForAncestorMaskLayer,
    uint32_t aRoundedRectClipCount = UINT32_MAX);

  bool ChooseAnimatedGeometryRoot(const nsDisplayList& aList,
                                  AnimatedGeometryRoot** aAnimatedGeometryRoot,
                                  const ActiveScrolledRoot** aASR);

  /**
   * Get the display port for an AGR.
   * The result would be cached for later reusing.
   */
  nsRect GetDisplayPortForAnimatedGeometryRoot(AnimatedGeometryRoot* aAnimatedGeometryRoot);

  nsDisplayListBuilder*            mBuilder;
  LayerManager*                    mManager;
  FrameLayerBuilder*               mLayerBuilder;
  nsIFrame*                        mContainerFrame;
  nsIFrame*                        mContainerReferenceFrame;
  AnimatedGeometryRoot*            mContainerAnimatedGeometryRoot;
  ContainerLayer*                  mContainerLayer;
  nsRect                           mContainerBounds;

  // Due to the way we store scroll annotations in the layer tree, we need to
  // keep track of three (possibly different) ASRs here.
  // mContainerASR is the ASR of the container display item that this
  // ContainerState was created for.
  // mContainerScrollMetadataASR is the ASR of the leafmost scroll metadata
  // that's in effect on mContainerLayer.
  // mContainerCompositorASR is the ASR that mContainerLayer moves with on
  // the compositor / APZ side, taking into account both the scroll meta data
  // and the fixed position annotation on itself and its ancestors.
  const ActiveScrolledRoot*        mContainerASR;
  const ActiveScrolledRoot*        mContainerScrollMetadataASR;
  const ActiveScrolledRoot*        mContainerCompositorASR;
#ifdef DEBUG
  nsRect                           mAccumulatedChildBounds;
#endif
  ContainerLayerParameters         mParameters;
  /**
   * The region of PaintedLayers that should be invalidated every time
   * we recycle one.
   */
  nsIntRegion                      mInvalidPaintedContent;
  PaintedLayerDataTree             mPaintedLayerDataTree;
  /**
   * We collect the list of children in here. During ProcessDisplayItems,
   * the layers in this array either have mContainerLayer as their parent,
   * or no parent.
   * PaintedLayers have two entries in this array: the second one is used only if
   * the PaintedLayer is optimized away to a ColorLayer or ImageLayer.
   * It's essential that this array is only appended to, since PaintedLayerData
   * records the index of its PaintedLayer in this array.
   */
  typedef AutoTArray<NewLayerEntry,1> AutoLayersArray;
  AutoLayersArray                  mNewChildLayers;
  nsTHashtable<nsRefPtrHashKey<PaintedLayer>> mPaintedLayersAvailableForRecycling;
  nscoord                          mAppUnitsPerDevPixel;
  bool                             mSnappingEnabled;
  bool                             mFlattenToSingleLayer;

  struct MaskLayerKey {
    MaskLayerKey() : mLayer(nullptr) {}
    MaskLayerKey(Layer* aLayer, const Maybe<size_t>& aAncestorIndex)
      : mLayer(aLayer),
        mAncestorIndex(aAncestorIndex)
    {}

    PLDHashNumber Hash() const {
      // Hash the layer and add the layer index to the hash.
      return (NS_PTR_TO_UINT32(mLayer) >> 2)
             + (mAncestorIndex ? (*mAncestorIndex + 1) : 0);
    }
    bool operator ==(const MaskLayerKey& aOther) const {
      return mLayer == aOther.mLayer &&
             mAncestorIndex == aOther.mAncestorIndex;
    }

    Layer* mLayer;
    Maybe<size_t> mAncestorIndex;
  };

  nsDataHashtable<nsGenericHashKey<MaskLayerKey>, RefPtr<ImageLayer>>
    mRecycledMaskImageLayers;
  // Keep display port of AGR to avoid wasting time on doing the same
  // thing repeatly.
  AnimatedGeometryRoot* mLastDisplayPortAGR;
  nsRect mLastDisplayPortRect;
};

class PaintedDisplayItemLayerUserData : public LayerUserData
{
public:
  PaintedDisplayItemLayerUserData() :
    mMaskClipCount(0),
    mForcedBackgroundColor(NS_RGBA(0,0,0,0)),
    mFontSmoothingBackgroundColor(NS_RGBA(0,0,0,0)),
    mXScale(1.f), mYScale(1.f),
    mAppUnitsPerDevPixel(0),
    mTranslation(0, 0),
    mAnimatedGeometryRootPosition(0, 0) {}

  /**
   * Record the number of clips in the PaintedLayer's mask layer.
   * Should not be reset when the layer is recycled since it is used to track
   * changes in the use of mask layers.
   */
  uint32_t mMaskClipCount;

  /**
   * A color that should be painted over the bounds of the layer's visible
   * region before any other content is painted.
   */
  nscolor mForcedBackgroundColor;

  /**
   * The target background color for smoothing fonts that are drawn on top of
   * transparent parts of the layer.
   */
  nscolor mFontSmoothingBackgroundColor;

  /**
   * The resolution scale used.
   */
  float mXScale, mYScale;

  /**
   * The appunits per dev pixel for the items in this layer.
   */
  nscoord mAppUnitsPerDevPixel;

  /**
   * The offset from the PaintedLayer's 0,0 to the
   * reference frame. This isn't necessarily the same as the transform
   * set on the PaintedLayer since we might also be applying an extra
   * offset specified by the parent ContainerLayer/
   */
  nsIntPoint mTranslation;

  /**
   * We try to make 0,0 of the PaintedLayer be the top-left of the
   * border-box of the "active scrolled root" frame (i.e. the nearest ancestor
   * frame for the display items that is being actively scrolled). But
   * we force the PaintedLayer transform to be an integer translation, and we may
   * have a resolution scale, so we have to snap the PaintedLayer transform, so
   * 0,0 may not be exactly the top-left of the active scrolled root. Here we
   * store the coordinates in PaintedLayer space of the top-left of the
   * active scrolled root.
   */
  gfxPoint mAnimatedGeometryRootPosition;

  nsIntRegion mRegionToInvalidate;

  // The offset between the active scrolled root of this layer
  // and the root of the container for the previous and current
  // paints respectively.
  nsPoint mLastAnimatedGeometryRootOrigin;
  nsPoint mAnimatedGeometryRootOrigin;

  RefPtr<ColorLayer> mColorLayer;
  RefPtr<ImageLayer> mImageLayer;

  // The region for which display item visibility for this layer has already
  // been calculated. Used to reduce the number of calls to
  // RecomputeVisibilityForItems if it is known in advance that a larger
  // region will be painted during a transaction than in a single call to
  // DrawPaintedLayer, for example when progressive paint is enabled.
  nsIntRegion mVisibilityComputedRegion;

  /**
   * This is set when the painted layer has no component alpha.
   */
  bool mDisabledAlpha;
};

/*
 * User data for layers which will be used as masks.
 */
struct MaskLayerUserData : public LayerUserData
{
  MaskLayerUserData()
    : mScaleX(-1.0f)
    , mScaleY(-1.0f)
    , mAppUnitsPerDevPixel(-1)
  { }
  MaskLayerUserData(const DisplayItemClip& aClip,
                    uint32_t aRoundedRectClipCount,
                    int32_t aAppUnitsPerDevPixel,
                    const ContainerLayerParameters& aParams)
    : mScaleX(aParams.mXScale)
    , mScaleY(aParams.mYScale)
    , mOffset(aParams.mOffset)
    , mAppUnitsPerDevPixel(aAppUnitsPerDevPixel)
  {
    aClip.AppendRoundedRects(&mRoundedClipRects, aRoundedRectClipCount);
  }

  void operator=(MaskLayerUserData&& aOther)
  {
    mScaleX = aOther.mScaleX;
    mScaleY = aOther.mScaleY;
    mOffset = aOther.mOffset;
    mAppUnitsPerDevPixel = aOther.mAppUnitsPerDevPixel;
    mRoundedClipRects.SwapElements(aOther.mRoundedClipRects);
  }

  bool
  operator== (const MaskLayerUserData& aOther) const
  {
    return mRoundedClipRects == aOther.mRoundedClipRects &&
           mScaleX == aOther.mScaleX &&
           mScaleY == aOther.mScaleY &&
           mOffset == aOther.mOffset &&
           mAppUnitsPerDevPixel == aOther.mAppUnitsPerDevPixel;
  }

  // Keeps a MaskLayerImageKey alive by managing its mLayerCount member-var
  MaskLayerImageCache::MaskLayerImageKeyRef mImageKey;
  // properties of the mask layer; the mask layer may be re-used if these
  // remain unchanged.
  nsTArray<DisplayItemClip::RoundedRect> mRoundedClipRects;
  // scale from the masked layer which is applied to the mask
  float mScaleX, mScaleY;
  // The ContainerLayerParameters offset which is applied to the mask's transform.
  nsIntPoint mOffset;
  int32_t mAppUnitsPerDevPixel;
};

/*
 * User data for layers which will be used as masks for css positioned mask.
 */
struct CSSMaskLayerUserData : public LayerUserData
{
  CSSMaskLayerUserData()
    : mMaskStyle(nsStyleImageLayers::LayerType::Mask)
  { }

  CSSMaskLayerUserData(nsIFrame* aFrame, const nsIntRect& aMaskBounds,
                       const nsPoint& aMaskLayerOffset)
    : mMaskBounds(aMaskBounds),
      mMaskStyle(aFrame->StyleSVGReset()->mMask),
      mMaskLayerOffset(aMaskLayerOffset)
  {
  }

  void operator=(CSSMaskLayerUserData&& aOther)
  {
    mMaskBounds = aOther.mMaskBounds;
    mMaskStyle = Move(aOther.mMaskStyle);
    mMaskLayerOffset = aOther.mMaskLayerOffset;
  }

  bool
  operator==(const CSSMaskLayerUserData& aOther) const
  {
    if (!mMaskBounds.IsEqualInterior(aOther.mMaskBounds)) {
      return false;
    }

    // Make sure we draw the same portion of the mask onto mask layer.
    if (mMaskLayerOffset != aOther.mMaskLayerOffset) {
      return false;
    }

    return mMaskStyle == aOther.mMaskStyle;
  }

private:
  nsIntRect mMaskBounds;
  nsStyleImageLayers mMaskStyle;
  nsPoint mMaskLayerOffset; // The offset from the origin of mask bounds to
                            // the origin of mask layer.
};

/*
 * A helper object to create a draw target for painting mask and create a
 * image container to hold the drawing result. The caller can then bind this
 * image container with a image mask layer via ImageLayer::SetContainer.
 */
class MaskImageData
{
public:
  MaskImageData(const gfx::IntSize& aSize, LayerManager* aLayerManager)
    : mTextureClientLocked(false)
    , mSize(aSize)
    , mLayerManager(aLayerManager)
  {
    MOZ_ASSERT(!mSize.IsEmpty());
    MOZ_ASSERT(mLayerManager);
  }

  ~MaskImageData()
  {
    if (mTextureClientLocked) {
      MOZ_ASSERT(mTextureClient);
      // Clear DrawTarget before Unlock.
      mDrawTarget = nullptr;
      mTextureClient->Unlock();
    }
  }

  gfx::DrawTarget* CreateDrawTarget()
  {
    if (mDrawTarget) {
      return mDrawTarget;
    }

    if (mLayerManager->GetBackendType() == LayersBackend::LAYERS_BASIC) {
      mDrawTarget = mLayerManager->CreateOptimalMaskDrawTarget(mSize);
      return mDrawTarget;
    }

    MOZ_ASSERT(mLayerManager->GetBackendType() == LayersBackend::LAYERS_CLIENT ||
               mLayerManager->GetBackendType() == LayersBackend::LAYERS_WR);

    KnowsCompositor* knowsCompositor = mLayerManager->AsKnowsCompositor();
    if (!knowsCompositor) {
      return nullptr;
    }
    mTextureClient =
      TextureClient::CreateForDrawing(knowsCompositor,
                                      SurfaceFormat::A8,
                                      mSize,
                                      BackendSelector::Content,
                                      TextureFlags::DISALLOW_BIGIMAGE,
                                      TextureAllocationFlags::ALLOC_CLEAR_BUFFER);
    if (!mTextureClient) {
      return nullptr;
    }

    mTextureClientLocked = mTextureClient->Lock(OpenMode::OPEN_READ_WRITE);
    if (!mTextureClientLocked) {
      return nullptr;
    }

    mDrawTarget = mTextureClient->BorrowDrawTarget();
    return mDrawTarget;
  }

  already_AddRefed<ImageContainer> CreateImageAndImageContainer()
  {
    RefPtr<ImageContainer> container = mLayerManager->CreateImageContainer();
    RefPtr<Image> image = CreateImage();

    if (!image) {
      return nullptr;
    }
    container->SetCurrentImageInTransaction(image);

    return container.forget();
  }

private:
  already_AddRefed<Image> CreateImage()
  {
    if (mLayerManager->GetBackendType() == LayersBackend::LAYERS_BASIC &&
        mDrawTarget) {
      RefPtr<SourceSurface> surface = mDrawTarget->Snapshot();
      RefPtr<SourceSurfaceImage> image = new SourceSurfaceImage(mSize, surface);
      // Disallow BIGIMAGE (splitting into multiple textures) for mask
      // layer images
      image->SetTextureFlags(TextureFlags::DISALLOW_BIGIMAGE);
      return image.forget();
    }

    if ((mLayerManager->GetBackendType() == LayersBackend::LAYERS_CLIENT ||
         mLayerManager->GetBackendType() == LayersBackend::LAYERS_WR) &&
        mTextureClient &&
        mDrawTarget) {
      RefPtr<TextureWrapperImage> image =
          new TextureWrapperImage(mTextureClient, gfx::IntRect(gfx::IntPoint(0, 0), mSize));
      return image.forget();
    }

    return nullptr;
  }

  bool mTextureClientLocked;
  gfx::IntSize mSize;
  LayerManager* mLayerManager;
  RefPtr<gfx::DrawTarget> mDrawTarget;
  RefPtr<TextureClient> mTextureClient;
};

/**
  * Helper functions for getting user data and casting it to the correct type.
  * aLayer is the layer where the user data is stored.
  */
MaskLayerUserData* GetMaskLayerUserData(Layer* aLayer)
{
  return static_cast<MaskLayerUserData*>(aLayer->GetUserData(&gMaskLayerUserData));
}

PaintedDisplayItemLayerUserData* GetPaintedDisplayItemLayerUserData(Layer* aLayer)
{
  return static_cast<PaintedDisplayItemLayerUserData*>(
    aLayer->GetUserData(&gPaintedDisplayItemLayerUserData));
}

/* static */ void
FrameLayerBuilder::Shutdown()
{
  if (gMaskLayerImageCache) {
    delete gMaskLayerImageCache;
    gMaskLayerImageCache = nullptr;
  }
}

void
FrameLayerBuilder::Init(nsDisplayListBuilder* aBuilder, LayerManager* aManager,
                        PaintedLayerData* aLayerData,
                        const DisplayItemClip* aInactiveLayerClip)
{
  mDisplayListBuilder = aBuilder;
  mRootPresContext = aBuilder->RootReferenceFrame()->PresContext()->GetRootPresContext();
  if (mRootPresContext) {
    mInitialDOMGeneration = mRootPresContext->GetDOMGeneration();
  }
  mContainingPaintedLayer = aLayerData;
  mInactiveLayerClip = aInactiveLayerClip;
  aManager->SetUserData(&gLayerManagerLayerBuilder, this);
}

void
FrameLayerBuilder::FlashPaint(gfxContext *aContext)
{
  float r = float(rand()) / RAND_MAX;
  float g = float(rand()) / RAND_MAX;
  float b = float(rand()) / RAND_MAX;
  aContext->SetColor(Color(r, g, b, 0.4f));
  aContext->Paint();
}

DisplayItemData*
FrameLayerBuilder::GetDisplayItemData(nsIFrame* aFrame, uint32_t aKey)
{
  const SmallPointerArray<DisplayItemData>& array = aFrame->DisplayItemData();
  for (uint32_t i = 0; i < array.Length(); i++) {
    DisplayItemData* item = DisplayItemData::AssertDisplayItemData(array.ElementAt(i));
    if (item->mDisplayItemKey == aKey &&
        item->mLayer->Manager() == mRetainingManager) {
      return item;
    }
  }
  return nullptr;
}

nsACString&
AppendToString(nsACString& s, const nsIntRect& r,
               const char* pfx="", const char* sfx="")
{
  s += pfx;
  s += nsPrintfCString(
    "(x=%d, y=%d, w=%d, h=%d)",
    r.x, r.y, r.width, r.height);
  return s += sfx;
}

nsACString&
AppendToString(nsACString& s, const nsIntRegion& r,
               const char* pfx="", const char* sfx="")
{
  s += pfx;

  s += "< ";
  for (auto iter = r.RectIter(); !iter.Done(); iter.Next()) {
    AppendToString(s, iter.Get()) += "; ";
  }
  s += ">";

  return s += sfx;
}

/**
 * Invalidate aRegion in aLayer. aLayer is in the coordinate system
 * *after* aTranslation has been applied, so we need to
 * apply the inverse of that transform before calling InvalidateRegion.
 */
static void
InvalidatePostTransformRegion(PaintedLayer* aLayer, const nsIntRegion& aRegion,
                              const nsIntPoint& aTranslation)
{
  // Convert the region from the coordinates of the container layer
  // (relative to the snapped top-left of the display list reference frame)
  // to the PaintedLayer's own coordinates
  nsIntRegion rgn = aRegion;
  rgn.MoveBy(-aTranslation);
  aLayer->InvalidateRegion(rgn);
#ifdef MOZ_DUMP_PAINTING
  if (nsLayoutUtils::InvalidationDebuggingIsEnabled()) {
    nsAutoCString str;
    AppendToString(str, rgn);
    printf_stderr("Invalidating layer %p: %s\n", aLayer, str.get());
  }
#endif
}

static void
InvalidatePostTransformRegion(PaintedLayer* aLayer, const nsRect& aRect,
                              const DisplayItemClip& aClip,
                              const nsIntPoint& aTranslation)
{
  PaintedDisplayItemLayerUserData* data =
      static_cast<PaintedDisplayItemLayerUserData*>(aLayer->GetUserData(&gPaintedDisplayItemLayerUserData));

  nsRect rect = aClip.ApplyNonRoundedIntersection(aRect);

  nsIntRect pixelRect = rect.ScaleToOutsidePixels(data->mXScale, data->mYScale, data->mAppUnitsPerDevPixel);
  InvalidatePostTransformRegion(aLayer, pixelRect, aTranslation);
}


static nsIntPoint
GetTranslationForPaintedLayer(PaintedLayer* aLayer)
{
  PaintedDisplayItemLayerUserData* data =
    static_cast<PaintedDisplayItemLayerUserData*>
      (aLayer->GetUserData(&gPaintedDisplayItemLayerUserData));
  NS_ASSERTION(data, "Must be a tracked painted layer!");

  return data->mTranslation;
}

/**
 * Some frames can have multiple, nested, retaining layer managers
 * associated with them (normal manager, inactive managers, SVG effects).
 * In these cases we store the 'outermost' LayerManager data property
 * on the frame since we can walk down the chain from there.
 *
 * If one of these frames has just been destroyed, we will free the inner
 * layer manager when removing the entry from mFramesWithLayers. Destroying
 * the layer manager destroys the LayerManagerData and calls into
 * the DisplayItemData destructor. If the inner layer manager had any
 * items with the same frame, then we attempt to retrieve properties
 * from the deleted frame.
 *
 * Cache the destroyed frame pointer here so we can avoid crashing in this case.
 */

/* static */ void
FrameLayerBuilder::RemoveFrameFromLayerManager(const nsIFrame* aFrame,
                                               SmallPointerArray<DisplayItemData>& aArray)
{
  MOZ_RELEASE_ASSERT(!sDestroyedFrame);
  sDestroyedFrame = aFrame;

  // Hold a reference to all the items so that they don't get
  // deleted from under us.
  nsTArray<RefPtr<DisplayItemData> > arrayCopy;
  for (DisplayItemData* data : aArray) {
    arrayCopy.AppendElement(data);
  }

#ifdef DEBUG_DISPLAY_ITEM_DATA
  if (aArray->Length()) {
    LayerManagerData *rootData = aArray->ElementAt(0)->mParent;
    while (rootData->mParent) {
      rootData = rootData->mParent;
    }
    printf_stderr("Removing frame %p - dumping display data\n", aFrame);
    rootData->Dump();
  }
#endif

  for (DisplayItemData* data : aArray) {
    PaintedLayer* t = data->mLayer->AsPaintedLayer();
    if (t) {
      PaintedDisplayItemLayerUserData* paintedData =
          static_cast<PaintedDisplayItemLayerUserData*>(t->GetUserData(&gPaintedDisplayItemLayerUserData));
      if (paintedData && data->mGeometry) {
        nsRegion old = data->mGeometry->ComputeInvalidationRegion();
        nsIntRegion rgn = old.ScaleToOutsidePixels(paintedData->mXScale, paintedData->mYScale, paintedData->mAppUnitsPerDevPixel);
        rgn.MoveBy(-GetTranslationForPaintedLayer(t));
        paintedData->mRegionToInvalidate.Or(paintedData->mRegionToInvalidate, rgn);
        paintedData->mRegionToInvalidate.SimplifyOutward(8);
      }
    }

    data->mParent->mDisplayItems.RemoveEntry(data);
  }

  arrayCopy.Clear();
  sDestroyedFrame = nullptr;
}

void
FrameLayerBuilder::DidBeginRetainedLayerTransaction(LayerManager* aManager)
{
  mRetainingManager = aManager;
  LayerManagerData* data = static_cast<LayerManagerData*>
    (aManager->GetUserData(&gLayerManagerUserData));
  if (data) {
    mInvalidateAllLayers = data->mInvalidateAllLayers;
  } else {
    data = new LayerManagerData(aManager);
    aManager->SetUserData(&gLayerManagerUserData, data);
  }
}

void
FrameLayerBuilder::StoreOptimizedLayerForFrame(nsDisplayItem* aItem, Layer* aLayer)
{
  if (!mRetainingManager) {
    return;
  }

  DisplayItemData* data = GetDisplayItemDataForManager(aItem, aLayer->Manager());
  NS_ASSERTION(data, "Must have already stored data for this item!");
  data->mOptLayer = aLayer;
  data->mItem = nullptr;
}

void
FrameLayerBuilder::DidEndTransaction()
{
  GetMaskLayerImageCache()->Sweep();
}

void
FrameLayerBuilder::WillEndTransaction()
{
  if (!mRetainingManager) {
    return;
  }

  // We need to save the data we'll need to support retaining.
  LayerManagerData* data = static_cast<LayerManagerData*>
    (mRetainingManager->GetUserData(&gLayerManagerUserData));
  NS_ASSERTION(data, "Must have data!");

  // Update all the frames that used to have layers.
  for (auto iter = data->mDisplayItems.Iter(); !iter.Done(); iter.Next()) {
    DisplayItemData* data = iter.Get()->GetKey();
    if (!data->mUsed) {
      // This item was visible, but isn't anymore.
      PaintedLayer* t = data->mLayer->AsPaintedLayer();
      if (t && data->mGeometry) {
#ifdef MOZ_DUMP_PAINTING
        if (nsLayoutUtils::InvalidationDebuggingIsEnabled()) {
          printf_stderr("Invalidating unused display item (%i) belonging to frame %p from layer %p\n", data->mDisplayItemKey, data->mFrameList[0], t);
        }
#endif
        InvalidatePostTransformRegion(t,
                                      data->mGeometry->ComputeInvalidationRegion(),
                                      data->mClip,
                                      GetLastPaintOffset(t));
      }

      data->ClearAnimationCompositorState();
      iter.Remove();
    } else {
      ComputeGeometryChangeForItem(data);
    }
  }

  data->mInvalidateAllLayers = false;
}

/* static */ DisplayItemData*
FrameLayerBuilder::GetDisplayItemDataForManager(nsDisplayItem* aItem,
                                                LayerManager* aManager)
{
  const SmallPointerArray<DisplayItemData>& array =
    aItem->Frame()->DisplayItemData();
  for (uint32_t i = 0; i < array.Length(); i++) {
    DisplayItemData* item = DisplayItemData::AssertDisplayItemData(array.ElementAt(i));
    if (item->mDisplayItemKey == aItem->GetPerFrameKey() &&
        item->mLayer->Manager() == aManager) {
      return item;
    }
  }
  return nullptr;
}

bool
FrameLayerBuilder::HasRetainedDataFor(nsIFrame* aFrame, uint32_t aDisplayItemKey)
{
  const SmallPointerArray<DisplayItemData>& array =
    aFrame->DisplayItemData();
  for (uint32_t i = 0; i < array.Length(); i++) {
    if (DisplayItemData::AssertDisplayItemData(array.ElementAt(i))->mDisplayItemKey == aDisplayItemKey) {
      return true;
    }
  }
  return false;
}

void
FrameLayerBuilder::IterateRetainedDataFor(nsIFrame* aFrame, DisplayItemDataCallback aCallback)
{
  const SmallPointerArray<DisplayItemData>& array = aFrame->DisplayItemData();

  for (uint32_t i = 0; i < array.Length(); i++) {
    DisplayItemData* data = DisplayItemData::AssertDisplayItemData(array.ElementAt(i));
    if (data->mDisplayItemKey != 0) {
      aCallback(aFrame, data);
    }
  }
}

DisplayItemData*
FrameLayerBuilder::GetOldLayerForFrame(nsIFrame* aFrame, uint32_t aDisplayItemKey)
{
  // If we need to build a new layer tree, then just refuse to recycle
  // anything.
  if (!mRetainingManager || mInvalidateAllLayers)
    return nullptr;

  DisplayItemData *data = GetDisplayItemData(aFrame, aDisplayItemKey);

  if (data && data->mLayer->Manager() == mRetainingManager) {
    return data;
  }
  return nullptr;
}

Layer*
FrameLayerBuilder::GetOldLayerFor(nsDisplayItem* aItem,
                                  nsDisplayItemGeometry** aOldGeometry,
                                  DisplayItemClip** aOldClip)
{
  uint32_t key = aItem->GetPerFrameKey();
  nsIFrame* frame = aItem->Frame();

  DisplayItemData* oldData = GetOldLayerForFrame(frame, key);
  if (oldData) {
    if (aOldGeometry) {
      *aOldGeometry = oldData->mGeometry.get();
    }
    if (aOldClip) {
      *aOldClip = &oldData->mClip;
    }
    return oldData->mLayer;
  }

  return nullptr;
}

void
FrameLayerBuilder::ClearCachedGeometry(nsDisplayItem* aItem)
{
  uint32_t key = aItem->GetPerFrameKey();
  nsIFrame* frame = aItem->Frame();

  DisplayItemData* oldData = GetOldLayerForFrame(frame, key);
  if (oldData) {
    oldData->mGeometry = nullptr;
  }
}

/* static */ DisplayItemData*
FrameLayerBuilder::GetOldDataFor(nsDisplayItem* aItem)
{
  const SmallPointerArray<DisplayItemData>& array = aItem->Frame()->DisplayItemData();

  for (uint32_t i = 0; i < array.Length(); i++) {
    DisplayItemData *data = DisplayItemData::AssertDisplayItemData(array.ElementAt(i));

    if (data->mDisplayItemKey == aItem->GetPerFrameKey()) {
      return data;
    }
  }
  return nullptr;
}

// Reset state that should not persist when a layer is recycled.
static void
ResetLayerStateForRecycling(Layer* aLayer) {
  // Currently, this clears the mask layer and ancestor mask layers.
  // Other cleanup may be added here.
  aLayer->SetMaskLayer(nullptr);
  aLayer->SetAncestorMaskLayers({});
}

already_AddRefed<ColorLayer>
ContainerState::CreateOrRecycleColorLayer(PaintedLayer *aPainted)
{
  PaintedDisplayItemLayerUserData* data =
      static_cast<PaintedDisplayItemLayerUserData*>(aPainted->GetUserData(&gPaintedDisplayItemLayerUserData));
  RefPtr<ColorLayer> layer = data->mColorLayer;
  if (layer) {
    ResetLayerStateForRecycling(layer);
    layer->ClearExtraDumpInfo();
  } else {
    // Create a new layer
    layer = mManager->CreateColorLayer();
    if (!layer)
      return nullptr;
    // Mark this layer as being used for painting display items
    data->mColorLayer = layer;
    layer->SetUserData(&gColorLayerUserData, nullptr);

    // Remove other layer types we might have stored for this PaintedLayer
    data->mImageLayer = nullptr;
  }
  return layer.forget();
}

already_AddRefed<ImageLayer>
ContainerState::CreateOrRecycleImageLayer(PaintedLayer *aPainted)
{
  PaintedDisplayItemLayerUserData* data =
      static_cast<PaintedDisplayItemLayerUserData*>(aPainted->GetUserData(&gPaintedDisplayItemLayerUserData));
  RefPtr<ImageLayer> layer = data->mImageLayer;
  if (layer) {
    ResetLayerStateForRecycling(layer);
    layer->ClearExtraDumpInfo();
  } else {
    // Create a new layer
    layer = mManager->CreateImageLayer();
    if (!layer)
      return nullptr;
    // Mark this layer as being used for painting display items
    data->mImageLayer = layer;
    layer->SetUserData(&gImageLayerUserData, nullptr);

    // Remove other layer types we might have stored for this PaintedLayer
    data->mColorLayer = nullptr;
  }
  return layer.forget();
}

already_AddRefed<ImageLayer>
ContainerState::CreateOrRecycleMaskImageLayerFor(const MaskLayerKey& aKey,
                                                 void(*aSetUserData)(Layer* aLayer))
{
  RefPtr<ImageLayer> result = mRecycledMaskImageLayers.Get(aKey);
  if (result) {
    mRecycledMaskImageLayers.Remove(aKey);
    aKey.mLayer->ClearExtraDumpInfo();
    // XXX if we use clip on mask layers, null it out here
  } else {
    // Create a new layer
    result = mManager->CreateImageLayer();
    if (!result)
      return nullptr;
    aSetUserData(result);
  }

  return result.forget();
}

static const double SUBPIXEL_OFFSET_EPSILON = 0.02;

/**
 * This normally computes NSToIntRoundUp(aValue). However, if that would
 * give a residual near 0.5 while aOldResidual is near -0.5, or
 * it would give a residual near -0.5 while aOldResidual is near 0.5, then
 * instead we return the integer in the other direction so that the residual
 * is close to aOldResidual.
 */
static int32_t
RoundToMatchResidual(double aValue, double aOldResidual)
{
  int32_t v = NSToIntRoundUp(aValue);
  double residual = aValue - v;
  if (aOldResidual < 0) {
    if (residual > 0 && fabs(residual - 1.0 - aOldResidual) < SUBPIXEL_OFFSET_EPSILON) {
      // Round up instead
      return int32_t(ceil(aValue));
    }
  } else if (aOldResidual > 0) {
    if (residual < 0 && fabs(residual + 1.0 - aOldResidual) < SUBPIXEL_OFFSET_EPSILON) {
      // Round down instead
      return int32_t(floor(aValue));
    }
  }
  return v;
}

static void
ResetScrollPositionForLayerPixelAlignment(AnimatedGeometryRoot* aAnimatedGeometryRoot)
{
  nsIScrollableFrame* sf = nsLayoutUtils::GetScrollableFrameFor(*aAnimatedGeometryRoot);
  if (sf) {
    sf->ResetScrollPositionForLayerPixelAlignment();
  }
}

static void
InvalidateEntirePaintedLayer(PaintedLayer* aLayer, AnimatedGeometryRoot* aAnimatedGeometryRoot, const char *aReason)
{
#ifdef MOZ_DUMP_PAINTING
  if (nsLayoutUtils::InvalidationDebuggingIsEnabled()) {
    printf_stderr("Invalidating entire layer %p: %s\n", aLayer, aReason);
  }
#endif
  aLayer->InvalidateWholeLayer();
  aLayer->SetInvalidRectToVisibleRegion();
  ResetScrollPositionForLayerPixelAlignment(aAnimatedGeometryRoot);
}

LayerManager::PaintedLayerCreationHint
ContainerState::GetLayerCreationHint(AnimatedGeometryRoot* aAnimatedGeometryRoot)
{
  // Check whether the layer will be scrollable. This is used as a hint to
  // influence whether tiled layers are used or not.

  // Check creation hint inherited from our parent.
  if (mParameters.mLayerCreationHint == LayerManager::SCROLLABLE) {
    return LayerManager::SCROLLABLE;
  }

  // Check whether there's any active scroll frame on the animated geometry
  // root chain.
  for (AnimatedGeometryRoot* agr = aAnimatedGeometryRoot;
       agr && agr != mContainerAnimatedGeometryRoot;
       agr = agr->mParentAGR) {
    nsIFrame* fParent = nsLayoutUtils::GetCrossDocParentFrame(*agr);
    if (!fParent) {
      break;
    }
    nsIScrollableFrame* scrollable = do_QueryFrame(fParent);
    if (scrollable) {
      return LayerManager::SCROLLABLE;
    }
  }
  return LayerManager::NONE;
}

already_AddRefed<PaintedLayer>
ContainerState::AttemptToRecyclePaintedLayer(AnimatedGeometryRoot* aAnimatedGeometryRoot,
                                             nsDisplayItem* aItem,
                                             const nsPoint& aTopLeft)
{
  Layer* oldLayer = mLayerBuilder->GetOldLayerFor(aItem);
  if (!oldLayer || !oldLayer->AsPaintedLayer()) {
    return nullptr;
  }

  if (!mPaintedLayersAvailableForRecycling.EnsureRemoved(oldLayer->AsPaintedLayer())) {
    // Not found.
    return nullptr;
  }

  // Try to recycle the layer.
  RefPtr<PaintedLayer> layer = oldLayer->AsPaintedLayer();

  // Check if the layer hint has changed and whether or not the layer should
  // be recreated because of it.
  if (!layer->IsOptimizedFor(GetLayerCreationHint(aAnimatedGeometryRoot))) {
    return nullptr;
  }

  bool didResetScrollPositionForLayerPixelAlignment = false;
  PaintedDisplayItemLayerUserData* data =
    RecyclePaintedLayer(layer, aAnimatedGeometryRoot,
                        didResetScrollPositionForLayerPixelAlignment);
  PreparePaintedLayerForUse(layer, data, aAnimatedGeometryRoot, aItem->ReferenceFrame(),
                            aTopLeft,
                            didResetScrollPositionForLayerPixelAlignment);

  return layer.forget();
}

already_AddRefed<PaintedLayer>
ContainerState::CreatePaintedLayer(PaintedLayerData* aData)
{
  LayerManager::PaintedLayerCreationHint creationHint =
    GetLayerCreationHint(aData->mAnimatedGeometryRoot);

  // Create a new painted layer
  RefPtr<PaintedLayer> layer = mManager->CreatePaintedLayerWithHint(creationHint);
  if (!layer) {
    return nullptr;
  }

  // Mark this layer as being used for painting display items
  PaintedDisplayItemLayerUserData* userData = new PaintedDisplayItemLayerUserData();
  userData->mDisabledAlpha =
    mParameters.mDisableSubpixelAntialiasingInDescendants;
  layer->SetUserData(&gPaintedDisplayItemLayerUserData, userData);
  ResetScrollPositionForLayerPixelAlignment(aData->mAnimatedGeometryRoot);

  PreparePaintedLayerForUse(layer, userData, aData->mAnimatedGeometryRoot,
                            aData->mReferenceFrame,
                            aData->mAnimatedGeometryRootOffset, true);

  return layer.forget();
}

PaintedDisplayItemLayerUserData*
ContainerState::RecyclePaintedLayer(PaintedLayer* aLayer,
                                    AnimatedGeometryRoot* aAnimatedGeometryRoot,
                                    bool& didResetScrollPositionForLayerPixelAlignment)
{
  // Clear clip rect and mask layer so we don't accidentally stay clipped.
  // We will reapply any necessary clipping.
  ResetLayerStateForRecycling(aLayer);
  aLayer->ClearExtraDumpInfo();

  PaintedDisplayItemLayerUserData* data =
    static_cast<PaintedDisplayItemLayerUserData*>(
      aLayer->GetUserData(&gPaintedDisplayItemLayerUserData));
  NS_ASSERTION(data, "Recycled PaintedLayers must have user data");

  // This gets called on recycled PaintedLayers that are going to be in the
  // final layer tree, so it's a convenient time to invalidate the
  // content that changed where we don't know what PaintedLayer it belonged
  // to, or if we need to invalidate the entire layer, we can do that.
  // This needs to be done before we update the PaintedLayer to its new
  // transform. See nsGfxScrollFrame::InvalidateInternal, where
  // we ensure that mInvalidPaintedContent is updated according to the
  // scroll position as of the most recent paint.
  if (!FuzzyEqual(data->mXScale, mParameters.mXScale, 0.00001f) ||
      !FuzzyEqual(data->mYScale, mParameters.mYScale, 0.00001f) ||
      data->mAppUnitsPerDevPixel != mAppUnitsPerDevPixel) {
#ifdef MOZ_DUMP_PAINTING
  if (nsLayoutUtils::InvalidationDebuggingIsEnabled()) {
    printf_stderr("Recycled layer %p changed scale\n", aLayer);
  }
#endif
    InvalidateEntirePaintedLayer(aLayer, aAnimatedGeometryRoot, "recycled layer changed state");
    didResetScrollPositionForLayerPixelAlignment = true;
  }
  if (!data->mRegionToInvalidate.IsEmpty()) {
#ifdef MOZ_DUMP_PAINTING
    if (nsLayoutUtils::InvalidationDebuggingIsEnabled()) {
      printf_stderr("Invalidating deleted frame content from layer %p\n", aLayer);
    }
#endif
    aLayer->InvalidateRegion(data->mRegionToInvalidate);
#ifdef MOZ_DUMP_PAINTING
    if (nsLayoutUtils::InvalidationDebuggingIsEnabled()) {
      nsAutoCString str;
      AppendToString(str, data->mRegionToInvalidate);
      printf_stderr("Invalidating layer %p: %s\n", aLayer, str.get());
    }
#endif
    data->mRegionToInvalidate.SetEmpty();
  }
  return data;
}

void
ContainerState::PreparePaintedLayerForUse(PaintedLayer* aLayer,
                                          PaintedDisplayItemLayerUserData* aData,
                                          AnimatedGeometryRoot* aAnimatedGeometryRoot,
                                          const nsIFrame* aReferenceFrame,
                                          const nsPoint& aTopLeft,
                                          bool didResetScrollPositionForLayerPixelAlignment)
{
  aData->mXScale = mParameters.mXScale;
  aData->mYScale = mParameters.mYScale;
  aData->mLastAnimatedGeometryRootOrigin = aData->mAnimatedGeometryRootOrigin;
  aData->mAnimatedGeometryRootOrigin = aTopLeft;
  aData->mAppUnitsPerDevPixel = mAppUnitsPerDevPixel;
  aLayer->SetAllowResidualTranslation(mParameters.AllowResidualTranslation());

  mLayerBuilder->SavePreviousDataForLayer(aLayer, aData->mMaskClipCount);

  // Set up transform so that 0,0 in the PaintedLayer corresponds to the
  // (pixel-snapped) top-left of the aAnimatedGeometryRoot.
  nsPoint offset = (*aAnimatedGeometryRoot)->GetOffsetToCrossDoc(aReferenceFrame);
  nscoord appUnitsPerDevPixel = (*aAnimatedGeometryRoot)->PresContext()->AppUnitsPerDevPixel();
  gfxPoint scaledOffset(
      NSAppUnitsToDoublePixels(offset.x, appUnitsPerDevPixel)*mParameters.mXScale,
      NSAppUnitsToDoublePixels(offset.y, appUnitsPerDevPixel)*mParameters.mYScale);
  // We call RoundToMatchResidual here so that the residual after rounding
  // is close to aData->mAnimatedGeometryRootPosition if possible.
  nsIntPoint pixOffset(RoundToMatchResidual(scaledOffset.x, aData->mAnimatedGeometryRootPosition.x),
                       RoundToMatchResidual(scaledOffset.y, aData->mAnimatedGeometryRootPosition.y));
  aData->mTranslation = pixOffset;
  pixOffset += mParameters.mOffset;
  Matrix matrix = Matrix::Translation(pixOffset.x, pixOffset.y);
  aLayer->SetBaseTransform(Matrix4x4::From2D(matrix));

  aData->mVisibilityComputedRegion.SetEmpty();

  // Calculate exact position of the top-left of the active scrolled root.
  // This might not be 0,0 due to the snapping in ScaleToNearestPixels.
  gfxPoint animatedGeometryRootTopLeft = scaledOffset - ThebesPoint(matrix.GetTranslation()) + mParameters.mOffset;
  const bool disableAlpha =
    mParameters.mDisableSubpixelAntialiasingInDescendants;
  if (aData->mDisabledAlpha != disableAlpha) {
    aData->mAnimatedGeometryRootPosition = animatedGeometryRootTopLeft;
    InvalidateEntirePaintedLayer(aLayer, aAnimatedGeometryRoot, "change of subpixel-AA");
    aData->mDisabledAlpha = disableAlpha;
    return;
  }

  // FIXME: Temporary workaround for bug 681192 and bug 724786.
#ifndef MOZ_WIDGET_ANDROID
  // If it has changed, then we need to invalidate the entire layer since the
  // pixels in the layer buffer have the content at a (subpixel) offset
  // from what we need.
  if (!animatedGeometryRootTopLeft.WithinEpsilonOf(aData->mAnimatedGeometryRootPosition, SUBPIXEL_OFFSET_EPSILON)) {
    aData->mAnimatedGeometryRootPosition = animatedGeometryRootTopLeft;
    InvalidateEntirePaintedLayer(aLayer, aAnimatedGeometryRoot, "subpixel offset");
  } else if (didResetScrollPositionForLayerPixelAlignment) {
    aData->mAnimatedGeometryRootPosition = animatedGeometryRootTopLeft;
  }
#else
  Unused << didResetScrollPositionForLayerPixelAlignment;
#endif
}

#if defined(DEBUG) || defined(MOZ_DUMP_PAINTING)
/**
 * Returns the appunits per dev pixel for the item's frame
 */
static int32_t
AppUnitsPerDevPixel(nsDisplayItem* aItem)
{
  // The underlying frame for zoom items is the root frame of the subdocument.
  // But zoom display items report their bounds etc using the parent document's
  // APD because zoom items act as a conversion layer between the two different
  // APDs.
  if (aItem->GetType() == DisplayItemType::TYPE_ZOOM) {
    return static_cast<nsDisplayZoom*>(aItem)->GetParentAppUnitsPerDevPixel();
  }
  return aItem->Frame()->PresContext()->AppUnitsPerDevPixel();
}
#endif

/**
 * Set the visible region for aLayer.
 * aOuterVisibleRegion is the visible region relative to the parent layer.
 * aLayerContentsVisibleRect, if non-null, is a rectangle in the layer's
 * own coordinate system to which the layer's visible region is restricted.
 * Consumes *aOuterVisibleRegion.
 */
static void
SetOuterVisibleRegion(Layer* aLayer, nsIntRegion* aOuterVisibleRegion,
                      const nsIntRect* aLayerContentsVisibleRect = nullptr,
                      bool aOuterUntransformed = false)
{
  Matrix4x4 transform = aLayer->GetTransform();
  Matrix transform2D;
  if (aOuterUntransformed) {
    if (aLayerContentsVisibleRect) {
      aOuterVisibleRegion->And(*aOuterVisibleRegion,
                               *aLayerContentsVisibleRect);
    }
  } else if (transform.Is2D(&transform2D) && !transform2D.HasNonIntegerTranslation()) {
    aOuterVisibleRegion->MoveBy(-int(transform2D._31), -int(transform2D._32));
    if (aLayerContentsVisibleRect) {
      aOuterVisibleRegion->And(*aOuterVisibleRegion, *aLayerContentsVisibleRect);
    }
  } else {
    nsIntRect outerRect = aOuterVisibleRegion->GetBounds();
    // if 'transform' is not invertible, then nothing will be displayed
    // for the layer, so it doesn't really matter what we do here
    Rect outerVisible(outerRect.x, outerRect.y, outerRect.width, outerRect.height);
    transform.Invert();

    Rect layerContentsVisible(-float(INT32_MAX) / 2, -float(INT32_MAX) / 2,
                              float(INT32_MAX), float(INT32_MAX));
    if (aLayerContentsVisibleRect) {
      NS_ASSERTION(aLayerContentsVisibleRect->width >= 0 &&
                   aLayerContentsVisibleRect->height >= 0,
                   "Bad layer contents rectangle");
      // restrict to aLayerContentsVisibleRect before call GfxRectToIntRect,
      // in case layerVisible is extremely large (as it can be when
      // projecting through the inverse of a 3D transform)
      layerContentsVisible = Rect(
          aLayerContentsVisibleRect->x, aLayerContentsVisibleRect->y,
          aLayerContentsVisibleRect->width, aLayerContentsVisibleRect->height);
    }
    gfxRect layerVisible = ThebesRect(transform.ProjectRectBounds(outerVisible, layerContentsVisible));
    layerVisible.RoundOut();
    nsIntRect visRect;
    if (gfxUtils::GfxRectToIntRect(layerVisible, &visRect)) {
      *aOuterVisibleRegion = visRect;
    } else  {
      aOuterVisibleRegion->SetEmpty();
    }
  }

  aLayer->SetVisibleRegion(LayerIntRegion::FromUnknownRegion(*aOuterVisibleRegion));
}

void
ContainerState::SetOuterVisibleRegionForLayer(Layer* aLayer,
                                              const nsIntRegion& aOuterVisibleRegion,
                                              const nsIntRect* aLayerContentsVisibleRect,
                                              bool aOuterUntransformed) const
{
  nsIntRegion visRegion = aOuterVisibleRegion;
  if (!aOuterUntransformed) {
    visRegion.MoveBy(mParameters.mOffset);
  }
  SetOuterVisibleRegion(aLayer, &visRegion, aLayerContentsVisibleRect,
                        aOuterUntransformed);
}

nscolor
ContainerState::FindOpaqueBackgroundColorInLayer(const PaintedLayerData* aData,
                                                 const nsIntRect& aRect,
                                                 bool* aOutIntersectsLayer) const
{
  *aOutIntersectsLayer = true;

  // Scan the candidate's display items.
  nsIntRect deviceRect = aRect;
  nsRect appUnitRect = ToAppUnits(deviceRect, mAppUnitsPerDevPixel);
  appUnitRect.ScaleInverseRoundOut(mParameters.mXScale, mParameters.mYScale);

  for (auto& assignedItem : Reversed(aData->mAssignedDisplayItems)) {
    nsDisplayItem* item = assignedItem.mItem;
    bool snap;
    nsRect bounds = item->GetBounds(mBuilder, &snap);
    if (snap && mSnappingEnabled) {
      nsIntRect snappedBounds = ScaleToNearestPixels(bounds);
      if (!snappedBounds.Intersects(deviceRect))
        continue;

      if (!snappedBounds.Contains(deviceRect))
        return NS_RGBA(0,0,0,0);

    } else {
      // The layer's visible rect is already (close enough to) pixel
      // aligned, so no need to round out and in here.
      if (!bounds.Intersects(appUnitRect))
        continue;

      if (!bounds.Contains(appUnitRect))
        return NS_RGBA(0,0,0,0);
    }

    if (item->IsInvisibleInRect(appUnitRect)) {
      continue;
    }

    if (assignedItem.mClip.IsRectAffectedByClip(deviceRect,
                                                mParameters.mXScale,
                                                mParameters.mYScale,
                                                mAppUnitsPerDevPixel)) {
      return NS_RGBA(0,0,0,0);
    }

    Maybe<nscolor> color = item->IsUniform(mBuilder);
    if (color && NS_GET_A(*color) == 255)
      return *color;

    return NS_RGBA(0,0,0,0);
  }

  *aOutIntersectsLayer = false;
  return NS_RGBA(0,0,0,0);
}

nscolor
PaintedLayerDataNode::FindOpaqueBackgroundColor(const nsIntRegion& aTargetVisibleRegion,
                                                int32_t aUnderIndex) const
{
  if (aUnderIndex == ABOVE_TOP) {
    aUnderIndex = mPaintedLayerDataStack.Length();
  }
  for (int32_t i = aUnderIndex - 1; i >= 0; --i) {
    const PaintedLayerData* candidate = &mPaintedLayerDataStack[i];
    if (candidate->VisibleAboveRegionIntersects(aTargetVisibleRegion)) {
      // Some non-PaintedLayer content between target and candidate; this is
      // hopeless
      return NS_RGBA(0,0,0,0);
    }

    if (!candidate->VisibleRegionIntersects(aTargetVisibleRegion)) {
      // The layer doesn't intersect our target, ignore it and move on
      continue;
    }

    bool intersectsLayer = true;
    nsIntRect rect = aTargetVisibleRegion.GetBounds();
    nscolor color = mTree.ContState().FindOpaqueBackgroundColorInLayer(
                                        candidate, rect, &intersectsLayer);
    if (!intersectsLayer) {
      continue;
    }
    return color;
  }
  if (mAllDrawingAboveBackground ||
      !mVisibleAboveBackgroundRegion.Intersect(aTargetVisibleRegion).IsEmpty()) {
    // Some non-PaintedLayer content is between this node's background and target.
    return NS_RGBA(0,0,0,0);
  }
  return FindOpaqueBackgroundColorInParentNode();
}

nscolor
PaintedLayerDataNode::FindOpaqueBackgroundColorCoveringEverything() const
{
  if (!mPaintedLayerDataStack.IsEmpty() ||
      mAllDrawingAboveBackground ||
      !mVisibleAboveBackgroundRegion.IsEmpty()) {
    return NS_RGBA(0,0,0,0);
  }
  return FindOpaqueBackgroundColorInParentNode();
}

nscolor
PaintedLayerDataNode::FindOpaqueBackgroundColorInParentNode() const
{
  if (mParent) {
    if (mHasClip) {
      // Check whether our parent node has uniform content behind our whole
      // clip.
      // There's one tricky case here: If our parent node is also a scrollable,
      // and is currently scrolled in such a way that this inner one is
      // clipped by it, then it's not really clear how we should determine
      // whether we have a uniform background in the parent: There might be
      // non-uniform content in the parts that our scroll port covers in the
      // parent and that are currently outside the parent's clip.
      // For now, we'll fail to pull a background color in that case.
      return mParent->FindOpaqueBackgroundColor(mClipRect);
    }
    return mParent->FindOpaqueBackgroundColorCoveringEverything();
  }
  // We are the root.
  return mTree.UniformBackgroundColor();
}

void
PaintedLayerData::UpdateCommonClipCount(
    const DisplayItemClip& aCurrentClip)
{
  if (mCommonClipCount >= 0) {
    mCommonClipCount = mItemClip.GetCommonRoundedRectCount(aCurrentClip, mCommonClipCount);
  } else {
    // first item in the layer
    mCommonClipCount = aCurrentClip.GetRoundedRectCount();
  }
}

bool
PaintedLayerData::CanOptimizeToImageLayer(nsDisplayListBuilder* aBuilder)
{
  if (!mImage) {
    return false;
  }

  return mImage->CanOptimizeToImageLayer(mLayer->Manager(), aBuilder);
}

already_AddRefed<ImageContainer>
PaintedLayerData::GetContainerForImageLayer(nsDisplayListBuilder* aBuilder)
{
  if (!mImage) {
    return nullptr;
  }

  return mImage->GetContainer(mLayer->Manager(), aBuilder);
}

PaintedLayerDataNode::PaintedLayerDataNode(PaintedLayerDataTree& aTree,
                                           PaintedLayerDataNode* aParent,
                                           AnimatedGeometryRoot* aAnimatedGeometryRoot)
  : mTree(aTree)
  , mParent(aParent)
  , mAnimatedGeometryRoot(aAnimatedGeometryRoot)
  , mAllDrawingAboveBackground(false)
{
  MOZ_ASSERT(nsLayoutUtils::IsAncestorFrameCrossDoc(mTree.Builder()->RootReferenceFrame(), *mAnimatedGeometryRoot));
  mHasClip = mTree.IsClippedWithRespectToParentAnimatedGeometryRoot(mAnimatedGeometryRoot, &mClipRect);
}

PaintedLayerDataNode::~PaintedLayerDataNode()
{
  MOZ_ASSERT(mPaintedLayerDataStack.IsEmpty());
  MOZ_ASSERT(mChildren.IsEmpty());
}

PaintedLayerDataNode*
PaintedLayerDataNode::AddChildNodeFor(AnimatedGeometryRoot* aAnimatedGeometryRoot)
{
  MOZ_ASSERT(aAnimatedGeometryRoot->mParentAGR == mAnimatedGeometryRoot);
  UniquePtr<PaintedLayerDataNode> child =
    MakeUnique<PaintedLayerDataNode>(mTree, this, aAnimatedGeometryRoot);
  mChildren.AppendElement(Move(child));
  return mChildren.LastElement().get();
}

template<typename NewPaintedLayerCallbackType>
PaintedLayerData*
PaintedLayerDataNode::FindPaintedLayerFor(const nsIntRect& aVisibleRect,
                                          const bool aBackfaceHidden,
                                          const ActiveScrolledRoot* aASR,
                                          const DisplayItemClipChain* aClipChain,
                                          NewPaintedLayerCallbackType aNewPaintedLayerCallback)
{
  if (!mPaintedLayerDataStack.IsEmpty()) {
    PaintedLayerData* lowestUsableLayer = nullptr;
    for (auto& data : Reversed(mPaintedLayerDataStack)) {
      if (data.mVisibleAboveRegion.Intersects(aVisibleRect)) {
        break;
      }
      if (data.mBackfaceHidden == aBackfaceHidden &&
          data.mASR == aASR &&
          DisplayItemClipChain::Equal(data.mClipChain, aClipChain)) {
        lowestUsableLayer = &data;
      }
      // Also check whether the event-regions intersect the visible rect,
      // unless we're in an inactive layer, in which case the event-regions
      // will be hoisted out into their own layer.
      // For performance reasons, we check the intersection with the bounds
      // of the event-regions.
      if (!mTree.ContState().IsInInactiveLayer() &&
          (data.mScaledHitRegionBounds.Intersects(aVisibleRect) ||
           data.mScaledMaybeHitRegionBounds.Intersects(aVisibleRect))) {
        break;
      }
      // If the visible region intersects with the current layer then we
      // can't possibly use any of the layers below it, so stop the search
      // now.
      //
      // If we're trying to minimize painted layer size and we don't
      // intersect the current visible region, then make sure we don't
      // use this painted layer.
      if (data.mVisibleRegion.Intersects(aVisibleRect)) {
        break;
      } else if (gfxPrefs::LayoutSmallerPaintedLayers()) {
        lowestUsableLayer = nullptr;
      }
    }
    if (lowestUsableLayer) {
      return lowestUsableLayer;
    }
  }

  return aNewPaintedLayerCallback(mPaintedLayerDataStack.AppendElement());
}

void
PaintedLayerDataNode::FinishChildrenIntersecting(const nsIntRect& aRect)
{
  for (int32_t i = mChildren.Length() - 1; i >= 0; i--) {
    if (mChildren[i]->Intersects(aRect)) {
      mChildren[i]->Finish(true);
      mChildren.RemoveElementAt(i);
    }
  }
}

void
PaintedLayerDataNode::FinishAllChildren(bool aThisNodeNeedsAccurateVisibleAboveRegion)
{
  for (int32_t i = mChildren.Length() - 1; i >= 0; i--) {
    mChildren[i]->Finish(aThisNodeNeedsAccurateVisibleAboveRegion);
  }
  mChildren.Clear();
}

void
PaintedLayerDataNode::Finish(bool aParentNeedsAccurateVisibleAboveRegion)
{
  // Skip "visible above region" maintenance, because this node is going away.
  FinishAllChildren(false);

  PopAllPaintedLayerData();

  if (mParent && aParentNeedsAccurateVisibleAboveRegion) {
    if (mHasClip) {
      mParent->AddToVisibleAboveRegion(mClipRect);
    } else {
      mParent->SetAllDrawingAbove();
    }
  }
  mTree.NodeWasFinished(mAnimatedGeometryRoot);
}

void
PaintedLayerDataNode::AddToVisibleAboveRegion(const nsIntRect& aRect)
{
  nsIntRegion& visibleAboveRegion = mPaintedLayerDataStack.IsEmpty()
    ? mVisibleAboveBackgroundRegion
    : mPaintedLayerDataStack.LastElement().mVisibleAboveRegion;
  visibleAboveRegion.Or(visibleAboveRegion, aRect);
  visibleAboveRegion.SimplifyOutward(8);
}

void
PaintedLayerDataNode::SetAllDrawingAbove()
{
  PopAllPaintedLayerData();
  mAllDrawingAboveBackground = true;
  mVisibleAboveBackgroundRegion.SetEmpty();
}

void
PaintedLayerDataNode::PopPaintedLayerData()
{
  MOZ_ASSERT(!mPaintedLayerDataStack.IsEmpty());
  size_t lastIndex = mPaintedLayerDataStack.Length() - 1;
  PaintedLayerData& data = mPaintedLayerDataStack[lastIndex];
  mTree.ContState().FinishPaintedLayerData(data, [this, &data, lastIndex]() {
    return this->FindOpaqueBackgroundColor(data.mVisibleRegion, lastIndex);
  });
  mPaintedLayerDataStack.RemoveElementAt(lastIndex);
}

void
PaintedLayerDataNode::PopAllPaintedLayerData()
{
  while (!mPaintedLayerDataStack.IsEmpty()) {
    PopPaintedLayerData();
  }
}

nsDisplayListBuilder*
PaintedLayerDataTree::Builder() const
{
  return mContainerState.Builder();
}

void
PaintedLayerDataTree::Finish()
{
  if (mRoot) {
    mRoot->Finish(false);
  }
  MOZ_ASSERT(mNodes.Count() == 0);
  mRoot = nullptr;
}

void
PaintedLayerDataTree::NodeWasFinished(AnimatedGeometryRoot* aAnimatedGeometryRoot)
{
  mNodes.Remove(aAnimatedGeometryRoot);
}

void
PaintedLayerDataTree::AddingOwnLayer(AnimatedGeometryRoot* aAnimatedGeometryRoot,
                                     const nsIntRect* aRect,
                                     nscolor* aOutUniformBackgroundColor)
{
  FinishPotentiallyIntersectingNodes(aAnimatedGeometryRoot, aRect);
  PaintedLayerDataNode* node = EnsureNodeFor(aAnimatedGeometryRoot);
  if (aRect) {
    if (aOutUniformBackgroundColor) {
      *aOutUniformBackgroundColor = node->FindOpaqueBackgroundColor(*aRect);
    }
    node->AddToVisibleAboveRegion(*aRect);
  } else {
    if (aOutUniformBackgroundColor) {
      *aOutUniformBackgroundColor = node->FindOpaqueBackgroundColorCoveringEverything();
    }
    node->SetAllDrawingAbove();
  }
}

template<typename NewPaintedLayerCallbackType>
PaintedLayerData*
PaintedLayerDataTree::FindPaintedLayerFor(AnimatedGeometryRoot* aAnimatedGeometryRoot,
                                          const ActiveScrolledRoot* aASR,
                                          const DisplayItemClipChain* aClipChain,
                                          const nsIntRect& aVisibleRect,
                                          bool aBackfaceHidden,
                                          NewPaintedLayerCallbackType aNewPaintedLayerCallback)
{
  const nsIntRect* bounds = &aVisibleRect;
  FinishPotentiallyIntersectingNodes(aAnimatedGeometryRoot, bounds);
  PaintedLayerDataNode* node = EnsureNodeFor(aAnimatedGeometryRoot);

  PaintedLayerData* data =
    node->FindPaintedLayerFor(aVisibleRect, aBackfaceHidden, aASR, aClipChain,
                              aNewPaintedLayerCallback);
  return data;
}

void
PaintedLayerDataTree::FinishPotentiallyIntersectingNodes(AnimatedGeometryRoot* aAnimatedGeometryRoot,
                                                         const nsIntRect* aRect)
{
  AnimatedGeometryRoot* ancestorThatIsChildOfCommonAncestor = nullptr;
  PaintedLayerDataNode* ancestorNode =
    FindNodeForAncestorAnimatedGeometryRoot(aAnimatedGeometryRoot,
                                            &ancestorThatIsChildOfCommonAncestor);
  if (!ancestorNode) {
    // None of our ancestors are in the tree. This should only happen if this
    // is the very first item we're looking at.
    MOZ_ASSERT(!mRoot);
    return;
  }

  if (ancestorNode->GetAnimatedGeometryRoot() == aAnimatedGeometryRoot) {
    // aAnimatedGeometryRoot already has a node in the tree.
    // This is the common case.
    MOZ_ASSERT(!ancestorThatIsChildOfCommonAncestor);
    if (aRect) {
      ancestorNode->FinishChildrenIntersecting(*aRect);
    } else {
      ancestorNode->FinishAllChildren();
    }
    return;
  }

  // We have found an existing ancestor, but it's a proper ancestor of our
  // animated geometry root.
  // ancestorThatIsChildOfCommonAncestor is the last animated geometry root
  // encountered on the way up from aAnimatedGeometryRoot to ancestorNode.
  MOZ_ASSERT(ancestorThatIsChildOfCommonAncestor);
  MOZ_ASSERT(nsLayoutUtils::IsAncestorFrameCrossDoc(*ancestorThatIsChildOfCommonAncestor, *aAnimatedGeometryRoot));
  MOZ_ASSERT(ancestorThatIsChildOfCommonAncestor->mParentAGR == ancestorNode->GetAnimatedGeometryRoot());

  // ancestorThatIsChildOfCommonAncestor is not in the tree yet!
  MOZ_ASSERT(!mNodes.Get(ancestorThatIsChildOfCommonAncestor));

  // We're about to add a node for ancestorThatIsChildOfCommonAncestor, so we
  // finish all intersecting siblings.
  nsIntRect clip;
  if (IsClippedWithRespectToParentAnimatedGeometryRoot(ancestorThatIsChildOfCommonAncestor, &clip)) {
    ancestorNode->FinishChildrenIntersecting(clip);
  } else {
    ancestorNode->FinishAllChildren();
  }
}

PaintedLayerDataNode*
PaintedLayerDataTree::EnsureNodeFor(AnimatedGeometryRoot* aAnimatedGeometryRoot)
{
  MOZ_ASSERT(aAnimatedGeometryRoot);
  PaintedLayerDataNode* node = mNodes.Get(aAnimatedGeometryRoot);
  if (node) {
    return node;
  }

  AnimatedGeometryRoot* parentAnimatedGeometryRoot = aAnimatedGeometryRoot->mParentAGR;
  if (!parentAnimatedGeometryRoot) {
    MOZ_ASSERT(!mRoot);
    MOZ_ASSERT(*aAnimatedGeometryRoot == Builder()->RootReferenceFrame());
    mRoot = MakeUnique<PaintedLayerDataNode>(*this, nullptr, aAnimatedGeometryRoot);
    node = mRoot.get();
  } else {
    PaintedLayerDataNode* parentNode = EnsureNodeFor(parentAnimatedGeometryRoot);
    MOZ_ASSERT(parentNode);
    node = parentNode->AddChildNodeFor(aAnimatedGeometryRoot);
  }
  MOZ_ASSERT(node);
  mNodes.Put(aAnimatedGeometryRoot, node);
  return node;
}

bool
PaintedLayerDataTree::IsClippedWithRespectToParentAnimatedGeometryRoot(AnimatedGeometryRoot* aAnimatedGeometryRoot,
                                                                       nsIntRect* aOutClip)
{
  nsIScrollableFrame* scrollableFrame = nsLayoutUtils::GetScrollableFrameFor(*aAnimatedGeometryRoot);
  if (!scrollableFrame) {
    return false;
  }
  nsIFrame* scrollFrame = do_QueryFrame(scrollableFrame);
  nsRect scrollPort = scrollableFrame->GetScrollPortRect() + Builder()->ToReferenceFrame(scrollFrame);
  *aOutClip = mContainerState.ScaleToNearestPixels(scrollPort);
  return true;
}

PaintedLayerDataNode*
PaintedLayerDataTree::FindNodeForAncestorAnimatedGeometryRoot(AnimatedGeometryRoot* aAnimatedGeometryRoot,
                                                              AnimatedGeometryRoot** aOutAncestorChild)
{
  if (!aAnimatedGeometryRoot) {
    return nullptr;
  }
  PaintedLayerDataNode* node = mNodes.Get(aAnimatedGeometryRoot);
  if (node) {
    return node;
  }
  *aOutAncestorChild = aAnimatedGeometryRoot;
  return FindNodeForAncestorAnimatedGeometryRoot(aAnimatedGeometryRoot->mParentAGR, aOutAncestorChild);
}

static bool
CanOptimizeAwayPaintedLayer(PaintedLayerData* aData,
                           FrameLayerBuilder* aLayerBuilder)
{
  if (!aLayerBuilder->IsBuildingRetainedLayers()) {
    return false;
  }

  // If there's no painted layer with valid content in it that we can reuse,
  // always create a color or image layer (and potentially throw away an
  // existing completely invalid painted layer).
  if (aData->mLayer->GetValidRegion().IsEmpty()) {
    return true;
  }

  // There is an existing painted layer we can reuse. Throwing it away can make
  // compositing cheaper (see bug 946952), but it might cause us to re-allocate
  // the painted layer frequently due to an animation. So we only discard it if
  // we're in tree compression mode, which is triggered at a low frequency.
  return aLayerBuilder->CheckInLayerTreeCompressionMode();
}

#ifdef DEBUG
static int32_t FindIndexOfLayerIn(nsTArray<NewLayerEntry>& aArray,
                                  Layer* aLayer)
{
  for (uint32_t i = 0; i < aArray.Length(); ++i) {
    if (aArray[i].mLayer == aLayer) {
      return i;
    }
  }
  return -1;
}
#endif

already_AddRefed<Layer>
ContainerState::PrepareImageLayer(PaintedLayerData* aData)
{
  RefPtr<ImageContainer> imageContainer =
    aData->GetContainerForImageLayer(mBuilder);
  if (!imageContainer) {
    return nullptr;
  }

  RefPtr<ImageLayer> imageLayer = CreateOrRecycleImageLayer(aData->mLayer);
  imageLayer->SetContainer(imageContainer);
  aData->mImage->ConfigureLayer(imageLayer, mParameters);
  imageLayer->SetPostScale(mParameters.mXScale,
                           mParameters.mYScale);

  if (aData->mItemClip.HasClip()) {
    ParentLayerIntRect clip =
      ViewAs<ParentLayerPixel>(ScaleToNearestPixels(aData->mItemClip.GetClipRect()));
    clip.MoveBy(ViewAs<ParentLayerPixel>(mParameters.mOffset));
    imageLayer->SetClipRect(Some(clip));
  } else {
    imageLayer->SetClipRect(Nothing());
  }

  FLB_LOG_PAINTED_LAYER_DECISION(aData,
                                 "  Selected image layer=%p\n", imageLayer.get());

  return imageLayer.forget();
}

already_AddRefed<Layer>
ContainerState::PrepareColorLayer(PaintedLayerData* aData)
{
  RefPtr<ColorLayer> colorLayer = CreateOrRecycleColorLayer(aData->mLayer);
  colorLayer->SetColor(Color::FromABGR(aData->mSolidColor));

  // Copy transform
  colorLayer->SetBaseTransform(aData->mLayer->GetBaseTransform());
  colorLayer->SetPostScale(aData->mLayer->GetPostXScale(),
                           aData->mLayer->GetPostYScale());

  nsIntRect visibleRect = aData->mVisibleRegion.GetBounds();
  visibleRect.MoveBy(-GetTranslationForPaintedLayer(aData->mLayer));
  colorLayer->SetBounds(visibleRect);
  colorLayer->SetClipRect(Nothing());

  FLB_LOG_PAINTED_LAYER_DECISION(aData,
                                 "  Selected color layer=%p\n", colorLayer.get());

  return colorLayer.forget();
}

static void
SetBackfaceHiddenForLayer(bool aBackfaceHidden, Layer* aLayer)
{
  if (aBackfaceHidden) {
    aLayer->SetContentFlags(aLayer->GetContentFlags() |
                            Layer::CONTENT_BACKFACE_HIDDEN);
  } else {
    aLayer->SetContentFlags(aLayer->GetContentFlags() &
                            ~Layer::CONTENT_BACKFACE_HIDDEN);
  }
}

template<typename FindOpaqueBackgroundColorCallbackType>
void ContainerState::FinishPaintedLayerData(PaintedLayerData& aData, FindOpaqueBackgroundColorCallbackType aFindOpaqueBackgroundColor)
{
  PaintedLayerData* data = &aData;

  if (!data->mLayer) {
    // No layer was recycled, so we create a new one.
    RefPtr<PaintedLayer> paintedLayer = CreatePaintedLayer(data);
    data->mLayer = paintedLayer;

    NS_ASSERTION(FindIndexOfLayerIn(mNewChildLayers, paintedLayer) < 0,
                 "Layer already in list???");
    mNewChildLayers[data->mNewChildLayersIndex].mLayer = paintedLayer.forget();
  }

  for (auto& item : data->mAssignedDisplayItems) {
    MOZ_ASSERT(item.mItem->GetType() != DisplayItemType::TYPE_LAYER_EVENT_REGIONS);

    InvalidateForLayerChange(item.mItem, data->mLayer);
    mLayerBuilder->AddPaintedDisplayItem(data, item.mItem, item.mClip,
                                         *this, item.mLayerState,
                                         data->mAnimatedGeometryRootOffset);
  }

  NewLayerEntry* newLayerEntry = &mNewChildLayers[data->mNewChildLayersIndex];

  RefPtr<Layer> layer;
  bool canOptimizeToImageLayer = data->CanOptimizeToImageLayer(mBuilder);

  FLB_LOG_PAINTED_LAYER_DECISION(data, "Selecting layer for pld=%p\n", data);
  FLB_LOG_PAINTED_LAYER_DECISION(data, "  Solid=%i, hasImage=%c, canOptimizeAwayPaintedLayer=%i\n",
          data->mIsSolidColorInVisibleRegion, canOptimizeToImageLayer ? 'y' : 'n',
          CanOptimizeAwayPaintedLayer(data, mLayerBuilder));

  if ((data->mIsSolidColorInVisibleRegion || canOptimizeToImageLayer) &&
      CanOptimizeAwayPaintedLayer(data, mLayerBuilder)) {
    NS_ASSERTION(!(data->mIsSolidColorInVisibleRegion && canOptimizeToImageLayer),
                 "Can't be a solid color as well as an image!");

    layer = canOptimizeToImageLayer ? PrepareImageLayer(data)
                                    : PrepareColorLayer(data);

    if (layer) {
      NS_ASSERTION(FindIndexOfLayerIn(mNewChildLayers, layer) < 0,
                   "Layer already in list???");
      NS_ASSERTION(newLayerEntry->mLayer == data->mLayer,
                   "Painted layer at wrong index");
      // Store optimized layer in reserved slot
      NewLayerEntry* paintedLayerEntry = newLayerEntry;
      newLayerEntry = &mNewChildLayers[data->mNewChildLayersIndex + 1];
      NS_ASSERTION(!newLayerEntry->mLayer, "Slot already occupied?");
      newLayerEntry->mLayer = layer;
      newLayerEntry->mAnimatedGeometryRoot = data->mAnimatedGeometryRoot;
      newLayerEntry->mASR = paintedLayerEntry->mASR;
      newLayerEntry->mClipChain = paintedLayerEntry->mClipChain;
      newLayerEntry->mScrollMetadataASR = paintedLayerEntry->mScrollMetadataASR;

      // Hide the PaintedLayer. We leave it in the layer tree so that we
      // can find and recycle it later.
      ParentLayerIntRect emptyRect;
      data->mLayer->SetClipRect(Some(emptyRect));
      data->mLayer->SetVisibleRegion(LayerIntRegion());
      data->mLayer->InvalidateWholeLayer();
      data->mLayer->SetEventRegions(EventRegions());

      for (auto& item : data->mAssignedDisplayItems) {
        mLayerBuilder->StoreOptimizedLayerForFrame(item.mItem, layer);
      }
    }
  }

  if (!layer) {
    // We couldn't optimize to an image layer or a color layer above.
    layer = data->mLayer;
    layer->SetClipRect(Nothing());
    FLB_LOG_PAINTED_LAYER_DECISION(data, "  Selected painted layer=%p\n", layer.get());
  }

  if (mLayerBuilder->IsBuildingRetainedLayers()) {
    newLayerEntry->mVisibleRegion = data->mVisibleRegion;
    newLayerEntry->mOpaqueRegion = data->mOpaqueRegion;
    newLayerEntry->mHideAllLayersBelow = data->mHideAllLayersBelow;
    newLayerEntry->mOpaqueForAnimatedGeometryRootParent = data->mOpaqueForAnimatedGeometryRootParent;
  } else {
    SetOuterVisibleRegionForLayer(layer, data->mVisibleRegion);
  }

#ifdef MOZ_DUMP_PAINTING
  if (!data->mLog.IsEmpty()) {
    if (PaintedLayerData* containingPld = mLayerBuilder->GetContainingPaintedLayerData()) {
      containingPld->mLayer->AddExtraDumpInfo(nsCString(data->mLog));
    } else {
      layer->AddExtraDumpInfo(nsCString(data->mLog));
    }
  }
#endif

  nsIntRegion transparentRegion;
  transparentRegion.Sub(data->mVisibleRegion, data->mOpaqueRegion);
  bool isOpaque = transparentRegion.IsEmpty();
  // For translucent PaintedLayers, try to find an opaque background
  // color that covers the entire area beneath it so we can pull that
  // color into this layer to make it opaque.
  if (layer == data->mLayer) {
    nscolor backgroundColor = NS_RGBA(0,0,0,0);
    if (!isOpaque) {
      backgroundColor = aFindOpaqueBackgroundColor();
      if (NS_GET_A(backgroundColor) == 255) {
        isOpaque = true;
      }
    }

    // Store the background color
    PaintedDisplayItemLayerUserData* userData =
      GetPaintedDisplayItemLayerUserData(data->mLayer);
    NS_ASSERTION(userData, "where did our user data go?");
    if (userData->mForcedBackgroundColor != backgroundColor) {
      // Invalidate the entire target PaintedLayer since we're changing
      // the background color
#ifdef MOZ_DUMP_PAINTING
      if (nsLayoutUtils::InvalidationDebuggingIsEnabled()) {
        printf_stderr("Forced background color has changed from #%08X to #%08X on layer %p\n",
                      userData->mForcedBackgroundColor, backgroundColor, data->mLayer);
        nsAutoCString str;
        AppendToString(str, data->mLayer->GetValidRegion());
        printf_stderr("Invalidating layer %p: %s\n", data->mLayer, str.get());
      }
#endif
      data->mLayer->InvalidateWholeLayer();
    }
    userData->mForcedBackgroundColor = backgroundColor;

    userData->mFontSmoothingBackgroundColor = data->mFontSmoothingBackgroundColor;

    // use a mask layer for rounded rect clipping.
    // data->mCommonClipCount may be -1 if we haven't put any actual
    // drawable items in this layer (i.e. it's only catching events).
    int32_t commonClipCount;
    commonClipCount = std::max(0, data->mCommonClipCount);
    SetupMaskLayer(layer, data->mItemClip, commonClipCount);
    // copy commonClipCount to the entry
    FrameLayerBuilder::PaintedLayerItemsEntry* entry = mLayerBuilder->
      GetPaintedLayerItemsEntry(static_cast<PaintedLayer*>(layer.get()));
    entry->mCommonClipCount = commonClipCount;
  } else {
    // mask layer for image and color layers
    SetupMaskLayer(layer, data->mItemClip);
  }

  uint32_t flags = 0;
  nsIWidget* widget = mContainerReferenceFrame->PresContext()->GetRootWidget();
  // See bug 941095. Not quite ready to disable this.
  bool hidpi = false && widget && widget->GetDefaultScale().scale >= 2;
  if (hidpi) {
    flags |= Layer::CONTENT_DISABLE_SUBPIXEL_AA;
  }
  if (isOpaque && !data->mForceTransparentSurface) {
    flags |= Layer::CONTENT_OPAQUE;
  } else if (data->mNeedComponentAlpha && !hidpi) {
    flags |= Layer::CONTENT_COMPONENT_ALPHA;
  }
  if (data->mDisableFlattening) {
    flags |= Layer::CONTENT_DISABLE_FLATTENING;
  }
  layer->SetContentFlags(flags);

  PaintedLayerData* containingPaintedLayerData =
     mLayerBuilder->GetContainingPaintedLayerData();
  // If we're building layers for an inactive layer, the event regions are
  // clipped to the inactive layer's clip prior to being combined into the
  // event regions of the containing PLD.
  // For the dispatch-to-content and maybe-hit regions, rounded corners on
  // the clip are ignored, since these are approximate regions. For the
  // remaining regions, rounded corners in the clip cause the region to
  // be combined into the corresponding "imprecise" region of the
  // containing's PLD (e.g. the maybe-hit region instead of the hit region).
  const DisplayItemClip* inactiveLayerClip = mLayerBuilder->GetInactiveLayerClip();
  if (containingPaintedLayerData) {
    if (!data->mDispatchToContentHitRegion.GetBounds().IsEmpty()) {
      nsRect rect = nsLayoutUtils::TransformFrameRectToAncestor(
        mContainerReferenceFrame,
        data->mDispatchToContentHitRegion.GetBounds(),
        containingPaintedLayerData->mReferenceFrame);
      if (inactiveLayerClip) {
        rect = inactiveLayerClip->ApplyNonRoundedIntersection(rect);
      }
      containingPaintedLayerData->mDispatchToContentHitRegion.Or(
        containingPaintedLayerData->mDispatchToContentHitRegion, rect);
    }
    if (!data->mMaybeHitRegion.GetBounds().IsEmpty()) {
      nsRect rect = nsLayoutUtils::TransformFrameRectToAncestor(
        mContainerReferenceFrame,
        data->mMaybeHitRegion.GetBounds(),
        containingPaintedLayerData->mReferenceFrame);
      if (inactiveLayerClip) {
        rect = inactiveLayerClip->ApplyNonRoundedIntersection(rect);
      }
      containingPaintedLayerData->mMaybeHitRegion.Or(
        containingPaintedLayerData->mMaybeHitRegion, rect);
      containingPaintedLayerData->mMaybeHitRegion.SimplifyOutward(8);
    }
    Maybe<Matrix4x4> matrixCache;
    nsLayoutUtils::TransformToAncestorAndCombineRegions(
      data->mHitRegion,
      mContainerReferenceFrame,
      containingPaintedLayerData->mReferenceFrame,
      &containingPaintedLayerData->mHitRegion,
      &containingPaintedLayerData->mMaybeHitRegion,
      &matrixCache,
      inactiveLayerClip);
    // See the comment in nsDisplayList::AddFrame, where the touch action regions
    // are handled. The same thing applies here.
    bool alreadyHadRegions =
        !containingPaintedLayerData->mNoActionRegion.IsEmpty() ||
        !containingPaintedLayerData->mHorizontalPanRegion.IsEmpty() ||
        !containingPaintedLayerData->mVerticalPanRegion.IsEmpty();
    nsLayoutUtils::TransformToAncestorAndCombineRegions(
      data->mNoActionRegion,
      mContainerReferenceFrame,
      containingPaintedLayerData->mReferenceFrame,
      &containingPaintedLayerData->mNoActionRegion,
      &containingPaintedLayerData->mDispatchToContentHitRegion,
      &matrixCache,
      inactiveLayerClip);
    nsLayoutUtils::TransformToAncestorAndCombineRegions(
      data->mHorizontalPanRegion,
      mContainerReferenceFrame,
      containingPaintedLayerData->mReferenceFrame,
      &containingPaintedLayerData->mHorizontalPanRegion,
      &containingPaintedLayerData->mDispatchToContentHitRegion,
      &matrixCache,
      inactiveLayerClip);
    nsLayoutUtils::TransformToAncestorAndCombineRegions(
      data->mVerticalPanRegion,
      mContainerReferenceFrame,
      containingPaintedLayerData->mReferenceFrame,
      &containingPaintedLayerData->mVerticalPanRegion,
      &containingPaintedLayerData->mDispatchToContentHitRegion,
      &matrixCache,
      inactiveLayerClip);
    if (alreadyHadRegions) {
      containingPaintedLayerData->mDispatchToContentHitRegion.OrWith(
        containingPaintedLayerData->CombinedTouchActionRegion());
    }
  } else {
    EventRegions regions(
        ScaleRegionToOutsidePixels(data->mHitRegion),
        ScaleRegionToOutsidePixels(data->mMaybeHitRegion),
        ScaleRegionToOutsidePixels(data->mDispatchToContentHitRegion),
        ScaleRegionToOutsidePixels(data->mNoActionRegion),
        ScaleRegionToOutsidePixels(data->mHorizontalPanRegion),
        ScaleRegionToOutsidePixels(data->mVerticalPanRegion));

    Matrix mat = layer->GetTransform().As2D();
    mat.Invert();
    regions.ApplyTranslationAndScale(mat._31, mat._32, mat._11, mat._22);

    layer->SetEventRegions(regions);
  }

  SetBackfaceHiddenForLayer(data->mBackfaceHidden, data->mLayer);
  if (layer != data->mLayer) {
    SetBackfaceHiddenForLayer(data->mBackfaceHidden, layer);
  }
}

static bool
IsItemAreaInWindowOpaqueRegion(nsDisplayListBuilder* aBuilder,
                               nsDisplayItem* aItem,
                               const nsRect& aComponentAlphaBounds)
{
  if (!aItem->Frame()->PresContext()->IsChrome()) {
    // Assume that Web content is always in the window opaque region.
    return true;
  }
  if (aItem->ReferenceFrame() != aBuilder->RootReferenceFrame()) {
    // aItem is probably in some transformed subtree.
    // We're not going to bother figuring out where this landed, we're just
    // going to assume it might have landed over a transparent part of
    // the window.
    return false;
  }
  return aBuilder->GetWindowOpaqueRegion().Contains(aComponentAlphaBounds);
}

void
PaintedLayerData::Accumulate(ContainerState* aState,
                            nsDisplayItem* aItem,
                            const nsIntRect& aVisibleRect,
                            const DisplayItemClip& aClip,
                            LayerState aLayerState,
                            nsDisplayList* aList)
{
  FLB_LOG_PAINTED_LAYER_DECISION(this, "Accumulating dp=%s(%p), f=%p against pld=%p\n", aItem->Name(), aItem, aItem->Frame(), this);

  if (aState->mBuilder->NeedToForceTransparentSurfaceForItem(aItem)) {
    mForceTransparentSurface = true;
  }
  if (aState->mParameters.mDisableSubpixelAntialiasingInDescendants) {
    // Disable component alpha.
    // Note that the transform (if any) on the PaintedLayer is always an integer translation so
    // we don't have to factor that in here.
    aItem->DisableComponentAlpha();
  }

  bool clipMatches = mItemClip == aClip;
  mItemClip = aClip;

  mAssignedDisplayItems.AppendElement(AssignedDisplayItem(aItem, aClip, aLayerState));

  if (aItem->MustPaintOnContentSide()) {
     mShouldPaintOnContentSide = true;
  }

  if (!mIsSolidColorInVisibleRegion && mOpaqueRegion.Contains(aVisibleRect) &&
      mVisibleRegion.Contains(aVisibleRect) && !mImage) {
    // A very common case! Most pages have a PaintedLayer with the page
    // background (opaque) visible and most or all of the page content over the
    // top of that background.
    // The rest of this method won't do anything. mVisibleRegion and mOpaqueRegion
    // don't need updating. mVisibleRegion contains aVisibleRect already,
    // mOpaqueRegion contains aVisibleRect and therefore whatever the opaque
    // region of the item is. mVisibleRegion must contain mOpaqueRegion
    // and therefore aVisibleRect.
    return;
  }

  nsIntRegion opaquePixels = aState->ComputeOpaqueRect(aItem,
<<<<<<< HEAD
            mAnimatedGeometryRoot, mASR, aClip, aList,
            &mHideAllLayersBelow, &mOpaqueForAnimatedGeometryRootParent);
=======
                                                       mAnimatedGeometryRoot, mASR, aClip, aList,
                                                       &mHideAllLayersBelow, &mOpaqueForAnimatedGeometryRootParent);
>>>>>>> 63267249
  opaquePixels.AndWith(aVisibleRect);

  /* Mark as available for conversion to image layer if this is a nsDisplayImage and
   * it's the only thing visible in this layer.
   */
  if (nsIntRegion(aVisibleRect).Contains(mVisibleRegion) &&
      opaquePixels.Contains(mVisibleRegion) &&
      aItem->SupportsOptimizingToImage()) {
    mImage = static_cast<nsDisplayImageContainer*>(aItem);
    FLB_LOG_PAINTED_LAYER_DECISION(this, "  Tracking image: nsDisplayImageContainer covers the layer\n");
  } else if (mImage) {
    FLB_LOG_PAINTED_LAYER_DECISION(this, "  No longer tracking image\n");
    mImage = nullptr;
  }

  bool isFirstVisibleItem = mVisibleRegion.IsEmpty();
  if (isFirstVisibleItem) {
    nscolor fontSmoothingBGColor;
    if (aItem->ProvidesFontSmoothingBackgroundColor(&fontSmoothingBGColor)) {
      mFontSmoothingBackgroundColor = fontSmoothingBGColor;
    }
  }

  Maybe<nscolor> uniformColor = aItem->IsUniform(aState->mBuilder);

  // Some display items have to exist (so they can set forceTransparentSurface
  // below) but don't draw anything. They'll return true for isUniform but
  // a color with opacity 0.
  if (!uniformColor || NS_GET_A(*uniformColor) > 0) {
    // Make sure that the visible area is covered by uniform pixels. In
    // particular this excludes cases where the edges of the item are not
    // pixel-aligned (thus the item will not be truly uniform).
    if (uniformColor) {
      bool snap;
      nsRect bounds = aItem->GetBounds(aState->mBuilder, &snap);
      if (!aState->ScaleToInsidePixels(bounds, snap).Contains(aVisibleRect)) {
        uniformColor = Nothing();
        FLB_LOG_PAINTED_LAYER_DECISION(this, "  Display item does not cover the visible rect\n");
      }
    }
    if (uniformColor) {
      if (isFirstVisibleItem) {
        // This color is all we have
        mSolidColor = *uniformColor;
        mIsSolidColorInVisibleRegion = true;
      } else if (mIsSolidColorInVisibleRegion &&
                 mVisibleRegion.IsEqual(nsIntRegion(aVisibleRect)) &&
                 clipMatches) {
        // we can just blend the colors together
        mSolidColor = NS_ComposeColors(mSolidColor, *uniformColor);
      } else {
        FLB_LOG_PAINTED_LAYER_DECISION(this, "  Layer not a solid color: Can't blend colors togethers\n");
        mIsSolidColorInVisibleRegion = false;
      }
    } else {
      FLB_LOG_PAINTED_LAYER_DECISION(this, "  Layer is not a solid color: Display item is not uniform over the visible bound\n");
      mIsSolidColorInVisibleRegion = false;
    }

    mVisibleRegion.Or(mVisibleRegion, aVisibleRect);
    mVisibleRegion.SimplifyOutward(4);
  }

  if (!opaquePixels.IsEmpty()) {
    for (auto iter = opaquePixels.RectIter(); !iter.Done(); iter.Next()) {
      // We don't use SimplifyInward here since it's not defined exactly
      // what it will discard. For our purposes the most important case
      // is a large opaque background at the bottom of z-order (e.g.,
      // a canvas background), so we need to make sure that the first rect
      // we see doesn't get discarded.
      nsIntRegion tmp;
      tmp.Or(mOpaqueRegion, iter.Get());
       // Opaque display items in chrome documents whose window is partially
       // transparent are always added to the opaque region. This helps ensure
       // that we get as much subpixel-AA as possible in the chrome.
       if (tmp.GetNumRects() <= 4 || aItem->Frame()->PresContext()->IsChrome()) {
        mOpaqueRegion = Move(tmp);
      }
    }
  }

  if (!aState->mParameters.mDisableSubpixelAntialiasingInDescendants) {
    nsRect componentAlpha = aItem->GetComponentAlphaBounds(aState->mBuilder);
    if (!componentAlpha.IsEmpty()) {
      nsIntRect componentAlphaRect =
        aState->ScaleToOutsidePixels(componentAlpha, false).Intersect(aVisibleRect);
      if (!mOpaqueRegion.Contains(componentAlphaRect)) {
        if (IsItemAreaInWindowOpaqueRegion(aState->mBuilder, aItem,
              componentAlpha.Intersect(aItem->GetVisibleRect()))) {
          mNeedComponentAlpha = true;
        } else {
          aItem->DisableComponentAlpha();
        }
      }
    }
  }

  // Ensure animated text does not get flattened, even if it forces other
  // content in the container to be layerized. The content backend might
  // not support subpixel positioning of text that animated transforms can
  // generate. bug 633097
  if (aState->mParameters.mInActiveTransformedSubtree &&
       (mNeedComponentAlpha ||
         !aItem->GetComponentAlphaBounds(aState->mBuilder).IsEmpty())) {
    mDisableFlattening = true;
  }
}

nsRegion
PaintedLayerData::CombinedTouchActionRegion()
{
  nsRegion result;
  result.Or(mHorizontalPanRegion, mVerticalPanRegion);
  result.OrWith(mNoActionRegion);
  return result;
}

void
PaintedLayerData::AccumulateEventRegions(ContainerState* aState, nsDisplayLayerEventRegions* aEventRegions)
{
  FLB_LOG_PAINTED_LAYER_DECISION(this, "Accumulating event regions %p against pld=%p\n", aEventRegions, this);

  mHitRegion.OrWith(aEventRegions->HitRegion());
  mMaybeHitRegion.OrWith(aEventRegions->MaybeHitRegion());
  mDispatchToContentHitRegion.OrWith(aEventRegions->DispatchToContentHitRegion());

  // See the comment in nsDisplayList::AddFrame, where the touch action regions
  // are handled. The same thing applies here.
  bool alreadyHadRegions = !mNoActionRegion.IsEmpty() ||
      !mHorizontalPanRegion.IsEmpty() ||
      !mVerticalPanRegion.IsEmpty();
  mNoActionRegion.OrWith(aEventRegions->NoActionRegion());
  mHorizontalPanRegion.OrWith(aEventRegions->HorizontalPanRegion());
  mVerticalPanRegion.OrWith(aEventRegions->VerticalPanRegion());
  if (alreadyHadRegions) {
    mDispatchToContentHitRegion.OrWith(CombinedTouchActionRegion());
  }

  // Avoid quadratic performance as a result of the region growing to include
  // and arbitrarily large number of rects, which can happen on some pages.
  mMaybeHitRegion.SimplifyOutward(8);

  // Calculate scaled versions of the bounds of mHitRegion and mMaybeHitRegion
  // for quick access in FindPaintedLayerFor().
  mScaledHitRegionBounds = aState->ScaleToOutsidePixels(mHitRegion.GetBounds());
  mScaledMaybeHitRegionBounds = aState->ScaleToOutsidePixels(mMaybeHitRegion.GetBounds());
}

PaintedLayerData*
ContainerState::FillPaintedLayerData(PaintedLayerData* aData,
                                     AnimatedGeometryRoot* aAnimatedGeometryRoot,
                                     const ActiveScrolledRoot* aASR,
                                     const DisplayItemClipChain* aClipChain,
                                     const ActiveScrolledRoot* aScrollMetadataASR,
                                     const nsPoint& aTopLeft,
                                     const bool aBackfaceHidden,
                                     const nsIFrame* aReferenceFrame)
{
  aData->mAnimatedGeometryRoot = aAnimatedGeometryRoot;
  aData->mASR = aASR;
  aData->mClipChain = aClipChain;
  aData->mAnimatedGeometryRootOffset = aTopLeft;
  aData->mReferenceFrame = aReferenceFrame;
  aData->mBackfaceHidden = aBackfaceHidden;

  aData->mNewChildLayersIndex = mNewChildLayers.Length();
  NewLayerEntry* newLayerEntry = mNewChildLayers.AppendElement();
  newLayerEntry->mAnimatedGeometryRoot = aAnimatedGeometryRoot;
  newLayerEntry->mASR = aASR;
  newLayerEntry->mScrollMetadataASR = aScrollMetadataASR;
  newLayerEntry->mClipChain = aClipChain;
  // newLayerEntry->mOpaqueRegion is filled in later from
  // paintedLayerData->mOpaqueRegion, if necessary.

  // Allocate another entry for this layer's optimization to ColorLayer/ImageLayer
  mNewChildLayers.AppendElement();

  return aData;
}

#ifdef MOZ_DUMP_PAINTING
static void
DumpPaintedImage(nsDisplayItem* aItem, SourceSurface* aSurface)
{
  nsCString string(aItem->Name());
  string.Append('-');
  string.AppendInt((uint64_t)aItem);
  fprintf_stderr(gfxUtils::sDumpPaintFile, "<script>array[\"%s\"]=\"", string.BeginReading());
  gfxUtils::DumpAsDataURI(aSurface, gfxUtils::sDumpPaintFile);
  fprintf_stderr(gfxUtils::sDumpPaintFile, "\";</script>\n");
}
#endif

static void
PaintInactiveLayer(nsDisplayListBuilder* aBuilder,
                   LayerManager* aManager,
                   nsDisplayItem* aItem,
                   gfxContext* aContext,
                   gfxContext* aCtx)
{
  // This item has an inactive layer. Render it to a PaintedLayer
  // using a temporary BasicLayerManager.
  BasicLayerManager* basic = static_cast<BasicLayerManager*>(aManager);
  RefPtr<gfxContext> context = aContext;
#ifdef MOZ_DUMP_PAINTING
  int32_t appUnitsPerDevPixel = AppUnitsPerDevPixel(aItem);
  nsIntRect itemVisibleRect =
    aItem->GetVisibleRect().ToOutsidePixels(appUnitsPerDevPixel);

  RefPtr<DrawTarget> tempDT;
  if (gfxEnv::DumpPaint()) {
    tempDT = gfxPlatform::GetPlatform()->CreateOffscreenContentDrawTarget(
                                      itemVisibleRect.Size(),
                                      SurfaceFormat::B8G8R8A8);
    if (tempDT) {
      context = gfxContext::CreateOrNull(tempDT);
      if (!context) {
        // Leave this as crash, it's in the debugging code, we want to know
        gfxDevCrash(LogReason::InvalidContext) << "PaintInactive context problem " << gfx::hexa(tempDT);
        return;
      }
      context->SetMatrix(gfxMatrix::Translation(-itemVisibleRect.x,
                                                -itemVisibleRect.y));
    }
  }
#endif
  basic->BeginTransaction();
  basic->SetTarget(context);

  if (aItem->GetType() == DisplayItemType::TYPE_MASK) {
    static_cast<nsDisplayMask*>(aItem)->PaintAsLayer(aBuilder, aCtx, basic);
    if (basic->InTransaction()) {
      basic->AbortTransaction();
    }
  } else if (aItem->GetType() == DisplayItemType::TYPE_FILTER){
    static_cast<nsDisplayFilter*>(aItem)->PaintAsLayer(aBuilder, aCtx, basic);
    if (basic->InTransaction()) {
      basic->AbortTransaction();
    }
  } else {
    basic->EndTransaction(FrameLayerBuilder::DrawPaintedLayer, aBuilder);
  }
  FrameLayerBuilder *builder = static_cast<FrameLayerBuilder*>(basic->GetUserData(&gLayerManagerLayerBuilder));
  if (builder) {
    builder->DidEndTransaction();
  }

  basic->SetTarget(nullptr);

#ifdef MOZ_DUMP_PAINTING
  if (gfxEnv::DumpPaint() && tempDT) {
    RefPtr<SourceSurface> surface = tempDT->Snapshot();
    DumpPaintedImage(aItem, surface);

    DrawTarget* drawTarget = aContext->GetDrawTarget();
    Rect rect(itemVisibleRect.x, itemVisibleRect.y,
              itemVisibleRect.width, itemVisibleRect.height);
    drawTarget->DrawSurface(surface, rect, Rect(Point(0,0), rect.Size()));

    aItem->SetPainted();
  }
#endif
}

/**
 * Chooses a single active scrolled root for the entire display list, used
 * when we are flattening layers.
 */
bool
ContainerState::ChooseAnimatedGeometryRoot(const nsDisplayList& aList,
                                           AnimatedGeometryRoot** aAnimatedGeometryRoot,
                                           const ActiveScrolledRoot** aASR)
{
  for (nsDisplayItem* item = aList.GetBottom(); item; item = item->GetAbove()) {
    LayerState layerState = item->GetLayerState(mBuilder, mManager, mParameters);
    // Don't use an item that won't be part of any PaintedLayers to pick the
    // active scrolled root.
    if (layerState == LAYER_ACTIVE_FORCE) {
      continue;
    }

    // Try using the actual active scrolled root of the backmost item, as that
    // should result in the least invalidation when scrolling.
    *aAnimatedGeometryRoot = item->GetAnimatedGeometryRoot();
    *aASR = item->GetActiveScrolledRoot();
    return true;
  }
  return false;
}

nsRect
ContainerState::GetDisplayPortForAnimatedGeometryRoot(AnimatedGeometryRoot* aAnimatedGeometryRoot)
{
  if (mLastDisplayPortAGR == aAnimatedGeometryRoot) {
    return mLastDisplayPortRect;
  }

  mLastDisplayPortAGR = aAnimatedGeometryRoot;

  nsIScrollableFrame* sf = nsLayoutUtils::GetScrollableFrameFor(*aAnimatedGeometryRoot);
  if (sf == nullptr || nsLayoutUtils::UsesAsyncScrolling(*aAnimatedGeometryRoot)) {
    mLastDisplayPortRect = nsRect();
    return mLastDisplayPortRect;
  }

  bool usingDisplayport =
    nsLayoutUtils::GetDisplayPort((*aAnimatedGeometryRoot)->GetContent(), &mLastDisplayPortRect,
                                  RelativeTo::ScrollFrame);
  if (!usingDisplayport) {
    // No async scrolling, so all that matters is that the layer contents
    // cover the scrollport.
    mLastDisplayPortRect = sf->GetScrollPortRect();
  }
  nsIFrame* scrollFrame = do_QueryFrame(sf);
  mLastDisplayPortRect += scrollFrame->GetOffsetToCrossDoc(mContainerReferenceFrame);
  return mLastDisplayPortRect;
}

nsIntRegion
ContainerState::ComputeOpaqueRect(nsDisplayItem* aItem,
                                  AnimatedGeometryRoot* aAnimatedGeometryRoot,
                                  const ActiveScrolledRoot* aASR,
                                  const DisplayItemClip& aClip,
                                  nsDisplayList* aList,
                                  bool* aHideAllLayersBelow,
                                  bool* aOpaqueForAnimatedGeometryRootParent)
{
  bool snapOpaque;
  nsRegion opaque = aItem->GetOpaqueRegion(mBuilder, &snapOpaque);
  if (opaque.IsEmpty()) {
    return nsIntRegion();
  }

  nsIntRegion opaquePixels;
  nsRegion opaqueClipped;
  for (auto iter = opaque.RectIter(); !iter.Done(); iter.Next()) {
    opaqueClipped.Or(opaqueClipped,
                     aClip.ApproximateIntersectInward(iter.Get()));
  }
  if (aAnimatedGeometryRoot == mContainerAnimatedGeometryRoot &&
      aASR == mContainerASR &&
      opaqueClipped.Contains(mContainerBounds)) {
    *aHideAllLayersBelow = true;
    aList->SetIsOpaque();
  }
  // Add opaque areas to the "exclude glass" region. Only do this when our
  // container layer is going to be the rootmost layer, otherwise transforms
  // etc will mess us up (and opaque contributions from other containers are
  // not needed).
  if (!nsLayoutUtils::GetCrossDocParentFrame(mContainerFrame)) {
    mBuilder->AddWindowOpaqueRegion(opaqueClipped);
  }
  opaquePixels = ScaleRegionToInsidePixels(opaqueClipped, snapOpaque);

  if (IsInInactiveLayer()) {
    return opaquePixels;
  }

  const nsRect& displayport =
    GetDisplayPortForAnimatedGeometryRoot(aAnimatedGeometryRoot);
  if (!displayport.IsEmpty() &&
      opaquePixels.Contains(ScaleRegionToNearestPixels(displayport))) {
    *aOpaqueForAnimatedGeometryRootParent = true;
  }
  return opaquePixels;
}

Maybe<size_t>
ContainerState::SetupMaskLayerForScrolledClip(Layer* aLayer,
                                              const DisplayItemClip& aClip)
{
  if (aClip.GetRoundedRectCount() > 0) {
    Maybe<size_t> maskLayerIndex = Some(aLayer->GetAncestorMaskLayerCount());
    if (RefPtr<Layer> maskLayer = CreateMaskLayer(aLayer, aClip, maskLayerIndex,
                                                  aClip.GetRoundedRectCount())) {
      aLayer->AddAncestorMaskLayer(maskLayer);
      return maskLayerIndex;
    }
    // Fall through to |return Nothing()|.
  }
  return Nothing();
}

static const ActiveScrolledRoot*
GetASRForPerspective(const ActiveScrolledRoot* aASR, nsIFrame* aPerspectiveFrame)
{
  for (const ActiveScrolledRoot* asr = aASR; asr; asr = asr->mParent) {
    nsIFrame* scrolledFrame = asr->mScrollableFrame->GetScrolledFrame();
    if (nsLayoutUtils::IsAncestorFrameCrossDoc(scrolledFrame, aPerspectiveFrame)) {
      return asr;
    }
  }
  return nullptr;
}

void
SetCSSMaskLayerUserData(Layer* aMaskLayer)
{
  aMaskLayer->SetUserData(&gCSSMaskLayerUserData,
                          new CSSMaskLayerUserData());
}

void
ContainerState::SetupMaskLayerForCSSMask(Layer* aLayer,
                                         nsDisplayMask* aMaskItem)
{
  MOZ_ASSERT(mManager->IsCompositingCheap());

  RefPtr<ImageLayer> maskLayer =
    CreateOrRecycleMaskImageLayerFor(MaskLayerKey(aLayer, Nothing()),
                                     SetCSSMaskLayerUserData);

  CSSMaskLayerUserData* oldUserData =
    static_cast<CSSMaskLayerUserData*>(maskLayer->GetUserData(&gCSSMaskLayerUserData));

  bool snap;
  nsRect bounds = aMaskItem->GetBounds(mBuilder, &snap);
  nsIntRect itemRect = ScaleToOutsidePixels(bounds, snap);

  // Setup mask layer offset.
  // We do not repaint mask for mask position change, so update base transform
  // each time is required.
  Matrix4x4 matrix;
  matrix.PreTranslate(itemRect.x, itemRect.y, 0);
  matrix.PreTranslate(mParameters.mOffset.x, mParameters.mOffset.y, 0);
  maskLayer->SetBaseTransform(matrix);

  nsPoint maskLayerOffset = aMaskItem->ToReferenceFrame() - bounds.TopLeft();

  CSSMaskLayerUserData newUserData(aMaskItem->Frame(), itemRect, maskLayerOffset);
  nsRect dirtyRect;
  if (!aMaskItem->IsInvalid(dirtyRect) && *oldUserData == newUserData) {
    aLayer->SetMaskLayer(maskLayer);
    return;
  }

  int32_t maxSize = mManager->GetMaxTextureSize();
  IntSize surfaceSize(std::min(itemRect.width, maxSize),
                      std::min(itemRect.height, maxSize));

  if (surfaceSize.IsEmpty()) {
    // Return early if we know that the size of this mask surface is empty.
    return;
  }

  MaskImageData imageData(surfaceSize, mManager);
  RefPtr<DrawTarget> dt = imageData.CreateDrawTarget();
  if (!dt || !dt->IsValid()) {
    NS_WARNING("Could not create DrawTarget for mask layer.");
    return;
  }

  RefPtr<gfxContext> maskCtx = gfxContext::CreateOrNull(dt);
  maskCtx->SetMatrix(gfxMatrix::Translation(-itemRect.TopLeft()));
  maskCtx->Multiply(gfxMatrix::Scaling(mParameters.mXScale, mParameters.mYScale));

  bool isPaintFinished = aMaskItem->PaintMask(mBuilder, maskCtx);

  RefPtr<ImageContainer> imgContainer =
    imageData.CreateImageAndImageContainer();
  if (!imgContainer) {
    return;
  }
  maskLayer->SetContainer(imgContainer);

  if (isPaintFinished) {
    *oldUserData = Move(newUserData);
  }
  aLayer->SetMaskLayer(maskLayer);
}

static nsDisplayItem*
MergeItems(nsDisplayListBuilder* aBuilder,
           nsTArray<nsDisplayItem*>& aMergedItems)
{
  nsDisplayItem* merged = nullptr;

  // Clone the last item in the aMergedItems list and merge the items into it.
  for (nsDisplayItem* item : Reversed(aMergedItems)) {
    MOZ_ASSERT(item);

    if (!merged) {
      merged = item->Clone(aBuilder);
      MOZ_ASSERT(merged);

      aBuilder->AddTemporaryItem(merged);
    } else {
      merged->Merge(item);
    }

    merged->MergeDisplayListFromItem(aBuilder, item);
  }

  return merged;
}

static bool
IsScrollThumbLayer(nsDisplayItem* aItem)
{
  return aItem->GetType() == DisplayItemType::TYPE_OWN_LAYER &&
         static_cast<nsDisplayOwnLayer*>(aItem)->IsScrollThumbLayer();
}

/*
 * Iterate through the non-clip items in aList and its descendants.
 * For each item we compute the effective clip rect. Each item is assigned
 * to a layer. We invalidate the areas in PaintedLayers where an item
 * has moved from one PaintedLayer to another. Also,
 * aState->mInvalidPaintedContent is invalidated in every PaintedLayer.
 * We set the clip rect for items that generated their own layer, and
 * create a mask layer to do any rounded rect clipping.
 * (PaintedLayers don't need a clip rect on the layer, we clip the items
 * individually when we draw them.)
 * We set the visible rect for all layers, although the actual setting
 * of visible rects for some PaintedLayers is deferred until the calling
 * of ContainerState::Finish.
 */
void
ContainerState::ProcessDisplayItems(nsDisplayList* aList)
{
  AUTO_PROFILER_LABEL("ContainerState::ProcessDisplayItems", GRAPHICS);

  AnimatedGeometryRoot* lastAnimatedGeometryRoot = mContainerAnimatedGeometryRoot;
  const ActiveScrolledRoot* lastASR = mContainerASR;
  nsPoint lastAGRTopLeft;
  nsPoint topLeft(0,0);

  // When NO_COMPONENT_ALPHA is set, items will be flattened into a single
  // layer, so we need to choose which active scrolled root to use for all
  // items.
  if (mFlattenToSingleLayer) {
    if (ChooseAnimatedGeometryRoot(*aList, &lastAnimatedGeometryRoot, &lastASR)) {
      lastAGRTopLeft = (*lastAnimatedGeometryRoot)->GetOffsetToCrossDoc(mContainerReferenceFrame);
    }
  }

  int32_t maxLayers = gfxPrefs::MaxActiveLayers();
  int layerCount = 0;

  ProcessDisplayItems(aList, lastAnimatedGeometryRoot, lastASR,
                      lastAGRTopLeft, topLeft, maxLayers, layerCount);
}

void
ContainerState::ProcessDisplayItems(nsDisplayList* aList,
                                    AnimatedGeometryRoot* aLastAnimatedGeometryRoot,
                                    const ActiveScrolledRoot* aLastASR,
                                    const nsPoint& aLastAGRTopLeft,
                                    nsPoint& aTopLeft,
                                    int32_t aMaxLayers,
                                    int& aLayerCount)
{
  for (nsDisplayItem* i = aList->GetBottom(); i; i = i->GetAbove()) {
    nsDisplayItem* item = i;
    MOZ_ASSERT(item);

    DisplayItemType itemType = item->GetType();

    // If the item is a event regions item, but is empty (has no regions in it)
    // then we should just throw it out
    if (itemType == DisplayItemType::TYPE_LAYER_EVENT_REGIONS) {
      nsDisplayLayerEventRegions* eventRegions =
        static_cast<nsDisplayLayerEventRegions*>(item);

      if (eventRegions->IsEmpty()) {
        continue;
      }
    }

    // Peek ahead to the next item and try merging the current item with it.
    // This will create a list of consecutive items that can be merged together.
    AutoTArray<nsDisplayItem*, 1> mergedItems;
    mergedItems.AppendElement(item);
    for (nsDisplayItem* peek = item->GetAbove(); peek; peek = peek->GetAbove()) {
      if (!item->CanMerge(peek)) {
        break;
      }

      mergedItems.AppendElement(peek);

      // Move the iterator forward since we will merge this item.
      i = peek;
    }

    if (mergedItems.Length() > 1) {
      item = MergeItems(mBuilder, mergedItems);
      MOZ_ASSERT(item && itemType == item->GetType());
    }

    nsDisplayList* childItems = item->GetSameCoordinateSystemChildren();

    if (item->ShouldFlattenAway(mBuilder)) {
      MOZ_ASSERT(childItems);
      ProcessDisplayItems(childItems, aLastAnimatedGeometryRoot, aLastASR,
                          aLastAGRTopLeft, aTopLeft, aMaxLayers, aLayerCount);
      continue;
    }

    MOZ_ASSERT(item->GetType() != DisplayItemType::TYPE_WRAP_LIST);

    NS_ASSERTION(mAppUnitsPerDevPixel == AppUnitsPerDevPixel(item),
      "items in a container layer should all have the same app units per dev pixel");

    if (mBuilder->NeedToForceTransparentSurfaceForItem(item)) {
      aList->SetNeedsTransparentSurface();
    }

    if (mParameters.mForEventsAndPluginsOnly && !item->GetChildren() &&
        (itemType != DisplayItemType::TYPE_LAYER_EVENT_REGIONS &&
         itemType != DisplayItemType::TYPE_PLUGIN)) {
      continue;
    }

    LayerState layerState = item->GetLayerState(mBuilder, mManager, mParameters);
    if (layerState == LAYER_INACTIVE &&
        nsDisplayItem::ForceActiveLayers()) {
      layerState = LAYER_ACTIVE;
    }

    bool forceInactive;
    AnimatedGeometryRoot* animatedGeometryRoot;
    const ActiveScrolledRoot* itemASR = nullptr;
    const DisplayItemClipChain* layerClipChain = nullptr;
    if (mFlattenToSingleLayer && layerState != LAYER_ACTIVE_FORCE) {
      forceInactive = true;
      animatedGeometryRoot = aLastAnimatedGeometryRoot;
      itemASR = aLastASR;
      aTopLeft = aLastAGRTopLeft;
      item->FuseClipChainUpTo(mBuilder, mContainerASR);
    } else {
      forceInactive = false;
      if (mManager->IsWidgetLayerManager()) {
        animatedGeometryRoot = item->GetAnimatedGeometryRoot();
        itemASR = item->GetActiveScrolledRoot();
        const DisplayItemClipChain* itemClipChain = item->GetClipChain();
        if (itemClipChain && itemClipChain->mASR == itemASR &&
            itemType != DisplayItemType::TYPE_STICKY_POSITION) {
          layerClipChain = itemClipChain->mParent;
        } else {
          layerClipChain = itemClipChain;
        }
      } else {
        // For inactive layer subtrees, splitting content into PaintedLayers
        // based on animated geometry roots is pointless. It's more efficient
        // to build the minimum number of layers.
        animatedGeometryRoot = mContainerAnimatedGeometryRoot;
        itemASR = mContainerASR;
        item->FuseClipChainUpTo(mBuilder, mContainerASR);
      }
      aTopLeft = (*animatedGeometryRoot)->GetOffsetToCrossDoc(mContainerReferenceFrame);
    }

    const ActiveScrolledRoot* scrollMetadataASR =
        layerClipChain ? ActiveScrolledRoot::PickDescendant(itemASR, layerClipChain->mASR) : itemASR;

    bool snap;
    nsRect itemContent = item->GetBounds(mBuilder, &snap);
    if (itemType == DisplayItemType::TYPE_LAYER_EVENT_REGIONS) {
      nsDisplayLayerEventRegions* eventRegions =
        static_cast<nsDisplayLayerEventRegions*>(item);
      itemContent = eventRegions->GetHitRegionBounds(mBuilder, &snap);
    }
    nsIntRect itemDrawRect = ScaleToOutsidePixels(itemContent, snap);
    bool prerenderedTransform = itemType == DisplayItemType::TYPE_TRANSFORM &&
        static_cast<nsDisplayTransform*>(item)->MayBeAnimated(mBuilder);
    ParentLayerIntRect clipRect;
    const DisplayItemClip& itemClip = item->GetClip();
    if (itemClip.HasClip()) {
      itemContent.IntersectRect(itemContent, itemClip.GetClipRect());
      clipRect = ViewAs<ParentLayerPixel>(ScaleToNearestPixels(itemClip.GetClipRect()));
      if (!prerenderedTransform && !IsScrollThumbLayer(item)) {
        itemDrawRect.IntersectRect(itemDrawRect, clipRect.ToUnknownRect());
      }
      clipRect.MoveBy(ViewAs<ParentLayerPixel>(mParameters.mOffset));
    }
#ifdef DEBUG
    nsRect bounds = itemContent;
    bool dummy;
    if (itemType == DisplayItemType::TYPE_LAYER_EVENT_REGIONS) {
      bounds = item->GetBounds(mBuilder, &dummy);
      if (itemClip.HasClip()) {
        bounds.IntersectRect(bounds, itemClip.GetClipRect());
      }
    }
    if (!bounds.IsEmpty()) {
      if (itemASR != mContainerASR) {
        const DisplayItemClip* clip = DisplayItemClipChain::ClipForASR(item->GetClipChain(), mContainerASR);
        MOZ_ASSERT(clip || gfxPrefs::LayoutUseContainersForRootFrames(),
                   "the item should have finite bounds with respect to mContainerASR.");
        if (clip) {
          bounds = clip->GetClipRect();
        }
      }
    }
    ((nsRect&)mAccumulatedChildBounds).UnionRect(mAccumulatedChildBounds, bounds);
#endif

    nsIntRect itemVisibleRect = itemDrawRect;
    // We haven't computed visibility at this point, so item->GetVisibleRect()
    // is just the dirty rect that item was initialized with. We intersect it
    // with the clipped item bounds to get a tighter visible rect.
    if (!prerenderedTransform) {
      itemVisibleRect = itemVisibleRect.Intersect(
        ScaleToOutsidePixels(item->GetVisibleRect(), false));
    }

    if (aMaxLayers != -1 && aLayerCount >= aMaxLayers) {
      forceInactive = true;
    }

    // Assign the item to a layer
    if (layerState == LAYER_ACTIVE_FORCE ||
        (layerState == LAYER_INACTIVE && !mManager->IsWidgetLayerManager()) ||
        (!forceInactive &&
         (layerState == LAYER_ACTIVE_EMPTY ||
          layerState == LAYER_ACTIVE))) {

      aLayerCount++;

      // LAYER_ACTIVE_EMPTY means the layer is created just for its metadata.
      // We should never see an empty layer with any visible content!
      NS_ASSERTION(layerState != LAYER_ACTIVE_EMPTY ||
                   itemVisibleRect.IsEmpty(),
                   "State is LAYER_ACTIVE_EMPTY but visible rect is not.");

      // As long as the new layer isn't going to be a PaintedLayer,
      // InvalidateForLayerChange doesn't need the new layer pointer.
      // We also need to check the old data now, because BuildLayer
      // can overwrite it.
      InvalidateForLayerChange(item, nullptr);

      // If the item would have its own layer but is invisible, just hide it.
      // Note that items without their own layers can't be skipped this
      // way, since their PaintedLayer may decide it wants to draw them
      // into its buffer even if they're currently covered.
      if (itemVisibleRect.IsEmpty() &&
          !item->ShouldBuildLayerEvenIfInvisible(mBuilder)) {
        continue;
      }

      // 3D-transformed layers don't necessarily draw in the order in which
      // they're added to their parent container layer.
      bool mayDrawOutOfOrder = itemType == DisplayItemType::TYPE_TRANSFORM &&
        (item->Frame()->Combines3DTransformWithAncestors() ||
         item->Frame()->Extend3DContext());

      // Let mPaintedLayerDataTree know about this item, so that
      // FindPaintedLayerFor and FindOpaqueBackgroundColor are aware of this
      // item, even though it's not in any PaintedLayerDataStack.
      // Ideally we'd only need the "else" case here and have
      // mPaintedLayerDataTree figure out the right clip from the animated
      // geometry root that we give it, but it can't easily figure about
      // overflow:hidden clips on ancestors just by looking at the frame.
      // So we'll do a little hand holding and pass the clip instead of the
      // visible rect for the two important cases.
      nscolor uniformColor = NS_RGBA(0,0,0,0);
      nscolor* uniformColorPtr = (mayDrawOutOfOrder || IsInInactiveLayer()) ? nullptr :
                                                                              &uniformColor;
      nsIntRect clipRectUntyped;
      nsIntRect* clipPtr = nullptr;
      if (itemClip.HasClip()) {
        clipRectUntyped = clipRect.ToUnknownRect();
        clipPtr = &clipRectUntyped;
      }

      bool hasScrolledClip = layerClipChain && layerClipChain->mClip.HasClip() &&
        (!ActiveScrolledRoot::IsAncestor(layerClipChain->mASR, itemASR) ||
         itemType == DisplayItemType::TYPE_STICKY_POSITION);

      if (hasScrolledClip) {
        // If the clip is scrolled, reserve just the area of the clip for
        // layerization, so that elements outside the clip can still merge
        // into the same layer.
        const ActiveScrolledRoot* clipASR = layerClipChain->mASR;
        AnimatedGeometryRoot* clipAGR = mBuilder->AnimatedGeometryRootForASR(clipASR);
        nsIntRect scrolledClipRect =
          ScaleToNearestPixels(layerClipChain->mClip.GetClipRect()) + mParameters.mOffset;
        mPaintedLayerDataTree.AddingOwnLayer(clipAGR,
                                             &scrolledClipRect,
                                             uniformColorPtr);
      } else if (item->ShouldFixToViewport(mBuilder) && itemClip.HasClip() &&
                 item->AnimatedGeometryRootForScrollMetadata() != animatedGeometryRoot &&
                 !nsLayoutUtils::UsesAsyncScrolling(item->Frame())) {
        // This is basically the same as the case above, but for the non-APZ
        // case. At the moment, when APZ is off, there is only the root ASR
        // (because scroll frames without display ports don't create ASRs) and
        // the whole clip chain is always just one fused clip.
        // Bug 1336516 aims to change that and to remove this workaround.
        AnimatedGeometryRoot* clipAGR = item->AnimatedGeometryRootForScrollMetadata();
        nsIntRect scrolledClipRect =
          ScaleToNearestPixels(itemClip.GetClipRect()) + mParameters.mOffset;
        mPaintedLayerDataTree.AddingOwnLayer(clipAGR,
                                             &scrolledClipRect,
                                             uniformColorPtr);
      } else if (IsScrollThumbLayer(item) && mManager->IsWidgetLayerManager()) {
        // For scrollbar thumbs, the clip we care about is the clip added by the
        // slider frame.
        mPaintedLayerDataTree.AddingOwnLayer(animatedGeometryRoot->mParentAGR,
                                             clipPtr,
                                             uniformColorPtr);
      } else if (prerenderedTransform && mManager->IsWidgetLayerManager()) {
        if (animatedGeometryRoot->mParentAGR) {
          mPaintedLayerDataTree.AddingOwnLayer(animatedGeometryRoot->mParentAGR,
                                               clipPtr,
                                               uniformColorPtr);
        } else {
          mPaintedLayerDataTree.AddingOwnLayer(animatedGeometryRoot,
                                               nullptr,
                                               uniformColorPtr);
        }
      } else {
        // Using itemVisibleRect here isn't perfect. itemVisibleRect can be
        // larger or smaller than the potential bounds of item's contents in
        // animatedGeometryRoot: It's too large if there's a clipped display
        // port somewhere among item's contents (see bug 1147673), and it can
        // be too small if the contents can move, because it only looks at the
        // contents' current bounds and doesn't anticipate any animations.
        // Time will tell whether this is good enough, or whether we need to do
        // something more sophisticated here.
        mPaintedLayerDataTree.AddingOwnLayer(animatedGeometryRoot,
                                             &itemVisibleRect, uniformColorPtr);
      }

      ContainerLayerParameters params = mParameters;
      params.mBackgroundColor = uniformColor;
      params.mLayerCreationHint = GetLayerCreationHint(animatedGeometryRoot);
      params.mScrollMetadataASR = ActiveScrolledRoot::PickDescendant(mContainerScrollMetadataASR, scrollMetadataASR);
      params.mCompositorASR = params.mScrollMetadataASR != mContainerScrollMetadataASR
                                ? params.mScrollMetadataASR
                                : mContainerCompositorASR;
      if (itemType == DisplayItemType::TYPE_FIXED_POSITION) {
        params.mCompositorASR = itemASR;
      }

      if (itemType == DisplayItemType::TYPE_PERSPECTIVE) {
        // Perspective items have a single child item, an nsDisplayTransform.
        // If the perspective item is scrolled, but the perspective-inducing
        // frame is outside the scroll frame (indicated by item->Frame()
        // being outside that scroll frame), we have to take special care to
        // make APZ scrolling work properly. APZ needs us to put the scroll
        // frame's FrameMetrics on our child transform ContainerLayer instead.
        // It's worth investigating whether this ASR adjustment can be done at
        // display item creation time.
        scrollMetadataASR = GetASRForPerspective(scrollMetadataASR, item->Frame());
        params.mScrollMetadataASR = scrollMetadataASR;
        itemASR = scrollMetadataASR;
      }

      // Just use its layer.
      // Set layerContentsVisibleRect.width/height to -1 to indicate we
      // currently don't know. If BuildContainerLayerFor gets called by
      // item->BuildLayer, this will be set to a proper rect.
      nsIntRect layerContentsVisibleRect(0, 0, -1, -1);
      params.mLayerContentsVisibleRect = &layerContentsVisibleRect;
      RefPtr<Layer> ownLayer = item->BuildLayer(mBuilder, mManager, params);
      if (!ownLayer) {
        continue;
      }

      NS_ASSERTION(!ownLayer->AsPaintedLayer(),
                   "Should never have created a dedicated Painted layer!");

      if (item->BackfaceIsHidden()) {
        ownLayer->SetContentFlags(ownLayer->GetContentFlags() |
                                  Layer::CONTENT_BACKFACE_HIDDEN);
      } else {
        ownLayer->SetContentFlags(ownLayer->GetContentFlags() &
                                  ~Layer::CONTENT_BACKFACE_HIDDEN);
      }

      nsRect invalid;
      if (item->IsInvalid(invalid)) {
        ownLayer->SetInvalidRectToVisibleRegion();
      }

      // If it's not a ContainerLayer, we need to apply the scale transform
      // ourselves.
      if (!ownLayer->AsContainerLayer()) {
        ownLayer->SetPostScale(mParameters.mXScale,
                               mParameters.mYScale);
      }

      // Update that layer's clip and visible rects.
      NS_ASSERTION(ownLayer->Manager() == mManager, "Wrong manager");
      NS_ASSERTION(!ownLayer->HasUserData(&gLayerManagerUserData),
                   "We shouldn't have a FrameLayerBuilder-managed layer here!");
      NS_ASSERTION(itemClip.HasClip() ||
                   itemClip.GetRoundedRectCount() == 0,
                   "If we have rounded rects, we must have a clip rect");

      // It has its own layer. Update that layer's clip and visible rects.
      ownLayer->SetClipRect(Nothing());
      ownLayer->SetScrolledClip(Nothing());
      ownLayer->SetAncestorMaskLayers({});
      if (itemClip.HasClip()) {
        ownLayer->SetClipRect(Some(clipRect));

        // rounded rectangle clipping using mask layers
        // (must be done after visible rect is set on layer)
        if (itemClip.GetRoundedRectCount() > 0) {
          SetupMaskLayer(ownLayer, itemClip);
        }
      }

      if (hasScrolledClip) {
        const DisplayItemClip& scrolledClip = layerClipChain->mClip;
        LayerClip scrolledLayerClip;
        scrolledLayerClip.SetClipRect(ViewAs<ParentLayerPixel>(
          ScaleToNearestPixels(scrolledClip.GetClipRect()) + mParameters.mOffset));
        if (scrolledClip.GetRoundedRectCount() > 0) {
          scrolledLayerClip.SetMaskLayerIndex(
              SetupMaskLayerForScrolledClip(ownLayer.get(), scrolledClip));
        }
        ownLayer->SetScrolledClip(Some(scrolledLayerClip));
      }

      if (item->GetType() == DisplayItemType::TYPE_MASK) {
        MOZ_ASSERT(itemClip.GetRoundedRectCount() == 0);

        nsDisplayMask* maskItem = static_cast<nsDisplayMask*>(item);
        SetupMaskLayerForCSSMask(ownLayer, maskItem);

        if (i->GetAbove() &&
            i->GetAbove()->GetType() == DisplayItemType::TYPE_SCROLL_INFO_LAYER) {
          // Since we do build a layer for mask, there is no need for this
          // scroll info layer anymore.
          i = i->GetAbove();
        }
      }

      // Convert the visible rect to a region and give the item
      // a chance to try restrict it further.
      nsIntRegion itemVisibleRegion = itemVisibleRect;
      nsRegion tightBounds = item->GetTightBounds(mBuilder, &snap);
      if (!tightBounds.IsEmpty()) {
        itemVisibleRegion.AndWith(ScaleToOutsidePixels(tightBounds, snap));
      }

      ContainerLayer* oldContainer = ownLayer->GetParent();
      if (oldContainer && oldContainer != mContainerLayer) {
        oldContainer->RemoveChild(ownLayer);
      }
      NS_ASSERTION(FindIndexOfLayerIn(mNewChildLayers, ownLayer) < 0,
                   "Layer already in list???");

      NewLayerEntry* newLayerEntry = mNewChildLayers.AppendElement();
      newLayerEntry->mLayer = ownLayer;
      newLayerEntry->mAnimatedGeometryRoot = animatedGeometryRoot;
      newLayerEntry->mASR = itemASR;
      newLayerEntry->mScrollMetadataASR = scrollMetadataASR;
      newLayerEntry->mClipChain = layerClipChain;
      newLayerEntry->mLayerState = layerState;
      if (itemType == DisplayItemType::TYPE_FIXED_POSITION) {
        newLayerEntry->mIsFixedToRootScrollFrame =
          item->Frame()->StyleDisplay()->mPosition == NS_STYLE_POSITION_FIXED &&
          nsLayoutUtils::IsReallyFixedPos(item->Frame());
      }

      // Don't attempt to flatten compnent alpha layers that are within
      // a forced active layer, or an active transform;
      if (itemType == DisplayItemType::TYPE_TRANSFORM ||
          layerState == LAYER_ACTIVE_FORCE) {
        newLayerEntry->mPropagateComponentAlphaFlattening = false;
      }

      float contentXScale = 1.0f;
      float contentYScale = 1.0f;
      if (ContainerLayer* ownContainer = ownLayer->AsContainerLayer()) {
        contentXScale = 1 / ownContainer->GetPreXScale();
        contentYScale = 1 / ownContainer->GetPreYScale();
      }
      // nsDisplayTransform::BuildLayer must set layerContentsVisibleRect.
      // We rely on this to ensure 3D transforms compute a reasonable
      // layer visible region.
      NS_ASSERTION(itemType != DisplayItemType::TYPE_TRANSFORM ||
                   layerContentsVisibleRect.width >= 0,
                   "Transform items must set layerContentsVisibleRect!");
      if (mLayerBuilder->IsBuildingRetainedLayers()) {
        newLayerEntry->mLayerContentsVisibleRect = layerContentsVisibleRect;
        if (itemType == DisplayItemType::TYPE_PERSPECTIVE ||
            (itemType == DisplayItemType::TYPE_TRANSFORM &&
             (item->Frame()->Extend3DContext() ||
              item->Frame()->Combines3DTransformWithAncestors() ||
              item->Frame()->HasPerspective()))) {
          // Give untransformed visible region as outer visible region
          // to avoid failure caused by singular transforms.
          newLayerEntry->mUntransformedVisibleRegion = true;
          newLayerEntry->mVisibleRegion =
            item->GetVisibleRectForChildren().ScaleToOutsidePixels(contentXScale, contentYScale, mAppUnitsPerDevPixel);
        } else {
          newLayerEntry->mVisibleRegion = itemVisibleRegion;
        }
        newLayerEntry->mOpaqueRegion = ComputeOpaqueRect(item,
          animatedGeometryRoot, itemASR, itemClip, aList,
          &newLayerEntry->mHideAllLayersBelow,
          &newLayerEntry->mOpaqueForAnimatedGeometryRootParent);
      } else {
        bool useChildrenVisible =
          itemType == DisplayItemType::TYPE_TRANSFORM &&
          (item->Frame()->IsPreserve3DLeaf() ||
           item->Frame()->HasPerspective());
        const nsIntRegion &visible = useChildrenVisible ?
          item->GetVisibleRectForChildren().ScaleToOutsidePixels(contentXScale, contentYScale, mAppUnitsPerDevPixel):
          itemVisibleRegion;

        SetOuterVisibleRegionForLayer(ownLayer, visible,
            layerContentsVisibleRect.width >= 0 ? &layerContentsVisibleRect : nullptr,
            useChildrenVisible);
      }
      if (itemType == DisplayItemType::TYPE_SCROLL_INFO_LAYER) {
        nsDisplayScrollInfoLayer* scrollItem = static_cast<nsDisplayScrollInfoLayer*>(item);
        newLayerEntry->mOpaqueForAnimatedGeometryRootParent = false;
        newLayerEntry->mBaseScrollMetadata =
            scrollItem->ComputeScrollMetadata(ownLayer, mParameters);
      } else if ((itemType == DisplayItemType::TYPE_SUBDOCUMENT ||
                  itemType == DisplayItemType::TYPE_ZOOM ||
                  itemType == DisplayItemType::TYPE_RESOLUTION) &&
                 gfxPrefs::LayoutUseContainersForRootFrames())
      {
        newLayerEntry->mBaseScrollMetadata =
          static_cast<nsDisplaySubDocument*>(item)->ComputeScrollMetadata(ownLayer, mParameters);
      }

      /**
       * No need to allocate geometry for items that aren't
       * part of a PaintedLayer.
       */
      mLayerBuilder->AddLayerDisplayItem(ownLayer, item, layerState, nullptr);
    } else {
      const nsIFrame* referenceFrame = item->ReferenceFrame();
      const bool backfaceHidden = item->In3DContextAndBackfaceIsHidden();

      PaintedLayerData* paintedLayerData =
        mPaintedLayerDataTree.FindPaintedLayerFor(animatedGeometryRoot, itemASR,
                                                  layerClipChain,
                                                  itemVisibleRect,
                                                  backfaceHidden,
                                                  [&](PaintedLayerData* aData) {
          return FillPaintedLayerData(aData, animatedGeometryRoot,
                                      itemASR, layerClipChain,
                                      scrollMetadataASR, aTopLeft,
                                      backfaceHidden, referenceFrame);
        });

      if (itemType == DisplayItemType::TYPE_LAYER_EVENT_REGIONS) {
        nsDisplayLayerEventRegions* eventRegions =
            static_cast<nsDisplayLayerEventRegions*>(item);
        paintedLayerData->AccumulateEventRegions(this, eventRegions);
      } else {
        // check to see if the new item has rounded rect clips in common with
        // other items in the layer
        if (mManager->IsWidgetLayerManager()) {
          paintedLayerData->UpdateCommonClipCount(itemClip);
        }
        paintedLayerData->Accumulate(this, item, itemVisibleRect, itemClip, layerState, aList);
<<<<<<< HEAD
=======

>>>>>>> 63267249
        if (!paintedLayerData->mLayer) {
          // Try to recycle the old layer of this display item.
          RefPtr<PaintedLayer> layer =
            AttemptToRecyclePaintedLayer(animatedGeometryRoot, item, aTopLeft);
          if (layer) {
            paintedLayerData->mLayer = layer;

            NS_ASSERTION(FindIndexOfLayerIn(mNewChildLayers, layer) < 0,
                         "Layer already in list???");
            mNewChildLayers[paintedLayerData->mNewChildLayersIndex].mLayer = layer.forget();
          }
        }
      }
    }

    if (childItems && childItems->NeedsTransparentSurface()) {
      aList->SetNeedsTransparentSurface();
    }
  }
}

void
ContainerState::InvalidateForLayerChange(nsDisplayItem* aItem, PaintedLayer* aNewLayer)
{
  NS_ASSERTION(aItem->GetPerFrameKey(),
               "Display items that render using Thebes must have a key");
  nsDisplayItemGeometry* oldGeometry = nullptr;
  DisplayItemClip* oldClip = nullptr;
  Layer* oldLayer = mLayerBuilder->GetOldLayerFor(aItem, &oldGeometry, &oldClip);
  if (aNewLayer != oldLayer && oldLayer) {
    // The item has changed layers.
    // Invalidate the old bounds in the old layer and new bounds in the new layer.
    PaintedLayer* t = oldLayer->AsPaintedLayer();
    if (t && oldGeometry) {
      // Note that whenever the layer's scale changes, we invalidate the whole thing,
      // so it doesn't matter whether we are using the old scale at last paint
      // or a new scale here
#ifdef MOZ_DUMP_PAINTING
      if (nsLayoutUtils::InvalidationDebuggingIsEnabled()) {
        printf_stderr("Display item type %s(%p) changed layers %p to %p!\n", aItem->Name(), aItem->Frame(), t, aNewLayer);
      }
#endif
      InvalidatePostTransformRegion(t,
          oldGeometry->ComputeInvalidationRegion(),
          *oldClip,
          mLayerBuilder->GetLastPaintOffset(t));
    }
    // Clear the old geometry so that invalidation thinks the item has been
    // added this paint.
    mLayerBuilder->ClearCachedGeometry(aItem);
    aItem->NotifyRenderingChanged();
  }
}

void
FrameLayerBuilder::ComputeGeometryChangeForItem(DisplayItemData* aData)
{
  nsDisplayItem *item = aData->mItem;
  PaintedLayer* paintedLayer = aData->mLayer->AsPaintedLayer();
  // If aData->mOptLayer is presence, means this item has been optimized to the separate
  // layer. Thus, skip geometry change calculation.
  if (aData->mOptLayer || !item || !paintedLayer) {
    aData->EndUpdate();
    return;
  }

  // If we're a reused display item, then we can't be invalid, so no need to
  // do an in-depth comparison. If we haven't previously stored geometry
  // for this item (if it was an active layer), then we can't skip this
  // yet.
  nsAutoPtr<nsDisplayItemGeometry> geometry;
  if (item->IsReused() && aData->mGeometry) {
    aData->EndUpdate(geometry);
    return;
  }

  PaintedDisplayItemLayerUserData* layerData =
    static_cast<PaintedDisplayItemLayerUserData*>(aData->mLayer->GetUserData(&gPaintedDisplayItemLayerUserData));
  nsPoint shift = layerData->mAnimatedGeometryRootOrigin - layerData->mLastAnimatedGeometryRootOrigin;

  const DisplayItemClip& clip = item->GetClip();

  // If the frame is marked as invalidated, and didn't specify a rect to invalidate then we want to
  // invalidate both the old and new bounds, otherwise we only want to invalidate the changed areas.
  // If we do get an invalid rect, then we want to add this on top of the change areas.
  nsRect invalid;
  nsRegion combined;
  bool notifyRenderingChanged = true;
  if (!aData->mGeometry) {
    // This item is being added for the first time, invalidate its entire area.
    geometry = item->AllocateGeometry(mDisplayListBuilder);
    combined = clip.ApplyNonRoundedIntersection(geometry->ComputeInvalidationRegion());
#ifdef MOZ_DUMP_PAINTING
    if (nsLayoutUtils::InvalidationDebuggingIsEnabled()) {
      printf_stderr("Display item type %s(%p) added to layer %p!\n", item->Name(), item->Frame(), aData->mLayer.get());
    }
#endif
  } else if (aData->mIsInvalid || (item->IsInvalid(invalid) && invalid.IsEmpty())) {
    // Layout marked item/frame as needing repainting (without an explicit rect), invalidate the entire old and new areas.
    geometry = item->AllocateGeometry(mDisplayListBuilder);
    combined = aData->mClip.ApplyNonRoundedIntersection(aData->mGeometry->ComputeInvalidationRegion());
    combined.MoveBy(shift);
    combined.Or(combined, clip.ApplyNonRoundedIntersection(geometry->ComputeInvalidationRegion()));
#ifdef MOZ_DUMP_PAINTING
    if (nsLayoutUtils::InvalidationDebuggingIsEnabled()) {
      printf_stderr("Display item type %s(%p) (in layer %p) belongs to an invalidated frame!\n", item->Name(), item->Frame(), aData->mLayer.get());
    }
#endif
  } else {
    // Let the display item check for geometry changes and decide what needs to be
    // repainted.

    const nsRegion& changedFrameInvalidations = aData->GetChangedFrameInvalidations();
    aData->mGeometry->MoveBy(shift);
    item->ComputeInvalidationRegion(mDisplayListBuilder, aData->mGeometry, &combined);

    // We have an optimization to cache the drawing of background-attachment: fixed canvas
    // background images so we can scroll and just blit them when they are flattened into
    // the same layer as scrolling content. NotifyRenderingChanged is only used to tell
    // the canvas bg image item to purge this cache. We want to be careful not to accidentally
    // purge the cache if we are just invalidating due to scrolling (ie the background image
    // moves on the scrolling layer but it's rendering stays the same) so if
    // AddOffsetAndComputeDifference is the only thing that will invalidate we skip the
    // NotifyRenderingChanged call (ComputeInvalidationRegion for background images also calls
    // NotifyRenderingChanged if anything changes).
    // Only allocate a new geometry object if something actually changed, otherwise the existing
    // one should be fine. We always reallocate for inactive layers, since these types don't
    // implement ComputeInvalidateRegion (and rely on the ComputeDifferences call in
    // AddPaintedDisplayItem instead).
    if (!combined.IsEmpty() || aData->mLayerState == LAYER_INACTIVE) {
      geometry = item->AllocateGeometry(mDisplayListBuilder);
    } else if (aData->mClip == clip && invalid.IsEmpty() &&
               changedFrameInvalidations.IsEmpty() == 0) {
      notifyRenderingChanged = false;
    }
    PaintedLayerItemsEntry* entry = mPaintedLayerItems.GetEntry(paintedLayer);
    aData->mClip.AddOffsetAndComputeDifference(entry->mCommonClipCount,
                                               shift, aData->mGeometry->ComputeInvalidationRegion(),
                                               clip, entry->mLastCommonClipCount,
                                               geometry ? geometry->ComputeInvalidationRegion() :
                                                          aData->mGeometry->ComputeInvalidationRegion(),
                                               &combined);

    // Add in any rect that the frame specified
    combined.Or(combined, invalid);
    combined.Or(combined, changedFrameInvalidations);

    // Restrict invalidation to the clipped region
    nsRegion clipRegion;
    if (clip.ComputeRegionInClips(&aData->mClip, shift, &clipRegion)) {
      combined.And(combined, clipRegion);
    }
#ifdef MOZ_DUMP_PAINTING
    if (nsLayoutUtils::InvalidationDebuggingIsEnabled()) {
      if (!combined.IsEmpty()) {
        printf_stderr("Display item type %s(%p) (in layer %p) changed geometry!\n", item->Name(), item->Frame(), aData->mLayer.get());
      }
    }
#endif
  }
  if (!combined.IsEmpty()) {
    if (notifyRenderingChanged) {
      item->NotifyRenderingChanged();
    }
    InvalidatePostTransformRegion(paintedLayer,
        combined.ScaleToOutsidePixels(layerData->mXScale, layerData->mYScale, layerData->mAppUnitsPerDevPixel),
        layerData->mTranslation);
  }

  aData->EndUpdate(geometry);
}

void
FrameLayerBuilder::AddPaintedDisplayItem(PaintedLayerData* aLayerData,
                                        nsDisplayItem* aItem,
                                        const DisplayItemClip& aClip,
                                        ContainerState& aContainerState,
                                        LayerState aLayerState,
                                        const nsPoint& aTopLeft)
{
  PaintedLayer* layer = aLayerData->mLayer;
  PaintedDisplayItemLayerUserData* paintedData =
    static_cast<PaintedDisplayItemLayerUserData*>
      (layer->GetUserData(&gPaintedDisplayItemLayerUserData));
  RefPtr<BasicLayerManager> tempManager;
  nsIntRect intClip;
  bool hasClip = false;
  if (aLayerState != LAYER_NONE) {
    DisplayItemData *data = GetDisplayItemDataForManager(aItem, layer->Manager());
    if (data) {
      tempManager = data->mInactiveManager;
    }
    if (!tempManager) {
      tempManager = new BasicLayerManager(BasicLayerManager::BLM_INACTIVE);
    }

    // We need to grab these before calling AddLayerDisplayItem because it will overwrite them.
    nsRegion clip;
    DisplayItemClip* oldClip = nullptr;
    GetOldLayerFor(aItem, nullptr, &oldClip);
    hasClip = aClip.ComputeRegionInClips(oldClip,
                                         aTopLeft - paintedData->mLastAnimatedGeometryRootOrigin,
                                         &clip);

    if (hasClip) {
      intClip = clip.GetBounds().ScaleToOutsidePixels(paintedData->mXScale,
                                                      paintedData->mYScale,
                                                      paintedData->mAppUnitsPerDevPixel);
    }
  }

  AddLayerDisplayItem(layer, aItem, aLayerState, tempManager);

  PaintedLayerItemsEntry* entry = mPaintedLayerItems.PutEntry(layer);
  if (entry) {
    entry->mContainerLayerFrame = aContainerState.GetContainerFrame();
    if (entry->mContainerLayerGeneration == 0) {
      entry->mContainerLayerGeneration = mContainerLayerGeneration;
    }
    if (tempManager) {
      FLB_LOG_PAINTED_LAYER_DECISION(aLayerData, "Creating nested FLB for item %p\n", aItem);
      FrameLayerBuilder* layerBuilder = new FrameLayerBuilder();
      layerBuilder->Init(mDisplayListBuilder, tempManager, aLayerData, &aClip);

      tempManager->BeginTransaction();
      if (mRetainingManager) {
        layerBuilder->DidBeginRetainedLayerTransaction(tempManager);
      }

      UniquePtr<LayerProperties> props(LayerProperties::CloneFrom(tempManager->GetRoot()));
      RefPtr<Layer> tmpLayer =
        aItem->BuildLayer(mDisplayListBuilder, tempManager, ContainerLayerParameters());
      // We have no easy way of detecting if this transaction will ever actually get finished.
      // For now, I've just silenced the warning with nested transactions in BasicLayers.cpp
      if (!tmpLayer) {
        tempManager->EndTransaction(nullptr, nullptr);
        tempManager->SetUserData(&gLayerManagerLayerBuilder, nullptr);
        return;
      }

      bool snap;
      nsRect visibleRect =
        aItem->GetVisibleRect().Intersect(aItem->GetBounds(mDisplayListBuilder, &snap));
      nsIntRegion rgn = visibleRect.ToOutsidePixels(paintedData->mAppUnitsPerDevPixel);

      // Convert the visible rect to a region and give the item
      // a chance to try restrict it further.
      nsRegion tightBounds = aItem->GetTightBounds(mDisplayListBuilder, &snap);
      if (!tightBounds.IsEmpty()) {
        rgn.AndWith(tightBounds.ToOutsidePixels(paintedData->mAppUnitsPerDevPixel));
      }
      SetOuterVisibleRegion(tmpLayer, &rgn);

      // If BuildLayer didn't call BuildContainerLayerFor, then our new layer won't have been
      // stored in layerBuilder. Manually add it now.
      if (mRetainingManager) {
#ifdef DEBUG_DISPLAY_ITEM_DATA
        LayerManagerData* parentLmd = static_cast<LayerManagerData*>
          (layer->Manager()->GetUserData(&gLayerManagerUserData));
        LayerManagerData* lmd = static_cast<LayerManagerData*>
          (tempManager->GetUserData(&gLayerManagerUserData));
        lmd->mParent = parentLmd;
#endif
        layerBuilder->StoreDataForFrame(aItem, tmpLayer, LAYER_ACTIVE);
      }

      tempManager->SetRoot(tmpLayer);
      layerBuilder->WillEndTransaction();
      tempManager->AbortTransaction();

#ifdef MOZ_DUMP_PAINTING
      if (gfxUtils::DumpDisplayList() || gfxEnv::DumpPaint()) {
        fprintf_stderr(gfxUtils::sDumpPaintFile, "Basic layer tree for painting contents of display item %s(%p):\n", aItem->Name(), aItem->Frame());
        std::stringstream stream;
        tempManager->Dump(stream, "", gfxEnv::DumpPaintToFile());
        fprint_stderr(gfxUtils::sDumpPaintFile, stream);  // not a typo, fprint_stderr declared in LayersLogging.h
      }
#endif

      nsIntPoint offset = GetLastPaintOffset(layer) - GetTranslationForPaintedLayer(layer);
      props->MoveBy(-offset);
      // Effective transforms are needed by ComputeDifferences().
      tmpLayer->ComputeEffectiveTransforms(Matrix4x4());
      nsIntRegion invalid;
      if (!props->ComputeDifferences(tmpLayer, invalid, nullptr)) {
        nsRect visible = aItem->Frame()->GetVisualOverflowRect();
        invalid = visible.ToOutsidePixels(paintedData->mAppUnitsPerDevPixel);
      }
      if (aLayerState == LAYER_SVG_EFFECTS) {
        invalid = nsSVGIntegrationUtils::AdjustInvalidAreaForSVGEffects(aItem->Frame(),
                                                                        aItem->ToReferenceFrame(),
                                                                        invalid);
      }
      if (!invalid.IsEmpty()) {
#ifdef MOZ_DUMP_PAINTING
        if (nsLayoutUtils::InvalidationDebuggingIsEnabled()) {
          printf_stderr("Inactive LayerManager(%p) for display item %s(%p) has an invalid region - invalidating layer %p\n", tempManager.get(), aItem->Name(), aItem->Frame(), layer);
        }
#endif
        invalid.ScaleRoundOut(paintedData->mXScale, paintedData->mYScale);

        if (hasClip) {
          invalid.And(invalid, intClip);
        }

        InvalidatePostTransformRegion(layer, invalid,
                                      GetTranslationForPaintedLayer(layer));
      }
    }
    ClippedDisplayItem* cdi =
      entry->mItems.AppendElement(ClippedDisplayItem(aItem,
                                                     mContainerLayerGeneration));
    cdi->mInactiveLayerManager = tempManager;
  }
}

DisplayItemData*
FrameLayerBuilder::StoreDataForFrame(nsDisplayItem* aItem, Layer* aLayer, LayerState aState)
{
  DisplayItemData* oldData = GetDisplayItemDataForManager(aItem, mRetainingManager);
  if (oldData) {
    if (!oldData->mUsed) {
      oldData->BeginUpdate(aLayer, aState, mContainerLayerGeneration, aItem);
    }
    return oldData;
  }

  LayerManagerData* lmd = static_cast<LayerManagerData*>
    (mRetainingManager->GetUserData(&gLayerManagerUserData));

  RefPtr<DisplayItemData> data =
    new (aItem->Frame()->PresContext()) DisplayItemData(lmd, aItem->GetPerFrameKey(), aLayer);

  data->BeginUpdate(aLayer, aState, mContainerLayerGeneration, aItem);

  lmd->mDisplayItems.PutEntry(data);
  return data;
}

void
FrameLayerBuilder::StoreDataForFrame(nsIFrame* aFrame,
                                     uint32_t aDisplayItemKey,
                                     Layer* aLayer,
                                     LayerState aState)
{
  DisplayItemData* oldData = GetDisplayItemData(aFrame, aDisplayItemKey);
  if (oldData && oldData->mFrameList.Length() == 1) {
    oldData->BeginUpdate(aLayer, aState, mContainerLayerGeneration);
    return;
  }

  LayerManagerData* lmd = static_cast<LayerManagerData*>
    (mRetainingManager->GetUserData(&gLayerManagerUserData));

  RefPtr<DisplayItemData> data =
    new (aFrame->PresContext()) DisplayItemData(lmd, aDisplayItemKey, aLayer, aFrame);

  data->BeginUpdate(aLayer, aState, mContainerLayerGeneration);

  lmd->mDisplayItems.PutEntry(data);
}

FrameLayerBuilder::ClippedDisplayItem::ClippedDisplayItem(nsDisplayItem* aItem,
                                                          uint32_t aGeneration)
  : mItem(aItem)
  , mContainerLayerGeneration(aGeneration)
{
}

FrameLayerBuilder::ClippedDisplayItem::~ClippedDisplayItem()
{
  if (mInactiveLayerManager) {
    mInactiveLayerManager->SetUserData(&gLayerManagerLayerBuilder, nullptr);
  }
}

FrameLayerBuilder::PaintedLayerItemsEntry::PaintedLayerItemsEntry(const PaintedLayer *aKey)
  : nsPtrHashKey<PaintedLayer>(aKey)
  , mContainerLayerFrame(nullptr)
  , mLastCommonClipCount(0)
  , mContainerLayerGeneration(0)
  , mHasExplicitLastPaintOffset(false)
  , mCommonClipCount(0)
{
}

FrameLayerBuilder::PaintedLayerItemsEntry::PaintedLayerItemsEntry(const PaintedLayerItemsEntry& aOther)
  : nsPtrHashKey<PaintedLayer>(aOther.mKey)
  , mItems(aOther.mItems)
{
  NS_ERROR("Should never be called, since we ALLOW_MEMMOVE");
}

FrameLayerBuilder::PaintedLayerItemsEntry::~PaintedLayerItemsEntry()
{
}

void
FrameLayerBuilder::AddLayerDisplayItem(Layer* aLayer,
                                       nsDisplayItem* aItem,
                                       LayerState aLayerState,
                                       BasicLayerManager* aManager)
{
  if (aLayer->Manager() != mRetainingManager)
    return;

  DisplayItemData *data = StoreDataForFrame(aItem, aLayer, aLayerState);
  data->mInactiveManager = aManager;
}

nsIntPoint
FrameLayerBuilder::GetLastPaintOffset(PaintedLayer* aLayer)
{
  PaintedLayerItemsEntry* entry = mPaintedLayerItems.PutEntry(aLayer);
  if (entry) {
    if (entry->mContainerLayerGeneration == 0) {
      entry->mContainerLayerGeneration = mContainerLayerGeneration;
    }
    if (entry->mHasExplicitLastPaintOffset)
      return entry->mLastPaintOffset;
  }
  return GetTranslationForPaintedLayer(aLayer);
}

void
FrameLayerBuilder::SavePreviousDataForLayer(PaintedLayer* aLayer, uint32_t aClipCount)
{
  PaintedLayerItemsEntry* entry = mPaintedLayerItems.PutEntry(aLayer);
  if (entry) {
    if (entry->mContainerLayerGeneration == 0) {
      entry->mContainerLayerGeneration = mContainerLayerGeneration;
    }
    entry->mLastPaintOffset = GetTranslationForPaintedLayer(aLayer);
    entry->mHasExplicitLastPaintOffset = true;
    entry->mLastCommonClipCount = aClipCount;
  }
}

bool
FrameLayerBuilder::CheckInLayerTreeCompressionMode()
{
  if (mInLayerTreeCompressionMode) {
    return true;
  }

  // If we wanted to be in layer tree compression mode, but weren't, then scheduled
  // a delayed repaint where we will be.
  mRootPresContext->PresShell()->GetRootFrame()->SchedulePaint(nsIFrame::PAINT_DELAYED_COMPRESS, false);

  return false;
}

void
ContainerState::CollectOldLayers()
{
  for (Layer* layer = mContainerLayer->GetFirstChild(); layer;
       layer = layer->GetNextSibling()) {
    NS_ASSERTION(!layer->HasUserData(&gMaskLayerUserData),
                 "Mask layers should not be part of the layer tree.");
    if (layer->HasUserData(&gPaintedDisplayItemLayerUserData)) {
      NS_ASSERTION(layer->AsPaintedLayer(), "Wrong layer type");
      mPaintedLayersAvailableForRecycling.PutEntry(static_cast<PaintedLayer*>(layer));
    }

    if (Layer* maskLayer = layer->GetMaskLayer()) {
      NS_ASSERTION(maskLayer->GetType() == Layer::TYPE_IMAGE,
                   "Could not recycle mask layer, unsupported layer type.");
      mRecycledMaskImageLayers.Put(MaskLayerKey(layer, Nothing()), static_cast<ImageLayer*>(maskLayer));
    }
    for (size_t i = 0; i < layer->GetAncestorMaskLayerCount(); i++) {
      Layer* maskLayer = layer->GetAncestorMaskLayerAt(i);

      NS_ASSERTION(maskLayer->GetType() == Layer::TYPE_IMAGE,
                   "Could not recycle mask layer, unsupported layer type.");
      mRecycledMaskImageLayers.Put(MaskLayerKey(layer, Some(i)), static_cast<ImageLayer*>(maskLayer));
    }
  }
}

struct OpaqueRegionEntry {
  AnimatedGeometryRoot* mAnimatedGeometryRoot;
  const ActiveScrolledRoot* mASR;
  nsIntRegion mOpaqueRegion;
};

static OpaqueRegionEntry*
FindOpaqueRegionEntry(nsTArray<OpaqueRegionEntry>& aEntries,
                      AnimatedGeometryRoot* aAnimatedGeometryRoot,
                      const ActiveScrolledRoot* aASR)
{
  for (uint32_t i = 0; i < aEntries.Length(); ++i) {
    OpaqueRegionEntry* d = &aEntries[i];
    if (d->mAnimatedGeometryRoot == aAnimatedGeometryRoot &&
        d->mASR == aASR) {
      return d;
    }
  }
  return nullptr;
}

const ActiveScrolledRoot*
FindDirectChildASR(const ActiveScrolledRoot* aParent, const ActiveScrolledRoot* aDescendant)
{
  MOZ_ASSERT(aDescendant, "can't start at the root when looking for a child");
  MOZ_ASSERT(ActiveScrolledRoot::IsAncestor(aParent, aDescendant));
  const ActiveScrolledRoot* directChild = aDescendant;
  while (directChild->mParent != aParent) {
    directChild = directChild->mParent;
    MOZ_RELEASE_ASSERT(directChild, "this must not be null");
  }
  return directChild;
}

static void
FixUpFixedPositionLayer(Layer* aLayer,
                        const ActiveScrolledRoot* aTargetASR,
                        const ActiveScrolledRoot* aLeafScrollMetadataASR,
                        const ActiveScrolledRoot* aContainerScrollMetadataASR,
                        const ActiveScrolledRoot* aContainerCompositorASR,
                        bool aIsFixedToRootScrollFrame)
{
  if (!aLayer->GetIsFixedPosition()) {
    return;
  }

  // Analyze ASRs to figure out if we need to fix up fixedness annotations on
  // the layer. Fixed annotations are required in multiple cases:
  //  - Sometimes we set scroll metadata on a layer for a scroll frame that we
  //    don't want the layer to be moved by. (We have to do this if there is a
  //    scrolled clip that is moved by that scroll frame.) So we set the fixed
  //    annotation so that the compositor knows that it should ignore that
  //    scroll metadata when determining the layer's position.
  //  - Sometimes there is a scroll meta data on aLayer's parent layer for a
  //    scroll frame that we don't want aLayer to be moved by. The most common
  //    way for this to happen is with containerful root scrolling, where the
  //    scroll metadata for the root scroll frame is on a container layer that
  //    wraps the whole document's contents.
  //  - Sometimes it's just needed for hit testing, i.e. figuring out what
  //    scroll frame should be scrolled by events over the layer.
  // A fixed layer needs to be annotated with the scroll ID of the scroll frame
  // that it is *fixed with respect to*, i.e. the outermost scroll frame which
  // does not move the layer. nsDisplayFixedPosition only ever annotates layers
  // with the scroll ID of the presshell's root scroll frame, which is
  // sometimes the wrong thing to do, so we correct it here. Specifically,
  // it's the wrong thing to do if the fixed frame's containing block is a
  // transformed frame - in that case, the fixed frame needs to scroll along
  // with the transformed frame instead of being fixed with respect to the rsf.
  // (It would be nice to compute the annotation only in one place and get it
  // right, instead of fixing it up after the fact like this, but this will
  // need to do for now.)
  // compositorASR is the ASR that the layer would move with on the compositor
  // if there were no fixed annotation on it.
  const ActiveScrolledRoot* compositorASR =
    aLeafScrollMetadataASR == aContainerScrollMetadataASR
      ? aContainerCompositorASR
      : aLeafScrollMetadataASR;

  // The goal of the annotation is to have the layer move with aTargetASR.
  if (compositorASR && aTargetASR != compositorASR) {
    // Mark this layer as fixed with respect to the child scroll frame of aTargetASR.
    aLayer->SetFixedPositionData(
      nsLayoutUtils::ViewIDForASR(FindDirectChildASR(aTargetASR, compositorASR)),
      aLayer->GetFixedPositionAnchor(),
      aLayer->GetFixedPositionSides());
  } else {
    // Remove the fixed annotation from the layer, unless this layers is fixed
    // to the document's root scroll frame - in that case, the annotation is
    // needed for hit testing, because fixed layers in iframes should scroll
    // the iframe, even though their position is not affected by scrolling in
    // the iframe. (The APZ hit testing code has a special case for this.)
    // nsDisplayFixedPosition has annotated this layer with the document's
    // root scroll frame's scroll id.
    aLayer->SetIsFixedPosition(aIsFixedToRootScrollFrame);
  }
}

void
ContainerState::SetupScrollingMetadata(NewLayerEntry* aEntry)
{
  if (mFlattenToSingleLayer) {
    // animated geometry roots are forced to all match, so we can't
    // use them and we don't get async scrolling.
    return;
  }

  if (!mBuilder->IsPaintingToWindow()) {
    // async scrolling not possible, and async scrolling info not computed
    // for this paint.
    return;
  }

  const ActiveScrolledRoot* startASR = aEntry->mScrollMetadataASR;
  const ActiveScrolledRoot* stopASR = mContainerScrollMetadataASR;
  if (!ActiveScrolledRoot::IsAncestor(stopASR, startASR)) {
    if (ActiveScrolledRoot::IsAncestor(startASR, stopASR)) {
      // startASR and stopASR are in the same branch of the ASR tree, but
      // startASR is closer to the root. Just start at stopASR so that the loop
      // below doesn't actually do anything.
      startASR = stopASR;
    } else {
      // startASR and stopASR are in different branches of the
      // ASR tree. Find a common ancestor and make that the stopASR.
      // This can happen when there's a scrollable frame inside a fixed layer
      // which has a scrolled clip. As far as scroll metadata is concerned,
      // the scroll frame's scroll metadata will be a child of the scroll ID
      // that scrolls the clip on the fixed layer. But as far as ASRs are
      // concerned, those two ASRs are siblings, parented to the ASR of the
      // fixed layer.
      do {
        stopASR = stopASR->mParent;
      } while (!ActiveScrolledRoot::IsAncestor(stopASR, startASR));
    }
  }

  FixUpFixedPositionLayer(aEntry->mLayer, aEntry->mASR, startASR,
                          mContainerScrollMetadataASR, mContainerCompositorASR,
                          aEntry->mIsFixedToRootScrollFrame);

  AutoTArray<ScrollMetadata,2> metricsArray;
  if (aEntry->mBaseScrollMetadata) {
    metricsArray.AppendElement(*aEntry->mBaseScrollMetadata);

    // The base FrameMetrics was not computed by the nsIScrollableframe, so it
    // should not have a mask layer.
    MOZ_ASSERT(!aEntry->mBaseScrollMetadata->HasMaskLayer());
  }

  // Any extra mask layers we need to attach to ScrollMetadatas.
  // The list may already contain an entry added for the layer's scrolled clip
  // so add to it rather than overwriting it (we clear the list when recycling
  // a layer).
  nsTArray<RefPtr<Layer>> maskLayers(aEntry->mLayer->GetAllAncestorMaskLayers());

  // Iterate over the ASR chain and create the corresponding scroll metadatas.
  // This loop is slightly tricky because the scrollframe-to-clip relationship
  // is reversed between DisplayItemClipChain and ScrollMetadata:
  //  - DisplayItemClipChain associates the clip with the scroll frame that
  //    this clip is *moved by*, i.e. the clip is moving inside the scroll
  //    frame.
  //  - ScrollMetaData associates the scroll frame with the clip that's
  //    *just outside* the scroll frame, i.e. not moved by the scroll frame
  //    itself.
  // This discrepancy means that the leaf clip item of the clip chain is never
  // applied to any scroll meta data. Instead, it was applied earlier as the
  // layer's clip (or fused with the painted layer contents), or it was applied
  // as a ScrolledClip on the layer.
  const DisplayItemClipChain* clipChain = aEntry->mClipChain;

  for (const ActiveScrolledRoot* asr = startASR; asr != stopASR; asr = asr->mParent) {
    if (!asr) {
      MOZ_ASSERT_UNREACHABLE("Should have encountered stopASR on the way up.");
      break;
    }
    if (clipChain && clipChain->mASR == asr) {
      clipChain = clipChain->mParent;
    }

    nsIScrollableFrame* scrollFrame = asr->mScrollableFrame;
    const DisplayItemClip* clip =
      (clipChain && clipChain->mASR == asr->mParent) ? &clipChain->mClip : nullptr;

    Maybe<ScrollMetadata> metadata =
      scrollFrame->ComputeScrollMetadata(aEntry->mLayer, mContainerReferenceFrame,
                                         mParameters, clip);
    if (!metadata) {
      continue;
    }

    if (clip &&
        clip->HasClip() &&
        clip->GetRoundedRectCount() > 0)
    {
      // The clip in between this scrollframe and its ancestor scrollframe
      // requires a mask layer. Since this mask layer should not move with
      // the APZC associated with this FrameMetrics, we attach the mask
      // layer as an additional, separate clip.
      Maybe<size_t> nextIndex = Some(maskLayers.Length());
      RefPtr<Layer> maskLayer =
        CreateMaskLayer(aEntry->mLayer, *clip, nextIndex, clip->GetRoundedRectCount());
      if (maskLayer) {
        MOZ_ASSERT(metadata->HasScrollClip());
        metadata->ScrollClip().SetMaskLayerIndex(nextIndex);
        maskLayers.AppendElement(maskLayer);
      }
    }

    metricsArray.AppendElement(*metadata);
  }

  // Watch out for FrameMetrics copies in profiles
  aEntry->mLayer->SetScrollMetadata(metricsArray);
  aEntry->mLayer->SetAncestorMaskLayers(maskLayers);
}

static inline Maybe<ParentLayerIntRect>
GetStationaryClipInContainer(Layer* aLayer)
{
  if (size_t metricsCount = aLayer->GetScrollMetadataCount()) {
    return aLayer->GetScrollMetadata(metricsCount - 1).GetClipRect();
  }
  return aLayer->GetClipRect();
}

void
ContainerState::PostprocessRetainedLayers(nsIntRegion* aOpaqueRegionForContainer)
{
  AutoTArray<OpaqueRegionEntry,4> opaqueRegions;
  bool hideAll = false;
  int32_t opaqueRegionForContainer = -1;

  for (int32_t i = mNewChildLayers.Length() - 1; i >= 0; --i) {
    NewLayerEntry* e = &mNewChildLayers.ElementAt(i);
    if (!e->mLayer) {
      continue;
    }

    OpaqueRegionEntry* data = FindOpaqueRegionEntry(opaqueRegions, e->mAnimatedGeometryRoot, e->mASR);

    SetupScrollingMetadata(e);

    if (hideAll) {
      e->mVisibleRegion.SetEmpty();
    } else if (!e->mLayer->IsScrollbarContainer()) {
      Maybe<ParentLayerIntRect> clipRect = GetStationaryClipInContainer(e->mLayer);
      if (clipRect && opaqueRegionForContainer >= 0 &&
          opaqueRegions[opaqueRegionForContainer].mOpaqueRegion.Contains(clipRect->ToUnknownRect())) {
        e->mVisibleRegion.SetEmpty();
      } else if (data) {
        e->mVisibleRegion.Sub(e->mVisibleRegion, data->mOpaqueRegion);
      }
    }

    SetOuterVisibleRegionForLayer(e->mLayer,
                                  e->mVisibleRegion,
                                  e->mLayerContentsVisibleRect.width >= 0 ? &e->mLayerContentsVisibleRect : nullptr,
                                  e->mUntransformedVisibleRegion);

    if (!e->mOpaqueRegion.IsEmpty()) {
      AnimatedGeometryRoot* animatedGeometryRootToCover = e->mAnimatedGeometryRoot;
      const ActiveScrolledRoot* asrToCover = e->mASR;
      if (e->mOpaqueForAnimatedGeometryRootParent &&
          e->mAnimatedGeometryRoot->mParentAGR == mContainerAnimatedGeometryRoot) {
        animatedGeometryRootToCover = mContainerAnimatedGeometryRoot;
        asrToCover = mContainerASR;
        data = FindOpaqueRegionEntry(opaqueRegions, animatedGeometryRootToCover, asrToCover);
      }

      if (!data) {
        if (animatedGeometryRootToCover == mContainerAnimatedGeometryRoot &&
            asrToCover == mContainerASR) {
          NS_ASSERTION(opaqueRegionForContainer == -1, "Already found it?");
          opaqueRegionForContainer = opaqueRegions.Length();
        }
        data = opaqueRegions.AppendElement();
        data->mAnimatedGeometryRoot = animatedGeometryRootToCover;
        data->mASR = asrToCover;
      }

      nsIntRegion clippedOpaque = e->mOpaqueRegion;
      Maybe<ParentLayerIntRect> clipRect = e->mLayer->GetCombinedClipRect();
      if (clipRect) {
        clippedOpaque.AndWith(clipRect->ToUnknownRect());
      }
      if (e->mLayer->GetScrolledClip()) {
        // The clip can move asynchronously, so we can't rely on opaque parts
        // staying visible.
        clippedOpaque.SetEmpty();
      } else if (e->mHideAllLayersBelow) {
        hideAll = true;
      }
      data->mOpaqueRegion.Or(data->mOpaqueRegion, clippedOpaque);
    }

    if (e->mLayer->GetType() == Layer::TYPE_READBACK) {
      // ReadbackLayers need to accurately read what's behind them. So,
      // we don't want to do any occlusion culling of layers behind them.
      // Theoretically we could just punch out the ReadbackLayer's rectangle
      // from all mOpaqueRegions, but that's probably not worth doing.
      opaqueRegions.Clear();
      opaqueRegionForContainer = -1;
    }
  }

  if (opaqueRegionForContainer >= 0) {
    aOpaqueRegionForContainer->Or(*aOpaqueRegionForContainer,
        opaqueRegions[opaqueRegionForContainer].mOpaqueRegion);
  }
}

void
ContainerState::Finish(uint32_t* aTextContentFlags,
                       const nsIntRect& aContainerPixelBounds,
                       nsDisplayList* aChildItems, bool* aHasComponentAlphaChildren)
{
  mPaintedLayerDataTree.Finish();

  if (!mParameters.mForEventsAndPluginsOnly && !gfxPrefs::LayoutUseContainersForRootFrames()) {
    // Bug 1336544 tracks re-enabling this assertion in the
    // gfxPrefs::LayoutUseContainersForRootFrames() case.
    NS_ASSERTION(mContainerBounds.IsEqualInterior(mAccumulatedChildBounds),
                 "Bounds computation mismatch");
  }

  if (mLayerBuilder->IsBuildingRetainedLayers()) {
    nsIntRegion containerOpaqueRegion;
    PostprocessRetainedLayers(&containerOpaqueRegion);
    if (containerOpaqueRegion.Contains(aContainerPixelBounds)) {
      aChildItems->SetIsOpaque();
    }
  }

  uint32_t textContentFlags = 0;

  // Make sure that current/existing layers are added to the parent and are
  // in the correct order.
  Layer* layer = nullptr;
  Layer* prevChild = nullptr;
  for (uint32_t i = 0; i < mNewChildLayers.Length(); ++i, prevChild = layer) {
    if (!mNewChildLayers[i].mLayer) {
      continue;
    }

    layer = mNewChildLayers[i].mLayer;

    if (!layer->GetVisibleRegion().IsEmpty()) {
      textContentFlags |=
        layer->GetContentFlags() & (Layer::CONTENT_COMPONENT_ALPHA |
                                    Layer::CONTENT_COMPONENT_ALPHA_DESCENDANT |
                                    Layer::CONTENT_DISABLE_FLATTENING);

      // Notify the parent of component alpha children unless it's coming from
      // within a child that has asked not to contribute to layer flattening.
      if (aHasComponentAlphaChildren &&
          mNewChildLayers[i].mPropagateComponentAlphaFlattening &&
          (layer->GetContentFlags() & Layer::CONTENT_COMPONENT_ALPHA)) {

        for (int32_t j = i - 1; j >= 0; j--) {
          if (mNewChildLayers[j].mVisibleRegion.Intersects(mNewChildLayers[i].mVisibleRegion.GetBounds())) {
            if (mNewChildLayers[j].mLayerState != LAYER_ACTIVE_FORCE) {
              *aHasComponentAlphaChildren = true;
            }
            break;

          }

        }
      }
    }

    if (!layer->GetParent()) {
      // This is not currently a child of the container, so just add it
      // now.
      mContainerLayer->InsertAfter(layer, prevChild);
    } else {
      MOZ_ASSERT(layer->GetParent() == mContainerLayer,
                   "Layer shouldn't be the child of some other container");
      if (layer->GetPrevSibling() != prevChild) {
        mContainerLayer->RepositionChild(layer, prevChild);
      }
    }
  }

  // Remove old layers that have become unused.
  if (!layer) {
    layer = mContainerLayer->GetFirstChild();
  } else {
    layer = layer->GetNextSibling();
  }
  while (layer) {
    Layer *layerToRemove = layer;
    layer = layer->GetNextSibling();
    mContainerLayer->RemoveChild(layerToRemove);
  }

  *aTextContentFlags = textContentFlags;
}

static inline gfxSize RoundToFloatPrecision(const gfxSize& aSize)
{
  return gfxSize(float(aSize.width), float(aSize.height));
}

static void RestrictScaleToMaxLayerSize(gfxSize& aScale,
                                        const nsRect& aVisibleRect,
                                        nsIFrame* aContainerFrame,
                                        Layer* aContainerLayer)
{
  if (!aContainerLayer->Manager()->IsWidgetLayerManager()) {
    return;
  }

  nsIntRect pixelSize =
    aVisibleRect.ScaleToOutsidePixels(aScale.width, aScale.height,
                                      aContainerFrame->PresContext()->AppUnitsPerDevPixel());

  int32_t maxLayerSize = aContainerLayer->GetMaxLayerSize();

  if (pixelSize.width > maxLayerSize) {
    float scale = (float)pixelSize.width / maxLayerSize;
    scale = gfxUtils::ClampToScaleFactor(scale);
    aScale.width /= scale;
  }
  if (pixelSize.height > maxLayerSize) {
    float scale = (float)pixelSize.height / maxLayerSize;
    scale = gfxUtils::ClampToScaleFactor(scale);
    aScale.height /= scale;
  }
}

static nsSize
ComputeDesiredDisplaySizeForAnimation(nsIFrame* aContainerFrame)
{
  // Use the size of the nearest widget as the maximum size.  This
  // is important since it might be a popup that is bigger than the
  // pres context's size.
  nsPresContext* presContext = aContainerFrame->PresContext();
  nsIWidget* widget = aContainerFrame->GetNearestWidget();
  if (widget) {
    return LayoutDevicePixel::ToAppUnits(widget->GetClientSize(),
                                         presContext->AppUnitsPerDevPixel());
  } else {
    return presContext->GetVisibleArea().Size();
  }
}

static bool
ChooseScaleAndSetTransform(FrameLayerBuilder* aLayerBuilder,
                           nsDisplayListBuilder* aDisplayListBuilder,
                           nsIFrame* aContainerFrame,
                           nsDisplayItem* aContainerItem,
                           const nsRect& aVisibleRect,
                           const Matrix4x4* aTransform,
                           const ContainerLayerParameters& aIncomingScale,
                           ContainerLayer* aLayer,
                           LayerState aState,
                           ContainerLayerParameters& aOutgoingScale)
{
  nsIntPoint offset;

  Matrix4x4 transform =
    Matrix4x4::Scaling(aIncomingScale.mXScale, aIncomingScale.mYScale, 1.0);
  if (aTransform) {
    // aTransform is applied first, then the scale is applied to the result
    transform = (*aTransform)*transform;
    // Set any matrix entries close to integers to be those exact integers.
    // This protects against floating-point inaccuracies causing problems
    // in the checks below.
    // We use the fixed epsilon version here because we don't want the nudging
    // to depend on the scroll position.
    transform.NudgeToIntegersFixedEpsilon();
  }
  Matrix transform2d;
  if (aContainerFrame &&
      (aState == LAYER_INACTIVE || aState == LAYER_SVG_EFFECTS) &&
      (!aTransform || (aTransform->Is2D(&transform2d) &&
                       !transform2d.HasNonTranslation()))) {
    // When we have an inactive ContainerLayer, translate the container by the offset to the
    // reference frame (and offset all child layers by the reverse) so that the coordinate
    // space of the child layers isn't affected by scrolling.
    // This gets confusing for complicated transform (since we'd have to compute the scale
    // factors for the matrix), so we don't bother. Any frames that are building an nsDisplayTransform
    // for a css transform would have 0,0 as their offset to the reference frame, so this doesn't
    // matter.
    nsPoint appUnitOffset = aDisplayListBuilder->ToReferenceFrame(aContainerFrame);
    nscoord appUnitsPerDevPixel = aContainerFrame->PresContext()->AppUnitsPerDevPixel();
    offset = nsIntPoint(
        NS_lround(NSAppUnitsToDoublePixels(appUnitOffset.x, appUnitsPerDevPixel)*aIncomingScale.mXScale),
        NS_lround(NSAppUnitsToDoublePixels(appUnitOffset.y, appUnitsPerDevPixel)*aIncomingScale.mYScale));
  }
  transform.PostTranslate(offset.x + aIncomingScale.mOffset.x,
                          offset.y + aIncomingScale.mOffset.y,
                          0);

  if (transform.IsSingular()) {
    return false;
  }

  bool canDraw2D = transform.CanDraw2D(&transform2d);
  gfxSize scale;
  // XXX Should we do something for 3D transforms?
  if (canDraw2D &&
      !aContainerFrame->Combines3DTransformWithAncestors() &&
      !aContainerFrame->HasPerspective()) {
    // If the container's transform is animated off main thread, fix a suitable scale size
    // for animation
    if (aContainerItem &&
        aContainerItem->GetType() == DisplayItemType::TYPE_TRANSFORM &&
        EffectCompositor::HasAnimationsForCompositor(
          aContainerFrame, eCSSProperty_transform)) {
      nsSize displaySize = ComputeDesiredDisplaySizeForAnimation(aContainerFrame);
      // compute scale using the animation on the container (ignoring
      // its ancestors)
      scale = nsLayoutUtils::ComputeSuitableScaleForAnimation(
                aContainerFrame, aVisibleRect.Size(),
                displaySize);
      // multiply by the scale inherited from ancestors--we use a uniform
      // scale factor to prevent blurring when the layer is rotated.
      float incomingScale = std::max(aIncomingScale.mXScale, aIncomingScale.mYScale);
      scale.width *= incomingScale;
      scale.height *= incomingScale;
    } else {
      // Scale factors are normalized to a power of 2 to reduce the number of resolution changes
      scale = RoundToFloatPrecision(ThebesMatrix(transform2d).ScaleFactors(true));
      // For frames with a changing scale transform round scale factors up to
      // nearest power-of-2 boundary so that we don't keep having to redraw
      // the content as it scales up and down. Rounding up to nearest
      // power-of-2 boundary ensures we never scale up, only down --- avoiding
      // jaggies. It also ensures we never scale down by more than a factor of 2,
      // avoiding bad downscaling quality.
      Matrix frameTransform;
      if (ActiveLayerTracker::IsScaleSubjectToAnimation(aContainerFrame)) {
        scale.width = gfxUtils::ClampToScaleFactor(scale.width);
        scale.height = gfxUtils::ClampToScaleFactor(scale.height);

        // Limit animated scale factors to not grow excessively beyond the display size.
        nsSize maxScale(4, 4);
        if (!aVisibleRect.IsEmpty()) {
          nsSize displaySize = ComputeDesiredDisplaySizeForAnimation(aContainerFrame);
          maxScale = Max(maxScale, displaySize / aVisibleRect.Size());
        }
        if (scale.width > maxScale.width) {
          scale.width = gfxUtils::ClampToScaleFactor(maxScale.width, true);
        }
        if (scale.height > maxScale.height) {
          scale.height = gfxUtils::ClampToScaleFactor(maxScale.height, true);
        }
      } else {
        // XXX Do we need to move nearly-integer values to integers here?
      }
    }
    // If the scale factors are too small, just use 1.0. The content is being
    // scaled out of sight anyway.
    if (fabs(scale.width) < 1e-8 || fabs(scale.height) < 1e-8) {
      scale = gfxSize(1.0, 1.0);
    }
    // If this is a transform container layer, then pre-rendering might
    // mean we try render a layer bigger than the max texture size. If we have
    // tiling, that's not a problem, since we'll automatically choose a tiled
    // layer for layers of that size. If not, we need to apply clamping to
    // prevent this.
    if (aTransform && !gfxPrefs::LayersTilesEnabled()) {
      RestrictScaleToMaxLayerSize(scale, aVisibleRect, aContainerFrame, aLayer);
    }
  } else {
    scale = gfxSize(1.0, 1.0);
  }

  // Store the inverse of our resolution-scale on the layer
  aLayer->SetBaseTransform(transform);
  aLayer->SetPreScale(1.0f/float(scale.width),
                      1.0f/float(scale.height));
  aLayer->SetInheritedScale(aIncomingScale.mXScale,
                            aIncomingScale.mYScale);

  aOutgoingScale =
    ContainerLayerParameters(scale.width, scale.height, -offset, aIncomingScale);
  if (aTransform) {
    aOutgoingScale.mInTransformedSubtree = true;
    if (ActiveLayerTracker::IsStyleAnimated(aDisplayListBuilder, aContainerFrame,
                                            eCSSProperty_transform)) {
      aOutgoingScale.mInActiveTransformedSubtree = true;
    }
  }
  if ((aLayerBuilder->IsBuildingRetainedLayers() &&
       (!canDraw2D || transform2d.HasNonIntegerTranslation())) ||
      aContainerFrame->Extend3DContext() ||
      aContainerFrame->Combines3DTransformWithAncestors() ||
      // For async transform animation, the value would be changed at
      // any time, integer translation is not always true.
      aContainerFrame->HasAnimationOfTransform()) {
    aOutgoingScale.mDisableSubpixelAntialiasingInDescendants = true;
  }
  return true;
}

already_AddRefed<ContainerLayer>
FrameLayerBuilder::BuildContainerLayerFor(nsDisplayListBuilder* aBuilder,
                                          LayerManager* aManager,
                                          nsIFrame* aContainerFrame,
                                          nsDisplayItem* aContainerItem,
                                          nsDisplayList* aChildren,
                                          const ContainerLayerParameters& aParameters,
                                          const Matrix4x4* aTransform,
                                          uint32_t aFlags)
{
  uint32_t containerDisplayItemKey =
    aContainerItem ? aContainerItem->GetPerFrameKey() : 0;
  NS_ASSERTION(aContainerFrame, "Container display items here should have a frame");
  NS_ASSERTION(!aContainerItem ||
               aContainerItem->Frame() == aContainerFrame,
               "Container display item must match given frame");

  if (!aParameters.mXScale || !aParameters.mYScale) {
    return nullptr;
  }

  RefPtr<ContainerLayer> containerLayer;
  if (aManager == mRetainingManager) {
    // Using GetOldLayerFor will search merged frames, as well as the underlying
    // frame. The underlying frame can change when a page scrolls, so this
    // avoids layer recreation in the situation that a new underlying frame is
    // picked for a layer.
    Layer* oldLayer = nullptr;
    if (aContainerItem) {
      oldLayer = GetOldLayerFor(aContainerItem);
    } else {
      DisplayItemData *data = GetOldLayerForFrame(aContainerFrame, containerDisplayItemKey);
      if (data) {
        oldLayer = data->mLayer;
      }
    }

    if (oldLayer) {
      NS_ASSERTION(oldLayer->Manager() == aManager, "Wrong manager");
      if (oldLayer->HasUserData(&gPaintedDisplayItemLayerUserData)) {
        // The old layer for this item is actually our PaintedLayer
        // because we rendered its layer into that PaintedLayer. So we
        // don't actually have a retained container layer.
      } else {
        NS_ASSERTION(oldLayer->GetType() == Layer::TYPE_CONTAINER,
                     "Wrong layer type");
        containerLayer = static_cast<ContainerLayer*>(oldLayer);
        ResetLayerStateForRecycling(containerLayer);
      }
    }
  }
  if (!containerLayer) {
    // No suitable existing layer was found.
    containerLayer = aManager->CreateContainerLayer();
    if (!containerLayer)
      return nullptr;
  }

  LayerState state = aContainerItem ? aContainerItem->GetLayerState(aBuilder, aManager, aParameters) : LAYER_ACTIVE;
  if (state == LAYER_INACTIVE &&
      nsDisplayItem::ForceActiveLayers()) {
    state = LAYER_ACTIVE;
  }

  if (aContainerItem && state == LAYER_ACTIVE_EMPTY) {
    // Empty layers only have metadata and should never have display items. We
    // early exit because later, invalidation will walk up the frame tree to
    // determine which painted layer gets invalidated. Since an empty layer
    // should never have anything to paint, it should never be invalidated.
    NS_ASSERTION(aChildren->IsEmpty(), "Should have no children");
    return containerLayer.forget();
  }

  const ActiveScrolledRoot* containerASR = aContainerItem ? aContainerItem->GetActiveScrolledRoot() : nullptr;
  const ActiveScrolledRoot* containerScrollMetadataASR = aParameters.mScrollMetadataASR;
  const ActiveScrolledRoot* containerCompositorASR = aParameters.mCompositorASR;

  if (!aContainerItem && gfxPrefs::LayoutUseContainersForRootFrames()) {
    containerASR = aBuilder->ActiveScrolledRootForRootScrollframe();
    containerScrollMetadataASR = containerASR;
    containerCompositorASR = containerASR;
  }

  ContainerLayerParameters scaleParameters;
  nsRect bounds = aChildren->GetClippedBoundsWithRespectToASR(aBuilder, containerASR);
  nsRect childrenVisible =
      aContainerItem ? aContainerItem->GetVisibleRectForChildren() :
          aContainerFrame->GetVisualOverflowRectRelativeToSelf();
  if (!ChooseScaleAndSetTransform(this, aBuilder, aContainerFrame,
                                  aContainerItem,
                                  bounds.Intersect(childrenVisible),
                                  aTransform, aParameters,
                                  containerLayer, state, scaleParameters)) {
    return nullptr;
  }

  uint32_t oldGeneration = mContainerLayerGeneration;
  mContainerLayerGeneration = ++mMaxContainerLayerGeneration;

  if (mRetainingManager) {
    if (aContainerItem) {
      StoreDataForFrame(aContainerItem, containerLayer, LAYER_ACTIVE);
    } else {
      StoreDataForFrame(aContainerFrame, containerDisplayItemKey, containerLayer, LAYER_ACTIVE);
    }
  }

  LayerManagerData* data = static_cast<LayerManagerData*>
    (aManager->GetUserData(&gLayerManagerUserData));

  nsIntRect pixBounds;
  nscoord appUnitsPerDevPixel;
  bool flattenToSingleLayer = false;
  if ((aContainerFrame->GetStateBits() & NS_FRAME_NO_COMPONENT_ALPHA) &&
      mRetainingManager &&
      mRetainingManager->ShouldAvoidComponentAlphaLayers() &&
      !nsLayoutUtils::AsyncPanZoomEnabled(aContainerFrame))
  {
    flattenToSingleLayer = true;
  }

  nscolor backgroundColor = NS_RGBA(0,0,0,0);
  if (aFlags & CONTAINER_ALLOW_PULL_BACKGROUND_COLOR) {
    backgroundColor = aParameters.mBackgroundColor;
  }

  uint32_t flags;
  while (true) {
    ContainerState state(aBuilder, aManager, aManager->GetLayerBuilder(),
                         aContainerFrame, aContainerItem, bounds,
                         containerLayer, scaleParameters, flattenToSingleLayer,
                         backgroundColor, containerASR, containerScrollMetadataASR,
                         containerCompositorASR);

    state.ProcessDisplayItems(aChildren);

    // Set CONTENT_COMPONENT_ALPHA if any of our children have it.
    // This is suboptimal ... a child could have text that's over transparent
    // pixels in its own layer, but over opaque parts of previous siblings.
    bool hasComponentAlphaChildren = false;
    bool mayFlatten =
      mRetainingManager &&
      mRetainingManager->ShouldAvoidComponentAlphaLayers() &&
      !flattenToSingleLayer &&
      !nsLayoutUtils::AsyncPanZoomEnabled(aContainerFrame);

    pixBounds = state.ScaleToOutsidePixels(bounds, false);
    appUnitsPerDevPixel = state.GetAppUnitsPerDevPixel();
    state.Finish(&flags, pixBounds, aChildren, mayFlatten ? &hasComponentAlphaChildren : nullptr);

    if (hasComponentAlphaChildren &&
        !(flags & Layer::CONTENT_DISABLE_FLATTENING) &&
        containerLayer->HasMultipleChildren())
    {
      // Since we don't want any component alpha layers on BasicLayers, we repeat
      // the layer building process with this explicitely forced off.
      // We restore the previous FrameLayerBuilder state since the first set
      // of layer building will have changed it.
      flattenToSingleLayer = true;

      // Restore DisplayItemData
      for (auto iter = data->mDisplayItems.Iter(); !iter.Done(); iter.Next()) {
        DisplayItemData* data = iter.Get()->GetKey();
        if (data->mUsed && data->mContainerLayerGeneration >= mContainerLayerGeneration) {
          iter.Remove();
        }
      }

      // Restore PaintedLayerItemEntries
      for (auto iter = mPaintedLayerItems.Iter(); !iter.Done(); iter.Next()) {
        PaintedLayerItemsEntry* entry = iter.Get();
        if (entry->mContainerLayerGeneration >= mContainerLayerGeneration) {
          // We can just remove these items rather than attempting to revert them
          // because we're going to want to invalidate everything when transitioning
          // to component alpha flattening.
          iter.Remove();
          continue;
        }

        for (uint32_t i = 0; i < entry->mItems.Length(); i++) {
          if (entry->mItems[i].mContainerLayerGeneration >= mContainerLayerGeneration) {
            entry->mItems.TruncateLength(i);
            break;
          }
        }
      }

      aContainerFrame->AddStateBits(NS_FRAME_NO_COMPONENT_ALPHA);
      continue;
    }
    break;
  }

  // CONTENT_COMPONENT_ALPHA is propogated up to the nearest CONTENT_OPAQUE
  // ancestor so that BasicLayerManager knows when to copy the background into
  // pushed groups. Accelerated layers managers can't necessarily do this (only
  // when the visible region is a simple rect), so we propogate
  // CONTENT_COMPONENT_ALPHA_DESCENDANT all the way to the root.
  if (flags & Layer::CONTENT_COMPONENT_ALPHA) {
    flags |= Layer::CONTENT_COMPONENT_ALPHA_DESCENDANT;
  }

  // Make sure that rounding the visible region out didn't add any area
  // we won't paint
  if (aChildren->IsOpaque() && !aChildren->NeedsTransparentSurface()) {
    bounds.ScaleRoundIn(scaleParameters.mXScale, scaleParameters.mYScale);
    if (bounds.Contains(ToAppUnits(pixBounds, appUnitsPerDevPixel))) {
      // Clear CONTENT_COMPONENT_ALPHA and add CONTENT_OPAQUE instead.
      flags &= ~Layer::CONTENT_COMPONENT_ALPHA;
      flags |= Layer::CONTENT_OPAQUE;
    }
  }
  containerLayer->SetContentFlags(flags);
  // If aContainerItem is non-null some BuildContainerLayer further up the
  // call stack is responsible for setting containerLayer's visible region.
  if (!aContainerItem) {
    containerLayer->SetVisibleRegion(LayerIntRegion::FromUnknownRegion(pixBounds));
  }
  if (aParameters.mLayerContentsVisibleRect) {
    *aParameters.mLayerContentsVisibleRect = pixBounds + scaleParameters.mOffset;
  }

  mContainerLayerGeneration = oldGeneration;
  nsPresContext::ClearNotifySubDocInvalidationData(containerLayer);

  return containerLayer.forget();
}

Layer*
FrameLayerBuilder::GetLeafLayerFor(nsDisplayListBuilder* aBuilder,
                                   nsDisplayItem* aItem)
{
  Layer* layer = GetOldLayerFor(aItem);
  if (!layer)
    return nullptr;
  if (layer->HasUserData(&gPaintedDisplayItemLayerUserData)) {
    // This layer was created to render Thebes-rendered content for this
    // display item. The display item should not use it for its own
    // layer rendering.
    return nullptr;
  }
  ResetLayerStateForRecycling(layer);
  return layer;
}

/* static */ void
FrameLayerBuilder::InvalidateAllLayers(LayerManager* aManager)
{
  LayerManagerData* data = static_cast<LayerManagerData*>
    (aManager->GetUserData(&gLayerManagerUserData));
  if (data) {
    data->mInvalidateAllLayers = true;
  }
}

/* static */ void
FrameLayerBuilder::InvalidateAllLayersForFrame(nsIFrame *aFrame)
{
  const SmallPointerArray<DisplayItemData>& array = aFrame->DisplayItemData();

  for (uint32_t i = 0; i < array.Length(); i++) {
    DisplayItemData::AssertDisplayItemData(array.ElementAt(i))->mParent->mInvalidateAllLayers = true;
  }
}

/* static */
Layer*
FrameLayerBuilder::GetDedicatedLayer(nsIFrame* aFrame, DisplayItemType aDisplayItemKey)
{
  //TODO: This isn't completely correct, since a frame could exist as a layer
  // in the normal widget manager, and as a different layer (or no layer)
  // in the secondary manager

  const SmallPointerArray<DisplayItemData>& array = aFrame->DisplayItemData();;

  for (uint32_t i = 0; i < array.Length(); i++) {
    DisplayItemData *element = DisplayItemData::AssertDisplayItemData(array.ElementAt(i));
    if (!element->mParent->mLayerManager->IsWidgetLayerManager()) {
      continue;
    }
    if (GetDisplayItemTypeFromKey(element->mDisplayItemKey) == aDisplayItemKey) {
      if (element->mOptLayer) {
        return element->mOptLayer;
      }


      Layer* layer = element->mLayer;
      if (layer &&
          !layer->HasUserData(&gColorLayerUserData) &&
          !layer->HasUserData(&gImageLayerUserData) &&
          !layer->HasUserData(&gPaintedDisplayItemLayerUserData)) {
        return layer;
      }
    }
  }
  return nullptr;
}

gfxSize
FrameLayerBuilder::GetPaintedLayerScaleForFrame(nsIFrame* aFrame)
{
  MOZ_ASSERT(aFrame, "need a frame");

  nsPresContext* presCtx = aFrame->PresContext()->GetRootPresContext();

  if (!presCtx) {
    presCtx = aFrame->PresContext();
    MOZ_ASSERT(presCtx);
  }

  nsIFrame* root = presCtx->PresShell()->GetRootFrame();

  MOZ_ASSERT(root);

  float resolution = presCtx->PresShell()->GetResolution();

  Matrix4x4 transform = Matrix4x4::Scaling(resolution, resolution, 1.0);
  if (aFrame != root) {
    // aTransform is applied first, then the scale is applied to the result
    transform = nsLayoutUtils::GetTransformToAncestor(aFrame, root) * transform;
  }

  Matrix transform2d;
  if (transform.CanDraw2D(&transform2d)) {
    return ThebesMatrix(transform2d).ScaleFactors(true);
  }

  return gfxSize(1.0, 1.0);
}

#ifdef MOZ_DUMP_PAINTING
static void DebugPaintItem(DrawTarget& aDrawTarget,
                           nsPresContext* aPresContext,
                           nsDisplayItem *aItem,
                           nsDisplayListBuilder* aBuilder)
{
  bool snap;
  Rect bounds = NSRectToRect(aItem->GetBounds(aBuilder, &snap),
                             aPresContext->AppUnitsPerDevPixel());

  RefPtr<DrawTarget> tempDT =
    aDrawTarget.CreateSimilarDrawTarget(IntSize::Truncate(bounds.width, bounds.height),
                                        SurfaceFormat::B8G8R8A8);
  RefPtr<gfxContext> context = gfxContext::CreateOrNull(tempDT);
  if (!context) {
    // Leave this as crash, it's in the debugging code, we want to know
    gfxDevCrash(LogReason::InvalidContext) << "DebugPaintItem context problem " << gfx::hexa(tempDT);
    return;
  }
  context->SetMatrix(gfxMatrix::Translation(-bounds.x, -bounds.y));

  aItem->Paint(aBuilder, context);
  RefPtr<SourceSurface> surface = tempDT->Snapshot();
  DumpPaintedImage(aItem, surface);

  aDrawTarget.DrawSurface(surface, bounds, Rect(Point(0,0), bounds.Size()));

  aItem->SetPainted();
}
#endif

/* static */ void
FrameLayerBuilder::RecomputeVisibilityForItems(nsTArray<ClippedDisplayItem>& aItems,
                                               nsDisplayListBuilder *aBuilder,
                                               const nsIntRegion& aRegionToDraw,
                                               const nsIntPoint& aOffset,
                                               int32_t aAppUnitsPerDevPixel,
                                               float aXScale,
                                               float aYScale)
{
  uint32_t i;
  // Update visible regions. We perform visibility analysis to take account
  // of occlusion culling.
  nsRegion visible = aRegionToDraw.ToAppUnits(aAppUnitsPerDevPixel);
  visible.MoveBy(NSIntPixelsToAppUnits(aOffset.x, aAppUnitsPerDevPixel),
                 NSIntPixelsToAppUnits(aOffset.y, aAppUnitsPerDevPixel));
  visible.ScaleInverseRoundOut(aXScale, aYScale);

  for (i = aItems.Length(); i > 0; --i) {
    ClippedDisplayItem* cdi = &aItems[i - 1];
    const DisplayItemClip& clip = cdi->mItem->GetClip();

    NS_ASSERTION(AppUnitsPerDevPixel(cdi->mItem) == aAppUnitsPerDevPixel,
                 "a painted layer should contain items only at the same zoom");

    MOZ_ASSERT(clip.HasClip() || clip.GetRoundedRectCount() == 0,
               "If we have rounded rects, we must have a clip rect");

    if (!clip.IsRectAffectedByClip(visible.GetBounds())) {
      cdi->mItem->RecomputeVisibility(aBuilder, &visible);
      continue;
    }

    // Do a little dance to account for the fact that we're clipping
    // to cdi->mClipRect
    nsRegion clipped;
    clipped.And(visible, clip.NonRoundedIntersection());
    nsRegion finalClipped = clipped;
    cdi->mItem->RecomputeVisibility(aBuilder, &finalClipped);
    // If we have rounded clip rects, don't subtract from the visible
    // region since we aren't displaying everything inside the rect.
    if (clip.GetRoundedRectCount() == 0) {
      nsRegion removed;
      removed.Sub(clipped, finalClipped);
      nsRegion newVisible;
      newVisible.Sub(visible, removed);
      // Don't let the visible region get too complex.
      if (newVisible.GetNumRects() <= 15) {
        visible = newVisible;
      }
    }
  }
}

void
FrameLayerBuilder::PaintItems(nsTArray<ClippedDisplayItem>& aItems,
                              const nsIntRect& aRect,
                              gfxContext *aContext,
                              nsDisplayListBuilder* aBuilder,
                              nsPresContext* aPresContext,
                              const nsIntPoint& aOffset,
                              float aXScale, float aYScale,
                              int32_t aCommonClipCount)
{
  DrawTarget& aDrawTarget = *aContext->GetDrawTarget();

  int32_t appUnitsPerDevPixel = aPresContext->AppUnitsPerDevPixel();
  nsRect boundRect = ToAppUnits(aRect, appUnitsPerDevPixel);
  boundRect.MoveBy(NSIntPixelsToAppUnits(aOffset.x, appUnitsPerDevPixel),
                 NSIntPixelsToAppUnits(aOffset.y, appUnitsPerDevPixel));
  boundRect.ScaleInverseRoundOut(aXScale, aYScale);

  DisplayItemClip currentClip;
  bool currentClipIsSetInContext = false;
  DisplayItemClip tmpClip;

  for (uint32_t i = 0; i < aItems.Length(); ++i) {
    ClippedDisplayItem* cdi = &aItems[i];

    nsRect paintRect = cdi->mItem->GetVisibleRect().Intersect(boundRect);
    if (paintRect.IsEmpty())
      continue;

#ifdef MOZ_DUMP_PAINTING
    AUTO_PROFILER_LABEL_DYNAMIC("FrameLayerBuilder::PaintItems", GRAPHICS,
                                cdi->mItem->Name());
#else
    AUTO_PROFILER_LABEL("FrameLayerBuilder::PaintItems", GRAPHICS);
#endif

    // If the new desired clip state is different from the current state,
    // update the clip.
    const DisplayItemClip* clip = &cdi->mItem->GetClip();
    if (clip->GetRoundedRectCount() > 0 &&
        !clip->IsRectClippedByRoundedCorner(cdi->mItem->GetVisibleRect())) {
      tmpClip = *clip;
      tmpClip.RemoveRoundedCorners();
      clip = &tmpClip;
    }
    if (currentClipIsSetInContext != clip->HasClip() ||
        (clip->HasClip() && *clip != currentClip)) {
      if (currentClipIsSetInContext) {
        aContext->Restore();
      }
      currentClipIsSetInContext = clip->HasClip();
      if (currentClipIsSetInContext) {
        currentClip = *clip;
        aContext->Save();
        NS_ASSERTION(aCommonClipCount < 100,
          "Maybe you really do have more than a hundred clipping rounded rects, or maybe something has gone wrong.");
        currentClip.ApplyTo(aContext, aPresContext, aCommonClipCount);
        aContext->NewPath();
      }
    }

    if (cdi->mInactiveLayerManager) {
      bool saved = aDrawTarget.GetPermitSubpixelAA();
      PaintInactiveLayer(aBuilder, cdi->mInactiveLayerManager, cdi->mItem, aContext, aContext);
      aDrawTarget.SetPermitSubpixelAA(saved);
    } else {
      nsIFrame* frame = cdi->mItem->Frame();
      if (aBuilder->IsPaintingToWindow()) {
        frame->AddStateBits(NS_FRAME_PAINTED_THEBES);
      }
#ifdef MOZ_DUMP_PAINTING
      if (gfxEnv::DumpPaintItems()) {
        DebugPaintItem(aDrawTarget, aPresContext, cdi->mItem, aBuilder);
      } else
#endif
      {
        cdi->mItem->Paint(aBuilder, aContext);
      }
    }

    if (CheckDOMModified())
      break;
  }

  if (currentClipIsSetInContext) {
    aContext->Restore();
  }
}

/**
 * Returns true if it is preferred to draw the list of display
 * items separately for each rect in the visible region rather
 * than clipping to a complex region.
 */
static bool
ShouldDrawRectsSeparately(DrawTarget* aDrawTarget, DrawRegionClip aClip)
{
  if (!gfxPrefs::LayoutPaintRectsSeparately() ||
      aClip == DrawRegionClip::NONE) {
    return false;
  }

  return !aDrawTarget->SupportsRegionClipping();
}

static void DrawForcedBackgroundColor(DrawTarget& aDrawTarget,
                                      const IntRect& aBounds,
                                      nscolor aBackgroundColor)
{
  if (NS_GET_A(aBackgroundColor) > 0) {
    ColorPattern color(ToDeviceColor(aBackgroundColor));
    aDrawTarget.FillRect(Rect(aBounds), color);
  }
}

/*
 * A note on residual transforms:
 *
 * In a transformed subtree we sometimes apply the PaintedLayer's
 * "residual transform" when drawing content into the PaintedLayer.
 * This is a translation by components in the range [-0.5,0.5) provided
 * by the layer system; applying the residual transform followed by the
 * transforms used by layer compositing ensures that the subpixel alignment
 * of the content of the PaintedLayer exactly matches what it would be if
 * we used cairo/Thebes to draw directly to the screen without going through
 * retained layer buffers.
 *
 * The visible and valid regions of the PaintedLayer are computed without
 * knowing the residual transform (because we don't know what the residual
 * transform is going to be until we've built the layer tree!). So we have to
 * consider whether content painted in the range [x, xmost) might be painted
 * outside the visible region we computed for that content. The visible region
 * would be [floor(x), ceil(xmost)). The content would be rendered at
 * [x + r, xmost + r), where -0.5 <= r < 0.5. So some half-rendered pixels could
 * indeed fall outside the computed visible region, which is not a big deal;
 * similar issues already arise when we snap cliprects to nearest pixels.
 * Note that if the rendering of the content is snapped to nearest pixels ---
 * which it often is --- then the content is actually rendered at
 * [snap(x + r), snap(xmost + r)). It turns out that floor(x) <= snap(x + r)
 * and ceil(xmost) >= snap(xmost + r), so the rendering of snapped content
 * always falls within the visible region we computed.
 */

/* static */ void
FrameLayerBuilder::DrawPaintedLayer(PaintedLayer* aLayer,
                                   gfxContext* aContext,
                                   const nsIntRegion& aRegionToDraw,
                                   const nsIntRegion& aDirtyRegion,
                                   DrawRegionClip aClip,
                                   const nsIntRegion& aRegionToInvalidate,
                                   void* aCallbackData)
{
  DrawTarget& aDrawTarget = *aContext->GetDrawTarget();

  AUTO_PROFILER_LABEL("FrameLayerBuilder::DrawPaintedLayer", GRAPHICS);

  nsDisplayListBuilder* builder = static_cast<nsDisplayListBuilder*>
    (aCallbackData);

  FrameLayerBuilder *layerBuilder = aLayer->Manager()->GetLayerBuilder();
  NS_ASSERTION(layerBuilder, "Unexpectedly null layer builder!");

  if (layerBuilder->CheckDOMModified())
    return;

  PaintedLayerItemsEntry* entry = layerBuilder->mPaintedLayerItems.GetEntry(aLayer);
  NS_ASSERTION(entry, "We shouldn't be drawing into a layer with no items!");
  if (!entry->mContainerLayerFrame) {
    return;
  }


  PaintedDisplayItemLayerUserData* userData =
    static_cast<PaintedDisplayItemLayerUserData*>
      (aLayer->GetUserData(&gPaintedDisplayItemLayerUserData));
  NS_ASSERTION(userData, "where did our user data go?");

  bool shouldDrawRectsSeparately =
    ShouldDrawRectsSeparately(&aDrawTarget, aClip);

  if (!shouldDrawRectsSeparately) {
    if (aClip == DrawRegionClip::DRAW) {
      gfxUtils::ClipToRegion(aContext, aRegionToDraw);
    }

    DrawForcedBackgroundColor(aDrawTarget, aRegionToDraw.GetBounds(),
                              userData->mForcedBackgroundColor);
  }

  if (NS_GET_A(userData->mFontSmoothingBackgroundColor) > 0) {
    aContext->SetFontSmoothingBackgroundColor(
      Color::FromABGR(userData->mFontSmoothingBackgroundColor));
  }

  // make the origin of the context coincide with the origin of the
  // PaintedLayer
  gfxContextMatrixAutoSaveRestore saveMatrix(aContext);
  nsIntPoint offset = GetTranslationForPaintedLayer(aLayer);
  nsPresContext* presContext = entry->mContainerLayerFrame->PresContext();

  if (!userData->mVisibilityComputedRegion.Contains(aDirtyRegion) &&
      !layerBuilder->GetContainingPaintedLayerData()) {
    // Recompute visibility of items in our PaintedLayer, if required. Note
    // that this recomputes visibility for all descendants of our display
    // items too, so there's no need to do this for the items in inactive
    // PaintedLayers. If aDirtyRegion has not changed since the previous call
    // then we can skip this.
    int32_t appUnitsPerDevPixel = presContext->AppUnitsPerDevPixel();
    RecomputeVisibilityForItems(entry->mItems, builder, aDirtyRegion,
                                offset, appUnitsPerDevPixel,
                                userData->mXScale, userData->mYScale);
    userData->mVisibilityComputedRegion = aDirtyRegion;
  }

  if (shouldDrawRectsSeparately) {
    for (auto iter = aRegionToDraw.RectIter(); !iter.Done(); iter.Next()) {
      const nsIntRect& iterRect = iter.Get();
      gfxContextAutoSaveRestore save(aContext);
      aContext->NewPath();
      aContext->Rectangle(ThebesRect(iterRect));
      aContext->Clip();

      DrawForcedBackgroundColor(aDrawTarget, iterRect,
                                userData->mForcedBackgroundColor);

      // Apply the residual transform if it has been enabled, to ensure that
      // snapping when we draw into aContext exactly matches the ideal transform.
      // See above for why this is OK.
      aContext->SetMatrix(
        aContext->CurrentMatrix().PreTranslate(aLayer->GetResidualTranslation() - gfxPoint(offset.x, offset.y)).
                                  PreScale(userData->mXScale, userData->mYScale));

      layerBuilder->PaintItems(entry->mItems, iterRect, aContext,
                               builder, presContext,
                               offset, userData->mXScale, userData->mYScale,
                               entry->mCommonClipCount);
      if (gfxPrefs::GfxLoggingPaintedPixelCountEnabled()) {
        aLayer->Manager()->AddPaintedPixelCount(iterRect.Area());
      }
    }
  } else {
    // Apply the residual transform if it has been enabled, to ensure that
    // snapping when we draw into aContext exactly matches the ideal transform.
    // See above for why this is OK.
    aContext->SetMatrix(
      aContext->CurrentMatrix().PreTranslate(aLayer->GetResidualTranslation() - gfxPoint(offset.x, offset.y)).
                                PreScale(userData->mXScale,userData->mYScale));

    layerBuilder->PaintItems(entry->mItems, aRegionToDraw.GetBounds(), aContext,
                             builder, presContext,
                             offset, userData->mXScale, userData->mYScale,
                             entry->mCommonClipCount);
    if (gfxPrefs::GfxLoggingPaintedPixelCountEnabled()) {
      aLayer->Manager()->AddPaintedPixelCount(
        aRegionToDraw.GetBounds().Area());
    }
  }

  aContext->SetFontSmoothingBackgroundColor(Color());

  bool isActiveLayerManager = !aLayer->Manager()->IsInactiveLayerManager();

  if (presContext->GetPaintFlashing() && isActiveLayerManager) {
    gfxContextAutoSaveRestore save(aContext);
    if (shouldDrawRectsSeparately) {
      if (aClip == DrawRegionClip::DRAW) {
        gfxUtils::ClipToRegion(aContext, aRegionToDraw);
      }
    }
    FlashPaint(aContext);
  }

  if (presContext->GetDocShell() && isActiveLayerManager) {
    nsDocShell* docShell = static_cast<nsDocShell*>(presContext->GetDocShell());
    RefPtr<TimelineConsumers> timelines = TimelineConsumers::Get();

    if (timelines && timelines->HasConsumer(docShell)) {
      timelines->AddMarkerForDocShell(docShell, Move(
        MakeUnique<LayerTimelineMarker>(aRegionToDraw)));
    }
  }

  if (!aRegionToInvalidate.IsEmpty()) {
    aLayer->AddInvalidRect(aRegionToInvalidate.GetBounds());
  }
}

bool
FrameLayerBuilder::CheckDOMModified()
{
  if (!mRootPresContext ||
      mInitialDOMGeneration == mRootPresContext->GetDOMGeneration())
    return false;
  if (mDetectedDOMModification) {
    // Don't spam the console with extra warnings
    return true;
  }
  mDetectedDOMModification = true;
  // Painting is not going to complete properly. There's not much
  // we can do here though. Invalidating the window to get another repaint
  // is likely to lead to an infinite repaint loop.
  NS_WARNING("Detected DOM modification during paint, bailing out!");
  return true;
}

/* static */ void
FrameLayerBuilder::DumpRetainedLayerTree(LayerManager* aManager, std::stringstream& aStream, bool aDumpHtml)
{
  aManager->Dump(aStream, "", aDumpHtml);
}

nsDisplayItemGeometry*
FrameLayerBuilder::GetMostRecentGeometry(nsDisplayItem* aItem)
{
  typedef SmallPointerArray<DisplayItemData> DataArray;

  // Retrieve the array of DisplayItemData associated with our frame.
  const DataArray& dataArray = aItem->Frame()->DisplayItemData();

  // Find our display item data, if it exists, and return its geometry.
  uint32_t itemPerFrameKey = aItem->GetPerFrameKey();
  for (uint32_t i = 0; i < dataArray.Length(); i++) {
    DisplayItemData* data = DisplayItemData::AssertDisplayItemData(dataArray.ElementAt(i));
    if (data->GetDisplayItemKey() == itemPerFrameKey) {
      return data->GetGeometry();
    }
  }

  return nullptr;
}

static gfx::Rect
CalculateBounds(const nsTArray<DisplayItemClip::RoundedRect>& aRects, int32_t aAppUnitsPerDevPixel)
{
  nsRect bounds = aRects[0].mRect;
  for (uint32_t i = 1; i < aRects.Length(); ++i) {
    bounds.UnionRect(bounds, aRects[i].mRect);
   }

  return gfx::Rect(bounds.ToNearestPixels(aAppUnitsPerDevPixel));
}

static void
SetClipCount(PaintedDisplayItemLayerUserData* apaintedData,
             uint32_t aClipCount)
{
  if (apaintedData) {
    apaintedData->mMaskClipCount = aClipCount;
  }
}

void
ContainerState::SetupMaskLayer(Layer *aLayer,
                               const DisplayItemClip& aClip,
                               uint32_t aRoundedRectClipCount)
{
  // if the number of clips we are going to mask has decreased, then aLayer might have
  // cached graphics which assume the existence of a soon-to-be non-existent mask layer
  // in that case, invalidate the whole layer.
  PaintedDisplayItemLayerUserData* paintedData = GetPaintedDisplayItemLayerUserData(aLayer);
  if (paintedData &&
      aRoundedRectClipCount < paintedData->mMaskClipCount) {
    PaintedLayer* painted = aLayer->AsPaintedLayer();
    painted->InvalidateWholeLayer();
  }

  // don't build an unnecessary mask
  if (aClip.GetRoundedRectCount() == 0 ||
      aRoundedRectClipCount == 0) {
    SetClipCount(paintedData, 0);
    return;
  }

  RefPtr<Layer> maskLayer =
    CreateMaskLayer(aLayer, aClip, Nothing(), aRoundedRectClipCount);

  if (!maskLayer) {
    SetClipCount(paintedData, 0);
    return;
  }

  aLayer->SetMaskLayer(maskLayer);
  SetClipCount(paintedData, aRoundedRectClipCount);
}

void
SetMaskLayerUserData(Layer* aMaskLayer)
{
  aMaskLayer->SetUserData(&gMaskLayerUserData,
                          new MaskLayerUserData());
}

already_AddRefed<Layer>
ContainerState::CreateMaskLayer(Layer *aLayer,
                               const DisplayItemClip& aClip,
                               const Maybe<size_t>& aForAncestorMaskLayer,
                               uint32_t aRoundedRectClipCount)
{
  // aLayer will never be the container layer created by an nsDisplayMask
  // because nsDisplayMask propagates the DisplayItemClip to its contents
  // and is not clipped itself.
  // This assertion will fail if that ever stops being the case.
  MOZ_ASSERT(!aLayer->GetUserData(&gCSSMaskLayerUserData),
             "A layer contains round clips should not have css-mask on it.");

  // check if we can re-use the mask layer
  MaskLayerKey recycleKey(aLayer, aForAncestorMaskLayer);
  RefPtr<ImageLayer> maskLayer =
    CreateOrRecycleMaskImageLayerFor(recycleKey, SetMaskLayerUserData);
  MaskLayerUserData* userData = GetMaskLayerUserData(maskLayer);

  int32_t A2D = mContainerFrame->PresContext()->AppUnitsPerDevPixel();
  MaskLayerUserData newData(aClip, aRoundedRectClipCount, A2D, mParameters);
  if (*userData == newData) {
    return maskLayer.forget();
  }

  gfx::Rect boundingRect = CalculateBounds(newData.mRoundedClipRects,
                                           newData.mAppUnitsPerDevPixel);
  boundingRect.Scale(mParameters.mXScale, mParameters.mYScale);

  uint32_t maxSize = mManager->GetMaxTextureSize();
  NS_ASSERTION(maxSize > 0, "Invalid max texture size");
#ifdef MOZ_GFX_OPTIMIZE_MOBILE
  // Make mask image width aligned to 4. See Bug 1245552.
  gfx::Size surfaceSize(std::min<gfx::Float>(GetAlignedStride<4>(NSToIntCeil(boundingRect.Width()), 1), maxSize),
                        std::min<gfx::Float>(boundingRect.Height(), maxSize));
#else
  gfx::Size surfaceSize(std::min<gfx::Float>(boundingRect.Width(), maxSize),
                        std::min<gfx::Float>(boundingRect.Height(), maxSize));
#endif

  // maskTransform is applied to the clip when it is painted into the mask (as a
  // component of imageTransform), and its inverse used when the mask is used for
  // masking.
  // It is the transform from the masked layer's space to mask space
  gfx::Matrix maskTransform =
    Matrix::Scaling(surfaceSize.width / boundingRect.Width(),
                    surfaceSize.height / boundingRect.Height());
  if (surfaceSize.IsEmpty()) {
    // Return early if we know that the size of this mask surface is empty.
    return nullptr;
  }

  gfx::Point p = boundingRect.TopLeft();
  maskTransform.PreTranslate(-p.x, -p.y);
  // imageTransform is only used when the clip is painted to the mask
  gfx::Matrix imageTransform = maskTransform;
  imageTransform.PreScale(mParameters.mXScale, mParameters.mYScale);

  nsAutoPtr<MaskLayerImageCache::MaskLayerImageKey> newKey(
    new MaskLayerImageCache::MaskLayerImageKey());

  // copy and transform the rounded rects
  for (uint32_t i = 0; i < newData.mRoundedClipRects.Length(); ++i) {
    newKey->mRoundedClipRects.AppendElement(
      MaskLayerImageCache::PixelRoundedRect(newData.mRoundedClipRects[i],
                                            mContainerFrame->PresContext()));
    newKey->mRoundedClipRects[i].ScaleAndTranslate(imageTransform);
  }
  newKey->mKnowsCompositor = mManager->AsKnowsCompositor();

  const MaskLayerImageCache::MaskLayerImageKey* lookupKey = newKey;

  // check to see if we can reuse a mask image
  RefPtr<ImageContainer> container =
    GetMaskLayerImageCache()->FindImageFor(&lookupKey);

  if (!container) {
    IntSize surfaceSizeInt(NSToIntCeil(surfaceSize.width),
                           NSToIntCeil(surfaceSize.height));
    // no existing mask image, so build a new one
    MaskImageData imageData(surfaceSizeInt, mManager);
    RefPtr<DrawTarget> dt = imageData.CreateDrawTarget();

    // fail if we can't get the right surface
    if (!dt || !dt->IsValid()) {
      NS_WARNING("Could not create DrawTarget for mask layer.");
      return nullptr;
    }

    RefPtr<gfxContext> context = gfxContext::CreateOrNull(dt);
    MOZ_ASSERT(context); // already checked the draw target above
    context->Multiply(ThebesMatrix(imageTransform));

    // paint the clipping rects with alpha to create the mask
    aClip.FillIntersectionOfRoundedRectClips(context,
                                             Color(1.f, 1.f, 1.f, 1.f),
                                             newData.mAppUnitsPerDevPixel,
                                             0,
                                             aRoundedRectClipCount);

    // build the image and container
    MOZ_ASSERT(aLayer->Manager() == mManager);
    container = imageData.CreateImageAndImageContainer();
    NS_ASSERTION(container, "Could not create image container for mask layer.");

    if (!container) {
      return nullptr;
    }

    GetMaskLayerImageCache()->PutImage(newKey.forget(), container);
  }

  maskLayer->SetContainer(container);

  maskTransform.Invert();
  Matrix4x4 matrix = Matrix4x4::From2D(maskTransform);
  matrix.PreTranslate(mParameters.mOffset.x, mParameters.mOffset.y, 0);
  maskLayer->SetBaseTransform(matrix);

  // save the details of the clip in user data
  *userData = Move(newData);
  userData->mImageKey.Reset(lookupKey);

  return maskLayer.forget();
}

} // namespace mozilla<|MERGE_RESOLUTION|>--- conflicted
+++ resolved
@@ -480,11 +480,7 @@
                   const nsIntRect& aVisibleRect,
                   const DisplayItemClip& aClip,
                   LayerState aLayerState,
-<<<<<<< HEAD
-                  nsDisplayList* aList);
-=======
                   nsDisplayList *aList);
->>>>>>> 63267249
   AnimatedGeometryRoot* GetAnimatedGeometryRoot() { return mAnimatedGeometryRoot; }
 
   /**
@@ -3494,13 +3490,8 @@
   }
 
   nsIntRegion opaquePixels = aState->ComputeOpaqueRect(aItem,
-<<<<<<< HEAD
-            mAnimatedGeometryRoot, mASR, aClip, aList,
-            &mHideAllLayersBelow, &mOpaqueForAnimatedGeometryRootParent);
-=======
                                                        mAnimatedGeometryRoot, mASR, aClip, aList,
                                                        &mHideAllLayersBelow, &mOpaqueForAnimatedGeometryRootParent);
->>>>>>> 63267249
   opaquePixels.AndWith(aVisibleRect);
 
   /* Mark as available for conversion to image layer if this is a nsDisplayImage and
@@ -4556,10 +4547,7 @@
           paintedLayerData->UpdateCommonClipCount(itemClip);
         }
         paintedLayerData->Accumulate(this, item, itemVisibleRect, itemClip, layerState, aList);
-<<<<<<< HEAD
-=======
-
->>>>>>> 63267249
+
         if (!paintedLayerData->mLayer) {
           // Try to recycle the old layer of this display item.
           RefPtr<PaintedLayer> layer =
