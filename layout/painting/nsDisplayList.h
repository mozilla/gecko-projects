/* -*- Mode: C++; tab-width: 8; indent-tabs-mode: nil; c-basic-offset: 2 -*- */
/* vim: set ts=8 sts=2 et sw=2 tw=80: */
/* This Source Code Form is subject to the terms of the Mozilla Public
 * License, v. 2.0. If a copy of the MPL was not distributed with this
 * file, You can obtain one at http://mozilla.org/MPL/2.0/.
 */

/*
 * structures that represent things to be painted (ordered in z-order),
 * used during painting and hit testing
 */

#ifndef NSDISPLAYLIST_H_
#define NSDISPLAYLIST_H_

#include "mozilla/Attributes.h"
#include "gfxContext.h"
#include "mozilla/ArenaAllocator.h"
#include "mozilla/Assertions.h"
#include "mozilla/Attributes.h"
#include "mozilla/Array.h"
#include "mozilla/DebugOnly.h"
#include "mozilla/EnumSet.h"
#include "mozilla/Maybe.h"
#include "mozilla/TemplateLib.h" // mozilla::tl::Max
#include "nsCOMPtr.h"
#include "nsContainerFrame.h"
#include "nsPoint.h"
#include "nsRect.h"
#include "nsRegion.h"
#include "nsDisplayListInvalidation.h"
#include "DisplayListClipState.h"
#include "LayerState.h"
#include "FrameMetrics.h"
#include "mozilla/EnumeratedArray.h"
#include "mozilla/Maybe.h"
#include "mozilla/UniquePtr.h"
#include "mozilla/TimeStamp.h"
#include "mozilla/gfx/UserData.h"
#include "mozilla/layers/LayerAttributes.h"
#include "nsCSSRenderingBorders.h"
#include "nsPresArena.h"
#include "nsAutoLayoutPhase.h"
#include "nsDisplayItemTypes.h"

#include <stdint.h>
#include "nsTHashtable.h"

#include <stdlib.h>
#include <algorithm>

class gfxContext;
class nsIContent;
class nsDisplayList;
class nsDisplayTableItem;
class nsISelection;
class nsIScrollableFrame;
class nsSubDocumentFrame;
class nsDisplayLayerEventRegions;
class nsDisplayScrollInfoLayer;
class nsCaret;

namespace mozilla {
class FrameLayerBuilder;
namespace layers {
class Layer;
class ImageLayer;
class ImageContainer;
class StackingContextHelper;
class WebRenderCommand;
class WebRenderScrollData;
class WebRenderLayerScrollData;
} // namespace layers
namespace wr {
class DisplayListBuilder;
} // namespace wr
} // namespace mozilla

// A set of blend modes, that never includes OP_OVER (since it's
// considered the default, rather than a specific blend mode).
typedef mozilla::EnumSet<mozilla::gfx::CompositionOp> BlendModeSet;

/*
 * An nsIFrame can have many different visual parts. For example an image frame
 * can have a background, border, and outline, the image itself, and a
 * translucent selection overlay. In general these parts can be drawn at
 * discontiguous z-levels; see CSS2.1 appendix E:
 * http://www.w3.org/TR/CSS21/zindex.html
 *
 * We construct a display list for a frame tree that contains one item
 * for each visual part. The display list is itself a tree since some items
 * are containers for other items; however, its structure does not match
 * the structure of its source frame tree. The display list items are sorted
 * by z-order. A display list can be used to paint the frames, to determine
 * which frame is the target of a mouse event, and to determine what areas
 * need to be repainted when scrolling. The display lists built for each task
 * may be different for efficiency; in particular some frames need special
 * display list items only for event handling, and do not create these items
 * when the display list will be used for painting (the common case). For
 * example, when painting we avoid creating nsDisplayBackground items for
 * frames that don't display a visible background, but for event handling
 * we need those backgrounds because they are not transparent to events.
 *
 * We could avoid constructing an explicit display list by traversing the
 * frame tree multiple times in clever ways. However, reifying the display list
 * reduces code complexity and reduces the number of times each frame must be
 * traversed to one, which seems to be good for performance. It also means
 * we can share code for painting, event handling and scroll analysis.
 *
 * Display lists are short-lived; content and frame trees cannot change
 * between a display list being created and destroyed. Display lists should
 * not be created during reflow because the frame tree may be in an
 * inconsistent state (e.g., a frame's stored overflow-area may not include
 * the bounds of all its children). However, it should be fine to create
 * a display list while a reflow is pending, before it starts.
 *
 * A display list covers the "extended" frame tree; the display list for a frame
 * tree containing FRAME/IFRAME elements can include frames from the subdocuments.
 *
 * Display item's coordinates are relative to their nearest reference frame ancestor.
 * Both the display root and any frame with a transform act as a reference frame
 * for their frame subtrees.
 */

// All types are defined in nsDisplayItemTypes.h
#define NS_DISPLAY_DECL_NAME(n, e) \
  virtual const char* Name() const override { return n; } \
  virtual DisplayItemType GetType() const override { return DisplayItemType::e; } \
  void* operator new(size_t aSize, \
                     nsDisplayListBuilder* aBuilder) { \
    return aBuilder->Allocate(aSize, DisplayItemType::e); \
  }


/**
 * Represents a frame that is considered to have (or will have) "animated geometry"
 * for itself and descendant frames.
 *
 * For example the scrolled frames of scrollframes which are actively being scrolled
 * fall into this category. Frames with certain CSS properties that are being animated
 * (e.g. 'left'/'top' etc) are also placed in this category. Frames with different
 * active geometry roots are in different PaintedLayers, so that we can animate the
 * geometry root by changing its transform (either on the main thread or in the
 * compositor).
 *
 * nsDisplayListBuilder constructs a tree of these (for fast traversals) and assigns
 * one for each display item.
 *
 * The animated geometry root for a display item is required to be a descendant (or
 * equal to) the item's ReferenceFrame(), which means that we will fall back to
 * returning aItem->ReferenceFrame() when we can't find another animated geometry root.
 *
 * The animated geometry root isn't strongly defined for a frame as transforms and
 * background-attachment:fixed can cause it to vary between display items for a given
 * frame.
 */
struct AnimatedGeometryRoot
{
  static already_AddRefed<AnimatedGeometryRoot>
  CreateAGRForFrame(nsIFrame* aFrame, AnimatedGeometryRoot* aParent, bool aIsAsync, bool aIsRetained)
  {
    RefPtr<AnimatedGeometryRoot> result;
    if (aIsRetained) {
      result = aFrame->GetProperty(AnimatedGeometryRootCache());
    }

    if (result) {
      result->mParentAGR = aParent;
      result->mIsAsync = aIsAsync;
    } else {
      result = new AnimatedGeometryRoot(aFrame, aParent, aIsAsync, aIsRetained);
    }
    return result.forget();
  }

  operator nsIFrame*() { return mFrame; }

  nsIFrame* operator ->() const { return mFrame; }

  AnimatedGeometryRoot* GetAsyncAGR() {
    AnimatedGeometryRoot* agr = this;
    while (!agr->mIsAsync && agr->mParentAGR) {
      agr = agr->mParentAGR;
    }
    return agr;
  }

  NS_INLINE_DECL_REFCOUNTING(AnimatedGeometryRoot)

  nsIFrame* mFrame;
  RefPtr<AnimatedGeometryRoot> mParentAGR;
  bool mIsAsync;
  bool mIsRetained;

protected:
  static void DetachAGR(AnimatedGeometryRoot* aAGR) {
    aAGR->mFrame = nullptr;
    aAGR->mParentAGR = nullptr;
    NS_RELEASE(aAGR);
  }
  NS_DECLARE_FRAME_PROPERTY_WITH_DTOR(AnimatedGeometryRootCache, AnimatedGeometryRoot, DetachAGR)

  AnimatedGeometryRoot(nsIFrame* aFrame, AnimatedGeometryRoot* aParent, bool aIsAsync, bool aIsRetained)
    : mFrame(aFrame)
    , mParentAGR(aParent)
    , mIsAsync(aIsAsync)
    , mIsRetained(aIsRetained)
  {
    MOZ_ASSERT(mParentAGR || mIsAsync, "The root AGR should always be treated as an async AGR.");
    if (mIsRetained) {
      NS_ADDREF(this);
      aFrame->SetProperty(AnimatedGeometryRootCache(), this);
    }
  }

  ~AnimatedGeometryRoot()
  {
    if (mFrame && mIsRetained) {
      mFrame->DeleteProperty(AnimatedGeometryRootCache());
    }
  }
};

namespace mozilla {

/**
 * An active scrolled root (ASR) is similar to an animated geometry root (AGR).
 * The differences are:
 *  - ASRs are only created for async-scrollable scroll frames. This is a
 *    (hopefully) temporary restriction. In the future we will want to create
 *    ASRs for all the things that are currently creating AGRs, and then
 *    replace AGRs with ASRs and rename them from "active scrolled root" to
 *    "animated geometry root".
 *  - ASR objects are created during display list construction by the nsIFrames
 *    that induce ASRs. This is done using AutoCurrentActiveScrolledRootSetter.
 *    The current ASR is returned by nsDisplayListBuilder::CurrentActiveScrolledRoot().
 *  - There is no way to go from an nsIFrame pointer to the ASR of that frame.
 *    If you need to look up an ASR after display list construction, you need
 *    to store it while the AutoCurrentActiveScrolledRootSetter that creates it
 *    is on the stack.
 */
struct ActiveScrolledRoot {
  static already_AddRefed<ActiveScrolledRoot>
  CreateASRForFrame(const ActiveScrolledRoot* aParent,
                    nsIScrollableFrame* aScrollableFrame,
                    bool aIsRetained)
  {
    nsIFrame* f = do_QueryFrame(aScrollableFrame);

    RefPtr<ActiveScrolledRoot> asr;
    if (aIsRetained) {
      asr = f->GetProperty(ActiveScrolledRootCache());
    }

    if (!asr) {
      asr = new ActiveScrolledRoot();

      if (aIsRetained) {
        RefPtr<ActiveScrolledRoot> ref = asr;
        f->SetProperty(ActiveScrolledRootCache(), ref.forget().take());
      }
    }
    asr->mParent = aParent;
    asr->mScrollableFrame = aScrollableFrame;
    asr->mDepth = aParent ? aParent->mDepth + 1 : 1;
    asr->mRetained = aIsRetained;

    return asr.forget();
  }

  static const ActiveScrolledRoot* PickAncestor(const ActiveScrolledRoot* aOne,
                                                const ActiveScrolledRoot* aTwo)
  {
    MOZ_ASSERT(IsAncestor(aOne, aTwo) || IsAncestor(aTwo, aOne));
    return Depth(aOne) <= Depth(aTwo) ? aOne : aTwo;
  }

  static const ActiveScrolledRoot* PickDescendant(const ActiveScrolledRoot* aOne,
                                                  const ActiveScrolledRoot* aTwo)
  {
    MOZ_ASSERT(IsAncestor(aOne, aTwo) || IsAncestor(aTwo, aOne));
    return Depth(aOne) >= Depth(aTwo) ? aOne : aTwo;
  }

  static bool IsAncestor(const ActiveScrolledRoot* aAncestor,
                         const ActiveScrolledRoot* aDescendant);

  static nsCString ToString(const mozilla::ActiveScrolledRoot* aActiveScrolledRoot);

  // Call this when inserting an ancestor.
  void IncrementDepth() { mDepth++; }

  RefPtr<const ActiveScrolledRoot> mParent;
  nsIScrollableFrame* mScrollableFrame;

  NS_INLINE_DECL_REFCOUNTING(ActiveScrolledRoot)

private:
  ActiveScrolledRoot()
  {
  }

  ~ActiveScrolledRoot()
  {
    if (mScrollableFrame && mRetained) {
      nsIFrame* f = do_QueryFrame(mScrollableFrame);
      f->DeleteProperty(ActiveScrolledRootCache());
    }
  }

  static void DetachASR(ActiveScrolledRoot* aASR) {
    aASR->mParent = nullptr;
    aASR->mScrollableFrame = nullptr;
    NS_RELEASE(aASR);
  }
  NS_DECLARE_FRAME_PROPERTY_WITH_DTOR(ActiveScrolledRootCache, ActiveScrolledRoot, DetachASR)

  static uint32_t Depth(const ActiveScrolledRoot* aActiveScrolledRoot) {
    return aActiveScrolledRoot ? aActiveScrolledRoot->mDepth : 0;
  }

  uint32_t mDepth;
  bool mRetained;
};

}

enum class nsDisplayListBuilderMode : uint8_t {
  PAINTING,
  EVENT_DELIVERY,
  PLUGIN_GEOMETRY,
  FRAME_VISIBILITY,
  TRANSFORM_COMPUTATION,
  GENERATE_GLYPH,
  PAINTING_SELECTION_BACKGROUND
};

/**
 * This manages a display list and is passed as a parameter to
 * nsIFrame::BuildDisplayList.
 * It contains the parameters that don't change from frame to frame and manages
 * the display list memory using an arena. It also establishes the reference
 * coordinate system for all display list items. Some of the parameters are
 * available from the prescontext/presshell, but we copy them into the builder
 * for faster/more convenient access.
 */
class nsDisplayListBuilder {
  typedef mozilla::LayoutDeviceIntRect LayoutDeviceIntRect;
  typedef mozilla::LayoutDeviceIntRegion LayoutDeviceIntRegion;

  /**
   * This manages status of a 3d context to collect visible rects of
   * descendants and passing a dirty rect.
   *
   * Since some transforms maybe singular, passing visible rects or
   * the dirty rect level by level from parent to children may get a
   * wrong result, being different from the result of appling with
   * effective transform directly.
   *
   * nsFrame::BuildDisplayListForStackingContext() uses
   * AutoPreserves3DContext to install an instance on the builder.
   *
   * \see AutoAccumulateTransform, AutoAccumulateRect,
   *      AutoPreserves3DContext, Accumulate, GetCurrentTransform,
   *      StartRoot.
   */
  class Preserves3DContext {
  public:
    typedef mozilla::gfx::Matrix4x4 Matrix4x4;

    Preserves3DContext()
      : mAccumulatedRectLevels(0)
    {}
    Preserves3DContext(const Preserves3DContext &aOther)
      : mAccumulatedTransform()
      , mAccumulatedRect()
      , mAccumulatedRectLevels(0)
      , mVisibleRect(aOther.mVisibleRect)
      , mDirtyRect(aOther.mDirtyRect) {}

    // Accmulate transforms of ancestors on the preserves-3d chain.
    Matrix4x4 mAccumulatedTransform;
    // Accmulate visible rect of descendants in the preserves-3d context.
    nsRect mAccumulatedRect;
    // How far this frame is from the root of the current 3d context.
    int mAccumulatedRectLevels;
    nsRect mVisibleRect;
    nsRect mDirtyRect;
  };

  /**
   * A frame can be in one of three states of AGR.
   * AGR_NO     means the frame is not an AGR for now.
   * AGR_YES    means the frame is an AGR for now.
   * AGR_MAYBE  means the frame is not an AGR for now, but a transition
   *            to AGR_YES without restyling is possible.
   */
  enum AGRState { AGR_NO, AGR_YES, AGR_MAYBE };

public:
  typedef mozilla::FrameLayerBuilder FrameLayerBuilder;
  typedef mozilla::DisplayItemClip DisplayItemClip;
  typedef mozilla::DisplayItemClipChain DisplayItemClipChain;
  typedef mozilla::DisplayListClipState DisplayListClipState;
  typedef mozilla::ActiveScrolledRoot ActiveScrolledRoot;
  typedef nsIWidget::ThemeGeometry ThemeGeometry;
  typedef mozilla::layers::Layer Layer;
  typedef mozilla::layers::FrameMetrics FrameMetrics;
  typedef mozilla::layers::FrameMetrics::ViewID ViewID;
  typedef mozilla::gfx::Matrix4x4 Matrix4x4;

  /**
   * @param aReferenceFrame the frame at the root of the subtree; its origin
   * is the origin of the reference coordinate system for this display list
   * @param aMode encodes what the builder is being used for.
   * @param aBuildCaret whether or not we should include the caret in any
   * display lists that we make.
   */
  nsDisplayListBuilder(nsIFrame* aReferenceFrame,
                       nsDisplayListBuilderMode aMode,
                       bool aBuildCaret,
                       bool aRetainingDisplayList = false);
  ~nsDisplayListBuilder();

  void BeginFrame();
  void EndFrame();

  void AddTemporaryItem(nsDisplayItem* aItem)
  {
    mTemporaryItems.AppendElement(aItem);
  }

  void SetWillComputePluginGeometry(bool aWillComputePluginGeometry)
  {
    mWillComputePluginGeometry = aWillComputePluginGeometry;
  }
  void SetForPluginGeometry(bool aForPlugin)
  {
    if (aForPlugin) {
      NS_ASSERTION(mMode == nsDisplayListBuilderMode::PAINTING, "Can only switch from PAINTING to PLUGIN_GEOMETRY");
      NS_ASSERTION(mWillComputePluginGeometry, "Should have signalled this in advance");
      mMode = nsDisplayListBuilderMode::PLUGIN_GEOMETRY;
    } else {
      NS_ASSERTION(mMode == nsDisplayListBuilderMode::PLUGIN_GEOMETRY, "Can only switch from PAINTING to PLUGIN_GEOMETRY");
      mMode = nsDisplayListBuilderMode::PAINTING;
    }
  }

  mozilla::layers::LayerManager* GetWidgetLayerManager(nsView** aView = nullptr);

  /**
   * @return true if the display is being built in order to determine which
   * frame is under the mouse position.
   */
  bool IsForEventDelivery()
  {
    return mMode == nsDisplayListBuilderMode::EVENT_DELIVERY;
  }

  /**
   * Be careful with this. The display list will be built in PAINTING mode
   * first and then switched to PLUGIN_GEOMETRY before a second call to
   * ComputeVisibility.
   * @return true if the display list is being built to compute geometry
   * for plugins.
   */
  bool IsForPluginGeometry()
  {
    return mMode == nsDisplayListBuilderMode::PLUGIN_GEOMETRY;
  }

  /**
   * @return true if the display list is being built for painting.
   */
  bool IsForPainting()
  {
    return mMode == nsDisplayListBuilderMode::PAINTING;
  }

  /**
   * @return true if the display list is being built for determining frame
   * visibility.
   */
  bool IsForFrameVisibility()
  {
    return mMode == nsDisplayListBuilderMode::FRAME_VISIBILITY;
  }

  /**
   * @return true if the display list is being built for creating the glyph
   * mask from text items.
   */
  bool IsForGenerateGlyphMask()
  {
    return mMode == nsDisplayListBuilderMode::GENERATE_GLYPH;
  }

  /**
   * @return true if the display list is being built for painting selection
   * background.
   */
  bool IsForPaintingSelectionBG()
  {
    return mMode == nsDisplayListBuilderMode::PAINTING_SELECTION_BACKGROUND;
  }

  bool WillComputePluginGeometry() { return mWillComputePluginGeometry; }
  /**
   * @return true if "painting is suppressed" during page load and we
   * should paint only the background of the document.
   */
  bool IsBackgroundOnly() {
    NS_ASSERTION(mPresShellStates.Length() > 0,
                 "don't call this if we're not in a presshell");
    return CurrentPresShellState()->mIsBackgroundOnly;
  }
  /**
   * @return true if the currently active BuildDisplayList call is being
   * applied to a frame at the root of a pseudo stacking context. A pseudo
   * stacking context is either a real stacking context or basically what
   * CSS2.1 appendix E refers to with "treat the element as if it created
   * a new stacking context
   */
  bool IsAtRootOfPseudoStackingContext() { return mIsAtRootOfPseudoStackingContext; }

  /**
   * @return the selection that painting should be restricted to (or nullptr
   * in the normal unrestricted case)
   */
  nsISelection* GetBoundingSelection() { return mBoundingSelection; }

  /**
   * @return the root of given frame's (sub)tree, whose origin
   * establishes the coordinate system for the child display items.
   */
  const nsIFrame* FindReferenceFrameFor(const nsIFrame *aFrame,
                                        nsPoint* aOffset = nullptr);

  /**
   * @return the root of the display list's frame (sub)tree, whose origin
   * establishes the coordinate system for the display list
   */
  nsIFrame* RootReferenceFrame()
  {
    return mReferenceFrame;
  }

  /**
   * @return a point pt such that adding pt to a coordinate relative to aFrame
   * makes it relative to ReferenceFrame(), i.e., returns
   * aFrame->GetOffsetToCrossDoc(ReferenceFrame()). The returned point is in
   * the appunits of aFrame.
   */
  const nsPoint ToReferenceFrame(const nsIFrame* aFrame) {
    nsPoint result;
    FindReferenceFrameFor(aFrame, &result);
    return result;
  }
  /**
   * When building the display list, the scrollframe aFrame will be "ignored"
   * for the purposes of clipping, and its scrollbars will be hidden. We use
   * this to allow RenderOffscreen to render a whole document without beign
   * clipped by the viewport or drawing the viewport scrollbars.
   */
  void SetIgnoreScrollFrame(nsIFrame* aFrame) { mIgnoreScrollFrame = aFrame; }
  /**
   * Get the scrollframe to ignore, if any.
   */
  nsIFrame* GetIgnoreScrollFrame() { return mIgnoreScrollFrame; }
  /**
   * Get the ViewID of the nearest scrolling ancestor frame.
   */
  ViewID GetCurrentScrollParentId() const { return mCurrentScrollParentId; }
  /**
   * Get and set the flag that indicates if scroll parents should have layers
   * forcibly created. This flag is set when a deeply nested scrollframe has
   * a displayport, and for scroll handoff to work properly the ancestor
   * scrollframes should also get their own scrollable layers.
   */
  void ForceLayerForScrollParent() { mForceLayerForScrollParent = true; }
  /**
   * Get the ViewID and the scrollbar flags corresponding to the scrollbar for
   * which we are building display items at the moment.
   */
  ViewID GetCurrentScrollbarTarget() const { return mCurrentScrollbarTarget; }
  uint32_t GetCurrentScrollbarFlags() const { return mCurrentScrollbarFlags; }
  /**
   * Returns true if building a scrollbar, and the scrollbar will not be
   * layerized.
   */
  bool IsBuildingNonLayerizedScrollbar() const {
    return mIsBuildingScrollbar && !mCurrentScrollbarWillHaveLayer;
  }
  /**
   * Calling this setter makes us include all out-of-flow descendant
   * frames in the display list, wherever they may be positioned (even
   * outside the dirty rects).
   */
  void SetIncludeAllOutOfFlows() { mIncludeAllOutOfFlows = true; }
  bool GetIncludeAllOutOfFlows() const { return mIncludeAllOutOfFlows; }
  /**
   * Calling this setter makes us exclude all leaf frames that aren't
   * selected.
   */
  void SetSelectedFramesOnly() { mSelectedFramesOnly = true; }
  bool GetSelectedFramesOnly() { return mSelectedFramesOnly; }
  /**
   * Calling this setter makes us compute accurate visible regions at the cost
   * of performance if regions get very complex.
   */
  bool GetAccurateVisibleRegions() { return mMode == nsDisplayListBuilderMode::PLUGIN_GEOMETRY; }
  /**
   * @return Returns true if we should include the caret in any display lists
   * that we make.
   */
  bool IsBuildingCaret() const { return mBuildCaret; }

  bool IsRetainingDisplayList() const { return mRetainingDisplayList; }

  bool IsPartialUpdate() const { return mPartialUpdate; }
  void SetPartialUpdate(bool aPartial) { mPartialUpdate = aPartial; }

  bool IsBuilding() const { return mIsBuilding; }
  void SetIsBuilding(bool aIsBuilding)
  {
    mIsBuilding = aIsBuilding;
    for (nsIFrame* f : mModifiedFramesDuringBuilding) {
      f->SetFrameIsModified(false);
    }
    mModifiedFramesDuringBuilding.Clear();
  }

  bool InInvalidSubtree() const { return mInInvalidSubtree; }

  /**
   * Allows callers to selectively override the regular paint suppression checks,
   * so that methods like GetFrameForPoint work when painting is suppressed.
   */
  void IgnorePaintSuppression() { mIgnoreSuppression = true; }
  /**
   * @return Returns if this builder will ignore paint suppression.
   */
  bool IsIgnoringPaintSuppression() { return mIgnoreSuppression; }
  /**
   * Call this if we're doing normal painting to the window.
   */
  void SetPaintingToWindow(bool aToWindow) { mIsPaintingToWindow = aToWindow; }
  bool IsPaintingToWindow() const { return mIsPaintingToWindow; }
  /**
   * Call this to prevent descending into subdocuments.
   */
  void SetDescendIntoSubdocuments(bool aDescend) { mDescendIntoSubdocuments = aDescend; }
  bool GetDescendIntoSubdocuments() { return mDescendIntoSubdocuments; }

  /**
   * Get dirty rect relative to current frame (the frame that we're calling
   * BuildDisplayList on right now).
   */
  const nsRect& GetVisibleRect() { return mVisibleRect; }
  const nsRect& GetDirtyRect() { return mDirtyRect; }

  void SetVisibleRect(const nsRect& aVisibleRect) { mVisibleRect = aVisibleRect; }
  void IntersectVisibleRect(const nsRect& aVisibleRect) { mVisibleRect.IntersectRect(mVisibleRect, aVisibleRect); }
  void SetDirtyRect(const nsRect& aDirtyRect) { mDirtyRect = aDirtyRect; }
  void IntersectDirtyRect(const nsRect& aDirtyRect) { mDirtyRect.IntersectRect(mDirtyRect, aDirtyRect); }

  const nsIFrame* GetCurrentFrame() { return mCurrentFrame; }
  const nsIFrame* GetCurrentReferenceFrame() { return mCurrentReferenceFrame; }
  const nsPoint& GetCurrentFrameOffsetToReferenceFrame() { return mCurrentOffsetToReferenceFrame; }
  AnimatedGeometryRoot* GetCurrentAnimatedGeometryRoot() {
    return mCurrentAGR;
  }
  AnimatedGeometryRoot* GetRootAnimatedGeometryRoot() {
    return mRootAGR;
  }

  void RecomputeCurrentAnimatedGeometryRoot();

#ifdef MOZ_DIAGNOSTIC_ASSERT_ENABLED
  bool DebugContains(void* aPtr) {
    return mPool.DebugContains(aPtr);
  }
#endif

  /**
   * Returns true if merging and flattening of display lists should be
   * performed while computing visibility.
   */
  bool AllowMergingAndFlattening() { return mAllowMergingAndFlattening; }
  void SetAllowMergingAndFlattening(bool aAllow) { mAllowMergingAndFlattening = aAllow; }

  nsDisplayLayerEventRegions* GetLayerEventRegions() { return mLayerEventRegions; }
  void SetLayerEventRegions(nsDisplayLayerEventRegions* aItem)
  {
    mLayerEventRegions = aItem;
  }
  bool IsBuildingLayerEventRegions();
  static bool LayerEventRegionsEnabled();
  bool IsInsidePointerEventsNoneDoc()
  {
    return CurrentPresShellState()->mInsidePointerEventsNoneDoc;
  }

  bool GetAncestorHasApzAwareEventHandler() { return mAncestorHasApzAwareEventHandler; }
  void SetAncestorHasApzAwareEventHandler(bool aValue)
  {
    mAncestorHasApzAwareEventHandler = aValue;
  }

  bool HaveScrollableDisplayPort() const { return mHaveScrollableDisplayPort; }
  void SetHaveScrollableDisplayPort() { mHaveScrollableDisplayPort = true; }
  void ClearHaveScrollableDisplayPort() { mHaveScrollableDisplayPort = false; }

  bool SetIsCompositingCheap(bool aCompositingCheap) {
    bool temp = mIsCompositingCheap;
    mIsCompositingCheap = aCompositingCheap;
    return temp;
  }
  bool IsCompositingCheap() const { return mIsCompositingCheap; }
  /**
   * Display the caret if needed.
   */
  void DisplayCaret(nsIFrame* aFrame, nsDisplayList* aList) {
    nsIFrame* frame = GetCaretFrame();
    if (aFrame == frame) {
      frame->DisplayCaret(this, aList);
    }
  }
  /**
   * Get the frame that the caret is supposed to draw in.
   * If the caret is currently invisible, this will be null.
   */
  nsIFrame* GetCaretFrame() {
    return CurrentPresShellState()->mCaretFrame;
  }
  /**
   * Get the rectangle we're supposed to draw the caret into.
   */
  const nsRect& GetCaretRect() {
    return CurrentPresShellState()->mCaretRect;
  }
  /**
   * Get the caret associated with the current presshell.
   */
  nsCaret* GetCaret();
  /**
   * Notify the display list builder that we're entering a presshell.
   * aReferenceFrame should be a frame in the new presshell.
   * aPointerEventsNoneDoc should be set to true if the frame generating this
   * document is pointer-events:none.
   */
  void EnterPresShell(nsIFrame* aReferenceFrame,
                      bool aPointerEventsNoneDoc = false);
  /**
   * For print-preview documents, we sometimes need to build display items for
   * the same frames multiple times in the same presentation, with different
   * clipping. Between each such batch of items, call
   * ResetMarkedFramesForDisplayList to make sure that the results of
   * MarkFramesForDisplayList do not carry over between batches.
   */
  void ResetMarkedFramesForDisplayList(nsIFrame* aReferenceFrame);
  /**
   * Notify the display list builder that we're leaving a presshell.
   */
  void LeavePresShell(nsIFrame* aReferenceFrame, nsDisplayList* aPaintedContents);

  void IncrementPresShellPaintCount(nsIPresShell* aPresShell);

  /**
   * Returns true if we're currently building a display list that's
   * directly or indirectly under an nsDisplayTransform.
   */
  bool IsInTransform() const { return mInTransform; }
  /**
   * Indicate whether or not we're directly or indirectly under and
   * nsDisplayTransform or SVG foreignObject.
   */
  void SetInTransform(bool aInTransform) { mInTransform = aInTransform; }

  /**
   * Return true if we're currently building a display list for a
   * nested presshell.
   */
  bool IsInSubdocument() { return mPresShellStates.Length() > 1; }

  /**
   * Return true if we're currently building a display list for the presshell
   * of a chrome document, or if we're building the display list for a popup.
   */
  bool IsInChromeDocumentOrPopup() {
    return mIsInChromePresContext || mIsBuildingForPopup;
  }

  /**
   * @return true if images have been set to decode synchronously.
   */
  bool ShouldSyncDecodeImages() { return mSyncDecodeImages; }

  /**
   * Indicates whether we should synchronously decode images. If true, we decode
   * and draw whatever image data has been loaded. If false, we just draw
   * whatever has already been decoded.
   */
  void SetSyncDecodeImages(bool aSyncDecodeImages) {
    mSyncDecodeImages = aSyncDecodeImages;
  }

  void FreeClipChains();

  /**
   * Helper method to generate background painting flags based on the
   * information available in the display list builder. Currently only
   * accounts for mSyncDecodeImages.
   */
  uint32_t GetBackgroundPaintFlags();

  /**
   * Subtracts aRegion from *aVisibleRegion. We avoid letting
   * aVisibleRegion become overcomplex by simplifying it if necessary.
   */
  void SubtractFromVisibleRegion(nsRegion* aVisibleRegion,
                                 const nsRegion& aRegion);

  /**
   * Mark the frames in aFrames to be displayed if they intersect aDirtyRect
   * (which is relative to aDirtyFrame). If the frames have placeholders
   * that might not be displayed, we mark the placeholders and their ancestors
   * to ensure that display list construction descends into them
   * anyway. nsDisplayListBuilder will take care of unmarking them when it is
   * destroyed.
   */
  void MarkFramesForDisplayList(nsIFrame* aDirtyFrame,
                                const nsFrameList& aFrames);
  void MarkFrameForDisplay(nsIFrame* aFrame, nsIFrame* aStopAtFrame);
  void MarkFrameForDisplayIfVisible(nsIFrame* aFrame, nsIFrame* aStopAtFrame);

  void ClearFixedBackgroundDisplayData();
  /**
   * Mark all child frames that Preserve3D() as needing display.
   * Because these frames include transforms set on their parent, dirty rects
   * for intermediate frames may be empty, yet child frames could still be visible.
   */
  void MarkPreserve3DFramesForDisplayList(nsIFrame* aDirtyFrame);

  /**
   * Returns true if we need to descend into this frame when building
   * the display list, even though it doesn't intersect the dirty
   * rect, because it may have out-of-flows that do so.
   */
  bool ShouldDescendIntoFrame(nsIFrame* aFrame, bool aVisible) const {
    return
      (aFrame->GetStateBits() & NS_FRAME_FORCE_DISPLAY_LIST_DESCEND_INTO) ||
      (aVisible && aFrame->ForceDescendIntoIfVisible()) ||
      GetIncludeAllOutOfFlows();
  }

  /**
   * Returns the list of registered theme geometries.
   */
  nsTArray<ThemeGeometry> GetThemeGeometries() const
  {
    nsTArray<ThemeGeometry> geometries;

    for (auto iter = mThemeGeometries.ConstIter(); !iter.Done(); iter.Next()) {
      geometries.AppendElements(*iter.Data());
    }

    return geometries;
  }

  /**
   * Notifies the builder that a particular themed widget exists
   * at the given rectangle within the currently built display list.
   * For certain appearance values (currently only NS_THEME_TOOLBAR and
   * NS_THEME_WINDOW_TITLEBAR) this gets called during every display list
   * construction, for every themed widget of the right type within the
   * display list, except for themed widgets which are transformed or have
   * effects applied to them (e.g. CSS opacity or filters).
   *
   * @param aWidgetType the -moz-appearance value for the themed widget
   * @param aItem the item associated with the theme geometry
   * @param aRect the device-pixel rect relative to the widget's displayRoot
   * for the themed widget
   */
  void RegisterThemeGeometry(uint8_t aWidgetType, nsDisplayItem* aItem,
                             const mozilla::LayoutDeviceIntRect& aRect)
  {
    if (!mIsPaintingToWindow) {
      return;
    }

    nsTArray<ThemeGeometry>* geometries = mThemeGeometries.LookupOrAdd(aItem);
    geometries->AppendElement(ThemeGeometry(aWidgetType, aRect));
  }

  /**
   * Removes theme geometries associated with the given display item |aItem|.
   */
  void UnregisterThemeGeometry(nsDisplayItem* aItem)
  {
    mThemeGeometries.Remove(aItem);
  }

  /**
   * Adjusts mWindowDraggingRegion to take into account aFrame. If aFrame's
   * -moz-window-dragging value is |drag|, its border box is added to the
   * collected dragging region; if the value is |no-drag|, the border box is
   * subtracted from the region; if the value is |default|, that frame does
   * not influence the window dragging region.
   */
  void AdjustWindowDraggingRegion(nsIFrame* aFrame);

  LayoutDeviceIntRegion GetWindowDraggingRegion() const;

  void RemoveModifiedWindowDraggingRegion();
  void ClearWindowDraggingRegion();

  /**
   * Allocate memory in our arena. It will only be freed when this display list
   * builder is destroyed. This memory holds nsDisplayItems. nsDisplayItem
   * destructors are called as soon as the item is no longer used.
   */
  void* Allocate(size_t aSize, DisplayItemType aType);

  void Destroy(DisplayItemType aType, void* aPtr);

  /**
   * Allocate a new ActiveScrolledRoot in the arena. Will be cleaned up
   * automatically when the arena goes away.
   */
  ActiveScrolledRoot* AllocateActiveScrolledRoot(const ActiveScrolledRoot* aParent,
                                                 nsIScrollableFrame* aScrollableFrame);

  /**
   * Allocate a new DisplayItemClipChain object in the arena. Will be cleaned
   * up automatically when the arena goes away.
   */
  const DisplayItemClipChain* AllocateDisplayItemClipChain(const DisplayItemClip& aClip,
                                                           const ActiveScrolledRoot* aASR,
                                                           const DisplayItemClipChain* aParent);

  /**
   * Intersect two clip chains, allocating the new clip chain items in this
   * builder's arena. The result is parented to aAncestor, and no intersections
   * happen past aAncestor's ASR.
   * That means aAncestor has to be living in this builder's arena already.
   * aLeafClip1 and aLeafClip2 only need to outlive the call to this function,
   * their values are copied into the newly-allocated intersected clip chain
   * and this function does not hold on to any pointers to them.
   */
  const DisplayItemClipChain* CreateClipChainIntersection(const DisplayItemClipChain* aAncestor,
                                                          const DisplayItemClipChain* aLeafClip1,
                                                          const DisplayItemClipChain* aLeafClip2);

  /**
   * Clone the supplied clip chain's chain items into this builder's arena.
   */
  const DisplayItemClipChain* CopyWholeChain(const DisplayItemClipChain* aClipChain);

  /**
   * Only used for containerful root scrolling. This is a workaround.
   */
  void SetActiveScrolledRootForRootScrollframe(const ActiveScrolledRoot* aASR)
  { mActiveScrolledRootForRootScrollframe = aASR; }
  const ActiveScrolledRoot* ActiveScrolledRootForRootScrollframe() const
  { return mActiveScrolledRootForRootScrollframe; }

  /**
   * Transfer off main thread animations to the layer.  May be called
   * with aBuilder and aItem both null, but only if the caller has
   * already checked that off main thread animations should be sent to
   * the layer.  When they are both null, the animations are added to
   * the layer as pending animations.
   */
  static void AddAnimationsAndTransitionsToLayer(Layer* aLayer,
                                                 nsDisplayListBuilder* aBuilder,
                                                 nsDisplayItem* aItem,
                                                 nsIFrame* aFrame,
                                                 nsCSSPropertyID aProperty);

  /**
   * Merges the display items in |aMergedItems| and returns a new temporary
   * display item.
   * The display items in |aMergedItems| have to be mergeable with each other.
   */
  nsDisplayItem* MergeItems(nsTArray<nsDisplayItem*>& aMergedItems);

  /**
   * A helper class to temporarily set the value of
   * mIsAtRootOfPseudoStackingContext, and temporarily
   * set mCurrentFrame and related state. Also temporarily sets mDirtyRect.
   * aDirtyRect is relative to aForChild.
   */
  class AutoBuildingDisplayList;
  friend class AutoBuildingDisplayList;
  class AutoBuildingDisplayList {
  public:
    AutoBuildingDisplayList(nsDisplayListBuilder* aBuilder,
                            nsIFrame* aForChild,
                            const nsRect& aVisibleRect,
                            const nsRect& aDirtyRect,
                            bool aIsRoot)
      : mBuilder(aBuilder),
        mPrevFrame(aBuilder->mCurrentFrame),
        mPrevReferenceFrame(aBuilder->mCurrentReferenceFrame),
        mPrevLayerEventRegions(aBuilder->mLayerEventRegions),
        mPrevOffset(aBuilder->mCurrentOffsetToReferenceFrame),
        mPrevVisibleRect(aBuilder->mVisibleRect),
        mPrevDirtyRect(aBuilder->mDirtyRect),
        mPrevAGR(aBuilder->mCurrentAGR),
        mPrevIsAtRootOfPseudoStackingContext(aBuilder->mIsAtRootOfPseudoStackingContext),
        mPrevAncestorHasApzAwareEventHandler(aBuilder->mAncestorHasApzAwareEventHandler),
        mPrevBuildingInvisibleItems(aBuilder->mBuildingInvisibleItems),
        mPrevInInvalidSubtree(aBuilder->mInInvalidSubtree)
    {
      if (aForChild->IsTransformed()) {
        aBuilder->mCurrentOffsetToReferenceFrame = nsPoint();
        aBuilder->mCurrentReferenceFrame = aForChild;
      } else if (aBuilder->mCurrentFrame == aForChild->GetParent()) {
        aBuilder->mCurrentOffsetToReferenceFrame += aForChild->GetPosition();
      } else {
        aBuilder->mCurrentReferenceFrame =
          aBuilder->FindReferenceFrameFor(aForChild,
              &aBuilder->mCurrentOffsetToReferenceFrame);
      }
      bool isAsync;
      mCurrentAGRState = aBuilder->IsAnimatedGeometryRoot(aForChild, isAsync);
      if (aBuilder->mCurrentFrame == aForChild->GetParent()) {
        if (mCurrentAGRState == AGR_YES) {
          aBuilder->mCurrentAGR = aBuilder->WrapAGRForFrame(aForChild, isAsync, aBuilder->mCurrentAGR);
        }
      } else if (aForChild != aBuilder->mCurrentFrame) {
        aBuilder->mCurrentAGR = aBuilder->FindAnimatedGeometryRootFor(aForChild);
      }
      MOZ_ASSERT(nsLayoutUtils::IsAncestorFrameCrossDoc(aBuilder->RootReferenceFrame(), *aBuilder->mCurrentAGR));
      aBuilder->mCurrentFrame = aForChild;
      aBuilder->mVisibleRect = aVisibleRect;
      aBuilder->mDirtyRect = aDirtyRect;
      aBuilder->mIsAtRootOfPseudoStackingContext = aIsRoot;
      aBuilder->mInInvalidSubtree = aBuilder->mInInvalidSubtree || aForChild->IsFrameModified();
    }
    void SetReferenceFrameAndCurrentOffset(const nsIFrame* aFrame, const nsPoint& aOffset) {
      mBuilder->mCurrentReferenceFrame = aFrame;
      mBuilder->mCurrentOffsetToReferenceFrame = aOffset;
    }
    bool IsAnimatedGeometryRoot() const {
      return mCurrentAGRState == AGR_YES;
    }
    bool MaybeAnimatedGeometryRoot() const {
      return mCurrentAGRState == AGR_MAYBE;
    }
    void RestoreBuildingInvisibleItemsValue() {
      mBuilder->mBuildingInvisibleItems = mPrevBuildingInvisibleItems;
    }
    ~AutoBuildingDisplayList() {
      mBuilder->mCurrentFrame = mPrevFrame;
      mBuilder->mCurrentReferenceFrame = mPrevReferenceFrame;
      mBuilder->mLayerEventRegions = mPrevLayerEventRegions;
      mBuilder->mCurrentOffsetToReferenceFrame = mPrevOffset;
      mBuilder->mVisibleRect = mPrevVisibleRect;
      mBuilder->mDirtyRect = mPrevDirtyRect;
      mBuilder->mCurrentAGR = mPrevAGR;
      mBuilder->mIsAtRootOfPseudoStackingContext = mPrevIsAtRootOfPseudoStackingContext;
      mBuilder->mAncestorHasApzAwareEventHandler = mPrevAncestorHasApzAwareEventHandler;
      mBuilder->mBuildingInvisibleItems = mPrevBuildingInvisibleItems;
      mBuilder->mInInvalidSubtree = mPrevInInvalidSubtree;
    }
  private:
    nsDisplayListBuilder* mBuilder;
    AGRState              mCurrentAGRState;
    const nsIFrame*       mPrevFrame;
    const nsIFrame*       mPrevReferenceFrame;
    nsDisplayLayerEventRegions* mPrevLayerEventRegions;
    nsPoint               mPrevOffset;
    nsRect                mPrevVisibleRect;
    nsRect                mPrevDirtyRect;
    RefPtr<AnimatedGeometryRoot> mPrevAGR;
    bool                  mPrevIsAtRootOfPseudoStackingContext;
    bool                  mPrevAncestorHasApzAwareEventHandler;
    bool                  mPrevBuildingInvisibleItems;
    bool                  mPrevInInvalidSubtree;
  };

  /**
   * A helper class to temporarily set the value of mInTransform.
   */
  class AutoInTransformSetter;
  friend class AutoInTransformSetter;
  class AutoInTransformSetter {
  public:
    AutoInTransformSetter(nsDisplayListBuilder* aBuilder, bool aInTransform)
      : mBuilder(aBuilder), mOldValue(aBuilder->mInTransform) {
      aBuilder->mInTransform = aInTransform;
    }
    ~AutoInTransformSetter() {
      mBuilder->mInTransform = mOldValue;
    }
  private:
    nsDisplayListBuilder* mBuilder;
    bool                  mOldValue;
  };

  class AutoSaveRestorePerspectiveIndex;
  friend class AutoSaveRestorePerspectiveIndex;
  class AutoSaveRestorePerspectiveIndex {
  public:
    AutoSaveRestorePerspectiveIndex(nsDisplayListBuilder* aBuilder, nsIFrame* aFrame)
      : mBuilder(nullptr)
    {
      if (aFrame->ChildrenHavePerspective()) {
        mBuilder = aBuilder;
        mCachedItemIndex = aBuilder->mPerspectiveItemIndex;
        aBuilder->mPerspectiveItemIndex = 0;
      }
    }

    ~AutoSaveRestorePerspectiveIndex()
    {
      if (mBuilder) {
        mBuilder->mPerspectiveItemIndex = mCachedItemIndex;
      }
    }

  private:
    nsDisplayListBuilder* mBuilder;
    uint32_t mCachedItemIndex;
  };

  /**
   * A helper class to temporarily set the value of mCurrentScrollParentId.
   */
  class AutoCurrentScrollParentIdSetter;
  friend class AutoCurrentScrollParentIdSetter;
  class AutoCurrentScrollParentIdSetter {
  public:
    AutoCurrentScrollParentIdSetter(nsDisplayListBuilder* aBuilder, ViewID aScrollId)
      : mBuilder(aBuilder)
      , mOldValue(aBuilder->mCurrentScrollParentId)
      , mOldForceLayer(aBuilder->mForceLayerForScrollParent) {
      // If this AutoCurrentScrollParentIdSetter has the same scrollId as the
      // previous one on the stack, then that means the scrollframe that
      // created this isn't actually scrollable and cannot participate in
      // scroll handoff. We set mCanBeScrollParent to false to indicate this.
      mCanBeScrollParent = (mOldValue != aScrollId);
      aBuilder->mCurrentScrollParentId = aScrollId;
      aBuilder->mForceLayerForScrollParent = false;
    }
    bool ShouldForceLayerForScrollParent() const {
      // Only scrollframes participating in scroll handoff can be forced to
      // layerize
      return mCanBeScrollParent && mBuilder->mForceLayerForScrollParent;
    };
    ~AutoCurrentScrollParentIdSetter() {
      mBuilder->mCurrentScrollParentId = mOldValue;
      if (mCanBeScrollParent) {
        // If this flag is set, caller code is responsible for having dealt
        // with the current value of mBuilder->mForceLayerForScrollParent, so
        // we can just restore the old value.
        mBuilder->mForceLayerForScrollParent = mOldForceLayer;
      } else {
        // Otherwise we need to keep propagating the force-layerization flag
        // upwards to the next ancestor scrollframe that does participate in
        // scroll handoff.
        mBuilder->mForceLayerForScrollParent |= mOldForceLayer;
      }
    }
  private:
    nsDisplayListBuilder* mBuilder;
    ViewID                mOldValue;
    bool                  mOldForceLayer;
    bool                  mCanBeScrollParent;
  };

  /**
   * Used to update the current active scrolled root on the display list
   * builder, and to create new active scrolled roots.
   */
  class AutoCurrentActiveScrolledRootSetter;
  friend class AutoCurrentActiveScrolledRootSetter;
  class AutoCurrentActiveScrolledRootSetter {
  public:
    explicit AutoCurrentActiveScrolledRootSetter(nsDisplayListBuilder* aBuilder)
      : mBuilder(aBuilder)
      , mSavedActiveScrolledRoot(aBuilder->mCurrentActiveScrolledRoot)
      , mContentClipASR(aBuilder->ClipState().GetContentClipASR())
      , mDescendantsStartIndex(aBuilder->mActiveScrolledRoots.Length())
      , mUsed(false)
    {
    }

    ~AutoCurrentActiveScrolledRootSetter()
    {
      mBuilder->mCurrentActiveScrolledRoot = mSavedActiveScrolledRoot;
    }

    void SetCurrentActiveScrolledRoot(const ActiveScrolledRoot* aActiveScrolledRoot)
    {
      MOZ_ASSERT(!mUsed);

      // Set the builder's mCurrentActiveScrolledRoot.
      mBuilder->mCurrentActiveScrolledRoot = aActiveScrolledRoot;

      // We also need to adjust the builder's mCurrentContainerASR.
      // mCurrentContainerASR needs to be an ASR that all the container's
      // contents have finite bounds with respect to. If aActiveScrolledRoot
      // is an ancestor ASR of mCurrentContainerASR, that means we need to
      // set mCurrentContainerASR to aActiveScrolledRoot, because otherwise
      // the items that will be created with aActiveScrolledRoot wouldn't
      // have finite bounds with respect to mCurrentContainerASR. There's one
      // exception, in the case where there's a content clip on the builder
      // that is scrolled by a descendant ASR of aActiveScrolledRoot. This
      // content clip will clip all items that are created while this
      // AutoCurrentActiveScrolledRootSetter exists. This means that the items
      // created during our lifetime will have finite bounds with respect to
      // the content clip's ASR, even if the items' actual ASR is an ancestor
      // of that. And it also means that mCurrentContainerASR only needs to be
      // set to the content clip's ASR and not all the way to aActiveScrolledRoot.
      // This case is tested by fixed-pos-scrolled-clip-opacity-layerize.html
      // and fixed-pos-scrolled-clip-opacity-inside-layerize.html.

      // finiteBoundsASR is the leafmost ASR that all items created during
      // object's lifetime have finite bounds with respect to.
      const ActiveScrolledRoot* finiteBoundsASR = ActiveScrolledRoot::PickDescendant(
        mContentClipASR, aActiveScrolledRoot);

      // mCurrentContainerASR is adjusted so that it's still an ancestor of
      // finiteBoundsASR.
      mBuilder->mCurrentContainerASR = ActiveScrolledRoot::PickAncestor(
        mBuilder->mCurrentContainerASR, finiteBoundsASR);

      mUsed = true;
    }

    void EnterScrollFrame(nsIScrollableFrame* aScrollableFrame)
    {
      MOZ_ASSERT(!mUsed);
      ActiveScrolledRoot* asr = mBuilder->AllocateActiveScrolledRoot(
        mBuilder->mCurrentActiveScrolledRoot, aScrollableFrame);
      mBuilder->mCurrentActiveScrolledRoot = asr;
      mUsed = true;
    }

    void InsertScrollFrame(nsIScrollableFrame* aScrollableFrame);

  private:
    nsDisplayListBuilder* mBuilder;
    /**
     * The builder's mCurrentActiveScrolledRoot at construction time which
     * needs to be restored at destruction time.
     */
    const ActiveScrolledRoot* mSavedActiveScrolledRoot;
    /**
     * If there's a content clip on the builder at construction time, then
     * mContentClipASR is that content clip's ASR, otherwise null. The
     * assumption is that the content clip doesn't get relaxed while this
     * object is on the stack.
     */
    const ActiveScrolledRoot* mContentClipASR;
    /**
     * InsertScrollFrame needs to mutate existing ASRs (those that were
     * created while this object was on the stack), and mDescendantsStartIndex
     * makes it easier to skip ASRs that were created in the past.
     */
    size_t mDescendantsStartIndex;
    /**
     * Flag to make sure that only one of SetCurrentActiveScrolledRoot /
     * EnterScrollFrame / InsertScrollFrame is called per instance of this
     * class.
     */
    bool mUsed;
  };

  /**
   * Keeps track of the innermost ASR that can be used as the ASR for a
   * container item that wraps all items that were created while this
   * object was on the stack.
   * The rule is: all child items of the container item need to have
   * clipped bounds with respect to the container ASR.
   */
  class AutoContainerASRTracker;
  friend class AutoContainerASRTracker;
  class AutoContainerASRTracker {
  public:
    explicit AutoContainerASRTracker(nsDisplayListBuilder* aBuilder)
      : mBuilder(aBuilder)
      , mSavedContainerASR(aBuilder->mCurrentContainerASR)
    {
      mBuilder->mCurrentContainerASR = ActiveScrolledRoot::PickDescendant(
        mBuilder->ClipState().GetContentClipASR(),
        mBuilder->mCurrentActiveScrolledRoot);
    }

    const ActiveScrolledRoot* GetContainerASR()
    {
      return mBuilder->mCurrentContainerASR;
    }

    ~AutoContainerASRTracker()
    {
      mBuilder->mCurrentContainerASR = ActiveScrolledRoot::PickAncestor(
        mBuilder->mCurrentContainerASR, mSavedContainerASR);
    }

  private:
    nsDisplayListBuilder* mBuilder;
    const ActiveScrolledRoot* mSavedContainerASR;
  };

  /**
   * A helper class to temporarily set the value of mCurrentScrollbarTarget
   * and mCurrentScrollbarFlags.
   */
  class AutoCurrentScrollbarInfoSetter;
  friend class AutoCurrentScrollbarInfoSetter;
  class AutoCurrentScrollbarInfoSetter {
  public:
    AutoCurrentScrollbarInfoSetter(nsDisplayListBuilder* aBuilder, ViewID aScrollTargetID,
                                   uint32_t aScrollbarFlags, bool aWillHaveLayer)
     : mBuilder(aBuilder) {
      aBuilder->mIsBuildingScrollbar = true;
      aBuilder->mCurrentScrollbarTarget = aScrollTargetID;
      aBuilder->mCurrentScrollbarFlags = aScrollbarFlags;
      aBuilder->mCurrentScrollbarWillHaveLayer = aWillHaveLayer;
    }
    ~AutoCurrentScrollbarInfoSetter() {
      // No need to restore old values because scrollbars cannot be nested.
      mBuilder->mIsBuildingScrollbar = false;
      mBuilder->mCurrentScrollbarTarget = FrameMetrics::NULL_SCROLL_ID;
      mBuilder->mCurrentScrollbarFlags = 0;
      mBuilder->mCurrentScrollbarWillHaveLayer = false;
    }
  private:
    nsDisplayListBuilder* mBuilder;
  };

  /**
   * A helper class to track current effective transform for items.
   *
   * For frames that is Combines3DTransformWithAncestors(), we need to
   * apply all transforms of ancestors on the same preserves3D chain
   * on the bounds of current frame to the coordination of the 3D
   * context root.  The 3D context root computes it's bounds from
   * these transformed bounds.
   */
  class AutoAccumulateTransform;
  friend class AutoAccumulateTransform;
  class AutoAccumulateTransform {
  public:
    typedef mozilla::gfx::Matrix4x4 Matrix4x4;

    explicit AutoAccumulateTransform(nsDisplayListBuilder* aBuilder)
      : mBuilder(aBuilder)
      , mSavedTransform(aBuilder->mPreserves3DCtx.mAccumulatedTransform) {}

    ~AutoAccumulateTransform() {
      mBuilder->mPreserves3DCtx.mAccumulatedTransform = mSavedTransform;
    }

    void Accumulate(const Matrix4x4& aTransform) {
      mBuilder->mPreserves3DCtx.mAccumulatedTransform =
        aTransform * mBuilder->mPreserves3DCtx.mAccumulatedTransform;
    }

    const Matrix4x4& GetCurrentTransform() {
      return mBuilder->mPreserves3DCtx.mAccumulatedTransform;
    }

    void StartRoot() {
      mBuilder->mPreserves3DCtx.mAccumulatedTransform = Matrix4x4();
    }

  private:
    nsDisplayListBuilder* mBuilder;
    Matrix4x4 mSavedTransform;
  };

  /**
   * A helper class to collect bounds rects of descendants.
   *
   * For a 3D context root, it's bounds is computed from the bounds of
   * descendants.  If we transform bounds frame by frame applying
   * transforms, the bounds may turn to empty for any singular
   * transform on the path, but it is not empty for the accumulated
   * transform.
   */
  class AutoAccumulateRect;
  friend class AutoAccumulateRect;
  class AutoAccumulateRect {
  public:
    explicit AutoAccumulateRect(nsDisplayListBuilder* aBuilder)
      : mBuilder(aBuilder)
      , mSavedRect(aBuilder->mPreserves3DCtx.mAccumulatedRect) {
      aBuilder->mPreserves3DCtx.mAccumulatedRect = nsRect();
      aBuilder->mPreserves3DCtx.mAccumulatedRectLevels++;
    }
    ~AutoAccumulateRect() {
      mBuilder->mPreserves3DCtx.mAccumulatedRect = mSavedRect;
      mBuilder->mPreserves3DCtx.mAccumulatedRectLevels--;
    }

  private:
    nsDisplayListBuilder* mBuilder;
    nsRect mSavedRect;
  };

  void AccumulateRect(const nsRect& aRect) {
    mPreserves3DCtx.mAccumulatedRect.UnionRect(mPreserves3DCtx.mAccumulatedRect, aRect);
  }
  const nsRect& GetAccumulatedRect() {
    return mPreserves3DCtx.mAccumulatedRect;
  }
  /**
   * The level is increased by one for items establishing 3D rendering
   * context and starting a new accumulation.
   */
  int GetAccumulatedRectLevels() {
    return mPreserves3DCtx.mAccumulatedRectLevels;
  }

  // Helpers for tables
  nsDisplayTableItem* GetCurrentTableItem() { return mCurrentTableItem; }
  void SetCurrentTableItem(nsDisplayTableItem* aTableItem) { mCurrentTableItem = aTableItem; }

  struct OutOfFlowDisplayData {
    OutOfFlowDisplayData(const DisplayItemClipChain* aContainingBlockClipChain,
                         const DisplayItemClipChain* aCombinedClipChain,
                         const ActiveScrolledRoot* aContainingBlockActiveScrolledRoot,
                         const nsRect &aVisibleRect,
                         const nsRect &aDirtyRect)
      : mContainingBlockClipChain(aContainingBlockClipChain)
      , mCombinedClipChain(aCombinedClipChain)
      , mContainingBlockActiveScrolledRoot(aContainingBlockActiveScrolledRoot)
      , mVisibleRect(aVisibleRect)
      , mDirtyRect(aDirtyRect)
    {}
    const DisplayItemClipChain* mContainingBlockClipChain;
    const DisplayItemClipChain* mCombinedClipChain; // only necessary for the special case of top layer
    const ActiveScrolledRoot* mContainingBlockActiveScrolledRoot;
    nsRect mVisibleRect;
    nsRect mDirtyRect;
  };

  NS_DECLARE_FRAME_PROPERTY_DELETABLE(OutOfFlowDisplayDataProperty,
                                      OutOfFlowDisplayData)

  struct DisplayListBuildingData {
    RefPtr<AnimatedGeometryRoot> mModifiedAGR = nullptr;
    nsRect mDirtyRect;
  };
  NS_DECLARE_FRAME_PROPERTY_DELETABLE(DisplayListBuildingRect, DisplayListBuildingData)

  NS_DECLARE_FRAME_PROPERTY_DELETABLE(DisplayListBuildingDisplayPortRect, nsRect)

  static OutOfFlowDisplayData* GetOutOfFlowData(nsIFrame* aFrame)
  {
    return aFrame->GetProperty(OutOfFlowDisplayDataProperty());
  }

  nsPresContext* CurrentPresContext() {
    return CurrentPresShellState()->mPresShell->GetPresContext();
  }

  OutOfFlowDisplayData* GetCurrentFixedBackgroundDisplayData()
  {
    auto& displayData = CurrentPresShellState()->mFixedBackgroundDisplayData;
    return displayData ? displayData.ptr() : nullptr;
  }

  /**
   * Accumulates the bounds of box frames that have moz-appearance
   * -moz-win-exclude-glass style. Used in setting glass margins on
   * Windows.
   *
   * We set the window opaque region (from which glass margins are computed)
   * to the intersection of the glass region specified here and the opaque
   * region computed during painting. So the excluded glass region actually
   * *limits* the extent of the opaque area reported to Windows. We limit it
   * so that changes to the computed opaque region (which can vary based on
   * region optimizations and the placement of UI elements) outside the
   * -moz-win-exclude-glass area don't affect the glass margins reported to
   * Windows; changing those margins willy-nilly can cause the Windows 7 glass
   * haze effect to jump around disconcertingly.
   */
  void AddWindowExcludeGlassRegion(const nsRegion& bounds) {
    mWindowExcludeGlassRegion.Or(mWindowExcludeGlassRegion, bounds);
  }
  const nsRegion& GetWindowExcludeGlassRegion() {
    return mWindowExcludeGlassRegion;
  }
  /**
   * Accumulates opaque stuff into the window opaque region.
   */
  void AddWindowOpaqueRegion(const nsRegion& bounds) {
    mWindowOpaqueRegion.Or(mWindowOpaqueRegion, bounds);
  }
  /**
   * Returns the window opaque region built so far. This may be incomplete
   * since the opaque region is built during layer construction.
   */
  const nsRegion& GetWindowOpaqueRegion() {
    return mWindowOpaqueRegion;
  }
  void SetGlassDisplayItem(nsDisplayItem* aItem) {
    if (mGlassDisplayItem) {
      // Web pages or extensions could trigger this by using
      // -moz-appearance:win-borderless-glass etc on their own elements.
      // Keep the first one, since that will be the background of the root
      // window
      NS_WARNING("Multiple glass backgrounds found?");
    } else {
      mGlassDisplayItem = aItem;
    }
  }
  bool NeedToForceTransparentSurfaceForItem(nsDisplayItem* aItem);

  void SetContainsPluginItem() { mContainsPluginItem = true; }
  bool ContainsPluginItem() { return mContainsPluginItem; }

  /**
   * mContainsBlendMode is true if we processed a display item that
   * has a blend mode attached. We do this so we can insert a
   * nsDisplayBlendContainer in the parent stacking context.
   */
  void SetContainsBlendMode(bool aContainsBlendMode) { mContainsBlendMode = aContainsBlendMode; }
  bool ContainsBlendMode() const { return mContainsBlendMode; }

  uint32_t AllocatePerspectiveItemIndex() { return mPerspectiveItemIndex++; }

  DisplayListClipState& ClipState() { return mClipState; }
  const ActiveScrolledRoot* CurrentActiveScrolledRoot() { return mCurrentActiveScrolledRoot; }
  const ActiveScrolledRoot* CurrentAncestorASRStackingContextContents() { return mCurrentContainerASR; }

  /**
   * Add the current frame to the will-change budget if possible and
   * remeber the outcome. Subsequent calls to IsInWillChangeBudget
   * will return the same value as return here.
   */
  bool AddToWillChangeBudget(nsIFrame* aFrame, const nsSize& aSize);

  /**
   * This will add the current frame to the will-change budget the first
   * time it is seen. On subsequent calls this will return the same
   * answer. This effectively implements a first-come, first-served
   * allocation of the will-change budget.
   */
  bool IsInWillChangeBudget(nsIFrame* aFrame, const nsSize& aSize);

  void ClearWillChangeBudget(nsIFrame* aFrame);

  void EnterSVGEffectsContents(nsDisplayList* aHoistedItemsStorage);
  void ExitSVGEffectsContents();

  /**
   * Note: if changing the conditions under which scroll info layers
   * are created, make a corresponding change to
   * ScrollFrameWillBuildScrollInfoLayer() in nsSliderFrame.cpp.
   */
  bool ShouldBuildScrollInfoItemsForHoisting() const
  { return mSVGEffectsBuildingDepth > 0; }

  void AppendNewScrollInfoItemForHoisting(nsDisplayScrollInfoLayer* aScrollInfoItem);

  /**
   * A helper class to install/restore nsDisplayListBuilder::mPreserves3DCtx.
   *
   * mPreserves3DCtx is used by class AutoAccumulateTransform &
   * AutoAccumulateRect to passing data between frames in the 3D
   * context.  If a frame create a new 3D context, it should restore
   * the value of mPreserves3DCtx before returning back to the parent.
   * This class do it for the users.
   */
  class AutoPreserves3DContext;
  friend class AutoPreserves3DContext;
  class AutoPreserves3DContext {
  public:
    explicit AutoPreserves3DContext(nsDisplayListBuilder* aBuilder)
      : mBuilder(aBuilder)
      , mSavedCtx(aBuilder->mPreserves3DCtx) {}
    ~AutoPreserves3DContext() {
      mBuilder->mPreserves3DCtx = mSavedCtx;
    }

  private:
    nsDisplayListBuilder* mBuilder;
    Preserves3DContext mSavedCtx;
  };

  const nsRect GetPreserves3DRects(nsRect* aOutVisibleRect) const {
    *aOutVisibleRect = mPreserves3DCtx.mVisibleRect;
    return mPreserves3DCtx.mDirtyRect;
  }
  void SavePreserves3DRects() {
    mPreserves3DCtx.mVisibleRect = mVisibleRect;
    mPreserves3DCtx.mDirtyRect = mDirtyRect;
  }

  bool IsBuildingInvisibleItems() const { return mBuildingInvisibleItems; }
  void SetBuildingInvisibleItems(bool aBuildingInvisibleItems) {
    mBuildingInvisibleItems = aBuildingInvisibleItems;
  }

  bool MarkFrameModifiedDuringBuilding(nsIFrame* aFrame)
  {
    if (!aFrame->IsFrameModified()) {
      mModifiedFramesDuringBuilding.AppendElement(aFrame);
      aFrame->SetFrameIsModified(true);
      return true;
    }
    return false;
  }

  /**
   * This is a convenience function to ease the transition until AGRs and ASRs
   * are unified.
   */
  AnimatedGeometryRoot* AnimatedGeometryRootForASR(const ActiveScrolledRoot* aASR);

  bool HitTestIsForVisibility() const {
    return mHitTestIsForVisibility;
  }
  void SetHitTestIsForVisibility(bool aHitTestIsForVisibility) {
    mHitTestIsForVisibility = aHitTestIsForVisibility;
  }

private:
  void MarkOutOfFlowFrameForDisplay(nsIFrame* aDirtyFrame, nsIFrame* aFrame);

  /**
   * Returns whether a frame acts as an animated geometry root, optionally
   * returning the next ancestor to check.
   */
  AGRState IsAnimatedGeometryRoot(nsIFrame* aFrame,
                                  bool& aIsAsync,
                                  nsIFrame** aParent = nullptr);

  /**
   * Returns the nearest ancestor frame to aFrame that is considered to have
   * (or will have) animated geometry. This can return aFrame.
   */
  nsIFrame* FindAnimatedGeometryRootFrameFor(nsIFrame* aFrame, bool& aIsAsync);

  friend class nsDisplayCanvasBackgroundImage;
  friend class nsDisplayBackgroundImage;
  friend class nsDisplayFixedPosition;
  AnimatedGeometryRoot* FindAnimatedGeometryRootFor(nsDisplayItem* aItem);

  friend class nsDisplayItem;
  friend class nsDisplayOwnLayer;
  friend struct RetainedDisplayListBuilder;
  AnimatedGeometryRoot* FindAnimatedGeometryRootFor(nsIFrame* aFrame);

  AnimatedGeometryRoot* WrapAGRForFrame(nsIFrame* aAnimatedGeometryRoot,
                                        bool aIsAsync,
                                        AnimatedGeometryRoot* aParent = nullptr);

  nsDataHashtable<nsPtrHashKey<nsIFrame>, RefPtr<AnimatedGeometryRoot>> mFrameToAnimatedGeometryRootMap;

  /**
   * Add the current frame to the AGR budget if possible and remember
   * the outcome. Subsequent calls will return the same value as
   * returned here.
   */
  bool AddToAGRBudget(nsIFrame* aFrame);

  struct PresShellState {
    nsIPresShell* mPresShell;
#ifdef DEBUG
    mozilla::Maybe<nsAutoLayoutPhase> mAutoLayoutPhase;
#endif
    nsIFrame*     mCaretFrame;
    nsRect        mCaretRect;
    mozilla::Maybe<OutOfFlowDisplayData> mFixedBackgroundDisplayData;
    uint32_t      mFirstFrameMarkedForDisplay;
    bool          mIsBackgroundOnly;
    // This is a per-document flag turning off event handling for all content
    // in the document, and is set when we enter a subdocument for a pointer-
    // events:none frame.
    bool          mInsidePointerEventsNoneDoc;
  };

  PresShellState* CurrentPresShellState() {
    NS_ASSERTION(mPresShellStates.Length() > 0,
                 "Someone forgot to enter a presshell");
    return &mPresShellStates[mPresShellStates.Length() - 1];
  }

  struct DocumentWillChangeBudget {
    DocumentWillChangeBudget()
      : mBudget(0)
    {}

    uint32_t mBudget;
  };

  struct FrameWillChangeBudget {
    FrameWillChangeBudget(nsIFrame* aFrame, uint32_t aUsage)
      : mFrame(aFrame)
      , mUsage(aUsage)
    {}

    nsIFrame* mFrame;
    uint32_t mUsage;
  };

  nsIFrame* const                mReferenceFrame;
  nsIFrame*                      mIgnoreScrollFrame;
  nsDisplayLayerEventRegions*    mLayerEventRegions;

  nsPresArena mPool;

  nsCOMPtr<nsISelection>         mBoundingSelection;
  AutoTArray<PresShellState,8> mPresShellStates;
  AutoTArray<nsIFrame*,400>    mFramesMarkedForDisplay;
  nsClassHashtable<nsPtrHashKey<nsDisplayItem>, nsTArray<ThemeGeometry>> mThemeGeometries;
  nsDisplayTableItem*            mCurrentTableItem;
  DisplayListClipState           mClipState;
  const ActiveScrolledRoot*      mCurrentActiveScrolledRoot;
  const ActiveScrolledRoot*      mCurrentContainerASR;
  // mCurrentFrame is the frame that we're currently calling (or about to call)
  // BuildDisplayList on.
  const nsIFrame*                mCurrentFrame;
  // The reference frame for mCurrentFrame.
  const nsIFrame*                mCurrentReferenceFrame;
  // The offset from mCurrentFrame to mCurrentReferenceFrame.
  nsPoint                        mCurrentOffsetToReferenceFrame;

  RefPtr<AnimatedGeometryRoot>   mRootAGR;
  RefPtr<AnimatedGeometryRoot>   mCurrentAGR;

  // will-change budget tracker
  nsDataHashtable<nsPtrHashKey<nsPresContext>, DocumentWillChangeBudget>
                                 mWillChangeBudget;

  // Any frame listed in this set is already counted in the budget
  // and thus is in-budget.
  nsDataHashtable<nsPtrHashKey<nsIFrame>, uint32_t> mWillChangeBudgetSet;

  // Area of animated geometry root budget already allocated
  uint32_t mUsedAGRBudget;
  // Set of frames already counted in budget
  nsTHashtable<nsPtrHashKey<nsIFrame> > mAGRBudgetSet;

  nsTArray<nsIFrame*>           mModifiedFramesDuringBuilding;

  // Relative to mCurrentFrame.
  nsRect                         mVisibleRect;
  nsRect                         mDirtyRect;
  nsRegion                       mWindowExcludeGlassRegion;
  nsRegion                       mWindowOpaqueRegion;

  std::vector<WeakFrame>         mWindowDraggingFrames;
  nsTArray<pixman_box32_t>       mWindowDraggingRects;
  LayoutDeviceIntRegion          mWindowDraggingRegion;

  std::vector<WeakFrame>         mWindowNoDraggingFrames;
  nsTArray<pixman_box32_t>       mWindowNoDraggingRects;
  LayoutDeviceIntRegion          mWindowNoDraggingRegion;
  // The display item for the Windows window glass background, if any
  nsDisplayItem*                 mGlassDisplayItem;
  // A temporary list that we append scroll info items to while building
  // display items for the contents of frames with SVG effects.
  // Only non-null when ShouldBuildScrollInfoItemsForHoisting() is true.
  // This is a pointer and not a real nsDisplayList value because the
  // nsDisplayList class is defined below this class, so we can't use it here.
  nsDisplayList*                 mScrollInfoItemsForHoisting;
  nsTArray<RefPtr<ActiveScrolledRoot>>  mActiveScrolledRoots;
  std::list<DisplayItemClipChain*> mClipChainsToDestroy;
  nsTArray<nsDisplayItem*> mTemporaryItems;
  const ActiveScrolledRoot*      mActiveScrolledRootForRootScrollframe;
  nsDisplayListBuilderMode       mMode;
  ViewID                         mCurrentScrollParentId;
  ViewID                         mCurrentScrollbarTarget;
  uint32_t                       mCurrentScrollbarFlags;
  Preserves3DContext             mPreserves3DCtx;
  uint32_t                       mPerspectiveItemIndex;
  int32_t                        mSVGEffectsBuildingDepth;
  bool                           mContainsBlendMode;
  bool                           mIsBuildingScrollbar;
  bool                           mCurrentScrollbarWillHaveLayer;
  bool                           mBuildCaret;
  bool                           mRetainingDisplayList;
  bool                           mPartialUpdate;
  bool                           mIgnoreSuppression;
  bool                           mIsAtRootOfPseudoStackingContext;
  bool                           mIncludeAllOutOfFlows;
  bool                           mDescendIntoSubdocuments;
  bool                           mSelectedFramesOnly;
  bool                           mAllowMergingAndFlattening;
  bool                           mWillComputePluginGeometry;
  // True when we're building a display list that's directly or indirectly
  // under an nsDisplayTransform
  bool                           mInTransform;
  bool                           mIsInChromePresContext;
  bool                           mSyncDecodeImages;
  bool                           mIsPaintingToWindow;
  bool                           mIsCompositingCheap;
  bool                           mContainsPluginItem;
  bool                           mAncestorHasApzAwareEventHandler;
  // True when the first async-scrollable scroll frame for which we build a
  // display list has a display port. An async-scrollable scroll frame is one
  // which WantsAsyncScroll().
  bool                           mHaveScrollableDisplayPort;
  bool                           mWindowDraggingAllowed;
  bool                           mIsBuildingForPopup;
  bool                           mForceLayerForScrollParent;
  bool                           mAsyncPanZoomEnabled;
  bool                           mBuildingInvisibleItems;
  bool                           mHitTestIsForVisibility;
  bool                           mIsBuilding;
  bool                           mInInvalidSubtree;
};

class nsDisplayItem;
class nsDisplayList;
/**
 * nsDisplayItems are put in singly-linked lists rooted in an nsDisplayList.
 * nsDisplayItemLink holds the link. The lists are linked from lowest to
 * highest in z-order.
 */
class nsDisplayItemLink {
  // This is never instantiated directly, so no need to count constructors and
  // destructors.
protected:
  nsDisplayItemLink() : mAbove(nullptr) {}
  nsDisplayItemLink(const nsDisplayItemLink&) : mAbove(nullptr) {}
  nsDisplayItem* mAbove;

  friend class nsDisplayList;
};

class nsDisplayWrapList;

/**
 * This is the unit of rendering and event testing. Each instance of this
 * class represents an entity that can be drawn on the screen, e.g., a
 * frame's CSS background, or a frame's text string.
 *
 * nsDisplayItems can be containers --- i.e., they can perform hit testing
 * and painting by recursively traversing a list of child items.
 *
 * These are arena-allocated during display list construction. A typical
 * subclass would just have a frame pointer, so its object would be just three
 * pointers (vtable, next-item, frame).
 *
 * Display items belong to a list at all times (except temporarily as they
 * move from one list to another).
 */
class nsDisplayItem : public nsDisplayItemLink {
public:
  typedef mozilla::ContainerLayerParameters ContainerLayerParameters;
  typedef mozilla::DisplayItemClip DisplayItemClip;
  typedef mozilla::DisplayItemClipChain DisplayItemClipChain;
  typedef mozilla::ActiveScrolledRoot ActiveScrolledRoot;
  typedef mozilla::layers::FrameMetrics FrameMetrics;
  typedef mozilla::layers::ScrollMetadata ScrollMetadata;
  typedef mozilla::layers::FrameMetrics::ViewID ViewID;
  typedef mozilla::layers::Layer Layer;
  typedef mozilla::layers::LayerManager LayerManager;
  typedef mozilla::layers::StackingContextHelper StackingContextHelper;
  typedef mozilla::layers::WebRenderCommand WebRenderCommand;
  typedef mozilla::layers::WebRenderParentCommand WebRenderParentCommand;
  typedef mozilla::LayerState LayerState;
  typedef mozilla::image::imgDrawingParams imgDrawingParams;
  typedef mozilla::image::DrawResult DrawResult;
  typedef class mozilla::gfx::DrawTarget DrawTarget;

  // This is never instantiated directly (it has pure virtual methods), so no
  // need to count constructors and destructors.
  nsDisplayItem(nsDisplayListBuilder* aBuilder, nsIFrame* aFrame);
  nsDisplayItem(nsDisplayListBuilder* aBuilder, nsIFrame* aFrame,
                const ActiveScrolledRoot* aActiveScrolledRoot);

  /**
   * This constructor is only used in rare cases when we need to construct
   * temporary items.
   */
  explicit nsDisplayItem(nsIFrame* aFrame)
    : mFrame(aFrame)
    , mClipChain(nullptr)
    , mClip(nullptr)
    , mActiveScrolledRoot(nullptr)
    , mReferenceFrame(nullptr)
    , mAnimatedGeometryRoot(nullptr)
    , mForceNotVisible(false)
    , mDisableSubpixelAA(false)
    , mReusedItem(false)
#ifdef MOZ_DUMP_PAINTING
    , mPainted(false)
#endif
  {
    MOZ_COUNT_CTOR(nsDisplayItem);
  }

protected:
  virtual ~nsDisplayItem() {
    MOZ_COUNT_DTOR(nsDisplayItem);
    if (mFrame) {
      mFrame->RemoveDisplayItem(this);
    }
  }
public:

  virtual void Destroy(nsDisplayListBuilder* aBuilder)
  {
    DisplayItemType type = GetType();
    this->~nsDisplayItem();
    aBuilder->Destroy(type, this);
  }

  virtual void RestoreState()
  {
    mVisibleRect = mState.mVisibleRect;
    mClipChain = mState.mClipChain;
    mClip = mState.mClip;
    mDisableSubpixelAA = false;
  }

  virtual void RemoveFrame(nsIFrame* aFrame)
  {
    if (aFrame == mFrame) {
      MOZ_ASSERT(!mFrame->HasDisplayItem(this));
      mFrame = nullptr;
    }
  }

  /**
   * Downcasts this item to nsDisplayWrapList, if possible.
   */
  virtual const nsDisplayWrapList* AsDisplayWrapList() const { return nullptr; }

  /**
   * Create a clone of this item.
   */
  virtual nsDisplayItem* Clone(nsDisplayListBuilder* aBuilder) const
  {
    return nullptr;
  }

  nsDisplayItem(const nsDisplayItem&) = delete;
  /**
   * The custom copy-constructor is implemented to prevent copying the saved
   * state of the item.
   * This is currently only used when creating temporary items for merging.
   */
  nsDisplayItem(nsDisplayListBuilder* aBuilder, const nsDisplayItem& aOther)
    : mFrame(aOther.mFrame)
    , mClipChain(aOther.mClipChain)
    , mClip(aOther.mClip)
    , mActiveScrolledRoot(aOther.mActiveScrolledRoot)
    , mReferenceFrame(aOther.mReferenceFrame)
    , mAnimatedGeometryRoot(aOther.mAnimatedGeometryRoot)
    , mToReferenceFrame(aOther.mToReferenceFrame)
    , mVisibleRect(aOther.mVisibleRect)
    , mForceNotVisible(aOther.mForceNotVisible)
    , mDisableSubpixelAA(aOther.mDisableSubpixelAA)
    , mReusedItem(false)
#ifdef MOZ_DUMP_PAINTING
    , mPainted(false)
#endif
  {
    MOZ_COUNT_CTOR(nsDisplayItem);
    if (aBuilder->IsRetainingDisplayList()) {
      mFrame->AddDisplayItem(this);
    }
  }


  struct HitTestState {
    explicit HitTestState() : mInPreserves3D(false) {}

    ~HitTestState() {
      NS_ASSERTION(mItemBuffer.Length() == 0,
                   "mItemBuffer should have been cleared");
    }

    // Handling transform items for preserve 3D frames.
    bool mInPreserves3D;
    AutoTArray<nsDisplayItem*, 100> mItemBuffer;
  };

  /**
   * Some consecutive items should be rendered together as a unit, e.g.,
   * outlines for the same element. For this, we need a way for items to
   * identify their type. We use the type for other purposes too.
   */
  virtual DisplayItemType GetType() const = 0;
  /**
   * Pairing this with the GetUnderlyingFrame() pointer gives a key that
   * uniquely identifies this display item in the display item tree.
   * XXX check nsOptionEventGrabberWrapper/nsXULEventRedirectorWrapper
   */
  virtual uint32_t GetPerFrameKey() const { return uint32_t(GetType()); }

  uint8_t GetFlags() { return GetDisplayItemFlagsForType(GetType()); }

  /**
   * This is called after we've constructed a display list for event handling.
   * When this is called, we've already ensured that aRect intersects the
   * item's bounds and that clipping has been taking into account.
   *
   * @param aRect the point or rect being tested, relative to the reference
   * frame. If the width and height are both 1 app unit, it indicates we're
   * hit testing a point, not a rect.
   * @param aState must point to a HitTestState. If you don't have one,
   * just create one with the default constructor and pass it in.
   * @param aOutFrames each item appends the frame(s) in this display item that
   * the rect is considered over (if any) to aOutFrames.
   */
  virtual void HitTest(nsDisplayListBuilder* aBuilder, const nsRect& aRect,
                       HitTestState* aState, nsTArray<nsIFrame*> *aOutFrames) {}
  /**
   * @return the frame that this display item is based on. This is used to sort
   * items by z-index and content order and for some other uses. Never
   * returns null.
   */
  inline nsIFrame* Frame() const
  {
    MOZ_ASSERT(mFrame, "Trying to use display item after deletion!");
    return mFrame;
  }

  /**
   * @return the nsIFrame that provides the style data, and should
   * be checked when deciding if this display item can be reused.
   */
  virtual nsIFrame* FrameForInvalidation() const
  {
    return mFrame;
  }

  bool HasDeletedFrame() const { return !mFrame; }

  virtual nsIFrame* StyleFrame() const { return mFrame; }

  /**
   * Compute the used z-index of our frame; returns zero for elements to which
   * z-index does not apply, and for z-index:auto.
   * @note This can be overridden, @see nsDisplayWrapList::SetOverrideZIndex.
   */
  virtual int32_t ZIndex() const;
  /**
   * The default bounds is the frame border rect.
   * @param aSnap *aSnap is set to true if the returned rect will be
   * snapped to nearest device pixel edges during actual drawing.
   * It might be set to false and snap anyway, so code computing the set of
   * pixels affected by this display item needs to round outwards to pixel
   * boundaries when *aSnap is set to false.
   * This does not take the item's clipping into account.
   * @return a rectangle relative to aBuilder->ReferenceFrame() that
   * contains the area drawn by this display item
   */
  virtual nsRect GetBounds(nsDisplayListBuilder* aBuilder,
                           bool* aSnap) const
  {
    *aSnap = false;
    return nsRect(ToReferenceFrame(), Frame()->GetSize());
  }

  virtual nsRegion GetTightBounds(nsDisplayListBuilder* aBuilder,
                                  bool* aSnap) const
  {
    *aSnap = false;
    return nsRegion();
  }

  /**
   * Returns true if nothing will be rendered inside aRect, false if uncertain.
   * aRect is assumed to be contained in this item's bounds.
   */
  virtual bool IsInvisibleInRect(const nsRect& aRect) const { return false; }

  /**
   * Returns the result of GetBounds intersected with the item's clip.
   * The intersection is approximate since rounded corners are not taking into
   * account.
   */
  nsRect GetClippedBounds(nsDisplayListBuilder* aBuilder) const;

  nsRect GetBorderRect() const
  {
    return nsRect(ToReferenceFrame(), Frame()->GetSize());
  }

  nsRect GetPaddingRect() const
  {
    return Frame()->GetPaddingRectRelativeToSelf() + ToReferenceFrame();
  }

  nsRect GetContentRect() const
  {
    return Frame()->GetContentRectRelativeToSelf() + ToReferenceFrame();
  }

  /**
   * Checks if the frame(s) owning this display item have been marked as invalid,
   * and needing repainting.
   */
  virtual bool IsInvalid(nsRect& aRect) const
  {
    bool result = mFrame ? mFrame->IsInvalid(aRect) : false;
    aRect += ToReferenceFrame();
    return result;
  }

  /**
   * Creates and initializes an nsDisplayItemGeometry object that retains the current
   * areas covered by this display item. These need to retain enough information
   * such that they can be compared against a future nsDisplayItem of the same type,
   * and determine if repainting needs to happen.
   *
   * Subclasses wishing to store more information need to override both this
   * and ComputeInvalidationRegion, as well as implementing an nsDisplayItemGeometry
   * subclass.
   *
   * The default implementation tracks both the display item bounds, and the frame's
   * border rect.
   */
  virtual nsDisplayItemGeometry* AllocateGeometry(nsDisplayListBuilder* aBuilder)
  {
    return new nsDisplayItemGenericGeometry(this, aBuilder);
  }

  /**
   * Compares an nsDisplayItemGeometry object from a previous paint against the
   * current item. Computes if the geometry of the item has changed, and the
   * invalidation area required for correct repainting.
   *
   * The existing geometry will have been created from a display item with a
   * matching GetPerFrameKey()/mFrame pair to the current item.
   *
   * The default implementation compares the display item bounds, and the frame's
   * border rect, and invalidates the entire bounds if either rect changes.
   *
   * @param aGeometry The geometry of the matching display item from the
   * previous paint.
   * @param aInvalidRegion Output param, the region to invalidate, or
   * unchanged if none.
   */
  virtual void ComputeInvalidationRegion(nsDisplayListBuilder* aBuilder,
                                         const nsDisplayItemGeometry* aGeometry,
                                         nsRegion* aInvalidRegion) const
  {
    const nsDisplayItemGenericGeometry* geometry = static_cast<const nsDisplayItemGenericGeometry*>(aGeometry);
    bool snap;
    if (!geometry->mBounds.IsEqualInterior(GetBounds(aBuilder, &snap)) ||
        !geometry->mBorderRect.IsEqualInterior(GetBorderRect())) {
      aInvalidRegion->Or(GetBounds(aBuilder, &snap), geometry->mBounds);
    }
  }

  /**
   * An alternative default implementation of ComputeInvalidationRegion,
   * that instead invalidates only the changed area between the two items.
   */
  void ComputeInvalidationRegionDifference(nsDisplayListBuilder* aBuilder,
                                           const nsDisplayItemBoundsGeometry* aGeometry,
                                           nsRegion* aInvalidRegion) const
  {
    bool snap;
    nsRect bounds = GetBounds(aBuilder, &snap);

    if (!aGeometry->mBounds.IsEqualInterior(bounds)) {
      nscoord radii[8];
      if (aGeometry->mHasRoundedCorners ||
          Frame()->GetBorderRadii(radii)) {
        aInvalidRegion->Or(aGeometry->mBounds, bounds);
      } else {
        aInvalidRegion->Xor(aGeometry->mBounds, bounds);
      }
    }
  }

  /**
   * Called when the area rendered by this display item has changed (been
   * invalidated or changed geometry) since the last paint. This includes
   * when the display item was not rendered at all in the last paint.
   * It does NOT get called when a display item was being rendered and no
   * longer is, because generally that means there is no display item to
   * call this method on.
   */
  virtual void NotifyRenderingChanged() const {}

  /**
   * @param aSnap set to true if the edges of the rectangles of the opaque
   * region would be snapped to device pixels when drawing
   * @return a region of the item that is opaque --- that is, every pixel
   * that is visible is painted with an opaque
   * color. This is useful for determining when one piece
   * of content completely obscures another so that we can do occlusion
   * culling.
   * This does not take clipping into account.
   */
  virtual nsRegion GetOpaqueRegion(nsDisplayListBuilder* aBuilder,
                                   bool* aSnap) const
  {
    *aSnap = false;
    return nsRegion();
  }
  /**
   * @return Some(nscolor) if the item is guaranteed to paint every pixel in its
   * bounds with the same (possibly translucent) color
   */
  virtual mozilla::Maybe<nscolor> IsUniform(nsDisplayListBuilder* aBuilder) const
  {
    return mozilla::Nothing();
  }

  /**
   * @return true if the contents of this item are rendered fixed relative
   * to the nearest viewport.
   */
  virtual bool ShouldFixToViewport(nsDisplayListBuilder* aBuilder) const
  {
    return false;
  }

  virtual bool ClearsBackground() const
  {
    return false;
  }

  /**
   * Returns true if all layers that can be active should be forced to be
   * active. Requires setting the pref layers.force-active=true.
   */
  static bool ForceActiveLayers();

  /**
   * @return LAYER_NONE if BuildLayer will return null. In this case
   * there is no layer for the item, and Paint should be called instead
   * to paint the content using Thebes.
   * Return LAYER_INACTIVE if there is a layer --- BuildLayer will
   * not return null (unless there's an error) --- but the layer contents
   * are not changing frequently. In this case it makes sense to composite
   * the layer into a PaintedLayer with other content, so we don't have to
   * recomposite it every time we paint.
   * Note: GetLayerState is only allowed to return LAYER_INACTIVE if all
   * descendant display items returned LAYER_INACTIVE or LAYER_NONE. Also,
   * all descendant display item frames must have an active scrolled root
   * that's either the same as this item's frame's active scrolled root, or
   * a descendant of this item's frame. This ensures that the entire
   * set of display items can be collapsed onto a single PaintedLayer.
   * Return LAYER_ACTIVE if the layer is active, that is, its contents are
   * changing frequently. In this case it makes sense to keep the layer
   * as a separate buffer in VRAM and composite it into the destination
   * every time we paint.
   *
   * Users of GetLayerState should check ForceActiveLayers() and if it returns
   * true, change a returned value of LAYER_INACTIVE to LAYER_ACTIVE.
   */
  virtual LayerState GetLayerState(nsDisplayListBuilder* aBuilder,
                                   LayerManager* aManager,
                                   const ContainerLayerParameters& aParameters)
  {
    return mozilla::LAYER_NONE;
  }

  /**
   * Return true to indicate the layer should be constructed even if it's
   * completely invisible.
   */
  virtual bool ShouldBuildLayerEvenIfInvisible(nsDisplayListBuilder* aBuilder) const
  {
    return false;
  }

  /**
   * Actually paint this item to some rendering context.
   * Content outside mVisibleRect need not be painted.
   * aCtx must be set up as for nsDisplayList::Paint.
   */
  virtual void Paint(nsDisplayListBuilder* aBuilder, gfxContext* aCtx) {}

#ifdef MOZ_DUMP_PAINTING
  /**
   * Mark this display item as being painted via FrameLayerBuilder::DrawPaintedLayer.
   */
  bool Painted() const { return mPainted; }

  /**
   * Check if this display item has been painted.
   */
  void SetPainted() { mPainted = true; }
#endif

  /**
   * Get the layer drawn by this display item. Call this only if
   * GetLayerState() returns something other than LAYER_NONE.
   * If GetLayerState returned LAYER_NONE then Paint will be called
   * instead.
   * This is called while aManager is in the construction phase.
   *
   * The caller (nsDisplayList) is responsible for setting the visible
   * region of the layer.
   *
   * @param aContainerParameters should be passed to
   * FrameLayerBuilder::BuildContainerLayerFor if a ContainerLayer is
   * constructed.
   */
  virtual already_AddRefed<Layer> BuildLayer(nsDisplayListBuilder* aBuilder,
                                             LayerManager* aManager,
                                             const ContainerLayerParameters& aContainerParameters)
  {
    return nullptr;
  }

  /**
   * Function to create the WebRenderCommands.
   * We should check if the layer state is
   * active first and have an early return if the layer state is
   * not active.
   *
   * @return true if successfully creating webrender commands.
   */
  virtual bool CreateWebRenderCommands(mozilla::wr::DisplayListBuilder& aBuilder,
                                       mozilla::wr::IpcResourceUpdateQueue& aResources,
                                       const StackingContextHelper& aSc,
                                       mozilla::layers::WebRenderLayerManager* aManager,
                                       nsDisplayListBuilder* aDisplayListBuilder) { return false; }

  /**
   * Updates the provided aLayerData with any APZ-relevant scroll data
   * that is specific to this display item. This is stuff that would normally
   * be put on the layer during BuildLayer, but this is only called in
   * layers-free webrender mode, where we don't have layers.
   *
   * This function returns true if and only if it has APZ-relevant scroll data
   * to provide. Note that the arguments passed in may be nullptr, in which case
   * the function should still return true if and only if it has APZ-relevant
   * scroll data, but obviously in this case it can't actually put the
   * data onto aLayerData, because there isn't one.
   *
   * This function assumes that aData and aLayerData will either both be null,
   * or will both be non-null. The caller is responsible for enforcing this.
   */
  virtual bool UpdateScrollData(mozilla::layers::WebRenderScrollData* aData,
                                mozilla::layers::WebRenderLayerScrollData* aLayerData)
  { return false; }

  /**
   * Builds a DisplayItemLayer and sets the display item to this.
   */
  already_AddRefed<Layer>
  BuildDisplayItemLayer(nsDisplayListBuilder* aBuilder,
                        LayerManager* aManager,
                        const ContainerLayerParameters& aContainerParameters);

  /**
   * On entry, aVisibleRegion contains the region (relative to ReferenceFrame())
   * which may be visible. If the display item opaquely covers an area, it
   * can remove that area from aVisibleRegion before returning.
   * nsDisplayList::ComputeVisibility automatically subtracts the region
   * returned by GetOpaqueRegion, and automatically removes items whose bounds
   * do not intersect the visible area, so implementations of
   * nsDisplayItem::ComputeVisibility do not need to do these things.
   * nsDisplayList::ComputeVisibility will already have set mVisibleRect on
   * this item to the intersection of *aVisibleRegion and this item's bounds.
   * We rely on that, so this should only be called by
   * nsDisplayList::ComputeVisibility or nsDisplayItem::RecomputeVisibility.
   * aAllowVisibleRegionExpansion is a rect where we are allowed to
   * expand the visible region and is only used for making sure the
   * background behind a plugin is visible.
   * This method needs to be idempotent.
   *
   * @return true if the item is visible, false if no part of the item
   * is visible.
   */
  virtual bool ComputeVisibility(nsDisplayListBuilder* aBuilder,
                                 nsRegion* aVisibleRegion);

  /**
   * Checks if the given display item can be merged with this item.
   * @return true if the merging is possible, otherwise false.
   */
  virtual bool CanMerge(const nsDisplayItem* aItem) const { return false; }

  /**
   * Try to merge with the other item (which is below us in the display
   * list). This gets used by nsDisplayClip to coalesce clipping operations
   * (optimization), by nsDisplayOpacity to merge rendering for the same
   * content element into a single opacity group (correctness), and will be
   * used by nsDisplayOutline to merge multiple outlines for the same element
   * (also for correctness).
   */
  virtual void Merge(const nsDisplayItem* aItem) {}

  /**
   * Merges the given display list to this item.
   */
  virtual void MergeDisplayListFromItem(nsDisplayListBuilder* aBuilder,
                                        const nsDisplayItem* aItem) {}

  /**
   * Appends the underlying frames of all display items that have been
   * merged into this one (excluding  this item's own underlying frame)
   * to aFrames.
   */
  virtual void GetMergedFrames(nsTArray<nsIFrame*>* aFrames) const {}

  /**
   * During the visibility computation and after TryMerge, display lists may
   * return true here to flatten themselves away, removing them. This
   * flattening is distinctly different from FlattenTo, which occurs before
   * items are merged together.
   */
  virtual bool ShouldFlattenAway(nsDisplayListBuilder* aBuilder) {
    return false;
  }

  /**
   * Some items such as those calling into the native themed widget machinery
   * have to be painted on the content process. In this case it is best to avoid
   * allocating layers that serializes and forwards the work to the compositor.
   */
  virtual bool MustPaintOnContentSide() const { return false; }

  /**
   * If this has a child list where the children are in the same coordinate
   * system as this item (i.e., they have the same reference frame),
   * return the list.
   */
  virtual nsDisplayList* GetSameCoordinateSystemChildren() const
  {
    return nullptr;
  }

  virtual void UpdateBounds(nsDisplayListBuilder* aBuilder) {}
  /**
   * Do UpdateBounds() for items with frames establishing or extending
   * 3D rendering context.
   *
   * This function is called by UpdateBoundsFor3D() of
   * nsDisplayTransform(), and it is called by
   * BuildDisplayListForStackingContext() on transform items
   * establishing 3D rendering context.
   *
   * The bounds of a transform item with the frame establishing 3D
   * rendering context should be computed by calling
   * DoUpdateBoundsPreserves3D() on all descendants that participate
   * the same 3d rendering context.
   */
  virtual void DoUpdateBoundsPreserves3D(nsDisplayListBuilder* aBuilder) {}

  /**
   * If this has a child list, return it, even if the children are in
   * a different coordinate system to this item.
   */
  virtual nsDisplayList* GetChildren() const { return nullptr; }

  /**
   * Returns the visible rect.
   */
  const nsRect& GetVisibleRect() const { return mVisibleRect; }

  void SetVisibleRect(const nsRect& aVisibleRect, bool aStore)
  {
    mVisibleRect = aVisibleRect;

    if (aStore) {
      mState.mVisibleRect = mVisibleRect;
    }
  }

  /**
   * Returns the visible rect for the children, relative to their
   * reference frame. Can be different from mVisibleRect for nsDisplayTransform,
   * since the reference frame for the children is different from the reference
   * frame for the item itself.
   */
  virtual const nsRect& GetVisibleRectForChildren() const { return mVisibleRect; }

  /**
   * Stores the given opacity value to be applied when drawing. It is an error to
   * call this if CanApplyOpacity returned false.
   */
  virtual void ApplyOpacity(nsDisplayListBuilder* aBuilder,
                            float aOpacity,
                            const DisplayItemClipChain* aClip) {
    NS_ASSERTION(CanApplyOpacity(), "ApplyOpacity not supported on this type");
  }
  /**
   * Returns true if this display item would return true from ApplyOpacity without
   * actually applying the opacity. Otherwise returns false.
   */
  virtual bool CanApplyOpacity() const { return false; }

  bool ForceNotVisible() const { return mForceNotVisible; }

  /**
   * For debugging and stuff
   */
  virtual const char* Name() const = 0;

  virtual void WriteDebugInfo(std::stringstream& aStream) {}

  nsDisplayItem* GetAbove() { return mAbove; }

  /**
   * Like ComputeVisibility, but does the work that nsDisplayList
   * does per-item:
   * -- Intersects GetBounds with aVisibleRegion and puts the result
   * in mVisibleRect
   * -- Subtracts bounds from aVisibleRegion if the item is opaque
   */
  bool RecomputeVisibility(nsDisplayListBuilder* aBuilder,
                           nsRegion* aVisibleRegion);

  /**
   * Returns the result of aBuilder->ToReferenceFrame(GetUnderlyingFrame())
   */
  const nsPoint& ToReferenceFrame() const {
    NS_ASSERTION(mFrame, "No frame?");
    return mToReferenceFrame;
  }
  /**
   * @return the root of the display list's frame (sub)tree, whose origin
   * establishes the coordinate system for the display list
   */
  const nsIFrame* ReferenceFrame() const { return mReferenceFrame; }

  /**
   * Returns the reference frame for display item children of this item.
   */
  virtual const nsIFrame* ReferenceFrameForChildren() const { return mReferenceFrame; }

  AnimatedGeometryRoot* GetAnimatedGeometryRoot() const {
    MOZ_ASSERT(mAnimatedGeometryRoot, "Must have cached AGR before accessing it!");
    return mAnimatedGeometryRoot;
  }

  virtual struct AnimatedGeometryRoot* AnimatedGeometryRootForScrollMetadata() const {
    return GetAnimatedGeometryRoot();
  }

  /**
   * Checks if this display item (or any children) contains content that might
   * be rendered with component alpha (e.g. subpixel antialiasing). Returns the
   * bounds of the area that needs component alpha, or an empty rect if nothing
   * in the item does.
   */
  virtual nsRect GetComponentAlphaBounds(nsDisplayListBuilder* aBuilder) const
  {
    return nsRect();
  }

  /**
   * Disable usage of component alpha. Currently only relevant for items that have text.
   */
  void DisableComponentAlpha()
  {
    mDisableSubpixelAA = true;
  }

  bool IsSubpixelAADisabled() const { return mDisableSubpixelAA; }

  /**
   * Check if we can add async animations to the layer for this display item.
   */
  virtual bool CanUseAsyncAnimations(nsDisplayListBuilder* aBuilder) {
    return false;
  }

  virtual bool SupportsOptimizingToImage() const { return false; }

  const DisplayItemClip& GetClip() const
  {
    return mClip ? *mClip : DisplayItemClip::NoClip();
  }
  void IntersectClip(nsDisplayListBuilder* aBuilder, const DisplayItemClipChain* aOther, bool aStore);

  void SetActiveScrolledRoot(const ActiveScrolledRoot* aActiveScrolledRoot) { mActiveScrolledRoot = aActiveScrolledRoot; }
  const ActiveScrolledRoot* GetActiveScrolledRoot() const { return mActiveScrolledRoot; }

  virtual void SetClipChain(const DisplayItemClipChain* aClipChain,
                            bool aStore);
  const DisplayItemClipChain* GetClipChain() const { return mClipChain; }

  /**
   * Intersect all clips in our clip chain up to (and including) aASR and set
   * set the intersection as this item's clip.
   */
  void FuseClipChainUpTo(nsDisplayListBuilder* aBuilder,
                         const ActiveScrolledRoot* aASR);

  bool BackfaceIsHidden() const { return mFrame->BackfaceIsHidden(); }

  bool In3DContextAndBackfaceIsHidden()
  {
    if (mBackfaceHidden) {
      return *mBackfaceHidden;
    }

    // We never need to invalidate this cached value since we're
    // guaranteed to rebuild the display item entirely if it changes.
    bool backfaceHidden = Frame()->In3DContextAndBackfaceIsHidden();
    mBackfaceHidden.emplace(backfaceHidden);

    return backfaceHidden;
  }

  bool HasSameTypeAndClip(const nsDisplayItem* aOther) const
  {
    return GetType() == aOther->GetType() &&
           GetClipChain() == aOther->GetClipChain();
  }

  bool HasSameContent(const nsDisplayItem* aOther) const
  {
    return mFrame->GetContent() == aOther->Frame()->GetContent();
  }

  bool IsReused() const
  {
    return mReusedItem;
  }

  void SetReused(bool aReused)
  {
    mReusedItem = aReused;
  }

  virtual bool CanBeReused() const { return true; }

  virtual nsIFrame* GetDependentFrame()
  {
    return nullptr;
  }

protected:
  nsDisplayItem() = delete;

  typedef bool (*PrefFunc)(void);
  bool ShouldUseAdvancedLayer(LayerManager* aManager, PrefFunc aFunc) const;
  bool CanUseAdvancedLayer(LayerManager* aManager) const;

  nsIFrame* mFrame;
  RefPtr<const DisplayItemClipChain> mClipChain;
  const DisplayItemClip* mClip;
  RefPtr<const ActiveScrolledRoot> mActiveScrolledRoot;
  // Result of FindReferenceFrameFor(mFrame), if mFrame is non-null
  const nsIFrame* mReferenceFrame;
  RefPtr<struct AnimatedGeometryRoot> mAnimatedGeometryRoot;
  // Result of ToReferenceFrame(mFrame), if mFrame is non-null
  nsPoint   mToReferenceFrame;
  // This is the rectangle that needs to be painted.
  // Display item construction sets this to the dirty rect.
  // nsDisplayList::ComputeVisibility sets this to the visible region
  // of the item by intersecting the current visible region with the bounds
  // of the item. Paint implementations can use this to limit their drawing.
  // Guaranteed to be contained in GetBounds().
  nsRect    mVisibleRect;
  bool      mForceNotVisible;
  bool      mDisableSubpixelAA;
  bool      mReusedItem;
#ifdef MOZ_DUMP_PAINTING
  // True if this frame has been painted.
  bool      mPainted;
#endif
  mozilla::Maybe<bool> mBackfaceHidden;

  struct {
    nsRect mVisibleRect;
    RefPtr<const DisplayItemClipChain> mClipChain;
    const DisplayItemClip* mClip;
  } mState;
};

/**
 * Manages a singly-linked list of display list items.
 *
 * mSentinel is the sentinel list value, the first value in the null-terminated
 * linked list of items. mTop is the last item in the list (whose 'above'
 * pointer is null). This class has no virtual methods. So list objects are just
 * two pointers.
 *
 * Stepping upward through this list is very fast. Stepping downward is very
 * slow so we don't support it. The methods that need to step downward
 * (HitTest(), ComputeVisibility()) internally build a temporary array of all
 * the items while they do the downward traversal, so overall they're still
 * linear time. We have optimized for efficient AppendToTop() of both
 * items and lists, with minimal codesize. AppendToBottom() is efficient too.
 */
class nsDisplayList {
public:
  typedef mozilla::ActiveScrolledRoot ActiveScrolledRoot;
  typedef mozilla::layers::Layer Layer;
  typedef mozilla::layers::LayerManager LayerManager;
  typedef mozilla::layers::PaintedLayer PaintedLayer;

  /**
   * Create an empty list.
   */
  explicit nsDisplayList(nsDisplayListBuilder* aBuilder)
    : mBuilder(aBuilder)
    , mLength(0)
    , mIsOpaque(false)
    , mForceTransparentSurface(false)
  {
    mTop = &mSentinel;
    mSentinel.mAbove = nullptr;
  }
  ~nsDisplayList() {
    if (mSentinel.mAbove) {
      NS_WARNING("Nonempty list left over?");
    }
  }

  /**
   * Append an item to the top of the list. The item must not currently
   * be in a list and cannot be null.
   */
  void AppendToTop(nsDisplayItem* aItem) {
    NS_ASSERTION(aItem, "No item to append!");
    NS_ASSERTION(!aItem->mAbove, "Already in a list!");
    MOZ_DIAGNOSTIC_ASSERT(mBuilder->DebugContains(aItem));
    mTop->mAbove = aItem;
    mTop = aItem;
    mLength++;
  }

  /**
   * Append a new item to the top of the list. The intended usage is
   * AppendNewToTop(new ...);
   */
  void AppendNewToTop(nsDisplayItem* aItem) {
    if (aItem) {
      AppendToTop(aItem);
    }
  }

  /**
   * Append a new item to the bottom of the list. The intended usage is
   * AppendNewToBottom(new ...);
   */
  void AppendNewToBottom(nsDisplayItem* aItem) {
    if (aItem) {
      AppendToBottom(aItem);
    }
  }

  /**
   * Append a new item to the bottom of the list. The item must be non-null
   * and not already in a list.
   */
  void AppendToBottom(nsDisplayItem* aItem) {
    NS_ASSERTION(aItem, "No item to append!");
    NS_ASSERTION(!aItem->mAbove, "Already in a list!");
    MOZ_DIAGNOSTIC_ASSERT(mBuilder->DebugContains(aItem));
    aItem->mAbove = mSentinel.mAbove;
    mSentinel.mAbove = aItem;
    if (mTop == &mSentinel) {
      mTop = aItem;
    }
    mLength++;
  }

  /**
   * Removes all items from aList and appends them to the top of this list
   */
  void AppendToTop(nsDisplayList* aList) {
    MOZ_DIAGNOSTIC_ASSERT(mBuilder == aList->mBuilder);
    if (aList->mSentinel.mAbove) {
      mTop->mAbove = aList->mSentinel.mAbove;
      mTop = aList->mTop;
      aList->mTop = &aList->mSentinel;
      aList->mSentinel.mAbove = nullptr;
      mLength += aList->mLength;
      aList->mLength = 0;
    }
  }

  /**
   * Removes all items from aList and prepends them to the bottom of this list
   */
  void AppendToBottom(nsDisplayList* aList) {
    MOZ_DIAGNOSTIC_ASSERT(mBuilder == aList->mBuilder);
    if (aList->mSentinel.mAbove) {
      aList->mTop->mAbove = mSentinel.mAbove;
      mSentinel.mAbove = aList->mSentinel.mAbove;
      if (mTop == &mSentinel) {
        mTop = aList->mTop;
      }

      aList->mTop = &aList->mSentinel;
      aList->mSentinel.mAbove = nullptr;
      mLength += aList->mLength;
      aList->mLength = 0;
    }
  }

  /**
   * Remove an item from the bottom of the list and return it.
   */
  nsDisplayItem* RemoveBottom();

  /**
   * Remove all items from the list and call their destructors.
   */
  void DeleteAll(nsDisplayListBuilder* aBuilder);

  /**
   * @return the item at the top of the list, or null if the list is empty
   */
  nsDisplayItem* GetTop() const {
    return mTop != &mSentinel ? static_cast<nsDisplayItem*>(mTop) : nullptr;
  }
  /**
   * @return the item at the bottom of the list, or null if the list is empty
   */
  nsDisplayItem* GetBottom() const { return mSentinel.mAbove; }
  bool IsEmpty() const { return mTop == &mSentinel; }

  /**
   * This is *linear time*!
   * @return the number of items in the list
   */
  uint32_t Count() const;
  /**
   * Stable sort the list by the z-order of GetUnderlyingFrame() on
   * each item. 'auto' is counted as zero.
   * It is assumed that the list is already in content document order.
   */
  void SortByZOrder();
  /**
   * Stable sort the list by the tree order of the content of
   * GetUnderlyingFrame() on each item. z-index is ignored.
   * @param aCommonAncestor a common ancestor of all the content elements
   * associated with the display items, for speeding up tree order
   * checks, or nullptr if not known; it's only a hint, if it is not an
   * ancestor of some elements, then we lose performance but not correctness
   */
  void SortByContentOrder(nsIContent* aCommonAncestor);

  /**
   * Sort the display list using a stable sort. Take care, because some of the
   * items might be nsDisplayLists themselves.
   * aComparator(Item item1, Item item2) should return true if item1 should go
   * before item2.
   * We sort the items into increasing order.
   */
  template<typename Item, typename Comparator>
  void Sort(const Comparator& aComparator) {
    // Some casual local browsing testing suggests that a local preallocated
    // array of 20 items should be able to avoid a lot of dynamic allocations
    // here.
    AutoTArray<Item, 20> items;

    while (nsDisplayItem* item = RemoveBottom()) {
      items.AppendElement(Item(item));
    }

    std::stable_sort(items.begin(), items.end(), aComparator);

    for (Item& item : items) {
      AppendToTop(item);
    }
  }

  /**
   * Compute visiblity for the items in the list.
   * We put this logic here so it can be shared by top-level
   * painting and also display items that maintain child lists.
   * This is also a good place to put ComputeVisibility-related logic
   * that must be applied to every display item. In particular, this
   * sets mVisibleRect on each display item.
   * This sets mIsOpaque if the entire visible area of this list has
   * been removed from aVisibleRegion when we return.
   * This does not remove any items from the list, so we can recompute
   * visiblity with different regions later (see
   * FrameLayerBuilder::DrawPaintedLayer).
   * This method needs to be idempotent.
   *
   * @param aVisibleRegion the area that is visible, relative to the
   * reference frame; on return, this contains the area visible under the list.
   * I.e., opaque contents of this list are subtracted from aVisibleRegion.
   * @param aListVisibleBounds must be equal to the bounds of the intersection
   * of aVisibleRegion and GetBounds() for this list.
   * @return true if any item in the list is visible.
   */
  bool ComputeVisibilityForSublist(nsDisplayListBuilder* aBuilder,
                                   nsRegion* aVisibleRegion,
                                   const nsRect& aListVisibleBounds);

  /**
   * As ComputeVisibilityForSublist, but computes visibility for a root
   * list (a list that does not belong to an nsDisplayItem).
   * This method needs to be idempotent.
   *
   * @param aVisibleRegion the area that is visible
   */
  bool ComputeVisibilityForRoot(nsDisplayListBuilder* aBuilder,
                                nsRegion* aVisibleRegion);

  /**
   * Returns true if the visible region output from ComputeVisiblity was
   * empty, i.e. everything visible in this list is opaque.
   */
  bool IsOpaque() const {
    return mIsOpaque;
  }

  /**
   * Returns true if any display item requires the surface to be transparent.
   */
  bool NeedsTransparentSurface() const {
    return mForceTransparentSurface;
  }
  /**
   * Paint the list to the rendering context. We assume that (0,0) in aCtx
   * corresponds to the origin of the reference frame. For best results,
   * aCtx's current transform should make (0,0) pixel-aligned. The
   * rectangle in aDirtyRect is painted, which *must* be contained in the
   * dirty rect used to construct the display list.
   *
   * If aFlags contains PAINT_USE_WIDGET_LAYERS and
   * ShouldUseWidgetLayerManager() is set, then we will paint using
   * the reference frame's widget's layer manager (and ctx may be null),
   * otherwise we will use a temporary BasicLayerManager and ctx must
   * not be null.
   *
   * If PAINT_EXISTING_TRANSACTION is set, the reference frame's widget's
   * layer manager has already had BeginTransaction() called on it and
   * we should not call it again.
   *
   * If PAINT_COMPRESSED is set, the FrameLayerBuilder should be set to compressed mode
   * to avoid short cut optimizations.
   *
   * This must only be called on the root display list of the display list
   * tree.
   *
   * We return the layer manager used for painting --- mainly so that
   * callers can dump its layer tree if necessary.
   */
  enum {
    PAINT_DEFAULT = 0,
    PAINT_USE_WIDGET_LAYERS = 0x01,
    PAINT_EXISTING_TRANSACTION = 0x04,
    PAINT_NO_COMPOSITE = 0x08,
    PAINT_COMPRESSED = 0x10
  };
  already_AddRefed<LayerManager> PaintRoot(nsDisplayListBuilder* aBuilder,
                                           gfxContext* aCtx,
                                           uint32_t aFlags);
  /**
   * Get the bounds. Takes the union of the bounds of all children.
   * The result is not cached.
   */
  nsRect GetBounds(nsDisplayListBuilder* aBuilder) const;

  /**
   * Get this list's bounds, respecting clips relative to aASR. The result is
   * the union of each item's clipped bounds with respect to aASR. That means
   * that if an item can move asynchronously with an ASR that is a descendant
   * of aASR, then the clipped bounds with respect to aASR will be the clip of
   * that item for aASR, because the item can move anywhere inside that clip.
   * If there is an item in this list which is not bounded with respect to
   * aASR (i.e. which does not have "finite bounds" with respect to aASR),
   * then this method trigger an assertion failure.
   * The optional aVisibleRect out argument can be set to non-null if the
   * caller is also interested to know the visible rect.  This can be used
   * to get the visible rect efficiently without traversing the display list
   * twice.
   */
  nsRect GetClippedBoundsWithRespectToASR(nsDisplayListBuilder* aBuilder,
                                          const ActiveScrolledRoot* aASR,
                                          nsRect* aVisibleRect = nullptr) const;

  /**
   * Find the topmost display item that returns a non-null frame, and return
   * the frame.
   */
  void HitTest(nsDisplayListBuilder* aBuilder, const nsRect& aRect,
               nsDisplayItem::HitTestState* aState,
               nsTArray<nsIFrame*> *aOutFrames) const;
  /**
   * Compute the union of the visible rects of the items in the list. The
   * result is not cached.
   */
  nsRect GetVisibleRect() const;

  void SetIsOpaque()
  {
    mIsOpaque = true;
  }
  void SetNeedsTransparentSurface()
  {
    mForceTransparentSurface = true;
  }

  nsDisplayListBuilder* mBuilder;
  
  void RestoreState() {
    mIsOpaque = false;
    mForceTransparentSurface = false;
  }

private:
  nsDisplayItemLink  mSentinel;
  nsDisplayItemLink* mTop;

  uint32_t mLength;

  // This is set to true by FrameLayerBuilder if the final visible region
  // is empty (i.e. everything that was visible is covered by some
  // opaque content in this list).
  bool mIsOpaque;
  // This is set to true by FrameLayerBuilder if any display item in this
  // list needs to force the surface containing this list to be transparent.
  bool mForceTransparentSurface;
};

/**
 * This is passed as a parameter to nsIFrame::BuildDisplayList. That method
 * will put any generated items onto the appropriate list given here. It's
 * basically just a collection with one list for each separate stacking layer.
 * The lists themselves are external to this object and thus can be shared
 * with others. Some of the list pointers may even refer to the same list.
 */
class nsDisplayListSet {
public:
  /**
   * @return a list where one should place the border and/or background for
   * this frame (everything from steps 1 and 2 of CSS 2.1 appendix E)
   */
  nsDisplayList* BorderBackground() const { return mBorderBackground; }
  /**
   * @return a list where one should place the borders and/or backgrounds for
   * block-level in-flow descendants (step 4 of CSS 2.1 appendix E)
   */
  nsDisplayList* BlockBorderBackgrounds() const { return mBlockBorderBackgrounds; }
  /**
   * @return a list where one should place descendant floats (step 5 of
   * CSS 2.1 appendix E)
   */
  nsDisplayList* Floats() const { return mFloats; }
  /**
   * @return a list where one should place the (pseudo) stacking contexts
   * for descendants of this frame (everything from steps 3, 7 and 8
   * of CSS 2.1 appendix E)
   */
  nsDisplayList* PositionedDescendants() const { return mPositioned; }
  /**
   * @return a list where one should place the outlines
   * for this frame and its descendants (step 9 of CSS 2.1 appendix E)
   */
  nsDisplayList* Outlines() const { return mOutlines; }
  /**
   * @return a list where one should place all other content
   */
  nsDisplayList* Content() const { return mContent; }

  void DeleteAll(nsDisplayListBuilder* aBuilder) {
    BorderBackground()->DeleteAll(aBuilder);
    BlockBorderBackgrounds()->DeleteAll(aBuilder);
    Floats()->DeleteAll(aBuilder);
    PositionedDescendants()->DeleteAll(aBuilder);
    Outlines()->DeleteAll(aBuilder);
    Content()->DeleteAll(aBuilder);
  }

  nsDisplayListSet(nsDisplayList* aBorderBackground,
                   nsDisplayList* aBlockBorderBackgrounds,
                   nsDisplayList* aFloats,
                   nsDisplayList* aContent,
                   nsDisplayList* aPositionedDescendants,
                   nsDisplayList* aOutlines) :
     mBorderBackground(aBorderBackground),
     mBlockBorderBackgrounds(aBlockBorderBackgrounds),
     mFloats(aFloats),
     mContent(aContent),
     mPositioned(aPositionedDescendants),
     mOutlines(aOutlines) {
  }

  /**
   * A copy constructor that lets the caller override the BorderBackground
   * list.
   */
  nsDisplayListSet(const nsDisplayListSet& aLists,
                   nsDisplayList* aBorderBackground) :
     mBorderBackground(aBorderBackground),
     mBlockBorderBackgrounds(aLists.BlockBorderBackgrounds()),
     mFloats(aLists.Floats()),
     mContent(aLists.Content()),
     mPositioned(aLists.PositionedDescendants()),
     mOutlines(aLists.Outlines()) {
  }

  /**
   * Move all display items in our lists to top of the corresponding lists in the
   * destination.
   */
  void MoveTo(const nsDisplayListSet& aDestination) const;

private:
  // This class is only used on stack, so we don't have to worry about leaking
  // it.  Don't let us be heap-allocated!
  void* operator new(size_t sz) CPP_THROW_NEW;

protected:
  nsDisplayList* mBorderBackground;
  nsDisplayList* mBlockBorderBackgrounds;
  nsDisplayList* mFloats;
  nsDisplayList* mContent;
  nsDisplayList* mPositioned;
  nsDisplayList* mOutlines;
};

/**
 * A specialization of nsDisplayListSet where the lists are actually internal
 * to the object, and all distinct.
 */
struct nsDisplayListCollection : public nsDisplayListSet {
  explicit nsDisplayListCollection(nsDisplayListBuilder* aBuilder) :
    nsDisplayListSet(&mLists[0], &mLists[1], &mLists[2], &mLists[3], &mLists[4],
                     &mLists[5]),
    mLists{ nsDisplayList(aBuilder),
            nsDisplayList(aBuilder),
            nsDisplayList(aBuilder),
            nsDisplayList(aBuilder),
            nsDisplayList(aBuilder),
            nsDisplayList(aBuilder) }
  {}
  explicit nsDisplayListCollection(nsDisplayListBuilder* aBuilder, nsDisplayList* aBorderBackground) :
    nsDisplayListSet(aBorderBackground, &mLists[1], &mLists[2], &mLists[3], &mLists[4],
                     &mLists[5]),
    mLists{ nsDisplayList(aBuilder),
            nsDisplayList(aBuilder),
            nsDisplayList(aBuilder),
            nsDisplayList(aBuilder),
            nsDisplayList(aBuilder),
            nsDisplayList(aBuilder) }
  {}

  /**
   * Sort all lists by content order.
   */
  void SortAllByContentOrder(nsIContent* aCommonAncestor) {
    for (int32_t i = 0; i < 6; ++i) {
      mLists[i].SortByContentOrder(aCommonAncestor);
    }
  }

private:
  // This class is only used on stack, so we don't have to worry about leaking
  // it.  Don't let us be heap-allocated!
  void* operator new(size_t sz) CPP_THROW_NEW;

  nsDisplayList mLists[6];
};


class nsDisplayImageContainer : public nsDisplayItem {
public:
  typedef mozilla::LayerIntPoint LayerIntPoint;
  typedef mozilla::LayoutDeviceRect LayoutDeviceRect;
  typedef mozilla::layers::ImageContainer ImageContainer;
  typedef mozilla::layers::ImageLayer ImageLayer;

  nsDisplayImageContainer(nsDisplayListBuilder* aBuilder, nsIFrame* aFrame)
    : nsDisplayItem(aBuilder, aFrame)
  {}

  /**
   * @return true if this display item can be optimized into an image layer.
   * It is an error to call GetContainer() unless you've called
   * CanOptimizeToImageLayer() first and it returned true.
   */
  virtual bool CanOptimizeToImageLayer(LayerManager* aManager,
                                       nsDisplayListBuilder* aBuilder);

  already_AddRefed<ImageContainer> GetContainer(LayerManager* aManager,
                                                nsDisplayListBuilder* aBuilder);
  void ConfigureLayer(ImageLayer* aLayer,
                      const ContainerLayerParameters& aParameters);

  virtual already_AddRefed<imgIContainer> GetImage() = 0;

  virtual nsRect GetDestRect() const = 0;

  virtual bool SupportsOptimizingToImage() const override { return true; }
};

/**
 * Use this class to implement not-very-frequently-used display items
 * that are not opaque, do not receive events, and are bounded by a frame's
 * border-rect.
 *
 * This should not be used for display items which are created frequently,
 * because each item is one or two pointers bigger than an item from a
 * custom display item class could be, and fractionally slower. However it does
 * save code size. We use this for infrequently-used item types.
 */
class nsDisplayGeneric : public nsDisplayItem {
public:
  typedef void (* PaintCallback)(nsIFrame* aFrame, DrawTarget* aDrawTarget,
                                 const nsRect& aDirtyRect, nsPoint aFramePt);

  // XXX: should be removed eventually
  typedef void (* OldPaintCallback)(nsIFrame* aFrame, gfxContext* aCtx,
                                    const nsRect& aDirtyRect, nsPoint aFramePt);

  nsDisplayGeneric(nsDisplayListBuilder* aBuilder, nsIFrame* aFrame,
                   PaintCallback aPaint, const char* aName, DisplayItemType aType)
    : nsDisplayItem(aBuilder, aFrame)
    , mPaint(aPaint)
    , mOldPaint(nullptr)
    , mName(aName)
    , mType(aType)
  {
    MOZ_COUNT_CTOR(nsDisplayGeneric);
  }

  // XXX: should be removed eventually
  nsDisplayGeneric(nsDisplayListBuilder* aBuilder, nsIFrame* aFrame,
                   OldPaintCallback aOldPaint, const char* aName, DisplayItemType aType)
    : nsDisplayItem(aBuilder, aFrame)
    , mPaint(nullptr)
    , mOldPaint(aOldPaint)
    , mName(aName)
    , mType(aType)
  {
    MOZ_COUNT_CTOR(nsDisplayGeneric);
  }
#ifdef NS_BUILD_REFCNT_LOGGING
  virtual ~nsDisplayGeneric() {
    MOZ_COUNT_DTOR(nsDisplayGeneric);
  }
#endif

  virtual void Paint(nsDisplayListBuilder* aBuilder,
                     gfxContext* aCtx) override {
    MOZ_ASSERT(!!mPaint != !!mOldPaint);
    if (mPaint) {
      mPaint(mFrame, aCtx->GetDrawTarget(), mVisibleRect, ToReferenceFrame());
    } else {
      mOldPaint(mFrame, aCtx, mVisibleRect, ToReferenceFrame());
    }
  }
  virtual const char* Name() const override { return mName; }
  virtual DisplayItemType GetType() const override { return mType; }
  void* operator new(size_t aSize,
                     nsDisplayListBuilder* aBuilder) {
    return aBuilder->Allocate(aSize, DisplayItemType::TYPE_GENERIC);
  }

  // This override is needed because GetType() for nsDisplayGeneric subclasses
  // does not match TYPE_GENERIC that was used to allocate the object.
  virtual void Destroy(nsDisplayListBuilder* aBuilder) override
  {
    this->~nsDisplayGeneric();
    aBuilder->Destroy(DisplayItemType::TYPE_GENERIC, this);
  }

protected:
  PaintCallback mPaint;
  OldPaintCallback mOldPaint;   // XXX: should be removed eventually
  const char* mName;
  DisplayItemType mType;
};

#if defined(MOZ_REFLOW_PERF_DSP) && defined(MOZ_REFLOW_PERF)
/**
 * This class implements painting of reflow counts.  Ideally, we would simply
 * make all the frame names be those returned by nsFrame::GetFrameName
 * (except that tosses in the content tag name!)  and support only one color
 * and eliminate this class altogether in favor of nsDisplayGeneric, but for
 * the time being we can't pass args to a PaintCallback, so just have a
 * separate class to do the right thing.  Sadly, this alsmo means we need to
 * hack all leaf frame classes to handle this.
 *
 * XXXbz the color thing is a bit of a mess, but 0 basically means "not set"
 * here...  I could switch it all to nscolor, but why bother?
 */
class nsDisplayReflowCount : public nsDisplayItem {
public:
  nsDisplayReflowCount(nsDisplayListBuilder* aBuilder, nsIFrame* aFrame,
                       const char* aFrameName,
                       uint32_t aColor = 0)
    : nsDisplayItem(aBuilder, aFrame),
      mFrameName(aFrameName),
      mColor(aColor)
  {
    MOZ_COUNT_CTOR(nsDisplayReflowCount);
  }
#ifdef NS_BUILD_REFCNT_LOGGING
  virtual ~nsDisplayReflowCount() {
    MOZ_COUNT_DTOR(nsDisplayReflowCount);
  }
#endif

  virtual void Paint(nsDisplayListBuilder* aBuilder, gfxContext* aCtx) override {
    mFrame->PresContext()->PresShell()->PaintCount(mFrameName, aCtx,
                                                   mFrame->PresContext(),
                                                   mFrame, ToReferenceFrame(),
                                                   mColor);
  }
  NS_DISPLAY_DECL_NAME("nsDisplayReflowCount", TYPE_REFLOW_COUNT)
protected:
  const char* mFrameName;
  nscolor mColor;
};

#define DO_GLOBAL_REFLOW_COUNT_DSP(_name)                                     \
  PR_BEGIN_MACRO                                                              \
    if (!aBuilder->IsBackgroundOnly() && !aBuilder->IsForEventDelivery() &&   \
        PresContext()->PresShell()->IsPaintingFrameCounts()) {                \
        aLists.Outlines()->AppendNewToTop(                                    \
            new (aBuilder) nsDisplayReflowCount(aBuilder, this, _name));      \
    }                                                                         \
  PR_END_MACRO

#define DO_GLOBAL_REFLOW_COUNT_DSP_COLOR(_name, _color)                       \
  PR_BEGIN_MACRO                                                              \
    if (!aBuilder->IsBackgroundOnly() && !aBuilder->IsForEventDelivery() &&   \
        PresContext()->PresShell()->IsPaintingFrameCounts()) {                \
        aLists.Outlines()->AppendNewToTop(                                    \
             new (aBuilder) nsDisplayReflowCount(aBuilder, this, _name, _color)); \
    }                                                                         \
  PR_END_MACRO

/*
  Macro to be used for classes that don't actually implement BuildDisplayList
 */
#define DECL_DO_GLOBAL_REFLOW_COUNT_DSP(_class, _super)                   \
  void BuildDisplayList(nsDisplayListBuilder*   aBuilder,                 \
                        const nsRect&           aDirtyRect,               \
                        const nsDisplayListSet& aLists) {                 \
    DO_GLOBAL_REFLOW_COUNT_DSP(#_class);                                  \
    _super::BuildDisplayList(aBuilder, aDirtyRect, aLists);               \
  }

#else // MOZ_REFLOW_PERF_DSP && MOZ_REFLOW_PERF

#define DO_GLOBAL_REFLOW_COUNT_DSP(_name)
#define DO_GLOBAL_REFLOW_COUNT_DSP_COLOR(_name, _color)
#define DECL_DO_GLOBAL_REFLOW_COUNT_DSP(_class, _super)

#endif // MOZ_REFLOW_PERF_DSP && MOZ_REFLOW_PERF

class nsDisplayCaret : public nsDisplayItem {
public:
  nsDisplayCaret(nsDisplayListBuilder* aBuilder, nsIFrame* aCaretFrame);
#ifdef NS_BUILD_REFCNT_LOGGING
  virtual ~nsDisplayCaret();
#endif

  virtual nsRect GetBounds(nsDisplayListBuilder* aBuilder,
                           bool* aSnap) const override;
  virtual void Paint(nsDisplayListBuilder* aBuilder, gfxContext* aCtx) override;
  NS_DISPLAY_DECL_NAME("Caret", TYPE_CARET)

  virtual LayerState GetLayerState(nsDisplayListBuilder* aBuilder,
                                   LayerManager* aManager,
                                   const ContainerLayerParameters& aParameters) override;
  virtual already_AddRefed<Layer> BuildLayer(nsDisplayListBuilder* aBuilder,
                                             LayerManager* aManager,
                                             const ContainerLayerParameters& aContainerParameters) override;
  virtual bool CreateWebRenderCommands(mozilla::wr::DisplayListBuilder& aBuilder,
                                       mozilla::wr::IpcResourceUpdateQueue& aResources,
                                       const StackingContextHelper& aSc,
                                       mozilla::layers::WebRenderLayerManager* aManager,
                                       nsDisplayListBuilder* aDisplayListBuilder) override;

protected:
  RefPtr<nsCaret> mCaret;
  nsRect mBounds;
};

/**
 * The standard display item to paint the CSS borders of a frame.
 */
class nsDisplayBorder : public nsDisplayItem {
public:
  nsDisplayBorder(nsDisplayListBuilder* aBuilder, nsIFrame* aFrame);

#ifdef NS_BUILD_REFCNT_LOGGING
  virtual ~nsDisplayBorder() {
    MOZ_COUNT_DTOR(nsDisplayBorder);
  }
#endif

  virtual bool IsInvisibleInRect(const nsRect& aRect) const override;
  virtual nsRect GetBounds(nsDisplayListBuilder* aBuilder,
                           bool* aSnap) const override;
  virtual LayerState GetLayerState(nsDisplayListBuilder* aBuilder,
                                   LayerManager* aManager,
                                   const ContainerLayerParameters& aParameters) override;

  virtual already_AddRefed<Layer> BuildLayer(nsDisplayListBuilder* aBuilder,
                                             LayerManager* aManager,
                                             const ContainerLayerParameters& aContainerParameters) override;
  virtual bool CreateWebRenderCommands(mozilla::wr::DisplayListBuilder& aBuilder,
                                       mozilla::wr::IpcResourceUpdateQueue& aResources,
                                       const StackingContextHelper& aSc,
                                       mozilla::layers::WebRenderLayerManager* aManager,
                                       nsDisplayListBuilder* aDisplayListBuilder) override;

  virtual void Paint(nsDisplayListBuilder* aBuilder, gfxContext* aCtx) override;

  NS_DISPLAY_DECL_NAME("Border", TYPE_BORDER)

  virtual nsDisplayItemGeometry* AllocateGeometry(nsDisplayListBuilder* aBuilder) override;

  virtual void ComputeInvalidationRegion(nsDisplayListBuilder* aBuilder,
                                         const nsDisplayItemGeometry* aGeometry,
                                         nsRegion* aInvalidRegion) const override;

  virtual nsRegion GetTightBounds(nsDisplayListBuilder* aBuilder,
                                  bool* aSnap) const override
  {
    *aSnap = true;
    return CalculateBounds(*mFrame->StyleBorder());
  }

protected:
  void CreateBorderImageWebRenderCommands(mozilla::wr::DisplayListBuilder& aBuilder,
                                          mozilla::wr::IpcResourceUpdateQueue& aResource,
                                          const StackingContextHelper& aSc,
                                          mozilla::layers::WebRenderLayerManager* aManager,
                                          nsDisplayListBuilder* aDisplayListBuilder);
  nsRegion CalculateBounds(const nsStyleBorder& aStyleBorder) const;

  mozilla::Array<mozilla::gfx::Color, 4> mColors;
  mozilla::Array<mozilla::LayerCoord, 4> mWidths;
  mozilla::Array<mozilla::LayerSize, 4> mCorners;
  mozilla::Array<uint8_t, 4> mBorderStyles;
  mozilla::LayerRect mRect;

  mozilla::Maybe<nsCSSBorderRenderer> mBorderRenderer;
  mozilla::Maybe<nsCSSBorderImageRenderer> mBorderImageRenderer;

  nsRect mBounds;
};

/**
 * A simple display item that just renders a solid color across the
 * specified bounds. For canvas frames (in the CSS sense) we split off the
 * drawing of the background color into this class (from nsDisplayBackground
 * via nsDisplayCanvasBackground). This is done so that we can always draw a
 * background color to avoid ugly flashes of white when we can't draw a full
 * frame tree (ie when a page is loading). The bounds can differ from the
 * frame's bounds -- this is needed when a frame/iframe is loading and there
 * is not yet a frame tree to go in the frame/iframe so we use the subdoc
 * frame of the parent document as a standin.
 */
class nsDisplaySolidColorBase : public nsDisplayItem {
public:
  nsDisplaySolidColorBase(nsDisplayListBuilder* aBuilder, nsIFrame* aFrame, nscolor aColor)
    : nsDisplayItem(aBuilder, aFrame), mColor(aColor)
  {}

  virtual nsDisplayItemGeometry* AllocateGeometry(nsDisplayListBuilder* aBuilder) override
  {
    return new nsDisplaySolidColorGeometry(this, aBuilder, mColor);
  }

  virtual void ComputeInvalidationRegion(nsDisplayListBuilder* aBuilder,
                                         const nsDisplayItemGeometry* aGeometry,
                                         nsRegion* aInvalidRegion) const override
  {
    const nsDisplaySolidColorGeometry* geometry =
      static_cast<const nsDisplaySolidColorGeometry*>(aGeometry);
    if (mColor != geometry->mColor) {
      bool dummy;
      aInvalidRegion->Or(geometry->mBounds, GetBounds(aBuilder, &dummy));
      return;
    }
    ComputeInvalidationRegionDifference(aBuilder, geometry, aInvalidRegion);
  }

  virtual nsRegion GetOpaqueRegion(nsDisplayListBuilder* aBuilder,
                                   bool* aSnap) const override
  {
    *aSnap = false;
    nsRegion result;
    if (NS_GET_A(mColor) == 255) {
      result = GetBounds(aBuilder, aSnap);
    }
    return result;
  }

  virtual mozilla::Maybe<nscolor> IsUniform(nsDisplayListBuilder* aBuilder) const override
  {
    return mozilla::Some(mColor);
  }

protected:
  nscolor mColor;
};

class nsDisplaySolidColor : public nsDisplaySolidColorBase {
public:
  nsDisplaySolidColor(nsDisplayListBuilder* aBuilder, nsIFrame* aFrame,
                      const nsRect& aBounds, nscolor aColor, bool aCanBeReused = true)
    : nsDisplaySolidColorBase(aBuilder, aFrame, aColor), mBounds(aBounds)
    , mCanBeReused(aCanBeReused)
  {
    NS_ASSERTION(NS_GET_A(aColor) > 0, "Don't create invisible nsDisplaySolidColors!");
    MOZ_COUNT_CTOR(nsDisplaySolidColor);
  }
#ifdef NS_BUILD_REFCNT_LOGGING
  virtual ~nsDisplaySolidColor() {
    MOZ_COUNT_DTOR(nsDisplaySolidColor);
  }
#endif

  virtual nsRect GetBounds(nsDisplayListBuilder* aBuilder,
                           bool* aSnap) const override;

  virtual LayerState GetLayerState(nsDisplayListBuilder* aBuilder,
                                   LayerManager* aManager,
                                   const ContainerLayerParameters& aParameters) override;
  virtual already_AddRefed<Layer> BuildLayer(nsDisplayListBuilder* aBuilder,
                                             LayerManager* aManager,
                                             const ContainerLayerParameters& aContainerParameters) override;

  virtual void Paint(nsDisplayListBuilder* aBuilder, gfxContext* aCtx) override;

  virtual void WriteDebugInfo(std::stringstream& aStream) override;

  virtual bool CreateWebRenderCommands(mozilla::wr::DisplayListBuilder& aBuilder,
                                       mozilla::wr::IpcResourceUpdateQueue& aResources,
                                       const StackingContextHelper& aSc,
                                       mozilla::layers::WebRenderLayerManager* aManager,
                                       nsDisplayListBuilder* aDisplayListBuilder) override;

  NS_DISPLAY_DECL_NAME("SolidColor", TYPE_SOLID_COLOR)

  virtual bool CanBeReused() const override { return mCanBeReused; }

  int32_t ZIndex() const override
  {
    if (mOverrideZIndex) {
      return mOverrideZIndex.value();
    }
    return nsDisplaySolidColorBase::ZIndex();
  }

  void SetOverrideZIndex(int32_t aZIndex)
  {
    mOverrideZIndex = mozilla::Some(aZIndex);
  }

private:
  nsRect  mBounds;
  bool mCanBeReused;
  mozilla::Maybe<int32_t> mOverrideZIndex;
};

/**
 * A display item that renders a solid color over a region. This is not
 * exposed through CSS, its only purpose is efficient invalidation of
 * the find bar highlighter dimmer.
 */
class nsDisplaySolidColorRegion : public nsDisplayItem {
  typedef mozilla::gfx::Color Color;

public:
  nsDisplaySolidColorRegion(nsDisplayListBuilder* aBuilder, nsIFrame* aFrame,
                            const nsRegion& aRegion, nscolor aColor)
    : nsDisplayItem(aBuilder, aFrame), mRegion(aRegion), mColor(Color::FromABGR(aColor))
  {
    NS_ASSERTION(NS_GET_A(aColor) > 0, "Don't create invisible nsDisplaySolidColorRegions!");
    MOZ_COUNT_CTOR(nsDisplaySolidColorRegion);
  }
#ifdef NS_BUILD_REFCNT_LOGGING
  virtual ~nsDisplaySolidColorRegion() {
    MOZ_COUNT_DTOR(nsDisplaySolidColorRegion);
  }
#endif

  virtual nsDisplayItemGeometry* AllocateGeometry(nsDisplayListBuilder* aBuilder) override
  {
    return new nsDisplaySolidColorRegionGeometry(this, aBuilder, mRegion, mColor);
  }

  virtual void ComputeInvalidationRegion(nsDisplayListBuilder* aBuilder,
                                         const nsDisplayItemGeometry* aGeometry,
                                         nsRegion* aInvalidRegion) const override
  {
    const nsDisplaySolidColorRegionGeometry* geometry =
      static_cast<const nsDisplaySolidColorRegionGeometry*>(aGeometry);
    if (mColor == geometry->mColor) {
      aInvalidRegion->Xor(geometry->mRegion, mRegion);
    } else {
      aInvalidRegion->Or(geometry->mRegion.GetBounds(), mRegion.GetBounds());
    }
  }

  virtual bool CreateWebRenderCommands(mozilla::wr::DisplayListBuilder& aBuilder,
                                       mozilla::wr::IpcResourceUpdateQueue& aResources,
                                       const StackingContextHelper& aSc,
                                       mozilla::layers::WebRenderLayerManager* aManager,
                                       nsDisplayListBuilder* aDisplayListBuilder) override;

  NS_DISPLAY_DECL_NAME("SolidColorRegion", TYPE_SOLID_COLOR_REGION)

protected:

  virtual nsRect GetBounds(nsDisplayListBuilder* aBuilder,
                           bool* aSnap) const override;
  virtual void Paint(nsDisplayListBuilder* aBuilder, gfxContext* aCtx) override;
  virtual void WriteDebugInfo(std::stringstream& aStream) override;

private:
  nsRegion mRegion;
  Color mColor;
};

/**
 * A display item to paint one background-image for a frame. Each background
 * image layer gets its own nsDisplayBackgroundImage.
 */
class nsDisplayBackgroundImage : public nsDisplayImageContainer {
public:
  typedef mozilla::StyleGeometryBox StyleGeometryBox;

  struct InitData {
    nsDisplayListBuilder* builder;
    nsIFrame* frame;
    const nsStyleBackground* backgroundStyle;
    nsCOMPtr<imgIContainer> image;
    nsRect backgroundRect;
    nsRect fillArea;
    nsRect destArea;
    uint32_t layer;
    bool isRasterImage;
    bool shouldFixToViewport;
  };

  /**
   * aLayer signifies which background layer this item represents.
   * aIsThemed should be the value of aFrame->IsThemed.
   * aBackgroundStyle should be the result of
   * nsCSSRendering::FindBackground, or null if FindBackground returned false.
   * aBackgroundRect is relative to aFrame.
   */
  enum class LayerizeFixed : uint8_t {
    ALWAYS_LAYERIZE_FIXED_BACKGROUND,
    DO_NOT_LAYERIZE_FIXED_BACKGROUND_IF_AVOIDING_COMPONENT_ALPHA_LAYERS
  };
  static InitData GetInitData(nsDisplayListBuilder* aBuilder,
                              nsIFrame* aFrame,
                              uint32_t aLayer,
                              const nsRect& aBackgroundRect,
                              const nsStyleBackground* aBackgroundStyle,
                              LayerizeFixed aLayerizeFixed);

  explicit nsDisplayBackgroundImage(const InitData& aInitData,
                                    nsIFrame* aFrameForBounds = nullptr);
  virtual ~nsDisplayBackgroundImage();

  // This will create and append new items for all the layers of the
  // background. Returns whether we appended a themed background.
  // aAllowWillPaintBorderOptimization should usually be left at true, unless
  // aFrame has special border drawing that causes opaque borders to not
  // actually be opaque.
  static bool AppendBackgroundItemsToTop(nsDisplayListBuilder* aBuilder,
                                         nsIFrame* aFrame,
                                         const nsRect& aBackgroundRect,
                                         nsDisplayList* aList,
                                         bool aAllowWillPaintBorderOptimization = true,
                                         nsStyleContext* aStyleContext = nullptr,
                                         const nsRect& aBackgroundOriginRect = nsRect(),
                                         nsIFrame* aSecondaryReferenceFrame = nullptr);

  virtual LayerState GetLayerState(nsDisplayListBuilder* aBuilder,
                                   LayerManager* aManager,
                                   const ContainerLayerParameters& aParameters) override;

  virtual already_AddRefed<Layer> BuildLayer(nsDisplayListBuilder* aBuilder,
                                             LayerManager* aManager,
                                             const ContainerLayerParameters& aContainerParameters) override;

  virtual bool CreateWebRenderCommands(mozilla::wr::DisplayListBuilder& aBuilder,
                                       mozilla::wr::IpcResourceUpdateQueue& aResources,
                                       const StackingContextHelper& aSc,
                                       mozilla::layers::WebRenderLayerManager* aManager,
                                       nsDisplayListBuilder* aDisplayListBuilder) override;
  virtual void HitTest(nsDisplayListBuilder* aBuilder, const nsRect& aRect,
                       HitTestState* aState, nsTArray<nsIFrame*> *aOutFrames) override;
  virtual bool ComputeVisibility(nsDisplayListBuilder* aBuilder,
                                 nsRegion* aVisibleRegion) override;
  virtual nsRegion GetOpaqueRegion(nsDisplayListBuilder* aBuilder,
                                   bool* aSnap) const override;
  virtual mozilla::Maybe<nscolor> IsUniform(nsDisplayListBuilder* aBuilder) const override;
  /**
   * GetBounds() returns the background painting area.
   */
  virtual nsRect GetBounds(nsDisplayListBuilder* aBuilder,
                           bool* aSnap) const override;
  virtual void Paint(nsDisplayListBuilder* aBuilder, gfxContext* aCtx) override;
  virtual uint32_t GetPerFrameKey() const override
  {
    return (mLayer << TYPE_BITS) | nsDisplayItem::GetPerFrameKey();
  }

  NS_DISPLAY_DECL_NAME("Background", TYPE_BACKGROUND)

  /**
   * Return the background positioning area.
   * (GetBounds() returns the background painting area.)
   * Can be called only when mBackgroundStyle is non-null.
   */
  nsRect GetPositioningArea() const;

  /**
   * Returns true if existing rendered pixels of this display item may need
   * to be redrawn if the positioning area size changes but its position does
   * not.
   * If false, only the changed painting area needs to be redrawn when the
   * positioning area size changes but its position does not.
   */
  bool RenderingMightDependOnPositioningAreaSizeChange() const;

  virtual nsDisplayItemGeometry* AllocateGeometry(nsDisplayListBuilder* aBuilder) override
  {
    return new nsDisplayBackgroundGeometry(this, aBuilder);
  }

  virtual void ComputeInvalidationRegion(nsDisplayListBuilder* aBuilder,
                                         const nsDisplayItemGeometry* aGeometry,
                                         nsRegion* aInvalidRegion) const override;

  virtual bool CanOptimizeToImageLayer(LayerManager* aManager,
                                       nsDisplayListBuilder* aBuilder) override;
  virtual already_AddRefed<imgIContainer> GetImage() override;
  virtual nsRect GetDestRect() const override;

  static nsRegion GetInsideClipRegion(const nsDisplayItem* aItem,
                                      StyleGeometryBox aClip,
                                      const nsRect& aRect,
                                      const nsRect& aBackgroundRect);

  virtual bool ShouldFixToViewport(nsDisplayListBuilder* aBuilder) const override
  {
    return mShouldFixToViewport;
  }

  virtual nsIFrame* GetDependentFrame() override
  {
    return mDependentFrame;
  }

  void SetDependentFrame(nsDisplayListBuilder* aBuilder, nsIFrame* aFrame)
  {
    if (!aBuilder->IsRetainingDisplayList()) {
      return;
    }
    mDependentFrame = aFrame;
    if (aFrame) {
      mDependentFrame->AddDisplayItem(this);
    }
  }

  virtual void RemoveFrame(nsIFrame* aFrame) override
  {
    if (aFrame == mDependentFrame) {
      mDependentFrame = nullptr;
    }
    nsDisplayItem::RemoveFrame(aFrame);
  }

protected:
  typedef class mozilla::layers::ImageContainer ImageContainer;
  typedef class mozilla::layers::ImageLayer ImageLayer;

  bool CanBuildWebRenderDisplayItems(LayerManager* aManager);
  bool TryOptimizeToImageLayer(LayerManager* aManager, nsDisplayListBuilder* aBuilder);
  nsRect GetBoundsInternal(nsDisplayListBuilder* aBuilder,
                           nsIFrame* aFrameForBounds = nullptr);

  void PaintInternal(nsDisplayListBuilder* aBuilder, gfxContext* aCtx,
                     const nsRect& aBounds, nsRect* aClipRect);

  // Determine whether we want to be separated into our own layer, independent
  // of whether this item can actually be layerized.
  enum ImageLayerization {
    WHENEVER_POSSIBLE,
    ONLY_FOR_SCALING,
    NO_LAYER_NEEDED
  };
  ImageLayerization ShouldCreateOwnLayer(nsDisplayListBuilder* aBuilder,
                                         LayerManager* aManager);

  // Cache the result of nsCSSRendering::FindBackground. Always null if
  // mIsThemed is true or if FindBackground returned false.
  const nsStyleBackground* mBackgroundStyle;
  nsCOMPtr<imgIContainer> mImage;
  nsIFrame* mDependentFrame;
  nsRect mBackgroundRect; // relative to the reference frame
  nsRect mFillRect;
  nsRect mDestRect;
  /* Bounds of this display item */
  nsRect mBounds;
  uint32_t mLayer;
  bool mIsRasterImage;
  /* Whether the image should be treated as fixed to the viewport. */
  bool mShouldFixToViewport;
  uint32_t mImageFlags;
};

enum class TableType : uint8_t {
  TABLE,
  TABLE_COL,
  TABLE_COL_GROUP,
  TABLE_ROW,
  TABLE_ROW_GROUP,
  TABLE_CELL,

  TABLE_TYPE_MAX
};

enum class TableTypeBits : uint8_t {
  COUNT = 3
};

static_assert(
  static_cast<uint8_t>(TableType::TABLE_TYPE_MAX) < (1 << (static_cast<uint8_t>(TableTypeBits::COUNT) + 1)),
  "TableType cannot fit with TableTypeBits::COUNT");
TableType GetTableTypeFromFrame(nsIFrame* aFrame);

/**
 * A display item to paint background image for table. For table parts, such
 * as row, row group, col, col group, when drawing its background, we'll
 * create separate background image display item for its containning cell.
 * Those background image display items will reference to same DisplayItemData
 * if we keep the mFrame point to cell's ancestor frame. We don't want to this
 * happened bacause share same DisplatItemData will cause many bugs. So that
 * we let mFrame point to cell frame and store the table type of the ancestor
 * frame. And use mFrame and table type as key to generate DisplayItemData to
 * avoid sharing DisplayItemData.
 *
 * Also store ancestor frame as mStyleFrame for all rendering informations.
 */
class nsDisplayTableBackgroundImage : public nsDisplayBackgroundImage {
public:
  nsDisplayTableBackgroundImage(const InitData& aInitData, nsIFrame* aCellFrame);

  virtual uint32_t GetPerFrameKey() const override {
    return (static_cast<uint8_t>(mTableType) << TYPE_BITS) |
           nsDisplayItem::GetPerFrameKey();
  }

  virtual bool IsInvalid(nsRect& aRect) const override;

  virtual nsIFrame* FrameForInvalidation() const override { return mStyleFrame; }

  NS_DISPLAY_DECL_NAME("TableBackgroundImage", TYPE_TABLE_BACKGROUND_IMAGE)
protected:
  virtual nsIFrame* StyleFrame() const override { return mStyleFrame; }

  nsIFrame* mStyleFrame;
  TableType mTableType;
};

/**
 * A display item to paint the native theme background for a frame.
 */
class nsDisplayThemedBackground : public nsDisplayItem {
public:
  nsDisplayThemedBackground(nsDisplayListBuilder* aBuilder, nsIFrame* aFrame,
                            const nsRect& aBackgroundRect);
  virtual ~nsDisplayThemedBackground();

  void Destroy(nsDisplayListBuilder* aBuilder) override
  {
    aBuilder->UnregisterThemeGeometry(this);
    nsDisplayItem::Destroy(aBuilder);
  }

  virtual void HitTest(nsDisplayListBuilder* aBuilder, const nsRect& aRect,
                       HitTestState* aState, nsTArray<nsIFrame*> *aOutFrames) override;
  virtual nsRegion GetOpaqueRegion(nsDisplayListBuilder* aBuilder,
                                   bool* aSnap) const override;
  virtual mozilla::Maybe<nscolor> IsUniform(nsDisplayListBuilder* aBuilder) const override;
  virtual bool MustPaintOnContentSide() const override { return true; }

  /**
   * GetBounds() returns the background painting area.
   */
  virtual nsRect GetBounds(nsDisplayListBuilder* aBuilder,
                           bool* aSnap) const override;
  virtual void Paint(nsDisplayListBuilder* aBuilder, gfxContext* aCtx) override;
  NS_DISPLAY_DECL_NAME("ThemedBackground", TYPE_THEMED_BACKGROUND)

  /**
   * Return the background positioning area.
   * (GetBounds() returns the background painting area.)
   * Can be called only when mBackgroundStyle is non-null.
   */
  nsRect GetPositioningArea() const;

  /**
   * Return whether our frame's document does not have the state
   * NS_DOCUMENT_STATE_WINDOW_INACTIVE.
   */
  bool IsWindowActive() const;

  virtual nsDisplayItemGeometry* AllocateGeometry(nsDisplayListBuilder* aBuilder) override
  {
    return new nsDisplayThemedBackgroundGeometry(this, aBuilder);
  }

  virtual void ComputeInvalidationRegion(nsDisplayListBuilder* aBuilder,
                                         const nsDisplayItemGeometry* aGeometry,
                                         nsRegion* aInvalidRegion) const override;

  virtual void WriteDebugInfo(std::stringstream& aStream) override;
protected:
  nsRect GetBoundsInternal();

  void PaintInternal(nsDisplayListBuilder* aBuilder, gfxContext* aCtx,
                     const nsRect& aBounds, nsRect* aClipRect);

  nsRect mBackgroundRect;
  nsRect mBounds;
  nsITheme::Transparency mThemeTransparency;
  uint8_t mAppearance;
};

class nsDisplayBackgroundColor : public nsDisplayItem
{
  typedef mozilla::gfx::Color Color;

public:
  nsDisplayBackgroundColor(nsDisplayListBuilder* aBuilder, nsIFrame* aFrame,
                           const nsRect& aBackgroundRect,
                           const nsStyleBackground* aBackgroundStyle,
                           nscolor aColor)
    : nsDisplayItem(aBuilder, aFrame)
    , mBackgroundRect(aBackgroundRect)
    , mBackgroundStyle(aBackgroundStyle)
    , mDependentFrame(nullptr)
    , mColor(Color::FromABGR(aColor))
  {
    mState.mColor = mColor;
  }
  virtual ~nsDisplayBackgroundColor()
  {
    if (mDependentFrame) {
      mDependentFrame->RemoveDisplayItem(this);
    }
  }

  virtual void RestoreState() override
  {
    nsDisplayItem::RestoreState();
    mColor = mState.mColor;
  }

  virtual LayerState GetLayerState(nsDisplayListBuilder* aBuilder,
                                   LayerManager* aManager,
                                   const ContainerLayerParameters& aParameters) override;
  virtual void Paint(nsDisplayListBuilder* aBuilder, gfxContext* aCtx) override;
  virtual already_AddRefed<Layer> BuildLayer(nsDisplayListBuilder* aBuilder,
                                             LayerManager* aManager,
                                             const ContainerLayerParameters& aContainerParameters) override;
  virtual bool CreateWebRenderCommands(mozilla::wr::DisplayListBuilder& aBuilder,
                                       mozilla::wr::IpcResourceUpdateQueue& aResources,
                                       const StackingContextHelper& aSc,
                                       mozilla::layers::WebRenderLayerManager* aManager,
                                       nsDisplayListBuilder* aDisplayListBuilder) override;
  virtual nsRegion GetOpaqueRegion(nsDisplayListBuilder* aBuilder,
                                   bool* aSnap) const override;
  virtual mozilla::Maybe<nscolor> IsUniform(nsDisplayListBuilder* aBuilder) const override;
  virtual void HitTest(nsDisplayListBuilder* aBuilder, const nsRect& aRect,
                       HitTestState* aState, nsTArray<nsIFrame*> *aOutFrames) override;

  virtual void ApplyOpacity(nsDisplayListBuilder* aBuilder,
                            float aOpacity,
                            const DisplayItemClipChain* aClip) override;
  virtual bool CanApplyOpacity() const override;

  virtual nsRect GetBounds(nsDisplayListBuilder* aBuilder,
                           bool* aSnap) const override
  {
    *aSnap = true;
    return mBackgroundRect;
  }

  virtual nsDisplayItemGeometry* AllocateGeometry(nsDisplayListBuilder* aBuilder) override
  {
    return new nsDisplaySolidColorGeometry(this, aBuilder, mColor.ToABGR());
  }

  virtual void ComputeInvalidationRegion(nsDisplayListBuilder* aBuilder,
                                         const nsDisplayItemGeometry* aGeometry,
                                         nsRegion* aInvalidRegion) const override
  {
    const nsDisplaySolidColorGeometry* geometry = static_cast<const nsDisplaySolidColorGeometry*>(aGeometry);
    if (mColor.ToABGR() != geometry->mColor) {
      bool dummy;
      aInvalidRegion->Or(geometry->mBounds, GetBounds(aBuilder, &dummy));
      return;
    }
    ComputeInvalidationRegionDifference(aBuilder, geometry, aInvalidRegion);
  }

  virtual nsIFrame* GetDependentFrame() override
  {
    return mDependentFrame;
  }

  void SetDependentFrame(nsDisplayListBuilder* aBuilder, nsIFrame* aFrame)
  {
    if (!aBuilder->IsRetainingDisplayList()) {
      return;
    }
    mDependentFrame = aFrame;
    if (aFrame) {
      mDependentFrame->AddDisplayItem(this);
    }
  }

  virtual void RemoveFrame(nsIFrame* aFrame) override
  {
    if (aFrame == mDependentFrame) {
      mDependentFrame = nullptr;
    }
    nsDisplayItem::RemoveFrame(aFrame);
  }

  NS_DISPLAY_DECL_NAME("BackgroundColor", TYPE_BACKGROUND_COLOR)
  virtual void WriteDebugInfo(std::stringstream& aStream) override;

protected:
  const nsRect mBackgroundRect;
  const nsStyleBackground* mBackgroundStyle;
  nsIFrame* mDependentFrame;
  mozilla::gfx::Color mColor;

  struct {
    mozilla::gfx::Color mColor;
  } mState;
};

class nsDisplayTableBackgroundColor : public nsDisplayBackgroundColor
{
public:
  nsDisplayTableBackgroundColor(nsDisplayListBuilder* aBuilder, nsIFrame* aFrame,
                                const nsRect& aBackgroundRect,
                                const nsStyleBackground* aBackgroundStyle,
                                nscolor aColor,
                                nsIFrame* aAncestorFrame)
    : nsDisplayBackgroundColor(aBuilder, aFrame, aBackgroundRect, aBackgroundStyle, aColor)
    , mAncestorFrame(aAncestorFrame)
    , mTableType(GetTableTypeFromFrame(aAncestorFrame))
  { }

  virtual nsIFrame* FrameForInvalidation() const override { return mAncestorFrame; }

  virtual uint32_t GetPerFrameKey() const override {
    return (static_cast<uint8_t>(mTableType) << TYPE_BITS) |
           nsDisplayItem::GetPerFrameKey();
  }

  NS_DISPLAY_DECL_NAME("TableBackgroundColor", TYPE_TABLE_BACKGROUND_COLOR)
protected:
  nsIFrame* mAncestorFrame;
  TableType mTableType;
};

class nsDisplayClearBackground : public nsDisplayItem
{
public:
  nsDisplayClearBackground(nsDisplayListBuilder* aBuilder, nsIFrame* aFrame)
    : nsDisplayItem(aBuilder, aFrame)
  { }

  virtual nsRect GetBounds(nsDisplayListBuilder* aBuilder,
                           bool* aSnap) const override
  {
    *aSnap = true;
    return nsRect(ToReferenceFrame(), Frame()->GetSize());
  }

  virtual nsRegion GetOpaqueRegion(nsDisplayListBuilder* aBuilder,
                                   bool* aSnap) const override {
    *aSnap = false;
    return GetBounds(aBuilder, aSnap);
  }

  virtual mozilla::Maybe<nscolor> IsUniform(nsDisplayListBuilder* aBuilder) const override
  {
    return mozilla::Some(NS_RGBA(0, 0, 0, 0));
  }

  virtual bool ClearsBackground() const override
  {
    return true;
  }

  virtual LayerState GetLayerState(nsDisplayListBuilder* aBuilder,
                                   LayerManager* aManager,
                                   const ContainerLayerParameters& aParameters) override
  {
    return mozilla::LAYER_ACTIVE_FORCE;
  }

  virtual already_AddRefed<Layer> BuildLayer(nsDisplayListBuilder* aBuilder,
                                             LayerManager* aManager,
                                             const ContainerLayerParameters& aContainerParameters) override;

  NS_DISPLAY_DECL_NAME("ClearBackground", TYPE_CLEAR_BACKGROUND)
};

/**
 * The standard display item to paint the outer CSS box-shadows of a frame.
 */
class nsDisplayBoxShadowOuter final : public nsDisplayItem {
public:
  nsDisplayBoxShadowOuter(nsDisplayListBuilder* aBuilder, nsIFrame* aFrame)
    : nsDisplayItem(aBuilder, aFrame)
    , mOpacity(1.0f)
  {
    MOZ_COUNT_CTOR(nsDisplayBoxShadowOuter);
    mBounds = GetBoundsInternal();
  }
#ifdef NS_BUILD_REFCNT_LOGGING
  virtual ~nsDisplayBoxShadowOuter() {
    MOZ_COUNT_DTOR(nsDisplayBoxShadowOuter);
  }
#endif

  virtual void Paint(nsDisplayListBuilder* aBuilder, gfxContext* aCtx) override;
  virtual nsRect GetBounds(nsDisplayListBuilder* aBuilder,
                           bool* aSnap) const override;
  virtual bool IsInvisibleInRect(const nsRect& aRect) const override;
  virtual bool ComputeVisibility(nsDisplayListBuilder* aBuilder,
                                 nsRegion* aVisibleRegion) override;
  NS_DISPLAY_DECL_NAME("BoxShadowOuter", TYPE_BOX_SHADOW_OUTER)

  virtual void ComputeInvalidationRegion(nsDisplayListBuilder* aBuilder,
                                         const nsDisplayItemGeometry* aGeometry,
                                         nsRegion* aInvalidRegion) const override;

  virtual void ApplyOpacity(nsDisplayListBuilder* aBuilder,
                            float aOpacity,
                            const DisplayItemClipChain* aClip) override
  {
    NS_ASSERTION(CanApplyOpacity(), "ApplyOpacity should be allowed");
    mOpacity = aOpacity;
    IntersectClip(aBuilder, aClip, false);
  }
  virtual bool CanApplyOpacity() const override
  {
    return true;
  }

  virtual void RestoreState() override
  {
    nsDisplayItem::RestoreState();
    mVisibleRegion.SetEmpty();
    mOpacity = 1.0f;
  }

  virtual nsDisplayItemGeometry* AllocateGeometry(nsDisplayListBuilder* aBuilder) override
  {
    return new nsDisplayBoxShadowOuterGeometry(this, aBuilder, mOpacity);
  }

  virtual LayerState GetLayerState(nsDisplayListBuilder* aBuilder,
                                   LayerManager* aManager,
                                   const ContainerLayerParameters& aParameters) override;
  virtual already_AddRefed<Layer> BuildLayer(nsDisplayListBuilder* aBuilder,
                                             LayerManager* aManager,
                                             const ContainerLayerParameters& aContainerParameters) override;

  bool CanBuildWebRenderDisplayItems();
  virtual bool CreateWebRenderCommands(mozilla::wr::DisplayListBuilder& aBuilder,
                                       mozilla::wr::IpcResourceUpdateQueue& aResources,
                                       const StackingContextHelper& aSc,
                                       mozilla::layers::WebRenderLayerManager* aManager,
                                       nsDisplayListBuilder* aDisplayListBuilder) override;
  nsRect GetBoundsInternal();

private:
  nsRegion mVisibleRegion;
  nsRect mBounds;
  float mOpacity;
};

/**
 * The standard display item to paint the inner CSS box-shadows of a frame.
 */
class nsDisplayBoxShadowInner : public nsDisplayItem {
public:
  nsDisplayBoxShadowInner(nsDisplayListBuilder* aBuilder, nsIFrame* aFrame)
    : nsDisplayItem(aBuilder, aFrame) {
    MOZ_COUNT_CTOR(nsDisplayBoxShadowInner);
  }
#ifdef NS_BUILD_REFCNT_LOGGING
  virtual ~nsDisplayBoxShadowInner() {
    MOZ_COUNT_DTOR(nsDisplayBoxShadowInner);
  }
#endif

  virtual void RestoreState() override
  {
    nsDisplayItem::RestoreState();
    mVisibleRegion.SetEmpty();
  }

  virtual void Paint(nsDisplayListBuilder* aBuilder, gfxContext* aCtx) override;
  virtual bool ComputeVisibility(nsDisplayListBuilder* aBuilder,
                                 nsRegion* aVisibleRegion) override;
  NS_DISPLAY_DECL_NAME("BoxShadowInner", TYPE_BOX_SHADOW_INNER)

  virtual nsDisplayItemGeometry* AllocateGeometry(nsDisplayListBuilder* aBuilder) override
  {
    return new nsDisplayBoxShadowInnerGeometry(this, aBuilder);
  }

  virtual void ComputeInvalidationRegion(nsDisplayListBuilder* aBuilder,
                                         const nsDisplayItemGeometry* aGeometry,
                                         nsRegion* aInvalidRegion) const override
  {
    const nsDisplayBoxShadowInnerGeometry* geometry = static_cast<const nsDisplayBoxShadowInnerGeometry*>(aGeometry);
    if (!geometry->mPaddingRect.IsEqualInterior(GetPaddingRect())) {
      // nsDisplayBoxShadowInner is based around the padding rect, but it can
      // touch pixels outside of this. We should invalidate the entire bounds.
      bool snap;
      aInvalidRegion->Or(geometry->mBounds, GetBounds(aBuilder, &snap));
    }
  }

  static bool CanCreateWebRenderCommands(nsDisplayListBuilder* aBuilder,
                                         nsIFrame* aFrame,
                                         nsPoint aReferencePoint);
  static void CreateInsetBoxShadowWebRenderCommands(mozilla::wr::DisplayListBuilder& aBuilder,
                                                    const StackingContextHelper& aSc,
                                                    nsRegion& aVisibleRegion,
                                                    nsIFrame* aFrame,
                                                    const nsRect aBorderRect);
  virtual LayerState GetLayerState(nsDisplayListBuilder* aBuilder,
                                   LayerManager* aManager,
                                   const ContainerLayerParameters& aParameters) override;
  virtual already_AddRefed<Layer> BuildLayer(nsDisplayListBuilder* aBuilder,
                                             LayerManager* aManager,
                                             const ContainerLayerParameters& aContainerParameters) override;
  virtual bool CreateWebRenderCommands(mozilla::wr::DisplayListBuilder& aBuilder,
                                       mozilla::wr::IpcResourceUpdateQueue& aResources,
                                       const StackingContextHelper& aSc,
                                       mozilla::layers::WebRenderLayerManager* aManager,
                                       nsDisplayListBuilder* aDisplayListBuilder) override;

private:
  nsRegion mVisibleRegion;
};

/**
 * The standard display item to paint the CSS outline of a frame.
 */
class nsDisplayOutline : public nsDisplayItem {
public:
  nsDisplayOutline(nsDisplayListBuilder* aBuilder, nsIFrame* aFrame) :
    nsDisplayItem(aBuilder, aFrame) {
    MOZ_COUNT_CTOR(nsDisplayOutline);
  }
#ifdef NS_BUILD_REFCNT_LOGGING
  virtual ~nsDisplayOutline() {
    MOZ_COUNT_DTOR(nsDisplayOutline);
  }
#endif

  virtual LayerState GetLayerState(nsDisplayListBuilder* aBuilder,
                                   LayerManager* aManager,
                                   const ContainerLayerParameters& aParameters) override;
  virtual already_AddRefed<Layer> BuildLayer(nsDisplayListBuilder* aBuilder,
                                             LayerManager* aManager,
                                             const ContainerLayerParameters& aContainerParameters) override;
  virtual bool CreateWebRenderCommands(mozilla::wr::DisplayListBuilder& aBuilder,
                                       mozilla::wr::IpcResourceUpdateQueue& aResources,
                                       const StackingContextHelper& aSc,
                                       mozilla::layers::WebRenderLayerManager* aManager,
                                       nsDisplayListBuilder* aDisplayListBuilder) override;
  virtual bool IsInvisibleInRect(const nsRect& aRect) const override;
  virtual nsRect GetBounds(nsDisplayListBuilder* aBuilder, bool* aSnap) const override;
  virtual void Paint(nsDisplayListBuilder* aBuilder, gfxContext* aCtx) override;
  NS_DISPLAY_DECL_NAME("Outline", TYPE_OUTLINE)

  mozilla::Maybe<nsCSSBorderRenderer> mBorderRenderer;
};

/**
 * A class that lets you receive events within the frame bounds but never paints.
 */
class nsDisplayEventReceiver : public nsDisplayItem {
public:
  nsDisplayEventReceiver(nsDisplayListBuilder* aBuilder, nsIFrame* aFrame)
    : nsDisplayItem(aBuilder, aFrame) {
    MOZ_COUNT_CTOR(nsDisplayEventReceiver);
  }
#ifdef NS_BUILD_REFCNT_LOGGING
  virtual ~nsDisplayEventReceiver() {
    MOZ_COUNT_DTOR(nsDisplayEventReceiver);
  }
#endif

  virtual void HitTest(nsDisplayListBuilder* aBuilder, const nsRect& aRect,
                       HitTestState* aState, nsTArray<nsIFrame*> *aOutFrames) override;
  NS_DISPLAY_DECL_NAME("EventReceiver", TYPE_EVENT_RECEIVER)
};

/**
 * A display item that tracks event-sensitive regions which will be set
 * on the ContainerLayer that eventually contains this item.
 *
 * One of these is created for each stacking context and pseudo-stacking-context.
 * It accumulates regions for event targets contributed by the border-boxes of
 * frames in its (pseudo) stacking context. A nsDisplayLayerEventRegions
 * eventually contributes its regions to the PaintedLayer it is placed in by
 * FrameLayerBuilder. (We don't create a display item for every frame that
 * could be an event target (i.e. almost all frames), because that would be
 * high overhead.)
 *
 * We always make leaf layers other than PaintedLayers transparent to events.
 * For example, an event targeting a canvas or video will actually target the
 * background of that element, which is logically in the PaintedLayer behind the
 * CanvasFrame or ImageFrame. We only need to create a
 * nsDisplayLayerEventRegions when an element's background could be in front
 * of a lower z-order element with its own layer.
 */
class nsDisplayLayerEventRegions final : public nsDisplayItem {
public:
  nsDisplayLayerEventRegions(nsDisplayListBuilder* aBuilder, nsIFrame* aFrame, uint32_t aIndex = 0)
    : nsDisplayItem(aBuilder, aFrame)
    , mIndex(aIndex)
  {
    MOZ_COUNT_CTOR(nsDisplayLayerEventRegions);
  }

  virtual void Destroy(nsDisplayListBuilder* aBuilder) override
  {
    if (!aBuilder->IsRetainingDisplayList()) {
      nsDisplayItem::Destroy(aBuilder);
      return;
    }

    RemoveItemFromFrames(mHitRegion);
    RemoveItemFromFrames(mMaybeHitRegion);
    RemoveItemFromFrames(mDispatchToContentHitRegion);
    RemoveItemFromFrames(mNoActionRegion);
    RemoveItemFromFrames(mHorizontalPanRegion);
    RemoveItemFromFrames(mVerticalPanRegion);
    nsDisplayItem::Destroy(aBuilder);
  }

  virtual nsRect GetBounds(nsDisplayListBuilder* aBuilder,
                           bool* aSnap) const override
  {
    *aSnap = false;
    return nsRect();
  }
  nsRect GetHitRegionBounds(nsDisplayListBuilder* aBuilder, bool* aSnap)
  {
    *aSnap = false;
    // TODO: This constructs the two regions, but we're also doing the same
    // work in AccumulateEventRegions. We should avoid doing it twice.
    return HitRegion().GetBounds().Union(MaybeHitRegion().GetBounds());
  }

  virtual void ApplyOpacity(nsDisplayListBuilder* aBuilder,
                            float aOpacity,
                            const DisplayItemClipChain* aClip) override
  {
    NS_ASSERTION(CanApplyOpacity(), "ApplyOpacity should be allowed");
  }
  virtual bool CanApplyOpacity() const override
  {
    return true;
  }

  NS_DISPLAY_DECL_NAME("LayerEventRegions", TYPE_LAYER_EVENT_REGIONS)

  // Indicate that aFrame's border-box contributes to the event regions for
  // this layer. aFrame must have the same reference frame as mFrame.
  void AddFrame(nsDisplayListBuilder* aBuilder, nsIFrame* aFrame);

  // Indicate that an inactive scrollframe's scrollport should be added to the
  // dispatch-to-content region, to ensure that APZ lets content create a
  // displayport.
  void AddInactiveScrollPort(nsIFrame* aFrame, const nsRect& aRect);

  bool IsEmpty() const;

  int32_t ZIndex() const override;
  void SetOverrideZIndex(int32_t aZIndex);

  virtual uint32_t GetPerFrameKey() const override
  {
    return (mIndex << TYPE_BITS) | nsDisplayItem::GetPerFrameKey();
  }

  const nsRegion HitRegion()
  {
    return nsRegion(mozilla::gfx::ArrayView<pixman_box32_t>(mHitRegion.mBoxes));
  }
  const nsRegion MaybeHitRegion()
  {
    nsRegion result(mozilla::gfx::ArrayView<pixman_box32_t>(mMaybeHitRegion.mBoxes));

    // Avoid quadratic performance as a result of the region growing to include
    // an arbitrarily large number of rects, which can happen on some pages.
    // TODO: It would be nice if we could ask the initial construction above
    // to include simplification.
    result.SimplifyOutward(8);
    return result;
  }
  const nsRegion DispatchToContentHitRegion()
  {
    nsRegion result(mozilla::gfx::ArrayView<pixman_box32_t>(mDispatchToContentHitRegion.mBoxes));

    // If this frame has touch-action areas, and there were already
    // touch-action areas from some other element on this same event regions,
    // then all we know is that there are multiple elements with touch-action
    // properties. In particular, we don't know what the relationship is
    // between those elements in terms of DOM ancestry, and so we don't know
    // how to combine the regions properly. Instead, we just add all the areas
    // to the dispatch-to-content region, so that the APZ knows to check with
    // the main thread. XXX we need to come up with a better way to do this,
    // see bug 1287829.
    uint32_t touchActionCount =
      mNoActionRegion.mBoxes.Length() +
      mHorizontalPanRegion.mBoxes.Length() +
      mVerticalPanRegion.mBoxes.Length();
    if (touchActionCount > 1) {
      result.OrWith(NoActionRegion());
      result.OrWith(HorizontalPanRegion());
      result.OrWith(VerticalPanRegion());
    }

    result.SimplifyOutward(8);
    return result;
  }
  const nsRegion NoActionRegion()
  {
    return nsRegion(mozilla::gfx::ArrayView<pixman_box32_t>(mNoActionRegion.mBoxes));
  }
  const nsRegion HorizontalPanRegion()
  {
    return nsRegion(mozilla::gfx::ArrayView<pixman_box32_t>(mHorizontalPanRegion.mBoxes));
  }
  const nsRegion VerticalPanRegion()
  {
    return nsRegion(mozilla::gfx::ArrayView<pixman_box32_t>(mVerticalPanRegion.mBoxes));
  }
  nsRegion CombinedTouchActionRegion();

  virtual void WriteDebugInfo(std::stringstream& aStream) override;

  // TODO: nsTArray (vector) might not be a great data structure
  // choice since we need to remove elements from the middle.
  // Should profile and try figure out the best approach
  // here.
  struct FrameRects {
    void Add(nsIFrame* aFrame, const nsRect& aRect) {
      mBoxes.AppendElement(nsRegion::RectToBox(aRect));
      mFrames.AppendElement(aFrame);
    }
    void Add(nsIFrame* aFrame, const pixman_box32& aBox) {
      mBoxes.AppendElement(aBox);
      mFrames.AppendElement(aFrame);
    }
    void Add(const FrameRects& aOther) {
      mBoxes.AppendElements(aOther.mBoxes);
      mFrames.AppendElements(aOther.mFrames);
    }

    bool IsEmpty() const {
      return mBoxes.IsEmpty();
    }

    nsTArray<pixman_box32_t> mBoxes;
    nsTArray<nsIFrame*> mFrames;
  };

  virtual void RemoveFrame(nsIFrame* aFrame) override;

private:
  virtual ~nsDisplayLayerEventRegions()
  {
    MOZ_COUNT_DTOR(nsDisplayLayerEventRegions);
  }

  void RemoveItemFromFrames(FrameRects& aFrameRects)
  {
    for (nsIFrame* f : aFrameRects.mFrames) {
      if (f != mFrame) {
        f->RemoveDisplayItem(this);
      }
    }
  }

  friend void MergeLayerEventRegions(nsDisplayItem*, nsDisplayItem*);

  // Relative to aFrame's reference frame.
  // These are the points that are definitely in the hit region.
  FrameRects mHitRegion;
  // These are points that may or may not be in the hit region. Only main-thread
  // event handling can tell for sure (e.g. because complex shapes are present).
  FrameRects mMaybeHitRegion;
  // These are points that need to be dispatched to the content thread for
  // resolution. Always contained in the union of mHitRegion and mMaybeHitRegion.
  FrameRects mDispatchToContentHitRegion;
  // These are points where panning is disabled, as determined by the touch-action
  // property. Always contained in the union of mHitRegion and mMaybeHitRegion.
  FrameRects mNoActionRegion;
  // These are points where panning is horizontal, as determined by the touch-action
  // property. Always contained in the union of mHitRegion and mMaybeHitRegion.
  FrameRects mHorizontalPanRegion;
  // These are points where panning is vertical, as determined by the touch-action
  // property. Always contained in the union of mHitRegion and mMaybeHitRegion.
  FrameRects mVerticalPanRegion;
  // If these event regions are for an inactive scroll frame, the z-index of
  // this display item is overridden to be the largest z-index of the content
  // in the scroll frame. This ensures that the event regions item remains on
  // top of the content after sorting items by z-index.
  mozilla::Maybe<int32_t> mOverrideZIndex;
  uint32_t mIndex;
};

/**
 * A class that lets you wrap a display list as a display item.
 *
 * GetUnderlyingFrame() is troublesome for wrapped lists because if the wrapped
 * list has many items, it's not clear which one has the 'underlying frame'.
 * Thus we force the creator to specify what the underlying frame is. The
 * underlying frame should be the root of a stacking context, because sorting
 * a list containing this item will not get at the children.
 *
 * In some cases (e.g., clipping) we want to wrap a list but we don't have a
 * particular underlying frame that is a stacking context root. In that case
 * we allow the frame to be nullptr. Callers to GetUnderlyingFrame must
 * detect and handle this case.
 */
class nsDisplayWrapList : public nsDisplayItem {
public:
  /**
   * Takes all the items from aList and puts them in our list.
   */
  nsDisplayWrapList(nsDisplayListBuilder* aBuilder, nsIFrame* aFrame,
                    nsDisplayList* aList);
  nsDisplayWrapList(nsDisplayListBuilder* aBuilder, nsIFrame* aFrame,
                    nsDisplayList* aList,
                    const ActiveScrolledRoot* aActiveScrolledRoot);
  nsDisplayWrapList(nsDisplayListBuilder* aBuilder, nsIFrame* aFrame,
                    nsDisplayItem* aItem);
  nsDisplayWrapList(nsDisplayListBuilder* aBuilder, nsIFrame* aFrame)
    : nsDisplayItem(aBuilder, aFrame)
    , mList(aBuilder)
    , mOverrideZIndex(0)
    , mHasZIndexOverride(false)
  {
    MOZ_COUNT_CTOR(nsDisplayWrapList);
    mBaseVisibleRect = mVisibleRect;
    mListPtr = &mList;
  }

  /**
   * A custom copy-constructor that does not copy mList, as this would mutate
   * the other item.
   */
  nsDisplayWrapList(const nsDisplayWrapList& aOther) = delete;
  nsDisplayWrapList(nsDisplayListBuilder* aBuilder, const nsDisplayWrapList& aOther)
    : nsDisplayItem(aBuilder, aOther)
    , mList(aOther.mList.mBuilder)
    , mListPtr(&mList)
    , mMergedFrames(aOther.mMergedFrames)
    , mBounds(aOther.mBounds)
    , mBaseVisibleRect(aOther.mBaseVisibleRect)
    , mOverrideZIndex(aOther.mOverrideZIndex)
    , mHasZIndexOverride(aOther.mHasZIndexOverride)
  {
    MOZ_COUNT_CTOR(nsDisplayWrapList);
  }

  virtual ~nsDisplayWrapList();

  virtual const nsDisplayWrapList* AsDisplayWrapList() const override
  {
    return this;
  }

  virtual void Destroy(nsDisplayListBuilder* aBuilder) override {
    mList.DeleteAll(aBuilder);
    nsDisplayItem::Destroy(aBuilder);
  }

  /**
   * Creates a new nsDisplayWrapList that holds a pointer to the display list
   * owned by the given nsDisplayItem. The new nsDisplayWrapList will be added
   * to the bottom of this item's contents.
   */
  virtual void MergeDisplayListFromItem(nsDisplayListBuilder* aBuilder,
                                        const nsDisplayItem* aItem) override;

  /**
   * Call this if the wrapped list is changed.
   */
  virtual void UpdateBounds(nsDisplayListBuilder* aBuilder) override
  {
    nsRect visibleRect;
    mBounds =
      mListPtr->GetClippedBoundsWithRespectToASR(aBuilder, mActiveScrolledRoot, &visibleRect);
    // The display list may contain content that's visible outside the visible
    // rect (i.e. the current dirty rect) passed in when the item was created.
    // This happens when the dirty rect has been restricted to the visual
    // overflow rect of a frame for some reason (e.g. when setting up dirty
    // rects in nsDisplayListBuilder::MarkOutOfFlowFrameForDisplay), but that
    // frame contains placeholders for out-of-flows that aren't descendants of
    // the frame.
    mVisibleRect.UnionRect(mBaseVisibleRect, visibleRect);
    mState.mVisibleRect = mVisibleRect;
  }
  virtual void HitTest(nsDisplayListBuilder* aBuilder, const nsRect& aRect,
                       HitTestState* aState, nsTArray<nsIFrame*> *aOutFrames) override;
  virtual nsRect GetBounds(nsDisplayListBuilder* aBuilder,
                           bool* aSnap) const override;
  virtual nsRegion GetOpaqueRegion(nsDisplayListBuilder* aBuilder,
                                   bool* aSnap) const override;
  virtual mozilla::Maybe<nscolor> IsUniform(nsDisplayListBuilder* aBuilder) const override;
  virtual void Paint(nsDisplayListBuilder* aBuilder, gfxContext* aCtx) override;
  virtual bool ComputeVisibility(nsDisplayListBuilder* aBuilder,
                                 nsRegion* aVisibleRegion) override;

  virtual bool CanMerge(const nsDisplayItem* aItem) const override
  {
    return false;
  }

  virtual void Merge(const nsDisplayItem* aItem) override
  {
    MOZ_ASSERT(CanMerge(aItem));
    MergeFromTrackingMergedFrames(static_cast<const nsDisplayWrapList*>(aItem));
  }

  virtual void GetMergedFrames(nsTArray<nsIFrame*>* aFrames) const override
  {
    aFrames->AppendElements(mMergedFrames);
  }

  virtual bool ShouldFlattenAway(nsDisplayListBuilder* aBuilder) override
  {
    return true;
  }

  virtual bool IsInvalid(nsRect& aRect) const override
  {
    if (mFrame->IsInvalid(aRect) && aRect.IsEmpty()) {
      return true;
    }
    nsRect temp;
    for (uint32_t i = 0; i < mMergedFrames.Length(); i++) {
      if (mMergedFrames[i]->IsInvalid(temp) && temp.IsEmpty()) {
        aRect.SetEmpty();
        return true;
      }
      aRect = aRect.Union(temp);
    }
    aRect += ToReferenceFrame();
    return !aRect.IsEmpty();
  }
  NS_DISPLAY_DECL_NAME("WrapList", TYPE_WRAP_LIST)

  virtual nsRect GetComponentAlphaBounds(nsDisplayListBuilder* aBuilder) const override;

  virtual nsDisplayList* GetSameCoordinateSystemChildren() const override
  {
    NS_ASSERTION(mListPtr->IsEmpty() || !ReferenceFrame() ||
                 !mListPtr->GetBottom()->ReferenceFrame() ||
                 mListPtr->GetBottom()->ReferenceFrame() == ReferenceFrame(),
                 "Children must have same reference frame");
    return mListPtr;
  }

  virtual nsDisplayList* GetChildren() const override { return mListPtr; }

  virtual int32_t ZIndex() const override
  {
    return (mHasZIndexOverride) ? mOverrideZIndex : nsDisplayItem::ZIndex();
  }

  void SetOverrideZIndex(int32_t aZIndex)
  {
    mHasZIndexOverride = true;
    mOverrideZIndex = aZIndex;
  }

  void SetReferenceFrame(const nsIFrame* aFrame);

  /**
   * This creates a copy of this item, but wrapping aItem instead of
   * our existing list. Only gets called if this item returned nullptr
   * for GetUnderlyingFrame(). aItem is guaranteed to return non-null from
   * GetUnderlyingFrame().
   */
  virtual nsDisplayWrapList* WrapWithClone(nsDisplayListBuilder* aBuilder,
                                           nsDisplayItem* aItem) {
    NS_NOTREACHED("We never returned nullptr for GetUnderlyingFrame!");
    return nullptr;
  }

  virtual bool CreateWebRenderCommands(mozilla::wr::DisplayListBuilder& aBuilder,
                                       mozilla::wr::IpcResourceUpdateQueue& aResources,
                                       const StackingContextHelper& aSc,
                                       mozilla::layers::WebRenderLayerManager* aManager,
                                       nsDisplayListBuilder* aDisplayListBuilder) override;

protected:
  nsDisplayWrapList() = delete;

  void MergeFromTrackingMergedFrames(const nsDisplayWrapList* aOther)
  {
    mBounds.UnionRect(mBounds, aOther->mBounds);
    mVisibleRect.UnionRect(mVisibleRect, aOther->mVisibleRect);
    mMergedFrames.AppendElement(aOther->mFrame);
    mMergedFrames.AppendElements(aOther->mMergedFrames);
  }

  nsDisplayList mList;
  nsDisplayList* mListPtr;
  // The frames from items that have been merged into this item, excluding
  // this item's own frame.
  nsTArray<nsIFrame*> mMergedFrames;
  nsRect mBounds;
  // Visible rect contributed by this display item itself.
  // Our mVisibleRect may include the visible areas of children.
  nsRect mBaseVisibleRect;
  int32_t mOverrideZIndex;
  bool mHasZIndexOverride;
};

/**
 * We call WrapDisplayList on the in-flow lists: BorderBackground(),
 * BlockBorderBackgrounds() and Content().
 * We call WrapDisplayItem on each item of Outlines(), PositionedDescendants(),
 * and Floats(). This is done to support special wrapping processing for frames
 * that may not be in-flow descendants of the current frame.
 */
class nsDisplayWrapper {
public:
  // This is never instantiated directly (it has pure virtual methods), so no
  // need to count constructors and destructors.

  virtual bool WrapBorderBackground() { return true; }
  virtual nsDisplayItem* WrapList(nsDisplayListBuilder* aBuilder,
                                  nsIFrame* aFrame, nsDisplayList* aList) = 0;
  virtual nsDisplayItem* WrapItem(nsDisplayListBuilder* aBuilder,
                                  nsDisplayItem* aItem) = 0;

  nsresult WrapLists(nsDisplayListBuilder* aBuilder, nsIFrame* aFrame,
                     const nsDisplayListSet& aIn, const nsDisplayListSet& aOut);
  nsresult WrapListsInPlace(nsDisplayListBuilder* aBuilder, nsIFrame* aFrame,
                            const nsDisplayListSet& aLists);
protected:
  nsDisplayWrapper() = default;
};

/**
 * The standard display item to paint a stacking context with translucency
 * set by the stacking context root frame's 'opacity' style.
 */
class nsDisplayOpacity : public nsDisplayWrapList {
public:
  nsDisplayOpacity(nsDisplayListBuilder* aBuilder, nsIFrame* aFrame,
                   nsDisplayList* aList,
                   const ActiveScrolledRoot* aActiveScrolledRoot,
                   bool aForEventsAndPluginsOnly);
  nsDisplayOpacity(nsDisplayListBuilder* aBuilder,
                   const nsDisplayOpacity& aOther)
    : nsDisplayWrapList(aBuilder, aOther)
    , mOpacity(aOther.mOpacity)
    , mForEventsAndPluginsOnly(aOther.mForEventsAndPluginsOnly)
  {}
#ifdef NS_BUILD_REFCNT_LOGGING
  virtual ~nsDisplayOpacity();
#endif

  virtual void RestoreState() override
  {
    nsDisplayItem::RestoreState();
    mOpacity = mState.mOpacity;
  }

  virtual nsDisplayWrapList* Clone(nsDisplayListBuilder* aBuilder) const override
  {
    MOZ_COUNT_CTOR(nsDisplayOpacity);
    return new (aBuilder) nsDisplayOpacity(aBuilder, *this);
  }

  virtual nsRegion GetOpaqueRegion(nsDisplayListBuilder* aBuilder,
                                   bool* aSnap) const override;
  virtual already_AddRefed<Layer> BuildLayer(nsDisplayListBuilder* aBuilder,
                                             LayerManager* aManager,
                                             const ContainerLayerParameters& aContainerParameters) override;
  virtual LayerState GetLayerState(nsDisplayListBuilder* aBuilder,
                                   LayerManager* aManager,
                                   const ContainerLayerParameters& aParameters) override;
  virtual bool ComputeVisibility(nsDisplayListBuilder* aBuilder,
                                 nsRegion* aVisibleRegion) override;

  virtual bool CanMerge(const nsDisplayItem* aItem) const override
  {
    // items for the same content element should be merged into a single
    // compositing group
    // aItem->GetUnderlyingFrame() returns non-null because it's nsDisplayOpacity
    return HasSameTypeAndClip(aItem) && HasSameContent(aItem);
  }

  virtual void ComputeInvalidationRegion(nsDisplayListBuilder* aBuilder,
                                         const nsDisplayItemGeometry* aGeometry,
                                         nsRegion* aInvalidRegion) const override
  {
    // We don't need to compute an invalidation region since we have LayerTreeInvalidation
  }
  virtual bool IsInvalid(nsRect& aRect) const override
  {
    if (mForEventsAndPluginsOnly) {
      return false;
    }
    return nsDisplayWrapList::IsInvalid(aRect);
  }
  virtual void ApplyOpacity(nsDisplayListBuilder* aBuilder,
                            float aOpacity,
                            const DisplayItemClipChain* aClip) override;
  virtual bool CanApplyOpacity() const override;
  virtual bool ShouldFlattenAway(nsDisplayListBuilder* aBuilder) override;
  static bool NeedsActiveLayer(nsDisplayListBuilder* aBuilder, nsIFrame* aFrame);
  NS_DISPLAY_DECL_NAME("Opacity", TYPE_OPACITY)
  virtual void WriteDebugInfo(std::stringstream& aStream) override;

  bool CanUseAsyncAnimations(nsDisplayListBuilder* aBuilder) override;

  virtual bool CreateWebRenderCommands(mozilla::wr::DisplayListBuilder& aBuilder,
                                       mozilla::wr::IpcResourceUpdateQueue& aResources,
                                       const StackingContextHelper& aSc,
                                       mozilla::layers::WebRenderLayerManager* aManager,
                                       nsDisplayListBuilder* aDisplayListBuilder) override;

private:
  float mOpacity;
  bool mForEventsAndPluginsOnly;

  struct {
    float mOpacity;
  } mState;
};

class nsDisplayBlendMode : public nsDisplayWrapList {
public:
  nsDisplayBlendMode(nsDisplayListBuilder* aBuilder, nsIFrame* aFrame,
                        nsDisplayList* aList, uint8_t aBlendMode,
                        const ActiveScrolledRoot* aActiveScrolledRoot,
                        uint32_t aIndex = 0);
  nsDisplayBlendMode(nsDisplayListBuilder* aBuilder,
                     const nsDisplayBlendMode& aOther)
    : nsDisplayWrapList(aBuilder, aOther)
    , mBlendMode(aOther.mBlendMode)
    , mIndex(aOther.mIndex)
  {}
#ifdef NS_BUILD_REFCNT_LOGGING
  virtual ~nsDisplayBlendMode();
#endif

  virtual nsDisplayWrapList* Clone(nsDisplayListBuilder* aBuilder) const override
  {
    MOZ_COUNT_CTOR(nsDisplayBlendMode);
    return new (aBuilder) nsDisplayBlendMode(aBuilder, *this);
  }

  nsRegion GetOpaqueRegion(nsDisplayListBuilder* aBuilder,
                           bool* aSnap) const override;

  virtual already_AddRefed<Layer> BuildLayer(nsDisplayListBuilder* aBuilder,
                                             LayerManager* aManager,
                                             const ContainerLayerParameters& aContainerParameters) override;
  virtual void ComputeInvalidationRegion(nsDisplayListBuilder* aBuilder,
                                         const nsDisplayItemGeometry* aGeometry,
                                         nsRegion* aInvalidRegion) const override
  {
    // We don't need to compute an invalidation region since we have LayerTreeInvalidation
  }
  virtual uint32_t GetPerFrameKey() const override {
    return (mIndex << TYPE_BITS) | nsDisplayItem::GetPerFrameKey();
  }
  virtual LayerState GetLayerState(nsDisplayListBuilder* aBuilder,
                                   LayerManager* aManager,
                                   const ContainerLayerParameters& aParameters) override;
  bool CreateWebRenderCommands(mozilla::wr::DisplayListBuilder& aBuilder,
                               mozilla::wr::IpcResourceUpdateQueue& aResources,
                               const StackingContextHelper& aSc,
                               mozilla::layers::WebRenderLayerManager* aManager,
                               nsDisplayListBuilder* aDisplayListBuilder) override;
  virtual bool ComputeVisibility(nsDisplayListBuilder* aBuilder,
                                 nsRegion* aVisibleRegion) override;

  virtual bool CanMerge(const nsDisplayItem* aItem) const override;

  virtual bool ShouldFlattenAway(nsDisplayListBuilder* aBuilder) override
  {
    return false;
  }

  NS_DISPLAY_DECL_NAME("BlendMode", TYPE_BLEND_MODE)

private:
  uint8_t mBlendMode;
  uint32_t mIndex;
};

class nsDisplayBlendContainer : public nsDisplayWrapList {
public:
    static nsDisplayBlendContainer*
    CreateForMixBlendMode(nsDisplayListBuilder* aBuilder, nsIFrame* aFrame,
                          nsDisplayList* aList,
                          const ActiveScrolledRoot* aActiveScrolledRoot);

    static nsDisplayBlendContainer*
    CreateForBackgroundBlendMode(nsDisplayListBuilder* aBuilder, nsIFrame* aFrame,
                                 nsDisplayList* aList,
                                 const ActiveScrolledRoot* aActiveScrolledRoot);

#ifdef NS_BUILD_REFCNT_LOGGING
    virtual ~nsDisplayBlendContainer();
#endif

    virtual nsDisplayWrapList* Clone(nsDisplayListBuilder* aBuilder) const override
    {
      MOZ_COUNT_CTOR(nsDisplayBlendContainer);
      return new (aBuilder) nsDisplayBlendContainer(aBuilder, *this);
    }

    virtual already_AddRefed<Layer> BuildLayer(nsDisplayListBuilder* aBuilder,
                                               LayerManager* aManager,
                                               const ContainerLayerParameters& aContainerParameters) override;
    virtual LayerState GetLayerState(nsDisplayListBuilder* aBuilder,
                                     LayerManager* aManager,
                                     const ContainerLayerParameters& aParameters) override;
    bool CreateWebRenderCommands(mozilla::wr::DisplayListBuilder& aBuilder,
                                 mozilla::wr::IpcResourceUpdateQueue& aResources,
                                 const StackingContextHelper& aSc,
                                 mozilla::layers::WebRenderLayerManager* aManager,
                                 nsDisplayListBuilder* aDisplayListBuilder) override;

    virtual bool CanMerge(const nsDisplayItem* aItem) const override
    {
      // Items for the same content element should be merged into a single
      // compositing group.
      return HasSameTypeAndClip(aItem) && HasSameContent(aItem)
          && mIsForBackground == static_cast<const nsDisplayBlendContainer*>(aItem)->mIsForBackground;
    }

    virtual bool ShouldFlattenAway(nsDisplayListBuilder* aBuilder) override
    {
      return false;
    }
    virtual uint32_t GetPerFrameKey() const override {
      return (mIsForBackground ? 1 << TYPE_BITS : 0) | nsDisplayItem::GetPerFrameKey();
    }
    NS_DISPLAY_DECL_NAME("BlendContainer", TYPE_BLEND_CONTAINER)

private:
    nsDisplayBlendContainer(nsDisplayListBuilder* aBuilder, nsIFrame* aFrame,
                            nsDisplayList* aList,
                            const ActiveScrolledRoot* aActiveScrolledRoot,
                            bool aIsForBackground);
    nsDisplayBlendContainer(nsDisplayListBuilder* aBuilder,
                            const nsDisplayBlendContainer& aOther)
      : nsDisplayWrapList(aBuilder, aOther)
      , mIsForBackground(aOther.mIsForBackground)
    {}

    // Used to distinguish containers created at building stacking
    // context or appending background.
    bool mIsForBackground;
};

/**
 * A display item that has no purpose but to ensure its contents get
 * their own layer.
 */
class nsDisplayOwnLayer : public nsDisplayWrapList {
public:
  typedef mozilla::layers::ScrollThumbData ScrollThumbData;

  /**
   * nsDisplayOwnLayer constructor flags
   */
  enum {
    GENERATE_SUBDOC_INVALIDATIONS = 0x01,
    VERTICAL_SCROLLBAR = 0x02,
    HORIZONTAL_SCROLLBAR = 0x04,
    GENERATE_SCROLLABLE_LAYER = 0x08,
    SCROLLBAR_CONTAINER = 0x10
  };

  /**
   * @param aFlags GENERATE_SUBDOC_INVALIDATIONS :
   * Add UserData to the created ContainerLayer, so that invalidations
   * for this layer are send to our nsPresContext.
   * GENERATE_SCROLLABLE_LAYER : only valid on nsDisplaySubDocument (and
   * subclasses), indicates this layer is to be a scrollable layer, so call
   * ComputeFrameMetrics, etc.
   * @param aScrollTarget when VERTICAL_SCROLLBAR or HORIZONTAL_SCROLLBAR
   * is set in the flags, this parameter should be the ViewID of the
   * scrollable content this scrollbar is for.
   */
  nsDisplayOwnLayer(nsDisplayListBuilder* aBuilder, nsIFrame* aFrame,
                    nsDisplayList* aList,
                    const ActiveScrolledRoot* aActiveScrolledRoot,
                    uint32_t aFlags = 0,
                    ViewID aScrollTarget = mozilla::layers::FrameMetrics::NULL_SCROLL_ID,
                    const ScrollThumbData& aThumbData = ScrollThumbData{},
                    bool aForceActive = true);
#ifdef NS_BUILD_REFCNT_LOGGING
  virtual ~nsDisplayOwnLayer();
#endif
  nsDisplayOwnLayer(nsDisplayListBuilder* aBuilder, const nsDisplayOwnLayer& aOther)
    : nsDisplayWrapList(aBuilder, aOther)
    , mFlags(aOther.mFlags)
    , mScrollTarget(aOther.mFlags)
    , mThumbData(aOther.mThumbData)
    , mForceActive(aOther.mForceActive)
    , mWrAnimationId(aOther.mWrAnimationId)
  {
    MOZ_COUNT_CTOR(nsDisplayOwnLayer);
  }

  virtual bool ShouldBuildLayerEvenIfInvisible(nsDisplayListBuilder* aBuilder) const override;
  virtual already_AddRefed<Layer> BuildLayer(nsDisplayListBuilder* aBuilder,
                                             LayerManager* aManager,
                                             const ContainerLayerParameters& aContainerParameters) override;
  virtual bool CreateWebRenderCommands(mozilla::wr::DisplayListBuilder& aBuilder,
                                       mozilla::wr::IpcResourceUpdateQueue& aResources,
                                       const StackingContextHelper& aSc,
                                       mozilla::layers::WebRenderLayerManager* aManager,
                                       nsDisplayListBuilder* aDisplayListBuilder) override;
  virtual bool UpdateScrollData(mozilla::layers::WebRenderScrollData* aData,
                                mozilla::layers::WebRenderLayerScrollData* aLayerData) override;
  virtual LayerState GetLayerState(nsDisplayListBuilder* aBuilder,
                                   LayerManager* aManager,
                                   const ContainerLayerParameters& aParameters) override;

  virtual bool CanMerge(const nsDisplayItem* aItem) const override
  {
    // Don't allow merging, each sublist must have its own layer
    return false;
  }

  virtual bool ShouldFlattenAway(nsDisplayListBuilder* aBuilder) override
  {
    return false;
  }

  uint32_t GetFlags() { return mFlags; }
  bool IsScrollThumbLayer() const;
  NS_DISPLAY_DECL_NAME("OwnLayer", TYPE_OWN_LAYER)
protected:
  uint32_t mFlags;
  ViewID mScrollTarget;
  // If this nsDisplayOwnLayer represents a scroll thumb layer, mThumbData
  // stores information about the scroll thumb. Otherwise, mThumbData will be
  // default-constructed (in particular with mDirection == ScrollDirection::NONE)
  // and can be ignored.
  ScrollThumbData mThumbData;
  bool mForceActive;
  uint64_t mWrAnimationId;
};

/**
 * A display item for subdocuments. This is more or less the same as nsDisplayOwnLayer,
 * except that it always populates the FrameMetrics instance on the ContainerLayer it
 * builds.
 */
class nsDisplaySubDocument : public nsDisplayOwnLayer {
public:
  nsDisplaySubDocument(nsDisplayListBuilder* aBuilder,
                       nsIFrame* aFrame, nsSubDocumentFrame* aSubDocFrame,
                       nsDisplayList* aList, uint32_t aFlags);
#ifdef NS_BUILD_REFCNT_LOGGING
  virtual ~nsDisplaySubDocument();
#endif

  virtual already_AddRefed<Layer> BuildLayer(nsDisplayListBuilder* aBuilder,
                                             LayerManager* aManager,
                                             const ContainerLayerParameters& aContainerParameters) override;

  virtual nsRect GetBounds(nsDisplayListBuilder* aBuilder,
                           bool* aSnap) const override;

  virtual nsSubDocumentFrame* SubDocumentFrame() { return mSubDocFrame; }

  virtual bool ComputeVisibility(nsDisplayListBuilder* aBuilder,
                                 nsRegion* aVisibleRegion) override;

  virtual bool ShouldBuildLayerEvenIfInvisible(nsDisplayListBuilder* aBuilder) const override;

  virtual bool ShouldFlattenAway(nsDisplayListBuilder* aBuilder) override
  {
    return mShouldFlatten;
  }

  void SetShouldFlattenAway(bool aShouldFlatten)
  {
    mShouldFlatten = aShouldFlatten;
  }

<<<<<<< HEAD
=======
  virtual LayerState GetLayerState(nsDisplayListBuilder* aBuilder,
                                   LayerManager* aManager,
                                   const ContainerLayerParameters& aParameters) override
  {
    if (mShouldFlatten) {
      return mozilla::LAYER_NONE;
    }
    return nsDisplayOwnLayer::GetLayerState(aBuilder, aManager, aParameters);
  }

>>>>>>> a6ee1271
  virtual nsRegion GetOpaqueRegion(nsDisplayListBuilder* aBuilder,
                                   bool* aSnap) const override;

  NS_DISPLAY_DECL_NAME("SubDocument", TYPE_SUBDOCUMENT)

  mozilla::UniquePtr<ScrollMetadata> ComputeScrollMetadata(LayerManager* aLayerManager,
                                                           const ContainerLayerParameters& aContainerParameters);

protected:
  ViewID mScrollParentId;
  bool mForceDispatchToContentRegion;
  bool mShouldFlatten;
  nsSubDocumentFrame* mSubDocFrame;
};

/**
 * A display item for subdocuments to capture the resolution from the presShell
 * and ensure that it gets applied to all the right elements. This item creates
 * a container layer.
 */
class nsDisplayResolution : public nsDisplaySubDocument {
public:
  nsDisplayResolution(nsDisplayListBuilder* aBuilder, nsIFrame* aFrame,
                      nsDisplayList* aList, uint32_t aFlags);
#ifdef NS_BUILD_REFCNT_LOGGING
  virtual ~nsDisplayResolution();
#endif
  virtual void HitTest(nsDisplayListBuilder* aBuilder,
                       const nsRect& aRect,
                       HitTestState* aState,
                       nsTArray<nsIFrame*> *aOutFrames) override;
  virtual already_AddRefed<Layer> BuildLayer(nsDisplayListBuilder* aBuilder,
                                             LayerManager* aManager,
                                             const ContainerLayerParameters& aContainerParameters) override;
  NS_DISPLAY_DECL_NAME("Resolution", TYPE_RESOLUTION)
};

/**
 * A display item used to represent sticky position elements. The contents
 * gets its own layer and creates a stacking context, and the layer will have
 * position-related metadata set on it.
 */
class nsDisplayStickyPosition : public nsDisplayOwnLayer {
public:
  nsDisplayStickyPosition(nsDisplayListBuilder* aBuilder, nsIFrame* aFrame,
                          nsDisplayList* aList,
                          const ActiveScrolledRoot* aActiveScrolledRoot);
  nsDisplayStickyPosition(nsDisplayListBuilder* aBuilder,
                          const nsDisplayStickyPosition& aOther)
    : nsDisplayOwnLayer(aBuilder, aOther)
  {}

#ifdef NS_BUILD_REFCNT_LOGGING
  virtual ~nsDisplayStickyPosition();
#endif

  void SetClipChain(const DisplayItemClipChain* aClipChain, bool aStore) override;
  virtual nsDisplayWrapList* Clone(nsDisplayListBuilder* aBuilder) const override
  {
    MOZ_COUNT_CTOR(nsDisplayStickyPosition);
    return new (aBuilder) nsDisplayStickyPosition(aBuilder, *this);
  }

  virtual already_AddRefed<Layer> BuildLayer(nsDisplayListBuilder* aBuilder,
                                             LayerManager* aManager,
                                             const ContainerLayerParameters& aContainerParameters) override;
  NS_DISPLAY_DECL_NAME("StickyPosition", TYPE_STICKY_POSITION)
  virtual LayerState GetLayerState(nsDisplayListBuilder* aBuilder,
                                   LayerManager* aManager,
                                   const ContainerLayerParameters& aParameters) override
  {
    return mozilla::LAYER_ACTIVE;
  }

  virtual bool CanMerge(const nsDisplayItem* aItem) const override
  {
    // Items with the same fixed position frame can be merged.
    return HasSameTypeAndClip(aItem) && mFrame == aItem->Frame();
  }

  virtual bool CreateWebRenderCommands(mozilla::wr::DisplayListBuilder& aBuilder,
                                       mozilla::wr::IpcResourceUpdateQueue& aResources,
                                       const StackingContextHelper& aSc,
                                       mozilla::layers::WebRenderLayerManager* aManager,
                                       nsDisplayListBuilder* aDisplayListBuilder) override;
};

class nsDisplayFixedPosition : public nsDisplayOwnLayer {
public:
  nsDisplayFixedPosition(nsDisplayListBuilder* aBuilder, nsIFrame* aFrame,
                         nsDisplayList* aList,
                         const ActiveScrolledRoot* aActiveScrolledRoot);
  nsDisplayFixedPosition(nsDisplayListBuilder* aBuilder,
                         const nsDisplayFixedPosition& aOther)
    : nsDisplayOwnLayer(aBuilder, aOther)
    , mAnimatedGeometryRootForScrollMetadata(aOther.mAnimatedGeometryRootForScrollMetadata)
    , mIndex(aOther.mIndex)
    , mIsFixedBackground(aOther.mIsFixedBackground)
  {}

  static nsDisplayFixedPosition* CreateForFixedBackground(nsDisplayListBuilder* aBuilder,
                                                          nsIFrame* aFrame,
                                                          nsDisplayBackgroundImage* aImage,
                                                          uint32_t aIndex);


#ifdef NS_BUILD_REFCNT_LOGGING
  virtual ~nsDisplayFixedPosition();
#endif

  virtual nsDisplayWrapList* Clone(nsDisplayListBuilder* aBuilder) const override
  {
    MOZ_COUNT_CTOR(nsDisplayFixedPosition);
    return new (aBuilder) nsDisplayFixedPosition(aBuilder, *this);
  }

  virtual already_AddRefed<Layer> BuildLayer(nsDisplayListBuilder* aBuilder,
                                             LayerManager* aManager,
                                             const ContainerLayerParameters& aContainerParameters) override;
  NS_DISPLAY_DECL_NAME("FixedPosition", TYPE_FIXED_POSITION)
  virtual LayerState GetLayerState(nsDisplayListBuilder* aBuilder,
                                   LayerManager* aManager,
                                   const ContainerLayerParameters& aParameters) override
  {
    return mozilla::LAYER_ACTIVE_FORCE;
  }

  virtual bool CanMerge(const nsDisplayItem* aItem) const override
  {
    // Items with the same fixed position frame can be merged.
    return HasSameTypeAndClip(aItem) && mFrame == aItem->Frame();
  }

  virtual bool ShouldFixToViewport(nsDisplayListBuilder* aBuilder) const override
  {
    return mIsFixedBackground;
  }

  virtual uint32_t GetPerFrameKey() const override {
    return (mIndex << TYPE_BITS) | nsDisplayItem::GetPerFrameKey();
  }

  AnimatedGeometryRoot* AnimatedGeometryRootForScrollMetadata() const override {
    return mAnimatedGeometryRootForScrollMetadata;
  }

  virtual bool UpdateScrollData(mozilla::layers::WebRenderScrollData* aData,
                                mozilla::layers::WebRenderLayerScrollData* aLayerData) override;

protected:
  // For background-attachment:fixed
  nsDisplayFixedPosition(nsDisplayListBuilder* aBuilder, nsIFrame* aFrame,
                         nsDisplayList* aList, uint32_t aIndex);
  void Init(nsDisplayListBuilder* aBuilder);

  RefPtr<AnimatedGeometryRoot> mAnimatedGeometryRootForScrollMetadata;
  uint32_t mIndex;
  bool mIsFixedBackground;
};

class nsDisplayTableFixedPosition : public nsDisplayFixedPosition
{
public:
  static nsDisplayTableFixedPosition* CreateForFixedBackground(nsDisplayListBuilder* aBuilder,
                                                               nsIFrame* aFrame,
                                                               nsDisplayBackgroundImage* aImage,
                                                               uint32_t aIndex,
                                                               nsIFrame* aAncestorFrame);

  virtual nsIFrame* FrameForInvalidation() const override { return mAncestorFrame; }

  virtual uint32_t GetPerFrameKey() const override {
    return (mIndex << (TYPE_BITS + static_cast<uint8_t>(TableTypeBits::COUNT))) |
           (static_cast<uint8_t>(mTableType) << TYPE_BITS) |
           nsDisplayItem::GetPerFrameKey();
  }

  NS_DISPLAY_DECL_NAME("TableFixedPosition", TYPE_TABLE_FIXED_POSITION)
protected:
  nsDisplayTableFixedPosition(nsDisplayListBuilder* aBuilder, nsIFrame* aFrame,
                              nsDisplayList* aList, uint32_t aIndex, nsIFrame* aAncestorFrame);

  nsIFrame* mAncestorFrame;
  TableType mTableType;
};

/**
 * This creates an empty scrollable layer. It has no child layers.
 * It is used to record the existence of a scrollable frame in the layer
 * tree.
 */
class nsDisplayScrollInfoLayer : public nsDisplayWrapList
{
public:
  nsDisplayScrollInfoLayer(nsDisplayListBuilder* aBuilder,
                           nsIFrame* aScrolledFrame, nsIFrame* aScrollFrame);
  NS_DISPLAY_DECL_NAME("ScrollInfoLayer", TYPE_SCROLL_INFO_LAYER)


#ifdef NS_BUILD_REFCNT_LOGGING
  virtual ~nsDisplayScrollInfoLayer();
#endif

  virtual already_AddRefed<Layer> BuildLayer(nsDisplayListBuilder* aBuilder,
                                             LayerManager* aManager,
                                             const ContainerLayerParameters& aContainerParameters) override;

  virtual bool ShouldBuildLayerEvenIfInvisible(nsDisplayListBuilder* aBuilder) const override
  {
    return true;
  }

  virtual nsRegion GetOpaqueRegion(nsDisplayListBuilder* aBuilder,
                                   bool* aSnap) const override
  {
    *aSnap = false;
    return nsRegion();
  }

  virtual LayerState GetLayerState(nsDisplayListBuilder* aBuilder,
                                   LayerManager* aManager,
                                   const ContainerLayerParameters& aParameters) override;

  virtual bool ShouldFlattenAway(nsDisplayListBuilder* aBuilder) override
  {
    return false;
  }

  virtual void WriteDebugInfo(std::stringstream& aStream) override;

  mozilla::UniquePtr<ScrollMetadata> ComputeScrollMetadata(LayerManager* aLayerManager,
                                                           const ContainerLayerParameters& aContainerParameters);

  virtual bool UpdateScrollData(mozilla::layers::WebRenderScrollData* aData,
                                mozilla::layers::WebRenderLayerScrollData* aLayerData) override;

protected:
  nsIFrame* mScrollFrame;
  nsIFrame* mScrolledFrame;
  ViewID mScrollParentId;
};

/**
 * nsDisplayZoom is used for subdocuments that have a different full zoom than
 * their parent documents. This item creates a container layer.
 */
class nsDisplayZoom : public nsDisplaySubDocument {
public:
  /**
   * @param aFrame is the root frame of the subdocument.
   * @param aList contains the display items for the subdocument.
   * @param aAPD is the app units per dev pixel ratio of the subdocument.
   * @param aParentAPD is the app units per dev pixel ratio of the parent
   * document.
   * @param aFlags GENERATE_SUBDOC_INVALIDATIONS :
   * Add UserData to the created ContainerLayer, so that invalidations
   * for this layer are send to our nsPresContext.
   */
  nsDisplayZoom(nsDisplayListBuilder* aBuilder, nsIFrame* aFrame,
                nsDisplayList* aList,
                int32_t aAPD, int32_t aParentAPD,
                uint32_t aFlags = 0);
#ifdef NS_BUILD_REFCNT_LOGGING
  virtual ~nsDisplayZoom();
#endif

  virtual nsRect GetBounds(nsDisplayListBuilder* aBuilder,
                           bool* aSnap) const override;
  virtual void HitTest(nsDisplayListBuilder* aBuilder, const nsRect& aRect,
                       HitTestState* aState, nsTArray<nsIFrame*> *aOutFrames) override;
  virtual bool ComputeVisibility(nsDisplayListBuilder* aBuilder,
                                 nsRegion* aVisibleRegion) override;
  virtual LayerState GetLayerState(nsDisplayListBuilder* aBuilder,
                                   LayerManager* aManager,
                                   const ContainerLayerParameters& aParameters) override
  {
    return mozilla::LAYER_ACTIVE;
  }
  NS_DISPLAY_DECL_NAME("Zoom", TYPE_ZOOM)

  // Get the app units per dev pixel ratio of the child document.
  int32_t GetChildAppUnitsPerDevPixel() { return mAPD; }
  // Get the app units per dev pixel ratio of the parent document.
  int32_t GetParentAppUnitsPerDevPixel() { return mParentAPD; }

private:
  int32_t mAPD, mParentAPD;
};

class nsDisplaySVGEffects: public nsDisplayWrapList {
public:
  nsDisplaySVGEffects(nsDisplayListBuilder* aBuilder, nsIFrame* aFrame,
                      nsDisplayList* aList, bool aHandleOpacity,
                      const ActiveScrolledRoot* aActiveScrolledRoot);
  nsDisplaySVGEffects(nsDisplayListBuilder* aBuilder, nsIFrame* aFrame,
                      nsDisplayList* aList, bool aHandleOpacity);
#ifdef NS_BUILD_REFCNT_LOGGING
  virtual ~nsDisplaySVGEffects();
#endif

  nsDisplaySVGEffects(nsDisplayListBuilder* aBuilder,
                      const nsDisplaySVGEffects& aOther)
    : nsDisplayWrapList(aBuilder, aOther)
    , mEffectsBounds(aOther.mEffectsBounds)
    , mHandleOpacity(aOther.mHandleOpacity)
  {
    MOZ_COUNT_CTOR(nsDisplaySVGEffects);
  }

  virtual nsRegion GetOpaqueRegion(nsDisplayListBuilder* aBuilder,
                                   bool* aSnap) const override;
  virtual void HitTest(nsDisplayListBuilder* aBuilder, const nsRect& aRect,
                       HitTestState* aState,
                       nsTArray<nsIFrame*> *aOutFrames) override;

  virtual bool ShouldFlattenAway(nsDisplayListBuilder* aBuilder) override {
    return false;
  }

  gfxRect BBoxInUserSpace() const;
  gfxPoint UserSpaceOffset() const;

  virtual void ComputeInvalidationRegion(nsDisplayListBuilder* aBuilder,
                                         const nsDisplayItemGeometry* aGeometry,
                                         nsRegion* aInvalidRegion) const override;
protected:
  bool ValidateSVGFrame();

  // relative to mFrame
  nsRect mEffectsBounds;
  // True if we need to handle css opacity in this display item.
  bool mHandleOpacity;
};

/**
 * A display item to paint a stacking context with mask and clip effects
 * set by the stacking context root frame's style.
 */
class nsDisplayMask : public nsDisplaySVGEffects {
public:
  typedef mozilla::layers::ImageLayer ImageLayer;

  nsDisplayMask(nsDisplayListBuilder* aBuilder, nsIFrame* aFrame,
                nsDisplayList* aList, bool aHandleOpacity,
                const ActiveScrolledRoot* aActiveScrolledRoot);
  nsDisplayMask(nsDisplayListBuilder* aBuilder,
                const nsDisplayMask& aOther)
    : nsDisplaySVGEffects(aBuilder, aOther)
    , mDestRects(aOther.mDestRects)
  {}
#ifdef NS_BUILD_REFCNT_LOGGING
  virtual ~nsDisplayMask();
#endif

  virtual nsDisplayWrapList* Clone(nsDisplayListBuilder* aBuilder) const override
  {
    MOZ_COUNT_CTOR(nsDisplayMask);
    return new (aBuilder) nsDisplayMask(aBuilder, *this);
  }

  NS_DISPLAY_DECL_NAME("Mask", TYPE_MASK)

  virtual bool CanMerge(const nsDisplayItem* aItem) const override;

  virtual void Merge(const nsDisplayItem* aItem) override
  {
    nsDisplayWrapList::Merge(aItem);

    const nsDisplayMask* other = static_cast<const nsDisplayMask*>(aItem);
    mEffectsBounds.UnionRect(mEffectsBounds,
      other->mEffectsBounds + other->mFrame->GetOffsetTo(mFrame));
  }

  virtual already_AddRefed<Layer> BuildLayer(nsDisplayListBuilder* aBuilder,
                                             LayerManager* aManager,
                                             const ContainerLayerParameters& aContainerParameters) override;
  virtual LayerState GetLayerState(nsDisplayListBuilder* aBuilder,
                                   LayerManager* aManager,
                                   const ContainerLayerParameters& aParameters) override;

  virtual bool ComputeVisibility(nsDisplayListBuilder* aBuilder,
                                 nsRegion* aVisibleRegion) override;

  virtual nsDisplayItemGeometry* AllocateGeometry(nsDisplayListBuilder* aBuilder) override
  {
    return new nsDisplayMaskGeometry(this, aBuilder);
  }
  virtual void ComputeInvalidationRegion(nsDisplayListBuilder* aBuilder,
                                         const nsDisplayItemGeometry* aGeometry,
                                         nsRegion* aInvalidRegion) const override;
#ifdef MOZ_DUMP_PAINTING
  void PrintEffects(nsACString& aTo);
#endif

  void PaintAsLayer(nsDisplayListBuilder* aBuilder,
                    gfxContext* aCtx,
                    LayerManager* aManager);

  /*
   * Paint mask onto aMaskContext in mFrame's coordinate space and
   * return whether the mask layer was painted successfully.
   */
  bool PaintMask(nsDisplayListBuilder* aBuilder, gfxContext* aMaskContext);

  const nsTArray<nsRect>& GetDestRects()
  {
    return mDestRects;
  }

  virtual bool CreateWebRenderCommands(mozilla::wr::DisplayListBuilder& aBuilder,
                                       mozilla::wr::IpcResourceUpdateQueue& aResources,
                                       const StackingContextHelper& aSc,
                                       mozilla::layers::WebRenderLayerManager* aManager,
                                       nsDisplayListBuilder* aDisplayListBuilder) override;
private:
  // According to mask property and the capability of aManager, determine
  // whether paint mask onto a dedicate mask layer.
  bool ShouldPaintOnMaskLayer(LayerManager* aManager);

  nsTArray<nsRect> mDestRects;
};

/**
 * A display item to paint a stacking context with filter effects set by the
 * stacking context root frame's style.
 */
class nsDisplayFilter : public nsDisplaySVGEffects {
public:
  nsDisplayFilter(nsDisplayListBuilder* aBuilder, nsIFrame* aFrame,
                  nsDisplayList* aList, bool aHandleOpacity);
  nsDisplayFilter(nsDisplayListBuilder* aBuilder,
                  const nsDisplayFilter& aOther)
    : nsDisplaySVGEffects(aBuilder, aOther)
    , mEffectsBounds(aOther.mEffectsBounds)
  {}
#ifdef NS_BUILD_REFCNT_LOGGING
  virtual ~nsDisplayFilter();
#endif

  virtual nsDisplayWrapList* Clone(nsDisplayListBuilder* aBuilder) const override
  {
    MOZ_COUNT_CTOR(nsDisplayFilter);
    return new (aBuilder) nsDisplayFilter(aBuilder, *this);
  }

  NS_DISPLAY_DECL_NAME("Filter", TYPE_FILTER)

  virtual bool CanMerge(const nsDisplayItem* aItem) const override
  {
    // Items for the same content element should be merged into a single
    // compositing group.
    return HasSameTypeAndClip(aItem) && HasSameContent(aItem);
  }

  virtual void Merge(const nsDisplayItem* aItem) override
  {
    nsDisplayWrapList::Merge(aItem);

    const nsDisplayFilter* other = static_cast<const nsDisplayFilter*>(aItem);
    mEffectsBounds.UnionRect(mEffectsBounds,
      other->mEffectsBounds + other->mFrame->GetOffsetTo(mFrame));
  }

  virtual already_AddRefed<Layer> BuildLayer(nsDisplayListBuilder* aBuilder,
                                             LayerManager* aManager,
                                             const ContainerLayerParameters& aContainerParameters) override;
  virtual LayerState GetLayerState(nsDisplayListBuilder* aBuilder,
                                   LayerManager* aManager,
                                   const ContainerLayerParameters& aParameters) override;
  virtual nsRect GetBounds(nsDisplayListBuilder* aBuilder,
                           bool* aSnap) const override
  {
    *aSnap = false;
    return mEffectsBounds + ToReferenceFrame();
  }
  virtual bool ComputeVisibility(nsDisplayListBuilder* aBuilder,
                                 nsRegion* aVisibleRegion) override;
  virtual nsDisplayItemGeometry* AllocateGeometry(nsDisplayListBuilder* aBuilder) override
  {
    return new nsDisplayFilterGeometry(this, aBuilder);
  }
  virtual void ComputeInvalidationRegion(nsDisplayListBuilder* aBuilder,
                                         const nsDisplayItemGeometry* aGeometry,
                                         nsRegion* aInvalidRegion) const override;
#ifdef MOZ_DUMP_PAINTING
  void PrintEffects(nsACString& aTo);
#endif

  void PaintAsLayer(nsDisplayListBuilder* aBuilder,
                    gfxContext* aCtx,
                    LayerManager* aManager);

  virtual bool CreateWebRenderCommands(mozilla::wr::DisplayListBuilder& aBuilder,
                                       mozilla::wr::IpcResourceUpdateQueue& aResources,
                                       const StackingContextHelper& aSc,
                                       mozilla::layers::WebRenderLayerManager* aManager,
                                       nsDisplayListBuilder* aDisplayListBuilder) override;

private:
  // relative to mFrame
  nsRect mEffectsBounds;
};

/* A display item that applies a transformation to all of its descendant
 * elements.  This wrapper should only be used if there is a transform applied
 * to the root element.
 *
 * The reason that a "bounds" rect is involved in transform calculations is
 * because CSS-transforms allow percentage values for the x and y components
 * of <translation-value>s, where percentages are percentages of the element's
 * border box.
 *
 * INVARIANT: The wrapped frame is transformed or we supplied a transform getter
 * function.
 * INVARIANT: The wrapped frame is non-null.
 */
class nsDisplayTransform: public nsDisplayItem
{
  typedef mozilla::gfx::Matrix4x4 Matrix4x4;
  typedef mozilla::gfx::Point3D Point3D;

  /*
   * Avoid doing UpdateBounds() during construction.
   */
  class StoreList : public nsDisplayWrapList {
  public:
    StoreList(nsDisplayListBuilder* aBuilder, nsIFrame* aFrame,
              nsDisplayList* aList) :
      nsDisplayWrapList(aBuilder, aFrame, aList) {}
    StoreList(nsDisplayListBuilder* aBuilder, nsIFrame* aFrame,
              nsDisplayItem* aItem) :
      nsDisplayWrapList(aBuilder, aFrame, aItem) {}
    virtual ~StoreList() {}

    virtual void UpdateBounds(nsDisplayListBuilder* aBuilder) override {
      // For extending 3d rendering context, the bounds would be
      // updated by DoUpdateBoundsPreserves3D(), not here.
      if (!mFrame->Extend3DContext()) {
        nsDisplayWrapList::UpdateBounds(aBuilder);
      }
    }
    virtual void DoUpdateBoundsPreserves3D(nsDisplayListBuilder* aBuilder) override {
      for (nsDisplayItem *i = mList.GetBottom(); i; i = i->GetAbove()) {
        i->DoUpdateBoundsPreserves3D(aBuilder);
      }
      nsDisplayWrapList::UpdateBounds(aBuilder);
    }
  };

public:
  enum PrerenderDecision {
    NoPrerender,
    FullPrerender,
    PartialPrerender
  };

  /**
   * Returns a matrix (in pixels) for the current frame. The matrix should be relative to
   * the current frame's coordinate space.
   *
   * @param aFrame The frame to compute the transform for.
   * @param aAppUnitsPerPixel The number of app units per graphics unit.
   */
  typedef Matrix4x4 (* ComputeTransformFunction)(nsIFrame* aFrame, float aAppUnitsPerPixel);

  /* Constructor accepts a display list, empties it, and wraps it up.  It also
   * ferries the underlying frame to the nsDisplayItem constructor.
   */
  nsDisplayTransform(nsDisplayListBuilder* aBuilder, nsIFrame *aFrame,
                     nsDisplayList *aList, const nsRect& aChildrenVisibleRect,
                     uint32_t aIndex = 0, bool aAllowAsyncAnimation = false);
  nsDisplayTransform(nsDisplayListBuilder* aBuilder, nsIFrame *aFrame,
                     nsDisplayItem *aItem, const nsRect& aChildrenVisibleRect,
                     uint32_t aIndex = 0);
  nsDisplayTransform(nsDisplayListBuilder* aBuilder, nsIFrame *aFrame,
                     nsDisplayList *aList, const nsRect& aChildrenVisibleRect,
                     ComputeTransformFunction aTransformGetter, uint32_t aIndex = 0);
  nsDisplayTransform(nsDisplayListBuilder* aBuilder, nsIFrame *aFrame,
                     nsDisplayList *aList, const nsRect& aChildrenVisibleRect,
                     const Matrix4x4& aTransform, uint32_t aIndex = 0);

#ifdef NS_BUILD_REFCNT_LOGGING
  virtual ~nsDisplayTransform()
  {
    MOZ_COUNT_DTOR(nsDisplayTransform);
  }
#endif

  virtual void UpdateBounds(nsDisplayListBuilder* aBuilder) override
  {
    mStoredList.UpdateBounds(aBuilder);
    mHasBounds = false;
    UpdateBoundsFor3D(aBuilder);
  }

  virtual void Destroy(nsDisplayListBuilder* aBuilder) override
  {
    mStoredList.GetChildren()->DeleteAll(aBuilder);
    nsDisplayItem::Destroy(aBuilder);
  }

  NS_DISPLAY_DECL_NAME("nsDisplayTransform", TYPE_TRANSFORM)

  virtual nsRect GetComponentAlphaBounds(nsDisplayListBuilder* aBuilder) const override
  {
    if (mStoredList.GetComponentAlphaBounds(aBuilder).IsEmpty())
      return nsRect();
    bool snap;
    return GetBounds(aBuilder, &snap);
  }

  virtual nsDisplayList* GetChildren() const override
  {
    return mStoredList.GetChildren();
  }

  virtual void HitTest(nsDisplayListBuilder *aBuilder, const nsRect& aRect,
                       HitTestState *aState, nsTArray<nsIFrame*> *aOutFrames) override;
  virtual nsRect GetBounds(nsDisplayListBuilder *aBuilder,
                           bool* aSnap) const override;
  virtual nsRegion GetOpaqueRegion(nsDisplayListBuilder *aBuilder,
                                   bool* aSnap) const override;
  virtual mozilla::Maybe<nscolor> IsUniform(nsDisplayListBuilder *aBuilder) const override;
  virtual LayerState GetLayerState(nsDisplayListBuilder* aBuilder,
                                   LayerManager* aManager,
                                   const ContainerLayerParameters& aParameters) override;
  virtual already_AddRefed<Layer> BuildLayer(nsDisplayListBuilder* aBuilder,
                                             LayerManager* aManager,
                                             const ContainerLayerParameters& aContainerParameters) override;
  virtual bool CreateWebRenderCommands(mozilla::wr::DisplayListBuilder& aBuilder,
                                       mozilla::wr::IpcResourceUpdateQueue& aResources,
                                       const StackingContextHelper& aSc,
                                       mozilla::layers::WebRenderLayerManager* aManager,
                                       nsDisplayListBuilder* aDisplayListBuilder) override;
  virtual bool UpdateScrollData(mozilla::layers::WebRenderScrollData* aData,
                                mozilla::layers::WebRenderLayerScrollData* aLayerData) override;
  virtual bool ShouldBuildLayerEvenIfInvisible(nsDisplayListBuilder* aBuilder) const override;
  virtual bool ComputeVisibility(nsDisplayListBuilder *aBuilder,
                                 nsRegion *aVisibleRegion) override;

  virtual bool CanMerge(const nsDisplayItem* aItem) const override
  {
    return false;
  }

  virtual uint32_t GetPerFrameKey() const override {
    return (mIndex << TYPE_BITS) | nsDisplayItem::GetPerFrameKey();
  }

  virtual void ComputeInvalidationRegion(nsDisplayListBuilder* aBuilder,
                                         const nsDisplayItemGeometry* aGeometry,
                                         nsRegion* aInvalidRegion) const override
  {
    // We don't need to compute an invalidation region since we have LayerTreeInvalidation
  }

  virtual const nsIFrame* ReferenceFrameForChildren() const override {
    // If we were created using a transform-getter, then we don't
    // belong to a transformed frame, and aren't a reference frame
    // for our children.
    if (!mTransformGetter) {
      return mFrame;
    }
    return nsDisplayItem::ReferenceFrameForChildren();
  }

  AnimatedGeometryRoot* AnimatedGeometryRootForScrollMetadata() const override {
    return mAnimatedGeometryRootForScrollMetadata;
  }

  virtual const nsRect& GetVisibleRectForChildren() const override
  {
    return mChildrenVisibleRect;
  }

  enum {
    INDEX_MAX = UINT32_MAX >> TYPE_BITS
  };

  /**
   * We include the perspective matrix from our containing block for the
   * purposes of visibility calculations, but we exclude it from the transform
   * we set on the layer (for rendering), since there will be an
   * nsDisplayPerspective created for that.
   */
  const Matrix4x4& GetTransform() const;
  Matrix4x4 GetTransformForRendering();

  /**
   * Return the transform that is aggregation of all transform on the
   * preserves3d chain.
   */
  const Matrix4x4& GetAccumulatedPreserved3DTransform(nsDisplayListBuilder* aBuilder);

  float GetHitDepthAtPoint(nsDisplayListBuilder* aBuilder, const nsPoint& aPoint);

  /**
   * TransformRect takes in as parameters a rectangle (in aFrame's coordinate
   * space) and returns the smallest rectangle (in aFrame's coordinate space)
   * containing the transformed image of that rectangle.  That is, it takes
   * the four corners of the rectangle, transforms them according to the
   * matrix associated with the specified frame, then returns the smallest
   * rectangle containing the four transformed points.
   *
   * @param untransformedBounds The rectangle (in app units) to transform.
   * @param aFrame The frame whose transformation should be applied.  This
   *        function raises an assertion if aFrame is null or doesn't have a
   *        transform applied to it.
   * @param aOrigin The origin of the transform relative to aFrame's local
   *        coordinate space.
   * @param aBoundsOverride (optional) Rather than using the frame's computed
   *        bounding rect as frame bounds, use this rectangle instead.  Pass
   *        nullptr (or nothing at all) to use the default.
   */
  static nsRect TransformRect(const nsRect &aUntransformedBounds,
                              const nsIFrame* aFrame,
                              const nsRect* aBoundsOverride = nullptr);

  /* UntransformRect is like TransformRect, except that it inverts the
   * transform.
   */
  static bool UntransformRect(const nsRect &aTransformedBounds,
                              const nsRect &aChildBounds,
                              const nsIFrame* aFrame,
                              nsRect *aOutRect);

  bool UntransformVisibleRect(nsDisplayListBuilder* aBuilder,
                              nsRect* aOutRect) const;

  static Point3D GetDeltaToTransformOrigin(const nsIFrame* aFrame,
                                           float aAppUnitsPerPixel,
                                           const nsRect* aBoundsOverride);

  /*
   * Returns true if aFrame has perspective applied from its containing
   * block.
   * Returns the matrix to append to apply the persective (taking
   * perspective-origin into account), relative to aFrames coordinate
   * space).
   * aOutMatrix is assumed to be the identity matrix, and isn't explicitly
   * cleared.
   */
  static bool ComputePerspectiveMatrix(const nsIFrame* aFrame,
                                       float aAppUnitsPerPixel,
                                       Matrix4x4& aOutMatrix);

  struct FrameTransformProperties
  {
    FrameTransformProperties(const nsIFrame* aFrame,
                             float aAppUnitsPerPixel,
                             const nsRect* aBoundsOverride);
    FrameTransformProperties(RefPtr<const nsCSSValueSharedList>&&
                               aTransformList,
                             const Point3D& aToTransformOrigin)
      : mFrame(nullptr)
      , mTransformList(mozilla::Move(aTransformList))
      , mToTransformOrigin(aToTransformOrigin)
    {}

    const nsIFrame* mFrame;
    const RefPtr<const nsCSSValueSharedList> mTransformList;
    const Point3D mToTransformOrigin;
  };

  /**
   * Given a frame with the -moz-transform property or an SVG transform,
   * returns the transformation matrix for that frame.
   *
   * @param aFrame The frame to get the matrix from.
   * @param aOrigin Relative to which point this transform should be applied.
   * @param aAppUnitsPerPixel The number of app units per graphics unit.
   * @param aBoundsOverride [optional] If this is nullptr (the default), the
   *        computation will use the value of TransformReferenceBox(aFrame).
   *        Otherwise, it will use the value of aBoundsOverride.  This is
   *        mostly for internal use and in most cases you will not need to
   *        specify a value.
   * @param aFlags OFFSET_BY_ORIGIN The resulting matrix will be translated
   *        by aOrigin. This translation is applied *before* the CSS transform.
   * @param aFlags INCLUDE_PRESERVE3D_ANCESTORS The computed transform will
   *        include the transform of any ancestors participating in the same
   *        3d rendering context.
   * @param aFlags INCLUDE_PERSPECTIVE The resulting matrix will include the
   *        perspective transform from the containing block if applicable.
   */
  enum {
    OFFSET_BY_ORIGIN = 1 << 0,
    INCLUDE_PRESERVE3D_ANCESTORS = 1 << 1,
    INCLUDE_PERSPECTIVE = 1 << 2,
  };
  static Matrix4x4 GetResultingTransformMatrix(const nsIFrame* aFrame,
                                               const nsPoint& aOrigin,
                                               float aAppUnitsPerPixel,
                                               uint32_t aFlags,
                                               const nsRect* aBoundsOverride = nullptr);
  static Matrix4x4 GetResultingTransformMatrix(const FrameTransformProperties& aProperties,
                                               const nsPoint& aOrigin,
                                               float aAppUnitsPerPixel,
                                               uint32_t aFlags,
                                               const nsRect* aBoundsOverride = nullptr);
  /**
   * Decide whether we should prerender some or all of the contents of the
   * transformed frame even when it's not completely visible (yet).
   * Return FullPrerender if the entire contents should be prerendered,
   * PartialPrerender if some but not all of the contents should be prerendered,
   * or NoPrerender if only the visible area should be rendered.
   * |aDirtyRect| is updated to the area that should be prerendered.
   */
  static PrerenderDecision ShouldPrerenderTransformedContent(nsDisplayListBuilder* aBuilder,
                                                             nsIFrame* aFrame,
                                                             nsRect* aDirtyRect);
  bool CanUseAsyncAnimations(nsDisplayListBuilder* aBuilder) override;

  bool MayBeAnimated(nsDisplayListBuilder* aBuilder) const;

  virtual void WriteDebugInfo(std::stringstream& aStream) override;

  // Force the layer created for this item not to extend 3D context.
  // See nsIFrame::BuildDisplayListForStackingContext()
  void SetNoExtendContext() { mNoExtendContext = true; }

  virtual void DoUpdateBoundsPreserves3D(nsDisplayListBuilder* aBuilder) override {
    MOZ_ASSERT(mFrame->Combines3DTransformWithAncestors() ||
               IsTransformSeparator());
    // Updating is not going through to child 3D context.
    ComputeBounds(aBuilder);
  }

  /**
   * This function updates bounds for items with a frame establishing
   * 3D rendering context.
   *
   * \see nsDisplayItem::DoUpdateBoundsPreserves3D()
   */
  void UpdateBoundsFor3D(nsDisplayListBuilder* aBuilder) {
    if (!mFrame->Extend3DContext() ||
        mFrame->Combines3DTransformWithAncestors() ||
        IsTransformSeparator()) {
      // Not an establisher of a 3D rendering context.
      return;
    }
    // Always start updating from an establisher of a 3D rendering context.

    nsDisplayListBuilder::AutoAccumulateRect accRect(aBuilder);
    nsDisplayListBuilder::AutoAccumulateTransform accTransform(aBuilder);
    accTransform.StartRoot();
    ComputeBounds(aBuilder);
    mBounds = aBuilder->GetAccumulatedRect();
    mHasBounds = true;
  }

  /**
   * This item is an additional item as the boundary between parent
   * and child 3D rendering context.
   * \see nsIFrame::BuildDisplayListForStackingContext().
   */
  bool IsTransformSeparator() { return mIsTransformSeparator; }
  /**
   * This item is the boundary between parent and child 3D rendering
   * context.
   */
  bool IsLeafOf3DContext() {
    return (IsTransformSeparator() ||
            (!mFrame->Extend3DContext() &&
             mFrame->Combines3DTransformWithAncestors()));
  }
  /**
   * The backing frame of this item participates a 3D rendering
   * context.
   */
  bool IsParticipating3DContext() {
    return mFrame->Extend3DContext() ||
      mFrame->Combines3DTransformWithAncestors();
  }

private:
  void ComputeBounds(nsDisplayListBuilder* aBuilder);
  void SetReferenceFrameToAncestor(nsDisplayListBuilder* aBuilder);
  void Init(nsDisplayListBuilder* aBuilder);

  static Matrix4x4 GetResultingTransformMatrixInternal(const FrameTransformProperties& aProperties,
                                                       const nsPoint& aOrigin,
                                                       float aAppUnitsPerPixel,
                                                       uint32_t aFlags,
                                                       const nsRect* aBoundsOverride);

  StoreList mStoredList;
  mutable Matrix4x4 mTransform;
  // Accumulated transform of ancestors on the preserves-3d chain.
  Matrix4x4 mTransformPreserves3D;
  ComputeTransformFunction mTransformGetter;
  RefPtr<AnimatedGeometryRoot> mAnimatedGeometryRootForChildren;
  RefPtr<AnimatedGeometryRoot> mAnimatedGeometryRootForScrollMetadata;
  nsRect mChildrenVisibleRect;
  uint32_t mIndex;
  mutable nsRect mBounds;
  // True for mBounds is valid.
  mutable bool mHasBounds;
  // Be forced not to extend 3D context.  Since we don't create a
  // transform item, a container layer, for every frames in a
  // preserves3d context, the transform items of a child preserves3d
  // context may extend the parent context not intented if the root of
  // the child preserves3d context doesn't create a transform item.
  // With this flags, we force the item not extending 3D context.
  bool mNoExtendContext;
  // This item is a separator between 3D rendering contexts, and
  // mTransform have been presetted by the constructor.
  bool mIsTransformSeparator;
  // True if mTransformPreserves3D have been initialized.
  bool mTransformPreserves3DInited;
  // True if async animation of the transform is allowed.
  bool mAllowAsyncAnimation;
};

/* A display item that applies a perspective transformation to a single
 * nsDisplayTransform child item. We keep this as a separate item since the
 * perspective-origin is relative to an ancestor of the transformed frame, and
 * APZ can scroll the child separately.
 */
class nsDisplayPerspective : public nsDisplayItem
{
  typedef mozilla::gfx::Point3D Point3D;

public:
  NS_DISPLAY_DECL_NAME("nsDisplayPerspective", TYPE_PERSPECTIVE)

  nsDisplayPerspective(nsDisplayListBuilder* aBuilder, nsIFrame* aTransformFrame,
                       nsIFrame* aPerspectiveFrame,
                       nsDisplayList* aList);

  virtual uint32_t GetPerFrameKey() const override {
    return (mIndex << TYPE_BITS) | nsDisplayItem::GetPerFrameKey();
  }

  virtual void HitTest(nsDisplayListBuilder* aBuilder, const nsRect& aRect,
                       HitTestState* aState, nsTArray<nsIFrame*> *aOutFrames) override
  {
    return mList.HitTest(aBuilder, aRect, aState, aOutFrames);
  }

  virtual nsRect GetBounds(nsDisplayListBuilder* aBuilder,
                           bool* aSnap) const override
  {
    return mList.GetBounds(aBuilder, aSnap);
  }

  virtual void UpdateBounds(nsDisplayListBuilder* aBuilder) override
  {
    mList.UpdateBounds(aBuilder);
  }

  virtual void ComputeInvalidationRegion(nsDisplayListBuilder* aBuilder,
                                         const nsDisplayItemGeometry* aGeometry,
                                         nsRegion* aInvalidRegion) const override
  {}

  virtual nsRegion GetOpaqueRegion(nsDisplayListBuilder* aBuilder,
                                   bool* aSnap) const override
  {
    return mList.GetOpaqueRegion(aBuilder, aSnap);
  }

  virtual mozilla::Maybe<nscolor> IsUniform(nsDisplayListBuilder* aBuilder) const override
  {
    return mList.IsUniform(aBuilder);
  }

  virtual LayerState GetLayerState(nsDisplayListBuilder* aBuilder,
                                   LayerManager* aManager,
                                   const ContainerLayerParameters& aParameters) override;
  bool CreateWebRenderCommands(mozilla::wr::DisplayListBuilder& aBuilder,
                               mozilla::wr::IpcResourceUpdateQueue& aResources,
                               const StackingContextHelper& aSc,
                               mozilla::layers::WebRenderLayerManager* aManager,
                               nsDisplayListBuilder* aDisplayListBuilder) override;

  virtual bool ShouldBuildLayerEvenIfInvisible(nsDisplayListBuilder* aBuilder) const override
  {
    if (!mList.GetChildren()->GetTop()) {
      return false;
    }
    return mList.GetChildren()->GetTop()->ShouldBuildLayerEvenIfInvisible(aBuilder);
  }

  virtual already_AddRefed<Layer> BuildLayer(nsDisplayListBuilder* aBuilder,
                                             LayerManager* aManager,
                                             const ContainerLayerParameters& aContainerParameters) override;

  virtual bool ComputeVisibility(nsDisplayListBuilder* aBuilder,
                                 nsRegion* aVisibleRegion) override
  {
    mList.RecomputeVisibility(aBuilder, aVisibleRegion);
    return true;
  }

  virtual nsDisplayList* GetSameCoordinateSystemChildren() const override
  {
    return mList.GetChildren();
  }

  virtual nsDisplayList* GetChildren() const override
  {
    return mList.GetChildren();
  }

  virtual nsRect GetComponentAlphaBounds(nsDisplayListBuilder* aBuilder) const override
  {
    return mList.GetComponentAlphaBounds(aBuilder);
  }

  nsIFrame* TransformFrame() { return mTransformFrame; }

  virtual int32_t ZIndex() const override;

  virtual void
  DoUpdateBoundsPreserves3D(nsDisplayListBuilder* aBuilder) override {
    if (mList.GetChildren()->GetTop()) {
      static_cast<nsDisplayTransform*>(mList.GetChildren()->GetTop())->DoUpdateBoundsPreserves3D(aBuilder);
    }
  }

  virtual void Destroy(nsDisplayListBuilder* aBuilder) override
  {
    mList.GetChildren()->DeleteAll(aBuilder);
    nsDisplayItem::Destroy(aBuilder);
  }

private:
  nsDisplayWrapList mList;
  nsIFrame* mTransformFrame;
  uint32_t mIndex;
};

/**
 * This class adds basic support for limiting the rendering (in the inline axis
 * of the writing mode) to the part inside the specified edges.  It's a base
 * class for the display item classes that do the actual work.
 * The two members, mVisIStartEdge and mVisIEndEdge, are relative to the edges
 * of the frame's scrollable overflow rectangle and are the amount to suppress
 * on each side.
 *
 * Setting none, both or only one edge is allowed.
 * The values must be non-negative.
 * The default value for both edges is zero, which means everything is painted.
 */
class nsCharClipDisplayItem : public nsDisplayItem {
public:
  nsCharClipDisplayItem(nsDisplayListBuilder* aBuilder, nsIFrame* aFrame)
    : nsDisplayItem(aBuilder, aFrame), mVisIStartEdge(0), mVisIEndEdge(0) {}

  explicit nsCharClipDisplayItem(nsIFrame* aFrame)
    : nsDisplayItem(aFrame), mVisIStartEdge(0), mVisIEndEdge(0) {}

  virtual void RestoreState() override
  {
    nsDisplayItem::RestoreState();
    mIsFrameSelected.reset();
  }

  virtual nsDisplayItemGeometry* AllocateGeometry(nsDisplayListBuilder* aBuilder) override;

  virtual void ComputeInvalidationRegion(nsDisplayListBuilder* aBuilder,
                                         const nsDisplayItemGeometry* aGeometry,
                                         nsRegion* aInvalidRegion) const override;

  struct ClipEdges {
    ClipEdges(const nsDisplayItem& aItem,
              nscoord aVisIStartEdge, nscoord aVisIEndEdge) {
      nsRect r = aItem.Frame()->GetScrollableOverflowRect() +
                 aItem.ToReferenceFrame();
      if (aItem.Frame()->GetWritingMode().IsVertical()) {
        mVisIStart = aVisIStartEdge > 0 ? r.y + aVisIStartEdge : nscoord_MIN;
        mVisIEnd =
          aVisIEndEdge > 0 ? std::max(r.YMost() - aVisIEndEdge, mVisIStart)
                           : nscoord_MAX;
      } else {
        mVisIStart = aVisIStartEdge > 0 ? r.x + aVisIStartEdge : nscoord_MIN;
        mVisIEnd =
          aVisIEndEdge > 0 ? std::max(r.XMost() - aVisIEndEdge, mVisIStart)
                           : nscoord_MAX;
      }
    }
    void Intersect(nscoord* aVisIStart, nscoord* aVisISize) const {
      nscoord end = *aVisIStart + *aVisISize;
      *aVisIStart = std::max(*aVisIStart, mVisIStart);
      *aVisISize = std::max(std::min(end, mVisIEnd) - *aVisIStart, 0);
    }
    nscoord mVisIStart;
    nscoord mVisIEnd;
  };

  ClipEdges Edges() const {
    return ClipEdges(*this, mVisIStartEdge, mVisIEndEdge);
  }

  static nsCharClipDisplayItem* CheckCast(nsDisplayItem* aItem) {
    DisplayItemType t = aItem->GetType();
    return (t == DisplayItemType::TYPE_TEXT)
      ? static_cast<nsCharClipDisplayItem*>(aItem) : nullptr;
  }

  // Lengths measured from the visual inline start and end sides
  // (i.e. left and right respectively in horizontal writing modes,
  // regardless of bidi directionality; top and bottom in vertical modes).
  nscoord mVisIStartEdge;
  nscoord mVisIEndEdge;
  // Cached result of mFrame->IsSelected().  Only initialized when needed.
  mutable mozilla::Maybe<bool> mIsFrameSelected;
};

class FlattenedDisplayItemIterator
{
public:
  FlattenedDisplayItemIterator(nsDisplayListBuilder* aBuilder,
                               nsDisplayList* aList)
    : mBuilder(aBuilder)
    , mNext(aList->GetBottom())
  {
    ResolveFlattening();
  }

  nsDisplayItem* GetNext()
  {
    nsDisplayItem* next = mNext;

    // Advance mNext to the following item
    if (next) {
      mNext = mNext->GetAbove();
      ResolveFlattening();
    }
    return next;
  }

  nsDisplayItem* PeekNext()
  {
    return mNext;
  }

private:
  bool AtEndOfNestedList()
  {
    return !mNext && mStack.Length() > 0;
  }

  bool ShouldFlattenNextItem()
  {
    return mNext && mNext->ShouldFlattenAway(mBuilder);
  }

  void ResolveFlattening()
  {
    // Handle the case where we reach the end of a nested list, or the current
    // item should start a new nested list. Repeat this until we find an actual
    // item, or the very end of the outer list.
    while (AtEndOfNestedList() || ShouldFlattenNextItem()) {
      if (AtEndOfNestedList()) {
        // Pop the last item off the stack.
        mNext = mStack.LastElement();
        mStack.RemoveElementAt(mStack.Length() - 1);
        // We stored the item that was flattened, so advance to the next.
        mNext = mNext->GetAbove();
      } else {
        // This item wants to be flattened. Store the current item on the stack,
        // and use the first item in the child list instead.
        mStack.AppendElement(mNext);
        nsDisplayList* childItems = mNext->GetSameCoordinateSystemChildren();
        mNext = childItems->GetBottom();
      }
    }
  }


  nsDisplayListBuilder* mBuilder;
  nsDisplayItem* mNext;
  AutoTArray<nsDisplayItem*, 10> mStack;
};

namespace mozilla {

class PaintTelemetry
{
 public:
  enum class Metric {
    DisplayList,
    Layerization,
    Rasterization,
    COUNT,
  };

  class AutoRecord
  {
   public:
    explicit AutoRecord(Metric aMetric);
    ~AutoRecord();

    TimeStamp GetStart() const {
      return mStart;
    }
   private:
    Metric mMetric;
    mozilla::TimeStamp mStart;
  };

  class AutoRecordPaint
  {
   public:
    AutoRecordPaint();
    ~AutoRecordPaint();
   private:
    mozilla::TimeStamp mStart;
  };

 private:
  static uint32_t sPaintLevel;
  static uint32_t sMetricLevel;
  static mozilla::EnumeratedArray<Metric, Metric::COUNT, double> sMetrics;
};

} // namespace mozilla

#endif /*NSDISPLAYLIST_H_*/<|MERGE_RESOLUTION|>--- conflicted
+++ resolved
@@ -5108,8 +5108,6 @@
     mShouldFlatten = aShouldFlatten;
   }
 
-<<<<<<< HEAD
-=======
   virtual LayerState GetLayerState(nsDisplayListBuilder* aBuilder,
                                    LayerManager* aManager,
                                    const ContainerLayerParameters& aParameters) override
@@ -5120,7 +5118,6 @@
     return nsDisplayOwnLayer::GetLayerState(aBuilder, aManager, aParameters);
   }
 
->>>>>>> a6ee1271
   virtual nsRegion GetOpaqueRegion(nsDisplayListBuilder* aBuilder,
                                    bool* aSnap) const override;
 
