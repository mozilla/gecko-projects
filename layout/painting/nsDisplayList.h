/* -*- Mode: C++; tab-width: 2; indent-tabs-mode: nil; c-basic-offset: 2 -*-
 * vim: set ts=2 sw=2 et tw=78:
 * This Source Code Form is subject to the terms of the Mozilla Public
 * License, v. 2.0. If a copy of the MPL was not distributed with this
 * file, You can obtain one at http://mozilla.org/MPL/2.0/.
 */

/*
 * structures that represent things to be painted (ordered in z-order),
 * used during painting and hit testing
 */

#ifndef NSDISPLAYLIST_H_
#define NSDISPLAYLIST_H_

#include "mozilla/Attributes.h"
#include "gfxContext.h"
#include "mozilla/ArenaAllocator.h"
#include "mozilla/Array.h"
#include "mozilla/DebugOnly.h"
#include "mozilla/EnumSet.h"
#include "mozilla/Maybe.h"
#include "mozilla/TemplateLib.h" // mozilla::tl::Max
#include "nsCOMPtr.h"
#include "nsContainerFrame.h"
#include "nsPoint.h"
#include "nsRect.h"
#include "nsRegion.h"
#include "nsDisplayListInvalidation.h"
#include "DisplayListClipState.h"
#include "LayerState.h"
#include "FrameMetrics.h"
#include "mozilla/EnumeratedArray.h"
#include "mozilla/Maybe.h"
#include "mozilla/UniquePtr.h"
#include "mozilla/TimeStamp.h"
#include "mozilla/gfx/UserData.h"
#include "mozilla/layers/LayerAttributes.h"
#include "nsCSSRenderingBorders.h"
#include "nsAutoLayoutPhase.h"
#include "nsPresArena.h"
#include "nsDisplayItemTypes.h"

#include <stdint.h>
#include "nsTHashtable.h"

#include <stdlib.h>
#include <algorithm>
#include <list>


//#define USE_PRES_ARENA_ALLOCATOR 1
//#define USE_HEAP_ALLOCATED_CLIP_CHAINS 1
//#define USE_POW2_ARENA_BUCKETS 1

class gfxContext;
class nsIContent;
class nsDisplayList;
class nsDisplayTableItem;
class nsISelection;
class nsIScrollableFrame;
class nsSubDocumentFrame;
class nsDisplayLayerEventRegions;
class nsDisplayScrollInfoLayer;
class nsCaret;

namespace mozilla {
class FrameLayerBuilder;
namespace layers {
class Layer;
class ImageLayer;
class ImageContainer;
class StackingContextHelper;
class WebRenderCommand;
class WebRenderDisplayItemLayer;
class WebRenderScrollData;
class WebRenderLayerScrollData;
} // namespace layers
namespace wr {
class DisplayListBuilder;
} // namespace wr
} // namespace mozilla

// A set of blend modes, that never includes OP_OVER (since it's
// considered the default, rather than a specific blend mode).
typedef mozilla::EnumSet<mozilla::gfx::CompositionOp> BlendModeSet;

/*
 * An nsIFrame can have many different visual parts. For example an image frame
 * can have a background, border, and outline, the image itself, and a
 * translucent selection overlay. In general these parts can be drawn at
 * discontiguous z-levels; see CSS2.1 appendix E:
 * http://www.w3.org/TR/CSS21/zindex.html
 *
 * We construct a display list for a frame tree that contains one item
 * for each visual part. The display list is itself a tree since some items
 * are containers for other items; however, its structure does not match
 * the structure of its source frame tree. The display list items are sorted
 * by z-order. A display list can be used to paint the frames, to determine
 * which frame is the target of a mouse event, and to determine what areas
 * need to be repainted when scrolling. The display lists built for each task
 * may be different for efficiency; in particular some frames need special
 * display list items only for event handling, and do not create these items
 * when the display list will be used for painting (the common case). For
 * example, when painting we avoid creating nsDisplayBackground items for
 * frames that don't display a visible background, but for event handling
 * we need those backgrounds because they are not transparent to events.
 *
 * We could avoid constructing an explicit display list by traversing the
 * frame tree multiple times in clever ways. However, reifying the display list
 * reduces code complexity and reduces the number of times each frame must be
 * traversed to one, which seems to be good for performance. It also means
 * we can share code for painting, event handling and scroll analysis.
 *
 * Display lists are short-lived; content and frame trees cannot change
 * between a display list being created and destroyed. Display lists should
 * not be created during reflow because the frame tree may be in an
 * inconsistent state (e.g., a frame's stored overflow-area may not include
 * the bounds of all its children). However, it should be fine to create
 * a display list while a reflow is pending, before it starts.
 *
 * A display list covers the "extended" frame tree; the display list for a frame
 * tree containing FRAME/IFRAME elements can include frames from the subdocuments.
 *
 * Display item's coordinates are relative to their nearest reference frame ancestor.
 * Both the display root and any frame with a transform act as a reference frame
 * for their frame subtrees.
 */

// All types are defined in nsDisplayItemTypes.h
#define NS_DISPLAY_DECL_NAME(n, e) \
  virtual const char* Name() const override { return n; } \
  virtual DisplayItemType GetType() const override { return DisplayItemType::e; } \
  void* operator new(size_t aSize, \
                     nsDisplayListBuilder* aBuilder) { \
    return aBuilder->Allocate(aSize, DisplayItemType::e); \
  }


/**
 * Represents a frame that is considered to have (or will have) "animated geometry"
 * for itself and descendant frames.
 *
 * For example the scrolled frames of scrollframes which are actively being scrolled
 * fall into this category. Frames with certain CSS properties that are being animated
 * (e.g. 'left'/'top' etc) are also placed in this category. Frames with different
 * active geometry roots are in different PaintedLayers, so that we can animate the
 * geometry root by changing its transform (either on the main thread or in the
 * compositor).
 *
 * nsDisplayListBuilder constructs a tree of these (for fast traversals) and assigns
 * one for each display item.
 *
 * The animated geometry root for a display item is required to be a descendant (or
 * equal to) the item's ReferenceFrame(), which means that we will fall back to
 * returning aItem->ReferenceFrame() when we can't find another animated geometry root.
 *
 * The animated geometry root isn't strongly defined for a frame as transforms and
 * background-attachment:fixed can cause it to vary between display items for a given
 * frame.
 */
struct AnimatedGeometryRoot
{
  static already_AddRefed<AnimatedGeometryRoot>
  CreateAGRForFrame(nsIFrame* aFrame, AnimatedGeometryRoot* aParent, bool aIsAsync, bool aIsRetained)
  {
    RefPtr<AnimatedGeometryRoot> result;
    if (aFrame->HasAnimatedGeometryRoot() && aIsRetained) {
      result = aFrame->GetProperty(AnimatedGeometryRootCache());
      result->mParentAGR = aParent;
      result->mIsAsync = aIsAsync;
    } else {
      result = new AnimatedGeometryRoot(aFrame, aParent, aIsAsync, aIsRetained);
    }
    return result.forget();
  }

  operator nsIFrame*() { return mFrame; }

  nsIFrame* operator ->() const { return mFrame; }

  AnimatedGeometryRoot* GetAsyncAGR() {
    AnimatedGeometryRoot* agr = this;
    while (!agr->mIsAsync && agr->mParentAGR) {
      agr = agr->mParentAGR;
    }
    return agr;
  }

  NS_INLINE_DECL_REFCOUNTING(AnimatedGeometryRoot)

  nsIFrame* mFrame;
  RefPtr<AnimatedGeometryRoot> mParentAGR;
  bool mIsAsync;
  bool mIsRetained;

protected:
  static void DetachAGR(AnimatedGeometryRoot* aAGR) {
    aAGR->mFrame = nullptr;
    aAGR->mParentAGR = nullptr;
  }
  NS_DECLARE_FRAME_PROPERTY_WITH_DTOR(AnimatedGeometryRootCache, AnimatedGeometryRoot, DetachAGR)

  AnimatedGeometryRoot(nsIFrame* aFrame, AnimatedGeometryRoot* aParent, bool aIsAsync, bool aIsRetained)
    : mFrame(aFrame)
    , mParentAGR(aParent)
    , mIsAsync(aIsAsync)
    , mIsRetained(aIsRetained)
  {
    MOZ_ASSERT(mParentAGR || mIsAsync);
    if (mIsRetained) {
      aFrame->SetHasAnimatedGeometryRoot(true);
      aFrame->SetProperty(AnimatedGeometryRootCache(), this);
    }
  }

  ~AnimatedGeometryRoot()
  {
    if (mFrame && mIsRetained) {
      mFrame->SetHasAnimatedGeometryRoot(false);
      mFrame->DeleteProperty(AnimatedGeometryRootCache());
    }
  }
};

namespace mozilla {

/**
 * An active scrolled root (ASR) is similar to an animated geometry root (AGR).
 * The differences are:
 *  - ASRs are only created for async-scrollable scroll frames. This is a
 *    (hopefully) temporary restriction. In the future we will want to create
 *    ASRs for all the things that are currently creating AGRs, and then
 *    replace AGRs with ASRs and rename them from "active scrolled root" to
 *    "animated geometry root".
 *  - ASR objects are created during display list construction by the nsIFrames
 *    that induce ASRs. This is done using AutoCurrentActiveScrolledRootSetter.
 *    The current ASR is returned by nsDisplayListBuilder::CurrentActiveScrolledRoot().
 *  - There is no way to go from an nsIFrame pointer to the ASR of that frame.
 *    If you need to look up an ASR after display list construction, you need
 *    to store it while the AutoCurrentActiveScrolledRootSetter that creates it
 *    is on the stack.
 */
struct ActiveScrolledRoot {
  static already_AddRefed<ActiveScrolledRoot>
  CreateASRForFrame(const ActiveScrolledRoot* aParent,
                    nsIScrollableFrame* aScrollableFrame,
                    bool aIsRetained)
  {
    nsIFrame* f = do_QueryFrame(aScrollableFrame);

    RefPtr<ActiveScrolledRoot> asr;
    if (f->HasActiveScrolledRoot() && aIsRetained) {
      asr = f->GetProperty(ActiveScrolledRootCache());
    } else {
      asr = new ActiveScrolledRoot();

      if (aIsRetained) {
        f->SetHasActiveScrolledRoot(true);
        f->SetProperty(ActiveScrolledRootCache(), asr);
      }
    }
    asr->mParent = aParent;
    asr->mScrollableFrame = aScrollableFrame;
    asr->mDepth = aParent ? aParent->mDepth + 1 : 1;
    asr->mRetained = aIsRetained;

    return asr.forget();
  }

  static const ActiveScrolledRoot* PickAncestor(const ActiveScrolledRoot* aOne,
                                                const ActiveScrolledRoot* aTwo)
  {
    MOZ_ASSERT(IsAncestor(aOne, aTwo) || IsAncestor(aTwo, aOne));
    return Depth(aOne) <= Depth(aTwo) ? aOne : aTwo;
  }

  static const ActiveScrolledRoot* PickDescendant(const ActiveScrolledRoot* aOne,
                                                  const ActiveScrolledRoot* aTwo)
  {
    MOZ_ASSERT(IsAncestor(aOne, aTwo) || IsAncestor(aTwo, aOne));
    return Depth(aOne) >= Depth(aTwo) ? aOne : aTwo;
  }

  static bool IsAncestor(const ActiveScrolledRoot* aAncestor,
                         const ActiveScrolledRoot* aDescendant);

  static nsCString ToString(const mozilla::ActiveScrolledRoot* aActiveScrolledRoot);

  // Call this when inserting an ancestor.
  void IncrementDepth() { mDepth++; }

  const ActiveScrolledRoot* mParent;
  nsIScrollableFrame* mScrollableFrame;

  NS_INLINE_DECL_REFCOUNTING(ActiveScrolledRoot)

private:
  ActiveScrolledRoot()
  {
  }

  ~ActiveScrolledRoot()
  {
    if (mScrollableFrame && mRetained) {
      nsIFrame* f = do_QueryFrame(mScrollableFrame);
      f->SetHasActiveScrolledRoot(false);
      f->DeleteProperty(ActiveScrolledRootCache());
    }
  }

  static void DetachASR(ActiveScrolledRoot* aASR) {
    aASR->mParent = nullptr;
    aASR->mScrollableFrame = nullptr;
  }
  NS_DECLARE_FRAME_PROPERTY_WITH_DTOR(ActiveScrolledRootCache, ActiveScrolledRoot, DetachASR)

  static uint32_t Depth(const ActiveScrolledRoot* aActiveScrolledRoot) {
    return aActiveScrolledRoot ? aActiveScrolledRoot->mDepth : 0;
  }

  uint32_t mDepth;
  bool mRetained;
};

}

enum class nsDisplayListBuilderMode : uint8_t {
  PAINTING,
  EVENT_DELIVERY,
  PLUGIN_GEOMETRY,
  FRAME_VISIBILITY,
  TRANSFORM_COMPUTATION,
  GENERATE_GLYPH,
  PAINTING_SELECTION_BACKGROUND
};

/**
 * This manages a display list and is passed as a parameter to
 * nsIFrame::BuildDisplayList.
 * It contains the parameters that don't change from frame to frame and manages
 * the display list memory using an arena. It also establishes the reference
 * coordinate system for all display list items. Some of the parameters are
 * available from the prescontext/presshell, but we copy them into the builder
 * for faster/more convenient access.
 */
class nsDisplayListBuilder {
  typedef mozilla::LayoutDeviceIntRect LayoutDeviceIntRect;
  typedef mozilla::LayoutDeviceIntRegion LayoutDeviceIntRegion;

  /**
   * This manages status of a 3d context to collect visible rects of
   * descendants and passing a dirty rect.
   *
   * Since some transforms maybe singular, passing visible rects or
   * the dirty rect level by level from parent to children may get a
   * wrong result, being different from the result of appling with
   * effective transform directly.
   *
   * nsFrame::BuildDisplayListForStackingContext() uses
   * AutoPreserves3DContext to install an instance on the builder.
   *
   * \see AutoAccumulateTransform, AutoAccumulateRect,
   *      AutoPreserves3DContext, Accumulate, GetCurrentTransform,
   *      StartRoot.
   */
  class Preserves3DContext {
  public:
    typedef mozilla::gfx::Matrix4x4 Matrix4x4;

    Preserves3DContext()
      : mAccumulatedRectLevels(0)
    {}
    Preserves3DContext(const Preserves3DContext &aOther)
      : mAccumulatedTransform()
      , mAccumulatedRect()
      , mAccumulatedRectLevels(0)
      , mVisibleRect(aOther.mVisibleRect)
      , mDirtyRect(aOther.mDirtyRect) {}

    // Accmulate transforms of ancestors on the preserves-3d chain.
    Matrix4x4 mAccumulatedTransform;
    // Accmulate visible rect of descendants in the preserves-3d context.
    nsRect mAccumulatedRect;
    // How far this frame is from the root of the current 3d context.
    int mAccumulatedRectLevels;
    nsRect mVisibleRect;
    nsRect mDirtyRect;
  };

  /**
   * A frame can be in one of three states of AGR.
   * AGR_NO     means the frame is not an AGR for now.
   * AGR_YES    means the frame is an AGR for now.
   * AGR_MAYBE  means the frame is not an AGR for now, but a transition
   *            to AGR_YES without restyling is possible.
   */
  enum AGRState { AGR_NO, AGR_YES, AGR_MAYBE };

public:
  typedef mozilla::FrameLayerBuilder FrameLayerBuilder;
  typedef mozilla::DisplayItemClip DisplayItemClip;
  typedef mozilla::DisplayItemClipChain DisplayItemClipChain;
  typedef mozilla::DisplayListClipState DisplayListClipState;
  typedef mozilla::ActiveScrolledRoot ActiveScrolledRoot;
  typedef nsIWidget::ThemeGeometry ThemeGeometry;
  typedef mozilla::layers::Layer Layer;
  typedef mozilla::layers::FrameMetrics FrameMetrics;
  typedef mozilla::layers::FrameMetrics::ViewID ViewID;
  typedef mozilla::gfx::Matrix4x4 Matrix4x4;

  /**
   * @param aReferenceFrame the frame at the root of the subtree; its origin
   * is the origin of the reference coordinate system for this display list
   * @param aMode encodes what the builder is being used for.
   * @param aBuildCaret whether or not we should include the caret in any
   * display lists that we make.
   */
  nsDisplayListBuilder(nsIFrame* aReferenceFrame,
                       nsDisplayListBuilderMode aMode,
                       bool aBuildCaret,
                       bool aRetainingDisplayList = false);
  ~nsDisplayListBuilder();

  void BeginFrame();
  void EndFrame();

  void AddTemporaryItem(nsDisplayItem* aItem)
  {
    mTemporaryItems.AppendElement(aItem);
  }

  void SetWillComputePluginGeometry(bool aWillComputePluginGeometry)
  {
    mWillComputePluginGeometry = aWillComputePluginGeometry;
  }
  void SetForPluginGeometry(bool aForPlugin)
  {
    if (aForPlugin) {
      NS_ASSERTION(mMode == nsDisplayListBuilderMode::PAINTING, "Can only switch from PAINTING to PLUGIN_GEOMETRY");
      NS_ASSERTION(mWillComputePluginGeometry, "Should have signalled this in advance");
      mMode = nsDisplayListBuilderMode::PLUGIN_GEOMETRY;
    } else {
      NS_ASSERTION(mMode == nsDisplayListBuilderMode::PLUGIN_GEOMETRY, "Can only switch from PAINTING to PLUGIN_GEOMETRY");
      mMode = nsDisplayListBuilderMode::PAINTING;
    }
  }

  mozilla::layers::LayerManager* GetWidgetLayerManager(nsView** aView = nullptr);

  /**
   * @return true if the display is being built in order to determine which
   * frame is under the mouse position.
   */
  bool IsForEventDelivery()
  {
    return mMode == nsDisplayListBuilderMode::EVENT_DELIVERY;
  }

  /**
   * Be careful with this. The display list will be built in PAINTING mode
   * first and then switched to PLUGIN_GEOMETRY before a second call to
   * ComputeVisibility.
   * @return true if the display list is being built to compute geometry
   * for plugins.
   */
  bool IsForPluginGeometry()
  {
    return mMode == nsDisplayListBuilderMode::PLUGIN_GEOMETRY;
  }

  /**
   * @return true if the display list is being built for painting.
   */
  bool IsForPainting()
  {
    return mMode == nsDisplayListBuilderMode::PAINTING;
  }

  /**
   * @return true if the display list is being built for determining frame
   * visibility.
   */
  bool IsForFrameVisibility()
  {
    return mMode == nsDisplayListBuilderMode::FRAME_VISIBILITY;
  }

  /**
   * @return true if the display list is being built for creating the glyph
   * mask from text items.
   */
  bool IsForGenerateGlyphMask()
  {
    return mMode == nsDisplayListBuilderMode::GENERATE_GLYPH;
  }

  /**
   * @return true if the display list is being built for painting selection
   * background.
   */
  bool IsForPaintingSelectionBG()
  {
    return mMode == nsDisplayListBuilderMode::PAINTING_SELECTION_BACKGROUND;
  }

  bool WillComputePluginGeometry() { return mWillComputePluginGeometry; }
  /**
   * @return true if "painting is suppressed" during page load and we
   * should paint only the background of the document.
   */
  bool IsBackgroundOnly() {
    NS_ASSERTION(mPresShellStates.Length() > 0,
                 "don't call this if we're not in a presshell");
    return CurrentPresShellState()->mIsBackgroundOnly;
  }
  /**
   * @return true if the currently active BuildDisplayList call is being
   * applied to a frame at the root of a pseudo stacking context. A pseudo
   * stacking context is either a real stacking context or basically what
   * CSS2.1 appendix E refers to with "treat the element as if it created
   * a new stacking context
   */
  bool IsAtRootOfPseudoStackingContext() { return mIsAtRootOfPseudoStackingContext; }

  /**
   * @return the selection that painting should be restricted to (or nullptr
   * in the normal unrestricted case)
   */
  nsISelection* GetBoundingSelection() { return mBoundingSelection; }

  /**
   * @return the root of given frame's (sub)tree, whose origin
   * establishes the coordinate system for the child display items.
   */
  const nsIFrame* FindReferenceFrameFor(const nsIFrame *aFrame,
                                        nsPoint* aOffset = nullptr);

  /**
   * @return the root of the display list's frame (sub)tree, whose origin
   * establishes the coordinate system for the display list
   */
  nsIFrame* RootReferenceFrame()
  {
    return mReferenceFrame;
  }

  /**
   * @return a point pt such that adding pt to a coordinate relative to aFrame
   * makes it relative to ReferenceFrame(), i.e., returns
   * aFrame->GetOffsetToCrossDoc(ReferenceFrame()). The returned point is in
   * the appunits of aFrame.
   */
  const nsPoint ToReferenceFrame(const nsIFrame* aFrame) {
    nsPoint result;
    FindReferenceFrameFor(aFrame, &result);
    return result;
  }
  /**
   * When building the display list, the scrollframe aFrame will be "ignored"
   * for the purposes of clipping, and its scrollbars will be hidden. We use
   * this to allow RenderOffscreen to render a whole document without beign
   * clipped by the viewport or drawing the viewport scrollbars.
   */
  void SetIgnoreScrollFrame(nsIFrame* aFrame) { mIgnoreScrollFrame = aFrame; }
  /**
   * Get the scrollframe to ignore, if any.
   */
  nsIFrame* GetIgnoreScrollFrame() { return mIgnoreScrollFrame; }
  /**
   * Get the ViewID of the nearest scrolling ancestor frame.
   */
  ViewID GetCurrentScrollParentId() const { return mCurrentScrollParentId; }
  /**
   * Get and set the flag that indicates if scroll parents should have layers
   * forcibly created. This flag is set when a deeply nested scrollframe has
   * a displayport, and for scroll handoff to work properly the ancestor
   * scrollframes should also get their own scrollable layers.
   */
  void ForceLayerForScrollParent() { mForceLayerForScrollParent = true; }
  /**
   * Get the ViewID and the scrollbar flags corresponding to the scrollbar for
   * which we are building display items at the moment.
   */
  ViewID GetCurrentScrollbarTarget() const { return mCurrentScrollbarTarget; }
  uint32_t GetCurrentScrollbarFlags() const { return mCurrentScrollbarFlags; }
  /**
   * Returns true if building a scrollbar, and the scrollbar will not be
   * layerized.
   */
  bool IsBuildingNonLayerizedScrollbar() const {
    return mIsBuildingScrollbar && !mCurrentScrollbarWillHaveLayer;
  }
  /**
   * Calling this setter makes us include all out-of-flow descendant
   * frames in the display list, wherever they may be positioned (even
   * outside the dirty rects).
   */
  void SetIncludeAllOutOfFlows() { mIncludeAllOutOfFlows = true; }
  bool GetIncludeAllOutOfFlows() const { return mIncludeAllOutOfFlows; }
  /**
   * Calling this setter makes us exclude all leaf frames that aren't
   * selected.
   */
  void SetSelectedFramesOnly() { mSelectedFramesOnly = true; }
  bool GetSelectedFramesOnly() { return mSelectedFramesOnly; }
  /**
   * Calling this setter makes us compute accurate visible regions at the cost
   * of performance if regions get very complex.
   */
  bool GetAccurateVisibleRegions() { return mMode == nsDisplayListBuilderMode::PLUGIN_GEOMETRY; }
  /**
   * @return Returns true if we should include the caret in any display lists
   * that we make.
   */
  bool IsBuildingCaret() { return mBuildCaret; }

  bool IsRetainingDisplayList() { return mRetainingDisplayList; }

  bool IsPartialUpdate() { return mPartialUpdate; }
  void SetPartialUpdate(bool aPartial) { mPartialUpdate = aPartial; }

  bool IsBuilding() const { return mIsBuilding; }
  void SetIsBuilding(bool aIsBuilding)
  {
    mIsBuilding = aIsBuilding;
    for (nsIFrame* aFrame : mModifiedFramesDuringBuilding) {
      aFrame->SetFrameIsModified(false);
    }
    mModifiedFramesDuringBuilding.Clear();
  }

  bool InInvalidSubtree() const { return mInInvalidSubtree; }

  /**
   * Allows callers to selectively override the regular paint suppression checks,
   * so that methods like GetFrameForPoint work when painting is suppressed.
   */
  void IgnorePaintSuppression() { mIgnoreSuppression = true; }
  /**
   * @return Returns if this builder will ignore paint suppression.
   */
  bool IsIgnoringPaintSuppression() { return mIgnoreSuppression; }
  /**
   * Call this if we're doing normal painting to the window.
   */
  void SetPaintingToWindow(bool aToWindow) { mIsPaintingToWindow = aToWindow; }
  bool IsPaintingToWindow() const { return mIsPaintingToWindow; }
  /**
   * Call this to prevent descending into subdocuments.
   */
  void SetDescendIntoSubdocuments(bool aDescend) { mDescendIntoSubdocuments = aDescend; }
  bool GetDescendIntoSubdocuments() { return mDescendIntoSubdocuments; }

  /**
   * Get dirty rect relative to current frame (the frame that we're calling
   * BuildDisplayList on right now).
   */
  const nsRect& GetVisibleRect() { return mVisibleRect; }
  const nsRect& GetDirtyRect() { return mDirtyRect; }

  void SetVisibleRect(const nsRect& aVisibleRect) { mVisibleRect = aVisibleRect; }
  void IntersectVisibleRect(const nsRect& aVisibleRect) { mVisibleRect.IntersectRect(mVisibleRect, aVisibleRect); }
  void SetDirtyRect(const nsRect& aDirtyRect) { mDirtyRect = aDirtyRect; }
  void IntersectDirtyRect(const nsRect& aDirtyRect) { mDirtyRect.IntersectRect(mDirtyRect, aDirtyRect); }

  const nsIFrame* GetCurrentFrame() { return mCurrentFrame; }
  const nsIFrame* GetCurrentReferenceFrame() { return mCurrentReferenceFrame; }
  const nsPoint& GetCurrentFrameOffsetToReferenceFrame() { return mCurrentOffsetToReferenceFrame; }
  AnimatedGeometryRoot* GetCurrentAnimatedGeometryRoot() {
    return mCurrentAGR;
  }
  AnimatedGeometryRoot* GetRootAnimatedGeometryRoot() {
    return mRootAGR;
  }

  void RecomputeCurrentAnimatedGeometryRoot();

  /**
   * Returns true if merging and flattening of display lists should be
   * performed while computing visibility.
   */
  bool AllowMergingAndFlattening() { return mAllowMergingAndFlattening; }
  void SetAllowMergingAndFlattening(bool aAllow) { mAllowMergingAndFlattening = aAllow; }

  nsDisplayLayerEventRegions* GetLayerEventRegions() { return mLayerEventRegions; }
  void SetLayerEventRegions(nsDisplayLayerEventRegions* aItem)
  {
    mLayerEventRegions = aItem;
  }
  bool IsBuildingLayerEventRegions();
  static bool LayerEventRegionsEnabled();
  bool IsInsidePointerEventsNoneDoc()
  {
    return CurrentPresShellState()->mInsidePointerEventsNoneDoc;
  }

  bool GetAncestorHasApzAwareEventHandler() { return mAncestorHasApzAwareEventHandler; }
  void SetAncestorHasApzAwareEventHandler(bool aValue)
  {
    mAncestorHasApzAwareEventHandler = aValue;
  }

  bool HaveScrollableDisplayPort() const { return mHaveScrollableDisplayPort; }
  void SetHaveScrollableDisplayPort() { mHaveScrollableDisplayPort = true; }
  void ClearHaveScrollableDisplayPort() { mHaveScrollableDisplayPort = false; }

  bool SetIsCompositingCheap(bool aCompositingCheap) {
    bool temp = mIsCompositingCheap;
    mIsCompositingCheap = aCompositingCheap;
    return temp;
  }
  bool IsCompositingCheap() const { return mIsCompositingCheap; }
  /**
   * Display the caret if needed.
   */
  void DisplayCaret(nsIFrame* aFrame, nsDisplayList* aList) {
    nsIFrame* frame = GetCaretFrame();
    if (aFrame == frame) {
      frame->DisplayCaret(this, aList);
    }
  }
  /**
   * Get the frame that the caret is supposed to draw in.
   * If the caret is currently invisible, this will be null.
   */
  nsIFrame* GetCaretFrame() {
    return CurrentPresShellState()->mCaretFrame;
  }
  /**
   * Get the rectangle we're supposed to draw the caret into.
   */
  const nsRect& GetCaretRect() {
    return CurrentPresShellState()->mCaretRect;
  }
  /**
   * Get the caret associated with the current presshell.
   */
  nsCaret* GetCaret();
  /**
   * Notify the display list builder that we're entering a presshell.
   * aReferenceFrame should be a frame in the new presshell.
   * aPointerEventsNoneDoc should be set to true if the frame generating this
   * document is pointer-events:none.
   */
  void EnterPresShell(nsIFrame* aReferenceFrame,
                      bool aPointerEventsNoneDoc = false);
  /**
   * For print-preview documents, we sometimes need to build display items for
   * the same frames multiple times in the same presentation, with different
   * clipping. Between each such batch of items, call
   * ResetMarkedFramesForDisplayList to make sure that the results of
   * MarkFramesForDisplayList do not carry over between batches.
   */
  void ResetMarkedFramesForDisplayList();
  /**
   * Notify the display list builder that we're leaving a presshell.
   */
  void LeavePresShell(nsIFrame* aReferenceFrame, nsDisplayList* aPaintedContents);

  void IncrementPresShellPaintCount(nsIPresShell* aPresShell);

  /**
   * Returns true if we're currently building a display list that's
   * directly or indirectly under an nsDisplayTransform.
   */
  bool IsInTransform() const { return mInTransform; }
  /**
   * Indicate whether or not we're directly or indirectly under and
   * nsDisplayTransform or SVG foreignObject.
   */
  void SetInTransform(bool aInTransform) { mInTransform = aInTransform; }

  /**
   * Return true if we're currently building a display list for a
   * nested presshell.
   */
  bool IsInSubdocument() { return mPresShellStates.Length() > 1; }

  /**
   * Return true if we're currently building a display list for the presshell
   * of a chrome document, or if we're building the display list for a popup.
   */
  bool IsInChromeDocumentOrPopup() {
    return mIsInChromePresContext || mIsBuildingForPopup;
  }

  /**
   * @return true if images have been set to decode synchronously.
   */
  bool ShouldSyncDecodeImages() { return mSyncDecodeImages; }

  /**
   * Indicates whether we should synchronously decode images. If true, we decode
   * and draw whatever image data has been loaded. If false, we just draw
   * whatever has already been decoded.
   */
  void SetSyncDecodeImages(bool aSyncDecodeImages) {
    mSyncDecodeImages = aSyncDecodeImages;
  }

  void FreeClipChains();

  /**
   * Helper method to generate background painting flags based on the
   * information available in the display list builder. Currently only
   * accounts for mSyncDecodeImages.
   */
  uint32_t GetBackgroundPaintFlags();

  /**
   * Subtracts aRegion from *aVisibleRegion. We avoid letting
   * aVisibleRegion become overcomplex by simplifying it if necessary ---
   * unless we're computing plugin geometry, in which case we let it
   * get arbitrarily complex.
   */
  void SubtractFromVisibleRegion(nsRegion* aVisibleRegion,
                                 const nsRegion& aRegion);

  /**
   * Mark the frames in aFrames to be displayed if they intersect aDirtyRect
   * (which is relative to aDirtyFrame). If the frames have placeholders
   * that might not be displayed, we mark the placeholders and their ancestors
   * to ensure that display list construction descends into them
   * anyway. nsDisplayListBuilder will take care of unmarking them when it is
   * destroyed.
   */
  void MarkFramesForDisplayList(nsIFrame* aDirtyFrame,
                                const nsFrameList& aFrames);
  void MarkFrameForDisplay(nsIFrame* aFrame, nsIFrame* aStopAtFrame = nullptr);
  void MarkFrameForDisplayIfVisible(nsIFrame* aFrame, nsIFrame* aStopAtFrame = nullptr);

  void ClearFixedBackgroundDisplayData();
  /**
   * Mark all child frames that Preserve3D() as needing display.
   * Because these frames include transforms set on their parent, dirty rects
   * for intermediate frames may be empty, yet child frames could still be visible.
   */
  void MarkPreserve3DFramesForDisplayList(nsIFrame* aDirtyFrame);

  /**
   * Returns true if we need to descend into this frame when building
   * the display list, even though it doesn't intersect the dirty
   * rect, because it may have out-of-flows that do so.
   */
  bool ShouldDescendIntoFrame(nsIFrame* aFrame, bool aVisible) const {
    return
      (aFrame->GetStateBits() & NS_FRAME_FORCE_DISPLAY_LIST_DESCEND_INTO) ||
      (aVisible && aFrame->ForceDescendIntoIfVisible()) ||
      GetIncludeAllOutOfFlows();
  }

  /**
   * Returns the list of registered theme geometries.
   */
  nsTArray<ThemeGeometry> GetThemeGeometries() const
  {
    nsTArray<ThemeGeometry> geometries;

    for (auto iter = mThemeGeometries.ConstIter(); !iter.Done(); iter.Next()) {
      geometries.AppendElements(*iter.Data());
    }

    return geometries;
  }

  /**
   * Notifies the builder that a particular themed widget exists
   * at the given rectangle within the currently built display list.
   * For certain appearance values (currently only NS_THEME_TOOLBAR and
   * NS_THEME_WINDOW_TITLEBAR) this gets called during every display list
   * construction, for every themed widget of the right type within the
   * display list, except for themed widgets which are transformed or have
   * effects applied to them (e.g. CSS opacity or filters).
   *
   * @param aWidgetType the -moz-appearance value for the themed widget
   * @param aRect the device-pixel rect relative to the widget's displayRoot
   * for the themed widget
   */
  void RegisterThemeGeometry(uint8_t aWidgetType, nsIFrame* aFrame,
                             const mozilla::LayoutDeviceIntRect& aRect) {
    if (mIsPaintingToWindow) {
      nsTArray<ThemeGeometry>* geometries =
        mThemeGeometries.LookupOrAdd(aFrame);

      geometries->AppendElement(ThemeGeometry(aWidgetType, aRect));
    }
  }

  /**
   * Removes theme geometries associated with the given frame.
   */
  void UnregisterThemeGeometry(nsIFrame* aFrame)
  {
    mThemeGeometries.Remove(aFrame);
  }

  /**
   * Adjusts mWindowDraggingRegion to take into account aFrame. If aFrame's
   * -moz-window-dragging value is |drag|, its border box is added to the
   * collected dragging region; if the value is |no-drag|, the border box is
   * subtracted from the region; if the value is |default|, that frame does
   * not influence the window dragging region.
   */
  void AdjustWindowDraggingRegion(nsIFrame* aFrame);

  LayoutDeviceIntRegion GetWindowDraggingRegion() const;

  void RemoveModifiedWindowDraggingRegion();
  void ClearWindowDraggingRegion();

  /**
   * Allocate memory in our arena. It will only be freed when this display list
   * builder is destroyed. This memory holds nsDisplayItems. nsDisplayItem
   * destructors are called as soon as the item is no longer used.
   */
  void* Allocate(size_t aSize, DisplayItemType aType);

  void Destroy(DisplayItemType aType, void* aPtr);

  /**
   * Allocate a new ActiveScrolledRoot in the arena. Will be cleaned up
   * automatically when the arena goes away.
   */
  ActiveScrolledRoot* AllocateActiveScrolledRoot(const ActiveScrolledRoot* aParent,
                                                 nsIScrollableFrame* aScrollableFrame);

  /**
   * Allocate a new DisplayItemClipChain object in the arena. Will be cleaned
   * up automatically when the arena goes away.
   */
  const DisplayItemClipChain* AllocateDisplayItemClipChain(const DisplayItemClip& aClip,
                                                           const ActiveScrolledRoot* aASR,
                                                           const DisplayItemClipChain* aParent);

  /**
   * Intersect two clip chains, allocating the new clip chain items in this
   * builder's arena. The result is parented to aAncestor, and no intersections
   * happen past aAncestor's ASR.
   * That means aAncestor has to be living in this builder's arena already.
   * aLeafClip1 and aLeafClip2 only need to outlive the call to this function,
   * their values are copied into the newly-allocated intersected clip chain
   * and this function does not hold on to any pointers to them.
   */
  const DisplayItemClipChain* CreateClipChainIntersection(const DisplayItemClipChain* aAncestor,
                                                          const DisplayItemClipChain* aLeafClip1,
                                                          const DisplayItemClipChain* aLeafClip2);

  /**
   * Clone the supplied clip chain's chain items into this builder's arena.
   */
  const DisplayItemClipChain* CopyWholeChain(const DisplayItemClipChain* aClipChain);

  /**
   * Only used for containerful root scrolling. This is a workaround.
   */
  void SetActiveScrolledRootForRootScrollframe(const ActiveScrolledRoot* aASR)
  { mActiveScrolledRootForRootScrollframe = aASR; }
  const ActiveScrolledRoot* ActiveScrolledRootForRootScrollframe() const
  { return mActiveScrolledRootForRootScrollframe; }

  /**
   * Transfer off main thread animations to the layer.  May be called
   * with aBuilder and aItem both null, but only if the caller has
   * already checked that off main thread animations should be sent to
   * the layer.  When they are both null, the animations are added to
   * the layer as pending animations.
   */
  static void AddAnimationsAndTransitionsToLayer(Layer* aLayer,
                                                 nsDisplayListBuilder* aBuilder,
                                                 nsDisplayItem* aItem,
                                                 nsIFrame* aFrame,
                                                 nsCSSPropertyID aProperty);

  /**
   * Merges the display items in |aMergedItems| and returns a new temporary
   * display item.
   * The display items in |aMergedItems| have to be mergeable with each other.
   */
  nsDisplayItem* MergeItems(nsTArray<nsDisplayItem*>& aMergedItems);

  /**
   * A helper class to temporarily set the value of
   * mIsAtRootOfPseudoStackingContext, and temporarily
   * set mCurrentFrame and related state. Also temporarily sets mDirtyRect.
   * aDirtyRect is relative to aForChild.
   */
  class AutoBuildingDisplayList;
  friend class AutoBuildingDisplayList;
  class AutoBuildingDisplayList {
  public:
    AutoBuildingDisplayList(nsDisplayListBuilder* aBuilder,
                            nsIFrame* aForChild,
                            const nsRect& aVisibleRect,
                            const nsRect& aDirtyRect,
                            bool aIsRoot)
      : mBuilder(aBuilder),
        mPrevFrame(aBuilder->mCurrentFrame),
        mPrevReferenceFrame(aBuilder->mCurrentReferenceFrame),
        mPrevLayerEventRegions(aBuilder->mLayerEventRegions),
        mPrevOffset(aBuilder->mCurrentOffsetToReferenceFrame),
        mPrevVisibleRect(aBuilder->mVisibleRect),
        mPrevDirtyRect(aBuilder->mDirtyRect),
        mPrevAGR(aBuilder->mCurrentAGR),
        mPrevIsAtRootOfPseudoStackingContext(aBuilder->mIsAtRootOfPseudoStackingContext),
        mPrevAncestorHasApzAwareEventHandler(aBuilder->mAncestorHasApzAwareEventHandler),
        mPrevBuildingInvisibleItems(aBuilder->mBuildingInvisibleItems),
        mPrevInInvalidSubtree(aBuilder->mInInvalidSubtree)
    {
      if (aForChild->IsTransformed()) {
        aBuilder->mCurrentOffsetToReferenceFrame = nsPoint();
        aBuilder->mCurrentReferenceFrame = aForChild;
      } else if (aBuilder->mCurrentFrame == aForChild->GetParent()) {
        aBuilder->mCurrentOffsetToReferenceFrame += aForChild->GetPosition();
      } else {
        aBuilder->mCurrentReferenceFrame =
          aBuilder->FindReferenceFrameFor(aForChild,
              &aBuilder->mCurrentOffsetToReferenceFrame);
      }
      bool isAsync;
      mCurrentAGRState = aBuilder->IsAnimatedGeometryRoot(aForChild, isAsync);
      if (aBuilder->mCurrentFrame == aForChild->GetParent()) {
        if (mCurrentAGRState == AGR_YES) {
          aBuilder->mCurrentAGR = aBuilder->WrapAGRForFrame(aForChild, isAsync, aBuilder->mCurrentAGR);
        }
      } else if (aForChild != aBuilder->mCurrentFrame) {
        aBuilder->mCurrentAGR = aBuilder->FindAnimatedGeometryRootFor(aForChild);
      }
      MOZ_ASSERT(nsLayoutUtils::IsAncestorFrameCrossDoc(aBuilder->RootReferenceFrame(), *aBuilder->mCurrentAGR));
      aBuilder->mCurrentFrame = aForChild;
      aBuilder->mVisibleRect = aVisibleRect;
      aBuilder->mDirtyRect = aDirtyRect;
      aBuilder->mIsAtRootOfPseudoStackingContext = aIsRoot;
      // TODO: Handle the case where aForChild isn't a direct child of the old state
      aBuilder->mInInvalidSubtree = aBuilder->mInInvalidSubtree || aForChild->IsFrameModified();
    }
    void SetReferenceFrameAndCurrentOffset(const nsIFrame* aFrame, const nsPoint& aOffset) {
      mBuilder->mCurrentReferenceFrame = aFrame;
      mBuilder->mCurrentOffsetToReferenceFrame = aOffset;
    }
    // Return the previous frame's animated geometry root, whether or not the
    // current frame is an immediate descendant.
    const nsIFrame* GetPrevAnimatedGeometryRoot() const {
      return mPrevAnimatedGeometryRoot;
    }
    bool IsAnimatedGeometryRoot() const {
      return mCurrentAGRState == AGR_YES;
    }
    bool MaybeAnimatedGeometryRoot() const {
      return mCurrentAGRState == AGR_MAYBE;
    }
    void RestoreBuildingInvisibleItemsValue() {
      mBuilder->mBuildingInvisibleItems = mPrevBuildingInvisibleItems;
    }
    ~AutoBuildingDisplayList() {
      mBuilder->mCurrentFrame = mPrevFrame;
      mBuilder->mCurrentReferenceFrame = mPrevReferenceFrame;
      mBuilder->mLayerEventRegions = mPrevLayerEventRegions;
      mBuilder->mCurrentOffsetToReferenceFrame = mPrevOffset;
      mBuilder->mVisibleRect = mPrevVisibleRect;
      mBuilder->mDirtyRect = mPrevDirtyRect;
      mBuilder->mCurrentAGR = mPrevAGR;
      mBuilder->mIsAtRootOfPseudoStackingContext = mPrevIsAtRootOfPseudoStackingContext;
      mBuilder->mAncestorHasApzAwareEventHandler = mPrevAncestorHasApzAwareEventHandler;
      mBuilder->mBuildingInvisibleItems = mPrevBuildingInvisibleItems;
      mBuilder->mInInvalidSubtree = mPrevInInvalidSubtree;
    }
  private:
    nsDisplayListBuilder* mBuilder;
    AGRState              mCurrentAGRState;
    const nsIFrame*       mPrevFrame;
    const nsIFrame*       mPrevReferenceFrame;
    nsIFrame*             mPrevAnimatedGeometryRoot;
    nsDisplayLayerEventRegions* mPrevLayerEventRegions;
    nsPoint               mPrevOffset;
    nsRect                mPrevVisibleRect;
    nsRect                mPrevDirtyRect;
    RefPtr<AnimatedGeometryRoot> mPrevAGR;
    bool                  mPrevIsAtRootOfPseudoStackingContext;
    bool                  mPrevAncestorHasApzAwareEventHandler;
    bool                  mPrevBuildingInvisibleItems;
    bool                  mPrevInInvalidSubtree;
  };

  /**
   * A helper class to temporarily set the value of mInTransform.
   */
  class AutoInTransformSetter;
  friend class AutoInTransformSetter;
  class AutoInTransformSetter {
  public:
    AutoInTransformSetter(nsDisplayListBuilder* aBuilder, bool aInTransform)
      : mBuilder(aBuilder), mOldValue(aBuilder->mInTransform) {
      aBuilder->mInTransform = aInTransform;
    }
    ~AutoInTransformSetter() {
      mBuilder->mInTransform = mOldValue;
    }
  private:
    nsDisplayListBuilder* mBuilder;
    bool                  mOldValue;
  };

  class AutoSaveRestorePerspectiveIndex;
  friend class AutoSaveRestorePerspectiveIndex;
  class AutoSaveRestorePerspectiveIndex {
  public:
    AutoSaveRestorePerspectiveIndex(nsDisplayListBuilder* aBuilder, nsIFrame* aFrame)
      : mBuilder(nullptr)
    {
      if (aFrame->ChildrenHavePerspective()) {
        mBuilder = aBuilder;
        mCachedItemIndex = aBuilder->mPerspectiveItemIndex;
        aBuilder->mPerspectiveItemIndex = 0;
      }
    }

    ~AutoSaveRestorePerspectiveIndex()
    {
      if (mBuilder) {
        mBuilder->mPerspectiveItemIndex = mCachedItemIndex;
      }
    }

  private:
    nsDisplayListBuilder* mBuilder;
    uint32_t mCachedItemIndex;
  };

  /**
   * A helper class to temporarily set the value of mCurrentScrollParentId.
   */
  class AutoCurrentScrollParentIdSetter;
  friend class AutoCurrentScrollParentIdSetter;
  class AutoCurrentScrollParentIdSetter {
  public:
    AutoCurrentScrollParentIdSetter(nsDisplayListBuilder* aBuilder, ViewID aScrollId)
      : mBuilder(aBuilder)
      , mOldValue(aBuilder->mCurrentScrollParentId)
      , mOldForceLayer(aBuilder->mForceLayerForScrollParent) {
      // If this AutoCurrentScrollParentIdSetter has the same scrollId as the
      // previous one on the stack, then that means the scrollframe that
      // created this isn't actually scrollable and cannot participate in
      // scroll handoff. We set mCanBeScrollParent to false to indicate this.
      mCanBeScrollParent = (mOldValue != aScrollId);
      aBuilder->mCurrentScrollParentId = aScrollId;
      aBuilder->mForceLayerForScrollParent = false;
    }
    bool ShouldForceLayerForScrollParent() const {
      // Only scrollframes participating in scroll handoff can be forced to
      // layerize
      return mCanBeScrollParent && mBuilder->mForceLayerForScrollParent;
    };
    ~AutoCurrentScrollParentIdSetter() {
      mBuilder->mCurrentScrollParentId = mOldValue;
      if (mCanBeScrollParent) {
        // If this flag is set, caller code is responsible for having dealt
        // with the current value of mBuilder->mForceLayerForScrollParent, so
        // we can just restore the old value.
        mBuilder->mForceLayerForScrollParent = mOldForceLayer;
      } else {
        // Otherwise we need to keep propagating the force-layerization flag
        // upwards to the next ancestor scrollframe that does participate in
        // scroll handoff.
        mBuilder->mForceLayerForScrollParent |= mOldForceLayer;
      }
    }
  private:
    nsDisplayListBuilder* mBuilder;
    ViewID                mOldValue;
    bool                  mOldForceLayer;
    bool                  mCanBeScrollParent;
  };

  /**
   * Used to update the current active scrolled root on the display list
   * builder, and to create new active scrolled roots.
   */
  class AutoCurrentActiveScrolledRootSetter;
  friend class AutoCurrentActiveScrolledRootSetter;
  class AutoCurrentActiveScrolledRootSetter {
  public:
    explicit AutoCurrentActiveScrolledRootSetter(nsDisplayListBuilder* aBuilder)
      : mBuilder(aBuilder)
      , mSavedActiveScrolledRoot(aBuilder->mCurrentActiveScrolledRoot)
      , mContentClipASR(aBuilder->ClipState().GetContentClipASR())
      , mDescendantsStartIndex(aBuilder->mActiveScrolledRoots.Length())
      , mUsed(false)
    {
    }

    ~AutoCurrentActiveScrolledRootSetter()
    {
      mBuilder->mCurrentActiveScrolledRoot = mSavedActiveScrolledRoot;
    }

    void SetCurrentActiveScrolledRoot(const ActiveScrolledRoot* aActiveScrolledRoot)
    {
      MOZ_ASSERT(!mUsed);

      // Set the builder's mCurrentActiveScrolledRoot.
      mBuilder->mCurrentActiveScrolledRoot = aActiveScrolledRoot;

      // We also need to adjust the builder's mCurrentContainerASR.
      // mCurrentContainerASR needs to be an ASR that all the container's
      // contents have finite bounds with respect to. If aActiveScrolledRoot
      // is an ancestor ASR of mCurrentContainerASR, that means we need to
      // set mCurrentContainerASR to aActiveScrolledRoot, because otherwise
      // the items that will be created with aActiveScrolledRoot wouldn't
      // have finite bounds with respect to mCurrentContainerASR. There's one
      // exception, in the case where there's a content clip on the builder
      // that is scrolled by a descendant ASR of aActiveScrolledRoot. This
      // content clip will clip all items that are created while this
      // AutoCurrentActiveScrolledRootSetter exists. This means that the items
      // created during our lifetime will have finite bounds with respect to
      // the content clip's ASR, even if the items' actual ASR is an ancestor
      // of that. And it also means that mCurrentContainerASR only needs to be
      // set to the content clip's ASR and not all the way to aActiveScrolledRoot.
      // This case is tested by fixed-pos-scrolled-clip-opacity-layerize.html
      // and fixed-pos-scrolled-clip-opacity-inside-layerize.html.

      // finiteBoundsASR is the leafmost ASR that all items created during
      // object's lifetime have finite bounds with respect to.
      const ActiveScrolledRoot* finiteBoundsASR = ActiveScrolledRoot::PickDescendant(
        mContentClipASR, aActiveScrolledRoot);

      // mCurrentContainerASR is adjusted so that it's still an ancestor of
      // finiteBoundsASR.
      mBuilder->mCurrentContainerASR = ActiveScrolledRoot::PickAncestor(
        mBuilder->mCurrentContainerASR, finiteBoundsASR);

      mUsed = true;
    }

    void EnterScrollFrame(nsIScrollableFrame* aScrollableFrame)
    {
      MOZ_ASSERT(!mUsed);
      ActiveScrolledRoot* asr = mBuilder->AllocateActiveScrolledRoot(
        mBuilder->mCurrentActiveScrolledRoot, aScrollableFrame);
      mBuilder->mCurrentActiveScrolledRoot = asr;
      mUsed = true;
    }

    void InsertScrollFrame(nsIScrollableFrame* aScrollableFrame);

  private:
    nsDisplayListBuilder* mBuilder;
    /**
     * The builder's mCurrentActiveScrolledRoot at construction time which
     * needs to be restored at destruction time.
     */
    const ActiveScrolledRoot* mSavedActiveScrolledRoot;
    /**
     * If there's a content clip on the builder at construction time, then
     * mContentClipASR is that content clip's ASR, otherwise null. The
     * assumption is that the content clip doesn't get relaxed while this
     * object is on the stack.
     */
    const ActiveScrolledRoot* mContentClipASR;
    /**
     * InsertScrollFrame needs to mutate existing ASRs (those that were
     * created while this object was on the stack), and mDescendantsStartIndex
     * makes it easier to skip ASRs that were created in the past.
     */
    size_t mDescendantsStartIndex;
    /**
     * Flag to make sure that only one of SetCurrentActiveScrolledRoot /
     * EnterScrollFrame / InsertScrollFrame is called per instance of this
     * class.
     */
    bool mUsed;
  };

  /**
   * Keeps track of the innermost ASR that can be used as the ASR for a
   * container item that wraps all items that were created while this
   * object was on the stack.
   * The rule is: all child items of the container item need to have
   * clipped bounds with respect to the container ASR.
   */
  class AutoContainerASRTracker;
  friend class AutoContainerASRTracker;
  class AutoContainerASRTracker {
  public:
    explicit AutoContainerASRTracker(nsDisplayListBuilder* aBuilder)
      : mBuilder(aBuilder)
      , mSavedContainerASR(aBuilder->mCurrentContainerASR)
    {
      mBuilder->mCurrentContainerASR = ActiveScrolledRoot::PickDescendant(
        mBuilder->ClipState().GetContentClipASR(),
        mBuilder->mCurrentActiveScrolledRoot);
    }

    const ActiveScrolledRoot* GetContainerASR()
    {
      return mBuilder->mCurrentContainerASR;
    }

    ~AutoContainerASRTracker()
    {
      mBuilder->mCurrentContainerASR = ActiveScrolledRoot::PickAncestor(
        mBuilder->mCurrentContainerASR, mSavedContainerASR);
    }

  private:
    nsDisplayListBuilder* mBuilder;
    const ActiveScrolledRoot* mSavedContainerASR;
  };

  /**
   * A helper class to temporarily set the value of mCurrentScrollbarTarget
   * and mCurrentScrollbarFlags.
   */
  class AutoCurrentScrollbarInfoSetter;
  friend class AutoCurrentScrollbarInfoSetter;
  class AutoCurrentScrollbarInfoSetter {
  public:
    AutoCurrentScrollbarInfoSetter(nsDisplayListBuilder* aBuilder, ViewID aScrollTargetID,
                                   uint32_t aScrollbarFlags, bool aWillHaveLayer)
     : mBuilder(aBuilder) {
      aBuilder->mIsBuildingScrollbar = true;
      aBuilder->mCurrentScrollbarTarget = aScrollTargetID;
      aBuilder->mCurrentScrollbarFlags = aScrollbarFlags;
      aBuilder->mCurrentScrollbarWillHaveLayer = aWillHaveLayer;
    }
    ~AutoCurrentScrollbarInfoSetter() {
      // No need to restore old values because scrollbars cannot be nested.
      mBuilder->mIsBuildingScrollbar = false;
      mBuilder->mCurrentScrollbarTarget = FrameMetrics::NULL_SCROLL_ID;
      mBuilder->mCurrentScrollbarFlags = 0;
      mBuilder->mCurrentScrollbarWillHaveLayer = false;
    }
  private:
    nsDisplayListBuilder* mBuilder;
  };

  /**
   * A helper class to track current effective transform for items.
   *
   * For frames that is Combines3DTransformWithAncestors(), we need to
   * apply all transforms of ancestors on the same preserves3D chain
   * on the bounds of current frame to the coordination of the 3D
   * context root.  The 3D context root computes it's bounds from
   * these transformed bounds.
   */
  class AutoAccumulateTransform;
  friend class AutoAccumulateTransform;
  class AutoAccumulateTransform {
  public:
    typedef mozilla::gfx::Matrix4x4 Matrix4x4;

    explicit AutoAccumulateTransform(nsDisplayListBuilder* aBuilder)
      : mBuilder(aBuilder)
      , mSavedTransform(aBuilder->mPreserves3DCtx.mAccumulatedTransform) {}

    ~AutoAccumulateTransform() {
      mBuilder->mPreserves3DCtx.mAccumulatedTransform = mSavedTransform;
    }

    void Accumulate(const Matrix4x4& aTransform) {
      mBuilder->mPreserves3DCtx.mAccumulatedTransform =
        aTransform * mBuilder->mPreserves3DCtx.mAccumulatedTransform;
    }

    const Matrix4x4& GetCurrentTransform() {
      return mBuilder->mPreserves3DCtx.mAccumulatedTransform;
    }

    void StartRoot() {
      mBuilder->mPreserves3DCtx.mAccumulatedTransform = Matrix4x4();
    }

  private:
    nsDisplayListBuilder* mBuilder;
    Matrix4x4 mSavedTransform;
  };

  /**
   * A helper class to collect bounds rects of descendants.
   *
   * For a 3D context root, it's bounds is computed from the bounds of
   * descendants.  If we transform bounds frame by frame applying
   * transforms, the bounds may turn to empty for any singular
   * transform on the path, but it is not empty for the accumulated
   * transform.
   */
  class AutoAccumulateRect;
  friend class AutoAccumulateRect;
  class AutoAccumulateRect {
  public:
    explicit AutoAccumulateRect(nsDisplayListBuilder* aBuilder)
      : mBuilder(aBuilder)
      , mSavedRect(aBuilder->mPreserves3DCtx.mAccumulatedRect) {
      aBuilder->mPreserves3DCtx.mAccumulatedRect = nsRect();
      aBuilder->mPreserves3DCtx.mAccumulatedRectLevels++;
    }
    ~AutoAccumulateRect() {
      mBuilder->mPreserves3DCtx.mAccumulatedRect = mSavedRect;
      mBuilder->mPreserves3DCtx.mAccumulatedRectLevels--;
    }

  private:
    nsDisplayListBuilder* mBuilder;
    nsRect mSavedRect;
  };

  void AccumulateRect(const nsRect& aRect) {
    mPreserves3DCtx.mAccumulatedRect.UnionRect(mPreserves3DCtx.mAccumulatedRect, aRect);
  }
  const nsRect& GetAccumulatedRect() {
    return mPreserves3DCtx.mAccumulatedRect;
  }
  /**
   * The level is increased by one for items establishing 3D rendering
   * context and starting a new accumulation.
   */
  int GetAccumulatedRectLevels() {
    return mPreserves3DCtx.mAccumulatedRectLevels;
  }

  // Helpers for tables
  nsDisplayTableItem* GetCurrentTableItem() { return mCurrentTableItem; }
  void SetCurrentTableItem(nsDisplayTableItem* aTableItem) { mCurrentTableItem = aTableItem; }

  struct OutOfFlowDisplayData {
    OutOfFlowDisplayData(const DisplayItemClipChain* aContainingBlockClipChain,
                         const DisplayItemClipChain* aCombinedClipChain,
                         const ActiveScrolledRoot* aContainingBlockActiveScrolledRoot,
                         const nsRect &aVisibleRect,
                         const nsRect &aDirtyRect)
      : mContainingBlockClipChain(aContainingBlockClipChain)
      , mCombinedClipChain(aCombinedClipChain)
      , mContainingBlockActiveScrolledRoot(aContainingBlockActiveScrolledRoot)
      , mVisibleRect(aVisibleRect)
      , mDirtyRect(aDirtyRect)
    {}
    const DisplayItemClipChain* mContainingBlockClipChain;
    const DisplayItemClipChain* mCombinedClipChain; // only necessary for the special case of top layer
    const ActiveScrolledRoot* mContainingBlockActiveScrolledRoot;
    nsRect mVisibleRect;
    nsRect mDirtyRect;
  };

  NS_DECLARE_FRAME_PROPERTY_DELETABLE(OutOfFlowDisplayDataProperty,
                                      OutOfFlowDisplayData)

  struct DisplayListBuildingData {
    RefPtr<AnimatedGeometryRoot> mModifiedAGR = nullptr;
    nsRect mDirtyRect;
  };
  NS_DECLARE_FRAME_PROPERTY_DELETABLE(DisplayListBuildingRect, DisplayListBuildingData)

  NS_DECLARE_FRAME_PROPERTY_DELETABLE(DisplayListBuildingDisplayPortRect, nsRect)

  static OutOfFlowDisplayData* GetOutOfFlowData(nsIFrame* aFrame)
  {
    return aFrame->GetProperty(OutOfFlowDisplayDataProperty());
  }

  nsPresContext* CurrentPresContext() {
    return CurrentPresShellState()->mPresShell->GetPresContext();
  }

  OutOfFlowDisplayData* GetCurrentFixedBackgroundDisplayData()
  {
    auto& displayData = CurrentPresShellState()->mFixedBackgroundDisplayData;
    return displayData ? displayData.ptr() : nullptr;
  }

  /**
   * Accumulates the bounds of box frames that have moz-appearance
   * -moz-win-exclude-glass style. Used in setting glass margins on
   * Windows.
   *
   * We set the window opaque region (from which glass margins are computed)
   * to the intersection of the glass region specified here and the opaque
   * region computed during painting. So the excluded glass region actually
   * *limits* the extent of the opaque area reported to Windows. We limit it
   * so that changes to the computed opaque region (which can vary based on
   * region optimizations and the placement of UI elements) outside the
   * -moz-win-exclude-glass area don't affect the glass margins reported to
   * Windows; changing those margins willy-nilly can cause the Windows 7 glass
   * haze effect to jump around disconcertingly.
   */
  void AddWindowExcludeGlassRegion(const nsRegion& bounds) {
    mWindowExcludeGlassRegion.Or(mWindowExcludeGlassRegion, bounds);
  }
  const nsRegion& GetWindowExcludeGlassRegion() {
    return mWindowExcludeGlassRegion;
  }
  /**
   * Accumulates opaque stuff into the window opaque region.
   */
  void AddWindowOpaqueRegion(const nsRegion& bounds) {
    mWindowOpaqueRegion.Or(mWindowOpaqueRegion, bounds);
  }
  /**
   * Returns the window opaque region built so far. This may be incomplete
   * since the opaque region is built during layer construction.
   */
  const nsRegion& GetWindowOpaqueRegion() {
    return mWindowOpaqueRegion;
  }
  void SetGlassDisplayItem(nsDisplayItem* aItem) {
    if (mGlassDisplayItem) {
      // Web pages or extensions could trigger this by using
      // -moz-appearance:win-borderless-glass etc on their own elements.
      // Keep the first one, since that will be the background of the root
      // window
      NS_WARNING("Multiple glass backgrounds found?");
    } else {
      mGlassDisplayItem = aItem;
    }
  }
  bool NeedToForceTransparentSurfaceForItem(nsDisplayItem* aItem);

  void SetContainsPluginItem() { mContainsPluginItem = true; }
  bool ContainsPluginItem() { return mContainsPluginItem; }

  /**
   * mContainsBlendMode is true if we processed a display item that
   * has a blend mode attached. We do this so we can insert a
   * nsDisplayBlendContainer in the parent stacking context.
   */
  void SetContainsBlendMode(bool aContainsBlendMode) { mContainsBlendMode = aContainsBlendMode; }
  bool ContainsBlendMode() const { return mContainsBlendMode; }

  uint32_t AllocatePerspectiveItemIndex() { return mPerspectiveItemIndex++; }

  DisplayListClipState& ClipState() { return mClipState; }
  const ActiveScrolledRoot* CurrentActiveScrolledRoot() { return mCurrentActiveScrolledRoot; }
  const ActiveScrolledRoot* CurrentAncestorASRStackingContextContents() { return mCurrentContainerASR; }

  /**
   * Add the current frame to the will-change budget if possible and
   * remeber the outcome. Subsequent calls to IsInWillChangeBudget
   * will return the same value as return here.
   */
  bool AddToWillChangeBudget(nsIFrame* aFrame, const nsSize& aSize);

  /**
   * This will add the current frame to the will-change budget the first
   * time it is seen. On subsequent calls this will return the same
   * answer. This effectively implements a first-come, first-served
   * allocation of the will-change budget.
   */
  bool IsInWillChangeBudget(nsIFrame* aFrame, const nsSize& aSize);

  void ClearWillChangeBudget(nsIFrame* aFrame);

  void EnterSVGEffectsContents(nsDisplayList* aHoistedItemsStorage);
  void ExitSVGEffectsContents();

  /**
   * Note: if changing the conditions under which scroll info layers
   * are created, make a corresponding change to
   * ScrollFrameWillBuildScrollInfoLayer() in nsSliderFrame.cpp.
   */
  bool ShouldBuildScrollInfoItemsForHoisting() const
  { return mSVGEffectsBuildingDepth > 0; }

  void AppendNewScrollInfoItemForHoisting(nsDisplayScrollInfoLayer* aScrollInfoItem);

  /**
   * A helper class to install/restore nsDisplayListBuilder::mPreserves3DCtx.
   *
   * mPreserves3DCtx is used by class AutoAccumulateTransform &
   * AutoAccumulateRect to passing data between frames in the 3D
   * context.  If a frame create a new 3D context, it should restore
   * the value of mPreserves3DCtx before returning back to the parent.
   * This class do it for the users.
   */
  class AutoPreserves3DContext;
  friend class AutoPreserves3DContext;
  class AutoPreserves3DContext {
  public:
    explicit AutoPreserves3DContext(nsDisplayListBuilder* aBuilder)
      : mBuilder(aBuilder)
      , mSavedCtx(aBuilder->mPreserves3DCtx) {}
    ~AutoPreserves3DContext() {
      mBuilder->mPreserves3DCtx = mSavedCtx;
    }

  private:
    nsDisplayListBuilder* mBuilder;
    Preserves3DContext mSavedCtx;
  };

  const nsRect GetPreserves3DRects(nsRect* aOutVisibleRect) const {
    *aOutVisibleRect = mPreserves3DCtx.mVisibleRect;
    return mPreserves3DCtx.mDirtyRect;
  }
  void SavePreserves3DRects() {
    mPreserves3DCtx.mVisibleRect = mVisibleRect;
    mPreserves3DCtx.mDirtyRect = mDirtyRect;
  }

  bool IsBuildingInvisibleItems() const { return mBuildingInvisibleItems; }
  void SetBuildingInvisibleItems(bool aBuildingInvisibleItems) {
    mBuildingInvisibleItems = aBuildingInvisibleItems;
  }

  void MarkFrameModifiedDuringBuilding(nsIFrame* aFrame)
  {
    if (!aFrame->IsFrameModified()) {
      mModifiedFramesDuringBuilding.AppendElement(aFrame);
      aFrame->SetFrameIsModified(true);
    }
  }

  /**
   * This is a convenience function to ease the transition until AGRs and ASRs
   * are unified.
   */
  AnimatedGeometryRoot* AnimatedGeometryRootForASR(const ActiveScrolledRoot* aASR);

  bool HitTestShouldStopAtFirstOpaque() const {
    return mHitTestShouldStopAtFirstOpaque;
  }
  void SetHitTestShouldStopAtFirstOpaque(bool aHitTestShouldStopAtFirstOpaque) {
    mHitTestShouldStopAtFirstOpaque = aHitTestShouldStopAtFirstOpaque;
  }

  void MarkOutOfFlowFrameForDisplay(nsIFrame* aDirtyFrame, nsIFrame* aFrame);

  /**
   * Returns whether a frame acts as an animated geometry root, optionally
   * returning the next ancestor to check.
   */
  AGRState IsAnimatedGeometryRoot(nsIFrame* aFrame,
                                  bool& aIsAsync,
                                  nsIFrame** aParent = nullptr);

  /**
   * Returns the nearest ancestor frame to aFrame that is considered to have
   * (or will have) animated geometry. This can return aFrame.
   */
  nsIFrame* FindAnimatedGeometryRootFrameFor(nsIFrame* aFrame, bool& aIsAsync);

  friend class nsDisplayCanvasBackgroundImage;
  friend class nsDisplayBackgroundImage;
  friend class nsDisplayFixedPosition;
  AnimatedGeometryRoot* FindAnimatedGeometryRootFor(nsDisplayItem* aItem);

  friend class nsDisplayItem;
  friend class nsDisplayOwnLayer;
  AnimatedGeometryRoot* FindAnimatedGeometryRootFor(nsIFrame* aFrame);

  AnimatedGeometryRoot* WrapAGRForFrame(nsIFrame* aAnimatedGeometryRoot,
                                        bool aIsAsync,
                                        AnimatedGeometryRoot* aParent = nullptr);

  nsDataHashtable<nsPtrHashKey<nsIFrame>, RefPtr<AnimatedGeometryRoot>> mFrameToAnimatedGeometryRootMap;

  bool ShouldRecycle() {
#ifdef USE_PRES_ARENA_ALLOCATOR
    return false;
#else
    // If we've wasted a whole megabyte, then we should probably recycle ourselves.
    return mFreedSize > (1024 * 1024);
#endif
  }
private:

  /**
   * Add the current frame to the AGR budget if possible and remember
   * the outcome. Subsequent calls will return the same value as
   * returned here.
   */
  bool AddToAGRBudget(nsIFrame* aFrame);

  struct PresShellState {
    nsIPresShell* mPresShell;
    // TODO: Using a Maybe for this is silly, we always want to instantiate it.
#ifdef DEBUG
    mozilla::Maybe<nsAutoLayoutPhase> mAutoLayoutPhase;
#endif
    nsIFrame*     mCaretFrame;
    nsRect        mCaretRect;
    mozilla::Maybe<OutOfFlowDisplayData> mFixedBackgroundDisplayData;
    uint32_t      mFirstFrameMarkedForDisplay;
    bool          mIsBackgroundOnly;
    // This is a per-document flag turning off event handling for all content
    // in the document, and is set when we enter a subdocument for a pointer-
    // events:none frame.
    bool          mInsidePointerEventsNoneDoc;
  };

  PresShellState* CurrentPresShellState() {
    NS_ASSERTION(mPresShellStates.Length() > 0,
                 "Someone forgot to enter a presshell");
    return &mPresShellStates[mPresShellStates.Length() - 1];
  }

  struct DocumentWillChangeBudget {
    DocumentWillChangeBudget()
      : mBudget(0)
    {}

    uint32_t mBudget;
  };

  struct FrameWillChangeBudget {
    FrameWillChangeBudget(nsIFrame* aFrame, uint32_t aUsage)
      : mFrame(aFrame)
      , mUsage(aUsage)
    {}

    nsIFrame* mFrame;
    uint32_t mUsage;
  };

  nsIFrame* const                mReferenceFrame;
  nsIFrame*                      mIgnoreScrollFrame;
  nsDisplayLayerEventRegions*    mLayerEventRegions;

#ifdef USE_PRES_ARENA_ALLOCATOR
  nsPresArena mPool;
#else
  static const size_t kArenaAlignment =
    mozilla::tl::Max<NS_ALIGNMENT_OF(void*), NS_ALIGNMENT_OF(double)>::value;
  mozilla::ArenaAllocator<4096, kArenaAlignment> mPool;
  uint32_t mFreedSize;
#endif

  nsCOMPtr<nsISelection>         mBoundingSelection;
  AutoTArray<PresShellState,8> mPresShellStates;
  AutoTArray<nsIFrame*,400>    mFramesMarkedForDisplay;
  nsClassHashtable<nsPtrHashKey<nsIFrame>, nsTArray<ThemeGeometry>> mThemeGeometries;
  nsDisplayTableItem*            mCurrentTableItem;
  DisplayListClipState           mClipState;
  const ActiveScrolledRoot*      mCurrentActiveScrolledRoot;
  const ActiveScrolledRoot*      mCurrentContainerASR;
  // mCurrentFrame is the frame that we're currently calling (or about to call)
  // BuildDisplayList on.
  const nsIFrame*                mCurrentFrame;
  // The reference frame for mCurrentFrame.
  const nsIFrame*                mCurrentReferenceFrame;
  // The offset from mCurrentFrame to mCurrentReferenceFrame.
  nsPoint                        mCurrentOffsetToReferenceFrame;

  RefPtr<AnimatedGeometryRoot>   mRootAGR;
  RefPtr<AnimatedGeometryRoot>   mCurrentAGR;

  // will-change budget tracker
  nsDataHashtable<nsPtrHashKey<nsPresContext>, DocumentWillChangeBudget>
                                 mWillChangeBudget;

  // Any frame listed in this set is already counted in the budget
  // and thus is in-budget.
  nsDataHashtable<nsPtrHashKey<nsIFrame>, uint32_t> mWillChangeBudgetSet;

  // Area of animated geometry root budget already allocated
  uint32_t mUsedAGRBudget;
  // Set of frames already counted in budget
  nsTHashtable<nsPtrHashKey<nsIFrame> > mAGRBudgetSet;

  nsTArray<nsIFrame*>           mModifiedFramesDuringBuilding;

  // Relative to mCurrentFrame.
  nsRect                         mVisibleRect;
  nsRect                         mDirtyRect;
  nsRegion                       mWindowExcludeGlassRegion;
  nsRegion                       mWindowOpaqueRegion;


  std::vector<WeakFrame>         mWindowDraggingFrames;
  nsTArray<pixman_box32_t>       mWindowDraggingRects;
  std::vector<WeakFrame>         mWindowNoDraggingFrames;
  nsTArray<pixman_box32_t>       mWindowNoDraggingRects;
  // The display item for the Windows window glass background, if any
  nsDisplayItem*                 mGlassDisplayItem;
  // A temporary list that we append scroll info items to while building
  // display items for the contents of frames with SVG effects.
  // Only non-null when ShouldBuildScrollInfoItemsForHoisting() is true.
  // This is a pointer and not a real nsDisplayList value because the
  // nsDisplayList class is defined below this class, so we can't use it here.
  nsDisplayList*                 mScrollInfoItemsForHoisting;
<<<<<<< HEAD
  nsTArray<RefPtr<ActiveScrolledRoot>>  mActiveScrolledRoots;
  std::list<DisplayItemClipChain*> mClipChainsToDestroy;
=======
  nsTArray<ActiveScrolledRoot*>  mActiveScrolledRoots;
  AutoTArray<DisplayItemClipChain*, 128> mClipChainsToDestroy;
>>>>>>> dbfcbbaf
  nsTArray<nsDisplayItem*> mTemporaryItems;
  const ActiveScrolledRoot*      mActiveScrolledRootForRootScrollframe;
  nsDisplayListBuilderMode       mMode;
  ViewID                         mCurrentScrollParentId;
  ViewID                         mCurrentScrollbarTarget;
  uint32_t                       mCurrentScrollbarFlags;
  Preserves3DContext             mPreserves3DCtx;
  uint32_t                       mPerspectiveItemIndex;
  int32_t                        mSVGEffectsBuildingDepth;
  bool                           mContainsBlendMode;
  bool                           mIsBuildingScrollbar;
  bool                           mCurrentScrollbarWillHaveLayer;
  bool                           mBuildCaret;
  bool                           mRetainingDisplayList;
  bool                           mPartialUpdate;
  bool                           mIgnoreSuppression;
  bool                           mIsAtRootOfPseudoStackingContext;
  bool                           mIncludeAllOutOfFlows;
  bool                           mDescendIntoSubdocuments;
  bool                           mSelectedFramesOnly;
  bool                           mAllowMergingAndFlattening;
  bool                           mWillComputePluginGeometry;
  // True when we're building a display list that's directly or indirectly
  // under an nsDisplayTransform
  bool                           mInTransform;
  bool                           mIsInChromePresContext;
  bool                           mSyncDecodeImages;
  bool                           mIsPaintingToWindow;
  bool                           mIsCompositingCheap;
  bool                           mContainsPluginItem;
  bool                           mAncestorHasApzAwareEventHandler;
  // True when the first async-scrollable scroll frame for which we build a
  // display list has a display port. An async-scrollable scroll frame is one
  // which WantsAsyncScroll().
  bool                           mHaveScrollableDisplayPort;
  bool                           mWindowDraggingAllowed;
  bool                           mIsBuildingForPopup;
  bool                           mForceLayerForScrollParent;
  bool                           mAsyncPanZoomEnabled;
  bool                           mBuildingInvisibleItems;
  bool                           mHitTestShouldStopAtFirstOpaque;
  bool                           mIsBuilding;
  bool                           mInInvalidSubtree;
};

class nsDisplayItem;
class nsDisplayList;
/**
 * nsDisplayItems are put in singly-linked lists rooted in an nsDisplayList.
 * nsDisplayItemLink holds the link. The lists are linked from lowest to
 * highest in z-order.
 */
class nsDisplayItemLink {
  // This is never instantiated directly, so no need to count constructors and
  // destructors.
protected:
  nsDisplayItemLink() : mAbove(nullptr) {}
  nsDisplayItemLink(const nsDisplayItemLink&) : mAbove(nullptr) {}
  nsDisplayItem* mAbove;

  friend class nsDisplayList;
};

class nsDisplayWrapList;

/**
 * This is the unit of rendering and event testing. Each instance of this
 * class represents an entity that can be drawn on the screen, e.g., a
 * frame's CSS background, or a frame's text string.
 *
 * nsDisplayItems can be containers --- i.e., they can perform hit testing
 * and painting by recursively traversing a list of child items.
 *
 * These are arena-allocated during display list construction. A typical
 * subclass would just have a frame pointer, so its object would be just three
 * pointers (vtable, next-item, frame).
 *
 * Display items belong to a list at all times (except temporarily as they
 * move from one list to another).
 */
class nsDisplayItem : public nsDisplayItemLink {
public:
  typedef mozilla::ContainerLayerParameters ContainerLayerParameters;
  typedef mozilla::DisplayItemClip DisplayItemClip;
  typedef mozilla::DisplayItemClipChain DisplayItemClipChain;
  typedef mozilla::ActiveScrolledRoot ActiveScrolledRoot;
  typedef mozilla::layers::FrameMetrics FrameMetrics;
  typedef mozilla::layers::ScrollMetadata ScrollMetadata;
  typedef mozilla::layers::FrameMetrics::ViewID ViewID;
  typedef mozilla::layers::Layer Layer;
  typedef mozilla::layers::LayerManager LayerManager;
  typedef mozilla::layers::StackingContextHelper StackingContextHelper;
  typedef mozilla::layers::WebRenderCommand WebRenderCommand;
  typedef mozilla::layers::WebRenderParentCommand WebRenderParentCommand;
  typedef mozilla::layers::WebRenderDisplayItemLayer WebRenderDisplayItemLayer;
  typedef mozilla::LayerState LayerState;
  typedef mozilla::image::imgDrawingParams imgDrawingParams;
  typedef mozilla::image::DrawResult DrawResult;
  typedef class mozilla::gfx::DrawTarget DrawTarget;

  // This is never instantiated directly (it has pure virtual methods), so no
  // need to count constructors and destructors.
  nsDisplayItem(nsDisplayListBuilder* aBuilder, nsIFrame* aFrame);
  nsDisplayItem(nsDisplayListBuilder* aBuilder, nsIFrame* aFrame,
                const ActiveScrolledRoot* aActiveScrolledRoot);

  /**
   * This constructor is only used in rare cases when we need to construct
   * temporary items.
   */
  explicit nsDisplayItem(nsIFrame* aFrame)
    : mFrame(aFrame)
    , mClipChain(nullptr)
    , mClip(nullptr)
    , mActiveScrolledRoot(nullptr)
    , mReferenceFrame(nullptr)
    , mForceNotVisible(false)
    , mDisableSubpixelAA(false)
    , mReusedItem(false)
#ifdef MOZ_DUMP_PAINTING
    , mPainted(false)
#endif
  {
    MOZ_COUNT_CTOR(nsDisplayItem);
  }

protected:
  virtual ~nsDisplayItem() {
    MOZ_COUNT_DTOR(nsDisplayItem);
    if (mFrame) {
      mFrame->RemoveDisplayItem(this);
    }
  }
public:

  virtual void Destroy(nsDisplayListBuilder* aBuilder)
  {
    DisplayItemType type = GetType();
    this->~nsDisplayItem();
    aBuilder->Destroy(type, this);
  }

  virtual void RestoreState()
  {
    mVisibleRect = mState.mVisibleRect;
    mClipChain = mState.mClipChain;
    mClip = mState.mClip;
    mDisableSubpixelAA = false;
  }

  virtual void RemoveFrame(nsIFrame* aFrame)
  {
    if (aFrame == mFrame) {
      MOZ_ASSERT(!mFrame->HasDisplayItem(this));
      mFrame = nullptr;
    }
  }

  /**
   * Downcasts this item to nsDisplayWrapList, if possible.
   */
  virtual const nsDisplayWrapList* AsDisplayWrapList() const { return nullptr; }

  /**
   * Create a clone of this item.
   */
  virtual nsDisplayItem* Clone(nsDisplayListBuilder* aBuilder) const
  {
    return nullptr;
  }

  nsDisplayItem(const nsDisplayItem&) = delete;
  /**
   * The custom copy-constructor is implemented to prevent copying the saved
   * state of the item.
   * This is currently only used when creating temporary items for merging.
   */
  nsDisplayItem(nsDisplayListBuilder* aBuilder, const nsDisplayItem& aOther)
    : mFrame(aOther.mFrame)
    , mClipChain(aOther.mClipChain)
    , mClip(aOther.mClip)
    , mActiveScrolledRoot(aOther.mActiveScrolledRoot)
    , mReferenceFrame(aOther.mReferenceFrame)
    , mAnimatedGeometryRoot(aOther.mAnimatedGeometryRoot)
    , mToReferenceFrame(aOther.mToReferenceFrame)
    , mVisibleRect(aOther.mVisibleRect)
    , mForceNotVisible(aOther.mForceNotVisible)
    , mDisableSubpixelAA(aOther.mDisableSubpixelAA)
    , mReusedItem(false)
  {
    MOZ_COUNT_CTOR(nsDisplayItem);
    if (aBuilder->IsRetainingDisplayList()) {
      mFrame->AddDisplayItem(this);
    }
  }


  struct HitTestState {
    explicit HitTestState() : mInPreserves3D(false) {}

    ~HitTestState() {
      NS_ASSERTION(mItemBuffer.Length() == 0,
                   "mItemBuffer should have been cleared");
    }

    // Handling transform items for preserve 3D frames.
    bool mInPreserves3D;
    AutoTArray<nsDisplayItem*, 100> mItemBuffer;
  };

  /**
   * Some consecutive items should be rendered together as a unit, e.g.,
   * outlines for the same element. For this, we need a way for items to
   * identify their type. We use the type for other purposes too.
   */
  virtual DisplayItemType GetType() const = 0;
  /**
   * Pairing this with the GetUnderlyingFrame() pointer gives a key that
   * uniquely identifies this display item in the display item tree.
   * XXX check nsOptionEventGrabberWrapper/nsXULEventRedirectorWrapper
   */
  virtual uint32_t GetPerFrameKey() const { return uint32_t(GetType()); }

  uint8_t GetFlags() { return GetDisplayItemFlagsForType(GetType()); }

  /**
   * This is called after we've constructed a display list for event handling.
   * When this is called, we've already ensured that aRect intersects the
   * item's bounds and that clipping has been taking into account.
   *
   * @param aRect the point or rect being tested, relative to the reference
   * frame. If the width and height are both 1 app unit, it indicates we're
   * hit testing a point, not a rect.
   * @param aState must point to a HitTestState. If you don't have one,
   * just create one with the default constructor and pass it in.
   * @param aOutFrames each item appends the frame(s) in this display item that
   * the rect is considered over (if any) to aOutFrames.
   */
  virtual void HitTest(nsDisplayListBuilder* aBuilder, const nsRect& aRect,
                       HitTestState* aState, nsTArray<nsIFrame*> *aOutFrames) {}
  /**
   * @return the frame that this display item is based on. This is used to sort
   * items by z-index and content order and for some other uses. Never
   * returns null.
   */
  inline nsIFrame* Frame() const
  {
    MOZ_ASSERT(mFrame, "Trying to use display item after deletion!");
    return mFrame;
  }
  
  /**
   * @return the frame for invalidation.
   */
  virtual nsIFrame* FrameForInvalidation() const
  {
    return mFrame;
  }

  bool HasDeletedFrame() const { return !mFrame; }

  virtual nsIFrame* StyleFrame() const { return mFrame; }

  /**
   * Compute the used z-index of our frame; returns zero for elements to which
   * z-index does not apply, and for z-index:auto.
   * @note This can be overridden, @see nsDisplayWrapList::SetOverrideZIndex.
   */
  virtual int32_t ZIndex() const;
  /**
   * The default bounds is the frame border rect.
   * @param aSnap *aSnap is set to true if the returned rect will be
   * snapped to nearest device pixel edges during actual drawing.
   * It might be set to false and snap anyway, so code computing the set of
   * pixels affected by this display item needs to round outwards to pixel
   * boundaries when *aSnap is set to false.
   * This does not take the item's clipping into account.
   * @return a rectangle relative to aBuilder->ReferenceFrame() that
   * contains the area drawn by this display item
   */
  virtual nsRect GetBounds(nsDisplayListBuilder* aBuilder,
                           bool* aSnap) const
  {
    *aSnap = false;
    return nsRect(ToReferenceFrame(), Frame()->GetSize());
  }

  virtual nsRegion GetTightBounds(nsDisplayListBuilder* aBuilder,
                                  bool* aSnap) const
  {
    *aSnap = false;
    return nsRegion();
  }

  /**
   * Returns true if nothing will be rendered inside aRect, false if uncertain.
   * aRect is assumed to be contained in this item's bounds.
   */
  virtual bool IsInvisibleInRect(const nsRect& aRect) const { return false; }

  /**
   * Returns the result of GetBounds intersected with the item's clip.
   * The intersection is approximate since rounded corners are not taking into
   * account.
   */
  nsRect GetClippedBounds(nsDisplayListBuilder* aBuilder) const;

  nsRect GetBorderRect() const
  {
    return nsRect(ToReferenceFrame(), Frame()->GetSize());
  }

  nsRect GetPaddingRect() const
  {
    return Frame()->GetPaddingRectRelativeToSelf() + ToReferenceFrame();
  }

  nsRect GetContentRect() const
  {
    return Frame()->GetContentRectRelativeToSelf() + ToReferenceFrame();
  }

  /**
   * Checks if the frame(s) owning this display item have been marked as invalid,
   * and needing repainting.
   */
  virtual bool IsInvalid(nsRect& aRect) const
  {
    bool result = mFrame ? mFrame->IsInvalid(aRect) : false;
    aRect += ToReferenceFrame();
    return result;
  }

  /**
   * Creates and initializes an nsDisplayItemGeometry object that retains the current
   * areas covered by this display item. These need to retain enough information
   * such that they can be compared against a future nsDisplayItem of the same type,
   * and determine if repainting needs to happen.
   *
   * Subclasses wishing to store more information need to override both this
   * and ComputeInvalidationRegion, as well as implementing an nsDisplayItemGeometry
   * subclass.
   *
   * The default implementation tracks both the display item bounds, and the frame's
   * border rect.
   */
  virtual nsDisplayItemGeometry* AllocateGeometry(nsDisplayListBuilder* aBuilder)
  {
    return new nsDisplayItemGenericGeometry(this, aBuilder);
  }

  /**
   * Compares an nsDisplayItemGeometry object from a previous paint against the
   * current item. Computes if the geometry of the item has changed, and the
   * invalidation area required for correct repainting.
   *
   * The existing geometry will have been created from a display item with a
   * matching GetPerFrameKey()/mFrame pair to the current item.
   *
   * The default implementation compares the display item bounds, and the frame's
   * border rect, and invalidates the entire bounds if either rect changes.
   *
   * @param aGeometry The geometry of the matching display item from the
   * previous paint.
   * @param aInvalidRegion Output param, the region to invalidate, or
   * unchanged if none.
   */
  virtual void ComputeInvalidationRegion(nsDisplayListBuilder* aBuilder,
                                         const nsDisplayItemGeometry* aGeometry,
                                         nsRegion* aInvalidRegion) const
  {
    const nsDisplayItemGenericGeometry* geometry = static_cast<const nsDisplayItemGenericGeometry*>(aGeometry);
    bool snap;
    if (!geometry->mBounds.IsEqualInterior(GetBounds(aBuilder, &snap)) ||
        !geometry->mBorderRect.IsEqualInterior(GetBorderRect())) {
      aInvalidRegion->Or(GetBounds(aBuilder, &snap), geometry->mBounds);
    }
  }

  /**
   * An alternative default implementation of ComputeInvalidationRegion,
   * that instead invalidates only the changed area between the two items.
   */
  void ComputeInvalidationRegionDifference(nsDisplayListBuilder* aBuilder,
                                           const nsDisplayItemBoundsGeometry* aGeometry,
                                           nsRegion* aInvalidRegion) const
  {
    bool snap;
    nsRect bounds = GetBounds(aBuilder, &snap);

    if (!aGeometry->mBounds.IsEqualInterior(bounds)) {
      nscoord radii[8];
      if (aGeometry->mHasRoundedCorners ||
          Frame()->GetBorderRadii(radii)) {
        aInvalidRegion->Or(aGeometry->mBounds, bounds);
      } else {
        aInvalidRegion->Xor(aGeometry->mBounds, bounds);
      }
    }
  }

  /**
   * Called when the area rendered by this display item has changed (been
   * invalidated or changed geometry) since the last paint. This includes
   * when the display item was not rendered at all in the last paint.
   * It does NOT get called when a display item was being rendered and no
   * longer is, because generally that means there is no display item to
   * call this method on.
   */
  virtual void NotifyRenderingChanged() const {}

  /**
   * @param aSnap set to true if the edges of the rectangles of the opaque
   * region would be snapped to device pixels when drawing
   * @return a region of the item that is opaque --- that is, every pixel
   * that is visible is painted with an opaque
   * color. This is useful for determining when one piece
   * of content completely obscures another so that we can do occlusion
   * culling.
   * This does not take clipping into account.
   */
  virtual nsRegion GetOpaqueRegion(nsDisplayListBuilder* aBuilder,
                                   bool* aSnap) const
  {
    *aSnap = false;
    return nsRegion();
  }
  /**
   * @return Some(nscolor) if the item is guaranteed to paint every pixel in its
   * bounds with the same (possibly translucent) color
   */
  virtual mozilla::Maybe<nscolor> IsUniform(nsDisplayListBuilder* aBuilder) const
  {
    return mozilla::Nothing();
  }

  /**
   * @return true if the contents of this item are rendered fixed relative
   * to the nearest viewport.
   */
  virtual bool ShouldFixToViewport(nsDisplayListBuilder* aBuilder) const
  {
    return false;
  }

  virtual bool ClearsBackground() const
  {
    return false;
  }

  /**
   * Returns true if all layers that can be active should be forced to be
   * active. Requires setting the pref layers.force-active=true.
   */
  static bool ForceActiveLayers();

  /**
   * @return LAYER_NONE if BuildLayer will return null. In this case
   * there is no layer for the item, and Paint should be called instead
   * to paint the content using Thebes.
   * Return LAYER_INACTIVE if there is a layer --- BuildLayer will
   * not return null (unless there's an error) --- but the layer contents
   * are not changing frequently. In this case it makes sense to composite
   * the layer into a PaintedLayer with other content, so we don't have to
   * recomposite it every time we paint.
   * Note: GetLayerState is only allowed to return LAYER_INACTIVE if all
   * descendant display items returned LAYER_INACTIVE or LAYER_NONE. Also,
   * all descendant display item frames must have an active scrolled root
   * that's either the same as this item's frame's active scrolled root, or
   * a descendant of this item's frame. This ensures that the entire
   * set of display items can be collapsed onto a single PaintedLayer.
   * Return LAYER_ACTIVE if the layer is active, that is, its contents are
   * changing frequently. In this case it makes sense to keep the layer
   * as a separate buffer in VRAM and composite it into the destination
   * every time we paint.
   *
   * Users of GetLayerState should check ForceActiveLayers() and if it returns
   * true, change a returned value of LAYER_INACTIVE to LAYER_ACTIVE.
   */
  virtual LayerState GetLayerState(nsDisplayListBuilder* aBuilder,
                                   LayerManager* aManager,
                                   const ContainerLayerParameters& aParameters)
  {
    return mozilla::LAYER_NONE;
  }

  /**
   * Return true to indicate the layer should be constructed even if it's
   * completely invisible.
   */
  virtual bool ShouldBuildLayerEvenIfInvisible(nsDisplayListBuilder* aBuilder) const
  {
    return false;
  }

  /**
   * Actually paint this item to some rendering context.
   * Content outside mVisibleRect need not be painted.
   * aCtx must be set up as for nsDisplayList::Paint.
   */
  virtual void Paint(nsDisplayListBuilder* aBuilder, gfxContext* aCtx) {}

#ifdef MOZ_DUMP_PAINTING
  /**
   * Mark this display item as being painted via FrameLayerBuilder::DrawPaintedLayer.
   */
  bool Painted() const { return mPainted; }

  /**
   * Check if this display item has been painted.
   */
  void SetPainted() { mPainted = true; }
#endif

  /**
   * Get the layer drawn by this display item. Call this only if
   * GetLayerState() returns something other than LAYER_NONE.
   * If GetLayerState returned LAYER_NONE then Paint will be called
   * instead.
   * This is called while aManager is in the construction phase.
   *
   * The caller (nsDisplayList) is responsible for setting the visible
   * region of the layer.
   *
   * @param aContainerParameters should be passed to
   * FrameLayerBuilder::BuildContainerLayerFor if a ContainerLayer is
   * constructed.
   */
  virtual already_AddRefed<Layer> BuildLayer(nsDisplayListBuilder* aBuilder,
                                             LayerManager* aManager,
                                             const ContainerLayerParameters& aContainerParameters)
  {
    return nullptr;
  }

  /**
   * Function to create the WebRenderCommands without
   * Layer. For layers mode, aManager->IsLayersFreeTransaction()
   * should be false to prevent doing GetLayerState again. For
   * layers-free mode, we should check if the layer state is
   * active first and have an early return if the layer state is
   * not active.
   *
   * @return true if successfully creating webrender commands.
   */
  virtual bool CreateWebRenderCommands(mozilla::wr::DisplayListBuilder& aBuilder,
                                       mozilla::wr::IpcResourceUpdateQueue& aResources,
                                       const StackingContextHelper& aSc,
                                       mozilla::layers::WebRenderLayerManager* aManager,
                                       nsDisplayListBuilder* aDisplayListBuilder) { return false; }

  /**
   * Updates the provided aLayerData with any APZ-relevant scroll data
   * that is specific to this display item. This is stuff that would normally
   * be put on the layer during BuildLayer, but this is only called in
   * layers-free webrender mode, where we don't have layers.
   *
   * This function returns true if and only if it has APZ-relevant scroll data
   * to provide. Note that the arguments passed in may be nullptr, in which case
   * the function should still return true if and only if it has APZ-relevant
   * scroll data, but obviously in this case it can't actually put the
   * data onto aLayerData, because there isn't one.
   *
   * This function assumes that aData and aLayerData will either both be null,
   * or will both be non-null. The caller is responsible for enforcing this.
   */
  virtual bool UpdateScrollData(mozilla::layers::WebRenderScrollData* aData,
                                mozilla::layers::WebRenderLayerScrollData* aLayerData)
  { return false; }

  /**
   * Builds a DisplayItemLayer and sets the display item to this.
   */
  already_AddRefed<Layer>
  BuildDisplayItemLayer(nsDisplayListBuilder* aBuilder,
                        LayerManager* aManager,
                        const ContainerLayerParameters& aContainerParameters);

  /**
   * On entry, aVisibleRegion contains the region (relative to ReferenceFrame())
   * which may be visible. If the display item opaquely covers an area, it
   * can remove that area from aVisibleRegion before returning.
   * nsDisplayList::ComputeVisibility automatically subtracts the region
   * returned by GetOpaqueRegion, and automatically removes items whose bounds
   * do not intersect the visible area, so implementations of
   * nsDisplayItem::ComputeVisibility do not need to do these things.
   * nsDisplayList::ComputeVisibility will already have set mVisibleRect on
   * this item to the intersection of *aVisibleRegion and this item's bounds.
   * We rely on that, so this should only be called by
   * nsDisplayList::ComputeVisibility or nsDisplayItem::RecomputeVisibility.
   * aAllowVisibleRegionExpansion is a rect where we are allowed to
   * expand the visible region and is only used for making sure the
   * background behind a plugin is visible.
   * This method needs to be idempotent.
   *
   * @return true if the item is visible, false if no part of the item
   * is visible.
   */
  virtual bool ComputeVisibility(nsDisplayListBuilder* aBuilder,
                                 nsRegion* aVisibleRegion);

  /**
   * Checks if the given display item can be merged with this item.
   * @return true if the merging is possible, otherwise false.
   */
  virtual bool CanMerge(const nsDisplayItem* aItem) const { return false; }

  /**
   * Try to merge with the other item (which is below us in the display
   * list). This gets used by nsDisplayClip to coalesce clipping operations
   * (optimization), by nsDisplayOpacity to merge rendering for the same
   * content element into a single opacity group (correctness), and will be
   * used by nsDisplayOutline to merge multiple outlines for the same element
   * (also for correctness).
   */
  virtual void Merge(const nsDisplayItem* aItem) {}

  /**
   * Merges the given display list to this item.
   */
  virtual void MergeDisplayListFromItem(nsDisplayListBuilder* aBuilder,
                                        const nsDisplayItem* aItem) {}

  /**
   * Appends the underlying frames of all display items that have been
   * merged into this one (excluding  this item's own underlying frame)
   * to aFrames.
   */
  virtual void GetMergedFrames(nsTArray<nsIFrame*>* aFrames) const {}

  /**
   * During the visibility computation and after TryMerge, display lists may
   * return true here to flatten themselves away, removing them. This
   * flattening is distinctly different from FlattenTo, which occurs before
   * items are merged together.
   */
  virtual bool ShouldFlattenAway(nsDisplayListBuilder* aBuilder) {
    return false;
  }

  /**
   * Some items such as those calling into the native themed widget machinery
   * have to be painted on the content process. In this case it is best to avoid
   * allocating layers that serializes and forwards the work to the compositor.
   */
  virtual bool MustPaintOnContentSide() const { return false; }

  /**
   * If this has a child list where the children are in the same coordinate
   * system as this item (i.e., they have the same reference frame),
   * return the list.
   */
  virtual nsDisplayList* GetSameCoordinateSystemChildren() const
  {
    return nullptr;
  }

  virtual void UpdateBounds(nsDisplayListBuilder* aBuilder) {}
  /**
   * Do UpdateBounds() for items with frames establishing or extending
   * 3D rendering context.
   *
   * This function is called by UpdateBoundsFor3D() of
   * nsDisplayTransform(), and it is called by
   * BuildDisplayListForStackingContext() on transform items
   * establishing 3D rendering context.
   *
   * The bounds of a transform item with the frame establishing 3D
   * rendering context should be computed by calling
   * DoUpdateBoundsPreserves3D() on all descendants that participate
   * the same 3d rendering context.
   */
  virtual void DoUpdateBoundsPreserves3D(nsDisplayListBuilder* aBuilder) {}

  /**
   * If this has a child list, return it, even if the children are in
   * a different coordinate system to this item.
   */
  virtual nsDisplayList* GetChildren() const { return nullptr; }

  /**
   * Returns the visible rect.
   */
  const nsRect& GetVisibleRect() const { return mVisibleRect; }

  void SetVisibleRect(const nsRect& aVisibleRect, bool aStore)
  {
    mVisibleRect = aVisibleRect;

    if (aStore) {
      mState.mVisibleRect = mVisibleRect;
    }
  }

  /**
   * Returns the visible rect for the children, relative to their
   * reference frame. Can be different from mVisibleRect for nsDisplayTransform,
   * since the reference frame for the children is different from the reference
   * frame for the item itself.
   */
  virtual const nsRect& GetVisibleRectForChildren() const { return mVisibleRect; }

  /**
   * Stores the given opacity value to be applied when drawing. It is an error to
   * call this if CanApplyOpacity returned false.
   */
  virtual void ApplyOpacity(nsDisplayListBuilder* aBuilder,
                            float aOpacity,
                            const DisplayItemClipChain* aClip) {
    NS_ASSERTION(CanApplyOpacity(), "ApplyOpacity not supported on this type");
  }
  /**
   * Returns true if this display item would return true from ApplyOpacity without
   * actually applying the opacity. Otherwise returns false.
   */
  virtual bool CanApplyOpacity() const { return false; }

  bool ForceNotVisible() const { return mForceNotVisible; }

  /**
   * For debugging and stuff
   */
  virtual const char* Name() const = 0;

  virtual void WriteDebugInfo(std::stringstream& aStream) {}

  nsDisplayItem* GetAbove() { return mAbove; }

  /**
   * Like ComputeVisibility, but does the work that nsDisplayList
   * does per-item:
   * -- Intersects GetBounds with aVisibleRegion and puts the result
   * in mVisibleRect
   * -- Subtracts bounds from aVisibleRegion if the item is opaque
   */
  bool RecomputeVisibility(nsDisplayListBuilder* aBuilder,
                           nsRegion* aVisibleRegion);

  /**
   * Returns the result of aBuilder->ToReferenceFrame(GetUnderlyingFrame())
   */
  const nsPoint& ToReferenceFrame() const {
    NS_ASSERTION(mFrame, "No frame?");
    return mToReferenceFrame;
  }
  /**
   * @return the root of the display list's frame (sub)tree, whose origin
   * establishes the coordinate system for the display list
   */
  const nsIFrame* ReferenceFrame() const { return mReferenceFrame; }

  /**
   * Returns the reference frame for display item children of this item.
   */
  virtual const nsIFrame* ReferenceFrameForChildren() const { return mReferenceFrame; }

  AnimatedGeometryRoot* GetAnimatedGeometryRoot() const {
    MOZ_ASSERT(mAnimatedGeometryRoot, "Must have cached AGR before accessing it!");
    return mAnimatedGeometryRoot;
  }

  virtual struct AnimatedGeometryRoot* AnimatedGeometryRootForScrollMetadata() const {
    return GetAnimatedGeometryRoot();
  }

  /**
   * Checks if this display item (or any children) contains content that might
   * be rendered with component alpha (e.g. subpixel antialiasing). Returns the
   * bounds of the area that needs component alpha, or an empty rect if nothing
   * in the item does.
   */
  virtual nsRect GetComponentAlphaBounds(nsDisplayListBuilder* aBuilder) const
  {
    return nsRect();
  }

  /**
   * Disable usage of component alpha. Currently only relevant for items that have text.
   */
  void DisableComponentAlpha()
  {
    mDisableSubpixelAA = true;
  }

  /**
   * Check if we can add async animations to the layer for this display item.
   */
  virtual bool CanUseAsyncAnimations(nsDisplayListBuilder* aBuilder) {
    return false;
  }

  virtual bool SupportsOptimizingToImage() const { return false; }

  const DisplayItemClip& GetClip() const
  {
    return mClip ? *mClip : DisplayItemClip::NoClip();
  }
  void IntersectClip(nsDisplayListBuilder* aBuilder, const DisplayItemClipChain* aOther);

  void SetActiveScrolledRoot(const ActiveScrolledRoot* aActiveScrolledRoot) { mActiveScrolledRoot = aActiveScrolledRoot; }
  const ActiveScrolledRoot* GetActiveScrolledRoot() const { return mActiveScrolledRoot; }

  virtual void SetClipChain(const DisplayItemClipChain* aClipChain,
                            bool aStore);
  const DisplayItemClipChain* GetClipChain() const { return mClipChain; }

  /**
   * Intersect all clips in our clip chain up to (and including) aASR and set
   * set the intersection as this item's clip.
   */
  void FuseClipChainUpTo(nsDisplayListBuilder* aBuilder,
                         const ActiveScrolledRoot* aASR);

  bool BackfaceIsHidden() const { return mFrame->BackfaceIsHidden(); }

  bool HasSameTypeAndClip(const nsDisplayItem* aOther) const
  {
    return GetType() == aOther->GetType() &&
           GetClipChain() == aOther->GetClipChain();
  }

  bool HasSameContent(const nsDisplayItem* aOther) const
  {
    return mFrame->GetContent() == aOther->Frame()->GetContent();
  }

  bool IsReused() const
  {
    return mReusedItem;
  }

  void SetReused(bool aReused)
  {
    mReusedItem = aReused;
  }

  virtual bool CanBeReused() const { return true; }

  bool In3DContextAndBackfaceIsHidden()
  {
    if (mBackfaceHidden) {
      return *mBackfaceHidden;
    }

    bool backfaceHidden = Frame()->In3DContextAndBackfaceIsHidden();
    mBackfaceHidden.emplace(backfaceHidden);

    return backfaceHidden;
  }

  virtual nsIFrame* GetDependentFrame()
  {
    return nullptr;
  }

protected:
  nsDisplayItem() = delete;

  typedef bool (*PrefFunc)(void);
  bool ShouldUseAdvancedLayer(LayerManager* aManager, PrefFunc aFunc) const;
  bool CanUseAdvancedLayer(LayerManager* aManager) const;

  nsIFrame* mFrame;
  RefPtr<const DisplayItemClipChain> mClipChain;
  const DisplayItemClip* mClip;
  RefPtr<const ActiveScrolledRoot> mActiveScrolledRoot;
  // Result of FindReferenceFrameFor(mFrame), if mFrame is non-null
  const nsIFrame* mReferenceFrame;
  RefPtr<struct AnimatedGeometryRoot> mAnimatedGeometryRoot;
  // Result of ToReferenceFrame(mFrame), if mFrame is non-null
  nsPoint   mToReferenceFrame;
  // This is the rectangle that needs to be painted.
  // Display item construction sets this to the dirty rect.
  // nsDisplayList::ComputeVisibility sets this to the visible region
  // of the item by intersecting the current visible region with the bounds
  // of the item. Paint implementations can use this to limit their drawing.
  // Guaranteed to be contained in GetBounds().
  nsRect    mVisibleRect;
  bool      mForceNotVisible;
  bool      mDisableSubpixelAA;
  bool      mReusedItem;
#ifdef MOZ_DUMP_PAINTING
  // True if this frame has been painted.
  bool      mPainted;
#endif
  mozilla::Maybe<bool> mBackfaceHidden;

  struct {
    nsRect mVisibleRect;
    RefPtr<const DisplayItemClipChain> mClipChain;
    const DisplayItemClip* mClip;
  } mState;
};

/**
 * Manages a singly-linked list of display list items.
 *
 * mSentinel is the sentinel list value, the first value in the null-terminated
 * linked list of items. mTop is the last item in the list (whose 'above'
 * pointer is null). This class has no virtual methods. So list objects are just
 * two pointers.
 *
 * Stepping upward through this list is very fast. Stepping downward is very
 * slow so we don't support it. The methods that need to step downward
 * (HitTest(), ComputeVisibility()) internally build a temporary array of all
 * the items while they do the downward traversal, so overall they're still
 * linear time. We have optimized for efficient AppendToTop() of both
 * items and lists, with minimal codesize. AppendToBottom() is efficient too.
 */
class nsDisplayList {
public:
  typedef mozilla::ActiveScrolledRoot ActiveScrolledRoot;
  typedef mozilla::layers::Layer Layer;
  typedef mozilla::layers::LayerManager LayerManager;
  typedef mozilla::layers::PaintedLayer PaintedLayer;

  /**
   * Create an empty list.
   */
  nsDisplayList()
    : mLength(0)
    , mIsOpaque(false)
    , mForceTransparentSurface(false)
  {
    mTop = &mSentinel;
    mSentinel.mAbove = nullptr;
  }
  ~nsDisplayList() {
    if (mSentinel.mAbove) {
      NS_WARNING("Nonempty list left over?");
    }
  }

  /**
   * Append an item to the top of the list. The item must not currently
   * be in a list and cannot be null.
   */
  void AppendToTop(nsDisplayItem* aItem) {
    NS_ASSERTION(aItem, "No item to append!");
    NS_ASSERTION(!aItem->mAbove, "Already in a list!");
    mTop->mAbove = aItem;
    mTop = aItem;
    mLength++;
  }

  /**
   * Append a new item to the top of the list. The intended usage is
   * AppendNewToTop(new ...);
   */
  void AppendNewToTop(nsDisplayItem* aItem) {
    if (aItem) {
      AppendToTop(aItem);
    }
  }

  /**
   * Append a new item to the bottom of the list. The intended usage is
   * AppendNewToBottom(new ...);
   */
  void AppendNewToBottom(nsDisplayItem* aItem) {
    if (aItem) {
      AppendToBottom(aItem);
    }
  }

  /**
   * Append a new item to the bottom of the list. The item must be non-null
   * and not already in a list.
   */
  void AppendToBottom(nsDisplayItem* aItem) {
    NS_ASSERTION(aItem, "No item to append!");
    NS_ASSERTION(!aItem->mAbove, "Already in a list!");
    aItem->mAbove = mSentinel.mAbove;
    mSentinel.mAbove = aItem;
    if (mTop == &mSentinel) {
      mTop = aItem;
    }
    mLength++;
  }

  /**
   * Removes all items from aList and appends them to the top of this list
   */
  void AppendToTop(nsDisplayList* aList) {
    if (aList->mSentinel.mAbove) {
      mTop->mAbove = aList->mSentinel.mAbove;
      mTop = aList->mTop;
      aList->mTop = &aList->mSentinel;
      aList->mSentinel.mAbove = nullptr;
      mLength += aList->mLength;
      aList->mLength = 0;
    }
  }

  /**
   * Removes all items from aList and prepends them to the bottom of this list
   */
  void AppendToBottom(nsDisplayList* aList) {
    if (aList->mSentinel.mAbove) {
      aList->mTop->mAbove = mSentinel.mAbove;
      mSentinel.mAbove = aList->mSentinel.mAbove;
      if (mTop == &mSentinel) {
        mTop = aList->mTop;
      }

      aList->mTop = &aList->mSentinel;
      aList->mSentinel.mAbove = nullptr;
      mLength += aList->mLength;
      aList->mLength = 0;
    }
  }

  /**
   * Remove an item from the bottom of the list and return it.
   */
  nsDisplayItem* RemoveBottom();

  /**
   * Remove all items from the list and call their destructors.
   */
  void DeleteAll(nsDisplayListBuilder* aBuilder);

  /**
   * @return the item at the top of the list, or null if the list is empty
   */
  nsDisplayItem* GetTop() const {
    return mTop != &mSentinel ? static_cast<nsDisplayItem*>(mTop) : nullptr;
  }
  /**
   * @return the item at the bottom of the list, or null if the list is empty
   */
  nsDisplayItem* GetBottom() const { return mSentinel.mAbove; }
  bool IsEmpty() const { return mTop == &mSentinel; }

  /**
   * This is *linear time*!
   * @return the number of items in the list
   */
  uint32_t Count() const;
  /**
   * Stable sort the list by the z-order of GetUnderlyingFrame() on
   * each item. 'auto' is counted as zero.
   * It is assumed that the list is already in content document order.
   */
  void SortByZOrder();
  /**
   * Stable sort the list by the tree order of the content of
   * GetUnderlyingFrame() on each item. z-index is ignored.
   * @param aCommonAncestor a common ancestor of all the content elements
   * associated with the display items, for speeding up tree order
   * checks, or nullptr if not known; it's only a hint, if it is not an
   * ancestor of some elements, then we lose performance but not correctness
   */
  void SortByContentOrder(nsIContent* aCommonAncestor);

  /**
   * Sort the display list using a stable sort. Take care, because some of the
   * items might be nsDisplayLists themselves.
   * aComparator(Item item1, Item item2) should return true if item1 should go
   * before item2.
   * We sort the items into increasing order.
   */
  template<typename Item, typename Comparator>
  void Sort(const Comparator& aComparator) {
    // Some casual local browsing testing suggests that a local preallocated
    // array of 20 items should be able to avoid a lot of dynamic allocations
    // here.
    AutoTArray<Item, 20> items;

    while (nsDisplayItem* item = RemoveBottom()) {
      items.AppendElement(Item(item));
    }

    std::stable_sort(items.begin(), items.end(), aComparator);

    for (Item& item : items) {
      AppendToTop(item);
    }
  }

  /**
   * Compute visiblity for the items in the list.
   * We put this logic here so it can be shared by top-level
   * painting and also display items that maintain child lists.
   * This is also a good place to put ComputeVisibility-related logic
   * that must be applied to every display item. In particular, this
   * sets mVisibleRect on each display item.
   * This sets mIsOpaque if the entire visible area of this list has
   * been removed from aVisibleRegion when we return.
   * This does not remove any items from the list, so we can recompute
   * visiblity with different regions later (see
   * FrameLayerBuilder::DrawPaintedLayer).
   * This method needs to be idempotent.
   *
   * @param aVisibleRegion the area that is visible, relative to the
   * reference frame; on return, this contains the area visible under the list.
   * I.e., opaque contents of this list are subtracted from aVisibleRegion.
   * @param aListVisibleBounds must be equal to the bounds of the intersection
   * of aVisibleRegion and GetBounds() for this list.
   * @return true if any item in the list is visible.
   */
  bool ComputeVisibilityForSublist(nsDisplayListBuilder* aBuilder,
                                   nsRegion* aVisibleRegion,
                                   const nsRect& aListVisibleBounds);

  /**
   * As ComputeVisibilityForSublist, but computes visibility for a root
   * list (a list that does not belong to an nsDisplayItem).
   * This method needs to be idempotent.
   *
   * @param aVisibleRegion the area that is visible
   */
  bool ComputeVisibilityForRoot(nsDisplayListBuilder* aBuilder,
                                nsRegion* aVisibleRegion);

  /**
   * Returns true if the visible region output from ComputeVisiblity was
   * empty, i.e. everything visible in this list is opaque.
   */
  bool IsOpaque() const {
    return mIsOpaque;
  }

  /**
   * Returns true if any display item requires the surface to be transparent.
   */
  bool NeedsTransparentSurface() const {
    return mForceTransparentSurface;
  }
  /**
   * Paint the list to the rendering context. We assume that (0,0) in aCtx
   * corresponds to the origin of the reference frame. For best results,
   * aCtx's current transform should make (0,0) pixel-aligned. The
   * rectangle in aDirtyRect is painted, which *must* be contained in the
   * dirty rect used to construct the display list.
   *
   * If aFlags contains PAINT_USE_WIDGET_LAYERS and
   * ShouldUseWidgetLayerManager() is set, then we will paint using
   * the reference frame's widget's layer manager (and ctx may be null),
   * otherwise we will use a temporary BasicLayerManager and ctx must
   * not be null.
   *
   * If PAINT_EXISTING_TRANSACTION is set, the reference frame's widget's
   * layer manager has already had BeginTransaction() called on it and
   * we should not call it again.
   *
   * If PAINT_COMPRESSED is set, the FrameLayerBuilder should be set to compressed mode
   * to avoid short cut optimizations.
   *
   * This must only be called on the root display list of the display list
   * tree.
   *
   * We return the layer manager used for painting --- mainly so that
   * callers can dump its layer tree if necessary.
   */
  enum {
    PAINT_DEFAULT = 0,
    PAINT_USE_WIDGET_LAYERS = 0x01,
    PAINT_EXISTING_TRANSACTION = 0x04,
    PAINT_NO_COMPOSITE = 0x08,
    PAINT_COMPRESSED = 0x10
  };
  already_AddRefed<LayerManager> PaintRoot(nsDisplayListBuilder* aBuilder,
                                           gfxContext* aCtx,
                                           uint32_t aFlags);
  /**
   * Get the bounds. Takes the union of the bounds of all children.
   * The result is not cached.
   */
  nsRect GetBounds(nsDisplayListBuilder* aBuilder) const;

  /**
   * Get this list's bounds, respecting clips relative to aASR. The result is
   * the union of each item's clipped bounds with respect to aASR. That means
   * that if an item can move asynchronously with an ASR that is a descendant
   * of aASR, then the clipped bounds with respect to aASR will be the clip of
   * that item for aASR, because the item can move anywhere inside that clip.
   * If there is an item in this list which is not bounded with respect to
   * aASR (i.e. which does not have "finite bounds" with respect to aASR),
   * then this method trigger an assertion failure.
   * The optional aVisibleRect out argument can be set to non-null if the
   * caller is also interested to know the visible rect.  This can be used
   * to get the visible rect efficiently without traversing the display list
   * twice.
   */
  nsRect GetClippedBoundsWithRespectToASR(nsDisplayListBuilder* aBuilder,
                                          const ActiveScrolledRoot* aASR,
                                          nsRect* aVisibleRect = nullptr) const;

  /**
   * Find the topmost display item that returns a non-null frame, and return
   * the frame.
   */
  void HitTest(nsDisplayListBuilder* aBuilder, const nsRect& aRect,
               nsDisplayItem::HitTestState* aState,
               nsTArray<nsIFrame*> *aOutFrames) const;
  /**
   * Compute the union of the visible rects of the items in the list. The
   * result is not cached.
   */
  nsRect GetVisibleRect() const;

  void SetIsOpaque()
  {
    mIsOpaque = true;
  }
  void SetNeedsTransparentSurface()
  {
    mForceTransparentSurface = true;
  }

  void RestoreState() {
    mIsOpaque = false;
    mForceTransparentSurface = false;
  }

private:
  // This class is only used on stack, so we don't have to worry about leaking
  // it.  Don't let us be heap-allocated!
  //void* operator new(size_t sz) CPP_THROW_NEW;

  nsDisplayItemLink  mSentinel;
  nsDisplayItemLink* mTop;

  uint32_t mLength;

  // This is set to true by FrameLayerBuilder if the final visible region
  // is empty (i.e. everything that was visible is covered by some
  // opaque content in this list).
  bool mIsOpaque;
  // This is set to true by FrameLayerBuilder if any display item in this
  // list needs to force the surface containing this list to be transparent.
  bool mForceTransparentSurface;
};

/**
 * This is passed as a parameter to nsIFrame::BuildDisplayList. That method
 * will put any generated items onto the appropriate list given here. It's
 * basically just a collection with one list for each separate stacking layer.
 * The lists themselves are external to this object and thus can be shared
 * with others. Some of the list pointers may even refer to the same list.
 */
class nsDisplayListSet {
public:
  /**
   * @return a list where one should place the border and/or background for
   * this frame (everything from steps 1 and 2 of CSS 2.1 appendix E)
   */
  nsDisplayList* BorderBackground() const { return mBorderBackground; }
  /**
   * @return a list where one should place the borders and/or backgrounds for
   * block-level in-flow descendants (step 4 of CSS 2.1 appendix E)
   */
  nsDisplayList* BlockBorderBackgrounds() const { return mBlockBorderBackgrounds; }
  /**
   * @return a list where one should place descendant floats (step 5 of
   * CSS 2.1 appendix E)
   */
  nsDisplayList* Floats() const { return mFloats; }
  /**
   * @return a list where one should place the (pseudo) stacking contexts
   * for descendants of this frame (everything from steps 3, 7 and 8
   * of CSS 2.1 appendix E)
   */
  nsDisplayList* PositionedDescendants() const { return mPositioned; }
  /**
   * @return a list where one should place the outlines
   * for this frame and its descendants (step 9 of CSS 2.1 appendix E)
   */
  nsDisplayList* Outlines() const { return mOutlines; }
  /**
   * @return a list where one should place all other content
   */
  nsDisplayList* Content() const { return mContent; }

  void DeleteAll(nsDisplayListBuilder* aBuilder) {
    BorderBackground()->DeleteAll(aBuilder);
    BlockBorderBackgrounds()->DeleteAll(aBuilder);
    Floats()->DeleteAll(aBuilder);
    PositionedDescendants()->DeleteAll(aBuilder);
    Outlines()->DeleteAll(aBuilder);
    Content()->DeleteAll(aBuilder);
  }

  nsDisplayListSet(nsDisplayList* aBorderBackground,
                   nsDisplayList* aBlockBorderBackgrounds,
                   nsDisplayList* aFloats,
                   nsDisplayList* aContent,
                   nsDisplayList* aPositionedDescendants,
                   nsDisplayList* aOutlines) :
     mBorderBackground(aBorderBackground),
     mBlockBorderBackgrounds(aBlockBorderBackgrounds),
     mFloats(aFloats),
     mContent(aContent),
     mPositioned(aPositionedDescendants),
     mOutlines(aOutlines) {
  }

  /**
   * A copy constructor that lets the caller override the BorderBackground
   * list.
   */
  nsDisplayListSet(const nsDisplayListSet& aLists,
                   nsDisplayList* aBorderBackground) :
     mBorderBackground(aBorderBackground),
     mBlockBorderBackgrounds(aLists.BlockBorderBackgrounds()),
     mFloats(aLists.Floats()),
     mContent(aLists.Content()),
     mPositioned(aLists.PositionedDescendants()),
     mOutlines(aLists.Outlines()) {
  }

  /**
   * Move all display items in our lists to top of the corresponding lists in the
   * destination.
   */
  void MoveTo(const nsDisplayListSet& aDestination) const;

private:
  // This class is only used on stack, so we don't have to worry about leaking
  // it.  Don't let us be heap-allocated!
  void* operator new(size_t sz) CPP_THROW_NEW;

protected:
  nsDisplayList* mBorderBackground;
  nsDisplayList* mBlockBorderBackgrounds;
  nsDisplayList* mFloats;
  nsDisplayList* mContent;
  nsDisplayList* mPositioned;
  nsDisplayList* mOutlines;
};

/**
 * A specialization of nsDisplayListSet where the lists are actually internal
 * to the object, and all distinct.
 */
struct nsDisplayListCollection : public nsDisplayListSet {
  nsDisplayListCollection() :
    nsDisplayListSet(&mLists[0], &mLists[1], &mLists[2], &mLists[3], &mLists[4],
                     &mLists[5]) {}
  explicit nsDisplayListCollection(nsDisplayList* aBorderBackground) :
    nsDisplayListSet(aBorderBackground, &mLists[1], &mLists[2], &mLists[3], &mLists[4],
                     &mLists[5]) {}

  /**
   * Sort all lists by content order.
   */
  void SortAllByContentOrder(nsIContent* aCommonAncestor) {
    for (int32_t i = 0; i < 6; ++i) {
      mLists[i].SortByContentOrder(aCommonAncestor);
    }
  }

private:
  // This class is only used on stack, so we don't have to worry about leaking
  // it.  Don't let us be heap-allocated!
  void* operator new(size_t sz) CPP_THROW_NEW;

  nsDisplayList mLists[6];
};


class nsDisplayImageContainer : public nsDisplayItem {
public:
  typedef mozilla::LayerIntPoint LayerIntPoint;
  typedef mozilla::LayoutDeviceRect LayoutDeviceRect;
  typedef mozilla::layers::ImageContainer ImageContainer;
  typedef mozilla::layers::ImageLayer ImageLayer;

  nsDisplayImageContainer(nsDisplayListBuilder* aBuilder, nsIFrame* aFrame)
    : nsDisplayItem(aBuilder, aFrame)
  {}

  /**
   * @return true if this display item can be optimized into an image layer.
   * It is an error to call GetContainer() unless you've called
   * CanOptimizeToImageLayer() first and it returned true.
   */
  virtual bool CanOptimizeToImageLayer(LayerManager* aManager,
                                       nsDisplayListBuilder* aBuilder);

  already_AddRefed<ImageContainer> GetContainer(LayerManager* aManager,
                                                nsDisplayListBuilder* aBuilder);
  void ConfigureLayer(ImageLayer* aLayer,
                      const ContainerLayerParameters& aParameters);

  virtual already_AddRefed<imgIContainer> GetImage() = 0;

  virtual nsRect GetDestRect() const = 0;

  virtual bool SupportsOptimizingToImage() const override { return true; }
};

/**
 * Use this class to implement not-very-frequently-used display items
 * that are not opaque, do not receive events, and are bounded by a frame's
 * border-rect.
 *
 * This should not be used for display items which are created frequently,
 * because each item is one or two pointers bigger than an item from a
 * custom display item class could be, and fractionally slower. However it does
 * save code size. We use this for infrequently-used item types.
 */
class nsDisplayGeneric : public nsDisplayItem {
public:
  typedef void (* PaintCallback)(nsIFrame* aFrame, DrawTarget* aDrawTarget,
                                 const nsRect& aDirtyRect, nsPoint aFramePt);

  // XXX: should be removed eventually
  typedef void (* OldPaintCallback)(nsIFrame* aFrame, gfxContext* aCtx,
                                    const nsRect& aDirtyRect, nsPoint aFramePt);

  nsDisplayGeneric(nsDisplayListBuilder* aBuilder, nsIFrame* aFrame,
                   PaintCallback aPaint, const char* aName, DisplayItemType aType)
    : nsDisplayItem(aBuilder, aFrame)
    , mPaint(aPaint)
    , mOldPaint(nullptr)
    , mName(aName)
    , mType(aType)
  {
    MOZ_COUNT_CTOR(nsDisplayGeneric);
  }

  // XXX: should be removed eventually
  nsDisplayGeneric(nsDisplayListBuilder* aBuilder, nsIFrame* aFrame,
                   OldPaintCallback aOldPaint, const char* aName, DisplayItemType aType)
    : nsDisplayItem(aBuilder, aFrame)
    , mPaint(nullptr)
    , mOldPaint(aOldPaint)
    , mName(aName)
    , mType(aType)
  {
    MOZ_COUNT_CTOR(nsDisplayGeneric);
  }
#ifdef NS_BUILD_REFCNT_LOGGING
  virtual ~nsDisplayGeneric() {
    MOZ_COUNT_DTOR(nsDisplayGeneric);
  }
#endif

  virtual void Paint(nsDisplayListBuilder* aBuilder,
                     gfxContext* aCtx) override {
    MOZ_ASSERT(!!mPaint != !!mOldPaint);
    if (mPaint) {
      mPaint(mFrame, aCtx->GetDrawTarget(), mVisibleRect, ToReferenceFrame());
    } else {
      mOldPaint(mFrame, aCtx, mVisibleRect, ToReferenceFrame());
    }
  }
  virtual const char* Name() const override { return mName; }
  virtual DisplayItemType GetType() const override { return mType; }
  void* operator new(size_t aSize,
                     nsDisplayListBuilder* aBuilder) {
    return aBuilder->Allocate(aSize, DisplayItemType::TYPE_GENERIC);
  }

  // This override is needed because GetType() for nsDisplayGeneric subclasses
  // does not match TYPE_GENERIC that was used to allocate the object.
  virtual void Destroy(nsDisplayListBuilder* aBuilder) override
  {
    this->~nsDisplayGeneric();
    aBuilder->Destroy(DisplayItemType::TYPE_GENERIC, this);
  }

protected:
  PaintCallback mPaint;
  OldPaintCallback mOldPaint;   // XXX: should be removed eventually
  const char* mName;
  DisplayItemType mType;
};

#if defined(MOZ_REFLOW_PERF_DSP) && defined(MOZ_REFLOW_PERF)
/**
 * This class implements painting of reflow counts.  Ideally, we would simply
 * make all the frame names be those returned by nsFrame::GetFrameName
 * (except that tosses in the content tag name!)  and support only one color
 * and eliminate this class altogether in favor of nsDisplayGeneric, but for
 * the time being we can't pass args to a PaintCallback, so just have a
 * separate class to do the right thing.  Sadly, this alsmo means we need to
 * hack all leaf frame classes to handle this.
 *
 * XXXbz the color thing is a bit of a mess, but 0 basically means "not set"
 * here...  I could switch it all to nscolor, but why bother?
 */
class nsDisplayReflowCount : public nsDisplayItem {
public:
  nsDisplayReflowCount(nsDisplayListBuilder* aBuilder, nsIFrame* aFrame,
                       const char* aFrameName,
                       uint32_t aColor = 0)
    : nsDisplayItem(aBuilder, aFrame),
      mFrameName(aFrameName),
      mColor(aColor)
  {
    MOZ_COUNT_CTOR(nsDisplayReflowCount);
  }
#ifdef NS_BUILD_REFCNT_LOGGING
  virtual ~nsDisplayReflowCount() {
    MOZ_COUNT_DTOR(nsDisplayReflowCount);
  }
#endif

  virtual void Paint(nsDisplayListBuilder* aBuilder, gfxContext* aCtx) override {
    mFrame->PresContext()->PresShell()->PaintCount(mFrameName, aCtx,
                                                   mFrame->PresContext(),
                                                   mFrame, ToReferenceFrame(),
                                                   mColor);
  }
  NS_DISPLAY_DECL_NAME("nsDisplayReflowCount", TYPE_REFLOW_COUNT)
protected:
  const char* mFrameName;
  nscolor mColor;
};

#define DO_GLOBAL_REFLOW_COUNT_DSP(_name)                                     \
  PR_BEGIN_MACRO                                                              \
    if (!aBuilder->IsBackgroundOnly() && !aBuilder->IsForEventDelivery() &&   \
        PresContext()->PresShell()->IsPaintingFrameCounts()) {                \
        aLists.Outlines()->AppendNewToTop(                                    \
            new (aBuilder) nsDisplayReflowCount(aBuilder, this, _name));      \
    }                                                                         \
  PR_END_MACRO

#define DO_GLOBAL_REFLOW_COUNT_DSP_COLOR(_name, _color)                       \
  PR_BEGIN_MACRO                                                              \
    if (!aBuilder->IsBackgroundOnly() && !aBuilder->IsForEventDelivery() &&   \
        PresContext()->PresShell()->IsPaintingFrameCounts()) {                \
        aLists.Outlines()->AppendNewToTop(                                    \
             new (aBuilder) nsDisplayReflowCount(aBuilder, this, _name, _color)); \
    }                                                                         \
  PR_END_MACRO

/*
  Macro to be used for classes that don't actually implement BuildDisplayList
 */
#define DECL_DO_GLOBAL_REFLOW_COUNT_DSP(_class, _super)                   \
  void BuildDisplayList(nsDisplayListBuilder*   aBuilder,                 \
                        const nsRect&           aDirtyRect,               \
                        const nsDisplayListSet& aLists) {                 \
    DO_GLOBAL_REFLOW_COUNT_DSP(#_class);                                  \
    _super::BuildDisplayList(aBuilder, aDirtyRect, aLists);               \
  }

#else // MOZ_REFLOW_PERF_DSP && MOZ_REFLOW_PERF

#define DO_GLOBAL_REFLOW_COUNT_DSP(_name)
#define DO_GLOBAL_REFLOW_COUNT_DSP_COLOR(_name, _color)
#define DECL_DO_GLOBAL_REFLOW_COUNT_DSP(_class, _super)

#endif // MOZ_REFLOW_PERF_DSP && MOZ_REFLOW_PERF

class nsDisplayCaret : public nsDisplayItem {
public:
  nsDisplayCaret(nsDisplayListBuilder* aBuilder, nsIFrame* aCaretFrame);
#ifdef NS_BUILD_REFCNT_LOGGING
  virtual ~nsDisplayCaret();
#endif

  virtual nsRect GetBounds(nsDisplayListBuilder* aBuilder,
                           bool* aSnap) const override;
  virtual void Paint(nsDisplayListBuilder* aBuilder, gfxContext* aCtx) override;
  NS_DISPLAY_DECL_NAME("Caret", TYPE_CARET)

  virtual LayerState GetLayerState(nsDisplayListBuilder* aBuilder,
                                   LayerManager* aManager,
                                   const ContainerLayerParameters& aParameters) override;
  virtual already_AddRefed<Layer> BuildLayer(nsDisplayListBuilder* aBuilder,
                                             LayerManager* aManager,
                                             const ContainerLayerParameters& aContainerParameters) override;
  virtual bool CreateWebRenderCommands(mozilla::wr::DisplayListBuilder& aBuilder,
                                       mozilla::wr::IpcResourceUpdateQueue& aResources,
                                       const StackingContextHelper& aSc,
                                       mozilla::layers::WebRenderLayerManager* aManager,
                                       nsDisplayListBuilder* aDisplayListBuilder) override;

protected:
  RefPtr<nsCaret> mCaret;
  nsRect mBounds;
};

/**
 * The standard display item to paint the CSS borders of a frame.
 */
class nsDisplayBorder : public nsDisplayItem {
public:
  nsDisplayBorder(nsDisplayListBuilder* aBuilder, nsIFrame* aFrame);

#ifdef NS_BUILD_REFCNT_LOGGING
  virtual ~nsDisplayBorder() {
    MOZ_COUNT_DTOR(nsDisplayBorder);
  }
#endif

  virtual bool IsInvisibleInRect(const nsRect& aRect) const override;
  virtual nsRect GetBounds(nsDisplayListBuilder* aBuilder,
                           bool* aSnap) const override;
  virtual LayerState GetLayerState(nsDisplayListBuilder* aBuilder,
                                   LayerManager* aManager,
                                   const ContainerLayerParameters& aParameters) override;

  virtual already_AddRefed<Layer> BuildLayer(nsDisplayListBuilder* aBuilder,
                                             LayerManager* aManager,
                                             const ContainerLayerParameters& aContainerParameters) override;
  virtual bool CreateWebRenderCommands(mozilla::wr::DisplayListBuilder& aBuilder,
                                       mozilla::wr::IpcResourceUpdateQueue& aResources,
                                       const StackingContextHelper& aSc,
                                       mozilla::layers::WebRenderLayerManager* aManager,
                                       nsDisplayListBuilder* aDisplayListBuilder) override;

  virtual void Paint(nsDisplayListBuilder* aBuilder, gfxContext* aCtx) override;

  NS_DISPLAY_DECL_NAME("Border", TYPE_BORDER)

  virtual nsDisplayItemGeometry* AllocateGeometry(nsDisplayListBuilder* aBuilder) override;

  virtual void ComputeInvalidationRegion(nsDisplayListBuilder* aBuilder,
                                         const nsDisplayItemGeometry* aGeometry,
                                         nsRegion* aInvalidRegion) const override;

  virtual nsRegion GetTightBounds(nsDisplayListBuilder* aBuilder,
                                  bool* aSnap) const override
  {
    *aSnap = true;
    return CalculateBounds(*mFrame->StyleBorder());
  }

protected:
  void CreateBorderImageWebRenderCommands(mozilla::wr::DisplayListBuilder& aBuilder,
                                          mozilla::wr::IpcResourceUpdateQueue& aResource,
                                          const StackingContextHelper& aSc,
                                          mozilla::layers::WebRenderLayerManager* aManager,
                                          nsDisplayListBuilder* aDisplayListBuilder);
  nsRegion CalculateBounds(const nsStyleBorder& aStyleBorder) const;

  mozilla::Array<mozilla::gfx::Color, 4> mColors;
  mozilla::Array<mozilla::LayerCoord, 4> mWidths;
  mozilla::Array<mozilla::LayerSize, 4> mCorners;
  mozilla::Array<uint8_t, 4> mBorderStyles;
  mozilla::LayerRect mRect;

  mozilla::Maybe<nsCSSBorderRenderer> mBorderRenderer;
  mozilla::Maybe<nsCSSBorderImageRenderer> mBorderImageRenderer;

  nsRect mBounds;
};

/**
 * A simple display item that just renders a solid color across the
 * specified bounds. For canvas frames (in the CSS sense) we split off the
 * drawing of the background color into this class (from nsDisplayBackground
 * via nsDisplayCanvasBackground). This is done so that we can always draw a
 * background color to avoid ugly flashes of white when we can't draw a full
 * frame tree (ie when a page is loading). The bounds can differ from the
 * frame's bounds -- this is needed when a frame/iframe is loading and there
 * is not yet a frame tree to go in the frame/iframe so we use the subdoc
 * frame of the parent document as a standin.
 */
class nsDisplaySolidColorBase : public nsDisplayItem {
public:
  nsDisplaySolidColorBase(nsDisplayListBuilder* aBuilder, nsIFrame* aFrame, nscolor aColor)
    : nsDisplayItem(aBuilder, aFrame), mColor(aColor)
  {}

  virtual nsDisplayItemGeometry* AllocateGeometry(nsDisplayListBuilder* aBuilder) override
  {
    return new nsDisplaySolidColorGeometry(this, aBuilder, mColor);
  }

  virtual void ComputeInvalidationRegion(nsDisplayListBuilder* aBuilder,
                                         const nsDisplayItemGeometry* aGeometry,
                                         nsRegion* aInvalidRegion) const override
  {
    const nsDisplaySolidColorGeometry* geometry =
      static_cast<const nsDisplaySolidColorGeometry*>(aGeometry);
    if (mColor != geometry->mColor) {
      bool dummy;
      aInvalidRegion->Or(geometry->mBounds, GetBounds(aBuilder, &dummy));
      return;
    }
    ComputeInvalidationRegionDifference(aBuilder, geometry, aInvalidRegion);
  }

  virtual nsRegion GetOpaqueRegion(nsDisplayListBuilder* aBuilder,
                                   bool* aSnap) const override
  {
    *aSnap = false;
    nsRegion result;
    if (NS_GET_A(mColor) == 255) {
      result = GetBounds(aBuilder, aSnap);
    }
    return result;
  }

  virtual mozilla::Maybe<nscolor> IsUniform(nsDisplayListBuilder* aBuilder) const override
  {
    return mozilla::Some(mColor);
  }

protected:
  nscolor mColor;
};

class nsDisplaySolidColor : public nsDisplaySolidColorBase {
public:
  nsDisplaySolidColor(nsDisplayListBuilder* aBuilder, nsIFrame* aFrame,
                      const nsRect& aBounds, nscolor aColor, bool aCanBeReused = true)
    : nsDisplaySolidColorBase(aBuilder, aFrame, aColor), mBounds(aBounds)
    , mCanBeReused(aCanBeReused)
  {
    NS_ASSERTION(NS_GET_A(aColor) > 0, "Don't create invisible nsDisplaySolidColors!");
    MOZ_COUNT_CTOR(nsDisplaySolidColor);
  }
#ifdef NS_BUILD_REFCNT_LOGGING
  virtual ~nsDisplaySolidColor() {
    MOZ_COUNT_DTOR(nsDisplaySolidColor);
  }
#endif

  virtual nsRect GetBounds(nsDisplayListBuilder* aBuilder,
                           bool* aSnap) const override;

  virtual LayerState GetLayerState(nsDisplayListBuilder* aBuilder,
                                   LayerManager* aManager,
                                   const ContainerLayerParameters& aParameters) override;
  virtual already_AddRefed<Layer> BuildLayer(nsDisplayListBuilder* aBuilder,
                                             LayerManager* aManager,
                                             const ContainerLayerParameters& aContainerParameters) override;

  virtual void Paint(nsDisplayListBuilder* aBuilder, gfxContext* aCtx) override;

  virtual void WriteDebugInfo(std::stringstream& aStream) override;

  virtual bool CreateWebRenderCommands(mozilla::wr::DisplayListBuilder& aBuilder,
                                       mozilla::wr::IpcResourceUpdateQueue& aResources,
                                       const StackingContextHelper& aSc,
                                       mozilla::layers::WebRenderLayerManager* aManager,
                                       nsDisplayListBuilder* aDisplayListBuilder) override;

  NS_DISPLAY_DECL_NAME("SolidColor", TYPE_SOLID_COLOR)

  virtual bool CanBeReused() const override { return mCanBeReused; }

  int32_t ZIndex() const override
  {
    if (mOverrideZIndex) {
      return mOverrideZIndex.value();
    }
    return nsDisplaySolidColorBase::ZIndex();
  }

  void SetOverrideZIndex(int32_t aZIndex)
  {
    mOverrideZIndex = mozilla::Some(aZIndex);
  }

private:
  nsRect  mBounds;
  bool mCanBeReused;
  mozilla::Maybe<int32_t> mOverrideZIndex;
};

/**
 * A display item that renders a solid color over a region. This is not
 * exposed through CSS, its only purpose is efficient invalidation of
 * the find bar highlighter dimmer.
 */
class nsDisplaySolidColorRegion : public nsDisplayItem {
  typedef mozilla::gfx::Color Color;

public:
  nsDisplaySolidColorRegion(nsDisplayListBuilder* aBuilder, nsIFrame* aFrame,
                            const nsRegion& aRegion, nscolor aColor)
    : nsDisplayItem(aBuilder, aFrame), mRegion(aRegion), mColor(Color::FromABGR(aColor))
  {
    NS_ASSERTION(NS_GET_A(aColor) > 0, "Don't create invisible nsDisplaySolidColorRegions!");
    MOZ_COUNT_CTOR(nsDisplaySolidColorRegion);
  }
#ifdef NS_BUILD_REFCNT_LOGGING
  virtual ~nsDisplaySolidColorRegion() {
    MOZ_COUNT_DTOR(nsDisplaySolidColorRegion);
  }
#endif

  virtual nsDisplayItemGeometry* AllocateGeometry(nsDisplayListBuilder* aBuilder) override
  {
    return new nsDisplaySolidColorRegionGeometry(this, aBuilder, mRegion, mColor);
  }

  virtual void ComputeInvalidationRegion(nsDisplayListBuilder* aBuilder,
                                         const nsDisplayItemGeometry* aGeometry,
                                         nsRegion* aInvalidRegion) const override
  {
    const nsDisplaySolidColorRegionGeometry* geometry =
      static_cast<const nsDisplaySolidColorRegionGeometry*>(aGeometry);
    if (mColor == geometry->mColor) {
      aInvalidRegion->Xor(geometry->mRegion, mRegion);
    } else {
      aInvalidRegion->Or(geometry->mRegion.GetBounds(), mRegion.GetBounds());
    }
  }

  virtual bool CreateWebRenderCommands(mozilla::wr::DisplayListBuilder& aBuilder,
                                       mozilla::wr::IpcResourceUpdateQueue& aResources,
                                       const StackingContextHelper& aSc,
                                       mozilla::layers::WebRenderLayerManager* aManager,
                                       nsDisplayListBuilder* aDisplayListBuilder) override;

  NS_DISPLAY_DECL_NAME("SolidColorRegion", TYPE_SOLID_COLOR_REGION)
protected:

  virtual nsRect GetBounds(nsDisplayListBuilder* aBuilder,
                           bool* aSnap) const override;
  virtual void Paint(nsDisplayListBuilder* aBuilder, gfxContext* aCtx) override;
  virtual void WriteDebugInfo(std::stringstream& aStream) override;

private:
  nsRegion mRegion;
  Color mColor;
};

/**
 * A display item to paint one background-image for a frame. Each background
 * image layer gets its own nsDisplayBackgroundImage.
 */
class nsDisplayBackgroundImage : public nsDisplayImageContainer {
public:
  typedef mozilla::StyleGeometryBox StyleGeometryBox;

  struct InitData {
    nsDisplayListBuilder* builder;
    nsIFrame* frame;
    const nsStyleBackground* backgroundStyle;
    nsCOMPtr<imgIContainer> image;
    nsRect backgroundRect;
    nsRect fillArea;
    nsRect destArea;
    uint32_t layer;
    bool isRasterImage;
    bool shouldFixToViewport;
  };

  /**
   * aLayer signifies which background layer this item represents.
   * aIsThemed should be the value of aFrame->IsThemed.
   * aBackgroundStyle should be the result of
   * nsCSSRendering::FindBackground, or null if FindBackground returned false.
   * aBackgroundRect is relative to aFrame.
   */
  enum class LayerizeFixed : uint8_t {
    ALWAYS_LAYERIZE_FIXED_BACKGROUND,
    DO_NOT_LAYERIZE_FIXED_BACKGROUND_IF_AVOIDING_COMPONENT_ALPHA_LAYERS
  };
  static InitData GetInitData(nsDisplayListBuilder* aBuilder,
                              nsIFrame* aFrame,
                              uint32_t aLayer,
                              const nsRect& aBackgroundRect,
                              const nsStyleBackground* aBackgroundStyle,
                              LayerizeFixed aLayerizeFixed);

  explicit nsDisplayBackgroundImage(const InitData& aInitData,
                                    nsIFrame* aFrameForBounds = nullptr);
  virtual ~nsDisplayBackgroundImage();

  // This will create and append new items for all the layers of the
  // background. Returns whether we appended a themed background.
  // aAllowWillPaintBorderOptimization should usually be left at true, unless
  // aFrame has special border drawing that causes opaque borders to not
  // actually be opaque.
  static bool AppendBackgroundItemsToTop(nsDisplayListBuilder* aBuilder,
                                         nsIFrame* aFrame,
                                         const nsRect& aBackgroundRect,
                                         nsDisplayList* aList,
                                         bool aAllowWillPaintBorderOptimization = true,
                                         nsStyleContext* aStyleContext = nullptr,
                                         const nsRect& aBackgroundOriginRect = nsRect(),
                                         nsIFrame* aSecondaryReferenceFrame = nullptr);

  virtual LayerState GetLayerState(nsDisplayListBuilder* aBuilder,
                                   LayerManager* aManager,
                                   const ContainerLayerParameters& aParameters) override;

  virtual already_AddRefed<Layer> BuildLayer(nsDisplayListBuilder* aBuilder,
                                             LayerManager* aManager,
                                             const ContainerLayerParameters& aContainerParameters) override;

  virtual bool CreateWebRenderCommands(mozilla::wr::DisplayListBuilder& aBuilder,
                                       mozilla::wr::IpcResourceUpdateQueue& aResources,
                                       const StackingContextHelper& aSc,
                                       mozilla::layers::WebRenderLayerManager* aManager,
                                       nsDisplayListBuilder* aDisplayListBuilder) override;
  virtual void HitTest(nsDisplayListBuilder* aBuilder, const nsRect& aRect,
                       HitTestState* aState, nsTArray<nsIFrame*> *aOutFrames) override;
  virtual bool ComputeVisibility(nsDisplayListBuilder* aBuilder,
                                 nsRegion* aVisibleRegion) override;
  virtual nsRegion GetOpaqueRegion(nsDisplayListBuilder* aBuilder,
                                   bool* aSnap) const override;
  virtual mozilla::Maybe<nscolor> IsUniform(nsDisplayListBuilder* aBuilder) const override;
  /**
   * GetBounds() returns the background painting area.
   */
  virtual nsRect GetBounds(nsDisplayListBuilder* aBuilder,
                           bool* aSnap) const override;
  virtual void Paint(nsDisplayListBuilder* aBuilder, gfxContext* aCtx) override;
  virtual uint32_t GetPerFrameKey() const override
  {
    return (mLayer << TYPE_BITS) | nsDisplayItem::GetPerFrameKey();
  }

  NS_DISPLAY_DECL_NAME("Background", TYPE_BACKGROUND)

  /**
   * Return the background positioning area.
   * (GetBounds() returns the background painting area.)
   * Can be called only when mBackgroundStyle is non-null.
   */
  nsRect GetPositioningArea() const;

  /**
   * Returns true if existing rendered pixels of this display item may need
   * to be redrawn if the positioning area size changes but its position does
   * not.
   * If false, only the changed painting area needs to be redrawn when the
   * positioning area size changes but its position does not.
   */
  bool RenderingMightDependOnPositioningAreaSizeChange() const;

  virtual nsDisplayItemGeometry* AllocateGeometry(nsDisplayListBuilder* aBuilder) override
  {
    return new nsDisplayBackgroundGeometry(this, aBuilder);
  }

  virtual void ComputeInvalidationRegion(nsDisplayListBuilder* aBuilder,
                                         const nsDisplayItemGeometry* aGeometry,
                                         nsRegion* aInvalidRegion) const override;

  virtual bool CanOptimizeToImageLayer(LayerManager* aManager,
                                       nsDisplayListBuilder* aBuilder) override;
  virtual already_AddRefed<imgIContainer> GetImage() override;
  virtual nsRect GetDestRect() const override;

  static nsRegion GetInsideClipRegion(const nsDisplayItem* aItem,
                                      StyleGeometryBox aClip,
                                      const nsRect& aRect,
                                      const nsRect& aBackgroundRect);

  virtual bool ShouldFixToViewport(nsDisplayListBuilder* aBuilder) const override
  {
    return mShouldFixToViewport;
  }

  virtual nsIFrame* GetDependentFrame() override
  {
    return mDependentFrame;
  }

  void SetDependentFrame(nsDisplayListBuilder* aBuilder, nsIFrame* aFrame)
  {
    if (!aBuilder->IsRetainingDisplayList()) {
      return;
    }
    mDependentFrame = aFrame;
    if (aFrame) {
      mDependentFrame->AddDisplayItem(this);
    }
  }

  virtual void RemoveFrame(nsIFrame* aFrame) override
  {
    if (aFrame == mDependentFrame) {
      mDependentFrame = nullptr;
    }
    nsDisplayItem::RemoveFrame(aFrame);
  }

protected:
  typedef class mozilla::layers::ImageContainer ImageContainer;
  typedef class mozilla::layers::ImageLayer ImageLayer;

  bool CanBuildWebRenderDisplayItems(LayerManager* aManager);
  bool TryOptimizeToImageLayer(LayerManager* aManager, nsDisplayListBuilder* aBuilder);
  nsRect GetBoundsInternal(nsDisplayListBuilder* aBuilder,
                           nsIFrame* aFrameForBounds = nullptr);

  void PaintInternal(nsDisplayListBuilder* aBuilder, gfxContext* aCtx,
                     const nsRect& aBounds, nsRect* aClipRect);

  // Determine whether we want to be separated into our own layer, independent
  // of whether this item can actually be layerized.
  enum ImageLayerization {
    WHENEVER_POSSIBLE,
    ONLY_FOR_SCALING,
    NO_LAYER_NEEDED
  };
  ImageLayerization ShouldCreateOwnLayer(nsDisplayListBuilder* aBuilder,
                                         LayerManager* aManager);

  // Cache the result of nsCSSRendering::FindBackground. Always null if
  // mIsThemed is true or if FindBackground returned false.
  const nsStyleBackground* mBackgroundStyle;
  nsCOMPtr<imgIContainer> mImage;
  nsIFrame* mDependentFrame;
  nsRect mBackgroundRect; // relative to the reference frame
  nsRect mFillRect;
  nsRect mDestRect;
  /* Bounds of this display item */
  nsRect mBounds;
  uint32_t mLayer;
  bool mIsRasterImage;
  /* Whether the image should be treated as fixed to the viewport. */
  bool mShouldFixToViewport;
  uint32_t mImageFlags;
};

enum class TableType : uint8_t {
  TABLE,
  TABLE_COL,
  TABLE_COL_GROUP,
  TABLE_ROW,
  TABLE_ROW_GROUP,
  TABLE_CELL,

  TABLE_TYPE_MAX
};

enum class TableTypeBits : uint8_t {
  COUNT = 3
};

static_assert(
  static_cast<uint8_t>(TableType::TABLE_TYPE_MAX) < (1 << (static_cast<uint8_t>(TableTypeBits::COUNT) + 1)),
  "TableType cannot fit with TableTypeBits::COUNT");
TableType GetTableTypeFromFrame(nsIFrame* aFrame);

/**
 * A display item to paint background image for table. For table parts, such
 * as row, row group, col, col group, when drawing its background, we'll
 * create separate background image display item for its containning cell.
 * Those background image display items will reference to same DisplayItemData
 * if we keep the mFrame point to cell's ancestor frame. We don't want to this
 * happened bacause share same DisplatItemData will cause many bugs. So that
 * we let mFrame point to cell frame and store the table type of the ancestor
 * frame. And use mFrame and table type as key to generate DisplayItemData to
 * avoid sharing DisplayItemData.
 *
 * Also store ancestor frame as mStyleFrame for all rendering informations.
 */
class nsDisplayTableBackgroundImage : public nsDisplayBackgroundImage {
public:
  nsDisplayTableBackgroundImage(const InitData& aInitData, nsIFrame* aCellFrame);

  virtual uint32_t GetPerFrameKey() const override {
    return (static_cast<uint8_t>(mTableType) << TYPE_BITS) |
           nsDisplayItem::GetPerFrameKey();
  }

  virtual bool IsInvalid(nsRect& aRect) const override;

  virtual nsIFrame* FrameForInvalidation() const override { return mStyleFrame; }

  NS_DISPLAY_DECL_NAME("TableBackgroundImage", TYPE_TABLE_BACKGROUND_IMAGE)
protected:
  virtual nsIFrame* StyleFrame() const override { return mStyleFrame; }

  nsIFrame* mStyleFrame;
  TableType mTableType;
};

/**
 * A display item to paint the native theme background for a frame.
 */
class nsDisplayThemedBackground : public nsDisplayItem {
public:
  nsDisplayThemedBackground(nsDisplayListBuilder* aBuilder, nsIFrame* aFrame,
                            const nsRect& aBackgroundRect);
  virtual ~nsDisplayThemedBackground();

  void Destroy(nsDisplayListBuilder* aBuilder) override
  {
    aBuilder->UnregisterThemeGeometry(mFrame);
    nsDisplayItem::Destroy(aBuilder);
  }

  virtual void HitTest(nsDisplayListBuilder* aBuilder, const nsRect& aRect,
                       HitTestState* aState, nsTArray<nsIFrame*> *aOutFrames) override;
  virtual nsRegion GetOpaqueRegion(nsDisplayListBuilder* aBuilder,
                                   bool* aSnap) const override;
  virtual mozilla::Maybe<nscolor> IsUniform(nsDisplayListBuilder* aBuilder) const override;
  virtual bool MustPaintOnContentSide() const override { return true; }

  /**
   * GetBounds() returns the background painting area.
   */
  virtual nsRect GetBounds(nsDisplayListBuilder* aBuilder,
                           bool* aSnap) const override;
  virtual void Paint(nsDisplayListBuilder* aBuilder, gfxContext* aCtx) override;
  NS_DISPLAY_DECL_NAME("ThemedBackground", TYPE_THEMED_BACKGROUND)

  /**
   * Return the background positioning area.
   * (GetBounds() returns the background painting area.)
   * Can be called only when mBackgroundStyle is non-null.
   */
  nsRect GetPositioningArea() const;

  /**
   * Return whether our frame's document does not have the state
   * NS_DOCUMENT_STATE_WINDOW_INACTIVE.
   */
  bool IsWindowActive() const;

  virtual nsDisplayItemGeometry* AllocateGeometry(nsDisplayListBuilder* aBuilder) override
  {
    return new nsDisplayThemedBackgroundGeometry(this, aBuilder);
  }

  virtual void ComputeInvalidationRegion(nsDisplayListBuilder* aBuilder,
                                         const nsDisplayItemGeometry* aGeometry,
                                         nsRegion* aInvalidRegion) const override;

  virtual void WriteDebugInfo(std::stringstream& aStream) override;
protected:
  nsRect GetBoundsInternal();

  void PaintInternal(nsDisplayListBuilder* aBuilder, gfxContext* aCtx,
                     const nsRect& aBounds, nsRect* aClipRect);

  nsRect mBackgroundRect;
  nsRect mBounds;
  nsITheme::Transparency mThemeTransparency;
  uint8_t mAppearance;
};

class nsDisplayBackgroundColor : public nsDisplayItem
{
  typedef mozilla::gfx::Color Color;

public:
  nsDisplayBackgroundColor(nsDisplayListBuilder* aBuilder, nsIFrame* aFrame,
                           const nsRect& aBackgroundRect,
                           const nsStyleBackground* aBackgroundStyle,
                           nscolor aColor)
    : nsDisplayItem(aBuilder, aFrame)
    , mBackgroundRect(aBackgroundRect)
    , mBackgroundStyle(aBackgroundStyle)
    , mDependentFrame(nullptr)
    , mColor(Color::FromABGR(aColor))
  {
    mState.mColor = mColor;
  }
  virtual ~nsDisplayBackgroundColor()
  {
    if (mDependentFrame) {
      mDependentFrame->RemoveDisplayItem(this);
    }
  }

  virtual void RestoreState() override
  {
    nsDisplayItem::RestoreState();
    mColor = mState.mColor;
  }

  virtual LayerState GetLayerState(nsDisplayListBuilder* aBuilder,
                                   LayerManager* aManager,
                                   const ContainerLayerParameters& aParameters) override;
  virtual void Paint(nsDisplayListBuilder* aBuilder, gfxContext* aCtx) override;
  virtual already_AddRefed<Layer> BuildLayer(nsDisplayListBuilder* aBuilder,
                                             LayerManager* aManager,
                                             const ContainerLayerParameters& aContainerParameters) override;
  virtual bool CreateWebRenderCommands(mozilla::wr::DisplayListBuilder& aBuilder,
                                       mozilla::wr::IpcResourceUpdateQueue& aResources,
                                       const StackingContextHelper& aSc,
                                       mozilla::layers::WebRenderLayerManager* aManager,
                                       nsDisplayListBuilder* aDisplayListBuilder) override;
  virtual nsRegion GetOpaqueRegion(nsDisplayListBuilder* aBuilder,
                                   bool* aSnap) const override;
  virtual mozilla::Maybe<nscolor> IsUniform(nsDisplayListBuilder* aBuilder) const override;
  virtual void HitTest(nsDisplayListBuilder* aBuilder, const nsRect& aRect,
                       HitTestState* aState, nsTArray<nsIFrame*> *aOutFrames) override;

  virtual void ApplyOpacity(nsDisplayListBuilder* aBuilder,
                            float aOpacity,
                            const DisplayItemClipChain* aClip) override;
  virtual bool CanApplyOpacity() const override;

  virtual nsRect GetBounds(nsDisplayListBuilder* aBuilder,
                           bool* aSnap) const override
  {
    *aSnap = true;
    return mBackgroundRect;
  }

  virtual nsDisplayItemGeometry* AllocateGeometry(nsDisplayListBuilder* aBuilder) override
  {
    return new nsDisplaySolidColorGeometry(this, aBuilder, mColor.ToABGR());
  }

  virtual void ComputeInvalidationRegion(nsDisplayListBuilder* aBuilder,
                                         const nsDisplayItemGeometry* aGeometry,
                                         nsRegion* aInvalidRegion) const override
  {
    const nsDisplaySolidColorGeometry* geometry = static_cast<const nsDisplaySolidColorGeometry*>(aGeometry);
    if (mColor.ToABGR() != geometry->mColor) {
      bool dummy;
      aInvalidRegion->Or(geometry->mBounds, GetBounds(aBuilder, &dummy));
      return;
    }
    ComputeInvalidationRegionDifference(aBuilder, geometry, aInvalidRegion);
  }

  virtual nsIFrame* GetDependentFrame() override
  {
    return mDependentFrame;
  }

  void SetDependentFrame(nsDisplayListBuilder* aBuilder, nsIFrame* aFrame)
  {
    if (!aBuilder->IsRetainingDisplayList()) {
      return;
    }
    mDependentFrame = aFrame;
    if (aFrame) {
      mDependentFrame->AddDisplayItem(this);
    }
  }

  virtual void RemoveFrame(nsIFrame* aFrame) override
  {
    if (aFrame == mDependentFrame) {
      mDependentFrame = nullptr;
    }
    nsDisplayItem::RemoveFrame(aFrame);
  }

  NS_DISPLAY_DECL_NAME("BackgroundColor", TYPE_BACKGROUND_COLOR)
  virtual void WriteDebugInfo(std::stringstream& aStream) override;

protected:
  const nsRect mBackgroundRect;
  const nsStyleBackground* mBackgroundStyle;
  nsIFrame* mDependentFrame;
  mozilla::gfx::Color mColor;

  struct {
    mozilla::gfx::Color mColor;
  } mState;
};

class nsDisplayTableBackgroundColor : public nsDisplayBackgroundColor
{
public:
  nsDisplayTableBackgroundColor(nsDisplayListBuilder* aBuilder, nsIFrame* aFrame,
                                const nsRect& aBackgroundRect,
                                const nsStyleBackground* aBackgroundStyle,
                                nscolor aColor,
                                nsIFrame* aAncestorFrame)
    : nsDisplayBackgroundColor(aBuilder, aFrame, aBackgroundRect, aBackgroundStyle, aColor)
    , mAncestorFrame(aAncestorFrame)
    , mTableType(GetTableTypeFromFrame(aAncestorFrame))
  { }

  virtual nsIFrame* FrameForInvalidation() const override { return mAncestorFrame; }

  virtual uint32_t GetPerFrameKey() const override {
    return (static_cast<uint8_t>(mTableType) << TYPE_BITS) |
           nsDisplayItem::GetPerFrameKey();
  }

  NS_DISPLAY_DECL_NAME("TableBackgroundColor", TYPE_TABLE_BACKGROUND_COLOR)
protected:
  nsIFrame* mAncestorFrame;
  TableType mTableType;
};

class nsDisplayClearBackground : public nsDisplayItem
{
public:
  nsDisplayClearBackground(nsDisplayListBuilder* aBuilder, nsIFrame* aFrame)
    : nsDisplayItem(aBuilder, aFrame)
  { }

  virtual nsRect GetBounds(nsDisplayListBuilder* aBuilder,
                           bool* aSnap) const override
  {
    *aSnap = true;
    return nsRect(ToReferenceFrame(), Frame()->GetSize());
  }

  virtual nsRegion GetOpaqueRegion(nsDisplayListBuilder* aBuilder,
                                   bool* aSnap) const override {
    *aSnap = false;
    return GetBounds(aBuilder, aSnap);
  }

  virtual mozilla::Maybe<nscolor> IsUniform(nsDisplayListBuilder* aBuilder) const override
  {
    return mozilla::Some(NS_RGBA(0, 0, 0, 0));
  }

  virtual bool ClearsBackground() const override
  {
    return true;
  }

  virtual LayerState GetLayerState(nsDisplayListBuilder* aBuilder,
                                   LayerManager* aManager,
                                   const ContainerLayerParameters& aParameters) override
  {
    return mozilla::LAYER_ACTIVE_FORCE;
  }

  virtual already_AddRefed<Layer> BuildLayer(nsDisplayListBuilder* aBuilder,
                                             LayerManager* aManager,
                                             const ContainerLayerParameters& aContainerParameters) override;

  NS_DISPLAY_DECL_NAME("ClearBackground", TYPE_CLEAR_BACKGROUND)
};

/**
 * The standard display item to paint the outer CSS box-shadows of a frame.
 */
class nsDisplayBoxShadowOuter final : public nsDisplayItem {
public:
  nsDisplayBoxShadowOuter(nsDisplayListBuilder* aBuilder, nsIFrame* aFrame)
    : nsDisplayItem(aBuilder, aFrame)
    , mOpacity(1.0f)
  {
    MOZ_COUNT_CTOR(nsDisplayBoxShadowOuter);
    mBounds = GetBoundsInternal();
  }
#ifdef NS_BUILD_REFCNT_LOGGING
  virtual ~nsDisplayBoxShadowOuter() {
    MOZ_COUNT_DTOR(nsDisplayBoxShadowOuter);
  }
#endif

  virtual void Paint(nsDisplayListBuilder* aBuilder, gfxContext* aCtx) override;
  virtual nsRect GetBounds(nsDisplayListBuilder* aBuilder,
                           bool* aSnap) const override;
  virtual bool IsInvisibleInRect(const nsRect& aRect) const override;
  virtual bool ComputeVisibility(nsDisplayListBuilder* aBuilder,
                                 nsRegion* aVisibleRegion) override;
  NS_DISPLAY_DECL_NAME("BoxShadowOuter", TYPE_BOX_SHADOW_OUTER)

  virtual void ComputeInvalidationRegion(nsDisplayListBuilder* aBuilder,
                                         const nsDisplayItemGeometry* aGeometry,
                                         nsRegion* aInvalidRegion) const override;

  virtual void ApplyOpacity(nsDisplayListBuilder* aBuilder,
                            float aOpacity,
                            const DisplayItemClipChain* aClip) override
  {
    NS_ASSERTION(CanApplyOpacity(), "ApplyOpacity should be allowed");
    mOpacity = aOpacity;
    IntersectClip(aBuilder, aClip);
  }
  virtual bool CanApplyOpacity() const override
  {
    return true;
  }

  virtual void RestoreState() override
  {
    nsDisplayItem::RestoreState();
    mVisibleRegion.SetEmpty();
    mOpacity = 1.0f;
  }

  virtual nsDisplayItemGeometry* AllocateGeometry(nsDisplayListBuilder* aBuilder) override
  {
    return new nsDisplayBoxShadowOuterGeometry(this, aBuilder, mOpacity);
  }

  virtual LayerState GetLayerState(nsDisplayListBuilder* aBuilder,
                                   LayerManager* aManager,
                                   const ContainerLayerParameters& aParameters) override;
  virtual already_AddRefed<Layer> BuildLayer(nsDisplayListBuilder* aBuilder,
                                             LayerManager* aManager,
                                             const ContainerLayerParameters& aContainerParameters) override;

  bool CanBuildWebRenderDisplayItems();
  virtual bool CreateWebRenderCommands(mozilla::wr::DisplayListBuilder& aBuilder,
                                       mozilla::wr::IpcResourceUpdateQueue& aResources,
                                       const StackingContextHelper& aSc,
                                       mozilla::layers::WebRenderLayerManager* aManager,
                                       nsDisplayListBuilder* aDisplayListBuilder) override;
  nsRect GetBoundsInternal();

private:
  nsRegion mVisibleRegion;
  nsRect mBounds;
  float mOpacity;
};

/**
 * The standard display item to paint the inner CSS box-shadows of a frame.
 */
class nsDisplayBoxShadowInner : public nsDisplayItem {
public:
  nsDisplayBoxShadowInner(nsDisplayListBuilder* aBuilder, nsIFrame* aFrame)
    : nsDisplayItem(aBuilder, aFrame) {
    MOZ_COUNT_CTOR(nsDisplayBoxShadowInner);
  }
#ifdef NS_BUILD_REFCNT_LOGGING
  virtual ~nsDisplayBoxShadowInner() {
    MOZ_COUNT_DTOR(nsDisplayBoxShadowInner);
  }
#endif

  virtual void RestoreState() override
  {
    nsDisplayItem::RestoreState();
    mVisibleRegion.SetEmpty();
  }

  virtual void Paint(nsDisplayListBuilder* aBuilder, gfxContext* aCtx) override;
  virtual bool ComputeVisibility(nsDisplayListBuilder* aBuilder,
                                 nsRegion* aVisibleRegion) override;
  NS_DISPLAY_DECL_NAME("BoxShadowInner", TYPE_BOX_SHADOW_INNER)

  virtual nsDisplayItemGeometry* AllocateGeometry(nsDisplayListBuilder* aBuilder) override
  {
    return new nsDisplayBoxShadowInnerGeometry(this, aBuilder);
  }

  virtual void ComputeInvalidationRegion(nsDisplayListBuilder* aBuilder,
                                         const nsDisplayItemGeometry* aGeometry,
                                         nsRegion* aInvalidRegion) const override
  {
    const nsDisplayBoxShadowInnerGeometry* geometry = static_cast<const nsDisplayBoxShadowInnerGeometry*>(aGeometry);
    if (!geometry->mPaddingRect.IsEqualInterior(GetPaddingRect())) {
      // nsDisplayBoxShadowInner is based around the padding rect, but it can
      // touch pixels outside of this. We should invalidate the entire bounds.
      bool snap;
      aInvalidRegion->Or(geometry->mBounds, GetBounds(aBuilder, &snap));
    }
  }

  static bool CanCreateWebRenderCommands(nsDisplayListBuilder* aBuilder,
                                         nsIFrame* aFrame,
                                         nsPoint aReferencePoint);
  static void CreateInsetBoxShadowWebRenderCommands(mozilla::wr::DisplayListBuilder& aBuilder,
                                                    const StackingContextHelper& aSc,
                                                    nsRegion& aVisibleRegion,
                                                    nsIFrame* aFrame,
                                                    const nsRect aBorderRect);
  virtual LayerState GetLayerState(nsDisplayListBuilder* aBuilder,
                                   LayerManager* aManager,
                                   const ContainerLayerParameters& aParameters) override;
  virtual already_AddRefed<Layer> BuildLayer(nsDisplayListBuilder* aBuilder,
                                             LayerManager* aManager,
                                             const ContainerLayerParameters& aContainerParameters) override;
  virtual bool CreateWebRenderCommands(mozilla::wr::DisplayListBuilder& aBuilder,
                                       mozilla::wr::IpcResourceUpdateQueue& aResources,
                                       const StackingContextHelper& aSc,
                                       mozilla::layers::WebRenderLayerManager* aManager,
                                       nsDisplayListBuilder* aDisplayListBuilder) override;

private:
  nsRegion mVisibleRegion;
};

/**
 * The standard display item to paint the CSS outline of a frame.
 */
class nsDisplayOutline : public nsDisplayItem {
public:
  nsDisplayOutline(nsDisplayListBuilder* aBuilder, nsIFrame* aFrame) :
    nsDisplayItem(aBuilder, aFrame) {
    MOZ_COUNT_CTOR(nsDisplayOutline);
  }
#ifdef NS_BUILD_REFCNT_LOGGING
  virtual ~nsDisplayOutline() {
    MOZ_COUNT_DTOR(nsDisplayOutline);
  }
#endif

  virtual LayerState GetLayerState(nsDisplayListBuilder* aBuilder,
                                   LayerManager* aManager,
                                   const ContainerLayerParameters& aParameters) override;
  virtual already_AddRefed<Layer> BuildLayer(nsDisplayListBuilder* aBuilder,
                                             LayerManager* aManager,
                                             const ContainerLayerParameters& aContainerParameters) override;
  virtual bool CreateWebRenderCommands(mozilla::wr::DisplayListBuilder& aBuilder,
                                       mozilla::wr::IpcResourceUpdateQueue& aResources,
                                       const StackingContextHelper& aSc,
                                       mozilla::layers::WebRenderLayerManager* aManager,
                                       nsDisplayListBuilder* aDisplayListBuilder) override;
  virtual bool IsInvisibleInRect(const nsRect& aRect) const override;
  virtual nsRect GetBounds(nsDisplayListBuilder* aBuilder, bool* aSnap) const override;
  virtual void Paint(nsDisplayListBuilder* aBuilder, gfxContext* aCtx) override;
  NS_DISPLAY_DECL_NAME("Outline", TYPE_OUTLINE)

  mozilla::Maybe<nsCSSBorderRenderer> mBorderRenderer;
};

/**
 * A class that lets you receive events within the frame bounds but never paints.
 */
class nsDisplayEventReceiver : public nsDisplayItem {
public:
  nsDisplayEventReceiver(nsDisplayListBuilder* aBuilder, nsIFrame* aFrame)
    : nsDisplayItem(aBuilder, aFrame) {
    MOZ_COUNT_CTOR(nsDisplayEventReceiver);
  }
#ifdef NS_BUILD_REFCNT_LOGGING
  virtual ~nsDisplayEventReceiver() {
    MOZ_COUNT_DTOR(nsDisplayEventReceiver);
  }
#endif

  virtual void HitTest(nsDisplayListBuilder* aBuilder, const nsRect& aRect,
                       HitTestState* aState, nsTArray<nsIFrame*> *aOutFrames) override;
  NS_DISPLAY_DECL_NAME("EventReceiver", TYPE_EVENT_RECEIVER)
};

/**
 * A display item that tracks event-sensitive regions which will be set
 * on the ContainerLayer that eventually contains this item.
 *
 * One of these is created for each stacking context and pseudo-stacking-context.
 * It accumulates regions for event targets contributed by the border-boxes of
 * frames in its (pseudo) stacking context. A nsDisplayLayerEventRegions
 * eventually contributes its regions to the PaintedLayer it is placed in by
 * FrameLayerBuilder. (We don't create a display item for every frame that
 * could be an event target (i.e. almost all frames), because that would be
 * high overhead.)
 *
 * We always make leaf layers other than PaintedLayers transparent to events.
 * For example, an event targeting a canvas or video will actually target the
 * background of that element, which is logically in the PaintedLayer behind the
 * CanvasFrame or ImageFrame. We only need to create a
 * nsDisplayLayerEventRegions when an element's background could be in front
 * of a lower z-order element with its own layer.
 */
class nsDisplayLayerEventRegions final : public nsDisplayItem {
public:
  nsDisplayLayerEventRegions(nsDisplayListBuilder* aBuilder, nsIFrame* aFrame, uint32_t aIndex = 0)
    : nsDisplayItem(aBuilder, aFrame)
    , mIndex(aIndex)
  {
    MOZ_COUNT_CTOR(nsDisplayLayerEventRegions);
  }

  virtual void Destroy(nsDisplayListBuilder* aBuilder) override
  {
    if (!aBuilder->IsRetainingDisplayList()) {
      nsDisplayItem::Destroy(aBuilder);
      return;
    }

    RemoveItemFromFrames(mHitRegion);
    RemoveItemFromFrames(mMaybeHitRegion);
    RemoveItemFromFrames(mDispatchToContentHitRegion);
    RemoveItemFromFrames(mNoActionRegion);
    RemoveItemFromFrames(mHorizontalPanRegion);
    RemoveItemFromFrames(mVerticalPanRegion);
    nsDisplayItem::Destroy(aBuilder);
  }

  virtual nsRect GetBounds(nsDisplayListBuilder* aBuilder,
                           bool* aSnap) const override
  {
    *aSnap = false;
    return nsRect();
  }
  nsRect GetHitRegionBounds(nsDisplayListBuilder* aBuilder, bool* aSnap)
  {
    *aSnap = false;
    // TODO: This constructs the two regions, but we're also doing the same
    // work in AccumulateEventRegions. We should avoid doing it twice.
    return HitRegion().GetBounds().Union(MaybeHitRegion().GetBounds());
  }

  virtual void ApplyOpacity(nsDisplayListBuilder* aBuilder,
                            float aOpacity,
                            const DisplayItemClipChain* aClip) override
  {
    NS_ASSERTION(CanApplyOpacity(), "ApplyOpacity should be allowed");
  }
  virtual bool CanApplyOpacity() const override
  {
    return true;
  }

  NS_DISPLAY_DECL_NAME("LayerEventRegions", TYPE_LAYER_EVENT_REGIONS)

  // Indicate that aFrame's border-box contributes to the event regions for
  // this layer. aFrame must have the same reference frame as mFrame.
  void AddFrame(nsDisplayListBuilder* aBuilder, nsIFrame* aFrame);

  // Indicate that an inactive scrollframe's scrollport should be added to the
  // dispatch-to-content region, to ensure that APZ lets content create a
  // displayport.
  void AddInactiveScrollPort(nsIFrame* aFrame, const nsRect& aRect);

  bool IsEmpty() const;

  int32_t ZIndex() const override;
  void SetOverrideZIndex(int32_t aZIndex);

  virtual uint32_t GetPerFrameKey() const override
  {
    return (mIndex << TYPE_BITS) | nsDisplayItem::GetPerFrameKey();
  }

  const nsRegion HitRegion()
  {
    return nsRegion(mozilla::gfx::ArrayView<pixman_box32_t>(mHitRegion.mBoxes));
  }
  const nsRegion MaybeHitRegion()
  {
    nsRegion result(mozilla::gfx::ArrayView<pixman_box32_t>(mMaybeHitRegion.mBoxes));

    // Avoid quadratic performance as a result of the region growing to include
    // an arbitrarily large number of rects, which can happen on some pages.
    // TODO: It would be nice if we could ask the initial construction above
    // to include simplification.
    result.SimplifyOutward(8);
    return result;
  }
  const nsRegion DispatchToContentHitRegion()
  {
    nsRegion result(mozilla::gfx::ArrayView<pixman_box32_t>(mDispatchToContentHitRegion.mBoxes));
    result.SimplifyOutward(8);
    return result;
  }
  const nsRegion NoActionRegion()
  {
    return nsRegion(mozilla::gfx::ArrayView<pixman_box32_t>(mNoActionRegion.mBoxes));
  }
  const nsRegion HorizontalPanRegion()
  {
    return nsRegion(mozilla::gfx::ArrayView<pixman_box32_t>(mHorizontalPanRegion.mBoxes));
  }
  const nsRegion VerticalPanRegion()
  {
    return nsRegion(mozilla::gfx::ArrayView<pixman_box32_t>(mVerticalPanRegion.mBoxes));
  }
  nsRegion CombinedTouchActionRegion();

  virtual void WriteDebugInfo(std::stringstream& aStream) override;

  // TODO: nsTArray (vector) might not be a great data structure
  // choice since we need to remove elements from the middle.
  // Should profile and try figure out the best approach
  // here.
  struct FrameRects {
    void Add(nsIFrame* aFrame, const nsRect& aRect) {
      mBoxes.AppendElement(nsRegion::RectToBox(aRect));
      mFrames.AppendElement(aFrame);
    }
    void Add(nsIFrame* aFrame, const pixman_box32& aBox) {
      mBoxes.AppendElement(aBox);
      mFrames.AppendElement(aFrame);
    }
    void Add(const FrameRects& aOther) {
      mBoxes.AppendElements(aOther.mBoxes);
      mFrames.AppendElements(aOther.mFrames);
    }

    bool IsEmpty() const {
      return mBoxes.IsEmpty();
    }

    nsTArray<pixman_box32_t> mBoxes;
    nsTArray<nsIFrame*> mFrames;
  };

  virtual void RemoveFrame(nsIFrame* aFrame) override;

private:
  virtual ~nsDisplayLayerEventRegions()
  {
    MOZ_COUNT_DTOR(nsDisplayLayerEventRegions);
  }

  void RemoveItemFromFrames(FrameRects& aFrameRects)
  {
    for (nsIFrame* f : aFrameRects.mFrames) {
      if (f != mFrame) {
        f->RemoveDisplayItem(this);
      }
    }
  }

  friend void MergeLayerEventRegions(nsDisplayItem*, nsDisplayItem*, bool);

  // Relative to aFrame's reference frame.
  // These are the points that are definitely in the hit region.
  FrameRects mHitRegion;
  // These are points that may or may not be in the hit region. Only main-thread
  // event handling can tell for sure (e.g. because complex shapes are present).
  FrameRects mMaybeHitRegion;
  // These are points that need to be dispatched to the content thread for
  // resolution. Always contained in the union of mHitRegion and mMaybeHitRegion.
  FrameRects mDispatchToContentHitRegion;
  // These are points where panning is disabled, as determined by the touch-action
  // property. Always contained in the union of mHitRegion and mMaybeHitRegion.
  FrameRects mNoActionRegion;
  // These are points where panning is horizontal, as determined by the touch-action
  // property. Always contained in the union of mHitRegion and mMaybeHitRegion.
  FrameRects mHorizontalPanRegion;
  // These are points where panning is vertical, as determined by the touch-action
  // property. Always contained in the union of mHitRegion and mMaybeHitRegion.
  FrameRects mVerticalPanRegion;
  // If these event regions are for an inactive scroll frame, the z-index of
  // this display item is overridden to be the largest z-index of the content
  // in the scroll frame. This ensures that the event regions item remains on
  // top of the content after sorting items by z-index.
  mozilla::Maybe<int32_t> mOverrideZIndex;
  uint32_t mIndex;
};

/**
 * A class that lets you wrap a display list as a display item.
 *
 * GetUnderlyingFrame() is troublesome for wrapped lists because if the wrapped
 * list has many items, it's not clear which one has the 'underlying frame'.
 * Thus we force the creator to specify what the underlying frame is. The
 * underlying frame should be the root of a stacking context, because sorting
 * a list containing this item will not get at the children.
 *
 * In some cases (e.g., clipping) we want to wrap a list but we don't have a
 * particular underlying frame that is a stacking context root. In that case
 * we allow the frame to be nullptr. Callers to GetUnderlyingFrame must
 * detect and handle this case.
 */
class nsDisplayWrapList : public nsDisplayItem {
public:
  /**
   * Takes all the items from aList and puts them in our list.
   */
  nsDisplayWrapList(nsDisplayListBuilder* aBuilder, nsIFrame* aFrame,
                    nsDisplayList* aList);
  nsDisplayWrapList(nsDisplayListBuilder* aBuilder, nsIFrame* aFrame,
                    nsDisplayList* aList,
                    const ActiveScrolledRoot* aActiveScrolledRoot);
  nsDisplayWrapList(nsDisplayListBuilder* aBuilder, nsIFrame* aFrame,
                    nsDisplayItem* aItem);
  nsDisplayWrapList(nsDisplayListBuilder* aBuilder, nsIFrame* aFrame)
    : nsDisplayItem(aBuilder, aFrame), mOverrideZIndex(0), mHasZIndexOverride(false)
  {
    MOZ_COUNT_CTOR(nsDisplayWrapList);
    mBaseVisibleRect = mVisibleRect;
    mListPtr = &mList;
  }

  /**
   * A custom copy-constructor that does not copy mList, as this would mutate
   * the other item.
   */
  nsDisplayWrapList(const nsDisplayWrapList& aOther) = delete;
  nsDisplayWrapList(nsDisplayListBuilder* aBuilder, const nsDisplayWrapList& aOther)
    : nsDisplayItem(aBuilder, aOther)
    , mListPtr(&mList)
    , mMergedFrames(aOther.mMergedFrames)
    , mBounds(aOther.mBounds)
    , mBaseVisibleRect(aOther.mBaseVisibleRect)
    , mOverrideZIndex(aOther.mOverrideZIndex)
    , mHasZIndexOverride(aOther.mHasZIndexOverride)
  {
    MOZ_COUNT_CTOR(nsDisplayWrapList);
  }

  virtual ~nsDisplayWrapList();

  virtual const nsDisplayWrapList* AsDisplayWrapList() const override
  {
    return this;
  }

  virtual void Destroy(nsDisplayListBuilder* aBuilder) override {
    mList.DeleteAll(aBuilder);
    nsDisplayItem::Destroy(aBuilder);
  }

  /**
   * Creates a new nsDisplayWrapList that holds a pointer to the display list
   * owned by the given nsDisplayItem. The new nsDisplayWrapList will be added
   * to the bottom of this item's contents.
   */
  virtual void MergeDisplayListFromItem(nsDisplayListBuilder* aBuilder,
                                        const nsDisplayItem* aItem) override;

  /**
   * Call this if the wrapped list is changed.
   */
  virtual void UpdateBounds(nsDisplayListBuilder* aBuilder) override
  {
    nsRect visibleRect;
    mBounds =
      mListPtr->GetClippedBoundsWithRespectToASR(aBuilder, mActiveScrolledRoot, &visibleRect);
    // The display list may contain content that's visible outside the visible
    // rect (i.e. the current dirty rect) passed in when the item was created.
    // This happens when the dirty rect has been restricted to the visual
    // overflow rect of a frame for some reason (e.g. when setting up dirty
    // rects in nsDisplayListBuilder::MarkOutOfFlowFrameForDisplay), but that
    // frame contains placeholders for out-of-flows that aren't descendants of
    // the frame.
    mVisibleRect.UnionRect(mBaseVisibleRect, visibleRect);
    mState.mVisibleRect = mVisibleRect;
  }
  virtual void HitTest(nsDisplayListBuilder* aBuilder, const nsRect& aRect,
                       HitTestState* aState, nsTArray<nsIFrame*> *aOutFrames) override;
  virtual nsRect GetBounds(nsDisplayListBuilder* aBuilder,
                           bool* aSnap) const override;
  virtual nsRegion GetOpaqueRegion(nsDisplayListBuilder* aBuilder,
                                   bool* aSnap) const override;
  virtual mozilla::Maybe<nscolor> IsUniform(nsDisplayListBuilder* aBuilder) const override;
  virtual void Paint(nsDisplayListBuilder* aBuilder, gfxContext* aCtx) override;
  virtual bool ComputeVisibility(nsDisplayListBuilder* aBuilder,
                                 nsRegion* aVisibleRegion) override;

  virtual bool CanMerge(const nsDisplayItem* aItem) const override
  {
    return false;
  }

  virtual void Merge(const nsDisplayItem* aItem) override
  {
    MOZ_ASSERT(CanMerge(aItem));
    MergeFromTrackingMergedFrames(static_cast<const nsDisplayWrapList*>(aItem));
  }

  virtual void GetMergedFrames(nsTArray<nsIFrame*>* aFrames) const override
  {
    aFrames->AppendElements(mMergedFrames);
  }

  virtual bool ShouldFlattenAway(nsDisplayListBuilder* aBuilder) override
  {
    return true;
  }

  virtual bool IsInvalid(nsRect& aRect) const override
  {
    if (mFrame->IsInvalid(aRect) && aRect.IsEmpty()) {
      return true;
    }
    nsRect temp;
    for (uint32_t i = 0; i < mMergedFrames.Length(); i++) {
      if (mMergedFrames[i]->IsInvalid(temp) && temp.IsEmpty()) {
        aRect.SetEmpty();
        return true;
      }
      aRect = aRect.Union(temp);
    }
    aRect += ToReferenceFrame();
    return !aRect.IsEmpty();
  }
  NS_DISPLAY_DECL_NAME("WrapList", TYPE_WRAP_LIST)

  virtual nsRect GetComponentAlphaBounds(nsDisplayListBuilder* aBuilder) const override;

  virtual nsDisplayList* GetSameCoordinateSystemChildren() const override
  {
    NS_ASSERTION(mListPtr->IsEmpty() || !ReferenceFrame() ||
                 !mListPtr->GetBottom()->ReferenceFrame() ||
                 mListPtr->GetBottom()->ReferenceFrame() == ReferenceFrame(),
                 "Children must have same reference frame");
    return mListPtr;
  }

  virtual nsDisplayList* GetChildren() const override { return mListPtr; }

  virtual int32_t ZIndex() const override
  {
    return (mHasZIndexOverride) ? mOverrideZIndex : nsDisplayItem::ZIndex();
  }

  void SetOverrideZIndex(int32_t aZIndex)
  {
    mHasZIndexOverride = true;
    mOverrideZIndex = aZIndex;
  }

  void SetReferenceFrame(const nsIFrame* aFrame);

  /**
   * This creates a copy of this item, but wrapping aItem instead of
   * our existing list. Only gets called if this item returned nullptr
   * for GetUnderlyingFrame(). aItem is guaranteed to return non-null from
   * GetUnderlyingFrame().
   */
  virtual nsDisplayWrapList* WrapWithClone(nsDisplayListBuilder* aBuilder,
                                           nsDisplayItem* aItem) {
    NS_NOTREACHED("We never returned nullptr for GetUnderlyingFrame!");
    return nullptr;
  }

  virtual bool CreateWebRenderCommands(mozilla::wr::DisplayListBuilder& aBuilder,
                                       mozilla::wr::IpcResourceUpdateQueue& aResources,
                                       const StackingContextHelper& aSc,
                                       mozilla::layers::WebRenderLayerManager* aManager,
                                       nsDisplayListBuilder* aDisplayListBuilder) override;

protected:
  nsDisplayWrapList() = delete;

  void MergeFromTrackingMergedFrames(const nsDisplayWrapList* aOther)
  {
    mBounds.UnionRect(mBounds, aOther->mBounds);
    mVisibleRect.UnionRect(mVisibleRect, aOther->mVisibleRect);
    mMergedFrames.AppendElement(aOther->mFrame);
    mMergedFrames.AppendElements(aOther->mMergedFrames);
  }

  nsDisplayList mList;
  nsDisplayList* mListPtr;
  // The frames from items that have been merged into this item, excluding
  // this item's own frame.
  nsTArray<nsIFrame*> mMergedFrames;
  nsRect mBounds;
  // Visible rect contributed by this display item itself.
  // Our mVisibleRect may include the visible areas of children.
  nsRect mBaseVisibleRect;
  int32_t mOverrideZIndex;
  bool mHasZIndexOverride;
};

/**
 * We call WrapDisplayList on the in-flow lists: BorderBackground(),
 * BlockBorderBackgrounds() and Content().
 * We call WrapDisplayItem on each item of Outlines(), PositionedDescendants(),
 * and Floats(). This is done to support special wrapping processing for frames
 * that may not be in-flow descendants of the current frame.
 */
class nsDisplayWrapper {
public:
  // This is never instantiated directly (it has pure virtual methods), so no
  // need to count constructors and destructors.

  virtual bool WrapBorderBackground() { return true; }
  virtual nsDisplayItem* WrapList(nsDisplayListBuilder* aBuilder,
                                  nsIFrame* aFrame, nsDisplayList* aList) = 0;
  virtual nsDisplayItem* WrapItem(nsDisplayListBuilder* aBuilder,
                                  nsDisplayItem* aItem) = 0;

  nsresult WrapLists(nsDisplayListBuilder* aBuilder, nsIFrame* aFrame,
                     const nsDisplayListSet& aIn, const nsDisplayListSet& aOut);
  nsresult WrapListsInPlace(nsDisplayListBuilder* aBuilder, nsIFrame* aFrame,
                            const nsDisplayListSet& aLists);
protected:
  nsDisplayWrapper() = default;
};

/**
 * The standard display item to paint a stacking context with translucency
 * set by the stacking context root frame's 'opacity' style.
 */
class nsDisplayOpacity : public nsDisplayWrapList {
public:
  nsDisplayOpacity(nsDisplayListBuilder* aBuilder, nsIFrame* aFrame,
                   nsDisplayList* aList,
                   const ActiveScrolledRoot* aActiveScrolledRoot,
                   bool aForEventsAndPluginsOnly);
  nsDisplayOpacity(nsDisplayListBuilder* aBuilder,
                   const nsDisplayOpacity& aOther)
    : nsDisplayWrapList(aBuilder, aOther)
    , mOpacity(aOther.mOpacity)
    , mForEventsAndPluginsOnly(aOther.mForEventsAndPluginsOnly)
  {}
#ifdef NS_BUILD_REFCNT_LOGGING
  virtual ~nsDisplayOpacity();
#endif

  virtual void RestoreState() override
  {
    nsDisplayItem::RestoreState();
    mOpacity = mState.mOpacity;
  }

  virtual nsDisplayWrapList* Clone(nsDisplayListBuilder* aBuilder) const override
  {
    MOZ_COUNT_CTOR(nsDisplayOpacity);
    return new (aBuilder) nsDisplayOpacity(aBuilder, *this);
  }

  virtual nsRegion GetOpaqueRegion(nsDisplayListBuilder* aBuilder,
                                   bool* aSnap) const override;
  virtual already_AddRefed<Layer> BuildLayer(nsDisplayListBuilder* aBuilder,
                                             LayerManager* aManager,
                                             const ContainerLayerParameters& aContainerParameters) override;
  virtual LayerState GetLayerState(nsDisplayListBuilder* aBuilder,
                                   LayerManager* aManager,
                                   const ContainerLayerParameters& aParameters) override;
  virtual bool ComputeVisibility(nsDisplayListBuilder* aBuilder,
                                 nsRegion* aVisibleRegion) override;

  virtual bool CanMerge(const nsDisplayItem* aItem) const override
  {
    // items for the same content element should be merged into a single
    // compositing group
    // aItem->GetUnderlyingFrame() returns non-null because it's nsDisplayOpacity
    return HasSameTypeAndClip(aItem) && HasSameContent(aItem);
  }

  virtual void ComputeInvalidationRegion(nsDisplayListBuilder* aBuilder,
                                         const nsDisplayItemGeometry* aGeometry,
                                         nsRegion* aInvalidRegion) const override
  {
    // We don't need to compute an invalidation region since we have LayerTreeInvalidation
  }
  virtual bool IsInvalid(nsRect& aRect) const override
  {
    if (mForEventsAndPluginsOnly) {
      return false;
    }
    return nsDisplayWrapList::IsInvalid(aRect);
  }
  virtual void ApplyOpacity(nsDisplayListBuilder* aBuilder,
                            float aOpacity,
                            const DisplayItemClipChain* aClip) override;
  virtual bool CanApplyOpacity() const override;
  virtual bool ShouldFlattenAway(nsDisplayListBuilder* aBuilder) override;
  static bool NeedsActiveLayer(nsDisplayListBuilder* aBuilder, nsIFrame* aFrame);
  NS_DISPLAY_DECL_NAME("Opacity", TYPE_OPACITY)
  virtual void WriteDebugInfo(std::stringstream& aStream) override;

  bool CanUseAsyncAnimations(nsDisplayListBuilder* aBuilder) override;

  virtual bool CreateWebRenderCommands(mozilla::wr::DisplayListBuilder& aBuilder,
                                       mozilla::wr::IpcResourceUpdateQueue& aResources,
                                       const StackingContextHelper& aSc,
                                       mozilla::layers::WebRenderLayerManager* aManager,
                                       nsDisplayListBuilder* aDisplayListBuilder) override;

private:
  float mOpacity;
  bool mForEventsAndPluginsOnly;

  struct {
    float mOpacity;
  } mState;
};

class nsDisplayBlendMode : public nsDisplayWrapList {
public:
  nsDisplayBlendMode(nsDisplayListBuilder* aBuilder, nsIFrame* aFrame,
                        nsDisplayList* aList, uint8_t aBlendMode,
                        const ActiveScrolledRoot* aActiveScrolledRoot,
                        uint32_t aIndex = 0);
  nsDisplayBlendMode(nsDisplayListBuilder* aBuilder,
                     const nsDisplayBlendMode& aOther)
    : nsDisplayWrapList(aBuilder, aOther)
    , mBlendMode(aOther.mBlendMode)
    , mIndex(aOther.mIndex)
  {}
#ifdef NS_BUILD_REFCNT_LOGGING
  virtual ~nsDisplayBlendMode();
#endif

  virtual nsDisplayWrapList* Clone(nsDisplayListBuilder* aBuilder) const override
  {
    MOZ_COUNT_CTOR(nsDisplayBlendMode);
    return new (aBuilder) nsDisplayBlendMode(aBuilder, *this);
  }

  nsRegion GetOpaqueRegion(nsDisplayListBuilder* aBuilder,
                           bool* aSnap) const override;

  virtual already_AddRefed<Layer> BuildLayer(nsDisplayListBuilder* aBuilder,
                                             LayerManager* aManager,
                                             const ContainerLayerParameters& aContainerParameters) override;
  virtual void ComputeInvalidationRegion(nsDisplayListBuilder* aBuilder,
                                         const nsDisplayItemGeometry* aGeometry,
                                         nsRegion* aInvalidRegion) const override
  {
    // We don't need to compute an invalidation region since we have LayerTreeInvalidation
  }
  virtual uint32_t GetPerFrameKey() const override {
    return (mIndex << TYPE_BITS) | nsDisplayItem::GetPerFrameKey();
  }
  virtual LayerState GetLayerState(nsDisplayListBuilder* aBuilder,
                                   LayerManager* aManager,
                                   const ContainerLayerParameters& aParameters) override;
  bool CreateWebRenderCommands(mozilla::wr::DisplayListBuilder& aBuilder,
                               mozilla::wr::IpcResourceUpdateQueue& aResources,
                               const StackingContextHelper& aSc,
                               mozilla::layers::WebRenderLayerManager* aManager,
                               nsDisplayListBuilder* aDisplayListBuilder) override;
  virtual bool ComputeVisibility(nsDisplayListBuilder* aBuilder,
                                 nsRegion* aVisibleRegion) override;

  virtual bool CanMerge(const nsDisplayItem* aItem) const override;

  virtual bool ShouldFlattenAway(nsDisplayListBuilder* aBuilder) override
  {
    return false;
  }

  NS_DISPLAY_DECL_NAME("BlendMode", TYPE_BLEND_MODE)

private:
  uint8_t mBlendMode;
  uint32_t mIndex;
};

class nsDisplayBlendContainer : public nsDisplayWrapList {
public:
    static nsDisplayBlendContainer*
    CreateForMixBlendMode(nsDisplayListBuilder* aBuilder, nsIFrame* aFrame,
                          nsDisplayList* aList,
                          const ActiveScrolledRoot* aActiveScrolledRoot);

    static nsDisplayBlendContainer*
    CreateForBackgroundBlendMode(nsDisplayListBuilder* aBuilder, nsIFrame* aFrame,
                                 nsDisplayList* aList,
                                 const ActiveScrolledRoot* aActiveScrolledRoot);

#ifdef NS_BUILD_REFCNT_LOGGING
    virtual ~nsDisplayBlendContainer();
#endif

    virtual nsDisplayWrapList* Clone(nsDisplayListBuilder* aBuilder) const override
    {
      MOZ_COUNT_CTOR(nsDisplayBlendContainer);
      return new (aBuilder) nsDisplayBlendContainer(aBuilder, *this);
    }

    virtual already_AddRefed<Layer> BuildLayer(nsDisplayListBuilder* aBuilder,
                                               LayerManager* aManager,
                                               const ContainerLayerParameters& aContainerParameters) override;
    virtual LayerState GetLayerState(nsDisplayListBuilder* aBuilder,
                                     LayerManager* aManager,
                                     const ContainerLayerParameters& aParameters) override;
    bool CreateWebRenderCommands(mozilla::wr::DisplayListBuilder& aBuilder,
                                 mozilla::wr::IpcResourceUpdateQueue& aResources,
                                 const StackingContextHelper& aSc,
                                 mozilla::layers::WebRenderLayerManager* aManager,
                                 nsDisplayListBuilder* aDisplayListBuilder) override;

    virtual bool CanMerge(const nsDisplayItem* aItem) const override
    {
      // Items for the same content element should be merged into a single
      // compositing group.
      return HasSameTypeAndClip(aItem) && HasSameContent(aItem);
    }

    virtual bool ShouldFlattenAway(nsDisplayListBuilder* aBuilder) override
    {
      return false;
    }
    virtual uint32_t GetPerFrameKey() const override {
      return (mIsForBackground ? 1 << TYPE_BITS : 0) | nsDisplayItem::GetPerFrameKey();
    }
    NS_DISPLAY_DECL_NAME("BlendContainer", TYPE_BLEND_CONTAINER)

private:
    nsDisplayBlendContainer(nsDisplayListBuilder* aBuilder, nsIFrame* aFrame,
                            nsDisplayList* aList,
                            const ActiveScrolledRoot* aActiveScrolledRoot,
                            bool aIsForBackground);
    nsDisplayBlendContainer(nsDisplayListBuilder* aBuilder,
                            const nsDisplayBlendContainer& aOther)
      : nsDisplayWrapList(aBuilder, aOther)
      , mIsForBackground(aOther.mIsForBackground)
    {}

    // Used to distinguish containers created at building stacking
    // context or appending background.
    bool mIsForBackground;
};

/**
 * A display item that has no purpose but to ensure its contents get
 * their own layer.
 */
class nsDisplayOwnLayer : public nsDisplayWrapList {
public:
  typedef mozilla::layers::ScrollThumbData ScrollThumbData;

  /**
   * nsDisplayOwnLayer constructor flags
   */
  enum {
    GENERATE_SUBDOC_INVALIDATIONS = 0x01,
    VERTICAL_SCROLLBAR = 0x02,
    HORIZONTAL_SCROLLBAR = 0x04,
    GENERATE_SCROLLABLE_LAYER = 0x08,
    SCROLLBAR_CONTAINER = 0x10
  };

  /**
   * @param aFlags GENERATE_SUBDOC_INVALIDATIONS :
   * Add UserData to the created ContainerLayer, so that invalidations
   * for this layer are send to our nsPresContext.
   * GENERATE_SCROLLABLE_LAYER : only valid on nsDisplaySubDocument (and
   * subclasses), indicates this layer is to be a scrollable layer, so call
   * ComputeFrameMetrics, etc.
   * @param aScrollTarget when VERTICAL_SCROLLBAR or HORIZONTAL_SCROLLBAR
   * is set in the flags, this parameter should be the ViewID of the
   * scrollable content this scrollbar is for.
   */
  nsDisplayOwnLayer(nsDisplayListBuilder* aBuilder, nsIFrame* aFrame,
                    nsDisplayList* aList,
                    const ActiveScrolledRoot* aActiveScrolledRoot,
                    uint32_t aFlags = 0,
                    ViewID aScrollTarget = mozilla::layers::FrameMetrics::NULL_SCROLL_ID,
                    const ScrollThumbData& aThumbData = ScrollThumbData{},
                    bool aForceActive = true);
#ifdef NS_BUILD_REFCNT_LOGGING
  virtual ~nsDisplayOwnLayer();
#endif
  nsDisplayOwnLayer(nsDisplayListBuilder* aBuilder, const nsDisplayOwnLayer& aOther)
    : nsDisplayWrapList(aBuilder, aOther)
    , mFlags(aOther.mFlags)
    , mScrollTarget(aOther.mFlags)
    , mThumbData(aOther.mThumbData)
    , mForceActive(aOther.mForceActive)
  {
    MOZ_COUNT_CTOR(nsDisplayOwnLayer);
  }

  virtual bool ShouldBuildLayerEvenIfInvisible(nsDisplayListBuilder* aBuilder) const override;
  virtual already_AddRefed<Layer> BuildLayer(nsDisplayListBuilder* aBuilder,
                                             LayerManager* aManager,
                                             const ContainerLayerParameters& aContainerParameters) override;
  virtual bool CreateWebRenderCommands(mozilla::wr::DisplayListBuilder& aBuilder,
                                       mozilla::wr::IpcResourceUpdateQueue& aResources,
                                       const StackingContextHelper& aSc,
                                       mozilla::layers::WebRenderLayerManager* aManager,
                                       nsDisplayListBuilder* aDisplayListBuilder) override;
  virtual bool UpdateScrollData(mozilla::layers::WebRenderScrollData* aData,
                                mozilla::layers::WebRenderLayerScrollData* aLayerData) override;
  virtual LayerState GetLayerState(nsDisplayListBuilder* aBuilder,
                                   LayerManager* aManager,
                                   const ContainerLayerParameters& aParameters) override;

  virtual bool CanMerge(const nsDisplayItem* aItem) const override {
    // Don't allow merging, each sublist must have its own layer
    return false;
  }

  virtual bool ShouldFlattenAway(nsDisplayListBuilder* aBuilder) override
  {
    return false;
  }

  uint32_t GetFlags() { return mFlags; }
  bool IsScrollThumbLayer() const;
  NS_DISPLAY_DECL_NAME("OwnLayer", TYPE_OWN_LAYER)
protected:
  uint32_t mFlags;
  ViewID mScrollTarget;
  // If this nsDisplayOwnLayer represents a scroll thumb layer, mThumbData
  // stores information about the scroll thumb. Otherwise, mThumbData will be
  // default-constructed (in particular with mDirection == ScrollDirection::NONE)
  // and can be ignored.
  ScrollThumbData mThumbData;
  bool mForceActive;
  uint64_t mWrAnimationId;
};

/**
 * A display item for subdocuments. This is more or less the same as nsDisplayOwnLayer,
 * except that it always populates the FrameMetrics instance on the ContainerLayer it
 * builds.
 */
class nsDisplaySubDocument : public nsDisplayOwnLayer {
public:
  nsDisplaySubDocument(nsDisplayListBuilder* aBuilder,
                       nsIFrame* aFrame, nsSubDocumentFrame* aSubDocFrame,
                       nsDisplayList* aList, uint32_t aFlags);
#ifdef NS_BUILD_REFCNT_LOGGING
  virtual ~nsDisplaySubDocument();
#endif

  virtual already_AddRefed<Layer> BuildLayer(nsDisplayListBuilder* aBuilder,
                                             LayerManager* aManager,
                                             const ContainerLayerParameters& aContainerParameters) override;

  virtual nsRect GetBounds(nsDisplayListBuilder* aBuilder,
                           bool* aSnap) const override;

  virtual nsSubDocumentFrame* SubDocumentFrame() { return mSubDocFrame; }

  virtual bool ComputeVisibility(nsDisplayListBuilder* aBuilder,
                                 nsRegion* aVisibleRegion) override;

  virtual bool ShouldBuildLayerEvenIfInvisible(nsDisplayListBuilder* aBuilder) const override;

  virtual bool ShouldFlattenAway(nsDisplayListBuilder* aBuilder) override
  {
    return mShouldFlatten;
  }

  void SetShouldFlattenAway(bool aShouldFlatten)
  {
    mShouldFlatten = aShouldFlatten;
  }

  virtual LayerState GetLayerState(nsDisplayListBuilder* aBuilder,
                                   LayerManager* aManager,
                                   const ContainerLayerParameters& aParameters) override
  {
    if (mShouldFlatten) {
      return mozilla::LAYER_NONE;
    }
    return nsDisplayOwnLayer::GetLayerState(aBuilder, aManager, aParameters);
  }

  virtual nsRegion GetOpaqueRegion(nsDisplayListBuilder* aBuilder,
                                   bool* aSnap) const override;

  NS_DISPLAY_DECL_NAME("SubDocument", TYPE_SUBDOCUMENT)

  mozilla::UniquePtr<ScrollMetadata> ComputeScrollMetadata(Layer* aLayer,
                                                           const ContainerLayerParameters& aContainerParameters);

protected:
  ViewID mScrollParentId;
  bool mForceDispatchToContentRegion;
  bool mShouldFlatten;
  nsSubDocumentFrame* mSubDocFrame;
};

/**
 * A display item for subdocuments to capture the resolution from the presShell
 * and ensure that it gets applied to all the right elements. This item creates
 * a container layer.
 */
class nsDisplayResolution : public nsDisplaySubDocument {
public:
  nsDisplayResolution(nsDisplayListBuilder* aBuilder, nsIFrame* aFrame,
                      nsDisplayList* aList, uint32_t aFlags);
#ifdef NS_BUILD_REFCNT_LOGGING
  virtual ~nsDisplayResolution();
#endif
  virtual void HitTest(nsDisplayListBuilder* aBuilder,
                       const nsRect& aRect,
                       HitTestState* aState,
                       nsTArray<nsIFrame*> *aOutFrames) override;
  virtual already_AddRefed<Layer> BuildLayer(nsDisplayListBuilder* aBuilder,
                                             LayerManager* aManager,
                                             const ContainerLayerParameters& aContainerParameters) override;
  NS_DISPLAY_DECL_NAME("Resolution", TYPE_RESOLUTION)
};

/**
 * A display item used to represent sticky position elements. The contents
 * gets its own layer and creates a stacking context, and the layer will have
 * position-related metadata set on it.
 */
class nsDisplayStickyPosition : public nsDisplayOwnLayer {
public:
  nsDisplayStickyPosition(nsDisplayListBuilder* aBuilder, nsIFrame* aFrame,
                          nsDisplayList* aList,
                          const ActiveScrolledRoot* aActiveScrolledRoot);
  nsDisplayStickyPosition(nsDisplayListBuilder* aBuilder,
                          const nsDisplayStickyPosition& aOther)
    : nsDisplayOwnLayer(aBuilder, aOther)
  {}

#ifdef NS_BUILD_REFCNT_LOGGING
  virtual ~nsDisplayStickyPosition();
#endif

  void SetClipChain(const DisplayItemClipChain* aClipChain, bool aStore) override;
  virtual nsDisplayWrapList* Clone(nsDisplayListBuilder* aBuilder) const override
  {
    MOZ_COUNT_CTOR(nsDisplayStickyPosition);
    return new (aBuilder) nsDisplayStickyPosition(aBuilder, *this);
  }

  virtual already_AddRefed<Layer> BuildLayer(nsDisplayListBuilder* aBuilder,
                                             LayerManager* aManager,
                                             const ContainerLayerParameters& aContainerParameters) override;
  NS_DISPLAY_DECL_NAME("StickyPosition", TYPE_STICKY_POSITION)
  virtual LayerState GetLayerState(nsDisplayListBuilder* aBuilder,
                                   LayerManager* aManager,
                                   const ContainerLayerParameters& aParameters) override
  {
    return mozilla::LAYER_ACTIVE;
  }

  virtual bool CanMerge(const nsDisplayItem* aItem) const override
  {
    // Items with the same fixed position frame can be merged.
    return HasSameTypeAndClip(aItem) && mFrame == aItem->Frame();
  }

  virtual bool CreateWebRenderCommands(mozilla::wr::DisplayListBuilder& aBuilder,
                                       mozilla::wr::IpcResourceUpdateQueue& aResources,
                                       const StackingContextHelper& aSc,
                                       mozilla::layers::WebRenderLayerManager* aManager,
                                       nsDisplayListBuilder* aDisplayListBuilder) override;
};

class nsDisplayFixedPosition : public nsDisplayOwnLayer {
public:
  nsDisplayFixedPosition(nsDisplayListBuilder* aBuilder, nsIFrame* aFrame,
                         nsDisplayList* aList,
                         const ActiveScrolledRoot* aActiveScrolledRoot);
  nsDisplayFixedPosition(nsDisplayListBuilder* aBuilder,
                         const nsDisplayFixedPosition& aOther)
    : nsDisplayOwnLayer(aBuilder, aOther)
    , mAnimatedGeometryRootForScrollMetadata(aOther.mAnimatedGeometryRootForScrollMetadata)
    , mIndex(aOther.mIndex)
    , mIsFixedBackground(aOther.mIsFixedBackground)
  {}

  static nsDisplayFixedPosition* CreateForFixedBackground(nsDisplayListBuilder* aBuilder,
                                                          nsIFrame* aFrame,
                                                          nsDisplayBackgroundImage* aImage,
                                                          uint32_t aIndex);


#ifdef NS_BUILD_REFCNT_LOGGING
  virtual ~nsDisplayFixedPosition();
#endif

  virtual nsDisplayWrapList* Clone(nsDisplayListBuilder* aBuilder) const override
  {
    MOZ_COUNT_CTOR(nsDisplayFixedPosition);
    return new (aBuilder) nsDisplayFixedPosition(aBuilder, *this);
  }

  virtual already_AddRefed<Layer> BuildLayer(nsDisplayListBuilder* aBuilder,
                                             LayerManager* aManager,
                                             const ContainerLayerParameters& aContainerParameters) override;
  NS_DISPLAY_DECL_NAME("FixedPosition", TYPE_FIXED_POSITION)
  virtual LayerState GetLayerState(nsDisplayListBuilder* aBuilder,
                                   LayerManager* aManager,
                                   const ContainerLayerParameters& aParameters) override
  {
    return mozilla::LAYER_ACTIVE_FORCE;
  }

  virtual bool CanMerge(const nsDisplayItem* aItem) const override
  {
    // Items with the same fixed position frame can be merged.
    return HasSameTypeAndClip(aItem) && mFrame == aItem->Frame();
  }

  virtual bool ShouldFixToViewport(nsDisplayListBuilder* aBuilder) const override
  {
    return mIsFixedBackground;
  }

  virtual uint32_t GetPerFrameKey() const override {
    return (mIndex << TYPE_BITS) | nsDisplayItem::GetPerFrameKey();
  }

  AnimatedGeometryRoot* AnimatedGeometryRootForScrollMetadata() const override {
    return mAnimatedGeometryRootForScrollMetadata;
  }

  virtual bool UpdateScrollData(mozilla::layers::WebRenderScrollData* aData,
                                mozilla::layers::WebRenderLayerScrollData* aLayerData) override;

protected:
  // For background-attachment:fixed
  nsDisplayFixedPosition(nsDisplayListBuilder* aBuilder, nsIFrame* aFrame,
                         nsDisplayList* aList, uint32_t aIndex);
  void Init(nsDisplayListBuilder* aBuilder);

  RefPtr<AnimatedGeometryRoot> mAnimatedGeometryRootForScrollMetadata;
  uint32_t mIndex;
  bool mIsFixedBackground;
};

class nsDisplayTableFixedPosition : public nsDisplayFixedPosition
{
public:
  static nsDisplayTableFixedPosition* CreateForFixedBackground(nsDisplayListBuilder* aBuilder,
                                                               nsIFrame* aFrame,
                                                               nsDisplayBackgroundImage* aImage,
                                                               uint32_t aIndex,
                                                               nsIFrame* aAncestorFrame);

  virtual nsIFrame* FrameForInvalidation() const override { return mAncestorFrame; }

  virtual uint32_t GetPerFrameKey() const override {
    return (mIndex << (TYPE_BITS + static_cast<uint8_t>(TableTypeBits::COUNT))) |
           (static_cast<uint8_t>(mTableType) << TYPE_BITS) |
           nsDisplayItem::GetPerFrameKey();
  }

  NS_DISPLAY_DECL_NAME("TableFixedPosition", TYPE_TABLE_FIXED_POSITION)
protected:
  nsDisplayTableFixedPosition(nsDisplayListBuilder* aBuilder, nsIFrame* aFrame,
                              nsDisplayList* aList, uint32_t aIndex, nsIFrame* aAncestorFrame);

  nsIFrame* mAncestorFrame;
  TableType mTableType;
};

/**
 * This creates an empty scrollable layer. It has no child layers.
 * It is used to record the existence of a scrollable frame in the layer
 * tree.
 */
class nsDisplayScrollInfoLayer : public nsDisplayWrapList
{
public:
  nsDisplayScrollInfoLayer(nsDisplayListBuilder* aBuilder,
                           nsIFrame* aScrolledFrame, nsIFrame* aScrollFrame);
  NS_DISPLAY_DECL_NAME("ScrollInfoLayer", TYPE_SCROLL_INFO_LAYER)


#ifdef NS_BUILD_REFCNT_LOGGING
  virtual ~nsDisplayScrollInfoLayer();
#endif

  virtual already_AddRefed<Layer> BuildLayer(nsDisplayListBuilder* aBuilder,
                                             LayerManager* aManager,
                                             const ContainerLayerParameters& aContainerParameters) override;

  virtual bool ShouldBuildLayerEvenIfInvisible(nsDisplayListBuilder* aBuilder) const override
  {
    return true;
  }

  virtual nsRegion GetOpaqueRegion(nsDisplayListBuilder* aBuilder,
                                   bool* aSnap) const override
  {
    *aSnap = false;
    return nsRegion();
  }

  virtual LayerState GetLayerState(nsDisplayListBuilder* aBuilder,
                                   LayerManager* aManager,
                                   const ContainerLayerParameters& aParameters) override;

  virtual bool ShouldFlattenAway(nsDisplayListBuilder* aBuilder) override
  {
    return false;
  }

  virtual void WriteDebugInfo(std::stringstream& aStream) override;

  mozilla::UniquePtr<ScrollMetadata> ComputeScrollMetadata(Layer* aLayer,
                                                           const ContainerLayerParameters& aContainerParameters);

  virtual bool UpdateScrollData(mozilla::layers::WebRenderScrollData* aData,
                                mozilla::layers::WebRenderLayerScrollData* aLayerData) override;

protected:
  nsIFrame* mScrollFrame;
  nsIFrame* mScrolledFrame;
  ViewID mScrollParentId;
};

/**
 * nsDisplayZoom is used for subdocuments that have a different full zoom than
 * their parent documents. This item creates a container layer.
 */
class nsDisplayZoom : public nsDisplaySubDocument {
public:
  /**
   * @param aFrame is the root frame of the subdocument.
   * @param aList contains the display items for the subdocument.
   * @param aAPD is the app units per dev pixel ratio of the subdocument.
   * @param aParentAPD is the app units per dev pixel ratio of the parent
   * document.
   * @param aFlags GENERATE_SUBDOC_INVALIDATIONS :
   * Add UserData to the created ContainerLayer, so that invalidations
   * for this layer are send to our nsPresContext.
   */
  nsDisplayZoom(nsDisplayListBuilder* aBuilder, nsIFrame* aFrame,
                nsDisplayList* aList,
                int32_t aAPD, int32_t aParentAPD,
                uint32_t aFlags = 0);
#ifdef NS_BUILD_REFCNT_LOGGING
  virtual ~nsDisplayZoom();
#endif

  virtual nsRect GetBounds(nsDisplayListBuilder* aBuilder,
                           bool* aSnap) const override;
  virtual void HitTest(nsDisplayListBuilder* aBuilder, const nsRect& aRect,
                       HitTestState* aState, nsTArray<nsIFrame*> *aOutFrames) override;
  virtual bool ComputeVisibility(nsDisplayListBuilder* aBuilder,
                                 nsRegion* aVisibleRegion) override;
  virtual LayerState GetLayerState(nsDisplayListBuilder* aBuilder,
                                   LayerManager* aManager,
                                   const ContainerLayerParameters& aParameters) override
  {
    return mozilla::LAYER_ACTIVE;
  }
  NS_DISPLAY_DECL_NAME("Zoom", TYPE_ZOOM)

  // Get the app units per dev pixel ratio of the child document.
  int32_t GetChildAppUnitsPerDevPixel() { return mAPD; }
  // Get the app units per dev pixel ratio of the parent document.
  int32_t GetParentAppUnitsPerDevPixel() { return mParentAPD; }

private:
  int32_t mAPD, mParentAPD;
};

class nsDisplaySVGEffects: public nsDisplayWrapList {
public:
  nsDisplaySVGEffects(nsDisplayListBuilder* aBuilder, nsIFrame* aFrame,
                      nsDisplayList* aList, bool aHandleOpacity,
                      const ActiveScrolledRoot* aActiveScrolledRoot);
  nsDisplaySVGEffects(nsDisplayListBuilder* aBuilder, nsIFrame* aFrame,
                      nsDisplayList* aList, bool aHandleOpacity);
#ifdef NS_BUILD_REFCNT_LOGGING
  virtual ~nsDisplaySVGEffects();
#endif

  nsDisplaySVGEffects(nsDisplayListBuilder* aBuilder,
                      const nsDisplaySVGEffects& aOther)
    : nsDisplayWrapList(aBuilder, aOther)
    , mEffectsBounds(aOther.mEffectsBounds)
    , mHandleOpacity(aOther.mHandleOpacity)
  {
    MOZ_COUNT_CTOR(nsDisplaySVGEffects);
  }

  virtual nsRegion GetOpaqueRegion(nsDisplayListBuilder* aBuilder,
                                   bool* aSnap) const override;
  virtual void HitTest(nsDisplayListBuilder* aBuilder, const nsRect& aRect,
                       HitTestState* aState,
                       nsTArray<nsIFrame*> *aOutFrames) override;

  virtual bool ShouldFlattenAway(nsDisplayListBuilder* aBuilder) override {
    return false;
  }

  gfxRect BBoxInUserSpace() const;
  gfxPoint UserSpaceOffset() const;

  virtual void ComputeInvalidationRegion(nsDisplayListBuilder* aBuilder,
                                         const nsDisplayItemGeometry* aGeometry,
                                         nsRegion* aInvalidRegion) const override;
protected:
  bool ValidateSVGFrame();

  // relative to mFrame
  nsRect mEffectsBounds;
  // True if we need to handle css opacity in this display item.
  bool mHandleOpacity;
};

/**
 * A display item to paint a stacking context with mask and clip effects
 * set by the stacking context root frame's style.
 */
class nsDisplayMask : public nsDisplaySVGEffects {
public:
  typedef mozilla::layers::ImageLayer ImageLayer;

  nsDisplayMask(nsDisplayListBuilder* aBuilder, nsIFrame* aFrame,
                nsDisplayList* aList, bool aHandleOpacity,
                const ActiveScrolledRoot* aActiveScrolledRoot);
  nsDisplayMask(nsDisplayListBuilder* aBuilder,
                const nsDisplayMask& aOther)
    : nsDisplaySVGEffects(aBuilder, aOther)
    , mDestRects(aOther.mDestRects)
  {}
#ifdef NS_BUILD_REFCNT_LOGGING
  virtual ~nsDisplayMask();
#endif

  virtual nsDisplayWrapList* Clone(nsDisplayListBuilder* aBuilder) const override
  {
    MOZ_COUNT_CTOR(nsDisplayMask);
    return new (aBuilder) nsDisplayMask(aBuilder, *this);
  }

  NS_DISPLAY_DECL_NAME("Mask", TYPE_MASK)

  virtual bool CanMerge(const nsDisplayItem* aItem) const override;

  virtual void Merge(const nsDisplayItem* aItem) override
  {
    nsDisplayWrapList::Merge(aItem);

    const nsDisplayMask* other = static_cast<const nsDisplayMask*>(aItem);
    mEffectsBounds.UnionRect(mEffectsBounds,
      other->mEffectsBounds + other->mFrame->GetOffsetTo(mFrame));
  }

  virtual already_AddRefed<Layer> BuildLayer(nsDisplayListBuilder* aBuilder,
                                             LayerManager* aManager,
                                             const ContainerLayerParameters& aContainerParameters) override;
  virtual LayerState GetLayerState(nsDisplayListBuilder* aBuilder,
                                   LayerManager* aManager,
                                   const ContainerLayerParameters& aParameters) override;

  virtual bool ComputeVisibility(nsDisplayListBuilder* aBuilder,
                                 nsRegion* aVisibleRegion) override;

  virtual nsDisplayItemGeometry* AllocateGeometry(nsDisplayListBuilder* aBuilder) override
  {
    return new nsDisplayMaskGeometry(this, aBuilder);
  }
  virtual void ComputeInvalidationRegion(nsDisplayListBuilder* aBuilder,
                                         const nsDisplayItemGeometry* aGeometry,
                                         nsRegion* aInvalidRegion) const override;
#ifdef MOZ_DUMP_PAINTING
  void PrintEffects(nsACString& aTo);
#endif

  void PaintAsLayer(nsDisplayListBuilder* aBuilder,
                    gfxContext* aCtx,
                    LayerManager* aManager);

  /*
   * Paint mask onto aMaskContext in mFrame's coordinate space and
   * return whether the mask layer was painted successfully.
   */
  bool PaintMask(nsDisplayListBuilder* aBuilder, gfxContext* aMaskContext);

  const nsTArray<nsRect>& GetDestRects()
  {
    return mDestRects;
  }

  virtual bool CreateWebRenderCommands(mozilla::wr::DisplayListBuilder& aBuilder,
                                       mozilla::wr::IpcResourceUpdateQueue& aResources,
                                       const StackingContextHelper& aSc,
                                       mozilla::layers::WebRenderLayerManager* aManager,
                                       nsDisplayListBuilder* aDisplayListBuilder) override;
private:
  // According to mask property and the capability of aManager, determine
  // whether paint mask onto a dedicate mask layer.
  bool ShouldPaintOnMaskLayer(LayerManager* aManager);

  nsTArray<nsRect> mDestRects;
};

/**
 * A display item to paint a stacking context with filter effects set by the
 * stacking context root frame's style.
 */
class nsDisplayFilter : public nsDisplaySVGEffects {
public:
  nsDisplayFilter(nsDisplayListBuilder* aBuilder, nsIFrame* aFrame,
                  nsDisplayList* aList, bool aHandleOpacity);
  nsDisplayFilter(nsDisplayListBuilder* aBuilder,
                  const nsDisplayFilter& aOther)
    : nsDisplaySVGEffects(aBuilder, aOther)
    , mEffectsBounds(aOther.mEffectsBounds)
  {}
#ifdef NS_BUILD_REFCNT_LOGGING
  virtual ~nsDisplayFilter();
#endif

  virtual nsDisplayWrapList* Clone(nsDisplayListBuilder* aBuilder) const override
  {
    MOZ_COUNT_CTOR(nsDisplayFilter);
    return new (aBuilder) nsDisplayFilter(aBuilder, *this);
  }

  NS_DISPLAY_DECL_NAME("Filter", TYPE_FILTER)

  virtual bool CanMerge(const nsDisplayItem* aItem) const override
  {
    // Items for the same content element should be merged into a single
    // compositing group.
    return HasSameTypeAndClip(aItem) && HasSameContent(aItem);
  }

  virtual void Merge(const nsDisplayItem* aItem) override
  {
    nsDisplayWrapList::Merge(aItem);

    const nsDisplayFilter* other = static_cast<const nsDisplayFilter*>(aItem);
    mEffectsBounds.UnionRect(mEffectsBounds,
      other->mEffectsBounds + other->mFrame->GetOffsetTo(mFrame));
  }

  virtual already_AddRefed<Layer> BuildLayer(nsDisplayListBuilder* aBuilder,
                                             LayerManager* aManager,
                                             const ContainerLayerParameters& aContainerParameters) override;
  virtual LayerState GetLayerState(nsDisplayListBuilder* aBuilder,
                                   LayerManager* aManager,
                                   const ContainerLayerParameters& aParameters) override;
  virtual nsRect GetBounds(nsDisplayListBuilder* aBuilder,
                           bool* aSnap) const override
  {
    *aSnap = false;
    return mEffectsBounds + ToReferenceFrame();
  }
  virtual bool ComputeVisibility(nsDisplayListBuilder* aBuilder,
                                 nsRegion* aVisibleRegion) override;
  virtual nsDisplayItemGeometry* AllocateGeometry(nsDisplayListBuilder* aBuilder) override
  {
    return new nsDisplayFilterGeometry(this, aBuilder);
  }
  virtual void ComputeInvalidationRegion(nsDisplayListBuilder* aBuilder,
                                         const nsDisplayItemGeometry* aGeometry,
                                         nsRegion* aInvalidRegion) const override;
#ifdef MOZ_DUMP_PAINTING
  void PrintEffects(nsACString& aTo);
#endif

  void PaintAsLayer(nsDisplayListBuilder* aBuilder,
                    gfxContext* aCtx,
                    LayerManager* aManager);

  virtual bool CreateWebRenderCommands(mozilla::wr::DisplayListBuilder& aBuilder,
                                       mozilla::wr::IpcResourceUpdateQueue& aResources,
                                       const StackingContextHelper& aSc,
                                       mozilla::layers::WebRenderLayerManager* aManager,
                                       nsDisplayListBuilder* aDisplayListBuilder) override;

private:
  // relative to mFrame
  nsRect mEffectsBounds;
};

/* A display item that applies a transformation to all of its descendant
 * elements.  This wrapper should only be used if there is a transform applied
 * to the root element.
 *
 * The reason that a "bounds" rect is involved in transform calculations is
 * because CSS-transforms allow percentage values for the x and y components
 * of <translation-value>s, where percentages are percentages of the element's
 * border box.
 *
 * INVARIANT: The wrapped frame is transformed or we supplied a transform getter
 * function.
 * INVARIANT: The wrapped frame is non-null.
 */
class nsDisplayTransform: public nsDisplayItem
{
  typedef mozilla::gfx::Matrix4x4 Matrix4x4;
  typedef mozilla::gfx::Point3D Point3D;

  /*
   * Avoid doing UpdateBounds() during construction.
   */
  class StoreList : public nsDisplayWrapList {
  public:
    StoreList(nsDisplayListBuilder* aBuilder, nsIFrame* aFrame,
              nsDisplayList* aList) :
      nsDisplayWrapList(aBuilder, aFrame, aList) {}
    StoreList(nsDisplayListBuilder* aBuilder, nsIFrame* aFrame,
              nsDisplayItem* aItem) :
      nsDisplayWrapList(aBuilder, aFrame, aItem) {}
    virtual ~StoreList() {}

    virtual void UpdateBounds(nsDisplayListBuilder* aBuilder) override {
      // For extending 3d rendering context, the bounds would be
      // updated by DoUpdateBoundsPreserves3D(), not here.
      if (!mFrame->Extend3DContext()) {
        nsDisplayWrapList::UpdateBounds(aBuilder);
      }
    }
    virtual void DoUpdateBoundsPreserves3D(nsDisplayListBuilder* aBuilder) override {
      for (nsDisplayItem *i = mList.GetBottom(); i; i = i->GetAbove()) {
        i->DoUpdateBoundsPreserves3D(aBuilder);
      }
      nsDisplayWrapList::UpdateBounds(aBuilder);
    }
  };

public:
  enum PrerenderDecision {
    NoPrerender,
    FullPrerender,
    PartialPrerender
  };

  /**
   * Returns a matrix (in pixels) for the current frame. The matrix should be relative to
   * the current frame's coordinate space.
   *
   * @param aFrame The frame to compute the transform for.
   * @param aAppUnitsPerPixel The number of app units per graphics unit.
   */
  typedef Matrix4x4 (* ComputeTransformFunction)(nsIFrame* aFrame, float aAppUnitsPerPixel);

  /* Constructor accepts a display list, empties it, and wraps it up.  It also
   * ferries the underlying frame to the nsDisplayItem constructor.
   */
  nsDisplayTransform(nsDisplayListBuilder* aBuilder, nsIFrame *aFrame,
                     nsDisplayList *aList, const nsRect& aChildrenVisibleRect,
                     uint32_t aIndex = 0, bool aAllowAsyncAnimation = false);
  nsDisplayTransform(nsDisplayListBuilder* aBuilder, nsIFrame *aFrame,
                     nsDisplayItem *aItem, const nsRect& aChildrenVisibleRect,
                     uint32_t aIndex = 0);
  nsDisplayTransform(nsDisplayListBuilder* aBuilder, nsIFrame *aFrame,
                     nsDisplayList *aList, const nsRect& aChildrenVisibleRect,
                     ComputeTransformFunction aTransformGetter, uint32_t aIndex = 0);
  nsDisplayTransform(nsDisplayListBuilder* aBuilder, nsIFrame *aFrame,
                     nsDisplayList *aList, const nsRect& aChildrenVisibleRect,
                     const Matrix4x4& aTransform, uint32_t aIndex = 0);

#ifdef NS_BUILD_REFCNT_LOGGING
  virtual ~nsDisplayTransform()
  {
    MOZ_COUNT_DTOR(nsDisplayTransform);
  }
#endif

  virtual void UpdateBounds(nsDisplayListBuilder* aBuilder) override
  {
    mStoredList.UpdateBounds(aBuilder);
    mHasBounds = false;
    UpdateBoundsFor3D(aBuilder);
  }

  virtual void Destroy(nsDisplayListBuilder* aBuilder) override
  {
    mStoredList.GetChildren()->DeleteAll(aBuilder);
    nsDisplayItem::Destroy(aBuilder);
  }

  NS_DISPLAY_DECL_NAME("nsDisplayTransform", TYPE_TRANSFORM)

  virtual nsRect GetComponentAlphaBounds(nsDisplayListBuilder* aBuilder) const override
  {
    if (mStoredList.GetComponentAlphaBounds(aBuilder).IsEmpty())
      return nsRect();
    bool snap;
    return GetBounds(aBuilder, &snap);
  }

  virtual nsDisplayList* GetChildren() const override
  {
    return mStoredList.GetChildren();
  }

  virtual void HitTest(nsDisplayListBuilder *aBuilder, const nsRect& aRect,
                       HitTestState *aState, nsTArray<nsIFrame*> *aOutFrames) override;
  virtual nsRect GetBounds(nsDisplayListBuilder *aBuilder,
                           bool* aSnap) const override;
  virtual nsRegion GetOpaqueRegion(nsDisplayListBuilder *aBuilder,
                                   bool* aSnap) const override;
  virtual mozilla::Maybe<nscolor> IsUniform(nsDisplayListBuilder *aBuilder) const override;
  virtual LayerState GetLayerState(nsDisplayListBuilder* aBuilder,
                                   LayerManager* aManager,
                                   const ContainerLayerParameters& aParameters) override;
  virtual already_AddRefed<Layer> BuildLayer(nsDisplayListBuilder* aBuilder,
                                             LayerManager* aManager,
                                             const ContainerLayerParameters& aContainerParameters) override;
  virtual bool CreateWebRenderCommands(mozilla::wr::DisplayListBuilder& aBuilder,
                                       mozilla::wr::IpcResourceUpdateQueue& aResources,
                                       const StackingContextHelper& aSc,
                                       mozilla::layers::WebRenderLayerManager* aManager,
                                       nsDisplayListBuilder* aDisplayListBuilder) override;
  virtual bool UpdateScrollData(mozilla::layers::WebRenderScrollData* aData,
                                mozilla::layers::WebRenderLayerScrollData* aLayerData) override;
  virtual bool ShouldBuildLayerEvenIfInvisible(nsDisplayListBuilder* aBuilder) const override;
  virtual bool ComputeVisibility(nsDisplayListBuilder *aBuilder,
                                 nsRegion *aVisibleRegion) override;

  virtual bool CanMerge(const nsDisplayItem* aItem) const override
  {
    return false;
  }

  virtual uint32_t GetPerFrameKey() const override {
    return (mIndex << TYPE_BITS) | nsDisplayItem::GetPerFrameKey();
  }

  virtual void ComputeInvalidationRegion(nsDisplayListBuilder* aBuilder,
                                         const nsDisplayItemGeometry* aGeometry,
                                         nsRegion* aInvalidRegion) const override
  {
    // We don't need to compute an invalidation region since we have LayerTreeInvalidation
  }

  virtual const nsIFrame* ReferenceFrameForChildren() const override {
    // If we were created using a transform-getter, then we don't
    // belong to a transformed frame, and aren't a reference frame
    // for our children.
    if (!mTransformGetter) {
      return mFrame;
    }
    return nsDisplayItem::ReferenceFrameForChildren();
  }

  AnimatedGeometryRoot* AnimatedGeometryRootForScrollMetadata() const override {
    return mAnimatedGeometryRootForScrollMetadata;
  }

  virtual const nsRect& GetVisibleRectForChildren() const override
  {
    return mChildrenVisibleRect;
  }

  enum {
    INDEX_MAX = UINT32_MAX >> TYPE_BITS
  };

  /**
   * We include the perspective matrix from our containing block for the
   * purposes of visibility calculations, but we exclude it from the transform
   * we set on the layer (for rendering), since there will be an
   * nsDisplayPerspective created for that.
   */
  const Matrix4x4& GetTransform() const;
  Matrix4x4 GetTransformForRendering();

  /**
   * Return the transform that is aggregation of all transform on the
   * preserves3d chain.
   */
  const Matrix4x4& GetAccumulatedPreserved3DTransform(nsDisplayListBuilder* aBuilder);

  float GetHitDepthAtPoint(nsDisplayListBuilder* aBuilder, const nsPoint& aPoint);

  /**
   * TransformRect takes in as parameters a rectangle (in aFrame's coordinate
   * space) and returns the smallest rectangle (in aFrame's coordinate space)
   * containing the transformed image of that rectangle.  That is, it takes
   * the four corners of the rectangle, transforms them according to the
   * matrix associated with the specified frame, then returns the smallest
   * rectangle containing the four transformed points.
   *
   * @param untransformedBounds The rectangle (in app units) to transform.
   * @param aFrame The frame whose transformation should be applied.  This
   *        function raises an assertion if aFrame is null or doesn't have a
   *        transform applied to it.
   * @param aOrigin The origin of the transform relative to aFrame's local
   *        coordinate space.
   * @param aBoundsOverride (optional) Rather than using the frame's computed
   *        bounding rect as frame bounds, use this rectangle instead.  Pass
   *        nullptr (or nothing at all) to use the default.
   */
  static nsRect TransformRect(const nsRect &aUntransformedBounds,
                              const nsIFrame* aFrame,
                              const nsRect* aBoundsOverride = nullptr);

  /* UntransformRect is like TransformRect, except that it inverts the
   * transform.
   */
  static bool UntransformRect(const nsRect &aTransformedBounds,
                              const nsRect &aChildBounds,
                              const nsIFrame* aFrame,
                              nsRect *aOutRect);

  bool UntransformVisibleRect(nsDisplayListBuilder* aBuilder,
                              nsRect* aOutRect) const;

  static Point3D GetDeltaToTransformOrigin(const nsIFrame* aFrame,
                                           float aAppUnitsPerPixel,
                                           const nsRect* aBoundsOverride);

  /*
   * Returns true if aFrame has perspective applied from its containing
   * block.
   * Returns the matrix to append to apply the persective (taking
   * perspective-origin into account), relative to aFrames coordinate
   * space).
   * aOutMatrix is assumed to be the identity matrix, and isn't explicitly
   * cleared.
   */
  static bool ComputePerspectiveMatrix(const nsIFrame* aFrame,
                                       float aAppUnitsPerPixel,
                                       Matrix4x4& aOutMatrix);

  struct FrameTransformProperties
  {
    FrameTransformProperties(const nsIFrame* aFrame,
                             float aAppUnitsPerPixel,
                             const nsRect* aBoundsOverride);
    FrameTransformProperties(nsCSSValueSharedList* aTransformList,
                             const Point3D& aToTransformOrigin)
      : mFrame(nullptr)
      , mTransformList(aTransformList)
      , mToTransformOrigin(aToTransformOrigin)
    {}

    const nsIFrame* mFrame;
    RefPtr<nsCSSValueSharedList> mTransformList;
    const Point3D mToTransformOrigin;
  };

  /**
   * Given a frame with the -moz-transform property or an SVG transform,
   * returns the transformation matrix for that frame.
   *
   * @param aFrame The frame to get the matrix from.
   * @param aOrigin Relative to which point this transform should be applied.
   * @param aAppUnitsPerPixel The number of app units per graphics unit.
   * @param aBoundsOverride [optional] If this is nullptr (the default), the
   *        computation will use the value of TransformReferenceBox(aFrame).
   *        Otherwise, it will use the value of aBoundsOverride.  This is
   *        mostly for internal use and in most cases you will not need to
   *        specify a value.
   * @param aFlags OFFSET_BY_ORIGIN The resulting matrix will be translated
   *        by aOrigin. This translation is applied *before* the CSS transform.
   * @param aFlags INCLUDE_PRESERVE3D_ANCESTORS The computed transform will
   *        include the transform of any ancestors participating in the same
   *        3d rendering context.
   * @param aFlags INCLUDE_PERSPECTIVE The resulting matrix will include the
   *        perspective transform from the containing block if applicable.
   */
  enum {
    OFFSET_BY_ORIGIN = 1 << 0,
    INCLUDE_PRESERVE3D_ANCESTORS = 1 << 1,
    INCLUDE_PERSPECTIVE = 1 << 2,
  };
  static Matrix4x4 GetResultingTransformMatrix(const nsIFrame* aFrame,
                                               const nsPoint& aOrigin,
                                               float aAppUnitsPerPixel,
                                               uint32_t aFlags,
                                               const nsRect* aBoundsOverride = nullptr);
  static Matrix4x4 GetResultingTransformMatrix(const FrameTransformProperties& aProperties,
                                               const nsPoint& aOrigin,
                                               float aAppUnitsPerPixel,
                                               uint32_t aFlags,
                                               const nsRect* aBoundsOverride = nullptr);
  /**
   * Decide whether we should prerender some or all of the contents of the
   * transformed frame even when it's not completely visible (yet).
   * Return FullPrerender if the entire contents should be prerendered,
   * PartialPrerender if some but not all of the contents should be prerendered,
   * or NoPrerender if only the visible area should be rendered.
   * |aDirtyRect| is updated to the area that should be prerendered.
   */
  static PrerenderDecision ShouldPrerenderTransformedContent(nsDisplayListBuilder* aBuilder,
                                                             nsIFrame* aFrame,
                                                             nsRect* aDirtyRect);
  bool CanUseAsyncAnimations(nsDisplayListBuilder* aBuilder) override;

  bool MayBeAnimated(nsDisplayListBuilder* aBuilder) const;

  virtual void WriteDebugInfo(std::stringstream& aStream) override;

  // Force the layer created for this item not to extend 3D context.
  // See nsIFrame::BuildDisplayListForStackingContext()
  void SetNoExtendContext() { mNoExtendContext = true; }

  virtual void DoUpdateBoundsPreserves3D(nsDisplayListBuilder* aBuilder) override {
    MOZ_ASSERT(mFrame->Combines3DTransformWithAncestors() ||
               IsTransformSeparator());
    // Updating is not going through to child 3D context.
    ComputeBounds(aBuilder);
  }

  /**
   * This function updates bounds for items with a frame establishing
   * 3D rendering context.
   *
   * \see nsDisplayItem::DoUpdateBoundsPreserves3D()
   */
  void UpdateBoundsFor3D(nsDisplayListBuilder* aBuilder) {
    if (!mFrame->Extend3DContext() ||
        mFrame->Combines3DTransformWithAncestors() ||
        IsTransformSeparator()) {
      // Not an establisher of a 3D rendering context.
      return;
    }
    // Always start updating from an establisher of a 3D rendering context.

    nsDisplayListBuilder::AutoAccumulateRect accRect(aBuilder);
    nsDisplayListBuilder::AutoAccumulateTransform accTransform(aBuilder);
    accTransform.StartRoot();
    ComputeBounds(aBuilder);
    mBounds = aBuilder->GetAccumulatedRect();
    mHasBounds = true;
  }

  /**
   * This item is an additional item as the boundary between parent
   * and child 3D rendering context.
   * \see nsIFrame::BuildDisplayListForStackingContext().
   */
  bool IsTransformSeparator() { return mIsTransformSeparator; }
  /**
   * This item is the boundary between parent and child 3D rendering
   * context.
   */
  bool IsLeafOf3DContext() {
    return (IsTransformSeparator() ||
            (!mFrame->Extend3DContext() &&
             mFrame->Combines3DTransformWithAncestors()));
  }
  /**
   * The backing frame of this item participates a 3D rendering
   * context.
   */
  bool IsParticipating3DContext() {
    return mFrame->Extend3DContext() ||
      mFrame->Combines3DTransformWithAncestors();
  }

private:
  void ComputeBounds(nsDisplayListBuilder* aBuilder);
  void SetReferenceFrameToAncestor(nsDisplayListBuilder* aBuilder);
  void Init(nsDisplayListBuilder* aBuilder);

  static Matrix4x4 GetResultingTransformMatrixInternal(const FrameTransformProperties& aProperties,
                                                       const nsPoint& aOrigin,
                                                       float aAppUnitsPerPixel,
                                                       uint32_t aFlags,
                                                       const nsRect* aBoundsOverride);

  StoreList mStoredList;
  mutable Matrix4x4 mTransform;
  // Accumulated transform of ancestors on the preserves-3d chain.
  Matrix4x4 mTransformPreserves3D;
  ComputeTransformFunction mTransformGetter;
  RefPtr<AnimatedGeometryRoot> mAnimatedGeometryRootForChildren;
  RefPtr<AnimatedGeometryRoot> mAnimatedGeometryRootForScrollMetadata;
  nsRect mChildrenVisibleRect;
  uint32_t mIndex;
  mutable nsRect mBounds;
  // True for mBounds is valid.
  mutable bool mHasBounds;
  // Be forced not to extend 3D context.  Since we don't create a
  // transform item, a container layer, for every frames in a
  // preserves3d context, the transform items of a child preserves3d
  // context may extend the parent context not intented if the root of
  // the child preserves3d context doesn't create a transform item.
  // With this flags, we force the item not extending 3D context.
  bool mNoExtendContext;
  // This item is a separator between 3D rendering contexts, and
  // mTransform have been presetted by the constructor.
  bool mIsTransformSeparator;
  // True if mTransformPreserves3D have been initialized.
  bool mTransformPreserves3DInited;
  // True if async animation of the transform is allowed.
  bool mAllowAsyncAnimation;
};

/* A display item that applies a perspective transformation to a single
 * nsDisplayTransform child item. We keep this as a separate item since the
 * perspective-origin is relative to an ancestor of the transformed frame, and
 * APZ can scroll the child separately.
 */
class nsDisplayPerspective : public nsDisplayItem
{
  typedef mozilla::gfx::Point3D Point3D;

public:
  NS_DISPLAY_DECL_NAME("nsDisplayPerspective", TYPE_PERSPECTIVE)

  nsDisplayPerspective(nsDisplayListBuilder* aBuilder, nsIFrame* aTransformFrame,
                       nsIFrame* aPerspectiveFrame,
                       nsDisplayList* aList);

  virtual uint32_t GetPerFrameKey() const override {
    return (mIndex << TYPE_BITS) | nsDisplayItem::GetPerFrameKey();
  }

  virtual void HitTest(nsDisplayListBuilder* aBuilder, const nsRect& aRect,
                       HitTestState* aState, nsTArray<nsIFrame*> *aOutFrames) override
  {
    return mList.HitTest(aBuilder, aRect, aState, aOutFrames);
  }

  virtual nsRect GetBounds(nsDisplayListBuilder* aBuilder,
                           bool* aSnap) const override
  {
    return mList.GetBounds(aBuilder, aSnap);
  }

  virtual void UpdateBounds(nsDisplayListBuilder* aBuilder) override
  {
    mList.UpdateBounds(aBuilder);
  }

  virtual void ComputeInvalidationRegion(nsDisplayListBuilder* aBuilder,
                                         const nsDisplayItemGeometry* aGeometry,
                                         nsRegion* aInvalidRegion) const override
  {}

  virtual nsRegion GetOpaqueRegion(nsDisplayListBuilder* aBuilder,
                                   bool* aSnap) const override
  {
    return mList.GetOpaqueRegion(aBuilder, aSnap);
  }

  virtual mozilla::Maybe<nscolor> IsUniform(nsDisplayListBuilder* aBuilder) const override
  {
    return mList.IsUniform(aBuilder);
  }

  virtual LayerState GetLayerState(nsDisplayListBuilder* aBuilder,
                                   LayerManager* aManager,
                                   const ContainerLayerParameters& aParameters) override;
  bool CreateWebRenderCommands(mozilla::wr::DisplayListBuilder& aBuilder,
                               mozilla::wr::IpcResourceUpdateQueue& aResources,
                               const StackingContextHelper& aSc,
                               mozilla::layers::WebRenderLayerManager* aManager,
                               nsDisplayListBuilder* aDisplayListBuilder) override;

  virtual bool ShouldBuildLayerEvenIfInvisible(nsDisplayListBuilder* aBuilder) const override
  {
    if (!mList.GetChildren()->GetTop()) {
      return false;
    }
    return mList.GetChildren()->GetTop()->ShouldBuildLayerEvenIfInvisible(aBuilder);
  }

  virtual already_AddRefed<Layer> BuildLayer(nsDisplayListBuilder* aBuilder,
                                             LayerManager* aManager,
                                             const ContainerLayerParameters& aContainerParameters) override;

  virtual bool ComputeVisibility(nsDisplayListBuilder* aBuilder,
                                 nsRegion* aVisibleRegion) override
  {
    mList.RecomputeVisibility(aBuilder, aVisibleRegion);
    return true;
  }

  virtual nsDisplayList* GetSameCoordinateSystemChildren() const override
  {
    return mList.GetChildren();
  }

  virtual nsDisplayList* GetChildren() const override
  {
    return mList.GetChildren();
  }

  virtual nsRect GetComponentAlphaBounds(nsDisplayListBuilder* aBuilder) const override
  {
    return mList.GetComponentAlphaBounds(aBuilder);
  }

  nsIFrame* TransformFrame() { return mTransformFrame; }

  virtual int32_t ZIndex() const override;

  virtual void
  DoUpdateBoundsPreserves3D(nsDisplayListBuilder* aBuilder) override {
    if (mList.GetChildren()->GetTop()) {
      static_cast<nsDisplayTransform*>(mList.GetChildren()->GetTop())->DoUpdateBoundsPreserves3D(aBuilder);
    }
  }

  virtual void Destroy(nsDisplayListBuilder* aBuilder) override
  {
    mList.GetChildren()->DeleteAll(aBuilder);
    nsDisplayItem::Destroy(aBuilder);
  }

private:
  nsDisplayWrapList mList;
  nsIFrame* mTransformFrame;
  uint32_t mIndex;
};

/**
 * This class adds basic support for limiting the rendering (in the inline axis
 * of the writing mode) to the part inside the specified edges.  It's a base
 * class for the display item classes that do the actual work.
 * The two members, mVisIStartEdge and mVisIEndEdge, are relative to the edges
 * of the frame's scrollable overflow rectangle and are the amount to suppress
 * on each side.
 *
 * Setting none, both or only one edge is allowed.
 * The values must be non-negative.
 * The default value for both edges is zero, which means everything is painted.
 */
class nsCharClipDisplayItem : public nsDisplayItem {
public:
  nsCharClipDisplayItem(nsDisplayListBuilder* aBuilder, nsIFrame* aFrame)
    : nsDisplayItem(aBuilder, aFrame), mVisIStartEdge(0), mVisIEndEdge(0) {}

  explicit nsCharClipDisplayItem(nsIFrame* aFrame)
    : nsDisplayItem(aFrame) {}

  virtual void RestoreState() override
  {
    nsDisplayItem::RestoreState();
    mIsFrameSelected.reset();
  }

  virtual nsDisplayItemGeometry* AllocateGeometry(nsDisplayListBuilder* aBuilder) override;

  virtual void ComputeInvalidationRegion(nsDisplayListBuilder* aBuilder,
                                         const nsDisplayItemGeometry* aGeometry,
                                         nsRegion* aInvalidRegion) const override;

  struct ClipEdges {
    ClipEdges(const nsDisplayItem& aItem,
              nscoord aVisIStartEdge, nscoord aVisIEndEdge) {
      nsRect r = aItem.Frame()->GetScrollableOverflowRect() +
                 aItem.ToReferenceFrame();
      if (aItem.Frame()->GetWritingMode().IsVertical()) {
        mVisIStart = aVisIStartEdge > 0 ? r.y + aVisIStartEdge : nscoord_MIN;
        mVisIEnd =
          aVisIEndEdge > 0 ? std::max(r.YMost() - aVisIEndEdge, mVisIStart)
                           : nscoord_MAX;
      } else {
        mVisIStart = aVisIStartEdge > 0 ? r.x + aVisIStartEdge : nscoord_MIN;
        mVisIEnd =
          aVisIEndEdge > 0 ? std::max(r.XMost() - aVisIEndEdge, mVisIStart)
                           : nscoord_MAX;
      }
    }
    void Intersect(nscoord* aVisIStart, nscoord* aVisISize) const {
      nscoord end = *aVisIStart + *aVisISize;
      *aVisIStart = std::max(*aVisIStart, mVisIStart);
      *aVisISize = std::max(std::min(end, mVisIEnd) - *aVisIStart, 0);
    }
    nscoord mVisIStart;
    nscoord mVisIEnd;
  };

  ClipEdges Edges() const {
    return ClipEdges(*this, mVisIStartEdge, mVisIEndEdge);
  }

  static nsCharClipDisplayItem* CheckCast(nsDisplayItem* aItem) {
    DisplayItemType t = aItem->GetType();
    return (t == DisplayItemType::TYPE_TEXT)
      ? static_cast<nsCharClipDisplayItem*>(aItem) : nullptr;
  }

  // Lengths measured from the visual inline start and end sides
  // (i.e. left and right respectively in horizontal writing modes,
  // regardless of bidi directionality; top and bottom in vertical modes).
  nscoord mVisIStartEdge;
  nscoord mVisIEndEdge;
  // Cached result of mFrame->IsSelected().  Only initialized when needed.
  mutable mozilla::Maybe<bool> mIsFrameSelected;
};

namespace mozilla {

class PaintTelemetry
{
 public:
  enum class Metric {
    DisplayList,
    Layerization,
    Rasterization,
    COUNT,
  };

  class AutoRecord
  {
   public:
    explicit AutoRecord(Metric aMetric);
    ~AutoRecord();

    TimeStamp GetStart() const {
      return mStart;
    }
   private:
    Metric mMetric;
    mozilla::TimeStamp mStart;
  };

  class AutoRecordPaint
  {
   public:
    AutoRecordPaint();
    ~AutoRecordPaint();
   private:
    mozilla::TimeStamp mStart;
  };

 private:
  static uint32_t sPaintLevel;
  static uint32_t sMetricLevel;
  static mozilla::EnumeratedArray<Metric, Metric::COUNT, double> sMetrics;
};

} // namespace mozilla

#endif /*NSDISPLAYLIST_H_*/<|MERGE_RESOLUTION|>--- conflicted
+++ resolved
@@ -1776,13 +1776,8 @@
   // This is a pointer and not a real nsDisplayList value because the
   // nsDisplayList class is defined below this class, so we can't use it here.
   nsDisplayList*                 mScrollInfoItemsForHoisting;
-<<<<<<< HEAD
   nsTArray<RefPtr<ActiveScrolledRoot>>  mActiveScrolledRoots;
   std::list<DisplayItemClipChain*> mClipChainsToDestroy;
-=======
-  nsTArray<ActiveScrolledRoot*>  mActiveScrolledRoots;
-  AutoTArray<DisplayItemClipChain*, 128> mClipChainsToDestroy;
->>>>>>> dbfcbbaf
   nsTArray<nsDisplayItem*> mTemporaryItems;
   const ActiveScrolledRoot*      mActiveScrolledRootForRootScrollframe;
   nsDisplayListBuilderMode       mMode;
