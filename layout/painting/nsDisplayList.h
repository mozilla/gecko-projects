--- conflicted
+++ resolved
@@ -425,14 +425,11 @@
   void BeginFrame();
   void EndFrame();
 
-<<<<<<< HEAD
   void AddTemporaryItem(nsDisplayItem* aItem)
   {
     mTemporaryItems.AppendElement(aItem);
   }
 
-=======
->>>>>>> 63267249
   void SetWillComputePluginGeometry(bool aWillComputePluginGeometry)
   {
     mWillComputePluginGeometry = aWillComputePluginGeometry;
@@ -618,7 +615,6 @@
    */
   bool IsBuildingCaret() { return mBuildCaret; }
 
-<<<<<<< HEAD
   bool IsRetainingDisplayList() { return mRetainingDisplayList; }
 
   bool IsPartialUpdate() { return mPartialUpdate; }
@@ -636,13 +632,11 @@
 
   bool InInvalidSubtree() const { return mInInvalidSubtree; }
 
-=======
->>>>>>> 63267249
   /**
    * Allows callers to selectively override the regular paint suppression checks,
    * so that methods like GetFrameForPoint work when painting is suppressed.
    */
-  void IgnorePaintSuppression(bool aIgnore) { mIgnoreSuppression = aIgnore; }
+  void IgnorePaintSuppression() { mIgnoreSuppression = true; }
   /**
    * @return Returns if this builder will ignore paint suppression.
    */
