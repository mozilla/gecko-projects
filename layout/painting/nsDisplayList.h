/* -*- Mode: C++; tab-width: 2; indent-tabs-mode: nil; c-basic-offset: 2 -*-
 * vim: set ts=2 sw=2 et tw=78:
 * This Source Code Form is subject to the terms of the Mozilla Public
 * License, v. 2.0. If a copy of the MPL was not distributed with this
 * file, You can obtain one at http://mozilla.org/MPL/2.0/.
 */

/*
 * structures that represent things to be painted (ordered in z-order),
 * used during painting and hit testing
 */

#ifndef NSDISPLAYLIST_H_
#define NSDISPLAYLIST_H_

#include "mozilla/Attributes.h"
#include "mozilla/ArenaAllocator.h"
#include "mozilla/Array.h"
#include "mozilla/DebugOnly.h"
#include "mozilla/EnumSet.h"
#include "mozilla/Maybe.h"
#include "mozilla/TemplateLib.h" // mozilla::tl::Max
#include "nsCOMPtr.h"
#include "nsContainerFrame.h"
#include "nsPoint.h"
#include "nsRect.h"
#include "nsRegion.h"
#include "nsDisplayListInvalidation.h"
#include "nsRenderingContext.h"
#include "DisplayListClipState.h"
#include "LayerState.h"
#include "FrameMetrics.h"
#include "mozilla/EnumeratedArray.h"
#include "mozilla/Maybe.h"
#include "mozilla/UniquePtr.h"
#include "mozilla/TimeStamp.h"
#include "mozilla/gfx/UserData.h"
#include "mozilla/layers/LayerAttributes.h"
#include "nsCSSRenderingBorders.h"
#include "nsAutoLayoutPhase.h"
#include "nsPresArena.h"

#include <stdint.h>
#include "nsTHashtable.h"

#include <stdlib.h>
#include <algorithm>
#include <list>

class nsIContent;
class nsRenderingContext;
class nsDisplayList;
class nsDisplayTableItem;
class nsISelection;
class nsIScrollableFrame;
class nsDisplayLayerEventRegions;
class nsDisplayScrollInfoLayer;
class nsCaret;

namespace mozilla {
class FrameLayerBuilder;
namespace layers {
class Layer;
class ImageLayer;
class ImageContainer;
class StackingContextHelper;
class WebRenderCommand;
class WebRenderParentCommand;
class WebRenderDisplayItemLayer;
} // namespace layers
namespace wr {
class DisplayListBuilder;
} // namespace wr
} // namespace mozilla

// A set of blend modes, that never includes OP_OVER (since it's
// considered the default, rather than a specific blend mode).
typedef mozilla::EnumSet<mozilla::gfx::CompositionOp> BlendModeSet;

/*
 * An nsIFrame can have many different visual parts. For example an image frame
 * can have a background, border, and outline, the image itself, and a
 * translucent selection overlay. In general these parts can be drawn at
 * discontiguous z-levels; see CSS2.1 appendix E:
 * http://www.w3.org/TR/CSS21/zindex.html
 *
 * We construct a display list for a frame tree that contains one item
 * for each visual part. The display list is itself a tree since some items
 * are containers for other items; however, its structure does not match
 * the structure of its source frame tree. The display list items are sorted
 * by z-order. A display list can be used to paint the frames, to determine
 * which frame is the target of a mouse event, and to determine what areas
 * need to be repainted when scrolling. The display lists built for each task
 * may be different for efficiency; in particular some frames need special
 * display list items only for event handling, and do not create these items
 * when the display list will be used for painting (the common case). For
 * example, when painting we avoid creating nsDisplayBackground items for
 * frames that don't display a visible background, but for event handling
 * we need those backgrounds because they are not transparent to events.
 *
 * We could avoid constructing an explicit display list by traversing the
 * frame tree multiple times in clever ways. However, reifying the display list
 * reduces code complexity and reduces the number of times each frame must be
 * traversed to one, which seems to be good for performance. It also means
 * we can share code for painting, event handling and scroll analysis.
 *
 * Display lists are short-lived; content and frame trees cannot change
 * between a display list being created and destroyed. Display lists should
 * not be created during reflow because the frame tree may be in an
 * inconsistent state (e.g., a frame's stored overflow-area may not include
 * the bounds of all its children). However, it should be fine to create
 * a display list while a reflow is pending, before it starts.
 *
 * A display list covers the "extended" frame tree; the display list for a frame
 * tree containing FRAME/IFRAME elements can include frames from the subdocuments.
 *
 * Display item's coordinates are relative to their nearest reference frame ancestor.
 * Both the display root and any frame with a transform act as a reference frame
 * for their frame subtrees.
 */

// All types are defined in nsDisplayItemTypes.h
#define NS_DISPLAY_DECL_NAME(n, e) \
  virtual const char* Name() const override { return n; } \
  virtual DisplayItemType GetType() const override { return DisplayItemType::e; } \
  void* operator new(size_t aSize, \
                     nsDisplayListBuilder* aBuilder) { \
    return aBuilder->Allocate(aSize, DisplayItemType::e); \
  }


// Contains all the type integers for each display list item type
#include "nsDisplayItemTypes.h"

/**
 * Represents a frame that is considered to have (or will have) "animated geometry"
 * for itself and descendant frames.
 *
 * For example the scrolled frames of scrollframes which are actively being scrolled
 * fall into this category. Frames with certain CSS properties that are being animated
 * (e.g. 'left'/'top' etc) are also placed in this category. Frames with different
 * active geometry roots are in different PaintedLayers, so that we can animate the
 * geometry root by changing its transform (either on the main thread or in the
 * compositor).
 *
 * nsDisplayListBuilder constructs a tree of these (for fast traversals) and assigns
 * one for each display item.
 *
 * The animated geometry root for a display item is required to be a descendant (or
 * equal to) the item's ReferenceFrame(), which means that we will fall back to
 * returning aItem->ReferenceFrame() when we can't find another animated geometry root.
 *
 * The animated geometry root isn't strongly defined for a frame as transforms and
 * background-attachment:fixed can cause it to vary between display items for a given
 * frame.
 */
struct AnimatedGeometryRoot
{
  static already_AddRefed<AnimatedGeometryRoot>
  CreateAGRForFrame(nsIFrame* aFrame, AnimatedGeometryRoot* aParent, bool aIsAsync)
  {
    RefPtr<AnimatedGeometryRoot> result;
    if (aFrame->HasAnimatedGeometryRoot()) {
      result = aFrame->Properties().Get(AnimatedGeometryRootCache());
      result->mParentAGR = aParent;
      result->mIsAsync = aIsAsync;
    } else {
      result = new AnimatedGeometryRoot(aFrame, aParent, aIsAsync);
    }
    return result.forget();
  }

  operator nsIFrame*() { return mFrame; }

  nsIFrame* operator ->() const { return mFrame; }

  AnimatedGeometryRoot* GetAsyncAGR() {
    AnimatedGeometryRoot* agr = this;
    while (!agr->mIsAsync && agr->mParentAGR) {
      agr = agr->mParentAGR;
    }
    return agr;
  }

  NS_INLINE_DECL_REFCOUNTING(AnimatedGeometryRoot)

  nsIFrame* mFrame;
  RefPtr<AnimatedGeometryRoot> mParentAGR;
  bool mIsAsync;

protected:
  static void DetachAGR(AnimatedGeometryRoot* aAGR) {
    aAGR->mFrame = nullptr;
    aAGR->mParentAGR = nullptr;
  }
  NS_DECLARE_FRAME_PROPERTY_WITH_DTOR(AnimatedGeometryRootCache, AnimatedGeometryRoot, DetachAGR)

  AnimatedGeometryRoot(nsIFrame* aFrame, AnimatedGeometryRoot* aParent, bool aIsAsync)
    : mFrame(aFrame)
    , mParentAGR(aParent)
    , mIsAsync(aIsAsync)
  {
    MOZ_ASSERT(mParentAGR || mIsAsync);
    aFrame->SetHasAnimatedGeometryRoot(true);
    aFrame->Properties().Set(AnimatedGeometryRootCache(), this);
  }

  ~AnimatedGeometryRoot()
  {
    if (mFrame) {
      mFrame->SetHasAnimatedGeometryRoot(false);
      mFrame->Properties().Delete(AnimatedGeometryRootCache());
    }
  }
};

namespace mozilla {

/**
 * An active scrolled root (ASR) is similar to an animated geometry root (AGR).
 * The differences are:
 *  - ASRs are only created for async-scrollable scroll frames. This is a
 *    (hopefully) temporary restriction. In the future we will want to create
 *    ASRs for all the things that are currently creating AGRs, and then
 *    replace AGRs with ASRs and rename them from "active scrolled root" to
 *    "animated geometry root".
 *  - ASR objects are created during display list construction by the nsIFrames
 *    that induce ASRs. This is done using AutoCurrentActiveScrolledRootSetter.
 *    The current ASR is returned by nsDisplayListBuilder::CurrentActiveScrolledRoot().
 *  - There is no way to go from an nsIFrame pointer to the ASR of that frame.
 *    If you need to look up an ASR after display list construction, you need
 *    to store it while the AutoCurrentActiveScrolledRootSetter that creates it
 *    is on the stack.
 */
struct ActiveScrolledRoot {
  static already_AddRefed<ActiveScrolledRoot>
  CreateASRForFrame(const ActiveScrolledRoot* aParent,
                    nsIScrollableFrame* aScrollableFrame)
  {
    nsIFrame* f = do_QueryFrame(aScrollableFrame);

    RefPtr<ActiveScrolledRoot> asr;
    if (f->HasActiveScrolledRoot()) {
      asr = f->Properties().Get(ActiveScrolledRootCache());
    } else {
      asr = new ActiveScrolledRoot(aParent, aScrollableFrame);

      f->SetHasActiveScrolledRoot(true);
      f->Properties().Set(ActiveScrolledRootCache(), asr);
    }
    asr->mParent = aParent;
    asr->mScrollableFrame = aScrollableFrame;
    asr->mDepth = aParent ? aParent->mDepth + 1 : 1;

    return asr.forget();
  }

  static const ActiveScrolledRoot* PickAncestor(const ActiveScrolledRoot* aOne,
                                                const ActiveScrolledRoot* aTwo)
  {
    MOZ_ASSERT(IsAncestor(aOne, aTwo) || IsAncestor(aTwo, aOne));
    return Depth(aOne) <= Depth(aTwo) ? aOne : aTwo;
  }

  static const ActiveScrolledRoot* PickDescendant(const ActiveScrolledRoot* aOne,
                                                  const ActiveScrolledRoot* aTwo)
  {
    MOZ_ASSERT(IsAncestor(aOne, aTwo) || IsAncestor(aTwo, aOne));
    return Depth(aOne) >= Depth(aTwo) ? aOne : aTwo;
  }

  static bool IsAncestor(const ActiveScrolledRoot* aAncestor,
                         const ActiveScrolledRoot* aDescendant);

  static nsCString ToString(const mozilla::ActiveScrolledRoot* aActiveScrolledRoot);

  // Call this when inserting an ancestor.
  void IncrementDepth() { mDepth++; }

  const ActiveScrolledRoot* mParent;
  nsIScrollableFrame* mScrollableFrame;

  NS_INLINE_DECL_REFCOUNTING(ActiveScrolledRoot)

private:
  ActiveScrolledRoot(const ActiveScrolledRoot* aParent,
                     nsIScrollableFrame* aScrollableFrame)
  {
  }

  ~ActiveScrolledRoot()
  {
    if (mScrollableFrame) {
      nsIFrame* f = do_QueryFrame(mScrollableFrame);
      f->SetHasActiveScrolledRoot(false);
      f->Properties().Delete(ActiveScrolledRootCache());
    }
  }

  static void DetachASR(ActiveScrolledRoot* aASR) {
    aASR->mParent = nullptr;
    aASR->mScrollableFrame = nullptr;
  }
  NS_DECLARE_FRAME_PROPERTY_WITH_DTOR(ActiveScrolledRootCache, ActiveScrolledRoot, DetachASR)

  static uint32_t Depth(const ActiveScrolledRoot* aActiveScrolledRoot) {
    return aActiveScrolledRoot ? aActiveScrolledRoot->mDepth : 0;
  }

  uint32_t mDepth;
};

}

typedef mozilla::ArenaAllocator<4096, 8> VarStateAllocator;

struct VarState {
  virtual ~VarState() = default;
  virtual void Restore() = 0;
};

template<typename T>
struct VarStateImpl : public VarState {
  explicit VarStateImpl(T& aVar) : mVal(aVar), mVar(aVar) {}
  void Restore() override { mVar = mVal; }

  void* operator new(size_t aSize, VarStateAllocator& aAllocator)
  {
    return aAllocator.Allocate(aSize);
  }

private:
  T mVal;
  T& mVar;
};

class StateStack {
public:
  ~StateStack()
  {
    for (VarState* state : mStates) {
      state->~VarState();
    }
  }

  void RestoreState()
  {
    // Restore the state in the reverse order.
    for (VarState* state : mozilla::Reversed(mStates)) {
      state->Restore();
      state->~VarState();
    }

    mStates.Clear();
    mPool.Clear();
  }

  template<typename T> void SaveVar(T& aVar)
  {
    mStates.AppendElement(new (mPool) VarStateImpl<T>(aVar));
  }

private:
  nsTArray<VarState*> mStates;
  VarStateAllocator mPool;
};

enum class nsDisplayListBuilderMode : uint8_t {
  PAINTING,
  EVENT_DELIVERY,
  PLUGIN_GEOMETRY,
  FRAME_VISIBILITY,
  TRANSFORM_COMPUTATION,
  GENERATE_GLYPH,
  PAINTING_SELECTION_BACKGROUND
};

/**
 * This manages a display list and is passed as a parameter to
 * nsIFrame::BuildDisplayList.
 * It contains the parameters that don't change from frame to frame and manages
 * the display list memory using an arena. It also establishes the reference
 * coordinate system for all display list items. Some of the parameters are
 * available from the prescontext/presshell, but we copy them into the builder
 * for faster/more convenient access.
 */
class nsDisplayListBuilder {
  typedef mozilla::LayoutDeviceIntRect LayoutDeviceIntRect;
  typedef mozilla::LayoutDeviceIntRegion LayoutDeviceIntRegion;

  /**
   * This manages status of a 3d context to collect visible rects of
   * descendants and passing a dirty rect.
   *
   * Since some transforms maybe singular, passing visible rects or
   * the dirty rect level by level from parent to children may get a
   * wrong result, being different from the result of appling with
   * effective transform directly.
   *
   * nsFrame::BuildDisplayListForStackingContext() uses
   * AutoPreserves3DContext to install an instance on the builder.
   *
   * \see AutoAccumulateTransform, AutoAccumulateRect,
   *      AutoPreserves3DContext, Accumulate, GetCurrentTransform,
   *      StartRoot.
   */
  class Preserves3DContext {
  public:
    typedef mozilla::gfx::Matrix4x4 Matrix4x4;

    Preserves3DContext()
      : mAccumulatedRectLevels(0)
    {}
    Preserves3DContext(const Preserves3DContext &aOther)
      : mAccumulatedTransform()
      , mAccumulatedRect()
      , mAccumulatedRectLevels(0)
      , mVisibleRect(aOther.mVisibleRect)
      , mDirtyRect(aOther.mDirtyRect) {}

    // Accmulate transforms of ancestors on the preserves-3d chain.
    Matrix4x4 mAccumulatedTransform;
    // Accmulate visible rect of descendants in the preserves-3d context.
    nsRect mAccumulatedRect;
    // How far this frame is from the root of the current 3d context.
    int mAccumulatedRectLevels;
    nsRect mVisibleRect;
    nsRect mDirtyRect;
  };

  /**
   * A frame can be in one of three states of AGR.
   * AGR_NO     means the frame is not an AGR for now.
   * AGR_YES    means the frame is an AGR for now.
   * AGR_MAYBE  means the frame is not an AGR for now, but a transition
   *            to AGR_YES without restyling is possible.
   */
  enum AGRState { AGR_NO, AGR_YES, AGR_MAYBE };

public:
  typedef mozilla::FrameLayerBuilder FrameLayerBuilder;
  typedef mozilla::DisplayItemClip DisplayItemClip;
  typedef mozilla::DisplayItemClipChain DisplayItemClipChain;
  typedef mozilla::DisplayListClipState DisplayListClipState;
  typedef mozilla::ActiveScrolledRoot ActiveScrolledRoot;
  typedef nsIWidget::ThemeGeometry ThemeGeometry;
  typedef mozilla::layers::Layer Layer;
  typedef mozilla::layers::FrameMetrics FrameMetrics;
  typedef mozilla::layers::FrameMetrics::ViewID ViewID;
  typedef mozilla::gfx::Matrix4x4 Matrix4x4;

  /**
   * @param aReferenceFrame the frame at the root of the subtree; its origin
   * is the origin of the reference coordinate system for this display list
   * @param aMode encodes what the builder is being used for.
   * @param aBuildCaret whether or not we should include the caret in any
   * display lists that we make.
   */
  nsDisplayListBuilder(nsIFrame* aReferenceFrame,
                       nsDisplayListBuilderMode aMode,
                       bool aBuildCaret);
  ~nsDisplayListBuilder();

  void AddTemporaryItem(nsDisplayItem* aItem)
  {
    mTemporaryItems.AppendElement(aItem);
  }

  void SetWillComputePluginGeometry(bool aWillComputePluginGeometry)
  {
    mWillComputePluginGeometry = aWillComputePluginGeometry;
  }
  void SetForPluginGeometry()
  {
    NS_ASSERTION(mMode == nsDisplayListBuilderMode::PAINTING, "Can only switch from PAINTING to PLUGIN_GEOMETRY");
    NS_ASSERTION(mWillComputePluginGeometry, "Should have signalled this in advance");
    mMode = nsDisplayListBuilderMode::PLUGIN_GEOMETRY;
  }

  mozilla::layers::LayerManager* GetWidgetLayerManager(nsView** aView = nullptr);

  /**
   * @return true if the display is being built in order to determine which
   * frame is under the mouse position.
   */
  bool IsForEventDelivery()
  {
    return mMode == nsDisplayListBuilderMode::EVENT_DELIVERY;
  }

  /**
   * Be careful with this. The display list will be built in PAINTING mode
   * first and then switched to PLUGIN_GEOMETRY before a second call to
   * ComputeVisibility.
   * @return true if the display list is being built to compute geometry
   * for plugins.
   */
  bool IsForPluginGeometry()
  {
    return mMode == nsDisplayListBuilderMode::PLUGIN_GEOMETRY;
  }

  /**
   * @return true if the display list is being built for painting.
   */
  bool IsForPainting()
  {
    return mMode == nsDisplayListBuilderMode::PAINTING;
  }

  /**
   * @return true if the display list is being built for determining frame
   * visibility.
   */
  bool IsForFrameVisibility()
  {
    return mMode == nsDisplayListBuilderMode::FRAME_VISIBILITY;
  }

  /**
   * @return true if the display list is being built for creating the glyph
   * mask from text items.
   */
  bool IsForGenerateGlyphMask()
  {
    return mMode == nsDisplayListBuilderMode::GENERATE_GLYPH;
  }

  /**
   * @return true if the display list is being built for painting selection
   * background.
   */
  bool IsForPaintingSelectionBG()
  {
    return mMode == nsDisplayListBuilderMode::PAINTING_SELECTION_BACKGROUND;
  }

  bool WillComputePluginGeometry() { return mWillComputePluginGeometry; }
  /**
   * @return true if "painting is suppressed" during page load and we
   * should paint only the background of the document.
   */
  bool IsBackgroundOnly() {
    NS_ASSERTION(mPresShellStates.Length() > 0,
                 "don't call this if we're not in a presshell");
    return CurrentPresShellState()->mIsBackgroundOnly;
  }
  /**
   * @return true if the currently active BuildDisplayList call is being
   * applied to a frame at the root of a pseudo stacking context. A pseudo
   * stacking context is either a real stacking context or basically what
   * CSS2.1 appendix E refers to with "treat the element as if it created
   * a new stacking context
   */
  bool IsAtRootOfPseudoStackingContext() { return mIsAtRootOfPseudoStackingContext; }

  /**
   * @return the selection that painting should be restricted to (or nullptr
   * in the normal unrestricted case)
   */
  nsISelection* GetBoundingSelection() { return mBoundingSelection; }

  /**
   * @return the root of given frame's (sub)tree, whose origin
   * establishes the coordinate system for the child display items.
   */
  const nsIFrame* FindReferenceFrameFor(const nsIFrame *aFrame,
                                        nsPoint* aOffset = nullptr);

  /**
   * @return the root of the display list's frame (sub)tree, whose origin
   * establishes the coordinate system for the display list
   */
  nsIFrame* RootReferenceFrame()
  {
    return mReferenceFrame;
  }

  /**
   * @return a point pt such that adding pt to a coordinate relative to aFrame
   * makes it relative to ReferenceFrame(), i.e., returns
   * aFrame->GetOffsetToCrossDoc(ReferenceFrame()). The returned point is in
   * the appunits of aFrame.
   */
  const nsPoint ToReferenceFrame(const nsIFrame* aFrame) {
    nsPoint result;
    FindReferenceFrameFor(aFrame, &result);
    return result;
  }
  /**
   * When building the display list, the scrollframe aFrame will be "ignored"
   * for the purposes of clipping, and its scrollbars will be hidden. We use
   * this to allow RenderOffscreen to render a whole document without beign
   * clipped by the viewport or drawing the viewport scrollbars.
   */
  void SetIgnoreScrollFrame(nsIFrame* aFrame) { mIgnoreScrollFrame = aFrame; }
  /**
   * Get the scrollframe to ignore, if any.
   */
  nsIFrame* GetIgnoreScrollFrame() { return mIgnoreScrollFrame; }
  /**
   * Get the ViewID of the nearest scrolling ancestor frame.
   */
  ViewID GetCurrentScrollParentId() const { return mCurrentScrollParentId; }
  /**
   * Get and set the flag that indicates if scroll parents should have layers
   * forcibly created. This flag is set when a deeply nested scrollframe has
   * a displayport, and for scroll handoff to work properly the ancestor
   * scrollframes should also get their own scrollable layers.
   */
  void ForceLayerForScrollParent() { mForceLayerForScrollParent = true; }
  /**
   * Get the ViewID and the scrollbar flags corresponding to the scrollbar for
   * which we are building display items at the moment.
   */
  ViewID GetCurrentScrollbarTarget() const { return mCurrentScrollbarTarget; }
  uint32_t GetCurrentScrollbarFlags() const { return mCurrentScrollbarFlags; }
  /**
   * Returns true if building a scrollbar, and the scrollbar will not be
   * layerized.
   */
  bool IsBuildingNonLayerizedScrollbar() const {
    return mIsBuildingScrollbar && !mCurrentScrollbarWillHaveLayer;
  }
  /**
   * Calling this setter makes us include all out-of-flow descendant
   * frames in the display list, wherever they may be positioned (even
   * outside the dirty rects).
   */
  void SetIncludeAllOutOfFlows() { mIncludeAllOutOfFlows = true; }
  bool GetIncludeAllOutOfFlows() const { return mIncludeAllOutOfFlows; }
  /**
   * Calling this setter makes us exclude all leaf frames that aren't
   * selected.
   */
  void SetSelectedFramesOnly() { mSelectedFramesOnly = true; }
  bool GetSelectedFramesOnly() { return mSelectedFramesOnly; }
  /**
   * Calling this setter makes us compute accurate visible regions at the cost
   * of performance if regions get very complex.
   */
  void SetAccurateVisibleRegions() { mAccurateVisibleRegions = true; }
  bool GetAccurateVisibleRegions() { return mAccurateVisibleRegions; }
  /**
   * @return Returns true if we should include the caret in any display lists
   * that we make.
   */
  bool IsBuildingCaret() { return mBuildCaret; }

  bool IsPartialUpdate() { return mPartialUpdate; }
  void SetPartialUpdate(bool aPartial) { mPartialUpdate = aPartial; }

  bool IsDisplayListReady() const { return mDisplayListReady; }
  void SetDisplayListReady(bool aIsReady) { mDisplayListReady = aIsReady; }

  StateStack* GetStateStack() { return &mStateStack; }

  /**
   * Allows callers to selectively override the regular paint suppression checks,
   * so that methods like GetFrameForPoint work when painting is suppressed.
   */
  void IgnorePaintSuppression() { mIgnoreSuppression = true; }
  /**
   * @return Returns if this builder will ignore paint suppression.
   */
  bool IsIgnoringPaintSuppression() { return mIgnoreSuppression; }
  /**
   * Call this if we're doing normal painting to the window.
   */
  void SetPaintingToWindow(bool aToWindow) { mIsPaintingToWindow = aToWindow; }
  bool IsPaintingToWindow() const { return mIsPaintingToWindow; }
  /**
   * Call this to prevent descending into subdocuments.
   */
  void SetDescendIntoSubdocuments(bool aDescend) { mDescendIntoSubdocuments = aDescend; }
  bool GetDescendIntoSubdocuments() { return mDescendIntoSubdocuments; }

  /**
   * Get dirty rect relative to current frame (the frame that we're calling
   * BuildDisplayList on right now).
   */
  const nsRect& GetVisibleRect() { return mVisibleRect; }
  const nsRect& GetDirtyRect() { return mDirtyRect; }

  void SetVisibleRect(const nsRect& aVisibleRect) { mVisibleRect = aVisibleRect; }
  void IntersectVisibleRect(const nsRect& aVisibleRect) { mVisibleRect.IntersectRect(mVisibleRect, aVisibleRect); }
  void SetDirtyRect(const nsRect& aDirtyRect) { mDirtyRect = aDirtyRect; }
  void IntersectDirtyRect(const nsRect& aDirtyRect) { mDirtyRect.IntersectRect(mDirtyRect, aDirtyRect); }

  const nsIFrame* GetCurrentFrame() { return mCurrentFrame; }
  const nsIFrame* GetCurrentReferenceFrame() { return mCurrentReferenceFrame; }
  const nsPoint& GetCurrentFrameOffsetToReferenceFrame() { return mCurrentOffsetToReferenceFrame; }
  AnimatedGeometryRoot* GetCurrentAnimatedGeometryRoot() {
    return mCurrentAGR;
  }
  AnimatedGeometryRoot* GetRootAnimatedGeometryRoot() {
    return mRootAGR;
  }

  void RecomputeCurrentAnimatedGeometryRoot();

  /**
   * Returns true if merging and flattening of display lists should be
   * performed while computing visibility.
   */
  bool AllowMergingAndFlattening() { return mAllowMergingAndFlattening; }
  void SetAllowMergingAndFlattening(bool aAllow) { mAllowMergingAndFlattening = aAllow; }

  nsDisplayLayerEventRegions* GetLayerEventRegions() { return mLayerEventRegions; }
  void SetLayerEventRegions(nsDisplayLayerEventRegions* aItem)
  {
    mLayerEventRegions = aItem;
  }
  bool IsBuildingLayerEventRegions();
  static bool LayerEventRegionsEnabled();
  bool IsInsidePointerEventsNoneDoc()
  {
    return CurrentPresShellState()->mInsidePointerEventsNoneDoc;
  }

  bool GetAncestorHasApzAwareEventHandler() { return mAncestorHasApzAwareEventHandler; }
  void SetAncestorHasApzAwareEventHandler(bool aValue)
  {
    mAncestorHasApzAwareEventHandler = aValue;
  }

  bool HaveScrollableDisplayPort() const { return mHaveScrollableDisplayPort; }
  void SetHaveScrollableDisplayPort() { mHaveScrollableDisplayPort = true; }
  void ClearHaveScrollableDisplayPort() { mHaveScrollableDisplayPort = false; }

  bool SetIsCompositingCheap(bool aCompositingCheap) {
    bool temp = mIsCompositingCheap;
    mIsCompositingCheap = aCompositingCheap;
    return temp;
  }
  bool IsCompositingCheap() const { return mIsCompositingCheap; }
  /**
   * Display the caret if needed.
   */
  void DisplayCaret(nsIFrame* aFrame, nsDisplayList* aList) {
    nsIFrame* frame = GetCaretFrame();
    if (aFrame == frame) {
      frame->DisplayCaret(this, aList);
    }
  }
  /**
   * Get the frame that the caret is supposed to draw in.
   * If the caret is currently invisible, this will be null.
   */
  nsIFrame* GetCaretFrame() {
    return CurrentPresShellState()->mCaretFrame;
  }
  /**
   * Get the rectangle we're supposed to draw the caret into.
   */
  const nsRect& GetCaretRect() {
    return CurrentPresShellState()->mCaretRect;
  }
  /**
   * Get the caret associated with the current presshell.
   */
  nsCaret* GetCaret();
  /**
   * Notify the display list builder that we're entering a presshell.
   * aReferenceFrame should be a frame in the new presshell.
   * aPointerEventsNoneDoc should be set to true if the frame generating this
   * document is pointer-events:none.
   */
  void EnterPresShell(nsIFrame* aReferenceFrame,
                      bool aPointerEventsNoneDoc = false);
  /**
   * For print-preview documents, we sometimes need to build display items for
   * the same frames multiple times in the same presentation, with different
   * clipping. Between each such batch of items, call
   * ResetMarkedFramesForDisplayList to make sure that the results of
   * MarkFramesForDisplayList do not carry over between batches.
   */
  void ResetMarkedFramesForDisplayList();
  /**
   * Notify the display list builder that we're leaving a presshell.
   */
  void LeavePresShell(nsIFrame* aReferenceFrame, nsDisplayList* aPaintedContents);

  /**
   * Returns true if we're currently building a display list that's
   * directly or indirectly under an nsDisplayTransform.
   */
  bool IsInTransform() const { return mInTransform; }
  /**
   * Indicate whether or not we're directly or indirectly under and
   * nsDisplayTransform or SVG foreignObject.
   */
  void SetInTransform(bool aInTransform) { mInTransform = aInTransform; }

  /**
   * Return true if we're currently building a display list for a
   * nested presshell.
   */
  bool IsInSubdocument() { return mPresShellStates.Length() > 1; }

  /**
   * Return true if we're currently building a display list for the presshell
   * of a chrome document, or if we're building the display list for a popup.
   */
  bool IsInChromeDocumentOrPopup() {
    return mIsInChromePresContext || mIsBuildingForPopup;
  }

  /**
   * @return true if images have been set to decode synchronously.
   */
  bool ShouldSyncDecodeImages() { return mSyncDecodeImages; }

  /**
   * Indicates whether we should synchronously decode images. If true, we decode
   * and draw whatever image data has been loaded. If false, we just draw
   * whatever has already been decoded.
   */
  void SetSyncDecodeImages(bool aSyncDecodeImages) {
    mSyncDecodeImages = aSyncDecodeImages;
  }

  void FreeClipChains();

  /**
   * Helper method to generate background painting flags based on the
   * information available in the display list builder. Currently only
   * accounts for mSyncDecodeImages.
   */
  uint32_t GetBackgroundPaintFlags();

  /**
   * Subtracts aRegion from *aVisibleRegion. We avoid letting
   * aVisibleRegion become overcomplex by simplifying it if necessary ---
   * unless mAccurateVisibleRegions is set, in which case we let it
   * get arbitrarily complex.
   */
  void SubtractFromVisibleRegion(nsRegion* aVisibleRegion,
                                 const nsRegion& aRegion);

  /**
   * Mark the frames in aFrames to be displayed if they intersect aDirtyRect
   * (which is relative to aDirtyFrame). If the frames have placeholders
   * that might not be displayed, we mark the placeholders and their ancestors
   * to ensure that display list construction descends into them
   * anyway. nsDisplayListBuilder will take care of unmarking them when it is
   * destroyed.
   */
  void MarkFramesForDisplayList(nsIFrame* aDirtyFrame,
                                const nsFrameList& aFrames);
  void MarkFrameForDisplay(nsIFrame* aFrame, nsIFrame* aStopAtFrame = nullptr);
  void MarkFrameForDisplayIfVisible(nsIFrame* aFrame, nsIFrame* aStopAtFrame = nullptr);
  /**
   * Mark all child frames that Preserve3D() as needing display.
   * Because these frames include transforms set on their parent, dirty rects
   * for intermediate frames may be empty, yet child frames could still be visible.
   */
  void MarkPreserve3DFramesForDisplayList(nsIFrame* aDirtyFrame);

  const nsTArray<ThemeGeometry>& GetThemeGeometries() { return mThemeGeometries; }

  /**
   * Returns true if we need to descend into this frame when building
   * the display list, even though it doesn't intersect the dirty
   * rect, because it may have out-of-flows that do so.
   */
  bool ShouldDescendIntoFrame(nsIFrame* aFrame, bool aVisible) const {
    return
      (aFrame->GetStateBits() & NS_FRAME_FORCE_DISPLAY_LIST_DESCEND_INTO) ||
      (aVisible && aFrame->ForceDescendIntoIfVisible()) ||
      GetIncludeAllOutOfFlows();
  }

  /**
   * Notifies the builder that a particular themed widget exists
   * at the given rectangle within the currently built display list.
   * For certain appearance values (currently only NS_THEME_TOOLBAR and
   * NS_THEME_WINDOW_TITLEBAR) this gets called during every display list
   * construction, for every themed widget of the right type within the
   * display list, except for themed widgets which are transformed or have
   * effects applied to them (e.g. CSS opacity or filters).
   *
   * @param aWidgetType the -moz-appearance value for the themed widget
   * @param aRect the device-pixel rect relative to the widget's displayRoot
   * for the themed widget
   */
  void RegisterThemeGeometry(uint8_t aWidgetType,
                             const mozilla::LayoutDeviceIntRect& aRect) {
    if (mIsPaintingToWindow) {
      mThemeGeometries.AppendElement(ThemeGeometry(aWidgetType, aRect));
    }
  }

  /**
   * Adjusts mWindowDraggingRegion to take into account aFrame. If aFrame's
   * -moz-window-dragging value is |drag|, its border box is added to the
   * collected dragging region; if the value is |no-drag|, the border box is
   * subtracted from the region; if the value is |default|, that frame does
   * not influence the window dragging region.
   */
  void AdjustWindowDraggingRegion(nsIFrame* aFrame);

  LayoutDeviceIntRegion GetWindowDraggingRegion() const;

  /**
   * Allocate memory in our arena. It will only be freed when this display list
   * builder is destroyed. This memory holds nsDisplayItems. nsDisplayItem
   * destructors are called as soon as the item is no longer used.
   */
  void* Allocate(size_t aSize, DisplayItemType aType);

  void Destroy(DisplayItemType aType, void* aPtr);

  /**
   * Allocate a new ActiveScrolledRoot in the arena. Will be cleaned up
   * automatically when the arena goes away.
   */
  ActiveScrolledRoot* AllocateActiveScrolledRoot(const ActiveScrolledRoot* aParent,
                                                 nsIScrollableFrame* aScrollableFrame);

  /**
   * Allocate a new DisplayItemClipChain object in the arena. Will be cleaned
   * up automatically when the arena goes away.
   */
  const DisplayItemClipChain* AllocateDisplayItemClipChain(const DisplayItemClip& aClip,
                                                           const ActiveScrolledRoot* aASR,
                                                           const DisplayItemClipChain* aParent);

  /**
   * Intersect two clip chains, allocating the new clip chain items in this
   * builder's arena. The result is parented to aAncestor, and no intersections
   * happen past aAncestor's ASR.
   * That means aAncestor has to be living in this builder's arena already.
   * aLeafClip1 and aLeafClip2 only need to outlive the call to this function,
   * their values are copied into the newly-allocated intersected clip chain
   * and this function does not hold on to any pointers to them.
   */
  const DisplayItemClipChain* CreateClipChainIntersection(const DisplayItemClipChain* aAncestor,
                                                          const DisplayItemClipChain* aLeafClip1,
                                                          const DisplayItemClipChain* aLeafClip2);

  /**
   * Clone the supplied clip chain's chain items into this builder's arena.
   */
  const DisplayItemClipChain* CopyWholeChain(const DisplayItemClipChain* aClipChain);

  /**
   * Only used for containerful root scrolling. This is a workaround.
   */
  void SetActiveScrolledRootForRootScrollframe(const ActiveScrolledRoot* aASR)
  { mActiveScrolledRootForRootScrollframe = aASR; }
  const ActiveScrolledRoot* ActiveScrolledRootForRootScrollframe() const
  { return mActiveScrolledRootForRootScrollframe; }

  /**
   * Transfer off main thread animations to the layer.  May be called
   * with aBuilder and aItem both null, but only if the caller has
   * already checked that off main thread animations should be sent to
   * the layer.  When they are both null, the animations are added to
   * the layer as pending animations.
   */
  static void AddAnimationsAndTransitionsToLayer(Layer* aLayer,
                                                 nsDisplayListBuilder* aBuilder,
                                                 nsDisplayItem* aItem,
                                                 nsIFrame* aFrame,
                                                 nsCSSPropertyID aProperty);

  /**
   * A helper class to temporarily set the value of
   * mIsAtRootOfPseudoStackingContext, and temporarily
   * set mCurrentFrame and related state. Also temporarily sets mDirtyRect.
   * aDirtyRect is relative to aForChild.
   */
  class AutoBuildingDisplayList;
  friend class AutoBuildingDisplayList;
  class AutoBuildingDisplayList {
  public:
    AutoBuildingDisplayList(nsDisplayListBuilder* aBuilder,
                            nsIFrame* aForChild,
                            const nsRect& aVisibleRect,
                            const nsRect& aDirtyRect,
                            bool aIsRoot)
      : mBuilder(aBuilder),
        mPrevFrame(aBuilder->mCurrentFrame),
        mPrevReferenceFrame(aBuilder->mCurrentReferenceFrame),
        mPrevLayerEventRegions(aBuilder->mLayerEventRegions),
        mPrevOffset(aBuilder->mCurrentOffsetToReferenceFrame),
        mPrevVisibleRect(aBuilder->mVisibleRect),
        mPrevDirtyRect(aBuilder->mDirtyRect),
        mPrevAGR(aBuilder->mCurrentAGR),
        mPrevIsAtRootOfPseudoStackingContext(aBuilder->mIsAtRootOfPseudoStackingContext),
        mPrevAncestorHasApzAwareEventHandler(aBuilder->mAncestorHasApzAwareEventHandler),
        mPrevBuildingInvisibleItems(aBuilder->mBuildingInvisibleItems)
    {
      if (aForChild->IsTransformed()) {
        aBuilder->mCurrentOffsetToReferenceFrame = nsPoint();
        aBuilder->mCurrentReferenceFrame = aForChild;
      } else if (aBuilder->mCurrentFrame == aForChild->GetParent()) {
        aBuilder->mCurrentOffsetToReferenceFrame += aForChild->GetPosition();
      } else {
        aBuilder->mCurrentReferenceFrame =
          aBuilder->FindReferenceFrameFor(aForChild,
              &aBuilder->mCurrentOffsetToReferenceFrame);
      }
      bool isAsync;
      mCurrentAGRState = aBuilder->IsAnimatedGeometryRoot(aForChild, isAsync);
      if (aBuilder->mCurrentFrame == aForChild->GetParent()) {
        if (mCurrentAGRState == AGR_YES) {
          aBuilder->mCurrentAGR = aBuilder->WrapAGRForFrame(aForChild, isAsync, aBuilder->mCurrentAGR);
        }
      } else if (aForChild != aBuilder->mCurrentFrame) {
        aBuilder->mCurrentAGR = aBuilder->FindAnimatedGeometryRootFor(aForChild);
      }
      MOZ_ASSERT(nsLayoutUtils::IsAncestorFrameCrossDoc(aBuilder->RootReferenceFrame(), *aBuilder->mCurrentAGR));
      aBuilder->mCurrentFrame = aForChild;
      aBuilder->mVisibleRect = aVisibleRect;
      aBuilder->mDirtyRect = aDirtyRect;
      aBuilder->mIsAtRootOfPseudoStackingContext = aIsRoot;
    }
    void SetReferenceFrameAndCurrentOffset(const nsIFrame* aFrame, const nsPoint& aOffset) {
      mBuilder->mCurrentReferenceFrame = aFrame;
      mBuilder->mCurrentOffsetToReferenceFrame = aOffset;
    }
    // Return the previous frame's animated geometry root, whether or not the
    // current frame is an immediate descendant.
    const nsIFrame* GetPrevAnimatedGeometryRoot() const {
      return mPrevAnimatedGeometryRoot;
    }
    bool IsAnimatedGeometryRoot() const {
      return mCurrentAGRState == AGR_YES;
    }
    bool MaybeAnimatedGeometryRoot() const {
      return mCurrentAGRState == AGR_MAYBE;
    }
    void RestoreBuildingInvisibleItemsValue() {
      mBuilder->mBuildingInvisibleItems = mPrevBuildingInvisibleItems;
    }
    ~AutoBuildingDisplayList() {
      mBuilder->mCurrentFrame = mPrevFrame;
      mBuilder->mCurrentReferenceFrame = mPrevReferenceFrame;
      mBuilder->mLayerEventRegions = mPrevLayerEventRegions;
      mBuilder->mCurrentOffsetToReferenceFrame = mPrevOffset;
      mBuilder->mVisibleRect = mPrevVisibleRect;
      mBuilder->mDirtyRect = mPrevDirtyRect;
      mBuilder->mCurrentAGR = mPrevAGR;
      mBuilder->mIsAtRootOfPseudoStackingContext = mPrevIsAtRootOfPseudoStackingContext;
      mBuilder->mAncestorHasApzAwareEventHandler = mPrevAncestorHasApzAwareEventHandler;
      mBuilder->mBuildingInvisibleItems = mPrevBuildingInvisibleItems;
    }
  private:
    nsDisplayListBuilder* mBuilder;
    AGRState              mCurrentAGRState;
    const nsIFrame*       mPrevFrame;
    const nsIFrame*       mPrevReferenceFrame;
    nsIFrame*             mPrevAnimatedGeometryRoot;
    nsDisplayLayerEventRegions* mPrevLayerEventRegions;
    nsPoint               mPrevOffset;
    nsRect                mPrevVisibleRect;
    nsRect                mPrevDirtyRect;
    RefPtr<AnimatedGeometryRoot> mPrevAGR;
    bool                  mPrevIsAtRootOfPseudoStackingContext;
    bool                  mPrevAncestorHasApzAwareEventHandler;
    bool                  mPrevBuildingInvisibleItems;
  };

  /**
   * A helper class to temporarily set the value of mInTransform.
   */
  class AutoInTransformSetter;
  friend class AutoInTransformSetter;
  class AutoInTransformSetter {
  public:
    AutoInTransformSetter(nsDisplayListBuilder* aBuilder, bool aInTransform)
      : mBuilder(aBuilder), mOldValue(aBuilder->mInTransform) {
      aBuilder->mInTransform = aInTransform;
    }
    ~AutoInTransformSetter() {
      mBuilder->mInTransform = mOldValue;
    }
  private:
    nsDisplayListBuilder* mBuilder;
    bool                  mOldValue;
  };

  class AutoSaveRestorePerspectiveIndex;
  friend class AutoSaveRestorePerspectiveIndex;
  class AutoSaveRestorePerspectiveIndex {
  public:
    AutoSaveRestorePerspectiveIndex(nsDisplayListBuilder* aBuilder, nsIFrame* aFrame)
      : mBuilder(nullptr)
    {
      if (aFrame->ChildrenHavePerspective()) {
        mBuilder = aBuilder;
        mCachedItemIndex = aBuilder->mPerspectiveItemIndex;
        aBuilder->mPerspectiveItemIndex = 0;
      }
    }

    ~AutoSaveRestorePerspectiveIndex()
    {
      if (mBuilder) {
        mBuilder->mPerspectiveItemIndex = mCachedItemIndex;
      }
    }

  private:
    nsDisplayListBuilder* mBuilder;
    uint32_t mCachedItemIndex;
  };

  /**
   * A helper class to temporarily set the value of mCurrentScrollParentId.
   */
  class AutoCurrentScrollParentIdSetter;
  friend class AutoCurrentScrollParentIdSetter;
  class AutoCurrentScrollParentIdSetter {
  public:
    AutoCurrentScrollParentIdSetter(nsDisplayListBuilder* aBuilder, ViewID aScrollId)
      : mBuilder(aBuilder)
      , mOldValue(aBuilder->mCurrentScrollParentId)
      , mOldForceLayer(aBuilder->mForceLayerForScrollParent) {
      // If this AutoCurrentScrollParentIdSetter has the same scrollId as the
      // previous one on the stack, then that means the scrollframe that
      // created this isn't actually scrollable and cannot participate in
      // scroll handoff. We set mCanBeScrollParent to false to indicate this.
      mCanBeScrollParent = (mOldValue != aScrollId);
      aBuilder->mCurrentScrollParentId = aScrollId;
      aBuilder->mForceLayerForScrollParent = false;
    }
    bool ShouldForceLayerForScrollParent() const {
      // Only scrollframes participating in scroll handoff can be forced to
      // layerize
      return mCanBeScrollParent && mBuilder->mForceLayerForScrollParent;
    };
    ~AutoCurrentScrollParentIdSetter() {
      mBuilder->mCurrentScrollParentId = mOldValue;
      if (mCanBeScrollParent) {
        // If this flag is set, caller code is responsible for having dealt
        // with the current value of mBuilder->mForceLayerForScrollParent, so
        // we can just restore the old value.
        mBuilder->mForceLayerForScrollParent = mOldForceLayer;
      } else {
        // Otherwise we need to keep propagating the force-layerization flag
        // upwards to the next ancestor scrollframe that does participate in
        // scroll handoff.
        mBuilder->mForceLayerForScrollParent |= mOldForceLayer;
      }
    }
  private:
    nsDisplayListBuilder* mBuilder;
    ViewID                mOldValue;
    bool                  mOldForceLayer;
    bool                  mCanBeScrollParent;
  };

  /**
   * Used to update the current active scrolled root on the display list
   * builder, and to create new active scrolled roots.
   */
  class AutoCurrentActiveScrolledRootSetter;
  friend class AutoCurrentActiveScrolledRootSetter;
  class AutoCurrentActiveScrolledRootSetter {
  public:
    explicit AutoCurrentActiveScrolledRootSetter(nsDisplayListBuilder* aBuilder)
      : mBuilder(aBuilder)
      , mSavedActiveScrolledRoot(aBuilder->mCurrentActiveScrolledRoot)
      , mContentClipASR(aBuilder->ClipState().GetContentClipASR())
      , mDescendantsStartIndex(aBuilder->mActiveScrolledRoots.Length())
      , mUsed(false)
    {
    }

    ~AutoCurrentActiveScrolledRootSetter()
    {
      mBuilder->mCurrentActiveScrolledRoot = mSavedActiveScrolledRoot;
    }

    void SetCurrentActiveScrolledRoot(const ActiveScrolledRoot* aActiveScrolledRoot)
    {
      MOZ_ASSERT(!mUsed);

      // Set the builder's mCurrentActiveScrolledRoot.
      mBuilder->mCurrentActiveScrolledRoot = aActiveScrolledRoot;

      // We also need to adjust the builder's mCurrentContainerASR.
      // mCurrentContainerASR needs to be an ASR that all the container's
      // contents have finite bounds with respect to. If aActiveScrolledRoot
      // is an ancestor ASR of mCurrentContainerASR, that means we need to
      // set mCurrentContainerASR to aActiveScrolledRoot, because otherwise
      // the items that will be created with aActiveScrolledRoot wouldn't
      // have finite bounds with respect to mCurrentContainerASR. There's one
      // exception, in the case where there's a content clip on the builder
      // that is scrolled by a descendant ASR of aActiveScrolledRoot. This
      // content clip will clip all items that are created while this
      // AutoCurrentActiveScrolledRootSetter exists. This means that the items
      // created during our lifetime will have finite bounds with respect to
      // the content clip's ASR, even if the items' actual ASR is an ancestor
      // of that. And it also means that mCurrentContainerASR only needs to be
      // set to the content clip's ASR and not all the way to aActiveScrolledRoot.
      // This case is tested by fixed-pos-scrolled-clip-opacity-layerize.html
      // and fixed-pos-scrolled-clip-opacity-inside-layerize.html.

      // finiteBoundsASR is the leafmost ASR that all items created during
      // object's lifetime have finite bounds with respect to.
      const ActiveScrolledRoot* finiteBoundsASR = ActiveScrolledRoot::PickDescendant(
        mContentClipASR, aActiveScrolledRoot);

      // mCurrentContainerASR is adjusted so that it's still an ancestor of
      // finiteBoundsASR.
      mBuilder->mCurrentContainerASR = ActiveScrolledRoot::PickAncestor(
        mBuilder->mCurrentContainerASR, finiteBoundsASR);

      mUsed = true;
    }

    void EnterScrollFrame(nsIScrollableFrame* aScrollableFrame)
    {
      MOZ_ASSERT(!mUsed);
      ActiveScrolledRoot* asr = mBuilder->AllocateActiveScrolledRoot(
        mBuilder->mCurrentActiveScrolledRoot, aScrollableFrame);
      mBuilder->mCurrentActiveScrolledRoot = asr;
      mUsed = true;
    }

    void InsertScrollFrame(nsIScrollableFrame* aScrollableFrame);

  private:
    nsDisplayListBuilder* mBuilder;
    /**
     * The builder's mCurrentActiveScrolledRoot at construction time which
     * needs to be restored at destruction time.
     */
    const ActiveScrolledRoot* mSavedActiveScrolledRoot;
    /**
     * If there's a content clip on the builder at construction time, then
     * mContentClipASR is that content clip's ASR, otherwise null. The
     * assumption is that the content clip doesn't get relaxed while this
     * object is on the stack.
     */
    const ActiveScrolledRoot* mContentClipASR;
    /**
     * InsertScrollFrame needs to mutate existing ASRs (those that were
     * created while this object was on the stack), and mDescendantsStartIndex
     * makes it easier to skip ASRs that were created in the past.
     */
    size_t mDescendantsStartIndex;
    /**
     * Flag to make sure that only one of SetCurrentActiveScrolledRoot /
     * EnterScrollFrame / InsertScrollFrame is called per instance of this
     * class.
     */
    bool mUsed;
  };

  /**
   * Keeps track of the innermost ASR that can be used as the ASR for a
   * container item that wraps all items that were created while this
   * object was on the stack.
   * The rule is: all child items of the container item need to have
   * clipped bounds with respect to the container ASR.
   */
  class AutoContainerASRTracker;
  friend class AutoContainerASRTracker;
  class AutoContainerASRTracker {
  public:
    explicit AutoContainerASRTracker(nsDisplayListBuilder* aBuilder)
      : mBuilder(aBuilder)
      , mSavedContainerASR(aBuilder->mCurrentContainerASR)
    {
      mBuilder->mCurrentContainerASR = ActiveScrolledRoot::PickDescendant(
        mBuilder->ClipState().GetContentClipASR(),
        mBuilder->mCurrentActiveScrolledRoot);
    }

    const ActiveScrolledRoot* GetContainerASR()
    {
      return mBuilder->mCurrentContainerASR;
    }

    ~AutoContainerASRTracker()
    {
      mBuilder->mCurrentContainerASR = ActiveScrolledRoot::PickAncestor(
        mBuilder->mCurrentContainerASR, mSavedContainerASR);
    }

  private:
    nsDisplayListBuilder* mBuilder;
    const ActiveScrolledRoot* mSavedContainerASR;
  };

  /**
   * A helper class to temporarily set the value of mCurrentScrollbarTarget
   * and mCurrentScrollbarFlags.
   */
  class AutoCurrentScrollbarInfoSetter;
  friend class AutoCurrentScrollbarInfoSetter;
  class AutoCurrentScrollbarInfoSetter {
  public:
    AutoCurrentScrollbarInfoSetter(nsDisplayListBuilder* aBuilder, ViewID aScrollTargetID,
                                   uint32_t aScrollbarFlags, bool aWillHaveLayer)
     : mBuilder(aBuilder) {
      aBuilder->mIsBuildingScrollbar = true;
      aBuilder->mCurrentScrollbarTarget = aScrollTargetID;
      aBuilder->mCurrentScrollbarFlags = aScrollbarFlags;
      aBuilder->mCurrentScrollbarWillHaveLayer = aWillHaveLayer;
    }
    ~AutoCurrentScrollbarInfoSetter() {
      // No need to restore old values because scrollbars cannot be nested.
      mBuilder->mIsBuildingScrollbar = false;
      mBuilder->mCurrentScrollbarTarget = FrameMetrics::NULL_SCROLL_ID;
      mBuilder->mCurrentScrollbarFlags = 0;
      mBuilder->mCurrentScrollbarWillHaveLayer = false;
    }
  private:
    nsDisplayListBuilder* mBuilder;
  };

  /**
   * A helper class to track current effective transform for items.
   *
   * For frames that is Combines3DTransformWithAncestors(), we need to
   * apply all transforms of ancestors on the same preserves3D chain
   * on the bounds of current frame to the coordination of the 3D
   * context root.  The 3D context root computes it's bounds from
   * these transformed bounds.
   */
  class AutoAccumulateTransform;
  friend class AutoAccumulateTransform;
  class AutoAccumulateTransform {
  public:
    typedef mozilla::gfx::Matrix4x4 Matrix4x4;

    explicit AutoAccumulateTransform(nsDisplayListBuilder* aBuilder)
      : mBuilder(aBuilder)
      , mSavedTransform(aBuilder->mPreserves3DCtx.mAccumulatedTransform) {}

    ~AutoAccumulateTransform() {
      mBuilder->mPreserves3DCtx.mAccumulatedTransform = mSavedTransform;
    }

    void Accumulate(const Matrix4x4& aTransform) {
      mBuilder->mPreserves3DCtx.mAccumulatedTransform =
        aTransform * mBuilder->mPreserves3DCtx.mAccumulatedTransform;
    }

    const Matrix4x4& GetCurrentTransform() {
      return mBuilder->mPreserves3DCtx.mAccumulatedTransform;
    }

    void StartRoot() {
      mBuilder->mPreserves3DCtx.mAccumulatedTransform = Matrix4x4();
    }

  private:
    nsDisplayListBuilder* mBuilder;
    Matrix4x4 mSavedTransform;
  };

  /**
   * A helper class to collect bounds rects of descendants.
   *
   * For a 3D context root, it's bounds is computed from the bounds of
   * descendants.  If we transform bounds frame by frame applying
   * transforms, the bounds may turn to empty for any singular
   * transform on the path, but it is not empty for the accumulated
   * transform.
   */
  class AutoAccumulateRect;
  friend class AutoAccumulateRect;
  class AutoAccumulateRect {
  public:
    explicit AutoAccumulateRect(nsDisplayListBuilder* aBuilder)
      : mBuilder(aBuilder)
      , mSavedRect(aBuilder->mPreserves3DCtx.mAccumulatedRect) {
      aBuilder->mPreserves3DCtx.mAccumulatedRect = nsRect();
      aBuilder->mPreserves3DCtx.mAccumulatedRectLevels++;
    }
    ~AutoAccumulateRect() {
      mBuilder->mPreserves3DCtx.mAccumulatedRect = mSavedRect;
      mBuilder->mPreserves3DCtx.mAccumulatedRectLevels--;
    }

  private:
    nsDisplayListBuilder* mBuilder;
    nsRect mSavedRect;
  };

  void AccumulateRect(const nsRect& aRect) {
    mPreserves3DCtx.mAccumulatedRect.UnionRect(mPreserves3DCtx.mAccumulatedRect, aRect);
  }
  const nsRect& GetAccumulatedRect() {
    return mPreserves3DCtx.mAccumulatedRect;
  }
  /**
   * The level is increased by one for items establishing 3D rendering
   * context and starting a new accumulation.
   */
  int GetAccumulatedRectLevels() {
    return mPreserves3DCtx.mAccumulatedRectLevels;
  }

  // Helpers for tables
  nsDisplayTableItem* GetCurrentTableItem() { return mCurrentTableItem; }
  void SetCurrentTableItem(nsDisplayTableItem* aTableItem) { mCurrentTableItem = aTableItem; }

  struct OutOfFlowDisplayData {
    OutOfFlowDisplayData(const DisplayItemClipChain* aContainingBlockClipChain,
                         const DisplayItemClipChain* aCombinedClipChain,
                         const ActiveScrolledRoot* aContainingBlockActiveScrolledRoot,
                         const nsRect &aVisibleRect,
                         const nsRect &aDirtyRect)
      : mContainingBlockClipChain(aContainingBlockClipChain)
      , mCombinedClipChain(aCombinedClipChain)
      , mContainingBlockActiveScrolledRoot(aContainingBlockActiveScrolledRoot)
      , mVisibleRect(aVisibleRect)
      , mDirtyRect(aDirtyRect)
    {}
    const DisplayItemClipChain* mContainingBlockClipChain;
    const DisplayItemClipChain* mCombinedClipChain; // only necessary for the special case of top layer
    const ActiveScrolledRoot* mContainingBlockActiveScrolledRoot;
    nsRect mVisibleRect;
    nsRect mDirtyRect;
  };

  NS_DECLARE_FRAME_PROPERTY_DELETABLE(OutOfFlowDisplayDataProperty,
                                      OutOfFlowDisplayData)

  struct DisplayListBuildingData {
    RefPtr<AnimatedGeometryRoot> mModifiedAGR = nullptr;
    nsRect mDirtyRect;
  };
  NS_DECLARE_FRAME_PROPERTY_DELETABLE(DisplayListBuildingRect, DisplayListBuildingData)

  NS_DECLARE_FRAME_PROPERTY_DELETABLE(DisplayListBuildingDisplayPortRect, nsRect)

  static OutOfFlowDisplayData* GetOutOfFlowData(nsIFrame* aFrame)
  {
    return aFrame->GetProperty(OutOfFlowDisplayDataProperty());
  }

  nsPresContext* CurrentPresContext() {
    return CurrentPresShellState()->mPresShell->GetPresContext();
  }

  OutOfFlowDisplayData* GetCurrentFixedBackgroundDisplayData()
  {
    auto& displayData = CurrentPresShellState()->mFixedBackgroundDisplayData;
    return displayData ? displayData.ptr() : nullptr;
  }

  /**
   * Accumulates the bounds of box frames that have moz-appearance
   * -moz-win-exclude-glass style. Used in setting glass margins on
   * Windows.
   *
   * We set the window opaque region (from which glass margins are computed)
   * to the intersection of the glass region specified here and the opaque
   * region computed during painting. So the excluded glass region actually
   * *limits* the extent of the opaque area reported to Windows. We limit it
   * so that changes to the computed opaque region (which can vary based on
   * region optimizations and the placement of UI elements) outside the
   * -moz-win-exclude-glass area don't affect the glass margins reported to
   * Windows; changing those margins willy-nilly can cause the Windows 7 glass
   * haze effect to jump around disconcertingly.
   */
  void AddWindowExcludeGlassRegion(const nsRegion& bounds) {
    mWindowExcludeGlassRegion.Or(mWindowExcludeGlassRegion, bounds);
  }
  const nsRegion& GetWindowExcludeGlassRegion() {
    return mWindowExcludeGlassRegion;
  }
  /**
   * Accumulates opaque stuff into the window opaque region.
   */
  void AddWindowOpaqueRegion(const nsRegion& bounds) {
    mWindowOpaqueRegion.Or(mWindowOpaqueRegion, bounds);
  }
  /**
   * Returns the window opaque region built so far. This may be incomplete
   * since the opaque region is built during layer construction.
   */
  const nsRegion& GetWindowOpaqueRegion() {
    return mWindowOpaqueRegion;
  }
  void SetGlassDisplayItem(nsDisplayItem* aItem) {
    if (mGlassDisplayItem) {
      // Web pages or extensions could trigger this by using
      // -moz-appearance:win-borderless-glass etc on their own elements.
      // Keep the first one, since that will be the background of the root
      // window
      NS_WARNING("Multiple glass backgrounds found?");
    } else {
      mGlassDisplayItem = aItem;
    }
  }
  bool NeedToForceTransparentSurfaceForItem(nsDisplayItem* aItem);

  void SetContainsPluginItem() { mContainsPluginItem = true; }
  bool ContainsPluginItem() { return mContainsPluginItem; }

  /**
   * mContainsBlendMode is true if we processed a display item that
   * has a blend mode attached. We do this so we can insert a
   * nsDisplayBlendContainer in the parent stacking context.
   */
  void SetContainsBlendMode(bool aContainsBlendMode) { mContainsBlendMode = aContainsBlendMode; }
  bool ContainsBlendMode() const { return mContainsBlendMode; }

  uint32_t AllocatePerspectiveItemIndex() { return mPerspectiveItemIndex++; }

  DisplayListClipState& ClipState() { return mClipState; }
  const ActiveScrolledRoot* CurrentActiveScrolledRoot() { return mCurrentActiveScrolledRoot; }
  const ActiveScrolledRoot* CurrentAncestorASRStackingContextContents() { return mCurrentContainerASR; }

  /**
   * Add the current frame to the will-change budget if possible and
   * remeber the outcome. Subsequent calls to IsInWillChangeBudget
   * will return the same value as return here.
   */
  bool AddToWillChangeBudget(nsIFrame* aFrame, const nsSize& aSize);

  /**
   * This will add the current frame to the will-change budget the first
   * time it is seen. On subsequent calls this will return the same
   * answer. This effectively implements a first-come, first-served
   * allocation of the will-change budget.
   */
  bool IsInWillChangeBudget(nsIFrame* aFrame, const nsSize& aSize);

  void EnterSVGEffectsContents(nsDisplayList* aHoistedItemsStorage);
  void ExitSVGEffectsContents();

  /**
   * Note: if changing the conditions under which scroll info layers
   * are created, make a corresponding change to
   * ScrollFrameWillBuildScrollInfoLayer() in nsSliderFrame.cpp.
   */
  bool ShouldBuildScrollInfoItemsForHoisting() const
  { return mSVGEffectsBuildingDepth > 0; }

  void AppendNewScrollInfoItemForHoisting(nsDisplayScrollInfoLayer* aScrollInfoItem);

  /**
   * A helper class to install/restore nsDisplayListBuilder::mPreserves3DCtx.
   *
   * mPreserves3DCtx is used by class AutoAccumulateTransform &
   * AutoAccumulateRect to passing data between frames in the 3D
   * context.  If a frame create a new 3D context, it should restore
   * the value of mPreserves3DCtx before returning back to the parent.
   * This class do it for the users.
   */
  class AutoPreserves3DContext;
  friend class AutoPreserves3DContext;
  class AutoPreserves3DContext {
  public:
    explicit AutoPreserves3DContext(nsDisplayListBuilder* aBuilder)
      : mBuilder(aBuilder)
      , mSavedCtx(aBuilder->mPreserves3DCtx) {}
    ~AutoPreserves3DContext() {
      mBuilder->mPreserves3DCtx = mSavedCtx;
    }

  private:
    nsDisplayListBuilder* mBuilder;
    Preserves3DContext mSavedCtx;
  };

  const nsRect GetPreserves3DRects(nsRect* aOutVisibleRect) const {
    *aOutVisibleRect = mPreserves3DCtx.mVisibleRect;
    return mPreserves3DCtx.mDirtyRect;
  }
  void SavePreserves3DRects() {
    mPreserves3DCtx.mVisibleRect = mVisibleRect;
    mPreserves3DCtx.mDirtyRect = mDirtyRect;
  }

  bool IsBuildingInvisibleItems() const { return mBuildingInvisibleItems; }
  void SetBuildingInvisibleItems(bool aBuildingInvisibleItems) {
    mBuildingInvisibleItems = aBuildingInvisibleItems;
  }

  /**
   * This is a convenience function to ease the transition until AGRs and ASRs
   * are unified.
   */
  AnimatedGeometryRoot* AnimatedGeometryRootForASR(const ActiveScrolledRoot* aASR);

  bool HitTestShouldStopAtFirstOpaque() const {
    return mHitTestShouldStopAtFirstOpaque;
  }
  void SetHitTestShouldStopAtFirstOpaque(bool aHitTestShouldStopAtFirstOpaque) {
    mHitTestShouldStopAtFirstOpaque = aHitTestShouldStopAtFirstOpaque;
  }

  void MarkOutOfFlowFrameForDisplay(nsIFrame* aDirtyFrame, nsIFrame* aFrame);

  /**
   * Returns whether a frame acts as an animated geometry root, optionally
   * returning the next ancestor to check.
   */
  AGRState IsAnimatedGeometryRoot(nsIFrame* aFrame,
                                  bool& aIsAsync,
                                  nsIFrame** aParent = nullptr);

  /**
   * Returns the nearest ancestor frame to aFrame that is considered to have
   * (or will have) animated geometry. This can return aFrame.
   */
  nsIFrame* FindAnimatedGeometryRootFrameFor(nsIFrame* aFrame, bool& aIsAsync);

  friend class nsDisplayCanvasBackgroundImage;
  friend class nsDisplayBackgroundImage;
  friend class nsDisplayFixedPosition;
  AnimatedGeometryRoot* FindAnimatedGeometryRootFor(nsDisplayItem* aItem);

  friend class nsDisplayItem;
  friend class nsDisplayOwnLayer;
  AnimatedGeometryRoot* FindAnimatedGeometryRootFor(nsIFrame* aFrame);

  AnimatedGeometryRoot* WrapAGRForFrame(nsIFrame* aAnimatedGeometryRoot,
                                        bool aIsAsync,
                                        AnimatedGeometryRoot* aParent = nullptr);

  nsDataHashtable<nsPtrHashKey<nsIFrame>, RefPtr<AnimatedGeometryRoot>> mFrameToAnimatedGeometryRootMap;
private:

  /**
   * Add the current frame to the AGR budget if possible and remember
   * the outcome. Subsequent calls will return the same value as
   * returned here.
   */
  bool AddToAGRBudget(nsIFrame* aFrame);

  struct PresShellState {
    nsIPresShell* mPresShell;
    // TODO: Using a Maybe for this is silly, we always want to instantiate it.
#ifdef DEBUG
    mozilla::Maybe<nsAutoLayoutPhase> mAutoLayoutPhase;
#endif
    nsIFrame*     mCaretFrame;
    nsRect        mCaretRect;
    mozilla::Maybe<OutOfFlowDisplayData> mFixedBackgroundDisplayData;
    uint32_t      mFirstFrameMarkedForDisplay;
    bool          mIsBackgroundOnly;
    // This is a per-document flag turning off event handling for all content
    // in the document, and is set when we enter a subdocument for a pointer-
    // events:none frame.
    bool          mInsidePointerEventsNoneDoc;
  };

  PresShellState* CurrentPresShellState() {
    NS_ASSERTION(mPresShellStates.Length() > 0,
                 "Someone forgot to enter a presshell");
    return &mPresShellStates[mPresShellStates.Length() - 1];
  }

  struct DocumentWillChangeBudget {
    DocumentWillChangeBudget()
      : mBudget(0)
    {}

    uint32_t mBudget;
  };

  nsIFrame* const                mReferenceFrame;
  nsIFrame*                      mIgnoreScrollFrame;
  nsDisplayLayerEventRegions*    mLayerEventRegions;

  nsPresArena mPool;

  nsCOMPtr<nsISelection>         mBoundingSelection;
  AutoTArray<PresShellState,8> mPresShellStates;
  AutoTArray<nsIFrame*,100>    mFramesMarkedForDisplay;
  AutoTArray<ThemeGeometry,2>  mThemeGeometries;
  nsDisplayTableItem*            mCurrentTableItem;
  DisplayListClipState           mClipState;
  const ActiveScrolledRoot*      mCurrentActiveScrolledRoot;
  const ActiveScrolledRoot*      mCurrentContainerASR;
  // mCurrentFrame is the frame that we're currently calling (or about to call)
  // BuildDisplayList on.
  const nsIFrame*                mCurrentFrame;
  // The reference frame for mCurrentFrame.
  const nsIFrame*                mCurrentReferenceFrame;
  // The offset from mCurrentFrame to mCurrentReferenceFrame.
  nsPoint                        mCurrentOffsetToReferenceFrame;

  RefPtr<AnimatedGeometryRoot>   mRootAGR;
  RefPtr<AnimatedGeometryRoot>   mCurrentAGR;

  // will-change budget tracker
  nsDataHashtable<nsPtrHashKey<nsPresContext>, DocumentWillChangeBudget>
                                 mWillChangeBudget;

  // Any frame listed in this set is already counted in the budget
  // and thus is in-budget.
  nsTHashtable<nsPtrHashKey<nsIFrame> > mWillChangeBudgetSet;

  // Area of animated geometry root budget already allocated
  uint32_t mUsedAGRBudget;
  // Set of frames already counted in budget
  nsTHashtable<nsPtrHashKey<nsIFrame> > mAGRBudgetSet;

  // Relative to mCurrentFrame.
  nsRect                         mVisibleRect;
  nsRect                         mDirtyRect;
  nsRegion                       mWindowExcludeGlassRegion;
  nsRegion                       mWindowOpaqueRegion;
  LayoutDeviceIntRegion          mWindowDraggingRegion;
  LayoutDeviceIntRegion          mWindowNoDraggingRegion;
  // The display item for the Windows window glass background, if any
  nsDisplayItem*                 mGlassDisplayItem;
  // A temporary list that we append scroll info items to while building
  // display items for the contents of frames with SVG effects.
  // Only non-null when ShouldBuildScrollInfoItemsForHoisting() is true.
  // This is a pointer and not a real nsDisplayList value because the
  // nsDisplayList class is defined below this class, so we can't use it here.
  nsDisplayList*                 mScrollInfoItemsForHoisting;
  nsTArray<RefPtr<ActiveScrolledRoot>>  mActiveScrolledRoots;
  std::list<DisplayItemClipChain*> mClipChainsToDestroy;
  nsTArray<nsDisplayItem*> mTemporaryItems;
  const ActiveScrolledRoot*      mActiveScrolledRootForRootScrollframe;
  nsDisplayListBuilderMode       mMode;
  ViewID                         mCurrentScrollParentId;
  ViewID                         mCurrentScrollbarTarget;
  uint32_t                       mCurrentScrollbarFlags;
  Preserves3DContext             mPreserves3DCtx;
  uint32_t                       mPerspectiveItemIndex;
  int32_t                        mSVGEffectsBuildingDepth;
  bool                           mContainsBlendMode;
  bool                           mIsBuildingScrollbar;
  bool                           mCurrentScrollbarWillHaveLayer;
  bool                           mBuildCaret;
  bool                           mPartialUpdate;
  bool                           mIgnoreSuppression;
  bool                           mIsAtRootOfPseudoStackingContext;
  bool                           mIncludeAllOutOfFlows;
  bool                           mDescendIntoSubdocuments;
  bool                           mSelectedFramesOnly;
  bool                           mAccurateVisibleRegions;
  bool                           mAllowMergingAndFlattening;
  bool                           mWillComputePluginGeometry;
  // True when we're building a display list that's directly or indirectly
  // under an nsDisplayTransform
  bool                           mInTransform;
  bool                           mIsInChromePresContext;
  bool                           mSyncDecodeImages;
  bool                           mIsPaintingToWindow;
  bool                           mIsCompositingCheap;
  bool                           mContainsPluginItem;
  bool                           mAncestorHasApzAwareEventHandler;
  // True when the first async-scrollable scroll frame for which we build a
  // display list has a display port. An async-scrollable scroll frame is one
  // which WantsAsyncScroll().
  bool                           mHaveScrollableDisplayPort;
  bool                           mWindowDraggingAllowed;
  bool                           mIsBuildingForPopup;
  bool                           mForceLayerForScrollParent;
  bool                           mAsyncPanZoomEnabled;
  bool                           mBuildingInvisibleItems;
  bool                           mHitTestShouldStopAtFirstOpaque;
  bool                           mDisplayListReady;
  StateStack                     mStateStack;
};

class nsDisplayItem;
class nsDisplayList;
/**
 * nsDisplayItems are put in singly-linked lists rooted in an nsDisplayList.
 * nsDisplayItemLink holds the link. The lists are linked from lowest to
 * highest in z-order.
 */
class nsDisplayItemLink {
  // This is never instantiated directly, so no need to count constructors and
  // destructors.
protected:
  nsDisplayItemLink() : mAbove(nullptr) {}
  nsDisplayItemLink(const nsDisplayItemLink&) : mAbove(nullptr) {}
  nsDisplayItem* mAbove;

  friend class nsDisplayList;
};

class nsDisplayWrapList;

/**
 * This is the unit of rendering and event testing. Each instance of this
 * class represents an entity that can be drawn on the screen, e.g., a
 * frame's CSS background, or a frame's text string.
 *
 * nsDisplayItems can be containers --- i.e., they can perform hit testing
 * and painting by recursively traversing a list of child items.
 *
 * These are arena-allocated during display list construction. A typical
 * subclass would just have a frame pointer, so its object would be just three
 * pointers (vtable, next-item, frame).
 *
 * Display items belong to a list at all times (except temporarily as they
 * move from one list to another).
 */
class nsDisplayItem : public nsDisplayItemLink {
public:
  typedef mozilla::ContainerLayerParameters ContainerLayerParameters;
  typedef mozilla::DisplayItemClip DisplayItemClip;
  typedef mozilla::DisplayItemClipChain DisplayItemClipChain;
  typedef mozilla::ActiveScrolledRoot ActiveScrolledRoot;
  typedef mozilla::layers::FrameMetrics FrameMetrics;
  typedef mozilla::layers::ScrollMetadata ScrollMetadata;
  typedef mozilla::layers::FrameMetrics::ViewID ViewID;
  typedef mozilla::layers::Layer Layer;
  typedef mozilla::layers::LayerManager LayerManager;
  typedef mozilla::layers::StackingContextHelper StackingContextHelper;
  typedef mozilla::layers::WebRenderCommand WebRenderCommand;
  typedef mozilla::layers::WebRenderParentCommand WebRenderParentCommand;
  typedef mozilla::layers::WebRenderDisplayItemLayer WebRenderDisplayItemLayer;
  typedef mozilla::LayerState LayerState;
  typedef mozilla::image::imgDrawingParams imgDrawingParams;
  typedef mozilla::image::DrawResult DrawResult;
  typedef class mozilla::gfx::DrawTarget DrawTarget;

  // This is never instantiated directly (it has pure virtual methods), so no
  // need to count constructors and destructors.
  nsDisplayItem(nsDisplayListBuilder* aBuilder, nsIFrame* aFrame);
  nsDisplayItem(nsDisplayListBuilder* aBuilder, nsIFrame* aFrame,
                const ActiveScrolledRoot* aActiveScrolledRoot);

  /**
   * This constructor is only used in rare cases when we need to construct
   * temporary items.
   */
  explicit nsDisplayItem(nsIFrame* aFrame)
    : mFrame(aFrame)
    , mClipChain(nullptr)
    , mClip(nullptr)
    , mActiveScrolledRoot(nullptr)
    , mReferenceFrame(nullptr)
    , mForceNotVisible(false)
#ifdef MOZ_DUMP_PAINTING
    , mPainted(false)
#endif
  {
  }
protected:
  virtual ~nsDisplayItem() {}
public:

  virtual void Destroy(nsDisplayListBuilder* aBuilder)
  {
    DisplayItemType type = GetType();
    this->~nsDisplayItem();
    aBuilder->Destroy(type, this);
  }

  template<typename T> void SaveVar(T& aVar)
  {
    MOZ_ASSERT(mStateStack);
    mStateStack->SaveVar(aVar);
    mHasSavedState = true;
  }

  /**
   * Downcasts this item to nsDisplayWrapList, if possible.
   */
  virtual const nsDisplayWrapList* AsDisplayWrapList() const { return nullptr; }

  /**
   * Create a clone of this item.
   */
  virtual nsDisplayItem* Clone(nsDisplayListBuilder* aBuilder) const
  {
    return nullptr;
  }

  /**
   * The custom copy-constructor is implemented to prevent copying the saved
   * state of the item.
   * This is currently only used when creating temporary items for merging.
   */
  nsDisplayItem(const nsDisplayItem&) = default;
  /*
  nsDisplayItem(const nsDisplayItem& aOther)
    : mFrame(aOther.mFrame)
    , mClipChain(aOther.mClipChain)
    , mClip(aOther.mClip)
    , mActiveScrolledRoot(aOther.mActiveScrolledRoot)
    , mReferenceFrame(aOther.mReferenceFrame)
    , mAnimatedGeometryRoot(aOther.mAnimatedGeometryRoot)
    , mToReferenceFrame(aOther.mToReferenceFrame)
    , mVisibleRect(aOther.mVisibleRect)
    , mForceNotVisible(aOther.mForceNotVisible)
    , mDisableSubpixelAA(aOther.mDisableSubpixelAA)
    , mStateStack(aOther.mStateStack)
  {}
  */

  struct HitTestState {
    explicit HitTestState() : mInPreserves3D(false) {}

    ~HitTestState() {
      NS_ASSERTION(mItemBuffer.Length() == 0,
                   "mItemBuffer should have been cleared");
    }

    // Handling transform items for preserve 3D frames.
    bool mInPreserves3D;
    AutoTArray<nsDisplayItem*, 100> mItemBuffer;
  };

  /**
   * Some consecutive items should be rendered together as a unit, e.g.,
   * outlines for the same element. For this, we need a way for items to
   * identify their type. We use the type for other purposes too.
   */
  virtual DisplayItemType GetType() const = 0;
  /**
   * Pairing this with the GetUnderlyingFrame() pointer gives a key that
   * uniquely identifies this display item in the display item tree.
   * XXX check nsOptionEventGrabberWrapper/nsXULEventRedirectorWrapper
   */
  virtual uint32_t GetPerFrameKey() const { return uint32_t(GetType()); }
  /**
   * This is called after we've constructed a display list for event handling.
   * When this is called, we've already ensured that aRect intersects the
   * item's bounds and that clipping has been taking into account.
   *
   * @param aRect the point or rect being tested, relative to the reference
   * frame. If the width and height are both 1 app unit, it indicates we're
   * hit testing a point, not a rect.
   * @param aState must point to a HitTestState. If you don't have one,
   * just create one with the default constructor and pass it in.
   * @param aOutFrames each item appends the frame(s) in this display item that
   * the rect is considered over (if any) to aOutFrames.
   */
  virtual void HitTest(nsDisplayListBuilder* aBuilder, const nsRect& aRect,
                       HitTestState* aState, nsTArray<nsIFrame*> *aOutFrames) {}
  /**
   * @return the frame that this display item is based on. This is used to sort
   * items by z-index and content order and for some other uses. Never
   * returns null.
   */
  inline nsIFrame* Frame() const { return mFrame; }
  /**
   * Compute the used z-index of our frame; returns zero for elements to which
   * z-index does not apply, and for z-index:auto.
   * @note This can be overridden, @see nsDisplayWrapList::SetOverrideZIndex.
   */
  virtual int32_t ZIndex() const;
  /**
   * The default bounds is the frame border rect.
   * @param aSnap *aSnap is set to true if the returned rect will be
   * snapped to nearest device pixel edges during actual drawing.
   * It might be set to false and snap anyway, so code computing the set of
   * pixels affected by this display item needs to round outwards to pixel
   * boundaries when *aSnap is set to false.
   * This does not take the item's clipping into account.
   * @return a rectangle relative to aBuilder->ReferenceFrame() that
   * contains the area drawn by this display item
   */
  virtual nsRect GetBounds(nsDisplayListBuilder* aBuilder,
                           bool* aSnap) const
  {
    *aSnap = false;
    return nsRect(ToReferenceFrame(), Frame()->GetSize());
  }

  virtual nsRegion GetTightBounds(nsDisplayListBuilder* aBuilder,
                                  bool* aSnap) const
  {
    *aSnap = false;
    return nsRegion();
  }

  /**
   * Returns true if nothing will be rendered inside aRect, false if uncertain.
   * aRect is assumed to be contained in this item's bounds.
   */
  virtual bool IsInvisibleInRect(const nsRect& aRect) const { return false; }

  /**
   * Returns the result of GetBounds intersected with the item's clip.
   * The intersection is approximate since rounded corners are not taking into
   * account.
   */
  nsRect GetClippedBounds(nsDisplayListBuilder* aBuilder) const;

  nsRect GetBorderRect() const
  {
    return nsRect(ToReferenceFrame(), Frame()->GetSize());
  }

  nsRect GetPaddingRect() const
  {
    return Frame()->GetPaddingRectRelativeToSelf() + ToReferenceFrame();
  }

  nsRect GetContentRect() const
  {
    return Frame()->GetContentRectRelativeToSelf() + ToReferenceFrame();
  }

  /**
   * Checks if the frame(s) owning this display item have been marked as invalid,
   * and needing repainting.
   */
  virtual bool IsInvalid(nsRect& aRect) const
  {
    bool result = mFrame ? mFrame->IsInvalid(aRect) : false;
    aRect += ToReferenceFrame();
    return result;
  }

  /**
   * Creates and initializes an nsDisplayItemGeometry object that retains the current
   * areas covered by this display item. These need to retain enough information
   * such that they can be compared against a future nsDisplayItem of the same type,
   * and determine if repainting needs to happen.
   *
   * Subclasses wishing to store more information need to override both this
   * and ComputeInvalidationRegion, as well as implementing an nsDisplayItemGeometry
   * subclass.
   *
   * The default implementation tracks both the display item bounds, and the frame's
   * border rect.
   */
  virtual nsDisplayItemGeometry* AllocateGeometry(nsDisplayListBuilder* aBuilder)
  {
    return new nsDisplayItemGenericGeometry(this, aBuilder);
  }

  /**
   * Compares an nsDisplayItemGeometry object from a previous paint against the
   * current item. Computes if the geometry of the item has changed, and the
   * invalidation area required for correct repainting.
   *
   * The existing geometry will have been created from a display item with a
   * matching GetPerFrameKey()/mFrame pair to the current item.
   *
   * The default implementation compares the display item bounds, and the frame's
   * border rect, and invalidates the entire bounds if either rect changes.
   *
   * @param aGeometry The geometry of the matching display item from the
   * previous paint.
   * @param aInvalidRegion Output param, the region to invalidate, or
   * unchanged if none.
   */
  virtual void ComputeInvalidationRegion(nsDisplayListBuilder* aBuilder,
                                         const nsDisplayItemGeometry* aGeometry,
                                         nsRegion* aInvalidRegion) const
  {
    const nsDisplayItemGenericGeometry* geometry = static_cast<const nsDisplayItemGenericGeometry*>(aGeometry);
    bool snap;
    if (!geometry->mBounds.IsEqualInterior(GetBounds(aBuilder, &snap)) ||
        !geometry->mBorderRect.IsEqualInterior(GetBorderRect())) {
      aInvalidRegion->Or(GetBounds(aBuilder, &snap), geometry->mBounds);
    }
  }

  /**
   * An alternative default implementation of ComputeInvalidationRegion,
   * that instead invalidates only the changed area between the two items.
   */
  void ComputeInvalidationRegionDifference(nsDisplayListBuilder* aBuilder,
                                           const nsDisplayItemBoundsGeometry* aGeometry,
                                           nsRegion* aInvalidRegion) const
  {
    bool snap;
    nsRect bounds = GetBounds(aBuilder, &snap);

    if (!aGeometry->mBounds.IsEqualInterior(bounds)) {
      nscoord radii[8];
      if (aGeometry->mHasRoundedCorners ||
          Frame()->GetBorderRadii(radii)) {
        aInvalidRegion->Or(aGeometry->mBounds, bounds);
      } else {
        aInvalidRegion->Xor(aGeometry->mBounds, bounds);
      }
    }
  }

  /**
   * Called when the area rendered by this display item has changed (been
   * invalidated or changed geometry) since the last paint. This includes
   * when the display item was not rendered at all in the last paint.
   * It does NOT get called when a display item was being rendered and no
   * longer is, because generally that means there is no display item to
   * call this method on.
   */
  virtual void NotifyRenderingChanged() const {}

  /**
   * @param aSnap set to true if the edges of the rectangles of the opaque
   * region would be snapped to device pixels when drawing
   * @return a region of the item that is opaque --- that is, every pixel
   * that is visible is painted with an opaque
   * color. This is useful for determining when one piece
   * of content completely obscures another so that we can do occlusion
   * culling.
   * This does not take clipping into account.
   */
  virtual nsRegion GetOpaqueRegion(nsDisplayListBuilder* aBuilder,
                                   bool* aSnap) const
  {
    *aSnap = false;
    return nsRegion();
  }
  /**
   * @return Some(nscolor) if the item is guaranteed to paint every pixel in its
   * bounds with the same (possibly translucent) color
   */
  virtual mozilla::Maybe<nscolor> IsUniform(nsDisplayListBuilder* aBuilder) const
  {
    return mozilla::Nothing();
  }

  /**
   * @return true if the contents of this item are rendered fixed relative
   * to the nearest viewport.
   */
  virtual bool ShouldFixToViewport(nsDisplayListBuilder* aBuilder) const
  {
    return false;
  }

  virtual bool ClearsBackground() const
  {
    return false;
  }

  virtual bool ProvidesFontSmoothingBackgroundColor(nscolor* aColor) const
  {
    return false;
  }

  /**
   * Returns true if all layers that can be active should be forced to be
   * active. Requires setting the pref layers.force-active=true.
   */
  static bool ForceActiveLayers();

  /**
   * @return LAYER_NONE if BuildLayer will return null. In this case
   * there is no layer for the item, and Paint should be called instead
   * to paint the content using Thebes.
   * Return LAYER_INACTIVE if there is a layer --- BuildLayer will
   * not return null (unless there's an error) --- but the layer contents
   * are not changing frequently. In this case it makes sense to composite
   * the layer into a PaintedLayer with other content, so we don't have to
   * recomposite it every time we paint.
   * Note: GetLayerState is only allowed to return LAYER_INACTIVE if all
   * descendant display items returned LAYER_INACTIVE or LAYER_NONE. Also,
   * all descendant display item frames must have an active scrolled root
   * that's either the same as this item's frame's active scrolled root, or
   * a descendant of this item's frame. This ensures that the entire
   * set of display items can be collapsed onto a single PaintedLayer.
   * Return LAYER_ACTIVE if the layer is active, that is, its contents are
   * changing frequently. In this case it makes sense to keep the layer
   * as a separate buffer in VRAM and composite it into the destination
   * every time we paint.
   *
   * Users of GetLayerState should check ForceActiveLayers() and if it returns
   * true, change a returned value of LAYER_INACTIVE to LAYER_ACTIVE.
   */
  virtual LayerState GetLayerState(nsDisplayListBuilder* aBuilder,
                                   LayerManager* aManager,
                                   const ContainerLayerParameters& aParameters)
  {
    return mozilla::LAYER_NONE;
  }

  /**
   * Return true to indicate the layer should be constructed even if it's
   * completely invisible.
   */
  virtual bool ShouldBuildLayerEvenIfInvisible(nsDisplayListBuilder* aBuilder) const
  {
    return false;
  }

  /**
   * Actually paint this item to some rendering context.
   * Content outside mVisibleRect need not be painted.
   * aCtx must be set up as for nsDisplayList::Paint.
   */
  virtual void Paint(nsDisplayListBuilder* aBuilder, nsRenderingContext* aCtx) {}

#ifdef MOZ_DUMP_PAINTING
  /**
   * Mark this display item as being painted via FrameLayerBuilder::DrawPaintedLayer.
   */
  bool Painted() const { return mPainted; }

  /**
   * Check if this display item has been painted.
   */
  void SetPainted() { mPainted = true; }
#endif

  /**
   * Get the layer drawn by this display item. Call this only if
   * GetLayerState() returns something other than LAYER_NONE.
   * If GetLayerState returned LAYER_NONE then Paint will be called
   * instead.
   * This is called while aManager is in the construction phase.
   *
   * The caller (nsDisplayList) is responsible for setting the visible
   * region of the layer.
   *
   * @param aContainerParameters should be passed to
   * FrameLayerBuilder::BuildContainerLayerFor if a ContainerLayer is
   * constructed.
   */
  virtual already_AddRefed<Layer> BuildLayer(nsDisplayListBuilder* aBuilder,
                                             LayerManager* aManager,
                                             const ContainerLayerParameters& aContainerParameters)
  {
    return nullptr;
  }

  /**
    * Create the WebRenderCommands required to paint this display item.
    * The layer this item is in is passed in as rects must be relative
    * to their parent.
    */
   virtual void CreateWebRenderCommands(mozilla::wr::DisplayListBuilder& aBuilder,
                                        const StackingContextHelper& aSc,
                                        nsTArray<WebRenderParentCommand>& aParentCommands,
                                        WebRenderDisplayItemLayer* aLayer) {}
  /**
   * Builds a DisplayItemLayer and sets the display item to this.
   */
   already_AddRefed<Layer>
   BuildDisplayItemLayer(nsDisplayListBuilder* aBuilder,
                         LayerManager* aManager,
                         const ContainerLayerParameters& aContainerParameters);

  /**
   * On entry, aVisibleRegion contains the region (relative to ReferenceFrame())
   * which may be visible. If the display item opaquely covers an area, it
   * can remove that area from aVisibleRegion before returning.
   * nsDisplayList::ComputeVisibility automatically subtracts the region
   * returned by GetOpaqueRegion, and automatically removes items whose bounds
   * do not intersect the visible area, so implementations of
   * nsDisplayItem::ComputeVisibility do not need to do these things.
   * nsDisplayList::ComputeVisibility will already have set mVisibleRect on
   * this item to the intersection of *aVisibleRegion and this item's bounds.
   * We rely on that, so this should only be called by
   * nsDisplayList::ComputeVisibility or nsDisplayItem::RecomputeVisibility.
   * aAllowVisibleRegionExpansion is a rect where we are allowed to
   * expand the visible region and is only used for making sure the
   * background behind a plugin is visible.
   * This method needs to be idempotent.
   *
   * @return true if the item is visible, false if no part of the item
   * is visible.
   */
  virtual bool ComputeVisibility(nsDisplayListBuilder* aBuilder,
                                 nsRegion* aVisibleRegion);

  /**
   * Checks if the given display item can be merged with this item.
   * @return true if the merging is possible, otherwise false.
   */
  virtual bool CanMerge(const nsDisplayItem* aItem) const { return false; }

  /**
   * Try to merge with the other item (which is below us in the display
   * list). This gets used by nsDisplayClip to coalesce clipping operations
   * (optimization), by nsDisplayOpacity to merge rendering for the same
   * content element into a single opacity group (correctness), and will be
   * used by nsDisplayOutline to merge multiple outlines for the same element
   * (also for correctness).
   */
  virtual void Merge(const nsDisplayItem* aItem) {}

  /**
   * Merges the given display list to this item.
   */
  virtual void MergeDisplayListFromItem(nsDisplayListBuilder* aBuilder,
                                        const nsDisplayItem* aItem) {}

  /**
   * Appends the underlying frames of all display items that have been
   * merged into this one (excluding  this item's own underlying frame)
   * to aFrames.
   */
  virtual void GetMergedFrames(nsTArray<nsIFrame*>* aFrames) const {}

  /**
   * During the visibility computation and after TryMerge, display lists may
   * return true here to flatten themselves away, removing them. This
   * flattening is distinctly different from FlattenTo, which occurs before
   * items are merged together.
   */
  virtual bool ShouldFlattenAway(nsDisplayListBuilder* aBuilder) {
    return false;
  }

  /**
   * If this has a child list where the children are in the same coordinate
   * system as this item (i.e., they have the same reference frame),
   * return the list.
   */
  virtual nsDisplayList* GetSameCoordinateSystemChildren() const
  {
    return nullptr;
  }

  virtual void UpdateBounds(nsDisplayListBuilder* aBuilder) {}
  /**
   * Do UpdateBounds() for items with frames establishing or extending
   * 3D rendering context.
   *
   * This function is called by UpdateBoundsFor3D() of
   * nsDisplayTransform(), and it is called by
   * BuildDisplayListForStackingContext() on transform items
   * establishing 3D rendering context.
   *
   * The bounds of a transform item with the frame establishing 3D
   * rendering context should be computed by calling
   * DoUpdateBoundsPreserves3D() on all descendants that participate
   * the same 3d rendering context.
   */
  virtual void DoUpdateBoundsPreserves3D(nsDisplayListBuilder* aBuilder) {}

  /**
   * If this has a child list, return it, even if the children are in
   * a different coordinate system to this item.
   */
  virtual nsDisplayList* GetChildren() const { return nullptr; }

  /**
   * Returns the visible rect.
   */
  const nsRect& GetVisibleRect() const { return mVisibleRect; }

  void SetVisibleRect(const nsRect& aVisibleRect) {
    SaveVar(mVisibleRect);
    mVisibleRect = aVisibleRect;
  }

  /**
   * Returns the visible rect for the children, relative to their
   * reference frame. Can be different from mVisibleRect for nsDisplayTransform,
   * since the reference frame for the children is different from the reference
   * frame for the item itself.
   */
  virtual const nsRect& GetVisibleRectForChildren() const { return mVisibleRect; }

  /**
   * Stores the given opacity value to be applied when drawing. It is an error to
   * call this if CanApplyOpacity returned false.
   */
  virtual void ApplyOpacity(nsDisplayListBuilder* aBuilder,
                            float aOpacity,
                            const DisplayItemClipChain* aClip) {
    NS_ASSERTION(CanApplyOpacity(), "ApplyOpacity not supported on this type");
  }
  /**
   * Returns true if this display item would return true from ApplyOpacity without
   * actually applying the opacity. Otherwise returns false.
   */
  virtual bool CanApplyOpacity() const { return false; }

  bool ForceNotVisible() const { return mForceNotVisible; }

  /**
   * For debugging and stuff
   */
  virtual const char* Name() const = 0;

  virtual void WriteDebugInfo(std::stringstream& aStream) {}

  nsDisplayItem* GetAbove() { return mAbove; }

  /**
   * Like ComputeVisibility, but does the work that nsDisplayList
   * does per-item:
   * -- Intersects GetBounds with aVisibleRegion and puts the result
   * in mVisibleRect
   * -- Subtracts bounds from aVisibleRegion if the item is opaque
   */
  bool RecomputeVisibility(nsDisplayListBuilder* aBuilder,
                           nsRegion* aVisibleRegion);

  /**
   * Returns the result of aBuilder->ToReferenceFrame(GetUnderlyingFrame())
   */
  const nsPoint& ToReferenceFrame() const {
    NS_ASSERTION(mFrame, "No frame?");
    return mToReferenceFrame;
  }
  /**
   * @return the root of the display list's frame (sub)tree, whose origin
   * establishes the coordinate system for the display list
   */
  const nsIFrame* ReferenceFrame() const { return mReferenceFrame; }

  /**
   * Returns the reference frame for display item children of this item.
   */
  virtual const nsIFrame* ReferenceFrameForChildren() const { return mReferenceFrame; }

  AnimatedGeometryRoot* GetAnimatedGeometryRoot() const {
    MOZ_ASSERT(mAnimatedGeometryRoot, "Must have cached AGR before accessing it!");
    return mAnimatedGeometryRoot;
  }

  virtual struct AnimatedGeometryRoot* AnimatedGeometryRootForScrollMetadata() const {
    return GetAnimatedGeometryRoot();
  }

  /**
   * Checks if this display item (or any children) contains content that might
   * be rendered with component alpha (e.g. subpixel antialiasing). Returns the
   * bounds of the area that needs component alpha, or an empty rect if nothing
   * in the item does.
   */
  virtual nsRect GetComponentAlphaBounds(nsDisplayListBuilder* aBuilder) const
  {
    return nsRect();
  }

  /**
   * Disable usage of component alpha. Currently only relevant for items that have text.
   */
  void DisableComponentAlpha()
  {
    SaveVar(mDisableSubpixelAA);
    mDisableSubpixelAA = true;
  }

  /**
   * Check if we can add async animations to the layer for this display item.
   */
  virtual bool CanUseAsyncAnimations(nsDisplayListBuilder* aBuilder) {
    return false;
  }

  virtual bool SupportsOptimizingToImage() const { return false; }

  const DisplayItemClip& GetClip() const
  {
    return mClip ? *mClip : DisplayItemClip::NoClip();
  }
  void IntersectClip(nsDisplayListBuilder* aBuilder, const DisplayItemClipChain* aOther);

  void SetActiveScrolledRoot(const ActiveScrolledRoot* aActiveScrolledRoot) { mActiveScrolledRoot = aActiveScrolledRoot; }
  const ActiveScrolledRoot* GetActiveScrolledRoot() const { return mActiveScrolledRoot; }

  virtual void SetClipChain(const DisplayItemClipChain* aClipChain);
  const DisplayItemClipChain* GetClipChain() const { return mClipChain; }

  /**
   * Intersect all clips in our clip chain up to (and including) aASR and set
   * set the intersection as this item's clip.
   */
  void FuseClipChainUpTo(nsDisplayListBuilder* aBuilder,
                         const ActiveScrolledRoot* aASR);

  bool BackfaceIsHidden() const { return mFrame->BackfaceIsHidden(); }

  bool HasSameTypeAndClip(const nsDisplayItem* aOther) const
  {
    return GetType() == aOther->GetType() &&
           GetClipChain() == aOther->GetClipChain();
  }

  bool HasSameContent(const nsDisplayItem* aOther) const
  {
    return mFrame->GetContent() == aOther->Frame()->GetContent();
  }

  bool IsReused() const
  {
    return mReusedItem;
  }
  bool HasSavedState() const
  {
    return mHasSavedState;
  }
  void SetReused(bool aReused)
  {
    mReusedItem = aReused;

    // When the item is marked as not reused, there cannot be saved state.
    if (!aReused) {
      mHasSavedState = false;
    }
  }
  virtual bool CanBeReused() const { return true; }

protected:
  nsDisplayItem() = delete;

  typedef bool (*PrefFunc)(void);
  bool ShouldUseAdvancedLayer(LayerManager* aManager, PrefFunc aFunc);

  nsIFrame* mFrame;
  RefPtr<const DisplayItemClipChain> mClipChain;
  const DisplayItemClip* mClip;
  RefPtr<const ActiveScrolledRoot> mActiveScrolledRoot;
  // Result of FindReferenceFrameFor(mFrame), if mFrame is non-null
  const nsIFrame* mReferenceFrame;
  RefPtr<struct AnimatedGeometryRoot> mAnimatedGeometryRoot;
  // Result of ToReferenceFrame(mFrame), if mFrame is non-null
  nsPoint   mToReferenceFrame;
  // This is the rectangle that needs to be painted.
  // Display item construction sets this to the dirty rect.
  // nsDisplayList::ComputeVisibility sets this to the visible region
  // of the item by intersecting the current visible region with the bounds
  // of the item. Paint implementations can use this to limit their drawing.
  // Guaranteed to be contained in GetBounds().
  nsRect    mVisibleRect;
  bool      mForceNotVisible;
  bool      mDisableSubpixelAA;
  bool      mReusedItem;
#ifdef MOZ_DUMP_PAINTING
  // True if this frame has been painted.
  bool      mPainted;
#endif
  bool      mHasSavedState;
  StateStack* mStateStack;
};

/**
 * Manages a singly-linked list of display list items.
 *
 * mSentinel is the sentinel list value, the first value in the null-terminated
 * linked list of items. mTop is the last item in the list (whose 'above'
 * pointer is null). This class has no virtual methods. So list objects are just
 * two pointers.
 *
 * Stepping upward through this list is very fast. Stepping downward is very
 * slow so we don't support it. The methods that need to step downward
 * (HitTest(), ComputeVisibility()) internally build a temporary array of all
 * the items while they do the downward traversal, so overall they're still
 * linear time. We have optimized for efficient AppendToTop() of both
 * items and lists, with minimal codesize. AppendToBottom() is efficient too.
 */
class nsDisplayList {
public:
  typedef mozilla::ActiveScrolledRoot ActiveScrolledRoot;
  typedef mozilla::layers::Layer Layer;
  typedef mozilla::layers::LayerManager LayerManager;
  typedef mozilla::layers::PaintedLayer PaintedLayer;

  /**
   * Create an empty list.
   */
  nsDisplayList()
    : mLength(0)
    , mIsOpaque(false)
    , mForceTransparentSurface(false)
  {
    mTop = &mSentinel;
    mSentinel.mAbove = nullptr;
  }
  ~nsDisplayList() {
    if (mSentinel.mAbove) {
      NS_WARNING("Nonempty list left over?");
    }
  }

  /**
   * Append an item to the top of the list. The item must not currently
   * be in a list and cannot be null.
   */
  void AppendToTop(nsDisplayItem* aItem) {
    NS_ASSERTION(aItem, "No item to append!");
    NS_ASSERTION(!aItem->mAbove, "Already in a list!");
    mTop->mAbove = aItem;
    mTop = aItem;
    mLength++;
  }

  /**
   * Append a new item to the top of the list. The intended usage is
   * AppendNewToTop(new ...);
   */
  void AppendNewToTop(nsDisplayItem* aItem) {
    if (aItem) {
      AppendToTop(aItem);
    }
  }

  /**
   * Append a new item to the bottom of the list. The intended usage is
   * AppendNewToBottom(new ...);
   */
  void AppendNewToBottom(nsDisplayItem* aItem) {
    if (aItem) {
      AppendToBottom(aItem);
    }
  }

  /**
   * Append a new item to the bottom of the list. The item must be non-null
   * and not already in a list.
   */
  void AppendToBottom(nsDisplayItem* aItem) {
    NS_ASSERTION(aItem, "No item to append!");
    NS_ASSERTION(!aItem->mAbove, "Already in a list!");
    aItem->mAbove = mSentinel.mAbove;
    mSentinel.mAbove = aItem;
    if (mTop == &mSentinel) {
      mTop = aItem;
    }
    mLength++;
  }

  /**
   * Removes all items from aList and appends them to the top of this list
   */
  void AppendToTop(nsDisplayList* aList) {
    if (aList->mSentinel.mAbove) {
      mTop->mAbove = aList->mSentinel.mAbove;
      mTop = aList->mTop;
      aList->mTop = &aList->mSentinel;
      aList->mSentinel.mAbove = nullptr;
      mLength += aList->mLength;
      aList->mLength = 0;
    }
  }

  /**
   * Removes all items from aList and prepends them to the bottom of this list
   */
  void AppendToBottom(nsDisplayList* aList) {
    if (aList->mSentinel.mAbove) {
      aList->mTop->mAbove = mSentinel.mAbove;
      mSentinel.mAbove = aList->mSentinel.mAbove;
      if (mTop == &mSentinel) {
        mTop = aList->mTop;
      }

      aList->mTop = &aList->mSentinel;
      aList->mSentinel.mAbove = nullptr;
      mLength += aList->mLength;
      aList->mLength = 0;
    }
  }

  /**
   * Remove an item from the bottom of the list and return it.
   */
  nsDisplayItem* RemoveBottom();

  /**
   * Remove all items from the list and call their destructors.
   */
  void DeleteAll(nsDisplayListBuilder* aBuilder);

  /**
   * @return the item at the top of the list, or null if the list is empty
   */
  nsDisplayItem* GetTop() const {
    return mTop != &mSentinel ? static_cast<nsDisplayItem*>(mTop) : nullptr;
  }
  /**
   * @return the item at the bottom of the list, or null if the list is empty
   */
  nsDisplayItem* GetBottom() const { return mSentinel.mAbove; }
  bool IsEmpty() const { return mTop == &mSentinel; }

  /**
   * This is *linear time*!
   * @return the number of items in the list
   */
  uint32_t Count() const;
  /**
   * Stable sort the list by the z-order of GetUnderlyingFrame() on
   * each item. 'auto' is counted as zero.
   * It is assumed that the list is already in content document order.
   */
  void SortByZOrder();
  /**
   * Stable sort the list by the tree order of the content of
   * GetUnderlyingFrame() on each item. z-index is ignored.
   * @param aCommonAncestor a common ancestor of all the content elements
   * associated with the display items, for speeding up tree order
   * checks, or nullptr if not known; it's only a hint, if it is not an
   * ancestor of some elements, then we lose performance but not correctness
   */
  void SortByContentOrder(nsIContent* aCommonAncestor);

  /**
   * Sort the display list using a stable sort. Take care, because some of the
   * items might be nsDisplayLists themselves.
   * aComparator(Item item1, Item item2) should return true if item1 should go
   * before item2.
   * We sort the items into increasing order.
   */
  template<typename Item, typename Comparator>
  void Sort(const Comparator& aComparator) {
    nsTArray<Item> items;

    while (nsDisplayItem* item = RemoveBottom()) {
      items.AppendElement(Item(item));
    }

    std::stable_sort(items.begin(), items.end(), aComparator);

    for (Item& item : items) {
      AppendToTop(item);
    }
  }

  /**
   * Compute visiblity for the items in the list.
   * We put this logic here so it can be shared by top-level
   * painting and also display items that maintain child lists.
   * This is also a good place to put ComputeVisibility-related logic
   * that must be applied to every display item. In particular, this
   * sets mVisibleRect on each display item.
   * This sets mIsOpaque if the entire visible area of this list has
   * been removed from aVisibleRegion when we return.
   * This does not remove any items from the list, so we can recompute
   * visiblity with different regions later (see
   * FrameLayerBuilder::DrawPaintedLayer).
   * This method needs to be idempotent.
   *
   * @param aVisibleRegion the area that is visible, relative to the
   * reference frame; on return, this contains the area visible under the list.
   * I.e., opaque contents of this list are subtracted from aVisibleRegion.
   * @param aListVisibleBounds must be equal to the bounds of the intersection
   * of aVisibleRegion and GetBounds() for this list.
   * @return true if any item in the list is visible.
   */
  bool ComputeVisibilityForSublist(nsDisplayListBuilder* aBuilder,
                                   nsRegion* aVisibleRegion,
                                   const nsRect& aListVisibleBounds);

  /**
   * As ComputeVisibilityForSublist, but computes visibility for a root
   * list (a list that does not belong to an nsDisplayItem).
   * This method needs to be idempotent.
   *
   * @param aVisibleRegion the area that is visible
   */
  bool ComputeVisibilityForRoot(nsDisplayListBuilder* aBuilder,
                                nsRegion* aVisibleRegion);

  /**
   * Returns true if the visible region output from ComputeVisiblity was
   * empty, i.e. everything visible in this list is opaque.
   */
  bool IsOpaque() const {
    return mIsOpaque;
  }

  /**
   * Returns true if any display item requires the surface to be transparent.
   */
  bool NeedsTransparentSurface() const {
    return mForceTransparentSurface;
  }
  /**
   * Paint the list to the rendering context. We assume that (0,0) in aCtx
   * corresponds to the origin of the reference frame. For best results,
   * aCtx's current transform should make (0,0) pixel-aligned. The
   * rectangle in aDirtyRect is painted, which *must* be contained in the
   * dirty rect used to construct the display list.
   *
   * If aFlags contains PAINT_USE_WIDGET_LAYERS and
   * ShouldUseWidgetLayerManager() is set, then we will paint using
   * the reference frame's widget's layer manager (and ctx may be null),
   * otherwise we will use a temporary BasicLayerManager and ctx must
   * not be null.
   *
   * If PAINT_EXISTING_TRANSACTION is set, the reference frame's widget's
   * layer manager has already had BeginTransaction() called on it and
   * we should not call it again.
   *
   * If PAINT_COMPRESSED is set, the FrameLayerBuilder should be set to compressed mode
   * to avoid short cut optimizations.
   *
   * This must only be called on the root display list of the display list
   * tree.
   *
   * We return the layer manager used for painting --- mainly so that
   * callers can dump its layer tree if necessary.
   */
  enum {
    PAINT_DEFAULT = 0,
    PAINT_USE_WIDGET_LAYERS = 0x01,
    PAINT_EXISTING_TRANSACTION = 0x04,
    PAINT_NO_COMPOSITE = 0x08,
    PAINT_COMPRESSED = 0x10
  };
  already_AddRefed<LayerManager> PaintRoot(nsDisplayListBuilder* aBuilder,
                                           nsRenderingContext* aCtx,
                                           uint32_t aFlags);
  /**
   * Get the bounds. Takes the union of the bounds of all children.
   * The result is not cached.
   */
  nsRect GetBounds(nsDisplayListBuilder* aBuilder) const;

  /**
   * Get this list's bounds, respecting clips relative to aASR. The result is
   * the union of each item's clipped bounds with respect to aASR. That means
   * that if an item can move asynchronously with an ASR that is a descendant
   * of aASR, then the clipped bounds with respect to aASR will be the clip of
   * that item for aASR, because the item can move anywhere inside that clip.
   * If there is an item in this list which is not bounded with respect to
   * aASR (i.e. which does not have "finite bounds" with respect to aASR),
   * then this method trigger an assertion failure.
   */
  nsRect GetClippedBoundsWithRespectToASR(nsDisplayListBuilder* aBuilder,
                                          const ActiveScrolledRoot* aASR) const;

  /**
   * Find the topmost display item that returns a non-null frame, and return
   * the frame.
   */
  void HitTest(nsDisplayListBuilder* aBuilder, const nsRect& aRect,
               nsDisplayItem::HitTestState* aState,
               nsTArray<nsIFrame*> *aOutFrames) const;
  /**
   * Compute the union of the visible rects of the items in the list. The
   * result is not cached.
   */
  nsRect GetVisibleRect() const;

  void SetIsOpaque()
  {
    mIsOpaque = true;
  }
  void SetNeedsTransparentSurface()
  {
    mForceTransparentSurface = true;
  }

private:
  // This class is only used on stack, so we don't have to worry about leaking
  // it.  Don't let us be heap-allocated!
  //void* operator new(size_t sz) CPP_THROW_NEW;

  nsDisplayItemLink  mSentinel;
  nsDisplayItemLink* mTop;

  uint32_t mLength;

  // This is set to true by FrameLayerBuilder if the final visible region
  // is empty (i.e. everything that was visible is covered by some
  // opaque content in this list).
  bool mIsOpaque;
  // This is set to true by FrameLayerBuilder if any display item in this
  // list needs to force the surface containing this list to be transparent.
  bool mForceTransparentSurface;
};

struct RetainedDisplayListBuilder {
  RetainedDisplayListBuilder(nsIFrame* aReferenceFrame,
                             nsDisplayListBuilderMode aMode,
                             bool aBuildCaret)
    : mBuilder(aReferenceFrame, aMode, aBuildCaret)
  {}
  ~RetainedDisplayListBuilder()
  {
    mList.DeleteAll(&mBuilder);
  }

  nsDisplayListBuilder mBuilder;
  nsDisplayList mList;

  NS_DECLARE_FRAME_PROPERTY_DELETABLE(Cached, RetainedDisplayListBuilder)
};

/**
 * This is passed as a parameter to nsIFrame::BuildDisplayList. That method
 * will put any generated items onto the appropriate list given here. It's
 * basically just a collection with one list for each separate stacking layer.
 * The lists themselves are external to this object and thus can be shared
 * with others. Some of the list pointers may even refer to the same list.
 */
class nsDisplayListSet {
public:
  /**
   * @return a list where one should place the border and/or background for
   * this frame (everything from steps 1 and 2 of CSS 2.1 appendix E)
   */
  nsDisplayList* BorderBackground() const { return mBorderBackground; }
  /**
   * @return a list where one should place the borders and/or backgrounds for
   * block-level in-flow descendants (step 4 of CSS 2.1 appendix E)
   */
  nsDisplayList* BlockBorderBackgrounds() const { return mBlockBorderBackgrounds; }
  /**
   * @return a list where one should place descendant floats (step 5 of
   * CSS 2.1 appendix E)
   */
  nsDisplayList* Floats() const { return mFloats; }
  /**
   * @return a list where one should place the (pseudo) stacking contexts
   * for descendants of this frame (everything from steps 3, 7 and 8
   * of CSS 2.1 appendix E)
   */
  nsDisplayList* PositionedDescendants() const { return mPositioned; }
  /**
   * @return a list where one should place the outlines
   * for this frame and its descendants (step 9 of CSS 2.1 appendix E)
   */
  nsDisplayList* Outlines() const { return mOutlines; }
  /**
   * @return a list where one should place all other content
   */
  nsDisplayList* Content() const { return mContent; }

  nsDisplayListSet(nsDisplayList* aBorderBackground,
                   nsDisplayList* aBlockBorderBackgrounds,
                   nsDisplayList* aFloats,
                   nsDisplayList* aContent,
                   nsDisplayList* aPositionedDescendants,
                   nsDisplayList* aOutlines) :
     mBorderBackground(aBorderBackground),
     mBlockBorderBackgrounds(aBlockBorderBackgrounds),
     mFloats(aFloats),
     mContent(aContent),
     mPositioned(aPositionedDescendants),
     mOutlines(aOutlines) {
  }

  /**
   * A copy constructor that lets the caller override the BorderBackground
   * list.
   */
  nsDisplayListSet(const nsDisplayListSet& aLists,
                   nsDisplayList* aBorderBackground) :
     mBorderBackground(aBorderBackground),
     mBlockBorderBackgrounds(aLists.BlockBorderBackgrounds()),
     mFloats(aLists.Floats()),
     mContent(aLists.Content()),
     mPositioned(aLists.PositionedDescendants()),
     mOutlines(aLists.Outlines()) {
  }

  /**
   * Move all display items in our lists to top of the corresponding lists in the
   * destination.
   */
  void MoveTo(const nsDisplayListSet& aDestination) const;

private:
  // This class is only used on stack, so we don't have to worry about leaking
  // it.  Don't let us be heap-allocated!
  void* operator new(size_t sz) CPP_THROW_NEW;

protected:
  nsDisplayList* mBorderBackground;
  nsDisplayList* mBlockBorderBackgrounds;
  nsDisplayList* mFloats;
  nsDisplayList* mContent;
  nsDisplayList* mPositioned;
  nsDisplayList* mOutlines;
};

/**
 * A specialization of nsDisplayListSet where the lists are actually internal
 * to the object, and all distinct.
 */
struct nsDisplayListCollection : public nsDisplayListSet {
  nsDisplayListCollection() :
    nsDisplayListSet(&mLists[0], &mLists[1], &mLists[2], &mLists[3], &mLists[4],
                     &mLists[5]) {}
  explicit nsDisplayListCollection(nsDisplayList* aBorderBackground) :
    nsDisplayListSet(aBorderBackground, &mLists[1], &mLists[2], &mLists[3], &mLists[4],
                     &mLists[5]) {}

  /**
   * Sort all lists by content order.
   */
  void SortAllByContentOrder(nsIContent* aCommonAncestor) {
    for (int32_t i = 0; i < 6; ++i) {
      mLists[i].SortByContentOrder(aCommonAncestor);
    }
  }

private:
  // This class is only used on stack, so we don't have to worry about leaking
  // it.  Don't let us be heap-allocated!
  void* operator new(size_t sz) CPP_THROW_NEW;

  nsDisplayList mLists[6];
};


class nsDisplayImageContainer : public nsDisplayItem {
public:
  typedef mozilla::LayerIntPoint LayerIntPoint;
  typedef mozilla::LayoutDeviceRect LayoutDeviceRect;
  typedef mozilla::layers::ImageContainer ImageContainer;
  typedef mozilla::layers::ImageLayer ImageLayer;

  nsDisplayImageContainer(nsDisplayListBuilder* aBuilder, nsIFrame* aFrame)
    : nsDisplayItem(aBuilder, aFrame)
  {}

  /**
   * @return true if this display item can be optimized into an image layer.
   * It is an error to call GetContainer() unless you've called
   * CanOptimizeToImageLayer() first and it returned true.
   */
  virtual bool CanOptimizeToImageLayer(LayerManager* aManager,
                                       nsDisplayListBuilder* aBuilder);

  already_AddRefed<ImageContainer> GetContainer(LayerManager* aManager,
                                                nsDisplayListBuilder* aBuilder);
  void ConfigureLayer(ImageLayer* aLayer,
                      const ContainerLayerParameters& aParameters);

  virtual already_AddRefed<imgIContainer> GetImage() = 0;

  virtual nsRect GetDestRect() const = 0;

  virtual bool SupportsOptimizingToImage() const override { return true; }
};

/**
 * Use this class to implement not-very-frequently-used display items
 * that are not opaque, do not receive events, and are bounded by a frame's
 * border-rect.
 *
 * This should not be used for display items which are created frequently,
 * because each item is one or two pointers bigger than an item from a
 * custom display item class could be, and fractionally slower. However it does
 * save code size. We use this for infrequently-used item types.
 */
class nsDisplayGeneric : public nsDisplayItem {
public:
  typedef void (* PaintCallback)(nsIFrame* aFrame, DrawTarget* aDrawTarget,
                                 const nsRect& aDirtyRect, nsPoint aFramePt);

  // XXX: should be removed eventually
  typedef void (* OldPaintCallback)(nsIFrame* aFrame, nsRenderingContext* aCtx,
                                    const nsRect& aDirtyRect, nsPoint aFramePt);

  nsDisplayGeneric(nsDisplayListBuilder* aBuilder, nsIFrame* aFrame,
                   PaintCallback aPaint, const char* aName, DisplayItemType aType)
    : nsDisplayItem(aBuilder, aFrame)
    , mPaint(aPaint)
    , mOldPaint(nullptr)
    , mName(aName)
    , mType(aType)
  {
    MOZ_COUNT_CTOR(nsDisplayGeneric);
  }

  // XXX: should be removed eventually
  nsDisplayGeneric(nsDisplayListBuilder* aBuilder, nsIFrame* aFrame,
                   OldPaintCallback aOldPaint, const char* aName, DisplayItemType aType)
    : nsDisplayItem(aBuilder, aFrame)
    , mPaint(nullptr)
    , mOldPaint(aOldPaint)
    , mName(aName)
    , mType(aType)
  {
    MOZ_COUNT_CTOR(nsDisplayGeneric);
  }
#ifdef NS_BUILD_REFCNT_LOGGING
  virtual ~nsDisplayGeneric() {
    MOZ_COUNT_DTOR(nsDisplayGeneric);
  }
#endif

  virtual void Paint(nsDisplayListBuilder* aBuilder,
                     nsRenderingContext* aCtx) override {
    MOZ_ASSERT(!!mPaint != !!mOldPaint);
    if (mPaint) {
      mPaint(mFrame, aCtx->GetDrawTarget(), mVisibleRect, ToReferenceFrame());
    } else {
      mOldPaint(mFrame, aCtx, mVisibleRect, ToReferenceFrame());
    }
  }
  virtual const char* Name() const override { return mName; }
  virtual DisplayItemType GetType() const override { return mType; }
  void* operator new(size_t aSize,
                     nsDisplayListBuilder* aBuilder) {
    return aBuilder->Allocate(aSize, DisplayItemType::TYPE_GENERIC);
  }

  // This override is needed because GetType() for nsDisplayGeneric subclasses
  // does not match TYPE_GENERIC that was used to allocate the object.
  virtual void Destroy(nsDisplayListBuilder* aBuilder) override
  {
    this->~nsDisplayGeneric();
    aBuilder->Destroy(TYPE_GENERIC, this);
  }

protected:
  PaintCallback mPaint;
  OldPaintCallback mOldPaint;   // XXX: should be removed eventually
  const char* mName;
  DisplayItemType mType;
};

#if defined(MOZ_REFLOW_PERF_DSP) && defined(MOZ_REFLOW_PERF)
/**
 * This class implements painting of reflow counts.  Ideally, we would simply
 * make all the frame names be those returned by nsFrame::GetFrameName
 * (except that tosses in the content tag name!)  and support only one color
 * and eliminate this class altogether in favor of nsDisplayGeneric, but for
 * the time being we can't pass args to a PaintCallback, so just have a
 * separate class to do the right thing.  Sadly, this alsmo means we need to
 * hack all leaf frame classes to handle this.
 *
 * XXXbz the color thing is a bit of a mess, but 0 basically means "not set"
 * here...  I could switch it all to nscolor, but why bother?
 */
class nsDisplayReflowCount : public nsDisplayItem {
public:
  nsDisplayReflowCount(nsDisplayListBuilder* aBuilder, nsIFrame* aFrame,
                       const char* aFrameName,
                       uint32_t aColor = 0)
    : nsDisplayItem(aBuilder, aFrame),
      mFrameName(aFrameName),
      mColor(aColor)
  {
    MOZ_COUNT_CTOR(nsDisplayReflowCount);
  }
#ifdef NS_BUILD_REFCNT_LOGGING
  virtual ~nsDisplayReflowCount() {
    MOZ_COUNT_DTOR(nsDisplayReflowCount);
  }
#endif

  virtual void Paint(nsDisplayListBuilder* aBuilder, nsRenderingContext* aCtx) override {
    mFrame->PresContext()->PresShell()->PaintCount(mFrameName, aCtx,
                                                   mFrame->PresContext(),
                                                   mFrame, ToReferenceFrame(),
                                                   mColor);
  }
  NS_DISPLAY_DECL_NAME("nsDisplayReflowCount", TYPE_REFLOW_COUNT)
protected:
  const char* mFrameName;
  nscolor mColor;
};

#define DO_GLOBAL_REFLOW_COUNT_DSP(_name)                                     \
  PR_BEGIN_MACRO                                                              \
    if (!aBuilder->IsBackgroundOnly() && !aBuilder->IsForEventDelivery() &&   \
        PresContext()->PresShell()->IsPaintingFrameCounts()) {                \
        aLists.Outlines()->AppendNewToTop(                                    \
            new (aBuilder) nsDisplayReflowCount(aBuilder, this, _name));      \
    }                                                                         \
  PR_END_MACRO

#define DO_GLOBAL_REFLOW_COUNT_DSP_COLOR(_name, _color)                       \
  PR_BEGIN_MACRO                                                              \
    if (!aBuilder->IsBackgroundOnly() && !aBuilder->IsForEventDelivery() &&   \
        PresContext()->PresShell()->IsPaintingFrameCounts()) {                \
        aLists.Outlines()->AppendNewToTop(                                    \
             new (aBuilder) nsDisplayReflowCount(aBuilder, this, _name, _color)); \
    }                                                                         \
  PR_END_MACRO

/*
  Macro to be used for classes that don't actually implement BuildDisplayList
 */
#define DECL_DO_GLOBAL_REFLOW_COUNT_DSP(_class, _super)                   \
  void BuildDisplayList(nsDisplayListBuilder*   aBuilder,                 \
                        const nsRect&           aDirtyRect,               \
                        const nsDisplayListSet& aLists) {                 \
    DO_GLOBAL_REFLOW_COUNT_DSP(#_class);                                  \
    _super::BuildDisplayList(aBuilder, aDirtyRect, aLists);               \
  }

#else // MOZ_REFLOW_PERF_DSP && MOZ_REFLOW_PERF

#define DO_GLOBAL_REFLOW_COUNT_DSP(_name)
#define DO_GLOBAL_REFLOW_COUNT_DSP_COLOR(_name, _color)
#define DECL_DO_GLOBAL_REFLOW_COUNT_DSP(_class, _super)

#endif // MOZ_REFLOW_PERF_DSP && MOZ_REFLOW_PERF

class nsDisplayCaret : public nsDisplayItem {
public:
  nsDisplayCaret(nsDisplayListBuilder* aBuilder, nsIFrame* aCaretFrame);
#ifdef NS_BUILD_REFCNT_LOGGING
  virtual ~nsDisplayCaret();
#endif

  virtual nsRect GetBounds(nsDisplayListBuilder* aBuilder,
                           bool* aSnap) const override;
  virtual void Paint(nsDisplayListBuilder* aBuilder, nsRenderingContext* aCtx) override;
  NS_DISPLAY_DECL_NAME("Caret", TYPE_CARET)

  virtual LayerState GetLayerState(nsDisplayListBuilder* aBuilder,
                                   LayerManager* aManager,
                                   const ContainerLayerParameters& aParameters) override;
  virtual already_AddRefed<Layer> BuildLayer(nsDisplayListBuilder* aBuilder,
                                             LayerManager* aManager,
                                             const ContainerLayerParameters& aContainerParameters) override;
  virtual void CreateWebRenderCommands(mozilla::wr::DisplayListBuilder& aBuilder,
                                       const StackingContextHelper& aSc,
                                       nsTArray<WebRenderParentCommand>& aParentCommands,
                                       WebRenderDisplayItemLayer* aLayer) override;

protected:
  RefPtr<nsCaret> mCaret;
  nsRect mBounds;
};

/**
 * The standard display item to paint the CSS borders of a frame.
 */
class nsDisplayBorder : public nsDisplayItem {
public:
  nsDisplayBorder(nsDisplayListBuilder* aBuilder, nsIFrame* aFrame);

#ifdef NS_BUILD_REFCNT_LOGGING
  virtual ~nsDisplayBorder() {
    MOZ_COUNT_DTOR(nsDisplayBorder);
  }
#endif

  virtual bool IsInvisibleInRect(const nsRect& aRect) const override;
  virtual nsRect GetBounds(nsDisplayListBuilder* aBuilder,
                           bool* aSnap) const override;
  virtual LayerState GetLayerState(nsDisplayListBuilder* aBuilder,
                                   LayerManager* aManager,
                                   const ContainerLayerParameters& aParameters) override;

  virtual already_AddRefed<Layer> BuildLayer(nsDisplayListBuilder* aBuilder,
                                             LayerManager* aManager,
                                             const ContainerLayerParameters& aContainerParameters) override;
  virtual void CreateWebRenderCommands(mozilla::wr::DisplayListBuilder& aBuilder,
                                       const StackingContextHelper& aSc,
                                       nsTArray<WebRenderParentCommand>& aParentCommands,
                                       WebRenderDisplayItemLayer* aLayer) override;
  virtual void Paint(nsDisplayListBuilder* aBuilder, nsRenderingContext* aCtx) override;
  NS_DISPLAY_DECL_NAME("Border", TYPE_BORDER)

  virtual nsDisplayItemGeometry* AllocateGeometry(nsDisplayListBuilder* aBuilder) override;

  virtual void ComputeInvalidationRegion(nsDisplayListBuilder* aBuilder,
                                         const nsDisplayItemGeometry* aGeometry,
                                         nsRegion* aInvalidRegion) const override;

  virtual nsRegion GetTightBounds(nsDisplayListBuilder* aBuilder,
                                  bool* aSnap) const override
  {
    *aSnap = true;
    return CalculateBounds(*mFrame->StyleBorder());
  }

protected:
  void CreateBorderImageWebRenderCommands(mozilla::wr::DisplayListBuilder& aBuilder,
                                          const StackingContextHelper& aSc,
                                          nsTArray<WebRenderParentCommand>& aParentCommands,
                                          WebRenderDisplayItemLayer* aLayer);
  nsRegion CalculateBounds(const nsStyleBorder& aStyleBorder) const;

  mozilla::Array<mozilla::gfx::Color, 4> mColors;
  mozilla::Array<mozilla::LayerCoord, 4> mWidths;
  mozilla::Array<mozilla::LayerSize, 4> mCorners;
  mozilla::Array<uint8_t, 4> mBorderStyles;
  mozilla::LayerRect mRect;

  mozilla::Maybe<nsCSSBorderRenderer> mBorderRenderer;
  mozilla::Maybe<nsCSSBorderImageRenderer> mBorderImageRenderer;

  nsRect mBounds;
};

/**
 * A simple display item that just renders a solid color across the
 * specified bounds. For canvas frames (in the CSS sense) we split off the
 * drawing of the background color into this class (from nsDisplayBackground
 * via nsDisplayCanvasBackground). This is done so that we can always draw a
 * background color to avoid ugly flashes of white when we can't draw a full
 * frame tree (ie when a page is loading). The bounds can differ from the
 * frame's bounds -- this is needed when a frame/iframe is loading and there
 * is not yet a frame tree to go in the frame/iframe so we use the subdoc
 * frame of the parent document as a standin.
 */
class nsDisplaySolidColorBase : public nsDisplayItem {
public:
  nsDisplaySolidColorBase(nsDisplayListBuilder* aBuilder, nsIFrame* aFrame, nscolor aColor)
    : nsDisplayItem(aBuilder, aFrame), mColor(aColor)
  {}

  virtual nsDisplayItemGeometry* AllocateGeometry(nsDisplayListBuilder* aBuilder) override
  {
    return new nsDisplaySolidColorGeometry(this, aBuilder, mColor);
  }

  virtual void ComputeInvalidationRegion(nsDisplayListBuilder* aBuilder,
                                         const nsDisplayItemGeometry* aGeometry,
                                         nsRegion* aInvalidRegion) const override
  {
    const nsDisplaySolidColorGeometry* geometry =
      static_cast<const nsDisplaySolidColorGeometry*>(aGeometry);
    if (mColor != geometry->mColor) {
      bool dummy;
      aInvalidRegion->Or(geometry->mBounds, GetBounds(aBuilder, &dummy));
      return;
    }
    ComputeInvalidationRegionDifference(aBuilder, geometry, aInvalidRegion);
  }

  virtual nsRegion GetOpaqueRegion(nsDisplayListBuilder* aBuilder,
                                   bool* aSnap) const override
  {
    *aSnap = false;
    nsRegion result;
    if (NS_GET_A(mColor) == 255) {
      result = GetBounds(aBuilder, aSnap);
    }
    return result;
  }

  virtual mozilla::Maybe<nscolor> IsUniform(nsDisplayListBuilder* aBuilder) const override
  {
    return mozilla::Some(mColor);
  }

protected:
  nscolor mColor;
};

class nsDisplaySolidColor : public nsDisplaySolidColorBase {
public:
  nsDisplaySolidColor(nsDisplayListBuilder* aBuilder, nsIFrame* aFrame,
                      const nsRect& aBounds, nscolor aColor, bool aCanBeReused = true)
    : nsDisplaySolidColorBase(aBuilder, aFrame, aColor), mBounds(aBounds)
    , mCanBeReused(aCanBeReused)
  {
    NS_ASSERTION(NS_GET_A(aColor) > 0, "Don't create invisible nsDisplaySolidColors!");
    MOZ_COUNT_CTOR(nsDisplaySolidColor);
  }
#ifdef NS_BUILD_REFCNT_LOGGING
  virtual ~nsDisplaySolidColor() {
    MOZ_COUNT_DTOR(nsDisplaySolidColor);
  }
#endif

  virtual nsRect GetBounds(nsDisplayListBuilder* aBuilder,
                           bool* aSnap) const override;

  virtual LayerState GetLayerState(nsDisplayListBuilder* aBuilder,
                                   LayerManager* aManager,
                                   const ContainerLayerParameters& aParameters) override;
  virtual already_AddRefed<Layer> BuildLayer(nsDisplayListBuilder* aBuilder,
                                             LayerManager* aManager,
                                             const ContainerLayerParameters& aContainerParameters) override;

  virtual void Paint(nsDisplayListBuilder* aBuilder, nsRenderingContext* aCtx) override;

  virtual void WriteDebugInfo(std::stringstream& aStream) override;

  NS_DISPLAY_DECL_NAME("SolidColor", TYPE_SOLID_COLOR)

  virtual bool CanBeReused() const override { return mCanBeReused; }

  int32_t ZIndex() const override
  {
    if (mOverrideZIndex) {
      return mOverrideZIndex.value();
    }
    return nsDisplaySolidColorBase::ZIndex();
  }

  void SetOverrideZIndex(int32_t aZIndex)
  {
    mOverrideZIndex = mozilla::Some(aZIndex);
  }

private:
  nsRect  mBounds;
  bool mCanBeReused;
  mozilla::Maybe<int32_t> mOverrideZIndex;
};

/**
 * A display item that renders a solid color over a region. This is not
 * exposed through CSS, its only purpose is efficient invalidation of
 * the find bar highlighter dimmer.
 */
class nsDisplaySolidColorRegion : public nsDisplayItem {
  typedef mozilla::gfx::Color Color;

public:
  nsDisplaySolidColorRegion(nsDisplayListBuilder* aBuilder, nsIFrame* aFrame,
                            const nsRegion& aRegion, nscolor aColor)
    : nsDisplayItem(aBuilder, aFrame), mRegion(aRegion), mColor(Color::FromABGR(aColor))
  {
    NS_ASSERTION(NS_GET_A(aColor) > 0, "Don't create invisible nsDisplaySolidColorRegions!");
    MOZ_COUNT_CTOR(nsDisplaySolidColorRegion);
  }
#ifdef NS_BUILD_REFCNT_LOGGING
  virtual ~nsDisplaySolidColorRegion() {
    MOZ_COUNT_DTOR(nsDisplaySolidColorRegion);
  }
#endif

  virtual nsDisplayItemGeometry* AllocateGeometry(nsDisplayListBuilder* aBuilder) override
  {
    return new nsDisplaySolidColorRegionGeometry(this, aBuilder, mRegion, mColor);
  }

  virtual void ComputeInvalidationRegion(nsDisplayListBuilder* aBuilder,
                                         const nsDisplayItemGeometry* aGeometry,
                                         nsRegion* aInvalidRegion) const override
  {
    const nsDisplaySolidColorRegionGeometry* geometry =
      static_cast<const nsDisplaySolidColorRegionGeometry*>(aGeometry);
    if (mColor == geometry->mColor) {
      aInvalidRegion->Xor(geometry->mRegion, mRegion);
    } else {
      aInvalidRegion->Or(geometry->mRegion.GetBounds(), mRegion.GetBounds());
    }
  }

  NS_DISPLAY_DECL_NAME("SolidColorRegion", TYPE_SOLID_COLOR_REGION)
protected:

  virtual nsRect GetBounds(nsDisplayListBuilder* aBuilder,
                           bool* aSnap) const override;
  virtual void Paint(nsDisplayListBuilder* aBuilder, nsRenderingContext* aCtx) override;
  virtual void WriteDebugInfo(std::stringstream& aStream) override;

private:
  nsRegion mRegion;
  Color mColor;
};

/**
 * A display item to paint one background-image for a frame. Each background
 * image layer gets its own nsDisplayBackgroundImage.
 */
class nsDisplayBackgroundImage : public nsDisplayImageContainer {
public:
  typedef mozilla::StyleGeometryBox StyleGeometryBox;

  struct InitData {
    nsDisplayListBuilder* builder;
    nsIFrame* frame;
    const nsStyleBackground* backgroundStyle;
    nsCOMPtr<imgIContainer> image;
    nsRect backgroundRect;
    nsRect fillArea;
    nsRect destArea;
    uint32_t layer;
    bool isRasterImage;
    bool shouldFixToViewport;
  };

  /**
   * aLayer signifies which background layer this item represents.
   * aIsThemed should be the value of aFrame->IsThemed.
   * aBackgroundStyle should be the result of
   * nsCSSRendering::FindBackground, or null if FindBackground returned false.
   * aBackgroundRect is relative to aFrame.
   */
  enum class LayerizeFixed : uint8_t {
    ALWAYS_LAYERIZE_FIXED_BACKGROUND,
    DO_NOT_LAYERIZE_FIXED_BACKGROUND_IF_AVOIDING_COMPONENT_ALPHA_LAYERS
  };
  static InitData GetInitData(nsDisplayListBuilder* aBuilder,
                              nsIFrame* aFrame,
                              uint32_t aLayer,
                              const nsRect& aBackgroundRect,
                              const nsStyleBackground* aBackgroundStyle,
                              LayerizeFixed aLayerizeFixed);

  explicit nsDisplayBackgroundImage(const InitData& aInitData);
  virtual ~nsDisplayBackgroundImage();

  // This will create and append new items for all the layers of the
  // background. Returns whether we appended a themed background.
  // aAllowWillPaintBorderOptimization should usually be left at true, unless
  // aFrame has special border drawing that causes opaque borders to not
  // actually be opaque.
  static bool AppendBackgroundItemsToTop(nsDisplayListBuilder* aBuilder,
                                         nsIFrame* aFrame,
                                         const nsRect& aBackgroundRect,
                                         nsDisplayList* aList,
                                         bool aAllowWillPaintBorderOptimization = true,
                                         nsStyleContext* aStyleContext = nullptr,
                                         const nsRect& aBackgroundOriginRect = nsRect(),
                                         nsIFrame* aSecondaryReferenceFrame = nullptr);

  virtual LayerState GetLayerState(nsDisplayListBuilder* aBuilder,
                                   LayerManager* aManager,
                                   const ContainerLayerParameters& aParameters) override;

  virtual already_AddRefed<Layer> BuildLayer(nsDisplayListBuilder* aBuilder,
                                             LayerManager* aManager,
                                             const ContainerLayerParameters& aContainerParameters) override;

  virtual void CreateWebRenderCommands(mozilla::wr::DisplayListBuilder& aBuilder,
                                       const StackingContextHelper& aSc,
                                       nsTArray<WebRenderParentCommand>& aParentCommands,
                                       WebRenderDisplayItemLayer* aLayer) override;

  virtual void HitTest(nsDisplayListBuilder* aBuilder, const nsRect& aRect,
                       HitTestState* aState, nsTArray<nsIFrame*> *aOutFrames) override;
  virtual bool ComputeVisibility(nsDisplayListBuilder* aBuilder,
                                 nsRegion* aVisibleRegion) override;
  virtual nsRegion GetOpaqueRegion(nsDisplayListBuilder* aBuilder,
                                   bool* aSnap) const override;
  virtual mozilla::Maybe<nscolor> IsUniform(nsDisplayListBuilder* aBuilder) const override;
  /**
   * GetBounds() returns the background painting area.
   */
  virtual nsRect GetBounds(nsDisplayListBuilder* aBuilder,
                           bool* aSnap) const override;
  virtual void Paint(nsDisplayListBuilder* aBuilder, nsRenderingContext* aCtx) override;
  virtual uint32_t GetPerFrameKey() const override
  {
    return (mLayer << TYPE_BITS) | nsDisplayItem::GetPerFrameKey();
  }

  NS_DISPLAY_DECL_NAME("Background", TYPE_BACKGROUND)

  /**
   * Return the background positioning area.
   * (GetBounds() returns the background painting area.)
   * Can be called only when mBackgroundStyle is non-null.
   */
  nsRect GetPositioningArea() const;

  /**
   * Returns true if existing rendered pixels of this display item may need
   * to be redrawn if the positioning area size changes but its position does
   * not.
   * If false, only the changed painting area needs to be redrawn when the
   * positioning area size changes but its position does not.
   */
  bool RenderingMightDependOnPositioningAreaSizeChange() const;

  virtual nsDisplayItemGeometry* AllocateGeometry(nsDisplayListBuilder* aBuilder) override
  {
    return new nsDisplayBackgroundGeometry(this, aBuilder);
  }

  virtual void ComputeInvalidationRegion(nsDisplayListBuilder* aBuilder,
                                         const nsDisplayItemGeometry* aGeometry,
                                         nsRegion* aInvalidRegion) const override;

  virtual bool CanOptimizeToImageLayer(LayerManager* aManager,
                                       nsDisplayListBuilder* aBuilder) override;
  virtual already_AddRefed<imgIContainer> GetImage() override;
  virtual nsRect GetDestRect() const override;

  static nsRegion GetInsideClipRegion(const nsDisplayItem* aItem,
                                      StyleGeometryBox aClip,
                                      const nsRect& aRect,
                                      const nsRect& aBackgroundRect);

  virtual bool ShouldFixToViewport(nsDisplayListBuilder* aBuilder) const override
  {
    return mShouldFixToViewport;
  }

protected:
  typedef class mozilla::layers::ImageContainer ImageContainer;
  typedef class mozilla::layers::ImageLayer ImageLayer;

  bool CanBuildWebRenderDisplayItems(LayerManager* aManager);
  bool TryOptimizeToImageLayer(LayerManager* aManager, nsDisplayListBuilder* aBuilder);
  nsRect GetBoundsInternal(nsDisplayListBuilder* aBuilder);

  void PaintInternal(nsDisplayListBuilder* aBuilder, nsRenderingContext* aCtx,
                     const nsRect& aBounds, nsRect* aClipRect);

  virtual nsIFrame* StyleFrame() { return mFrame; }

  // Determine whether we want to be separated into our own layer, independent
  // of whether this item can actually be layerized.
  enum ImageLayerization {
    WHENEVER_POSSIBLE,
    ONLY_FOR_SCALING,
    NO_LAYER_NEEDED
  };
  ImageLayerization ShouldCreateOwnLayer(nsDisplayListBuilder* aBuilder,
                                         LayerManager* aManager);

  // Cache the result of nsCSSRendering::FindBackground. Always null if
  // mIsThemed is true or if FindBackground returned false.
  const nsStyleBackground* mBackgroundStyle;
  nsCOMPtr<imgIContainer> mImage;
  nsRect mBackgroundRect; // relative to the reference frame
  nsRect mFillRect;
  nsRect mDestRect;
  /* Bounds of this display item */
  nsRect mBounds;
  uint32_t mLayer;
  bool mIsRasterImage;
  /* Whether the image should be treated as fixed to the viewport. */
  bool mShouldFixToViewport;
  uint32_t mImageFlags;
};

enum class TableType : uint8_t {
  TABLE,
  TABLE_COL,
  TABLE_COL_GROUP,
  TABLE_ROW,
  TABLE_ROW_GROUP,
  TABLE_CELL,

  TABLE_TYPE_MAX
};

enum class TableTypeBits : uint8_t {
  COUNT = 3
};

static_assert(
  static_cast<uint8_t>(TableType::TABLE_TYPE_MAX) < (1 << (static_cast<uint8_t>(TableTypeBits::COUNT) + 1)),
  "TableType cannot fit with TableTypeBits::COUNT");
TableType GetTableTypeFromFrame(nsIFrame* aFrame);

/**
 * A display item to paint background image for table. For table parts, such
 * as row, row group, col, col group, when drawing its background, we'll
 * create separate background image display item for its containning cell.
 * Those background image display items will reference to same DisplayItemData
 * if we keep the mFrame point to cell's ancestor frame. We don't want to this
 * happened bacause share same DisplatItemData will cause many bugs. So that
 * we let mFrame point to cell frame and store the table type of the ancestor
 * frame. And use mFrame and table type as key to generate DisplayItemData to
 * avoid sharing DisplayItemData.
 *
 * Also store ancestor frame as mStyleFrame for all rendering informations.
 */
class nsDisplayTableBackgroundImage : public nsDisplayBackgroundImage {
public:
  nsDisplayTableBackgroundImage(const InitData& aInitData, nsIFrame* aCellFrame);

  virtual uint32_t GetPerFrameKey() const override {
    return (static_cast<uint8_t>(mTableType) << TYPE_BITS) |
           nsDisplayItem::GetPerFrameKey();
  }

  virtual bool IsInvalid(nsRect& aRect) const override;

  NS_DISPLAY_DECL_NAME("TableBackgroundImage", TYPE_TABLE_BACKGROUND_IMAGE)
protected:
  virtual nsIFrame* StyleFrame() override { return mStyleFrame; }

  nsIFrame* mStyleFrame;
  TableType mTableType;
};

/**
 * A display item to paint the native theme background for a frame.
 */
class nsDisplayThemedBackground : public nsDisplayItem {
public:
  nsDisplayThemedBackground(nsDisplayListBuilder* aBuilder, nsIFrame* aFrame,
                            const nsRect& aBackgroundRect);
  virtual ~nsDisplayThemedBackground();

  virtual void HitTest(nsDisplayListBuilder* aBuilder, const nsRect& aRect,
                       HitTestState* aState, nsTArray<nsIFrame*> *aOutFrames) override;
  virtual nsRegion GetOpaqueRegion(nsDisplayListBuilder* aBuilder,
                                   bool* aSnap) const override;
  virtual mozilla::Maybe<nscolor> IsUniform(nsDisplayListBuilder* aBuilder) const override;
  virtual bool ProvidesFontSmoothingBackgroundColor(nscolor* aColor) const override;

  /**
   * GetBounds() returns the background painting area.
   */
  virtual nsRect GetBounds(nsDisplayListBuilder* aBuilder,
                           bool* aSnap) const override;
  virtual void Paint(nsDisplayListBuilder* aBuilder, nsRenderingContext* aCtx) override;
  NS_DISPLAY_DECL_NAME("ThemedBackground", TYPE_THEMED_BACKGROUND)

  /**
   * Return the background positioning area.
   * (GetBounds() returns the background painting area.)
   * Can be called only when mBackgroundStyle is non-null.
   */
  nsRect GetPositioningArea() const;

  /**
   * Return whether our frame's document does not have the state
   * NS_DOCUMENT_STATE_WINDOW_INACTIVE.
   */
  bool IsWindowActive() const;

  virtual nsDisplayItemGeometry* AllocateGeometry(nsDisplayListBuilder* aBuilder) override
  {
    return new nsDisplayThemedBackgroundGeometry(this, aBuilder);
  }

  virtual void ComputeInvalidationRegion(nsDisplayListBuilder* aBuilder,
                                         const nsDisplayItemGeometry* aGeometry,
                                         nsRegion* aInvalidRegion) const override;

  virtual void WriteDebugInfo(std::stringstream& aStream) override;
protected:
  nsRect GetBoundsInternal();

  void PaintInternal(nsDisplayListBuilder* aBuilder, nsRenderingContext* aCtx,
                     const nsRect& aBounds, nsRect* aClipRect);

  nsRect mBackgroundRect;
  nsRect mBounds;
  nsITheme::Transparency mThemeTransparency;
  uint8_t mAppearance;
};

class nsDisplayBackgroundColor : public nsDisplayItem
{
  typedef mozilla::gfx::Color Color;

public:
  nsDisplayBackgroundColor(nsDisplayListBuilder* aBuilder, nsIFrame* aFrame,
                           const nsRect& aBackgroundRect,
                           const nsStyleBackground* aBackgroundStyle,
                           nscolor aColor)
    : nsDisplayItem(aBuilder, aFrame)
    , mBackgroundRect(aBackgroundRect)
    , mBackgroundStyle(aBackgroundStyle)
    , mColor(Color::FromABGR(aColor))
  { }

  virtual LayerState GetLayerState(nsDisplayListBuilder* aBuilder,
                                   LayerManager* aManager,
                                   const ContainerLayerParameters& aParameters) override;
  virtual void Paint(nsDisplayListBuilder* aBuilder, nsRenderingContext* aCtx) override;
  virtual already_AddRefed<Layer> BuildLayer(nsDisplayListBuilder* aBuilder,
                                             LayerManager* aManager,
                                             const ContainerLayerParameters& aContainerParameters) override;

  virtual nsRegion GetOpaqueRegion(nsDisplayListBuilder* aBuilder,
                                   bool* aSnap) const override;
  virtual mozilla::Maybe<nscolor> IsUniform(nsDisplayListBuilder* aBuilder) const override;
  virtual void HitTest(nsDisplayListBuilder* aBuilder, const nsRect& aRect,
                       HitTestState* aState, nsTArray<nsIFrame*> *aOutFrames) override;

  virtual void ApplyOpacity(nsDisplayListBuilder* aBuilder,
                            float aOpacity,
                            const DisplayItemClipChain* aClip) override;
  virtual bool CanApplyOpacity() const override;

  virtual nsRect GetBounds(nsDisplayListBuilder* aBuilder,
                           bool* aSnap) const override
  {
    *aSnap = true;
    return mBackgroundRect;
  }

  virtual nsDisplayItemGeometry* AllocateGeometry(nsDisplayListBuilder* aBuilder) override
  {
    return new nsDisplaySolidColorGeometry(this, aBuilder, mColor.ToABGR());
  }

  virtual void ComputeInvalidationRegion(nsDisplayListBuilder* aBuilder,
                                         const nsDisplayItemGeometry* aGeometry,
                                         nsRegion* aInvalidRegion) const override
  {
    const nsDisplaySolidColorGeometry* geometry = static_cast<const nsDisplaySolidColorGeometry*>(aGeometry);
    if (mColor.ToABGR() != geometry->mColor) {
      bool dummy;
      aInvalidRegion->Or(geometry->mBounds, GetBounds(aBuilder, &dummy));
      return;
    }
    ComputeInvalidationRegionDifference(aBuilder, geometry, aInvalidRegion);
  }

  NS_DISPLAY_DECL_NAME("BackgroundColor", TYPE_BACKGROUND_COLOR)
  virtual void WriteDebugInfo(std::stringstream& aStream) override;

protected:
  const nsRect mBackgroundRect;
  const nsStyleBackground* mBackgroundStyle;
  mozilla::gfx::Color mColor;
};

class nsDisplayTableBackgroundColor : public nsDisplayBackgroundColor
{
public:
  nsDisplayTableBackgroundColor(nsDisplayListBuilder* aBuilder, nsIFrame* aFrame,
                                const nsRect& aBackgroundRect,
                                const nsStyleBackground* aBackgroundStyle,
                                nscolor aColor,
                                nsIFrame* aAncestorFrame)
    : nsDisplayBackgroundColor(aBuilder, aFrame, aBackgroundRect, aBackgroundStyle, aColor)
    , mTableType(GetTableTypeFromFrame(aAncestorFrame))
  { }

  virtual uint32_t GetPerFrameKey() const override {
    return (static_cast<uint8_t>(mTableType) << TYPE_BITS) |
           nsDisplayItem::GetPerFrameKey();
  }

  NS_DISPLAY_DECL_NAME("TableBackgroundColor", TYPE_TABLE_BACKGROUND_COLOR)
protected:
  TableType mTableType;
};

class nsDisplayClearBackground : public nsDisplayItem
{
public:
  nsDisplayClearBackground(nsDisplayListBuilder* aBuilder, nsIFrame* aFrame)
    : nsDisplayItem(aBuilder, aFrame)
  { }

  virtual nsRect GetBounds(nsDisplayListBuilder* aBuilder,
                           bool* aSnap) const override
  {
    *aSnap = true;
    return nsRect(ToReferenceFrame(), Frame()->GetSize());
  }

  virtual nsRegion GetOpaqueRegion(nsDisplayListBuilder* aBuilder,
                                   bool* aSnap) const override {
    *aSnap = false;
    return GetBounds(aBuilder, aSnap);
  }

  virtual mozilla::Maybe<nscolor> IsUniform(nsDisplayListBuilder* aBuilder) const override
  {
    return mozilla::Some(NS_RGBA(0, 0, 0, 0));
  }

  virtual bool ClearsBackground() const override
  {
    return true;
  }

  virtual LayerState GetLayerState(nsDisplayListBuilder* aBuilder,
                                   LayerManager* aManager,
                                   const ContainerLayerParameters& aParameters) override
  {
    return mozilla::LAYER_ACTIVE_FORCE;
  }

  virtual already_AddRefed<Layer> BuildLayer(nsDisplayListBuilder* aBuilder,
                                             LayerManager* aManager,
                                             const ContainerLayerParameters& aContainerParameters) override;

  NS_DISPLAY_DECL_NAME("ClearBackground", TYPE_CLEAR_BACKGROUND)
};

/**
 * The standard display item to paint the outer CSS box-shadows of a frame.
 */
class nsDisplayBoxShadowOuter final : public nsDisplayItem {
public:
  nsDisplayBoxShadowOuter(nsDisplayListBuilder* aBuilder, nsIFrame* aFrame)
    : nsDisplayItem(aBuilder, aFrame)
    , mOpacity(1.0) {
    MOZ_COUNT_CTOR(nsDisplayBoxShadowOuter);
    mBounds = GetBoundsInternal();
  }
#ifdef NS_BUILD_REFCNT_LOGGING
  virtual ~nsDisplayBoxShadowOuter() {
    MOZ_COUNT_DTOR(nsDisplayBoxShadowOuter);
  }
#endif

  virtual void Paint(nsDisplayListBuilder* aBuilder, nsRenderingContext* aCtx) override;
  virtual nsRect GetBounds(nsDisplayListBuilder* aBuilder,
                           bool* aSnap) const override;
  virtual bool IsInvisibleInRect(const nsRect& aRect) const override;
  virtual bool ComputeVisibility(nsDisplayListBuilder* aBuilder,
                                 nsRegion* aVisibleRegion) override;
  NS_DISPLAY_DECL_NAME("BoxShadowOuter", TYPE_BOX_SHADOW_OUTER)

  virtual void ComputeInvalidationRegion(nsDisplayListBuilder* aBuilder,
                                         const nsDisplayItemGeometry* aGeometry,
                                         nsRegion* aInvalidRegion) const override;

  virtual void ApplyOpacity(nsDisplayListBuilder* aBuilder,
                            float aOpacity,
                            const DisplayItemClipChain* aClip) override
  {
    NS_ASSERTION(CanApplyOpacity(), "ApplyOpacity should be allowed");
    SaveVar(mOpacity);
    mOpacity = aOpacity;
    IntersectClip(aBuilder, aClip);
  }
  virtual bool CanApplyOpacity() const override
  {
    return true;
  }

  virtual nsDisplayItemGeometry* AllocateGeometry(nsDisplayListBuilder* aBuilder) override
  {
    return new nsDisplayBoxShadowOuterGeometry(this, aBuilder, mOpacity);
  }

  virtual LayerState GetLayerState(nsDisplayListBuilder* aBuilder,
                                   LayerManager* aManager,
                                   const ContainerLayerParameters& aParameters) override;
  virtual already_AddRefed<Layer> BuildLayer(nsDisplayListBuilder* aBuilder,
                                             LayerManager* aManager,
                                             const ContainerLayerParameters& aContainerParameters) override;

  bool CanBuildWebRenderDisplayItems();
  virtual void CreateWebRenderCommands(mozilla::wr::DisplayListBuilder& aBuilder,
                                       const StackingContextHelper& aSc,
                                       nsTArray<WebRenderParentCommand>& aParentCommands,
                                       WebRenderDisplayItemLayer* aLayer) override;

  nsRect GetBoundsInternal();

private:
  nsRegion mVisibleRegion;
  nsRect mBounds;
  float mOpacity;
};

/**
 * The standard display item to paint the inner CSS box-shadows of a frame.
 */
class nsDisplayBoxShadowInner : public nsDisplayItem {
public:
  nsDisplayBoxShadowInner(nsDisplayListBuilder* aBuilder, nsIFrame* aFrame)
    : nsDisplayItem(aBuilder, aFrame) {
    MOZ_COUNT_CTOR(nsDisplayBoxShadowInner);
  }
#ifdef NS_BUILD_REFCNT_LOGGING
  virtual ~nsDisplayBoxShadowInner() {
    MOZ_COUNT_DTOR(nsDisplayBoxShadowInner);
  }
#endif

  virtual void Paint(nsDisplayListBuilder* aBuilder, nsRenderingContext* aCtx) override;
  virtual bool ComputeVisibility(nsDisplayListBuilder* aBuilder,
                                 nsRegion* aVisibleRegion) override;
  NS_DISPLAY_DECL_NAME("BoxShadowInner", TYPE_BOX_SHADOW_INNER)

  virtual nsDisplayItemGeometry* AllocateGeometry(nsDisplayListBuilder* aBuilder) override
  {
    return new nsDisplayBoxShadowInnerGeometry(this, aBuilder);
  }

  virtual void ComputeInvalidationRegion(nsDisplayListBuilder* aBuilder,
                                         const nsDisplayItemGeometry* aGeometry,
                                         nsRegion* aInvalidRegion) const override
  {
    const nsDisplayBoxShadowInnerGeometry* geometry = static_cast<const nsDisplayBoxShadowInnerGeometry*>(aGeometry);
    if (!geometry->mPaddingRect.IsEqualInterior(GetPaddingRect())) {
      // nsDisplayBoxShadowInner is based around the padding rect, but it can
      // touch pixels outside of this. We should invalidate the entire bounds.
      bool snap;
      aInvalidRegion->Or(geometry->mBounds, GetBounds(aBuilder, &snap));
    }
  }

  static bool CanCreateWebRenderCommands(nsDisplayListBuilder* aBuilder,
                                         nsIFrame* aFrame,
                                         nsPoint aReferencePoint);
  static void CreateInsetBoxShadowWebRenderCommands(mozilla::wr::DisplayListBuilder& aBuilder,
                                                    const StackingContextHelper& aSc,
                                                    WebRenderDisplayItemLayer* aLayer,
                                                    nsIFrame* aFrame,
                                                    const nsRect aBorderRect);
  virtual LayerState GetLayerState(nsDisplayListBuilder* aBuilder,
                                   LayerManager* aManager,
                                   const ContainerLayerParameters& aParameters) override;
  virtual already_AddRefed<Layer> BuildLayer(nsDisplayListBuilder* aBuilder,
                                             LayerManager* aManager,
                                             const ContainerLayerParameters& aContainerParameters) override;
  virtual void CreateWebRenderCommands(mozilla::wr::DisplayListBuilder& aBuilder,
                                       const StackingContextHelper& aSc,
                                       nsTArray<WebRenderParentCommand>& aParentCommand,
                                       WebRenderDisplayItemLayer* aLayer) override;

private:
  nsRegion mVisibleRegion;
};

/**
 * The standard display item to paint the CSS outline of a frame.
 */
class nsDisplayOutline : public nsDisplayItem {
public:
  nsDisplayOutline(nsDisplayListBuilder* aBuilder, nsIFrame* aFrame) :
    nsDisplayItem(aBuilder, aFrame) {
    MOZ_COUNT_CTOR(nsDisplayOutline);
  }
#ifdef NS_BUILD_REFCNT_LOGGING
  virtual ~nsDisplayOutline() {
    MOZ_COUNT_DTOR(nsDisplayOutline);
  }
#endif

  virtual LayerState GetLayerState(nsDisplayListBuilder* aBuilder,
                                   LayerManager* aManager,
                                   const ContainerLayerParameters& aParameters) override;
  virtual already_AddRefed<Layer> BuildLayer(nsDisplayListBuilder* aBuilder,
                                             LayerManager* aManager,
                                             const ContainerLayerParameters& aContainerParameters) override;
  virtual void CreateWebRenderCommands(mozilla::wr::DisplayListBuilder& aBuilder,
                                       const StackingContextHelper& aSc,
                                       nsTArray<WebRenderParentCommand>& aParentCommands,
                                       mozilla::layers::WebRenderDisplayItemLayer* aLayer) override;
  virtual bool IsInvisibleInRect(const nsRect& aRect) const override;
  virtual nsRect GetBounds(nsDisplayListBuilder* aBuilder,
                           bool* aSnap) const override;
  virtual void Paint(nsDisplayListBuilder* aBuilder, nsRenderingContext* aCtx) override;
  NS_DISPLAY_DECL_NAME("Outline", TYPE_OUTLINE)

  mozilla::Maybe<nsCSSBorderRenderer> mBorderRenderer;
};

/**
 * A class that lets you receive events within the frame bounds but never paints.
 */
class nsDisplayEventReceiver : public nsDisplayItem {
public:
  nsDisplayEventReceiver(nsDisplayListBuilder* aBuilder, nsIFrame* aFrame)
    : nsDisplayItem(aBuilder, aFrame) {
    MOZ_COUNT_CTOR(nsDisplayEventReceiver);
  }
#ifdef NS_BUILD_REFCNT_LOGGING
  virtual ~nsDisplayEventReceiver() {
    MOZ_COUNT_DTOR(nsDisplayEventReceiver);
  }
#endif

  virtual void HitTest(nsDisplayListBuilder* aBuilder, const nsRect& aRect,
                       HitTestState* aState, nsTArray<nsIFrame*> *aOutFrames) override;
  NS_DISPLAY_DECL_NAME("EventReceiver", TYPE_EVENT_RECEIVER)
};

/**
 * A display item that tracks event-sensitive regions which will be set
 * on the ContainerLayer that eventually contains this item.
 *
 * One of these is created for each stacking context and pseudo-stacking-context.
 * It accumulates regions for event targets contributed by the border-boxes of
 * frames in its (pseudo) stacking context. A nsDisplayLayerEventRegions
 * eventually contributes its regions to the PaintedLayer it is placed in by
 * FrameLayerBuilder. (We don't create a display item for every frame that
 * could be an event target (i.e. almost all frames), because that would be
 * high overhead.)
 *
 * We always make leaf layers other than PaintedLayers transparent to events.
 * For example, an event targeting a canvas or video will actually target the
 * background of that element, which is logically in the PaintedLayer behind the
 * CanvasFrame or ImageFrame. We only need to create a
 * nsDisplayLayerEventRegions when an element's background could be in front
 * of a lower z-order element with its own layer.
 */
class nsDisplayLayerEventRegions final : public nsDisplayItem {
public:
  nsDisplayLayerEventRegions(nsDisplayListBuilder* aBuilder, nsIFrame* aFrame)
    : nsDisplayItem(aBuilder, aFrame)
  {
    MOZ_COUNT_CTOR(nsDisplayLayerEventRegions);
  }
#ifdef NS_BUILD_REFCNT_LOGGING
  virtual ~nsDisplayLayerEventRegions() {
    MOZ_COUNT_DTOR(nsDisplayLayerEventRegions);
  }
#endif
  virtual nsRect GetBounds(nsDisplayListBuilder* aBuilder,
                           bool* aSnap) const override
  {
    *aSnap = false;
    return nsRect();
  }
  nsRect GetHitRegionBounds(nsDisplayListBuilder* aBuilder, bool* aSnap)
  {
    *aSnap = false;
    return mHitRegion.GetBounds().Union(mMaybeHitRegion.GetBounds());
  }

  virtual void ApplyOpacity(nsDisplayListBuilder* aBuilder,
                            float aOpacity,
                            const DisplayItemClipChain* aClip) override
  {
    NS_ASSERTION(CanApplyOpacity(), "ApplyOpacity should be allowed");
  }
  virtual bool CanApplyOpacity() const override
  {
    return true;
  }

  NS_DISPLAY_DECL_NAME("LayerEventRegions", TYPE_LAYER_EVENT_REGIONS)

  // Indicate that aFrame's border-box contributes to the event regions for
  // this layer. aFrame must have the same reference frame as mFrame.
  void AddFrame(nsDisplayListBuilder* aBuilder, nsIFrame* aFrame);

  // Indicate that an inactive scrollframe's scrollport should be added to the
  // dispatch-to-content region, to ensure that APZ lets content create a
  // displayport.
  void AddInactiveScrollPort(const nsRect& aRect);

  bool IsEmpty() const;

  int32_t ZIndex() const override;
  void SetOverrideZIndex(int32_t aZIndex);

  const nsRegion& HitRegion() { return mHitRegion; }
  const nsRegion& MaybeHitRegion() { return mMaybeHitRegion; }
  const nsRegion& DispatchToContentHitRegion() { return mDispatchToContentHitRegion; }
  const nsRegion& NoActionRegion() { return mNoActionRegion; }
  const nsRegion& HorizontalPanRegion() { return mHorizontalPanRegion; }
  const nsRegion& VerticalPanRegion() { return mVerticalPanRegion; }
  nsRegion CombinedTouchActionRegion();

  virtual void WriteDebugInfo(std::stringstream& aStream) override;

private:
  // Relative to aFrame's reference frame.
  // These are the points that are definitely in the hit region.
  nsRegion mHitRegion;
  // These are points that may or may not be in the hit region. Only main-thread
  // event handling can tell for sure (e.g. because complex shapes are present).
  nsRegion mMaybeHitRegion;
  // These are points that need to be dispatched to the content thread for
  // resolution. Always contained in the union of mHitRegion and mMaybeHitRegion.
  nsRegion mDispatchToContentHitRegion;
  // These are points where panning is disabled, as determined by the touch-action
  // property. Always contained in the union of mHitRegion and mMaybeHitRegion.
  nsRegion mNoActionRegion;
  // These are points where panning is horizontal, as determined by the touch-action
  // property. Always contained in the union of mHitRegion and mMaybeHitRegion.
  nsRegion mHorizontalPanRegion;
  // These are points where panning is vertical, as determined by the touch-action
  // property. Always contained in the union of mHitRegion and mMaybeHitRegion.
  nsRegion mVerticalPanRegion;
  // If these event regions are for an inactive scroll frame, the z-index of
  // this display item is overridden to be the largest z-index of the content
  // in the scroll frame. This ensures that the event regions item remains on
  // top of the content after sorting items by z-index.
  mozilla::Maybe<int32_t> mOverrideZIndex;
};

/**
 * A class that lets you wrap a display list as a display item.
 *
 * GetUnderlyingFrame() is troublesome for wrapped lists because if the wrapped
 * list has many items, it's not clear which one has the 'underlying frame'.
 * Thus we force the creator to specify what the underlying frame is. The
 * underlying frame should be the root of a stacking context, because sorting
 * a list containing this item will not get at the children.
 *
 * In some cases (e.g., clipping) we want to wrap a list but we don't have a
 * particular underlying frame that is a stacking context root. In that case
 * we allow the frame to be nullptr. Callers to GetUnderlyingFrame must
 * detect and handle this case.
 */
class nsDisplayWrapList : public nsDisplayItem {
public:
  /**
   * Takes all the items from aList and puts them in our list.
   */
  nsDisplayWrapList(nsDisplayListBuilder* aBuilder, nsIFrame* aFrame,
                    nsDisplayList* aList);
  nsDisplayWrapList(nsDisplayListBuilder* aBuilder, nsIFrame* aFrame,
                    nsDisplayList* aList,
                    const ActiveScrolledRoot* aActiveScrolledRoot);
  nsDisplayWrapList(nsDisplayListBuilder* aBuilder, nsIFrame* aFrame,
                    nsDisplayItem* aItem);
  nsDisplayWrapList(nsDisplayListBuilder* aBuilder, nsIFrame* aFrame)
    : nsDisplayItem(aBuilder, aFrame), mOverrideZIndex(0), mHasZIndexOverride(false)
  {
    MOZ_COUNT_CTOR(nsDisplayWrapList);
    mBaseVisibleRect = mVisibleRect;
    mListPtr = &mList;
  }

  /**
   * A custom copy-constructor that does not copy mList, as this would mutate
   * the other item.
   */
  nsDisplayWrapList(const nsDisplayWrapList& aOther)
    : nsDisplayItem(aOther)
    , mListPtr(&mList)
    , mMergedFrames(aOther.mMergedFrames)
    , mBounds(aOther.mBounds)
    , mBaseVisibleRect(aOther.mBaseVisibleRect)
    , mOverrideZIndex(aOther.mOverrideZIndex)
    , mHasZIndexOverride(aOther.mHasZIndexOverride)
  {
    MOZ_COUNT_CTOR(nsDisplayWrapList);
  }

  virtual ~nsDisplayWrapList();

  virtual const nsDisplayWrapList* AsDisplayWrapList() const override
  {
    return this;
  }

  virtual void Destroy(nsDisplayListBuilder* aBuilder) override {
    mList.DeleteAll(aBuilder);
    nsDisplayItem::Destroy(aBuilder);
  }

  /**
   * Creates a new nsDisplayWrapList that holds a pointer to the display list
   * owned by the given nsDisplayItem.
   */
  virtual void MergeDisplayListFromItem(nsDisplayListBuilder* aBuilder,
                                        const nsDisplayItem* aItem) override
  {
    const nsDisplayWrapList* wrappedItem = aItem->AsDisplayWrapList();
    MOZ_ASSERT(wrappedItem);

    // Create a new nsDisplayWrapList using a copy-constructor. This is done
    // to preserve the information about bounds.
    nsDisplayWrapList* wrapper = new (aBuilder) nsDisplayWrapList(*wrappedItem);

    // Set the display list pointer of the new wrapper item to the display list
    // of the wrapped item.
    wrapper->mListPtr = wrappedItem->mListPtr;

    mListPtr->AppendNewToBottom(wrapper);
  }

  /**
   * Call this if the wrapped list is changed.
   */
  virtual void UpdateBounds(nsDisplayListBuilder* aBuilder) override
  {
    mBounds =
      mListPtr->GetClippedBoundsWithRespectToASR(aBuilder, mActiveScrolledRoot);
    // The display list may contain content that's visible outside the visible
    // rect (i.e. the current dirty rect) passed in when the item was created.
    // This happens when the dirty rect has been restricted to the visual
    // overflow rect of a frame for some reason (e.g. when setting up dirty
    // rects in nsDisplayListBuilder::MarkOutOfFlowFrameForDisplay), but that
    // frame contains placeholders for out-of-flows that aren't descendants of
    // the frame.
    mVisibleRect.UnionRect(mBaseVisibleRect, mListPtr->GetVisibleRect());
  }
  virtual void HitTest(nsDisplayListBuilder* aBuilder, const nsRect& aRect,
                       HitTestState* aState, nsTArray<nsIFrame*> *aOutFrames) override;
  virtual nsRect GetBounds(nsDisplayListBuilder* aBuilder,
                           bool* aSnap) const override;
  virtual nsRegion GetOpaqueRegion(nsDisplayListBuilder* aBuilder,
                                   bool* aSnap) const override;
  virtual mozilla::Maybe<nscolor> IsUniform(nsDisplayListBuilder* aBuilder) const override;
  virtual void Paint(nsDisplayListBuilder* aBuilder, nsRenderingContext* aCtx) override;
  virtual bool ComputeVisibility(nsDisplayListBuilder* aBuilder,
                                 nsRegion* aVisibleRegion) override;

  virtual bool CanMerge(const nsDisplayItem* aItem) const override
  {
    return false;
  }

  virtual void Merge(const nsDisplayItem* aItem) override
  {
    MOZ_ASSERT(CanMerge(aItem));
    MergeFromTrackingMergedFrames(static_cast<const nsDisplayWrapList*>(aItem));
  }

  virtual void GetMergedFrames(nsTArray<nsIFrame*>* aFrames) const override
  {
    aFrames->AppendElements(mMergedFrames);
  }

  virtual bool ShouldFlattenAway(nsDisplayListBuilder* aBuilder) override
  {
    return true;
  }

  virtual bool IsInvalid(nsRect& aRect) const override
  {
    if (mFrame->IsInvalid(aRect) && aRect.IsEmpty()) {
      return true;
    }
    nsRect temp;
    for (uint32_t i = 0; i < mMergedFrames.Length(); i++) {
      if (mMergedFrames[i]->IsInvalid(temp) && temp.IsEmpty()) {
        aRect.SetEmpty();
        return true;
      }
      aRect = aRect.Union(temp);
    }
    aRect += ToReferenceFrame();
    return !aRect.IsEmpty();
  }
  NS_DISPLAY_DECL_NAME("WrapList", TYPE_WRAP_LIST)

  virtual nsRect GetComponentAlphaBounds(nsDisplayListBuilder* aBuilder) const override;

  virtual nsDisplayList* GetSameCoordinateSystemChildren() const override
  {
    NS_ASSERTION(mListPtr->IsEmpty() || !ReferenceFrame() ||
                 !mListPtr->GetBottom()->ReferenceFrame() ||
                 mListPtr->GetBottom()->ReferenceFrame() == ReferenceFrame(),
                 "Children must have same reference frame");
    return mListPtr;
  }

  virtual nsDisplayList* GetChildren() const override { return mListPtr; }

  virtual int32_t ZIndex() const override
  {
    return (mHasZIndexOverride) ? mOverrideZIndex : nsDisplayItem::ZIndex();
  }

  void SetOverrideZIndex(int32_t aZIndex)
  {
    mHasZIndexOverride = true;
    mOverrideZIndex = aZIndex;
  }

  void SetVisibleRect(const nsRect& aRect);

  void SetReferenceFrame(const nsIFrame* aFrame);

  /**
   * This creates a copy of this item, but wrapping aItem instead of
   * our existing list. Only gets called if this item returned nullptr
   * for GetUnderlyingFrame(). aItem is guaranteed to return non-null from
   * GetUnderlyingFrame().
   */
  virtual nsDisplayWrapList* WrapWithClone(nsDisplayListBuilder* aBuilder,
                                           nsDisplayItem* aItem) {
    NS_NOTREACHED("We never returned nullptr for GetUnderlyingFrame!");
    return nullptr;
  }

protected:
  nsDisplayWrapList() = delete;

  void MergeFromTrackingMergedFrames(const nsDisplayWrapList* aOther)
  {
    mBounds.UnionRect(mBounds, aOther->mBounds);
    mVisibleRect.UnionRect(mVisibleRect, aOther->mVisibleRect);
    mMergedFrames.AppendElement(aOther->mFrame);
    mMergedFrames.AppendElements(aOther->mMergedFrames);
  }

  nsDisplayList mList;
  nsDisplayList* mListPtr;
  // The frames from items that have been merged into this item, excluding
  // this item's own frame.
  nsTArray<nsIFrame*> mMergedFrames;
  nsRect mBounds;
  // Visible rect contributed by this display item itself.
  // Our mVisibleRect may include the visible areas of children.
  nsRect mBaseVisibleRect;
  int32_t mOverrideZIndex;
  bool mHasZIndexOverride;
};

/**
 * We call WrapDisplayList on the in-flow lists: BorderBackground(),
 * BlockBorderBackgrounds() and Content().
 * We call WrapDisplayItem on each item of Outlines(), PositionedDescendants(),
 * and Floats(). This is done to support special wrapping processing for frames
 * that may not be in-flow descendants of the current frame.
 */
class nsDisplayWrapper {
public:
  // This is never instantiated directly (it has pure virtual methods), so no
  // need to count constructors and destructors.

  virtual bool WrapBorderBackground() { return true; }
  virtual nsDisplayItem* WrapList(nsDisplayListBuilder* aBuilder,
                                  nsIFrame* aFrame, nsDisplayList* aList) = 0;
  virtual nsDisplayItem* WrapItem(nsDisplayListBuilder* aBuilder,
                                  nsDisplayItem* aItem) = 0;

  nsresult WrapLists(nsDisplayListBuilder* aBuilder, nsIFrame* aFrame,
                     const nsDisplayListSet& aIn, const nsDisplayListSet& aOut);
  nsresult WrapListsInPlace(nsDisplayListBuilder* aBuilder, nsIFrame* aFrame,
                            const nsDisplayListSet& aLists);
protected:
  nsDisplayWrapper() = default;
};

/**
 * The standard display item to paint a stacking context with translucency
 * set by the stacking context root frame's 'opacity' style.
 */
class nsDisplayOpacity : public nsDisplayWrapList {
public:
  nsDisplayOpacity(nsDisplayListBuilder* aBuilder, nsIFrame* aFrame,
                   nsDisplayList* aList,
                   const ActiveScrolledRoot* aActiveScrolledRoot,
                   bool aForEventsAndPluginsOnly);
#ifdef NS_BUILD_REFCNT_LOGGING
  virtual ~nsDisplayOpacity();
#endif

  virtual nsDisplayWrapList* Clone(nsDisplayListBuilder* aBuilder) const override
  {
    MOZ_COUNT_CTOR(nsDisplayOpacity);
    return new (aBuilder) nsDisplayOpacity(*this);
  }

  virtual nsRegion GetOpaqueRegion(nsDisplayListBuilder* aBuilder,
                                   bool* aSnap) const override;
  virtual already_AddRefed<Layer> BuildLayer(nsDisplayListBuilder* aBuilder,
                                             LayerManager* aManager,
                                             const ContainerLayerParameters& aContainerParameters) override;
  virtual LayerState GetLayerState(nsDisplayListBuilder* aBuilder,
                                   LayerManager* aManager,
                                   const ContainerLayerParameters& aParameters) override;
  virtual bool ComputeVisibility(nsDisplayListBuilder* aBuilder,
                                 nsRegion* aVisibleRegion) override;

  virtual bool CanMerge(const nsDisplayItem* aItem) const override
  {
    // items for the same content element should be merged into a single
    // compositing group
    // aItem->GetUnderlyingFrame() returns non-null because it's nsDisplayOpacity
    return HasSameTypeAndClip(aItem) && HasSameContent(aItem);
  }

  virtual void ComputeInvalidationRegion(nsDisplayListBuilder* aBuilder,
                                         const nsDisplayItemGeometry* aGeometry,
                                         nsRegion* aInvalidRegion) const override
  {
    // We don't need to compute an invalidation region since we have LayerTreeInvalidation
  }
  virtual bool IsInvalid(nsRect& aRect) const override
  {
    if (mForEventsAndPluginsOnly) {
      return false;
    }
    return nsDisplayWrapList::IsInvalid(aRect);
  }
  virtual void ApplyOpacity(nsDisplayListBuilder* aBuilder,
                            float aOpacity,
                            const DisplayItemClipChain* aClip) override;
  virtual bool CanApplyOpacity() const override;
  virtual bool ShouldFlattenAway(nsDisplayListBuilder* aBuilder) override;
  static bool NeedsActiveLayer(nsDisplayListBuilder* aBuilder, nsIFrame* aFrame);
  NS_DISPLAY_DECL_NAME("Opacity", TYPE_OPACITY)
  virtual void WriteDebugInfo(std::stringstream& aStream) override;

  bool CanUseAsyncAnimations(nsDisplayListBuilder* aBuilder) override;

private:
  float mOpacity;
  bool mForEventsAndPluginsOnly;
};

class nsDisplayBlendMode : public nsDisplayWrapList {
public:
  nsDisplayBlendMode(nsDisplayListBuilder* aBuilder, nsIFrame* aFrame,
                        nsDisplayList* aList, uint8_t aBlendMode,
                        const ActiveScrolledRoot* aActiveScrolledRoot,
                        uint32_t aIndex = 0);
#ifdef NS_BUILD_REFCNT_LOGGING
  virtual ~nsDisplayBlendMode();
#endif

  virtual nsDisplayWrapList* Clone(nsDisplayListBuilder* aBuilder) const override
  {
    MOZ_COUNT_CTOR(nsDisplayBlendMode);
    return new (aBuilder) nsDisplayBlendMode(*this);
  }

  nsRegion GetOpaqueRegion(nsDisplayListBuilder* aBuilder,
                           bool* aSnap) const override;

  virtual already_AddRefed<Layer> BuildLayer(nsDisplayListBuilder* aBuilder,
                                             LayerManager* aManager,
                                             const ContainerLayerParameters& aContainerParameters) override;
  virtual void ComputeInvalidationRegion(nsDisplayListBuilder* aBuilder,
                                         const nsDisplayItemGeometry* aGeometry,
                                         nsRegion* aInvalidRegion) const override
  {
    // We don't need to compute an invalidation region since we have LayerTreeInvalidation
  }
  virtual uint32_t GetPerFrameKey() const override
  {
    return (mIndex << TYPE_BITS) | nsDisplayItem::GetPerFrameKey();
  }
  virtual LayerState GetLayerState(nsDisplayListBuilder* aBuilder,
                                   LayerManager* aManager,
                                   const ContainerLayerParameters& aParameters) override;
  virtual bool ComputeVisibility(nsDisplayListBuilder* aBuilder,
                                 nsRegion* aVisibleRegion) override;

  virtual bool CanMerge(const nsDisplayItem* aItem) const override
  {
    // Items for the same content element should be merged into a single
    // compositing group.
    if (!HasSameTypeAndClip(aItem) || !HasSameContent(aItem)) {
      return false;
    }

    const nsDisplayBlendMode* item =
      static_cast<const nsDisplayBlendMode*>(aItem);

    if (item->mIndex != 0 || mIndex != 0) {
      // Don't merge background-blend-mode items
      return false;
    }

    return true;
  }

  virtual bool ShouldFlattenAway(nsDisplayListBuilder* aBuilder) override
  {
    return false;
  }

  NS_DISPLAY_DECL_NAME("BlendMode", TYPE_BLEND_MODE)

private:
  uint8_t mBlendMode;
  uint32_t mIndex;
};

class nsDisplayBlendContainer : public nsDisplayWrapList {
public:
    static nsDisplayBlendContainer*
    CreateForMixBlendMode(nsDisplayListBuilder* aBuilder, nsIFrame* aFrame,
                          nsDisplayList* aList,
                          const ActiveScrolledRoot* aActiveScrolledRoot);

    static nsDisplayBlendContainer*
    CreateForBackgroundBlendMode(nsDisplayListBuilder* aBuilder, nsIFrame* aFrame,
                                 nsDisplayList* aList,
                                 const ActiveScrolledRoot* aActiveScrolledRoot);

#ifdef NS_BUILD_REFCNT_LOGGING
    virtual ~nsDisplayBlendContainer();
#endif

    virtual nsDisplayWrapList* Clone(nsDisplayListBuilder* aBuilder) const override
    {
      MOZ_COUNT_CTOR(nsDisplayBlendContainer);
      return new (aBuilder) nsDisplayBlendContainer(*this);
    }

    virtual already_AddRefed<Layer> BuildLayer(nsDisplayListBuilder* aBuilder,
                                               LayerManager* aManager,
                                               const ContainerLayerParameters& aContainerParameters) override;
    virtual LayerState GetLayerState(nsDisplayListBuilder* aBuilder,
                                     LayerManager* aManager,
                                     const ContainerLayerParameters& aParameters) override;

    virtual bool CanMerge(const nsDisplayItem* aItem) const override
    {
      // Items for the same content element should be merged into a single
      // compositing group.
      return HasSameTypeAndClip(aItem) && HasSameContent(aItem);
    }

    virtual bool ShouldFlattenAway(nsDisplayListBuilder* aBuilder) override
    {
      return false;
    }

    virtual uint32_t GetPerFrameKey() const override
    {
      return (mIsForBackground ? 1 << TYPE_BITS : 0) |
        nsDisplayItem::GetPerFrameKey();
    }
    NS_DISPLAY_DECL_NAME("BlendContainer", TYPE_BLEND_CONTAINER)

private:
    nsDisplayBlendContainer(nsDisplayListBuilder* aBuilder, nsIFrame* aFrame,
                            nsDisplayList* aList,
                            const ActiveScrolledRoot* aActiveScrolledRoot,
                            bool aIsForBackground);

    // Used to distinguish containers created at building stacking
    // context or appending background.
    bool mIsForBackground;
};

/**
 * A display item that has no purpose but to ensure its contents get
 * their own layer.
 */
class nsDisplayOwnLayer : public nsDisplayWrapList {
public:
  typedef mozilla::layers::ScrollThumbData ScrollThumbData;

  /**
   * nsDisplayOwnLayer constructor flags
   */
  enum {
    GENERATE_SUBDOC_INVALIDATIONS = 0x01,
    VERTICAL_SCROLLBAR = 0x02,
    HORIZONTAL_SCROLLBAR = 0x04,
    GENERATE_SCROLLABLE_LAYER = 0x08,
    SCROLLBAR_CONTAINER = 0x10
  };

  /**
   * @param aFlags GENERATE_SUBDOC_INVALIDATIONS :
   * Add UserData to the created ContainerLayer, so that invalidations
   * for this layer are send to our nsPresContext.
   * GENERATE_SCROLLABLE_LAYER : only valid on nsDisplaySubDocument (and
   * subclasses), indicates this layer is to be a scrollable layer, so call
   * ComputeFrameMetrics, etc.
   * @param aScrollTarget when VERTICAL_SCROLLBAR or HORIZONTAL_SCROLLBAR
   * is set in the flags, this parameter should be the ViewID of the
   * scrollable content this scrollbar is for.
   */
  nsDisplayOwnLayer(nsDisplayListBuilder* aBuilder, nsIFrame* aFrame,
                    nsDisplayList* aList,
                    const ActiveScrolledRoot* aActiveScrolledRoot,
                    uint32_t aFlags = 0,
                    ViewID aScrollTarget = mozilla::layers::FrameMetrics::NULL_SCROLL_ID,
                    const ScrollThumbData& aThumbData = ScrollThumbData{},
                    bool aForceActive = true);
#ifdef NS_BUILD_REFCNT_LOGGING
  virtual ~nsDisplayOwnLayer();
#endif
<<<<<<< HEAD

  nsDisplayOwnLayer(const nsDisplayOwnLayer& aOther)
    : nsDisplayWrapList(aOther)
    , mFlags(aOther.mFlags)
    , mScrollTarget(aOther.mFlags)
    , mThumbData(aOther.mThumbData)
    , mForceActive(aOther.mForceActive)
  {
    MOZ_COUNT_CTOR(nsDisplayOwnLayer);
  }

=======
  virtual bool ShouldBuildLayerEvenIfInvisible(nsDisplayListBuilder* aBuilder) override;
>>>>>>> 086a61df
  virtual already_AddRefed<Layer> BuildLayer(nsDisplayListBuilder* aBuilder,
                                             LayerManager* aManager,
                                             const ContainerLayerParameters& aContainerParameters) override;
  virtual LayerState GetLayerState(nsDisplayListBuilder* aBuilder,
                                   LayerManager* aManager,
                                   const ContainerLayerParameters& aParameters) override;

  virtual bool CanMerge(const nsDisplayItem* aItem) const override {
    // Don't allow merging, each sublist must have its own layer
    return false;
  }

  virtual bool ShouldFlattenAway(nsDisplayListBuilder* aBuilder) override {
    return false;
  }

  uint32_t GetFlags() { return mFlags; }
  bool IsScrollThumbLayer() const;
  NS_DISPLAY_DECL_NAME("OwnLayer", TYPE_OWN_LAYER)
protected:
  uint32_t mFlags;
  ViewID mScrollTarget;
  // If this nsDisplayOwnLayer represents a scroll thumb layer, mThumbData
  // stores information about the scroll thumb. Otherwise, mThumbData will be
  // default-constructed (in particular with mDirection == ScrollDirection::NONE)
  // and can be ignored.
  ScrollThumbData mThumbData;
  bool mForceActive;
};

/**
 * A display item for subdocuments. This is more or less the same as nsDisplayOwnLayer,
 * except that it always populates the FrameMetrics instance on the ContainerLayer it
 * builds.
 */
class nsDisplaySubDocument : public nsDisplayOwnLayer {
public:
  nsDisplaySubDocument(nsDisplayListBuilder* aBuilder, nsIFrame* aFrame,
                       nsDisplayList* aList, uint32_t aFlags);
#ifdef NS_BUILD_REFCNT_LOGGING
  virtual ~nsDisplaySubDocument();
#endif

  virtual already_AddRefed<Layer> BuildLayer(nsDisplayListBuilder* aBuilder,
                                             LayerManager* aManager,
                                             const ContainerLayerParameters& aContainerParameters) override;

  virtual nsRect GetBounds(nsDisplayListBuilder* aBuilder,
                           bool* aSnap) const override;

  virtual bool ComputeVisibility(nsDisplayListBuilder* aBuilder,
                                 nsRegion* aVisibleRegion) override;

  virtual bool ShouldBuildLayerEvenIfInvisible(nsDisplayListBuilder* aBuilder) const override;

  virtual nsRegion GetOpaqueRegion(nsDisplayListBuilder* aBuilder,
                                   bool* aSnap) const override;

  NS_DISPLAY_DECL_NAME("SubDocument", TYPE_SUBDOCUMENT)

  mozilla::UniquePtr<ScrollMetadata> ComputeScrollMetadata(Layer* aLayer,
                                                           const ContainerLayerParameters& aContainerParameters);

protected:
  ViewID mScrollParentId;
  bool mForceDispatchToContentRegion;
};

/**
 * A display item for subdocuments to capture the resolution from the presShell
 * and ensure that it gets applied to all the right elements. This item creates
 * a container layer.
 */
class nsDisplayResolution : public nsDisplaySubDocument {
public:
  nsDisplayResolution(nsDisplayListBuilder* aBuilder, nsIFrame* aFrame,
                      nsDisplayList* aList, uint32_t aFlags);
#ifdef NS_BUILD_REFCNT_LOGGING
  virtual ~nsDisplayResolution();
#endif
  virtual void HitTest(nsDisplayListBuilder* aBuilder,
                       const nsRect& aRect,
                       HitTestState* aState,
                       nsTArray<nsIFrame*> *aOutFrames) override;
  virtual already_AddRefed<Layer> BuildLayer(nsDisplayListBuilder* aBuilder,
                                             LayerManager* aManager,
                                             const ContainerLayerParameters& aContainerParameters) override;
  NS_DISPLAY_DECL_NAME("Resolution", TYPE_RESOLUTION)
};

/**
 * A display item used to represent sticky position elements. The contents
 * gets its own layer and creates a stacking context, and the layer will have
 * position-related metadata set on it.
 */
class nsDisplayStickyPosition : public nsDisplayOwnLayer {
public:
  nsDisplayStickyPosition(nsDisplayListBuilder* aBuilder, nsIFrame* aFrame,
                          nsDisplayList* aList,
                          const ActiveScrolledRoot* aActiveScrolledRoot);
#ifdef NS_BUILD_REFCNT_LOGGING
  virtual ~nsDisplayStickyPosition();
#endif

  virtual nsDisplayWrapList* Clone(nsDisplayListBuilder* aBuilder) const override
  {
    MOZ_COUNT_CTOR(nsDisplayStickyPosition);
    return new (aBuilder) nsDisplayStickyPosition(*this);
  }

  void SetClipChain(const DisplayItemClipChain* aClipChain) override;
  virtual already_AddRefed<Layer> BuildLayer(nsDisplayListBuilder* aBuilder,
                                             LayerManager* aManager,
                                             const ContainerLayerParameters& aContainerParameters) override;
  NS_DISPLAY_DECL_NAME("StickyPosition", TYPE_STICKY_POSITION)
  virtual LayerState GetLayerState(nsDisplayListBuilder* aBuilder,
                                   LayerManager* aManager,
                                   const ContainerLayerParameters& aParameters) override
  {
    return mozilla::LAYER_ACTIVE;
  }

  virtual bool CanMerge(const nsDisplayItem* aItem) const override
  {
    // Items with the same fixed position frame can be merged.
    return HasSameTypeAndClip(aItem) && mFrame == aItem->Frame();
  }
};

class nsDisplayFixedPosition : public nsDisplayOwnLayer {
public:
  nsDisplayFixedPosition(nsDisplayListBuilder* aBuilder, nsIFrame* aFrame,
                         nsDisplayList* aList,
                         const ActiveScrolledRoot* aActiveScrolledRoot);

  static nsDisplayFixedPosition* CreateForFixedBackground(nsDisplayListBuilder* aBuilder,
                                                          nsIFrame* aFrame,
                                                          nsDisplayBackgroundImage* aImage,
                                                          uint32_t aIndex);


#ifdef NS_BUILD_REFCNT_LOGGING
  virtual ~nsDisplayFixedPosition();
#endif

  virtual nsDisplayWrapList* Clone(nsDisplayListBuilder* aBuilder) const override
  {
    MOZ_COUNT_CTOR(nsDisplayFixedPosition);
    return new (aBuilder) nsDisplayFixedPosition(*this);
  }

  virtual already_AddRefed<Layer> BuildLayer(nsDisplayListBuilder* aBuilder,
                                             LayerManager* aManager,
                                             const ContainerLayerParameters& aContainerParameters) override;
  NS_DISPLAY_DECL_NAME("FixedPosition", TYPE_FIXED_POSITION)
  virtual LayerState GetLayerState(nsDisplayListBuilder* aBuilder,
                                   LayerManager* aManager,
                                   const ContainerLayerParameters& aParameters) override
  {
    return mozilla::LAYER_ACTIVE_FORCE;
  }

  virtual bool CanMerge(const nsDisplayItem* aItem) const override
  {
    // Items with the same fixed position frame can be merged.
    return HasSameTypeAndClip(aItem) && mFrame == aItem->Frame();
  }

  virtual bool ShouldFixToViewport(nsDisplayListBuilder* aBuilder) const override
  {
    return mIsFixedBackground;
  }

  virtual uint32_t GetPerFrameKey() const override
  {
    return (mIndex << TYPE_BITS) | nsDisplayItem::GetPerFrameKey();
  }

  AnimatedGeometryRoot* AnimatedGeometryRootForScrollMetadata() const override {
    return mAnimatedGeometryRootForScrollMetadata;
  }

protected:
  // For background-attachment:fixed
  nsDisplayFixedPosition(nsDisplayListBuilder* aBuilder, nsIFrame* aFrame,
                         nsDisplayList* aList, uint32_t aIndex);
  void Init(nsDisplayListBuilder* aBuilder);

  RefPtr<AnimatedGeometryRoot> mAnimatedGeometryRootForScrollMetadata;
  uint32_t mIndex;
  bool mIsFixedBackground;
};

class nsDisplayTableFixedPosition : public nsDisplayFixedPosition
{
public:
  static nsDisplayTableFixedPosition* CreateForFixedBackground(nsDisplayListBuilder* aBuilder,
                                                               nsIFrame* aFrame,
                                                               nsDisplayBackgroundImage* aImage,
                                                               uint32_t aIndex,
                                                               nsIFrame* aAncestorFrame);

  virtual uint32_t GetPerFrameKey() const override {
    return (mIndex << (TYPE_BITS + static_cast<uint8_t>(TableTypeBits::COUNT))) |
           (static_cast<uint8_t>(mTableType) << TYPE_BITS) |
           nsDisplayItem::GetPerFrameKey();
  }

  NS_DISPLAY_DECL_NAME("TableFixedPosition", TYPE_TABLE_FIXED_POSITION)
protected:
  nsDisplayTableFixedPosition(nsDisplayListBuilder* aBuilder, nsIFrame* aFrame,
                              nsDisplayList* aList, uint32_t aIndex, nsIFrame* aAncestorFrame);

  TableType mTableType;
};

/**
 * This creates an empty scrollable layer. It has no child layers.
 * It is used to record the existence of a scrollable frame in the layer
 * tree.
 */
class nsDisplayScrollInfoLayer : public nsDisplayWrapList
{
public:
  nsDisplayScrollInfoLayer(nsDisplayListBuilder* aBuilder,
                           nsIFrame* aScrolledFrame, nsIFrame* aScrollFrame);
  NS_DISPLAY_DECL_NAME("ScrollInfoLayer", TYPE_SCROLL_INFO_LAYER)


#ifdef NS_BUILD_REFCNT_LOGGING
  virtual ~nsDisplayScrollInfoLayer();
#endif

  virtual already_AddRefed<Layer> BuildLayer(nsDisplayListBuilder* aBuilder,
                                             LayerManager* aManager,
                                             const ContainerLayerParameters& aContainerParameters) override;

  virtual bool ShouldBuildLayerEvenIfInvisible(nsDisplayListBuilder* aBuilder) const override
  {
    return true;
  }

  virtual nsRegion GetOpaqueRegion(nsDisplayListBuilder* aBuilder,
                                   bool* aSnap) const override
  {
    *aSnap = false;
    return nsRegion();
  }

  virtual LayerState GetLayerState(nsDisplayListBuilder* aBuilder,
                                   LayerManager* aManager,
                                   const ContainerLayerParameters& aParameters) override;

  virtual bool ShouldFlattenAway(nsDisplayListBuilder* aBuilder) override
  {
    return false;
  }

  virtual void WriteDebugInfo(std::stringstream& aStream) override;

  mozilla::UniquePtr<ScrollMetadata> ComputeScrollMetadata(Layer* aLayer,
                                                           const ContainerLayerParameters& aContainerParameters);

protected:
  nsIFrame* mScrollFrame;
  nsIFrame* mScrolledFrame;
  ViewID mScrollParentId;
};

/**
 * nsDisplayZoom is used for subdocuments that have a different full zoom than
 * their parent documents. This item creates a container layer.
 */
class nsDisplayZoom : public nsDisplaySubDocument {
public:
  /**
   * @param aFrame is the root frame of the subdocument.
   * @param aList contains the display items for the subdocument.
   * @param aAPD is the app units per dev pixel ratio of the subdocument.
   * @param aParentAPD is the app units per dev pixel ratio of the parent
   * document.
   * @param aFlags GENERATE_SUBDOC_INVALIDATIONS :
   * Add UserData to the created ContainerLayer, so that invalidations
   * for this layer are send to our nsPresContext.
   */
  nsDisplayZoom(nsDisplayListBuilder* aBuilder, nsIFrame* aFrame,
                nsDisplayList* aList,
                int32_t aAPD, int32_t aParentAPD,
                uint32_t aFlags = 0);
#ifdef NS_BUILD_REFCNT_LOGGING
  virtual ~nsDisplayZoom();
#endif

  virtual nsRect GetBounds(nsDisplayListBuilder* aBuilder,
                           bool* aSnap) const override;
  virtual void HitTest(nsDisplayListBuilder* aBuilder, const nsRect& aRect,
                       HitTestState* aState, nsTArray<nsIFrame*> *aOutFrames) override;
  virtual bool ComputeVisibility(nsDisplayListBuilder* aBuilder,
                                 nsRegion* aVisibleRegion) override;
  virtual LayerState GetLayerState(nsDisplayListBuilder* aBuilder,
                                   LayerManager* aManager,
                                   const ContainerLayerParameters& aParameters) override
  {
    return mozilla::LAYER_ACTIVE;
  }
  NS_DISPLAY_DECL_NAME("Zoom", TYPE_ZOOM)

  // Get the app units per dev pixel ratio of the child document.
  int32_t GetChildAppUnitsPerDevPixel() { return mAPD; }
  // Get the app units per dev pixel ratio of the parent document.
  int32_t GetParentAppUnitsPerDevPixel() { return mParentAPD; }

private:
  int32_t mAPD, mParentAPD;
};

class nsDisplaySVGEffects: public nsDisplayWrapList {
public:
  nsDisplaySVGEffects(nsDisplayListBuilder* aBuilder, nsIFrame* aFrame,
                      nsDisplayList* aList, bool aHandleOpacity,
                      const ActiveScrolledRoot* aActiveScrolledRoot);
  nsDisplaySVGEffects(nsDisplayListBuilder* aBuilder, nsIFrame* aFrame,
                      nsDisplayList* aList, bool aHandleOpacity);
#ifdef NS_BUILD_REFCNT_LOGGING
  virtual ~nsDisplaySVGEffects();
#endif

  nsDisplaySVGEffects(const nsDisplaySVGEffects& aOther)
    : nsDisplayWrapList(aOther)
    , mEffectsBounds(aOther.mEffectsBounds)
    , mHandleOpacity(aOther.mHandleOpacity)
  {
    MOZ_COUNT_CTOR(nsDisplaySVGEffects);
  }

  virtual nsRegion GetOpaqueRegion(nsDisplayListBuilder* aBuilder,
                                   bool* aSnap) const override;
  virtual void HitTest(nsDisplayListBuilder* aBuilder, const nsRect& aRect,
                       HitTestState* aState,
                       nsTArray<nsIFrame*> *aOutFrames) override;

  virtual bool ShouldFlattenAway(nsDisplayListBuilder* aBuilder) override {
    return false;
  }

  gfxRect BBoxInUserSpace() const;
  gfxPoint UserSpaceOffset() const;

  virtual void ComputeInvalidationRegion(nsDisplayListBuilder* aBuilder,
                                         const nsDisplayItemGeometry* aGeometry,
                                         nsRegion* aInvalidRegion) const override;
protected:
  bool ValidateSVGFrame();

  // relative to mFrame
  nsRect mEffectsBounds;
  // True if we need to handle css opacity in this display item.
  bool mHandleOpacity;
};

/**
 * A display item to paint a stacking context with mask and clip effects
 * set by the stacking context root frame's style.
 */
class nsDisplayMask : public nsDisplaySVGEffects {
public:
  typedef mozilla::layers::ImageLayer ImageLayer;

  nsDisplayMask(nsDisplayListBuilder* aBuilder, nsIFrame* aFrame,
                nsDisplayList* aList, bool aHandleOpacity,
                const ActiveScrolledRoot* aActiveScrolledRoot);
#ifdef NS_BUILD_REFCNT_LOGGING
  virtual ~nsDisplayMask();
#endif

  virtual nsDisplayWrapList* Clone(nsDisplayListBuilder* aBuilder) const override
  {
    MOZ_COUNT_CTOR(nsDisplayMask);
    return new (aBuilder) nsDisplayMask(*this);
  }

  NS_DISPLAY_DECL_NAME("Mask", TYPE_MASK)

  virtual bool CanMerge(const nsDisplayItem* aItem) const override
  {
    // Items for the same content element should be merged into a single
    // compositing group.
    // Do not merge if mFrame has mask. Continuation frames should apply mask
    // independently (just like nsDisplayBackgroundImage).
    return HasSameTypeAndClip(aItem) && HasSameContent(aItem) &&
           !mFrame->StyleSVGReset()->HasMask();
  }

  virtual void Merge(const nsDisplayItem* aItem) override
  {
    nsDisplayWrapList::Merge(aItem);

    const nsDisplayMask* other = static_cast<const nsDisplayMask*>(aItem);
    mEffectsBounds.UnionRect(mEffectsBounds,
      other->mEffectsBounds + other->mFrame->GetOffsetTo(mFrame));
  }

  virtual already_AddRefed<Layer> BuildLayer(nsDisplayListBuilder* aBuilder,
                                             LayerManager* aManager,
                                             const ContainerLayerParameters& aContainerParameters) override;
  virtual LayerState GetLayerState(nsDisplayListBuilder* aBuilder,
                                   LayerManager* aManager,
                                   const ContainerLayerParameters& aParameters) override;

  virtual bool ComputeVisibility(nsDisplayListBuilder* aBuilder,
                                 nsRegion* aVisibleRegion) override;

  virtual nsDisplayItemGeometry* AllocateGeometry(nsDisplayListBuilder* aBuilder) override
  {
    return new nsDisplayMaskGeometry(this, aBuilder);
  }
  virtual void ComputeInvalidationRegion(nsDisplayListBuilder* aBuilder,
                                         const nsDisplayItemGeometry* aGeometry,
                                         nsRegion* aInvalidRegion) const override;
#ifdef MOZ_DUMP_PAINTING
  void PrintEffects(nsACString& aTo);
#endif

  void PaintAsLayer(nsDisplayListBuilder* aBuilder,
                    nsRenderingContext* aCtx,
                    LayerManager* aManager);

  /*
   * Paint mask onto aMaskContext in mFrame's coordinate space and
   * return whether the mask layer was painted successfully.
   */
  bool PaintMask(nsDisplayListBuilder* aBuilder, gfxContext* aMaskContext);

  const nsTArray<nsRect>& GetDestRects()
  {
    return mDestRects;
  }
private:
  // According to mask property and the capability of aManager, determine
  // whether paint mask onto a dedicate mask layer.
  bool ShouldPaintOnMaskLayer(LayerManager* aManager);

  nsTArray<nsRect> mDestRects;
};

/**
 * A display item to paint a stacking context with filter effects set by the
 * stacking context root frame's style.
 */
class nsDisplayFilter : public nsDisplaySVGEffects {
public:
  nsDisplayFilter(nsDisplayListBuilder* aBuilder, nsIFrame* aFrame,
                  nsDisplayList* aList, bool aHandleOpacity);
#ifdef NS_BUILD_REFCNT_LOGGING
  virtual ~nsDisplayFilter();
#endif

  virtual nsDisplayWrapList* Clone(nsDisplayListBuilder* aBuilder) const override
  {
    MOZ_COUNT_CTOR(nsDisplayFilter);
    return new (aBuilder) nsDisplayFilter(*this);
  }

  NS_DISPLAY_DECL_NAME("Filter", TYPE_FILTER)

  virtual bool CanMerge(const nsDisplayItem* aItem) const override
  {
    // Items for the same content element should be merged into a single
    // compositing group.
    return HasSameTypeAndClip(aItem) && HasSameContent(aItem);
  }

  virtual void Merge(const nsDisplayItem* aItem) override
  {
    nsDisplayWrapList::Merge(aItem);

    const nsDisplayFilter* other = static_cast<const nsDisplayFilter*>(aItem);
    mEffectsBounds.UnionRect(mEffectsBounds,
      other->mEffectsBounds + other->mFrame->GetOffsetTo(mFrame));
  }

  virtual already_AddRefed<Layer> BuildLayer(nsDisplayListBuilder* aBuilder,
                                             LayerManager* aManager,
                                             const ContainerLayerParameters& aContainerParameters) override;
  virtual LayerState GetLayerState(nsDisplayListBuilder* aBuilder,
                                   LayerManager* aManager,
                                   const ContainerLayerParameters& aParameters) override;
  virtual nsRect GetBounds(nsDisplayListBuilder* aBuilder,
                           bool* aSnap) const override
  {
    *aSnap = false;
    return mEffectsBounds + ToReferenceFrame();
  }
  virtual bool ComputeVisibility(nsDisplayListBuilder* aBuilder,
                                 nsRegion* aVisibleRegion) override;
  virtual nsDisplayItemGeometry* AllocateGeometry(nsDisplayListBuilder* aBuilder) override
  {
    return new nsDisplayFilterGeometry(this, aBuilder);
  }
  virtual void ComputeInvalidationRegion(nsDisplayListBuilder* aBuilder,
                                         const nsDisplayItemGeometry* aGeometry,
                                         nsRegion* aInvalidRegion) const override;
#ifdef MOZ_DUMP_PAINTING
  void PrintEffects(nsACString& aTo);
#endif

  void PaintAsLayer(nsDisplayListBuilder* aBuilder,
                    nsRenderingContext* aCtx,
                    LayerManager* aManager);
};

/* A display item that applies a transformation to all of its descendant
 * elements.  This wrapper should only be used if there is a transform applied
 * to the root element.
 *
 * The reason that a "bounds" rect is involved in transform calculations is
 * because CSS-transforms allow percentage values for the x and y components
 * of <translation-value>s, where percentages are percentages of the element's
 * border box.
 *
 * INVARIANT: The wrapped frame is transformed or we supplied a transform getter
 * function.
 * INVARIANT: The wrapped frame is non-null.
 */
class nsDisplayTransform: public nsDisplayItem
{
  typedef mozilla::gfx::Matrix4x4 Matrix4x4;
  typedef mozilla::gfx::Point3D Point3D;

  /*
   * Avoid doing UpdateBounds() during construction.
   */
  class StoreList : public nsDisplayWrapList {
  public:
    StoreList(nsDisplayListBuilder* aBuilder, nsIFrame* aFrame,
              nsDisplayList* aList) :
      nsDisplayWrapList(aBuilder, aFrame, aList) {}
    StoreList(nsDisplayListBuilder* aBuilder, nsIFrame* aFrame,
              nsDisplayItem* aItem) :
      nsDisplayWrapList(aBuilder, aFrame, aItem) {}
    virtual ~StoreList() {}

    // This override is needed since StoreList is only allocated from the stack.
    virtual void Destroy(nsDisplayListBuilder* aBuilder) override
    {
      mList.DeleteAll(aBuilder);
    }

    virtual void UpdateBounds(nsDisplayListBuilder* aBuilder) override {
      // For extending 3d rendering context, the bounds would be
      // updated by DoUpdateBoundsPreserves3D(), not here.
      if (!mFrame->Extend3DContext()) {
        nsDisplayWrapList::UpdateBounds(aBuilder);
      }
    }
    virtual void DoUpdateBoundsPreserves3D(nsDisplayListBuilder* aBuilder) override {
      for (nsDisplayItem *i = mList.GetBottom(); i; i = i->GetAbove()) {
        i->DoUpdateBoundsPreserves3D(aBuilder);
      }
      nsDisplayWrapList::UpdateBounds(aBuilder);
    }
  };

public:
  enum PrerenderDecision {
    NoPrerender,
    FullPrerender,
    PartialPrerender
  };

  /**
   * Returns a matrix (in pixels) for the current frame. The matrix should be relative to
   * the current frame's coordinate space.
   *
   * @param aFrame The frame to compute the transform for.
   * @param aAppUnitsPerPixel The number of app units per graphics unit.
   */
  typedef Matrix4x4 (* ComputeTransformFunction)(nsIFrame* aFrame, float aAppUnitsPerPixel);

  /* Constructor accepts a display list, empties it, and wraps it up.  It also
   * ferries the underlying frame to the nsDisplayItem constructor.
   */
  nsDisplayTransform(nsDisplayListBuilder* aBuilder, nsIFrame *aFrame,
                     nsDisplayList *aList, const nsRect& aChildrenVisibleRect,
                     uint32_t aIndex = 0, bool aAllowAsyncAnimation = false);
  nsDisplayTransform(nsDisplayListBuilder* aBuilder, nsIFrame *aFrame,
                     nsDisplayItem *aItem, const nsRect& aChildrenVisibleRect,
                     uint32_t aIndex = 0);
  nsDisplayTransform(nsDisplayListBuilder* aBuilder, nsIFrame *aFrame,
                     nsDisplayList *aList, const nsRect& aChildrenVisibleRect,
                     ComputeTransformFunction aTransformGetter, uint32_t aIndex = 0);
  nsDisplayTransform(nsDisplayListBuilder* aBuilder, nsIFrame *aFrame,
                     nsDisplayList *aList, const nsRect& aChildrenVisibleRect,
                     const Matrix4x4& aTransform, uint32_t aIndex = 0);

#ifdef NS_BUILD_REFCNT_LOGGING
  virtual ~nsDisplayTransform()
  {
    MOZ_COUNT_DTOR(nsDisplayTransform);
  }
#endif

  virtual void Destroy(nsDisplayListBuilder* aBuilder) override
  {
    mStoredList.Destroy(aBuilder);
    nsDisplayItem::Destroy(aBuilder);
  }

  NS_DISPLAY_DECL_NAME("nsDisplayTransform", TYPE_TRANSFORM)

  virtual nsRect GetComponentAlphaBounds(nsDisplayListBuilder* aBuilder) const override
  {
    if (mStoredList.GetComponentAlphaBounds(aBuilder).IsEmpty())
      return nsRect();
    bool snap;
    return GetBounds(aBuilder, &snap);
  }

  virtual nsDisplayList* GetChildren() const override
  {
    return mStoredList.GetChildren();
  }

  virtual void HitTest(nsDisplayListBuilder *aBuilder, const nsRect& aRect,
                       HitTestState *aState, nsTArray<nsIFrame*> *aOutFrames) override;
  virtual nsRect GetBounds(nsDisplayListBuilder *aBuilder,
                           bool* aSnap) const override;
  virtual nsRegion GetOpaqueRegion(nsDisplayListBuilder *aBuilder,
                                   bool* aSnap) const override;
  virtual mozilla::Maybe<nscolor> IsUniform(nsDisplayListBuilder *aBuilder) const override;
  virtual LayerState GetLayerState(nsDisplayListBuilder* aBuilder,
                                   LayerManager* aManager,
                                   const ContainerLayerParameters& aParameters) override;
  virtual already_AddRefed<Layer> BuildLayer(nsDisplayListBuilder* aBuilder,
                                             LayerManager* aManager,
                                             const ContainerLayerParameters& aContainerParameters) override;
  virtual bool ShouldBuildLayerEvenIfInvisible(nsDisplayListBuilder* aBuilder) const override;
  virtual bool ComputeVisibility(nsDisplayListBuilder *aBuilder,
                                 nsRegion *aVisibleRegion) override;

  virtual bool CanMerge(const nsDisplayItem* aItem) const override
  {
    return false;
  }

  virtual uint32_t GetPerFrameKey() const override
  {
    return (mIndex << TYPE_BITS) | nsDisplayItem::GetPerFrameKey();
  }

  virtual void ComputeInvalidationRegion(nsDisplayListBuilder* aBuilder,
                                         const nsDisplayItemGeometry* aGeometry,
                                         nsRegion* aInvalidRegion) const override
  {
    // We don't need to compute an invalidation region since we have LayerTreeInvalidation
  }

  virtual const nsIFrame* ReferenceFrameForChildren() const override {
    // If we were created using a transform-getter, then we don't
    // belong to a transformed frame, and aren't a reference frame
    // for our children.
    if (!mTransformGetter) {
      return mFrame;
    }
    return nsDisplayItem::ReferenceFrameForChildren();
  }

  AnimatedGeometryRoot* AnimatedGeometryRootForScrollMetadata() const override {
    return mAnimatedGeometryRootForScrollMetadata;
  }

  virtual const nsRect& GetVisibleRectForChildren() const override
  {
    return mChildrenVisibleRect;
  }

  enum {
    INDEX_MAX = UINT32_MAX >> TYPE_BITS
  };

  /**
   * We include the perspective matrix from our containing block for the
   * purposes of visibility calculations, but we exclude it from the transform
   * we set on the layer (for rendering), since there will be an
   * nsDisplayPerspective created for that.
   */
  const Matrix4x4& GetTransform() const;
  Matrix4x4 GetTransformForRendering();

  /**
   * Return the transform that is aggregation of all transform on the
   * preserves3d chain.
   */
  const Matrix4x4& GetAccumulatedPreserved3DTransform(nsDisplayListBuilder* aBuilder);

  float GetHitDepthAtPoint(nsDisplayListBuilder* aBuilder, const nsPoint& aPoint);

  /**
   * TransformRect takes in as parameters a rectangle (in aFrame's coordinate
   * space) and returns the smallest rectangle (in aFrame's coordinate space)
   * containing the transformed image of that rectangle.  That is, it takes
   * the four corners of the rectangle, transforms them according to the
   * matrix associated with the specified frame, then returns the smallest
   * rectangle containing the four transformed points.
   *
   * @param untransformedBounds The rectangle (in app units) to transform.
   * @param aFrame The frame whose transformation should be applied.  This
   *        function raises an assertion if aFrame is null or doesn't have a
   *        transform applied to it.
   * @param aOrigin The origin of the transform relative to aFrame's local
   *        coordinate space.
   * @param aBoundsOverride (optional) Rather than using the frame's computed
   *        bounding rect as frame bounds, use this rectangle instead.  Pass
   *        nullptr (or nothing at all) to use the default.
   */
  static nsRect TransformRect(const nsRect &aUntransformedBounds,
                              const nsIFrame* aFrame,
                              const nsRect* aBoundsOverride = nullptr);

  /* UntransformRect is like TransformRect, except that it inverts the
   * transform.
   */
  static bool UntransformRect(const nsRect &aTransformedBounds,
                              const nsRect &aChildBounds,
                              const nsIFrame* aFrame,
                              nsRect *aOutRect);

  bool UntransformVisibleRect(nsDisplayListBuilder* aBuilder,
                              nsRect* aOutRect) const;

  static Point3D GetDeltaToTransformOrigin(const nsIFrame* aFrame,
                                           float aAppUnitsPerPixel,
                                           const nsRect* aBoundsOverride);

  /*
   * Returns true if aFrame has perspective applied from its containing
   * block.
   * Returns the matrix to append to apply the persective (taking
   * perspective-origin into account), relative to aFrames coordinate
   * space).
   * aOutMatrix is assumed to be the identity matrix, and isn't explicitly
   * cleared.
   */
  static bool ComputePerspectiveMatrix(const nsIFrame* aFrame,
                                       float aAppUnitsPerPixel,
                                       Matrix4x4& aOutMatrix);

  struct FrameTransformProperties
  {
    FrameTransformProperties(const nsIFrame* aFrame,
                             float aAppUnitsPerPixel,
                             const nsRect* aBoundsOverride);
    FrameTransformProperties(nsCSSValueSharedList* aTransformList,
                             const Point3D& aToTransformOrigin)
      : mFrame(nullptr)
      , mTransformList(aTransformList)
      , mToTransformOrigin(aToTransformOrigin)
    {}

    const nsIFrame* mFrame;
    RefPtr<nsCSSValueSharedList> mTransformList;
    const Point3D mToTransformOrigin;
  };

  /**
   * Given a frame with the -moz-transform property or an SVG transform,
   * returns the transformation matrix for that frame.
   *
   * @param aFrame The frame to get the matrix from.
   * @param aOrigin Relative to which point this transform should be applied.
   * @param aAppUnitsPerPixel The number of app units per graphics unit.
   * @param aBoundsOverride [optional] If this is nullptr (the default), the
   *        computation will use the value of TransformReferenceBox(aFrame).
   *        Otherwise, it will use the value of aBoundsOverride.  This is
   *        mostly for internal use and in most cases you will not need to
   *        specify a value.
   * @param aFlags OFFSET_BY_ORIGIN The resulting matrix will be translated
   *        by aOrigin. This translation is applied *before* the CSS transform.
   * @param aFlags INCLUDE_PRESERVE3D_ANCESTORS The computed transform will
   *        include the transform of any ancestors participating in the same
   *        3d rendering context.
   * @param aFlags INCLUDE_PERSPECTIVE The resulting matrix will include the
   *        perspective transform from the containing block if applicable.
   */
  enum {
    OFFSET_BY_ORIGIN = 1 << 0,
    INCLUDE_PRESERVE3D_ANCESTORS = 1 << 1,
    INCLUDE_PERSPECTIVE = 1 << 2,
  };
  static Matrix4x4 GetResultingTransformMatrix(const nsIFrame* aFrame,
                                               const nsPoint& aOrigin,
                                               float aAppUnitsPerPixel,
                                               uint32_t aFlags,
                                               const nsRect* aBoundsOverride = nullptr);
  static Matrix4x4 GetResultingTransformMatrix(const FrameTransformProperties& aProperties,
                                               const nsPoint& aOrigin,
                                               float aAppUnitsPerPixel,
                                               uint32_t aFlags,
                                               const nsRect* aBoundsOverride = nullptr);
  /**
   * Decide whether we should prerender some or all of the contents of the
   * transformed frame even when it's not completely visible (yet).
   * Return FullPrerender if the entire contents should be prerendered,
   * PartialPrerender if some but not all of the contents should be prerendered,
   * or NoPrerender if only the visible area should be rendered.
   * |aDirtyRect| is updated to the area that should be prerendered.
   */
  static PrerenderDecision ShouldPrerenderTransformedContent(nsDisplayListBuilder* aBuilder,
                                                             nsIFrame* aFrame,
                                                             nsRect* aDirtyRect);
  bool CanUseAsyncAnimations(nsDisplayListBuilder* aBuilder) override;

  bool MayBeAnimated(nsDisplayListBuilder* aBuilder) const;

  virtual void WriteDebugInfo(std::stringstream& aStream) override;

  // Force the layer created for this item not to extend 3D context.
  // See nsIFrame::BuildDisplayListForStackingContext()
  void SetNoExtendContext() { mNoExtendContext = true; }

  virtual void DoUpdateBoundsPreserves3D(nsDisplayListBuilder* aBuilder) override {
    MOZ_ASSERT(mFrame->Combines3DTransformWithAncestors() ||
               IsTransformSeparator());
    // Updating is not going through to child 3D context.
    ComputeBounds(aBuilder);
  }

  /**
   * This function updates bounds for items with a frame establishing
   * 3D rendering context.
   *
   * \see nsDisplayItem::DoUpdateBoundsPreserves3D()
   */
  void UpdateBoundsFor3D(nsDisplayListBuilder* aBuilder) {
    if (!mFrame->Extend3DContext() ||
        mFrame->Combines3DTransformWithAncestors() ||
        IsTransformSeparator()) {
      // Not an establisher of a 3D rendering context.
      return;
    }
    // Always start updating from an establisher of a 3D rendering context.

    nsDisplayListBuilder::AutoAccumulateRect accRect(aBuilder);
    nsDisplayListBuilder::AutoAccumulateTransform accTransform(aBuilder);
    accTransform.StartRoot();
    ComputeBounds(aBuilder);
    mBounds = aBuilder->GetAccumulatedRect();
    mHasBounds = true;
  }

  /**
   * This item is an additional item as the boundary between parent
   * and child 3D rendering context.
   * \see nsIFrame::BuildDisplayListForStackingContext().
   */
  bool IsTransformSeparator() { return mIsTransformSeparator; }
  /**
   * This item is the boundary between parent and child 3D rendering
   * context.
   */
  bool IsLeafOf3DContext() {
    return (IsTransformSeparator() ||
            (!mFrame->Extend3DContext() &&
             mFrame->Combines3DTransformWithAncestors()));
  }
  /**
   * The backing frame of this item participates a 3D rendering
   * context.
   */
  bool IsParticipating3DContext() {
    return mFrame->Extend3DContext() ||
      mFrame->Combines3DTransformWithAncestors();
  }

private:
  void ComputeBounds(nsDisplayListBuilder* aBuilder);
  void SetReferenceFrameToAncestor(nsDisplayListBuilder* aBuilder);
  void Init(nsDisplayListBuilder* aBuilder);

  static Matrix4x4 GetResultingTransformMatrixInternal(const FrameTransformProperties& aProperties,
                                                       const nsPoint& aOrigin,
                                                       float aAppUnitsPerPixel,
                                                       uint32_t aFlags,
                                                       const nsRect* aBoundsOverride);

  StoreList mStoredList;
  mutable Matrix4x4 mTransform;
  // Accumulated transform of ancestors on the preserves-3d chain.
  Matrix4x4 mTransformPreserves3D;
  ComputeTransformFunction mTransformGetter;
  RefPtr<AnimatedGeometryRoot> mAnimatedGeometryRootForChildren;
  RefPtr<AnimatedGeometryRoot> mAnimatedGeometryRootForScrollMetadata;
  nsRect mChildrenVisibleRect;
  uint32_t mIndex;
  mutable nsRect mBounds;
  // True for mBounds is valid.
  mutable bool mHasBounds;
  // Be forced not to extend 3D context.  Since we don't create a
  // transform item, a container layer, for every frames in a
  // preserves3d context, the transform items of a child preserves3d
  // context may extend the parent context not intented if the root of
  // the child preserves3d context doesn't create a transform item.
  // With this flags, we force the item not extending 3D context.
  bool mNoExtendContext;
  // This item is a separator between 3D rendering contexts, and
  // mTransform have been presetted by the constructor.
  bool mIsTransformSeparator;
  // True if mTransformPreserves3D have been initialized.
  bool mTransformPreserves3DInited;
  // True if async animation of the transform is allowed.
  bool mAllowAsyncAnimation;
};

/* A display item that applies a perspective transformation to a single
 * nsDisplayTransform child item. We keep this as a separate item since the
 * perspective-origin is relative to an ancestor of the transformed frame, and
 * APZ can scroll the child separately.
 */
class nsDisplayPerspective : public nsDisplayItem
{
  typedef mozilla::gfx::Point3D Point3D;

public:
  NS_DISPLAY_DECL_NAME("nsDisplayPerspective", TYPE_PERSPECTIVE)

  nsDisplayPerspective(nsDisplayListBuilder* aBuilder, nsIFrame* aTransformFrame,
                       nsIFrame* aPerspectiveFrame,
                       nsDisplayList* aList);

  virtual uint32_t GetPerFrameKey() const override
  {
    return (mIndex << TYPE_BITS) | nsDisplayItem::GetPerFrameKey();
  }

  virtual void HitTest(nsDisplayListBuilder* aBuilder, const nsRect& aRect,
                       HitTestState* aState, nsTArray<nsIFrame*> *aOutFrames) override
  {
    return mList.HitTest(aBuilder, aRect, aState, aOutFrames);
  }

  virtual nsRect GetBounds(nsDisplayListBuilder* aBuilder,
                           bool* aSnap) const override
  {
    return mList.GetBounds(aBuilder, aSnap);
  }

  virtual void ComputeInvalidationRegion(nsDisplayListBuilder* aBuilder,
                                         const nsDisplayItemGeometry* aGeometry,
                                         nsRegion* aInvalidRegion) const override
  {}

  virtual nsRegion GetOpaqueRegion(nsDisplayListBuilder* aBuilder,
                                   bool* aSnap) const override
  {
    return mList.GetOpaqueRegion(aBuilder, aSnap);
  }

  virtual mozilla::Maybe<nscolor> IsUniform(nsDisplayListBuilder* aBuilder) const override
  {
    return mList.IsUniform(aBuilder);
  }

  virtual LayerState GetLayerState(nsDisplayListBuilder* aBuilder,
                                   LayerManager* aManager,
                                   const ContainerLayerParameters& aParameters) override;

  virtual bool ShouldBuildLayerEvenIfInvisible(nsDisplayListBuilder* aBuilder) const override
  {
    if (!mList.GetChildren()->GetTop()) {
      return false;
    }
    return mList.GetChildren()->GetTop()->ShouldBuildLayerEvenIfInvisible(aBuilder);
  }

  virtual already_AddRefed<Layer> BuildLayer(nsDisplayListBuilder* aBuilder,
                                             LayerManager* aManager,
                                             const ContainerLayerParameters& aContainerParameters) override;

  virtual bool ComputeVisibility(nsDisplayListBuilder* aBuilder,
                                 nsRegion* aVisibleRegion) override
  {
    mList.RecomputeVisibility(aBuilder, aVisibleRegion);
    return true;
  }

  virtual nsDisplayList* GetSameCoordinateSystemChildren() const override
  {
    return mList.GetChildren();
  }

  virtual nsDisplayList* GetChildren() const override
  {
    return mList.GetChildren();
  }

  virtual nsRect GetComponentAlphaBounds(nsDisplayListBuilder* aBuilder) const override
  {
    return mList.GetComponentAlphaBounds(aBuilder);
  }

  nsIFrame* TransformFrame() { return mTransformFrame; }

  virtual int32_t ZIndex() const override;

  virtual void
  DoUpdateBoundsPreserves3D(nsDisplayListBuilder* aBuilder) override {
    if (mList.GetChildren()->GetTop()) {
      static_cast<nsDisplayTransform*>(mList.GetChildren()->GetTop())->DoUpdateBoundsPreserves3D(aBuilder);
    }
  }

  virtual void Destroy(nsDisplayListBuilder* aBuilder) override
  {
    mList.GetChildren()->DeleteAll(aBuilder);
    nsDisplayItem::Destroy(aBuilder);
  }

private:
  nsDisplayWrapList mList;
  nsIFrame* mTransformFrame;
  uint32_t mIndex;
};

/**
 * This class adds basic support for limiting the rendering (in the inline axis
 * of the writing mode) to the part inside the specified edges.  It's a base
 * class for the display item classes that do the actual work.
 * The two members, mVisIStartEdge and mVisIEndEdge, are relative to the edges
 * of the frame's scrollable overflow rectangle and are the amount to suppress
 * on each side.
 *
 * Setting none, both or only one edge is allowed.
 * The values must be non-negative.
 * The default value for both edges is zero, which means everything is painted.
 */
class nsCharClipDisplayItem : public nsDisplayItem {
public:
  nsCharClipDisplayItem(nsDisplayListBuilder* aBuilder, nsIFrame* aFrame)
    : nsDisplayItem(aBuilder, aFrame), mVisIStartEdge(0), mVisIEndEdge(0) {}

  explicit nsCharClipDisplayItem(nsIFrame* aFrame)
    : nsDisplayItem(aFrame) {}

  virtual nsDisplayItemGeometry* AllocateGeometry(nsDisplayListBuilder* aBuilder) override;

  virtual void ComputeInvalidationRegion(nsDisplayListBuilder* aBuilder,
                                         const nsDisplayItemGeometry* aGeometry,
                                         nsRegion* aInvalidRegion) const override;

  struct ClipEdges {
    ClipEdges(const nsDisplayItem& aItem,
              nscoord aVisIStartEdge, nscoord aVisIEndEdge) {
      nsRect r = aItem.Frame()->GetScrollableOverflowRect() +
                 aItem.ToReferenceFrame();
      if (aItem.Frame()->GetWritingMode().IsVertical()) {
        mVisIStart = aVisIStartEdge > 0 ? r.y + aVisIStartEdge : nscoord_MIN;
        mVisIEnd =
          aVisIEndEdge > 0 ? std::max(r.YMost() - aVisIEndEdge, mVisIStart)
                           : nscoord_MAX;
      } else {
        mVisIStart = aVisIStartEdge > 0 ? r.x + aVisIStartEdge : nscoord_MIN;
        mVisIEnd =
          aVisIEndEdge > 0 ? std::max(r.XMost() - aVisIEndEdge, mVisIStart)
                           : nscoord_MAX;
      }
    }
    void Intersect(nscoord* aVisIStart, nscoord* aVisISize) const {
      nscoord end = *aVisIStart + *aVisISize;
      *aVisIStart = std::max(*aVisIStart, mVisIStart);
      *aVisISize = std::max(std::min(end, mVisIEnd) - *aVisIStart, 0);
    }
    nscoord mVisIStart;
    nscoord mVisIEnd;
  };

  ClipEdges Edges() const {
    return ClipEdges(*this, mVisIStartEdge, mVisIEndEdge);
  }

  static nsCharClipDisplayItem* CheckCast(nsDisplayItem* aItem) {
    DisplayItemType t = aItem->GetType();
    return (t == DisplayItemType::TYPE_TEXT)
      ? static_cast<nsCharClipDisplayItem*>(aItem) : nullptr;
  }

  // Lengths measured from the visual inline start and end sides
  // (i.e. left and right respectively in horizontal writing modes,
  // regardless of bidi directionality; top and bottom in vertical modes).
  nscoord mVisIStartEdge;
  nscoord mVisIEndEdge;
  // Cached result of mFrame->IsSelected().  Only initialized when needed.
  mutable mozilla::Maybe<bool> mIsFrameSelected;
};

namespace mozilla {

class PaintTelemetry
{
 public:
  enum class Metric {
    DisplayList,
    Layerization,
    Rasterization,
    COUNT,
  };

  class AutoRecord
  {
   public:
    explicit AutoRecord(Metric aMetric);
    ~AutoRecord();

    TimeStamp GetStart() const {
      return mStart;
    }
   private:
    Metric mMetric;
    mozilla::TimeStamp mStart;
  };

  class AutoRecordPaint
  {
   public:
    AutoRecordPaint();
    ~AutoRecordPaint();
   private:
    mozilla::TimeStamp mStart;
  };

 private:
  static uint32_t sPaintLevel;
  static uint32_t sMetricLevel;
  static mozilla::EnumeratedArray<Metric, Metric::COUNT, double> sMetrics;
};

} // namespace mozilla

#endif /*NSDISPLAYLIST_H_*/<|MERGE_RESOLUTION|>--- conflicted
+++ resolved
@@ -161,7 +161,7 @@
   {
     RefPtr<AnimatedGeometryRoot> result;
     if (aFrame->HasAnimatedGeometryRoot()) {
-      result = aFrame->Properties().Get(AnimatedGeometryRootCache());
+      result = aFrame->GetProperty(AnimatedGeometryRootCache());
       result->mParentAGR = aParent;
       result->mIsAsync = aIsAsync;
     } else {
@@ -202,14 +202,14 @@
   {
     MOZ_ASSERT(mParentAGR || mIsAsync);
     aFrame->SetHasAnimatedGeometryRoot(true);
-    aFrame->Properties().Set(AnimatedGeometryRootCache(), this);
+    aFrame->SetProperty(AnimatedGeometryRootCache(), this);
   }
 
   ~AnimatedGeometryRoot()
   {
     if (mFrame) {
       mFrame->SetHasAnimatedGeometryRoot(false);
-      mFrame->Properties().Delete(AnimatedGeometryRootCache());
+      mFrame->DeleteProperty(AnimatedGeometryRootCache());
     }
   }
 };
@@ -241,12 +241,12 @@
 
     RefPtr<ActiveScrolledRoot> asr;
     if (f->HasActiveScrolledRoot()) {
-      asr = f->Properties().Get(ActiveScrolledRootCache());
+      asr = f->GetProperty(ActiveScrolledRootCache());
     } else {
       asr = new ActiveScrolledRoot(aParent, aScrollableFrame);
 
       f->SetHasActiveScrolledRoot(true);
-      f->Properties().Set(ActiveScrolledRootCache(), asr);
+      f->SetProperty(ActiveScrolledRootCache(), asr);
     }
     asr->mParent = aParent;
     asr->mScrollableFrame = aScrollableFrame;
@@ -293,7 +293,7 @@
     if (mScrollableFrame) {
       nsIFrame* f = do_QueryFrame(mScrollableFrame);
       f->SetHasActiveScrolledRoot(false);
-      f->Properties().Delete(ActiveScrolledRootCache());
+      f->DeleteProperty(ActiveScrolledRootCache());
     }
   }
 
@@ -4602,8 +4602,6 @@
 #ifdef NS_BUILD_REFCNT_LOGGING
   virtual ~nsDisplayOwnLayer();
 #endif
-<<<<<<< HEAD
-
   nsDisplayOwnLayer(const nsDisplayOwnLayer& aOther)
     : nsDisplayWrapList(aOther)
     , mFlags(aOther.mFlags)
@@ -4614,9 +4612,7 @@
     MOZ_COUNT_CTOR(nsDisplayOwnLayer);
   }
 
-=======
-  virtual bool ShouldBuildLayerEvenIfInvisible(nsDisplayListBuilder* aBuilder) override;
->>>>>>> 086a61df
+  virtual bool ShouldBuildLayerEvenIfInvisible(nsDisplayListBuilder* aBuilder) const override;
   virtual already_AddRefed<Layer> BuildLayer(nsDisplayListBuilder* aBuilder,
                                              LayerManager* aManager,
                                              const ContainerLayerParameters& aContainerParameters) override;
