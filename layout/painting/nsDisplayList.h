/* -*- Mode: C++; tab-width: 2; indent-tabs-mode: nil; c-basic-offset: 2 -*-
 * vim: set ts=2 sw=2 et tw=78:
 * This Source Code Form is subject to the terms of the Mozilla Public
 * License, v. 2.0. If a copy of the MPL was not distributed with this
 * file, You can obtain one at http://mozilla.org/MPL/2.0/.
 */

/*
 * structures that represent things to be painted (ordered in z-order),
 * used during painting and hit testing
 */

#ifndef NSDISPLAYLIST_H_
#define NSDISPLAYLIST_H_

#include "mozilla/Attributes.h"
#include "gfxContext.h"
#include "mozilla/ArenaAllocator.h"
#include "mozilla/Array.h"
#include "mozilla/DebugOnly.h"
#include "mozilla/EnumSet.h"
#include "mozilla/Maybe.h"
#include "mozilla/TemplateLib.h" // mozilla::tl::Max
#include "nsCOMPtr.h"
#include "nsContainerFrame.h"
#include "nsPoint.h"
#include "nsRect.h"
#include "nsRegion.h"
#include "nsDisplayListInvalidation.h"
#include "DisplayListClipState.h"
#include "LayerState.h"
#include "FrameMetrics.h"
#include "mozilla/EnumeratedArray.h"
#include "mozilla/Maybe.h"
#include "mozilla/UniquePtr.h"
#include "mozilla/TimeStamp.h"
#include "mozilla/gfx/UserData.h"
#include "mozilla/layers/LayerAttributes.h"
#include "nsCSSRenderingBorders.h"
<<<<<<< HEAD
#include "nsAutoLayoutPhase.h"
#include "nsPresArena.h"
=======
#include "nsDisplayItemTypes.h"
>>>>>>> cc2172ea

#include <stdint.h>
#include "nsTHashtable.h"

#include <stdlib.h>
#include <algorithm>
#include <list>

class gfxContext;
class nsIContent;
class nsDisplayList;
class nsDisplayTableItem;
class nsISelection;
class nsIScrollableFrame;
class nsSubDocumentFrame;
class nsDisplayLayerEventRegions;
class nsDisplayScrollInfoLayer;
class nsCaret;

namespace mozilla {
class FrameLayerBuilder;
namespace layers {
class Layer;
class ImageLayer;
class ImageContainer;
class StackingContextHelper;
class WebRenderCommand;
class WebRenderParentCommand;
class WebRenderDisplayItemLayer;
class WebRenderScrollData;
class WebRenderLayerScrollData;
} // namespace layers
namespace wr {
class DisplayListBuilder;
} // namespace wr
} // namespace mozilla

// A set of blend modes, that never includes OP_OVER (since it's
// considered the default, rather than a specific blend mode).
typedef mozilla::EnumSet<mozilla::gfx::CompositionOp> BlendModeSet;

/*
 * An nsIFrame can have many different visual parts. For example an image frame
 * can have a background, border, and outline, the image itself, and a
 * translucent selection overlay. In general these parts can be drawn at
 * discontiguous z-levels; see CSS2.1 appendix E:
 * http://www.w3.org/TR/CSS21/zindex.html
 *
 * We construct a display list for a frame tree that contains one item
 * for each visual part. The display list is itself a tree since some items
 * are containers for other items; however, its structure does not match
 * the structure of its source frame tree. The display list items are sorted
 * by z-order. A display list can be used to paint the frames, to determine
 * which frame is the target of a mouse event, and to determine what areas
 * need to be repainted when scrolling. The display lists built for each task
 * may be different for efficiency; in particular some frames need special
 * display list items only for event handling, and do not create these items
 * when the display list will be used for painting (the common case). For
 * example, when painting we avoid creating nsDisplayBackground items for
 * frames that don't display a visible background, but for event handling
 * we need those backgrounds because they are not transparent to events.
 *
 * We could avoid constructing an explicit display list by traversing the
 * frame tree multiple times in clever ways. However, reifying the display list
 * reduces code complexity and reduces the number of times each frame must be
 * traversed to one, which seems to be good for performance. It also means
 * we can share code for painting, event handling and scroll analysis.
 *
 * Display lists are short-lived; content and frame trees cannot change
 * between a display list being created and destroyed. Display lists should
 * not be created during reflow because the frame tree may be in an
 * inconsistent state (e.g., a frame's stored overflow-area may not include
 * the bounds of all its children). However, it should be fine to create
 * a display list while a reflow is pending, before it starts.
 *
 * A display list covers the "extended" frame tree; the display list for a frame
 * tree containing FRAME/IFRAME elements can include frames from the subdocuments.
 *
 * Display item's coordinates are relative to their nearest reference frame ancestor.
 * Both the display root and any frame with a transform act as a reference frame
 * for their frame subtrees.
 */

// All types are defined in nsDisplayItemTypes.h
#define NS_DISPLAY_DECL_NAME(n, e) \
  virtual const char* Name() const override { return n; } \
  virtual DisplayItemType GetType() const override { return DisplayItemType::e; } \
  void* operator new(size_t aSize, \
                     nsDisplayListBuilder* aBuilder) { \
    return aBuilder->Allocate(aSize, DisplayItemType::e); \
  }
<<<<<<< HEAD

=======
>>>>>>> cc2172ea

// Contains all the type integers for each display list item type
#include "nsDisplayItemTypes.h"

/**
 * Represents a frame that is considered to have (or will have) "animated geometry"
 * for itself and descendant frames.
 *
 * For example the scrolled frames of scrollframes which are actively being scrolled
 * fall into this category. Frames with certain CSS properties that are being animated
 * (e.g. 'left'/'top' etc) are also placed in this category. Frames with different
 * active geometry roots are in different PaintedLayers, so that we can animate the
 * geometry root by changing its transform (either on the main thread or in the
 * compositor).
 *
 * nsDisplayListBuilder constructs a tree of these (for fast traversals) and assigns
 * one for each display item.
 *
 * The animated geometry root for a display item is required to be a descendant (or
 * equal to) the item's ReferenceFrame(), which means that we will fall back to
 * returning aItem->ReferenceFrame() when we can't find another animated geometry root.
 *
 * The animated geometry root isn't strongly defined for a frame as transforms and
 * background-attachment:fixed can cause it to vary between display items for a given
 * frame.
 */
struct AnimatedGeometryRoot
{
  static already_AddRefed<AnimatedGeometryRoot>
  CreateAGRForFrame(nsIFrame* aFrame, AnimatedGeometryRoot* aParent, bool aIsAsync, bool aIsRetained)
  {
    RefPtr<AnimatedGeometryRoot> result;
    if (aFrame->HasAnimatedGeometryRoot() && aIsRetained) {
      result = aFrame->GetProperty(AnimatedGeometryRootCache());
      result->mParentAGR = aParent;
      result->mIsAsync = aIsAsync;
    } else {
      result = new AnimatedGeometryRoot(aFrame, aParent, aIsAsync, aIsRetained);
    }
    return result.forget();
  }

  operator nsIFrame*() { return mFrame; }

  nsIFrame* operator ->() const { return mFrame; }

  AnimatedGeometryRoot* GetAsyncAGR() {
    AnimatedGeometryRoot* agr = this;
    while (!agr->mIsAsync && agr->mParentAGR) {
      agr = agr->mParentAGR;
    }
    return agr;
  }

  NS_INLINE_DECL_REFCOUNTING(AnimatedGeometryRoot)

  nsIFrame* mFrame;
  RefPtr<AnimatedGeometryRoot> mParentAGR;
  bool mIsAsync;
  bool mIsRetained;

protected:
  static void DetachAGR(AnimatedGeometryRoot* aAGR) {
    aAGR->mFrame = nullptr;
    aAGR->mParentAGR = nullptr;
  }
  NS_DECLARE_FRAME_PROPERTY_WITH_DTOR(AnimatedGeometryRootCache, AnimatedGeometryRoot, DetachAGR)

  AnimatedGeometryRoot(nsIFrame* aFrame, AnimatedGeometryRoot* aParent, bool aIsAsync, bool aIsRetained)
    : mFrame(aFrame)
    , mParentAGR(aParent)
    , mIsAsync(aIsAsync)
    , mIsRetained(aIsRetained)
  {
    MOZ_ASSERT(mParentAGR || mIsAsync);
    if (mIsRetained) {
      aFrame->SetHasAnimatedGeometryRoot(true);
      aFrame->SetProperty(AnimatedGeometryRootCache(), this);
    }
  }

  ~AnimatedGeometryRoot()
  {
    if (mFrame && mIsRetained) {
      mFrame->SetHasAnimatedGeometryRoot(false);
      mFrame->DeleteProperty(AnimatedGeometryRootCache());
    }
  }
};

namespace mozilla {

/**
 * An active scrolled root (ASR) is similar to an animated geometry root (AGR).
 * The differences are:
 *  - ASRs are only created for async-scrollable scroll frames. This is a
 *    (hopefully) temporary restriction. In the future we will want to create
 *    ASRs for all the things that are currently creating AGRs, and then
 *    replace AGRs with ASRs and rename them from "active scrolled root" to
 *    "animated geometry root".
 *  - ASR objects are created during display list construction by the nsIFrames
 *    that induce ASRs. This is done using AutoCurrentActiveScrolledRootSetter.
 *    The current ASR is returned by nsDisplayListBuilder::CurrentActiveScrolledRoot().
 *  - There is no way to go from an nsIFrame pointer to the ASR of that frame.
 *    If you need to look up an ASR after display list construction, you need
 *    to store it while the AutoCurrentActiveScrolledRootSetter that creates it
 *    is on the stack.
 */
struct ActiveScrolledRoot {
  static already_AddRefed<ActiveScrolledRoot>
  CreateASRForFrame(const ActiveScrolledRoot* aParent,
                    nsIScrollableFrame* aScrollableFrame,
                    bool aIsRetained)
  {
    nsIFrame* f = do_QueryFrame(aScrollableFrame);

    RefPtr<ActiveScrolledRoot> asr;
    if (f->HasActiveScrolledRoot() && aIsRetained) {
      asr = f->GetProperty(ActiveScrolledRootCache());
    } else {
      asr = new ActiveScrolledRoot();

      if (aIsRetained) {
        f->SetHasActiveScrolledRoot(true);
        f->SetProperty(ActiveScrolledRootCache(), asr);
      }
    }
    asr->mParent = aParent;
    asr->mScrollableFrame = aScrollableFrame;
    asr->mDepth = aParent ? aParent->mDepth + 1 : 1;
    asr->mRetained = aIsRetained;

    return asr.forget();
  }

  static const ActiveScrolledRoot* PickAncestor(const ActiveScrolledRoot* aOne,
                                                const ActiveScrolledRoot* aTwo)
  {
    MOZ_ASSERT(IsAncestor(aOne, aTwo) || IsAncestor(aTwo, aOne));
    return Depth(aOne) <= Depth(aTwo) ? aOne : aTwo;
  }

  static const ActiveScrolledRoot* PickDescendant(const ActiveScrolledRoot* aOne,
                                                  const ActiveScrolledRoot* aTwo)
  {
    MOZ_ASSERT(IsAncestor(aOne, aTwo) || IsAncestor(aTwo, aOne));
    return Depth(aOne) >= Depth(aTwo) ? aOne : aTwo;
  }

  static bool IsAncestor(const ActiveScrolledRoot* aAncestor,
                         const ActiveScrolledRoot* aDescendant);

  static nsCString ToString(const mozilla::ActiveScrolledRoot* aActiveScrolledRoot);

  // Call this when inserting an ancestor.
  void IncrementDepth() { mDepth++; }

  const ActiveScrolledRoot* mParent;
  nsIScrollableFrame* mScrollableFrame;

  NS_INLINE_DECL_REFCOUNTING(ActiveScrolledRoot)

private:
  ActiveScrolledRoot()
  {
  }

  ~ActiveScrolledRoot()
  {
    if (mScrollableFrame && mRetained) {
      nsIFrame* f = do_QueryFrame(mScrollableFrame);
      f->SetHasActiveScrolledRoot(false);
      f->DeleteProperty(ActiveScrolledRootCache());
    }
  }

  static void DetachASR(ActiveScrolledRoot* aASR) {
    aASR->mParent = nullptr;
    aASR->mScrollableFrame = nullptr;
  }
  NS_DECLARE_FRAME_PROPERTY_WITH_DTOR(ActiveScrolledRootCache, ActiveScrolledRoot, DetachASR)

  static uint32_t Depth(const ActiveScrolledRoot* aActiveScrolledRoot) {
    return aActiveScrolledRoot ? aActiveScrolledRoot->mDepth : 0;
  }

  uint32_t mDepth;
  bool mRetained;
};

}

enum class nsDisplayListBuilderMode : uint8_t {
  PAINTING,
  EVENT_DELIVERY,
  PLUGIN_GEOMETRY,
  FRAME_VISIBILITY,
  TRANSFORM_COMPUTATION,
  GENERATE_GLYPH,
  PAINTING_SELECTION_BACKGROUND
};

/**
 * This manages a display list and is passed as a parameter to
 * nsIFrame::BuildDisplayList.
 * It contains the parameters that don't change from frame to frame and manages
 * the display list memory using an arena. It also establishes the reference
 * coordinate system for all display list items. Some of the parameters are
 * available from the prescontext/presshell, but we copy them into the builder
 * for faster/more convenient access.
 */
class nsDisplayListBuilder {
  typedef mozilla::LayoutDeviceIntRect LayoutDeviceIntRect;
  typedef mozilla::LayoutDeviceIntRegion LayoutDeviceIntRegion;

  /**
   * This manages status of a 3d context to collect visible rects of
   * descendants and passing a dirty rect.
   *
   * Since some transforms maybe singular, passing visible rects or
   * the dirty rect level by level from parent to children may get a
   * wrong result, being different from the result of appling with
   * effective transform directly.
   *
   * nsFrame::BuildDisplayListForStackingContext() uses
   * AutoPreserves3DContext to install an instance on the builder.
   *
   * \see AutoAccumulateTransform, AutoAccumulateRect,
   *      AutoPreserves3DContext, Accumulate, GetCurrentTransform,
   *      StartRoot.
   */
  class Preserves3DContext {
  public:
    typedef mozilla::gfx::Matrix4x4 Matrix4x4;

    Preserves3DContext()
      : mAccumulatedRectLevels(0)
    {}
    Preserves3DContext(const Preserves3DContext &aOther)
      : mAccumulatedTransform()
      , mAccumulatedRect()
      , mAccumulatedRectLevels(0)
      , mVisibleRect(aOther.mVisibleRect)
      , mDirtyRect(aOther.mDirtyRect) {}

    // Accmulate transforms of ancestors on the preserves-3d chain.
    Matrix4x4 mAccumulatedTransform;
    // Accmulate visible rect of descendants in the preserves-3d context.
    nsRect mAccumulatedRect;
    // How far this frame is from the root of the current 3d context.
    int mAccumulatedRectLevels;
    nsRect mVisibleRect;
    nsRect mDirtyRect;
  };

  /**
   * A frame can be in one of three states of AGR.
   * AGR_NO     means the frame is not an AGR for now.
   * AGR_YES    means the frame is an AGR for now.
   * AGR_MAYBE  means the frame is not an AGR for now, but a transition
   *            to AGR_YES without restyling is possible.
   */
  enum AGRState { AGR_NO, AGR_YES, AGR_MAYBE };

public:
  typedef mozilla::FrameLayerBuilder FrameLayerBuilder;
  typedef mozilla::DisplayItemClip DisplayItemClip;
  typedef mozilla::DisplayItemClipChain DisplayItemClipChain;
  typedef mozilla::DisplayListClipState DisplayListClipState;
  typedef mozilla::ActiveScrolledRoot ActiveScrolledRoot;
  typedef nsIWidget::ThemeGeometry ThemeGeometry;
  typedef mozilla::layers::Layer Layer;
  typedef mozilla::layers::FrameMetrics FrameMetrics;
  typedef mozilla::layers::FrameMetrics::ViewID ViewID;
  typedef mozilla::gfx::Matrix4x4 Matrix4x4;

  /**
   * @param aReferenceFrame the frame at the root of the subtree; its origin
   * is the origin of the reference coordinate system for this display list
   * @param aMode encodes what the builder is being used for.
   * @param aBuildCaret whether or not we should include the caret in any
   * display lists that we make.
   */
  nsDisplayListBuilder(nsIFrame* aReferenceFrame,
                       nsDisplayListBuilderMode aMode,
                       bool aBuildCaret,
                       bool aRetainingDisplayList = false);
  ~nsDisplayListBuilder();

  void BeginFrame();
  void EndFrame();

  void AddTemporaryItem(nsDisplayItem* aItem)
  {
    mTemporaryItems.AppendElement(aItem);
  }

  void SetWillComputePluginGeometry(bool aWillComputePluginGeometry)
  {
    mWillComputePluginGeometry = aWillComputePluginGeometry;
  }
  void SetForPluginGeometry(bool aForPlugin)
  {
    if (aForPlugin) {
      NS_ASSERTION(mMode == nsDisplayListBuilderMode::PAINTING, "Can only switch from PAINTING to PLUGIN_GEOMETRY");
      NS_ASSERTION(mWillComputePluginGeometry, "Should have signalled this in advance");
      mMode = nsDisplayListBuilderMode::PLUGIN_GEOMETRY;
    } else {
      NS_ASSERTION(mMode == nsDisplayListBuilderMode::PLUGIN_GEOMETRY, "Can only switch from PAINTING to PLUGIN_GEOMETRY");
      mMode = nsDisplayListBuilderMode::PAINTING;
    }
  }

  mozilla::layers::LayerManager* GetWidgetLayerManager(nsView** aView = nullptr);

  /**
   * @return true if the display is being built in order to determine which
   * frame is under the mouse position.
   */
  bool IsForEventDelivery()
  {
    return mMode == nsDisplayListBuilderMode::EVENT_DELIVERY;
  }

  /**
   * Be careful with this. The display list will be built in PAINTING mode
   * first and then switched to PLUGIN_GEOMETRY before a second call to
   * ComputeVisibility.
   * @return true if the display list is being built to compute geometry
   * for plugins.
   */
  bool IsForPluginGeometry()
  {
    return mMode == nsDisplayListBuilderMode::PLUGIN_GEOMETRY;
  }

  /**
   * @return true if the display list is being built for painting.
   */
  bool IsForPainting()
  {
    return mMode == nsDisplayListBuilderMode::PAINTING;
  }

  /**
   * @return true if the display list is being built for determining frame
   * visibility.
   */
  bool IsForFrameVisibility()
  {
    return mMode == nsDisplayListBuilderMode::FRAME_VISIBILITY;
  }

  /**
   * @return true if the display list is being built for creating the glyph
   * mask from text items.
   */
  bool IsForGenerateGlyphMask()
  {
    return mMode == nsDisplayListBuilderMode::GENERATE_GLYPH;
  }

  /**
   * @return true if the display list is being built for painting selection
   * background.
   */
  bool IsForPaintingSelectionBG()
  {
    return mMode == nsDisplayListBuilderMode::PAINTING_SELECTION_BACKGROUND;
  }

  bool WillComputePluginGeometry() { return mWillComputePluginGeometry; }
  /**
   * @return true if "painting is suppressed" during page load and we
   * should paint only the background of the document.
   */
  bool IsBackgroundOnly() {
    NS_ASSERTION(mPresShellStates.Length() > 0,
                 "don't call this if we're not in a presshell");
    return CurrentPresShellState()->mIsBackgroundOnly;
  }
  /**
   * @return true if the currently active BuildDisplayList call is being
   * applied to a frame at the root of a pseudo stacking context. A pseudo
   * stacking context is either a real stacking context or basically what
   * CSS2.1 appendix E refers to with "treat the element as if it created
   * a new stacking context
   */
  bool IsAtRootOfPseudoStackingContext() { return mIsAtRootOfPseudoStackingContext; }

  /**
   * @return the selection that painting should be restricted to (or nullptr
   * in the normal unrestricted case)
   */
  nsISelection* GetBoundingSelection() { return mBoundingSelection; }

  /**
   * @return the root of given frame's (sub)tree, whose origin
   * establishes the coordinate system for the child display items.
   */
  const nsIFrame* FindReferenceFrameFor(const nsIFrame *aFrame,
                                        nsPoint* aOffset = nullptr);

  /**
   * @return the root of the display list's frame (sub)tree, whose origin
   * establishes the coordinate system for the display list
   */
  nsIFrame* RootReferenceFrame()
  {
    return mReferenceFrame;
  }

  /**
   * @return a point pt such that adding pt to a coordinate relative to aFrame
   * makes it relative to ReferenceFrame(), i.e., returns
   * aFrame->GetOffsetToCrossDoc(ReferenceFrame()). The returned point is in
   * the appunits of aFrame.
   */
  const nsPoint ToReferenceFrame(const nsIFrame* aFrame) {
    nsPoint result;
    FindReferenceFrameFor(aFrame, &result);
    return result;
  }
  /**
   * When building the display list, the scrollframe aFrame will be "ignored"
   * for the purposes of clipping, and its scrollbars will be hidden. We use
   * this to allow RenderOffscreen to render a whole document without beign
   * clipped by the viewport or drawing the viewport scrollbars.
   */
  void SetIgnoreScrollFrame(nsIFrame* aFrame) { mIgnoreScrollFrame = aFrame; }
  /**
   * Get the scrollframe to ignore, if any.
   */
  nsIFrame* GetIgnoreScrollFrame() { return mIgnoreScrollFrame; }
  /**
   * Get the ViewID of the nearest scrolling ancestor frame.
   */
  ViewID GetCurrentScrollParentId() const { return mCurrentScrollParentId; }
  /**
   * Get and set the flag that indicates if scroll parents should have layers
   * forcibly created. This flag is set when a deeply nested scrollframe has
   * a displayport, and for scroll handoff to work properly the ancestor
   * scrollframes should also get their own scrollable layers.
   */
  void ForceLayerForScrollParent() { mForceLayerForScrollParent = true; }
  /**
   * Get the ViewID and the scrollbar flags corresponding to the scrollbar for
   * which we are building display items at the moment.
   */
  ViewID GetCurrentScrollbarTarget() const { return mCurrentScrollbarTarget; }
  uint32_t GetCurrentScrollbarFlags() const { return mCurrentScrollbarFlags; }
  /**
   * Returns true if building a scrollbar, and the scrollbar will not be
   * layerized.
   */
  bool IsBuildingNonLayerizedScrollbar() const {
    return mIsBuildingScrollbar && !mCurrentScrollbarWillHaveLayer;
  }
  /**
   * Calling this setter makes us include all out-of-flow descendant
   * frames in the display list, wherever they may be positioned (even
   * outside the dirty rects).
   */
  void SetIncludeAllOutOfFlows() { mIncludeAllOutOfFlows = true; }
  bool GetIncludeAllOutOfFlows() const { return mIncludeAllOutOfFlows; }
  /**
   * Calling this setter makes us exclude all leaf frames that aren't
   * selected.
   */
  void SetSelectedFramesOnly() { mSelectedFramesOnly = true; }
  bool GetSelectedFramesOnly() { return mSelectedFramesOnly; }
  /**
   * Calling this setter makes us compute accurate visible regions at the cost
   * of performance if regions get very complex.
   */
  bool GetAccurateVisibleRegions() { return mMode == nsDisplayListBuilderMode::PLUGIN_GEOMETRY; }
  /**
   * @return Returns true if we should include the caret in any display lists
   * that we make.
   */
  bool IsBuildingCaret() { return mBuildCaret; }

  bool IsRetainingDisplayList() { return mRetainingDisplayList; }

  bool IsPartialUpdate() { return mPartialUpdate; }
  void SetPartialUpdate(bool aPartial) { mPartialUpdate = aPartial; }

  bool IsBuilding() const { return mIsBuilding; }
  void SetIsBuilding(bool aIsBuilding)
  {
    mIsBuilding = aIsBuilding;
    for (nsIFrame* aFrame : mModifiedFramesDuringBuilding) {
      aFrame->SetFrameIsModified(false);
    }
    mModifiedFramesDuringBuilding.Clear();
  }

  bool InInvalidSubtree() const { return mInInvalidSubtree; }

  /**
   * Allows callers to selectively override the regular paint suppression checks,
   * so that methods like GetFrameForPoint work when painting is suppressed.
   */
  void IgnorePaintSuppression(bool aIgnore) { mIgnoreSuppression = aIgnore; }
  /**
   * @return Returns if this builder will ignore paint suppression.
   */
  bool IsIgnoringPaintSuppression() { return mIgnoreSuppression; }
  /**
   * Call this if we're doing normal painting to the window.
   */
  void SetPaintingToWindow(bool aToWindow) { mIsPaintingToWindow = aToWindow; }
  bool IsPaintingToWindow() const { return mIsPaintingToWindow; }
  /**
   * Call this to prevent descending into subdocuments.
   */
  void SetDescendIntoSubdocuments(bool aDescend) { mDescendIntoSubdocuments = aDescend; }
  bool GetDescendIntoSubdocuments() { return mDescendIntoSubdocuments; }

  /**
   * Get dirty rect relative to current frame (the frame that we're calling
   * BuildDisplayList on right now).
   */
  const nsRect& GetVisibleRect() { return mVisibleRect; }
  const nsRect& GetDirtyRect() { return mDirtyRect; }

<<<<<<< HEAD
  void SetVisibleRect(const nsRect& aVisibleRect) { mVisibleRect = aVisibleRect; }
  void IntersectVisibleRect(const nsRect& aVisibleRect) { mVisibleRect.IntersectRect(mVisibleRect, aVisibleRect); }
=======
>>>>>>> cc2172ea
  void SetDirtyRect(const nsRect& aDirtyRect) { mDirtyRect = aDirtyRect; }
  void IntersectDirtyRect(const nsRect& aDirtyRect) { mDirtyRect.IntersectRect(mDirtyRect, aDirtyRect); }

  const nsIFrame* GetCurrentFrame() { return mCurrentFrame; }
  const nsIFrame* GetCurrentReferenceFrame() { return mCurrentReferenceFrame; }
  const nsPoint& GetCurrentFrameOffsetToReferenceFrame() { return mCurrentOffsetToReferenceFrame; }
  AnimatedGeometryRoot* GetCurrentAnimatedGeometryRoot() {
    return mCurrentAGR;
  }
  AnimatedGeometryRoot* GetRootAnimatedGeometryRoot() {
    return mRootAGR;
  }

  void RecomputeCurrentAnimatedGeometryRoot();

  /**
   * Returns true if merging and flattening of display lists should be
   * performed while computing visibility.
   */
  bool AllowMergingAndFlattening() { return mAllowMergingAndFlattening; }
  void SetAllowMergingAndFlattening(bool aAllow) { mAllowMergingAndFlattening = aAllow; }

  nsDisplayLayerEventRegions* GetLayerEventRegions() { return mLayerEventRegions; }
  void SetLayerEventRegions(nsDisplayLayerEventRegions* aItem)
  {
    mLayerEventRegions = aItem;
  }
  bool IsBuildingLayerEventRegions();
  static bool LayerEventRegionsEnabled();
  bool IsInsidePointerEventsNoneDoc()
  {
    return CurrentPresShellState()->mInsidePointerEventsNoneDoc;
  }

  bool GetAncestorHasApzAwareEventHandler() { return mAncestorHasApzAwareEventHandler; }
  void SetAncestorHasApzAwareEventHandler(bool aValue)
  {
    mAncestorHasApzAwareEventHandler = aValue;
  }

  bool HaveScrollableDisplayPort() const { return mHaveScrollableDisplayPort; }
  void SetHaveScrollableDisplayPort() { mHaveScrollableDisplayPort = true; }
  void ClearHaveScrollableDisplayPort() { mHaveScrollableDisplayPort = false; }

  bool SetIsCompositingCheap(bool aCompositingCheap) {
    bool temp = mIsCompositingCheap;
    mIsCompositingCheap = aCompositingCheap;
    return temp;
  }
  bool IsCompositingCheap() const { return mIsCompositingCheap; }
  /**
   * Display the caret if needed.
   */
  void DisplayCaret(nsIFrame* aFrame, nsDisplayList* aList) {
    nsIFrame* frame = GetCaretFrame();
    if (aFrame == frame) {
      frame->DisplayCaret(this, aList);
    }
  }
  /**
   * Get the frame that the caret is supposed to draw in.
   * If the caret is currently invisible, this will be null.
   */
  nsIFrame* GetCaretFrame() {
    return CurrentPresShellState()->mCaretFrame;
  }
  /**
   * Get the rectangle we're supposed to draw the caret into.
   */
  const nsRect& GetCaretRect() {
    return CurrentPresShellState()->mCaretRect;
  }
  /**
   * Get the caret associated with the current presshell.
   */
  nsCaret* GetCaret();
  /**
   * Notify the display list builder that we're entering a presshell.
   * aReferenceFrame should be a frame in the new presshell.
   * aPointerEventsNoneDoc should be set to true if the frame generating this
   * document is pointer-events:none.
   */
  void EnterPresShell(nsIFrame* aReferenceFrame,
                      bool aPointerEventsNoneDoc = false);
  /**
   * For print-preview documents, we sometimes need to build display items for
   * the same frames multiple times in the same presentation, with different
   * clipping. Between each such batch of items, call
   * ResetMarkedFramesForDisplayList to make sure that the results of
   * MarkFramesForDisplayList do not carry over between batches.
   */
  void ResetMarkedFramesForDisplayList();
  /**
   * Notify the display list builder that we're leaving a presshell.
   */
  void LeavePresShell(nsIFrame* aReferenceFrame, nsDisplayList* aPaintedContents);

  void IncrementPresShellPaintCount(nsIPresShell* aPresShell);

  /**
   * Returns true if we're currently building a display list that's
   * directly or indirectly under an nsDisplayTransform.
   */
  bool IsInTransform() const { return mInTransform; }
  /**
   * Indicate whether or not we're directly or indirectly under and
   * nsDisplayTransform or SVG foreignObject.
   */
  void SetInTransform(bool aInTransform) { mInTransform = aInTransform; }

  /**
   * Return true if we're currently building a display list for a
   * nested presshell.
   */
  bool IsInSubdocument() { return mPresShellStates.Length() > 1; }

  /**
   * Return true if we're currently building a display list for the presshell
   * of a chrome document, or if we're building the display list for a popup.
   */
  bool IsInChromeDocumentOrPopup() {
    return mIsInChromePresContext || mIsBuildingForPopup;
  }

  /**
   * @return true if images have been set to decode synchronously.
   */
  bool ShouldSyncDecodeImages() { return mSyncDecodeImages; }

  /**
   * Indicates whether we should synchronously decode images. If true, we decode
   * and draw whatever image data has been loaded. If false, we just draw
   * whatever has already been decoded.
   */
  void SetSyncDecodeImages(bool aSyncDecodeImages) {
    mSyncDecodeImages = aSyncDecodeImages;
  }

  void FreeClipChains();

  /**
   * Helper method to generate background painting flags based on the
   * information available in the display list builder. Currently only
   * accounts for mSyncDecodeImages.
   */
  uint32_t GetBackgroundPaintFlags();

  /**
   * Subtracts aRegion from *aVisibleRegion. We avoid letting
   * aVisibleRegion become overcomplex by simplifying it if necessary ---
   * unless we're computing plugin geometry, in which case we let it
   * get arbitrarily complex.
   */
  void SubtractFromVisibleRegion(nsRegion* aVisibleRegion,
                                 const nsRegion& aRegion);

  /**
   * Mark the frames in aFrames to be displayed if they intersect aDirtyRect
   * (which is relative to aDirtyFrame). If the frames have placeholders
   * that might not be displayed, we mark the placeholders and their ancestors
   * to ensure that display list construction descends into them
   * anyway. nsDisplayListBuilder will take care of unmarking them when it is
   * destroyed.
   */
  void MarkFramesForDisplayList(nsIFrame* aDirtyFrame,
                                const nsFrameList& aFrames);
<<<<<<< HEAD
  void MarkFrameForDisplay(nsIFrame* aFrame, nsIFrame* aStopAtFrame = nullptr);
  void MarkFrameForDisplayIfVisible(nsIFrame* aFrame, nsIFrame* aStopAtFrame = nullptr);

  void ClearFixedBackgroundDisplayData();
=======
>>>>>>> cc2172ea
  /**
   * Mark all child frames that Preserve3D() as needing display.
   * Because these frames include transforms set on their parent, dirty rects
   * for intermediate frames may be empty, yet child frames could still be visible.
   */
  void MarkPreserve3DFramesForDisplayList(nsIFrame* aDirtyFrame);

  /**
   * Returns true if we need to descend into this frame when building
   * the display list, even though it doesn't intersect the dirty
   * rect, because it may have out-of-flows that do so.
   */
  bool ShouldDescendIntoFrame(nsIFrame* aFrame, bool aVisible) const {
    return
      (aFrame->GetStateBits() & NS_FRAME_FORCE_DISPLAY_LIST_DESCEND_INTO) ||
      (aVisible && aFrame->ForceDescendIntoIfVisible()) ||
      GetIncludeAllOutOfFlows();
  }

  /**
   * Returns the list of registered theme geometries.
   */
  nsTArray<ThemeGeometry> GetThemeGeometries() const
  {
    nsTArray<ThemeGeometry> geometries;

    for (auto iter = mThemeGeometries.ConstIter(); !iter.Done(); iter.Next()) {
      geometries.AppendElements(*iter.Data());
    }

    return geometries;
  }

  /**
   * Notifies the builder that a particular themed widget exists
   * at the given rectangle within the currently built display list.
   * For certain appearance values (currently only NS_THEME_TOOLBAR and
   * NS_THEME_WINDOW_TITLEBAR) this gets called during every display list
   * construction, for every themed widget of the right type within the
   * display list, except for themed widgets which are transformed or have
   * effects applied to them (e.g. CSS opacity or filters).
   *
   * @param aWidgetType the -moz-appearance value for the themed widget
   * @param aRect the device-pixel rect relative to the widget's displayRoot
   * for the themed widget
   */
  void RegisterThemeGeometry(uint8_t aWidgetType, nsIFrame* aFrame,
                             const mozilla::LayoutDeviceIntRect& aRect) {
    if (mIsPaintingToWindow) {
      nsTArray<ThemeGeometry>* geometries =
        mThemeGeometries.LookupOrAdd(aFrame);

      geometries->AppendElement(ThemeGeometry(aWidgetType, aRect));
    }
  }

  /**
   * Removes theme geometries associated with the given frame.
   */
  void UnregisterThemeGeometry(nsIFrame* aFrame)
  {
    mThemeGeometries.Remove(aFrame);
  }

  /**
   * Adjusts mWindowDraggingRegion to take into account aFrame. If aFrame's
   * -moz-window-dragging value is |drag|, its border box is added to the
   * collected dragging region; if the value is |no-drag|, the border box is
   * subtracted from the region; if the value is |default|, that frame does
   * not influence the window dragging region.
   */
  void AdjustWindowDraggingRegion(nsIFrame* aFrame);

  LayoutDeviceIntRegion GetWindowDraggingRegion() const;

  /**
   * Allocate memory in our arena. It will only be freed when this display list
   * builder is destroyed. This memory holds nsDisplayItems. nsDisplayItem
   * destructors are called as soon as the item is no longer used.
   */
  void* Allocate(size_t aSize, DisplayItemType aType);

  void Destroy(DisplayItemType aType, void* aPtr);

  /**
   * Allocate a new ActiveScrolledRoot in the arena. Will be cleaned up
   * automatically when the arena goes away.
   */
  ActiveScrolledRoot* AllocateActiveScrolledRoot(const ActiveScrolledRoot* aParent,
                                                 nsIScrollableFrame* aScrollableFrame);

  /**
   * Allocate a new DisplayItemClipChain object in the arena. Will be cleaned
   * up automatically when the arena goes away.
   */
  const DisplayItemClipChain* AllocateDisplayItemClipChain(const DisplayItemClip& aClip,
                                                           const ActiveScrolledRoot* aASR,
                                                           const DisplayItemClipChain* aParent);

  /**
   * Intersect two clip chains, allocating the new clip chain items in this
   * builder's arena. The result is parented to aAncestor, and no intersections
   * happen past aAncestor's ASR.
   * That means aAncestor has to be living in this builder's arena already.
   * aLeafClip1 and aLeafClip2 only need to outlive the call to this function,
   * their values are copied into the newly-allocated intersected clip chain
   * and this function does not hold on to any pointers to them.
   */
  const DisplayItemClipChain* CreateClipChainIntersection(const DisplayItemClipChain* aAncestor,
                                                          const DisplayItemClipChain* aLeafClip1,
                                                          const DisplayItemClipChain* aLeafClip2);

  /**
   * Clone the supplied clip chain's chain items into this builder's arena.
   */
  const DisplayItemClipChain* CopyWholeChain(const DisplayItemClipChain* aClipChain);

  /**
   * Only used for containerful root scrolling. This is a workaround.
   */
  void SetActiveScrolledRootForRootScrollframe(const ActiveScrolledRoot* aASR)
  { mActiveScrolledRootForRootScrollframe = aASR; }
  const ActiveScrolledRoot* ActiveScrolledRootForRootScrollframe() const
  { return mActiveScrolledRootForRootScrollframe; }

  /**
   * Transfer off main thread animations to the layer.  May be called
   * with aBuilder and aItem both null, but only if the caller has
   * already checked that off main thread animations should be sent to
   * the layer.  When they are both null, the animations are added to
   * the layer as pending animations.
   */
  static void AddAnimationsAndTransitionsToLayer(Layer* aLayer,
                                                 nsDisplayListBuilder* aBuilder,
                                                 nsDisplayItem* aItem,
                                                 nsIFrame* aFrame,
                                                 nsCSSPropertyID aProperty);

  /**
   * A helper class to temporarily set the value of
   * mIsAtRootOfPseudoStackingContext, and temporarily
   * set mCurrentFrame and related state. Also temporarily sets mDirtyRect.
   * aDirtyRect is relative to aForChild.
   */
  class AutoBuildingDisplayList;
  friend class AutoBuildingDisplayList;
  class AutoBuildingDisplayList {
  public:
    AutoBuildingDisplayList(nsDisplayListBuilder* aBuilder,
                            nsIFrame* aForChild,
                            const nsRect& aVisibleRect,
                            const nsRect& aDirtyRect,
                            bool aIsRoot)
      : mBuilder(aBuilder),
        mPrevFrame(aBuilder->mCurrentFrame),
        mPrevReferenceFrame(aBuilder->mCurrentReferenceFrame),
        mPrevLayerEventRegions(aBuilder->mLayerEventRegions),
        mPrevOffset(aBuilder->mCurrentOffsetToReferenceFrame),
        mPrevVisibleRect(aBuilder->mVisibleRect),
        mPrevDirtyRect(aBuilder->mDirtyRect),
        mPrevAGR(aBuilder->mCurrentAGR),
        mPrevIsAtRootOfPseudoStackingContext(aBuilder->mIsAtRootOfPseudoStackingContext),
        mPrevAncestorHasApzAwareEventHandler(aBuilder->mAncestorHasApzAwareEventHandler),
        mPrevBuildingInvisibleItems(aBuilder->mBuildingInvisibleItems),
        mPrevInInvalidSubtree(aBuilder->mInInvalidSubtree)
    {
      if (aForChild->IsTransformed()) {
        aBuilder->mCurrentOffsetToReferenceFrame = nsPoint();
        aBuilder->mCurrentReferenceFrame = aForChild;
      } else if (aBuilder->mCurrentFrame == aForChild->GetParent()) {
        aBuilder->mCurrentOffsetToReferenceFrame += aForChild->GetPosition();
      } else {
        aBuilder->mCurrentReferenceFrame =
          aBuilder->FindReferenceFrameFor(aForChild,
              &aBuilder->mCurrentOffsetToReferenceFrame);
      }
      bool isAsync;
      mCurrentAGRState = aBuilder->IsAnimatedGeometryRoot(aForChild, isAsync);
      if (aBuilder->mCurrentFrame == aForChild->GetParent()) {
        if (mCurrentAGRState == AGR_YES) {
          aBuilder->mCurrentAGR = aBuilder->WrapAGRForFrame(aForChild, isAsync, aBuilder->mCurrentAGR);
        }
      } else if (aForChild != aBuilder->mCurrentFrame) {
        aBuilder->mCurrentAGR = aBuilder->FindAnimatedGeometryRootFor(aForChild);
      }
      MOZ_ASSERT(nsLayoutUtils::IsAncestorFrameCrossDoc(aBuilder->RootReferenceFrame(), *aBuilder->mCurrentAGR));
      aBuilder->mCurrentFrame = aForChild;
      aBuilder->mVisibleRect = aVisibleRect;
      aBuilder->mDirtyRect = aDirtyRect;
      aBuilder->mIsAtRootOfPseudoStackingContext = aIsRoot;
      // TODO: Handle the case where aForChild isn't a direct child of the old state
      aBuilder->mInInvalidSubtree = aBuilder->mInInvalidSubtree || aForChild->IsFrameModified();
    }
    void SetReferenceFrameAndCurrentOffset(const nsIFrame* aFrame, const nsPoint& aOffset) {
      mBuilder->mCurrentReferenceFrame = aFrame;
      mBuilder->mCurrentOffsetToReferenceFrame = aOffset;
    }
    // Return the previous frame's animated geometry root, whether or not the
    // current frame is an immediate descendant.
    const nsIFrame* GetPrevAnimatedGeometryRoot() const {
      return mPrevAnimatedGeometryRoot;
    }
    bool IsAnimatedGeometryRoot() const {
      return mCurrentAGRState == AGR_YES;
    }
    bool MaybeAnimatedGeometryRoot() const {
      return mCurrentAGRState == AGR_MAYBE;
    }
    void RestoreBuildingInvisibleItemsValue() {
      mBuilder->mBuildingInvisibleItems = mPrevBuildingInvisibleItems;
    }
    ~AutoBuildingDisplayList() {
      mBuilder->mCurrentFrame = mPrevFrame;
      mBuilder->mCurrentReferenceFrame = mPrevReferenceFrame;
      mBuilder->mLayerEventRegions = mPrevLayerEventRegions;
      mBuilder->mCurrentOffsetToReferenceFrame = mPrevOffset;
      mBuilder->mVisibleRect = mPrevVisibleRect;
      mBuilder->mDirtyRect = mPrevDirtyRect;
      mBuilder->mCurrentAGR = mPrevAGR;
      mBuilder->mIsAtRootOfPseudoStackingContext = mPrevIsAtRootOfPseudoStackingContext;
      mBuilder->mAncestorHasApzAwareEventHandler = mPrevAncestorHasApzAwareEventHandler;
      mBuilder->mBuildingInvisibleItems = mPrevBuildingInvisibleItems;
      mBuilder->mInInvalidSubtree = mPrevInInvalidSubtree;
    }
  private:
    nsDisplayListBuilder* mBuilder;
    AGRState              mCurrentAGRState;
    const nsIFrame*       mPrevFrame;
    const nsIFrame*       mPrevReferenceFrame;
    nsIFrame*             mPrevAnimatedGeometryRoot;
    nsDisplayLayerEventRegions* mPrevLayerEventRegions;
    nsPoint               mPrevOffset;
    nsRect                mPrevVisibleRect;
    nsRect                mPrevDirtyRect;
    RefPtr<AnimatedGeometryRoot> mPrevAGR;
    bool                  mPrevIsAtRootOfPseudoStackingContext;
    bool                  mPrevAncestorHasApzAwareEventHandler;
    bool                  mPrevBuildingInvisibleItems;
    bool                  mPrevInInvalidSubtree;
  };

  /**
   * A helper class to temporarily set the value of mInTransform.
   */
  class AutoInTransformSetter;
  friend class AutoInTransformSetter;
  class AutoInTransformSetter {
  public:
    AutoInTransformSetter(nsDisplayListBuilder* aBuilder, bool aInTransform)
      : mBuilder(aBuilder), mOldValue(aBuilder->mInTransform) {
      aBuilder->mInTransform = aInTransform;
    }
    ~AutoInTransformSetter() {
      mBuilder->mInTransform = mOldValue;
    }
  private:
    nsDisplayListBuilder* mBuilder;
    bool                  mOldValue;
  };

  class AutoSaveRestorePerspectiveIndex;
  friend class AutoSaveRestorePerspectiveIndex;
  class AutoSaveRestorePerspectiveIndex {
  public:
    AutoSaveRestorePerspectiveIndex(nsDisplayListBuilder* aBuilder, nsIFrame* aFrame)
      : mBuilder(nullptr)
    {
      if (aFrame->ChildrenHavePerspective()) {
        mBuilder = aBuilder;
        mCachedItemIndex = aBuilder->mPerspectiveItemIndex;
        aBuilder->mPerspectiveItemIndex = 0;
      }
    }

    ~AutoSaveRestorePerspectiveIndex()
    {
      if (mBuilder) {
        mBuilder->mPerspectiveItemIndex = mCachedItemIndex;
      }
    }

  private:
    nsDisplayListBuilder* mBuilder;
    uint32_t mCachedItemIndex;
  };

  /**
   * A helper class to temporarily set the value of mCurrentScrollParentId.
   */
  class AutoCurrentScrollParentIdSetter;
  friend class AutoCurrentScrollParentIdSetter;
  class AutoCurrentScrollParentIdSetter {
  public:
    AutoCurrentScrollParentIdSetter(nsDisplayListBuilder* aBuilder, ViewID aScrollId)
      : mBuilder(aBuilder)
      , mOldValue(aBuilder->mCurrentScrollParentId)
      , mOldForceLayer(aBuilder->mForceLayerForScrollParent) {
      // If this AutoCurrentScrollParentIdSetter has the same scrollId as the
      // previous one on the stack, then that means the scrollframe that
      // created this isn't actually scrollable and cannot participate in
      // scroll handoff. We set mCanBeScrollParent to false to indicate this.
      mCanBeScrollParent = (mOldValue != aScrollId);
      aBuilder->mCurrentScrollParentId = aScrollId;
      aBuilder->mForceLayerForScrollParent = false;
    }
    bool ShouldForceLayerForScrollParent() const {
      // Only scrollframes participating in scroll handoff can be forced to
      // layerize
      return mCanBeScrollParent && mBuilder->mForceLayerForScrollParent;
    };
    ~AutoCurrentScrollParentIdSetter() {
      mBuilder->mCurrentScrollParentId = mOldValue;
      if (mCanBeScrollParent) {
        // If this flag is set, caller code is responsible for having dealt
        // with the current value of mBuilder->mForceLayerForScrollParent, so
        // we can just restore the old value.
        mBuilder->mForceLayerForScrollParent = mOldForceLayer;
      } else {
        // Otherwise we need to keep propagating the force-layerization flag
        // upwards to the next ancestor scrollframe that does participate in
        // scroll handoff.
        mBuilder->mForceLayerForScrollParent |= mOldForceLayer;
      }
    }
  private:
    nsDisplayListBuilder* mBuilder;
    ViewID                mOldValue;
    bool                  mOldForceLayer;
    bool                  mCanBeScrollParent;
  };

  /**
   * Used to update the current active scrolled root on the display list
   * builder, and to create new active scrolled roots.
   */
  class AutoCurrentActiveScrolledRootSetter;
  friend class AutoCurrentActiveScrolledRootSetter;
  class AutoCurrentActiveScrolledRootSetter {
  public:
    explicit AutoCurrentActiveScrolledRootSetter(nsDisplayListBuilder* aBuilder)
      : mBuilder(aBuilder)
      , mSavedActiveScrolledRoot(aBuilder->mCurrentActiveScrolledRoot)
      , mContentClipASR(aBuilder->ClipState().GetContentClipASR())
      , mDescendantsStartIndex(aBuilder->mActiveScrolledRoots.Length())
      , mUsed(false)
    {
    }

    ~AutoCurrentActiveScrolledRootSetter()
    {
      mBuilder->mCurrentActiveScrolledRoot = mSavedActiveScrolledRoot;
    }

    void SetCurrentActiveScrolledRoot(const ActiveScrolledRoot* aActiveScrolledRoot)
    {
      MOZ_ASSERT(!mUsed);

      // Set the builder's mCurrentActiveScrolledRoot.
      mBuilder->mCurrentActiveScrolledRoot = aActiveScrolledRoot;

      // We also need to adjust the builder's mCurrentContainerASR.
      // mCurrentContainerASR needs to be an ASR that all the container's
      // contents have finite bounds with respect to. If aActiveScrolledRoot
      // is an ancestor ASR of mCurrentContainerASR, that means we need to
      // set mCurrentContainerASR to aActiveScrolledRoot, because otherwise
      // the items that will be created with aActiveScrolledRoot wouldn't
      // have finite bounds with respect to mCurrentContainerASR. There's one
      // exception, in the case where there's a content clip on the builder
      // that is scrolled by a descendant ASR of aActiveScrolledRoot. This
      // content clip will clip all items that are created while this
      // AutoCurrentActiveScrolledRootSetter exists. This means that the items
      // created during our lifetime will have finite bounds with respect to
      // the content clip's ASR, even if the items' actual ASR is an ancestor
      // of that. And it also means that mCurrentContainerASR only needs to be
      // set to the content clip's ASR and not all the way to aActiveScrolledRoot.
      // This case is tested by fixed-pos-scrolled-clip-opacity-layerize.html
      // and fixed-pos-scrolled-clip-opacity-inside-layerize.html.

      // finiteBoundsASR is the leafmost ASR that all items created during
      // object's lifetime have finite bounds with respect to.
      const ActiveScrolledRoot* finiteBoundsASR = ActiveScrolledRoot::PickDescendant(
        mContentClipASR, aActiveScrolledRoot);

      // mCurrentContainerASR is adjusted so that it's still an ancestor of
      // finiteBoundsASR.
      mBuilder->mCurrentContainerASR = ActiveScrolledRoot::PickAncestor(
        mBuilder->mCurrentContainerASR, finiteBoundsASR);

      mUsed = true;
    }

    void EnterScrollFrame(nsIScrollableFrame* aScrollableFrame)
    {
      MOZ_ASSERT(!mUsed);
      ActiveScrolledRoot* asr = mBuilder->AllocateActiveScrolledRoot(
        mBuilder->mCurrentActiveScrolledRoot, aScrollableFrame);
      mBuilder->mCurrentActiveScrolledRoot = asr;
      mUsed = true;
    }

    void InsertScrollFrame(nsIScrollableFrame* aScrollableFrame);

  private:
    nsDisplayListBuilder* mBuilder;
    /**
     * The builder's mCurrentActiveScrolledRoot at construction time which
     * needs to be restored at destruction time.
     */
    const ActiveScrolledRoot* mSavedActiveScrolledRoot;
    /**
     * If there's a content clip on the builder at construction time, then
     * mContentClipASR is that content clip's ASR, otherwise null. The
     * assumption is that the content clip doesn't get relaxed while this
     * object is on the stack.
     */
    const ActiveScrolledRoot* mContentClipASR;
    /**
     * InsertScrollFrame needs to mutate existing ASRs (those that were
     * created while this object was on the stack), and mDescendantsStartIndex
     * makes it easier to skip ASRs that were created in the past.
     */
    size_t mDescendantsStartIndex;
    /**
     * Flag to make sure that only one of SetCurrentActiveScrolledRoot /
     * EnterScrollFrame / InsertScrollFrame is called per instance of this
     * class.
     */
    bool mUsed;
  };

  /**
   * Keeps track of the innermost ASR that can be used as the ASR for a
   * container item that wraps all items that were created while this
   * object was on the stack.
   * The rule is: all child items of the container item need to have
   * clipped bounds with respect to the container ASR.
   */
  class AutoContainerASRTracker;
  friend class AutoContainerASRTracker;
  class AutoContainerASRTracker {
  public:
    explicit AutoContainerASRTracker(nsDisplayListBuilder* aBuilder)
      : mBuilder(aBuilder)
      , mSavedContainerASR(aBuilder->mCurrentContainerASR)
    {
      mBuilder->mCurrentContainerASR = ActiveScrolledRoot::PickDescendant(
        mBuilder->ClipState().GetContentClipASR(),
        mBuilder->mCurrentActiveScrolledRoot);
    }

    const ActiveScrolledRoot* GetContainerASR()
    {
      return mBuilder->mCurrentContainerASR;
    }

    ~AutoContainerASRTracker()
    {
      mBuilder->mCurrentContainerASR = ActiveScrolledRoot::PickAncestor(
        mBuilder->mCurrentContainerASR, mSavedContainerASR);
    }

  private:
    nsDisplayListBuilder* mBuilder;
    const ActiveScrolledRoot* mSavedContainerASR;
  };

  /**
   * A helper class to temporarily set the value of mCurrentScrollbarTarget
   * and mCurrentScrollbarFlags.
   */
  class AutoCurrentScrollbarInfoSetter;
  friend class AutoCurrentScrollbarInfoSetter;
  class AutoCurrentScrollbarInfoSetter {
  public:
    AutoCurrentScrollbarInfoSetter(nsDisplayListBuilder* aBuilder, ViewID aScrollTargetID,
                                   uint32_t aScrollbarFlags, bool aWillHaveLayer)
     : mBuilder(aBuilder) {
      aBuilder->mIsBuildingScrollbar = true;
      aBuilder->mCurrentScrollbarTarget = aScrollTargetID;
      aBuilder->mCurrentScrollbarFlags = aScrollbarFlags;
      aBuilder->mCurrentScrollbarWillHaveLayer = aWillHaveLayer;
    }
    ~AutoCurrentScrollbarInfoSetter() {
      // No need to restore old values because scrollbars cannot be nested.
      mBuilder->mIsBuildingScrollbar = false;
      mBuilder->mCurrentScrollbarTarget = FrameMetrics::NULL_SCROLL_ID;
      mBuilder->mCurrentScrollbarFlags = 0;
      mBuilder->mCurrentScrollbarWillHaveLayer = false;
    }
  private:
    nsDisplayListBuilder* mBuilder;
  };

  /**
   * A helper class to track current effective transform for items.
   *
   * For frames that is Combines3DTransformWithAncestors(), we need to
   * apply all transforms of ancestors on the same preserves3D chain
   * on the bounds of current frame to the coordination of the 3D
   * context root.  The 3D context root computes it's bounds from
   * these transformed bounds.
   */
  class AutoAccumulateTransform;
  friend class AutoAccumulateTransform;
  class AutoAccumulateTransform {
  public:
    typedef mozilla::gfx::Matrix4x4 Matrix4x4;

    explicit AutoAccumulateTransform(nsDisplayListBuilder* aBuilder)
      : mBuilder(aBuilder)
      , mSavedTransform(aBuilder->mPreserves3DCtx.mAccumulatedTransform) {}

    ~AutoAccumulateTransform() {
      mBuilder->mPreserves3DCtx.mAccumulatedTransform = mSavedTransform;
    }

    void Accumulate(const Matrix4x4& aTransform) {
      mBuilder->mPreserves3DCtx.mAccumulatedTransform =
        aTransform * mBuilder->mPreserves3DCtx.mAccumulatedTransform;
    }

    const Matrix4x4& GetCurrentTransform() {
      return mBuilder->mPreserves3DCtx.mAccumulatedTransform;
    }

    void StartRoot() {
      mBuilder->mPreserves3DCtx.mAccumulatedTransform = Matrix4x4();
    }

  private:
    nsDisplayListBuilder* mBuilder;
    Matrix4x4 mSavedTransform;
  };

  /**
   * A helper class to collect bounds rects of descendants.
   *
   * For a 3D context root, it's bounds is computed from the bounds of
   * descendants.  If we transform bounds frame by frame applying
   * transforms, the bounds may turn to empty for any singular
   * transform on the path, but it is not empty for the accumulated
   * transform.
   */
  class AutoAccumulateRect;
  friend class AutoAccumulateRect;
  class AutoAccumulateRect {
  public:
    explicit AutoAccumulateRect(nsDisplayListBuilder* aBuilder)
      : mBuilder(aBuilder)
      , mSavedRect(aBuilder->mPreserves3DCtx.mAccumulatedRect) {
      aBuilder->mPreserves3DCtx.mAccumulatedRect = nsRect();
      aBuilder->mPreserves3DCtx.mAccumulatedRectLevels++;
    }
    ~AutoAccumulateRect() {
      mBuilder->mPreserves3DCtx.mAccumulatedRect = mSavedRect;
      mBuilder->mPreserves3DCtx.mAccumulatedRectLevels--;
    }

  private:
    nsDisplayListBuilder* mBuilder;
    nsRect mSavedRect;
  };

  void AccumulateRect(const nsRect& aRect) {
    mPreserves3DCtx.mAccumulatedRect.UnionRect(mPreserves3DCtx.mAccumulatedRect, aRect);
  }
  const nsRect& GetAccumulatedRect() {
    return mPreserves3DCtx.mAccumulatedRect;
  }
  /**
   * The level is increased by one for items establishing 3D rendering
   * context and starting a new accumulation.
   */
  int GetAccumulatedRectLevels() {
    return mPreserves3DCtx.mAccumulatedRectLevels;
  }

  // Helpers for tables
  nsDisplayTableItem* GetCurrentTableItem() { return mCurrentTableItem; }
  void SetCurrentTableItem(nsDisplayTableItem* aTableItem) { mCurrentTableItem = aTableItem; }

  struct OutOfFlowDisplayData {
    OutOfFlowDisplayData(const DisplayItemClipChain* aContainingBlockClipChain,
                         const DisplayItemClipChain* aCombinedClipChain,
                         const ActiveScrolledRoot* aContainingBlockActiveScrolledRoot,
                         const nsRect &aVisibleRect,
                         const nsRect &aDirtyRect)
      : mContainingBlockClipChain(aContainingBlockClipChain)
      , mCombinedClipChain(aCombinedClipChain)
      , mContainingBlockActiveScrolledRoot(aContainingBlockActiveScrolledRoot)
      , mVisibleRect(aVisibleRect)
      , mDirtyRect(aDirtyRect)
    {}
    const DisplayItemClipChain* mContainingBlockClipChain;
    const DisplayItemClipChain* mCombinedClipChain; // only necessary for the special case of top layer
    const ActiveScrolledRoot* mContainingBlockActiveScrolledRoot;
    nsRect mVisibleRect;
    nsRect mDirtyRect;
  };

  NS_DECLARE_FRAME_PROPERTY_DELETABLE(OutOfFlowDisplayDataProperty,
                                      OutOfFlowDisplayData)

  struct DisplayListBuildingData {
    RefPtr<AnimatedGeometryRoot> mModifiedAGR = nullptr;
    nsRect mDirtyRect;
  };
  NS_DECLARE_FRAME_PROPERTY_DELETABLE(DisplayListBuildingRect, DisplayListBuildingData)

  NS_DECLARE_FRAME_PROPERTY_DELETABLE(DisplayListBuildingDisplayPortRect, nsRect)

  static OutOfFlowDisplayData* GetOutOfFlowData(nsIFrame* aFrame)
  {
    return aFrame->GetProperty(OutOfFlowDisplayDataProperty());
  }

  nsPresContext* CurrentPresContext() {
    return CurrentPresShellState()->mPresShell->GetPresContext();
  }

  OutOfFlowDisplayData* GetCurrentFixedBackgroundDisplayData()
  {
    auto& displayData = CurrentPresShellState()->mFixedBackgroundDisplayData;
    return displayData ? displayData.ptr() : nullptr;
  }

  /**
   * Accumulates the bounds of box frames that have moz-appearance
   * -moz-win-exclude-glass style. Used in setting glass margins on
   * Windows.
   *
   * We set the window opaque region (from which glass margins are computed)
   * to the intersection of the glass region specified here and the opaque
   * region computed during painting. So the excluded glass region actually
   * *limits* the extent of the opaque area reported to Windows. We limit it
   * so that changes to the computed opaque region (which can vary based on
   * region optimizations and the placement of UI elements) outside the
   * -moz-win-exclude-glass area don't affect the glass margins reported to
   * Windows; changing those margins willy-nilly can cause the Windows 7 glass
   * haze effect to jump around disconcertingly.
   */
  void AddWindowExcludeGlassRegion(const nsRegion& bounds) {
    mWindowExcludeGlassRegion.Or(mWindowExcludeGlassRegion, bounds);
  }
  const nsRegion& GetWindowExcludeGlassRegion() {
    return mWindowExcludeGlassRegion;
  }
  /**
   * Accumulates opaque stuff into the window opaque region.
   */
  void AddWindowOpaqueRegion(const nsRegion& bounds) {
    mWindowOpaqueRegion.Or(mWindowOpaqueRegion, bounds);
  }
  /**
   * Returns the window opaque region built so far. This may be incomplete
   * since the opaque region is built during layer construction.
   */
  const nsRegion& GetWindowOpaqueRegion() {
    return mWindowOpaqueRegion;
  }
  void SetGlassDisplayItem(nsDisplayItem* aItem) {
    if (mGlassDisplayItem) {
      // Web pages or extensions could trigger this by using
      // -moz-appearance:win-borderless-glass etc on their own elements.
      // Keep the first one, since that will be the background of the root
      // window
      NS_WARNING("Multiple glass backgrounds found?");
    } else {
      mGlassDisplayItem = aItem;
    }
  }
  bool NeedToForceTransparentSurfaceForItem(nsDisplayItem* aItem);

  void SetContainsPluginItem() { mContainsPluginItem = true; }
  bool ContainsPluginItem() { return mContainsPluginItem; }

  /**
   * mContainsBlendMode is true if we processed a display item that
   * has a blend mode attached. We do this so we can insert a
   * nsDisplayBlendContainer in the parent stacking context.
   */
  void SetContainsBlendMode(bool aContainsBlendMode) { mContainsBlendMode = aContainsBlendMode; }
  bool ContainsBlendMode() const { return mContainsBlendMode; }

  uint32_t AllocatePerspectiveItemIndex() { return mPerspectiveItemIndex++; }

  DisplayListClipState& ClipState() { return mClipState; }
  const ActiveScrolledRoot* CurrentActiveScrolledRoot() { return mCurrentActiveScrolledRoot; }
  const ActiveScrolledRoot* CurrentAncestorASRStackingContextContents() { return mCurrentContainerASR; }

  /**
   * Add the current frame to the will-change budget if possible and
   * remeber the outcome. Subsequent calls to IsInWillChangeBudget
   * will return the same value as return here.
   */
  bool AddToWillChangeBudget(nsIFrame* aFrame, const nsSize& aSize);

  /**
   * This will add the current frame to the will-change budget the first
   * time it is seen. On subsequent calls this will return the same
   * answer. This effectively implements a first-come, first-served
   * allocation of the will-change budget.
   */
  bool IsInWillChangeBudget(nsIFrame* aFrame, const nsSize& aSize);

  void ClearWillChangeBudget(nsIFrame* aFrame);

  void EnterSVGEffectsContents(nsDisplayList* aHoistedItemsStorage);
  void ExitSVGEffectsContents();

  /**
   * Note: if changing the conditions under which scroll info layers
   * are created, make a corresponding change to
   * ScrollFrameWillBuildScrollInfoLayer() in nsSliderFrame.cpp.
   */
  bool ShouldBuildScrollInfoItemsForHoisting() const
  { return mSVGEffectsBuildingDepth > 0; }

  void AppendNewScrollInfoItemForHoisting(nsDisplayScrollInfoLayer* aScrollInfoItem);

  /**
   * A helper class to install/restore nsDisplayListBuilder::mPreserves3DCtx.
   *
   * mPreserves3DCtx is used by class AutoAccumulateTransform &
   * AutoAccumulateRect to passing data between frames in the 3D
   * context.  If a frame create a new 3D context, it should restore
   * the value of mPreserves3DCtx before returning back to the parent.
   * This class do it for the users.
   */
  class AutoPreserves3DContext;
  friend class AutoPreserves3DContext;
  class AutoPreserves3DContext {
  public:
    explicit AutoPreserves3DContext(nsDisplayListBuilder* aBuilder)
      : mBuilder(aBuilder)
      , mSavedCtx(aBuilder->mPreserves3DCtx) {}
    ~AutoPreserves3DContext() {
      mBuilder->mPreserves3DCtx = mSavedCtx;
    }

  private:
    nsDisplayListBuilder* mBuilder;
    Preserves3DContext mSavedCtx;
  };

<<<<<<< HEAD
  const nsRect GetPreserves3DRects(nsRect* aOutVisibleRect) const {
    *aOutVisibleRect = mPreserves3DCtx.mVisibleRect;
    return mPreserves3DCtx.mDirtyRect;
  }
  void SavePreserves3DRects() {
    mPreserves3DCtx.mVisibleRect = mVisibleRect;
=======
  const nsRect GetPreserves3DRects() const {
    return mPreserves3DCtx.mDirtyRect;
  }
  void SavePreserves3DRects() {
>>>>>>> cc2172ea
    mPreserves3DCtx.mDirtyRect = mDirtyRect;
  }

  bool IsBuildingInvisibleItems() const { return mBuildingInvisibleItems; }
  void SetBuildingInvisibleItems(bool aBuildingInvisibleItems) {
    mBuildingInvisibleItems = aBuildingInvisibleItems;
  }

  void MarkFrameModifiedDuringBuilding(nsIFrame* aFrame)
  {
    if (!aFrame->IsFrameModified()) {
      mModifiedFramesDuringBuilding.AppendElement(aFrame);
      aFrame->SetFrameIsModified(true);
    }
  }

  /**
   * This is a convenience function to ease the transition until AGRs and ASRs
   * are unified.
   */
  AnimatedGeometryRoot* AnimatedGeometryRootForASR(const ActiveScrolledRoot* aASR);

  bool HitTestShouldStopAtFirstOpaque() const {
    return mHitTestShouldStopAtFirstOpaque;
  }
  void SetHitTestShouldStopAtFirstOpaque(bool aHitTestShouldStopAtFirstOpaque) {
    mHitTestShouldStopAtFirstOpaque = aHitTestShouldStopAtFirstOpaque;
  }

<<<<<<< HEAD
=======
private:
>>>>>>> cc2172ea
  void MarkOutOfFlowFrameForDisplay(nsIFrame* aDirtyFrame, nsIFrame* aFrame);

  /**
   * Returns whether a frame acts as an animated geometry root, optionally
   * returning the next ancestor to check.
   */
  AGRState IsAnimatedGeometryRoot(nsIFrame* aFrame,
                                  bool& aIsAsync,
                                  nsIFrame** aParent = nullptr);

  /**
   * Returns the nearest ancestor frame to aFrame that is considered to have
   * (or will have) animated geometry. This can return aFrame.
   */
  nsIFrame* FindAnimatedGeometryRootFrameFor(nsIFrame* aFrame, bool& aIsAsync);

  friend class nsDisplayCanvasBackgroundImage;
  friend class nsDisplayBackgroundImage;
  friend class nsDisplayFixedPosition;
  AnimatedGeometryRoot* FindAnimatedGeometryRootFor(nsDisplayItem* aItem);

  friend class nsDisplayItem;
  friend class nsDisplayOwnLayer;
  AnimatedGeometryRoot* FindAnimatedGeometryRootFor(nsIFrame* aFrame);

  AnimatedGeometryRoot* WrapAGRForFrame(nsIFrame* aAnimatedGeometryRoot,
                                        bool aIsAsync,
                                        AnimatedGeometryRoot* aParent = nullptr);

  nsDataHashtable<nsPtrHashKey<nsIFrame>, RefPtr<AnimatedGeometryRoot>> mFrameToAnimatedGeometryRootMap;
private:

  /**
   * Add the current frame to the AGR budget if possible and remember
   * the outcome. Subsequent calls will return the same value as
   * returned here.
   */
  bool AddToAGRBudget(nsIFrame* aFrame);

  struct PresShellState {
    nsIPresShell* mPresShell;
    // TODO: Using a Maybe for this is silly, we always want to instantiate it.
#ifdef DEBUG
    mozilla::Maybe<nsAutoLayoutPhase> mAutoLayoutPhase;
#endif
    nsIFrame*     mCaretFrame;
    nsRect        mCaretRect;
    mozilla::Maybe<OutOfFlowDisplayData> mFixedBackgroundDisplayData;
    uint32_t      mFirstFrameMarkedForDisplay;
    bool          mIsBackgroundOnly;
    // This is a per-document flag turning off event handling for all content
    // in the document, and is set when we enter a subdocument for a pointer-
    // events:none frame.
    bool          mInsidePointerEventsNoneDoc;
  };

  PresShellState* CurrentPresShellState() {
    NS_ASSERTION(mPresShellStates.Length() > 0,
                 "Someone forgot to enter a presshell");
    return &mPresShellStates[mPresShellStates.Length() - 1];
  }

  struct DocumentWillChangeBudget {
    DocumentWillChangeBudget()
      : mBudget(0)
    {}

    uint32_t mBudget;
  };

  struct FrameWillChangeBudget {
    FrameWillChangeBudget(nsIFrame* aFrame, uint32_t aUsage)
      : mFrame(aFrame)
      , mUsage(aUsage)
    {}

    nsIFrame* mFrame;
    uint32_t mUsage;
  };

  nsIFrame* const                mReferenceFrame;
  nsIFrame*                      mIgnoreScrollFrame;
  nsDisplayLayerEventRegions*    mLayerEventRegions;

  nsPresArena mPool;

  nsCOMPtr<nsISelection>         mBoundingSelection;
  AutoTArray<PresShellState,8> mPresShellStates;
  AutoTArray<nsIFrame*,400>    mFramesMarkedForDisplay;
  nsClassHashtable<nsPtrHashKey<nsIFrame>, nsTArray<ThemeGeometry>> mThemeGeometries;
  nsDisplayTableItem*            mCurrentTableItem;
  DisplayListClipState           mClipState;
  const ActiveScrolledRoot*      mCurrentActiveScrolledRoot;
  const ActiveScrolledRoot*      mCurrentContainerASR;
  // mCurrentFrame is the frame that we're currently calling (or about to call)
  // BuildDisplayList on.
  const nsIFrame*                mCurrentFrame;
  // The reference frame for mCurrentFrame.
  const nsIFrame*                mCurrentReferenceFrame;
  // The offset from mCurrentFrame to mCurrentReferenceFrame.
  nsPoint                        mCurrentOffsetToReferenceFrame;

  RefPtr<AnimatedGeometryRoot>   mRootAGR;
  RefPtr<AnimatedGeometryRoot>   mCurrentAGR;

  // will-change budget tracker
  nsDataHashtable<nsPtrHashKey<nsPresContext>, DocumentWillChangeBudget>
                                 mWillChangeBudget;

  // Any frame listed in this set is already counted in the budget
  // and thus is in-budget.
  nsDataHashtable<nsPtrHashKey<nsIFrame>, uint32_t> mWillChangeBudgetSet;

  // Area of animated geometry root budget already allocated
  uint32_t mUsedAGRBudget;
  // Set of frames already counted in budget
  nsTHashtable<nsPtrHashKey<nsIFrame> > mAGRBudgetSet;

  nsTArray<nsIFrame*>           mModifiedFramesDuringBuilding;

  // Relative to mCurrentFrame.
  nsRect                         mVisibleRect;
  nsRect                         mDirtyRect;
  nsRegion                       mWindowExcludeGlassRegion;
  nsRegion                       mWindowOpaqueRegion;
  LayoutDeviceIntRegion          mWindowDraggingRegion;
  LayoutDeviceIntRegion          mWindowNoDraggingRegion;
  // The display item for the Windows window glass background, if any
  nsDisplayItem*                 mGlassDisplayItem;
  // A temporary list that we append scroll info items to while building
  // display items for the contents of frames with SVG effects.
  // Only non-null when ShouldBuildScrollInfoItemsForHoisting() is true.
  // This is a pointer and not a real nsDisplayList value because the
  // nsDisplayList class is defined below this class, so we can't use it here.
  nsDisplayList*                 mScrollInfoItemsForHoisting;
  nsTArray<RefPtr<ActiveScrolledRoot>>  mActiveScrolledRoots;
  std::list<DisplayItemClipChain*> mClipChainsToDestroy;
  nsTArray<nsDisplayItem*> mTemporaryItems;
  const ActiveScrolledRoot*      mActiveScrolledRootForRootScrollframe;
  nsDisplayListBuilderMode       mMode;
  ViewID                         mCurrentScrollParentId;
  ViewID                         mCurrentScrollbarTarget;
  uint32_t                       mCurrentScrollbarFlags;
  Preserves3DContext             mPreserves3DCtx;
  uint32_t                       mPerspectiveItemIndex;
  int32_t                        mSVGEffectsBuildingDepth;
  bool                           mContainsBlendMode;
  bool                           mIsBuildingScrollbar;
  bool                           mCurrentScrollbarWillHaveLayer;
  bool                           mBuildCaret;
  bool                           mRetainingDisplayList;
  bool                           mPartialUpdate;
  bool                           mIgnoreSuppression;
  bool                           mIsAtRootOfPseudoStackingContext;
  bool                           mIncludeAllOutOfFlows;
  bool                           mDescendIntoSubdocuments;
  bool                           mSelectedFramesOnly;
  bool                           mAllowMergingAndFlattening;
  bool                           mWillComputePluginGeometry;
  // True when we're building a display list that's directly or indirectly
  // under an nsDisplayTransform
  bool                           mInTransform;
  bool                           mIsInChromePresContext;
  bool                           mSyncDecodeImages;
  bool                           mIsPaintingToWindow;
  bool                           mIsCompositingCheap;
  bool                           mContainsPluginItem;
  bool                           mAncestorHasApzAwareEventHandler;
  // True when the first async-scrollable scroll frame for which we build a
  // display list has a display port. An async-scrollable scroll frame is one
  // which WantsAsyncScroll().
  bool                           mHaveScrollableDisplayPort;
  bool                           mWindowDraggingAllowed;
  bool                           mIsBuildingForPopup;
  bool                           mForceLayerForScrollParent;
  bool                           mAsyncPanZoomEnabled;
  bool                           mBuildingInvisibleItems;
  bool                           mHitTestShouldStopAtFirstOpaque;
  bool                           mIsBuilding;
  bool                           mInInvalidSubtree;
};

class nsDisplayItem;
class nsDisplayList;
/**
 * nsDisplayItems are put in singly-linked lists rooted in an nsDisplayList.
 * nsDisplayItemLink holds the link. The lists are linked from lowest to
 * highest in z-order.
 */
class nsDisplayItemLink {
  // This is never instantiated directly, so no need to count constructors and
  // destructors.
protected:
  nsDisplayItemLink() : mAbove(nullptr) {}
  nsDisplayItemLink(const nsDisplayItemLink&) : mAbove(nullptr) {}
  nsDisplayItem* mAbove;

  friend class nsDisplayList;
};

class nsDisplayWrapList;

/**
 * This is the unit of rendering and event testing. Each instance of this
 * class represents an entity that can be drawn on the screen, e.g., a
 * frame's CSS background, or a frame's text string.
 *
 * nsDisplayItems can be containers --- i.e., they can perform hit testing
 * and painting by recursively traversing a list of child items.
 *
 * These are arena-allocated during display list construction. A typical
 * subclass would just have a frame pointer, so its object would be just three
 * pointers (vtable, next-item, frame).
 *
 * Display items belong to a list at all times (except temporarily as they
 * move from one list to another).
 */
class nsDisplayItem : public nsDisplayItemLink {
public:
  typedef mozilla::ContainerLayerParameters ContainerLayerParameters;
  typedef mozilla::DisplayItemClip DisplayItemClip;
  typedef mozilla::DisplayItemClipChain DisplayItemClipChain;
  typedef mozilla::ActiveScrolledRoot ActiveScrolledRoot;
  typedef mozilla::layers::FrameMetrics FrameMetrics;
  typedef mozilla::layers::ScrollMetadata ScrollMetadata;
  typedef mozilla::layers::FrameMetrics::ViewID ViewID;
  typedef mozilla::layers::Layer Layer;
  typedef mozilla::layers::LayerManager LayerManager;
  typedef mozilla::layers::StackingContextHelper StackingContextHelper;
  typedef mozilla::layers::WebRenderCommand WebRenderCommand;
  typedef mozilla::layers::WebRenderParentCommand WebRenderParentCommand;
  typedef mozilla::layers::WebRenderDisplayItemLayer WebRenderDisplayItemLayer;
  typedef mozilla::LayerState LayerState;
  typedef mozilla::image::imgDrawingParams imgDrawingParams;
  typedef mozilla::image::DrawResult DrawResult;
  typedef class mozilla::gfx::DrawTarget DrawTarget;

  // This is never instantiated directly (it has pure virtual methods), so no
  // need to count constructors and destructors.
  nsDisplayItem(nsDisplayListBuilder* aBuilder, nsIFrame* aFrame);
  nsDisplayItem(nsDisplayListBuilder* aBuilder, nsIFrame* aFrame,
                const ActiveScrolledRoot* aActiveScrolledRoot);

  /**
   * This constructor is only used in rare cases when we need to construct
   * temporary items.
   */
  explicit nsDisplayItem(nsIFrame* aFrame)
    : mFrame(aFrame)
    , mClipChain(nullptr)
    , mClip(nullptr)
    , mActiveScrolledRoot(nullptr)
    , mReferenceFrame(nullptr)
    , mForceNotVisible(false)
    , mDisableSubpixelAA(false)
    , mReusedItem(false)
#ifdef MOZ_DUMP_PAINTING
    , mPainted(false)
#endif
  {
    mFrame->RealDisplayItemData().AppendElement(this);
  }
protected:
  virtual ~nsDisplayItem() {
    if (mFrame) {
      mozilla::DebugOnly<bool> removed = mFrame->RealDisplayItemData().RemoveElement(this);
      MOZ_ASSERT(removed);
    }
  }
<<<<<<< HEAD
public:

  virtual void Destroy(nsDisplayListBuilder* aBuilder)
  {
    DisplayItemType type = GetType();
    this->~nsDisplayItem();
    aBuilder->Destroy(type, this);
=======
protected:
  virtual ~nsDisplayItem() {
>>>>>>> cc2172ea
  }
public:

<<<<<<< HEAD
  virtual void RestoreState()
  {
    mVisibleRect = mState.mVisibleRect;
    mClipChain = mState.mClipChain;
    mClip = mState.mClip;
    mDisableSubpixelAA = false;
  }

  void SetFrameDeleted()
  {
    mFrame = nullptr;
  }

  /**
   * Downcasts this item to nsDisplayWrapList, if possible.
   */
  virtual const nsDisplayWrapList* AsDisplayWrapList() const { return nullptr; }

  /**
   * Create a clone of this item.
   */
  virtual nsDisplayItem* Clone(nsDisplayListBuilder* aBuilder) const
  {
    return nullptr;
  }

  /**
   * The custom copy-constructor is implemented to prevent copying the saved
   * state of the item.
   * This is currently only used when creating temporary items for merging.
   */
  // nsDisplayItem(const nsDisplayItem&) = default;
  nsDisplayItem(const nsDisplayItem& aOther)
    : mFrame(aOther.mFrame)
    , mClipChain(aOther.mClipChain)
    , mClip(aOther.mClip)
    , mActiveScrolledRoot(aOther.mActiveScrolledRoot)
    , mReferenceFrame(aOther.mReferenceFrame)
    , mAnimatedGeometryRoot(aOther.mAnimatedGeometryRoot)
    , mToReferenceFrame(aOther.mToReferenceFrame)
    , mVisibleRect(aOther.mVisibleRect)
    , mForceNotVisible(aOther.mForceNotVisible)
    , mDisableSubpixelAA(aOther.mDisableSubpixelAA)
    , mReusedItem(false)
  {
    mFrame->RealDisplayItemData().AppendElement(this);
=======
  virtual void Destroy(nsDisplayListBuilder* aBuilder)
  {
    DisplayItemType type = GetType();
    this->~nsDisplayItem();
    aBuilder->Destroy(type, this);
>>>>>>> cc2172ea
  }

  struct HitTestState {
    explicit HitTestState() : mInPreserves3D(false) {}

    ~HitTestState() {
      NS_ASSERTION(mItemBuffer.Length() == 0,
                   "mItemBuffer should have been cleared");
    }

    // Handling transform items for preserve 3D frames.
    bool mInPreserves3D;
    AutoTArray<nsDisplayItem*, 100> mItemBuffer;
  };

  /**
   * Some consecutive items should be rendered together as a unit, e.g.,
   * outlines for the same element. For this, we need a way for items to
   * identify their type. We use the type for other purposes too.
   */
  virtual DisplayItemType GetType() const = 0;
  /**
   * Pairing this with the GetUnderlyingFrame() pointer gives a key that
   * uniquely identifies this display item in the display item tree.
   * XXX check nsOptionEventGrabberWrapper/nsXULEventRedirectorWrapper
   */
<<<<<<< HEAD
  virtual uint32_t GetPerFrameKey() const { return uint32_t(GetType()); }

  uint8_t GetFlags() { return GetDisplayItemFlagsForType(GetType()); }
=======
  virtual uint32_t GetPerFrameKey() { return uint32_t(GetType()); }
>>>>>>> cc2172ea

  /**
   * This is called after we've constructed a display list for event handling.
   * When this is called, we've already ensured that aRect intersects the
   * item's bounds and that clipping has been taking into account.
   *
   * @param aRect the point or rect being tested, relative to the reference
   * frame. If the width and height are both 1 app unit, it indicates we're
   * hit testing a point, not a rect.
   * @param aState must point to a HitTestState. If you don't have one,
   * just create one with the default constructor and pass it in.
   * @param aOutFrames each item appends the frame(s) in this display item that
   * the rect is considered over (if any) to aOutFrames.
   */
  virtual void HitTest(nsDisplayListBuilder* aBuilder, const nsRect& aRect,
                       HitTestState* aState, nsTArray<nsIFrame*> *aOutFrames) {}
  /**
   * @return the frame that this display item is based on. This is used to sort
   * items by z-index and content order and for some other uses. Never
   * returns null.
   */
  inline nsIFrame* Frame() const {
    MOZ_ASSERT(mFrame, "Trying to use display item after deletion!");
    return mFrame;
  }
  bool HasDeletedFrame() const {
    return !mFrame;
  }
  /**
   * Compute the used z-index of our frame; returns zero for elements to which
   * z-index does not apply, and for z-index:auto.
   * @note This can be overridden, @see nsDisplayWrapList::SetOverrideZIndex.
   */
  virtual int32_t ZIndex() const;
  /**
   * The default bounds is the frame border rect.
   * @param aSnap *aSnap is set to true if the returned rect will be
   * snapped to nearest device pixel edges during actual drawing.
   * It might be set to false and snap anyway, so code computing the set of
   * pixels affected by this display item needs to round outwards to pixel
   * boundaries when *aSnap is set to false.
   * This does not take the item's clipping into account.
   * @return a rectangle relative to aBuilder->ReferenceFrame() that
   * contains the area drawn by this display item
   */
  virtual nsRect GetBounds(nsDisplayListBuilder* aBuilder,
                           bool* aSnap) const
  {
    *aSnap = false;
    return nsRect(ToReferenceFrame(), Frame()->GetSize());
  }

  virtual nsRegion GetTightBounds(nsDisplayListBuilder* aBuilder,
                                  bool* aSnap) const
  {
    *aSnap = false;
    return nsRegion();
  }

  /**
   * Returns true if nothing will be rendered inside aRect, false if uncertain.
   * aRect is assumed to be contained in this item's bounds.
   */
  virtual bool IsInvisibleInRect(const nsRect& aRect) const { return false; }

  /**
   * Returns the result of GetBounds intersected with the item's clip.
   * The intersection is approximate since rounded corners are not taking into
   * account.
   */
  nsRect GetClippedBounds(nsDisplayListBuilder* aBuilder) const;

  nsRect GetBorderRect() const
  {
    return nsRect(ToReferenceFrame(), Frame()->GetSize());
  }

  nsRect GetPaddingRect() const
  {
    return Frame()->GetPaddingRectRelativeToSelf() + ToReferenceFrame();
  }

  nsRect GetContentRect() const
  {
    return Frame()->GetContentRectRelativeToSelf() + ToReferenceFrame();
  }

  /**
   * Checks if the frame(s) owning this display item have been marked as invalid,
   * and needing repainting.
   */
  virtual bool IsInvalid(nsRect& aRect) const
  {
    bool result = mFrame ? mFrame->IsInvalid(aRect) : false;
    aRect += ToReferenceFrame();
    return result;
  }

  /**
   * Creates and initializes an nsDisplayItemGeometry object that retains the current
   * areas covered by this display item. These need to retain enough information
   * such that they can be compared against a future nsDisplayItem of the same type,
   * and determine if repainting needs to happen.
   *
   * Subclasses wishing to store more information need to override both this
   * and ComputeInvalidationRegion, as well as implementing an nsDisplayItemGeometry
   * subclass.
   *
   * The default implementation tracks both the display item bounds, and the frame's
   * border rect.
   */
  virtual nsDisplayItemGeometry* AllocateGeometry(nsDisplayListBuilder* aBuilder)
  {
    return new nsDisplayItemGenericGeometry(this, aBuilder);
  }

  /**
   * Compares an nsDisplayItemGeometry object from a previous paint against the
   * current item. Computes if the geometry of the item has changed, and the
   * invalidation area required for correct repainting.
   *
   * The existing geometry will have been created from a display item with a
   * matching GetPerFrameKey()/mFrame pair to the current item.
   *
   * The default implementation compares the display item bounds, and the frame's
   * border rect, and invalidates the entire bounds if either rect changes.
   *
   * @param aGeometry The geometry of the matching display item from the
   * previous paint.
   * @param aInvalidRegion Output param, the region to invalidate, or
   * unchanged if none.
   */
  virtual void ComputeInvalidationRegion(nsDisplayListBuilder* aBuilder,
                                         const nsDisplayItemGeometry* aGeometry,
                                         nsRegion* aInvalidRegion) const
  {
    const nsDisplayItemGenericGeometry* geometry = static_cast<const nsDisplayItemGenericGeometry*>(aGeometry);
    bool snap;
    if (!geometry->mBounds.IsEqualInterior(GetBounds(aBuilder, &snap)) ||
        !geometry->mBorderRect.IsEqualInterior(GetBorderRect())) {
      aInvalidRegion->Or(GetBounds(aBuilder, &snap), geometry->mBounds);
    }
  }

  /**
   * An alternative default implementation of ComputeInvalidationRegion,
   * that instead invalidates only the changed area between the two items.
   */
  void ComputeInvalidationRegionDifference(nsDisplayListBuilder* aBuilder,
                                           const nsDisplayItemBoundsGeometry* aGeometry,
                                           nsRegion* aInvalidRegion) const
  {
    bool snap;
    nsRect bounds = GetBounds(aBuilder, &snap);

    if (!aGeometry->mBounds.IsEqualInterior(bounds)) {
      nscoord radii[8];
      if (aGeometry->mHasRoundedCorners ||
          Frame()->GetBorderRadii(radii)) {
        aInvalidRegion->Or(aGeometry->mBounds, bounds);
      } else {
        aInvalidRegion->Xor(aGeometry->mBounds, bounds);
      }
    }
  }

  /**
   * Called when the area rendered by this display item has changed (been
   * invalidated or changed geometry) since the last paint. This includes
   * when the display item was not rendered at all in the last paint.
   * It does NOT get called when a display item was being rendered and no
   * longer is, because generally that means there is no display item to
   * call this method on.
   */
  virtual void NotifyRenderingChanged() const {}

  /**
   * @param aSnap set to true if the edges of the rectangles of the opaque
   * region would be snapped to device pixels when drawing
   * @return a region of the item that is opaque --- that is, every pixel
   * that is visible is painted with an opaque
   * color. This is useful for determining when one piece
   * of content completely obscures another so that we can do occlusion
   * culling.
   * This does not take clipping into account.
   */
  virtual nsRegion GetOpaqueRegion(nsDisplayListBuilder* aBuilder,
                                   bool* aSnap) const
  {
    *aSnap = false;
    return nsRegion();
  }
  /**
   * @return Some(nscolor) if the item is guaranteed to paint every pixel in its
   * bounds with the same (possibly translucent) color
   */
  virtual mozilla::Maybe<nscolor> IsUniform(nsDisplayListBuilder* aBuilder) const
  {
    return mozilla::Nothing();
  }

  /**
   * @return true if the contents of this item are rendered fixed relative
   * to the nearest viewport.
   */
  virtual bool ShouldFixToViewport(nsDisplayListBuilder* aBuilder) const
  {
    return false;
  }

  virtual bool ClearsBackground() const
  {
    return false;
  }

  virtual bool ProvidesFontSmoothingBackgroundColor(nscolor* aColor) const
  {
    return false;
  }

  /**
   * Returns true if all layers that can be active should be forced to be
   * active. Requires setting the pref layers.force-active=true.
   */
  static bool ForceActiveLayers();

  /**
   * @return LAYER_NONE if BuildLayer will return null. In this case
   * there is no layer for the item, and Paint should be called instead
   * to paint the content using Thebes.
   * Return LAYER_INACTIVE if there is a layer --- BuildLayer will
   * not return null (unless there's an error) --- but the layer contents
   * are not changing frequently. In this case it makes sense to composite
   * the layer into a PaintedLayer with other content, so we don't have to
   * recomposite it every time we paint.
   * Note: GetLayerState is only allowed to return LAYER_INACTIVE if all
   * descendant display items returned LAYER_INACTIVE or LAYER_NONE. Also,
   * all descendant display item frames must have an active scrolled root
   * that's either the same as this item's frame's active scrolled root, or
   * a descendant of this item's frame. This ensures that the entire
   * set of display items can be collapsed onto a single PaintedLayer.
   * Return LAYER_ACTIVE if the layer is active, that is, its contents are
   * changing frequently. In this case it makes sense to keep the layer
   * as a separate buffer in VRAM and composite it into the destination
   * every time we paint.
   *
   * Users of GetLayerState should check ForceActiveLayers() and if it returns
   * true, change a returned value of LAYER_INACTIVE to LAYER_ACTIVE.
   */
  virtual LayerState GetLayerState(nsDisplayListBuilder* aBuilder,
                                   LayerManager* aManager,
                                   const ContainerLayerParameters& aParameters)
  {
    return mozilla::LAYER_NONE;
  }

  /**
   * Return true to indicate the layer should be constructed even if it's
   * completely invisible.
   */
  virtual bool ShouldBuildLayerEvenIfInvisible(nsDisplayListBuilder* aBuilder) const
  {
    return false;
  }

  /**
   * Actually paint this item to some rendering context.
   * Content outside mVisibleRect need not be painted.
   * aCtx must be set up as for nsDisplayList::Paint.
   */
  virtual void Paint(nsDisplayListBuilder* aBuilder, gfxContext* aCtx) {}

#ifdef MOZ_DUMP_PAINTING
  /**
   * Mark this display item as being painted via FrameLayerBuilder::DrawPaintedLayer.
   */
  bool Painted() const { return mPainted; }

  /**
   * Check if this display item has been painted.
   */
  void SetPainted() { mPainted = true; }
#endif

  /**
   * Get the layer drawn by this display item. Call this only if
   * GetLayerState() returns something other than LAYER_NONE.
   * If GetLayerState returned LAYER_NONE then Paint will be called
   * instead.
   * This is called while aManager is in the construction phase.
   *
   * The caller (nsDisplayList) is responsible for setting the visible
   * region of the layer.
   *
   * @param aContainerParameters should be passed to
   * FrameLayerBuilder::BuildContainerLayerFor if a ContainerLayer is
   * constructed.
   */
  virtual already_AddRefed<Layer> BuildLayer(nsDisplayListBuilder* aBuilder,
                                             LayerManager* aManager,
                                             const ContainerLayerParameters& aContainerParameters)
  {
    return nullptr;
  }

  /**
   * Function to create the WebRenderCommands without
   * Layer. For layers mode, aManager->IsLayersFreeTransaction()
   * should be false to prevent doing GetLayerState again. For
   * layers-free mode, we should check if the layer state is
   * active first and have an early return if the layer state is
   * not active.
   *
   * @return true if successfully creating webrender commands.
   */
  virtual bool CreateWebRenderCommands(mozilla::wr::DisplayListBuilder& aBuilder,
                                       const StackingContextHelper& aSc,
                                       nsTArray<WebRenderParentCommand>& aParentCommands,
                                       mozilla::layers::WebRenderLayerManager* aManager,
                                       nsDisplayListBuilder* aDisplayListBuilder) { return false; }

  /**
   * Updates the provided aLayerData with any APZ-relevant scroll data
   * that is specific to this display item. This is stuff that would normally
   * be put on the layer during BuildLayer, but this is only called in
   * layers-free webrender mode, where we don't have layers.
   *
   * This function returns true if and only if it has APZ-relevant scroll data
   * to provide. Note that the arguments passed in may be nullptr, in which case
   * the function should still return true if and only if it has APZ-relevant
   * scroll data, but obviously in this case it can't actually put the
   * data onto aLayerData, because there isn't one.
   *
   * This function assumes that aData and aLayerData will either both be null,
   * or will both be non-null. The caller is responsible for enforcing this.
   */
  virtual bool UpdateScrollData(mozilla::layers::WebRenderScrollData* aData,
                                mozilla::layers::WebRenderLayerScrollData* aLayerData)
  { return false; }

  /**
   * Builds a DisplayItemLayer and sets the display item to this.
   */
  already_AddRefed<Layer>
  BuildDisplayItemLayer(nsDisplayListBuilder* aBuilder,
                        LayerManager* aManager,
                        const ContainerLayerParameters& aContainerParameters);

  /**
   * On entry, aVisibleRegion contains the region (relative to ReferenceFrame())
   * which may be visible. If the display item opaquely covers an area, it
   * can remove that area from aVisibleRegion before returning.
   * nsDisplayList::ComputeVisibility automatically subtracts the region
   * returned by GetOpaqueRegion, and automatically removes items whose bounds
   * do not intersect the visible area, so implementations of
   * nsDisplayItem::ComputeVisibility do not need to do these things.
   * nsDisplayList::ComputeVisibility will already have set mVisibleRect on
   * this item to the intersection of *aVisibleRegion and this item's bounds.
   * We rely on that, so this should only be called by
   * nsDisplayList::ComputeVisibility or nsDisplayItem::RecomputeVisibility.
   * aAllowVisibleRegionExpansion is a rect where we are allowed to
   * expand the visible region and is only used for making sure the
   * background behind a plugin is visible.
   * This method needs to be idempotent.
   *
   * @return true if the item is visible, false if no part of the item
   * is visible.
   */
  virtual bool ComputeVisibility(nsDisplayListBuilder* aBuilder,
                                 nsRegion* aVisibleRegion);

  /**
   * Checks if the given display item can be merged with this item.
   * @return true if the merging is possible, otherwise false.
   */
  virtual bool CanMerge(const nsDisplayItem* aItem) const { return false; }

  /**
   * Try to merge with the other item (which is below us in the display
   * list). This gets used by nsDisplayClip to coalesce clipping operations
   * (optimization), by nsDisplayOpacity to merge rendering for the same
   * content element into a single opacity group (correctness), and will be
   * used by nsDisplayOutline to merge multiple outlines for the same element
   * (also for correctness).
   */
  virtual void Merge(const nsDisplayItem* aItem) {}

  /**
   * Merges the given display list to this item.
   */
  virtual void MergeDisplayListFromItem(nsDisplayListBuilder* aBuilder,
                                        const nsDisplayItem* aItem) {}

  /**
   * Appends the underlying frames of all display items that have been
   * merged into this one (excluding  this item's own underlying frame)
   * to aFrames.
   */
  virtual void GetMergedFrames(nsTArray<nsIFrame*>* aFrames) const {}

  /**
   * During the visibility computation and after TryMerge, display lists may
   * return true here to flatten themselves away, removing them. This
   * flattening is distinctly different from FlattenTo, which occurs before
   * items are merged together.
   */
  virtual bool ShouldFlattenAway(nsDisplayListBuilder* aBuilder) {
    return false;
  }

  /**
   * Some items such as those calling into the native themed widget machinery
   * have to be painted on the content process. In this case it is best to avoid
   * allocating layers that serializes and forwards the work to the compositor.
   */
  virtual bool MustPaintOnContentSide() const { return false; }

  /**
   * If this has a child list where the children are in the same coordinate
   * system as this item (i.e., they have the same reference frame),
   * return the list.
   */
  virtual nsDisplayList* GetSameCoordinateSystemChildren() const
  {
    return nullptr;
  }

  virtual void UpdateBounds(nsDisplayListBuilder* aBuilder) {}
  /**
   * Do UpdateBounds() for items with frames establishing or extending
   * 3D rendering context.
   *
   * This function is called by UpdateBoundsFor3D() of
   * nsDisplayTransform(), and it is called by
   * BuildDisplayListForStackingContext() on transform items
   * establishing 3D rendering context.
   *
   * The bounds of a transform item with the frame establishing 3D
   * rendering context should be computed by calling
   * DoUpdateBoundsPreserves3D() on all descendants that participate
   * the same 3d rendering context.
   */
  virtual void DoUpdateBoundsPreserves3D(nsDisplayListBuilder* aBuilder) {}

  /**
   * If this has a child list, return it, even if the children are in
   * a different coordinate system to this item.
   */
  virtual nsDisplayList* GetChildren() const { return nullptr; }

  /**
   * Returns the visible rect.
   */
  const nsRect& GetVisibleRect() const { return mVisibleRect; }

  void SetVisibleRect(const nsRect& aVisibleRect, bool aStore)
  {
    mVisibleRect = aVisibleRect;

    if (aStore) {
      mState.mVisibleRect = mVisibleRect;
    }
  }

  /**
   * Returns the visible rect for the children, relative to their
   * reference frame. Can be different from mVisibleRect for nsDisplayTransform,
   * since the reference frame for the children is different from the reference
   * frame for the item itself.
   */
  virtual const nsRect& GetVisibleRectForChildren() const { return mVisibleRect; }

  /**
   * Stores the given opacity value to be applied when drawing. It is an error to
   * call this if CanApplyOpacity returned false.
   */
  virtual void ApplyOpacity(nsDisplayListBuilder* aBuilder,
                            float aOpacity,
                            const DisplayItemClipChain* aClip) {
    NS_ASSERTION(CanApplyOpacity(), "ApplyOpacity not supported on this type");
  }
  /**
   * Returns true if this display item would return true from ApplyOpacity without
   * actually applying the opacity. Otherwise returns false.
   */
  virtual bool CanApplyOpacity() const { return false; }

  bool ForceNotVisible() const { return mForceNotVisible; }

  /**
   * For debugging and stuff
   */
  virtual const char* Name() const = 0;

  virtual void WriteDebugInfo(std::stringstream& aStream) {}

  nsDisplayItem* GetAbove() { return mAbove; }

  /**
   * Like ComputeVisibility, but does the work that nsDisplayList
   * does per-item:
   * -- Intersects GetBounds with aVisibleRegion and puts the result
   * in mVisibleRect
   * -- Subtracts bounds from aVisibleRegion if the item is opaque
   */
  bool RecomputeVisibility(nsDisplayListBuilder* aBuilder,
                           nsRegion* aVisibleRegion);

  /**
   * Returns the result of aBuilder->ToReferenceFrame(GetUnderlyingFrame())
   */
  const nsPoint& ToReferenceFrame() const {
    NS_ASSERTION(mFrame, "No frame?");
    return mToReferenceFrame;
  }
  /**
   * @return the root of the display list's frame (sub)tree, whose origin
   * establishes the coordinate system for the display list
   */
  const nsIFrame* ReferenceFrame() const { return mReferenceFrame; }

  /**
   * Returns the reference frame for display item children of this item.
   */
  virtual const nsIFrame* ReferenceFrameForChildren() const { return mReferenceFrame; }

  AnimatedGeometryRoot* GetAnimatedGeometryRoot() const {
    MOZ_ASSERT(mAnimatedGeometryRoot, "Must have cached AGR before accessing it!");
    return mAnimatedGeometryRoot;
  }

  virtual struct AnimatedGeometryRoot* AnimatedGeometryRootForScrollMetadata() const {
    return GetAnimatedGeometryRoot();
  }

  /**
   * Checks if this display item (or any children) contains content that might
   * be rendered with component alpha (e.g. subpixel antialiasing). Returns the
   * bounds of the area that needs component alpha, or an empty rect if nothing
   * in the item does.
   */
  virtual nsRect GetComponentAlphaBounds(nsDisplayListBuilder* aBuilder) const
  {
    return nsRect();
  }

  /**
   * Disable usage of component alpha. Currently only relevant for items that have text.
   */
  void DisableComponentAlpha()
  {
    mDisableSubpixelAA = true;
  }

  /**
   * Check if we can add async animations to the layer for this display item.
   */
  virtual bool CanUseAsyncAnimations(nsDisplayListBuilder* aBuilder) {
    return false;
  }

  virtual bool SupportsOptimizingToImage() const { return false; }

  const DisplayItemClip& GetClip() const
  {
    return mClip ? *mClip : DisplayItemClip::NoClip();
  }
  void IntersectClip(nsDisplayListBuilder* aBuilder, const DisplayItemClipChain* aOther);

  void SetActiveScrolledRoot(const ActiveScrolledRoot* aActiveScrolledRoot) { mActiveScrolledRoot = aActiveScrolledRoot; }
  const ActiveScrolledRoot* GetActiveScrolledRoot() const { return mActiveScrolledRoot; }

  virtual void SetClipChain(const DisplayItemClipChain* aClipChain,
                            bool aStore);
  const DisplayItemClipChain* GetClipChain() const { return mClipChain; }

  /**
   * Intersect all clips in our clip chain up to (and including) aASR and set
   * set the intersection as this item's clip.
   */
  void FuseClipChainUpTo(nsDisplayListBuilder* aBuilder,
                         const ActiveScrolledRoot* aASR);

  bool BackfaceIsHidden() const { return mFrame->BackfaceIsHidden(); }

  bool HasSameTypeAndClip(const nsDisplayItem* aOther) const
  {
    return GetType() == aOther->GetType() &&
           GetClipChain() == aOther->GetClipChain();
  }

  bool HasSameContent(const nsDisplayItem* aOther) const
  {
    return mFrame->GetContent() == aOther->Frame()->GetContent();
  }

  bool IsReused() const
  {
    return mReusedItem;
  }

  void SetReused(bool aReused)
  {
    mReusedItem = aReused;
  }

  virtual bool CanBeReused() const { return true; }

  bool In3DContextAndBackfaceIsHidden()
  {
    if (mBackfaceHidden) {
      return *mBackfaceHidden;
    }

    bool backfaceHidden = Frame()->In3DContextAndBackfaceIsHidden();
    mBackfaceHidden.emplace(backfaceHidden);

    return backfaceHidden;
  }

protected:
  nsDisplayItem() = delete;

  typedef bool (*PrefFunc)(void);
  bool ShouldUseAdvancedLayer(LayerManager* aManager, PrefFunc aFunc) const;
  bool CanUseAdvancedLayer(LayerManager* aManager) const;

  nsIFrame* mFrame;
  RefPtr<const DisplayItemClipChain> mClipChain;
  const DisplayItemClip* mClip;
  RefPtr<const ActiveScrolledRoot> mActiveScrolledRoot;
  // Result of FindReferenceFrameFor(mFrame), if mFrame is non-null
  const nsIFrame* mReferenceFrame;
  RefPtr<struct AnimatedGeometryRoot> mAnimatedGeometryRoot;
  // Result of ToReferenceFrame(mFrame), if mFrame is non-null
  nsPoint   mToReferenceFrame;
  // This is the rectangle that needs to be painted.
  // Display item construction sets this to the dirty rect.
  // nsDisplayList::ComputeVisibility sets this to the visible region
  // of the item by intersecting the current visible region with the bounds
  // of the item. Paint implementations can use this to limit their drawing.
  // Guaranteed to be contained in GetBounds().
  nsRect    mVisibleRect;
  bool      mForceNotVisible;
  bool      mDisableSubpixelAA;
  bool      mReusedItem;
#ifdef MOZ_DUMP_PAINTING
  // True if this frame has been painted.
  bool      mPainted;
#endif
  mozilla::Maybe<bool> mBackfaceHidden;

  struct {
    nsRect mVisibleRect;
    RefPtr<const DisplayItemClipChain> mClipChain;
    const DisplayItemClip* mClip;
  } mState;
};

/**
 * Manages a singly-linked list of display list items.
 *
 * mSentinel is the sentinel list value, the first value in the null-terminated
 * linked list of items. mTop is the last item in the list (whose 'above'
 * pointer is null). This class has no virtual methods. So list objects are just
 * two pointers.
 *
 * Stepping upward through this list is very fast. Stepping downward is very
 * slow so we don't support it. The methods that need to step downward
 * (HitTest(), ComputeVisibility()) internally build a temporary array of all
 * the items while they do the downward traversal, so overall they're still
 * linear time. We have optimized for efficient AppendToTop() of both
 * items and lists, with minimal codesize. AppendToBottom() is efficient too.
 */
class nsDisplayList {
public:
  typedef mozilla::ActiveScrolledRoot ActiveScrolledRoot;
  typedef mozilla::layers::Layer Layer;
  typedef mozilla::layers::LayerManager LayerManager;
  typedef mozilla::layers::PaintedLayer PaintedLayer;

  /**
   * Create an empty list.
   */
  nsDisplayList()
    : mLength(0)
    , mIsOpaque(false)
    , mForceTransparentSurface(false)
  {
    mTop = &mSentinel;
    mSentinel.mAbove = nullptr;
  }
  ~nsDisplayList() {
    if (mSentinel.mAbove) {
      NS_WARNING("Nonempty list left over?");
    }
  }

  /**
   * Append an item to the top of the list. The item must not currently
   * be in a list and cannot be null.
   */
  void AppendToTop(nsDisplayItem* aItem) {
    NS_ASSERTION(aItem, "No item to append!");
    NS_ASSERTION(!aItem->mAbove, "Already in a list!");
    mTop->mAbove = aItem;
    mTop = aItem;
    mLength++;
  }

  /**
   * Append a new item to the top of the list. The intended usage is
   * AppendNewToTop(new ...);
   */
  void AppendNewToTop(nsDisplayItem* aItem) {
    if (aItem) {
      AppendToTop(aItem);
    }
  }

  /**
   * Append a new item to the bottom of the list. The intended usage is
   * AppendNewToBottom(new ...);
   */
  void AppendNewToBottom(nsDisplayItem* aItem) {
    if (aItem) {
      AppendToBottom(aItem);
    }
  }

  /**
   * Append a new item to the bottom of the list. The item must be non-null
   * and not already in a list.
   */
  void AppendToBottom(nsDisplayItem* aItem) {
    NS_ASSERTION(aItem, "No item to append!");
    NS_ASSERTION(!aItem->mAbove, "Already in a list!");
    aItem->mAbove = mSentinel.mAbove;
    mSentinel.mAbove = aItem;
    if (mTop == &mSentinel) {
      mTop = aItem;
    }
    mLength++;
  }

  /**
   * Removes all items from aList and appends them to the top of this list
   */
  void AppendToTop(nsDisplayList* aList) {
    if (aList->mSentinel.mAbove) {
      mTop->mAbove = aList->mSentinel.mAbove;
      mTop = aList->mTop;
      aList->mTop = &aList->mSentinel;
      aList->mSentinel.mAbove = nullptr;
      mLength += aList->mLength;
      aList->mLength = 0;
    }
  }

  /**
   * Removes all items from aList and prepends them to the bottom of this list
   */
  void AppendToBottom(nsDisplayList* aList) {
    if (aList->mSentinel.mAbove) {
      aList->mTop->mAbove = mSentinel.mAbove;
      mSentinel.mAbove = aList->mSentinel.mAbove;
      if (mTop == &mSentinel) {
        mTop = aList->mTop;
      }

      aList->mTop = &aList->mSentinel;
      aList->mSentinel.mAbove = nullptr;
      mLength += aList->mLength;
      aList->mLength = 0;
    }
  }

  /**
   * Remove an item from the bottom of the list and return it.
   */
  nsDisplayItem* RemoveBottom();

  /**
   * Remove all items from the list and call their destructors.
   */
  void DeleteAll(nsDisplayListBuilder* aBuilder);

  /**
   * @return the item at the top of the list, or null if the list is empty
   */
  nsDisplayItem* GetTop() const {
    return mTop != &mSentinel ? static_cast<nsDisplayItem*>(mTop) : nullptr;
  }
  /**
   * @return the item at the bottom of the list, or null if the list is empty
   */
  nsDisplayItem* GetBottom() const { return mSentinel.mAbove; }
  bool IsEmpty() const { return mTop == &mSentinel; }

  /**
   * This is *linear time*!
   * @return the number of items in the list
   */
  uint32_t Count() const;
  /**
   * Stable sort the list by the z-order of GetUnderlyingFrame() on
   * each item. 'auto' is counted as zero.
   * It is assumed that the list is already in content document order.
   */
  void SortByZOrder();
  /**
   * Stable sort the list by the tree order of the content of
   * GetUnderlyingFrame() on each item. z-index is ignored.
   * @param aCommonAncestor a common ancestor of all the content elements
   * associated with the display items, for speeding up tree order
   * checks, or nullptr if not known; it's only a hint, if it is not an
   * ancestor of some elements, then we lose performance but not correctness
   */
  void SortByContentOrder(nsIContent* aCommonAncestor);

  /**
   * Sort the display list using a stable sort. Take care, because some of the
   * items might be nsDisplayLists themselves.
   * aComparator(Item item1, Item item2) should return true if item1 should go
   * before item2.
   * We sort the items into increasing order.
   */
  template<typename Item, typename Comparator>
  void Sort(const Comparator& aComparator) {
    // Some casual local browsing testing suggests that a local preallocated
    // array of 20 items should be able to avoid a lot of dynamic allocations
    // here.
    AutoTArray<Item, 20> items;

    while (nsDisplayItem* item = RemoveBottom()) {
      items.AppendElement(Item(item));
    }

    std::stable_sort(items.begin(), items.end(), aComparator);

    for (Item& item : items) {
      AppendToTop(item);
    }
  }

  /**
   * Compute visiblity for the items in the list.
   * We put this logic here so it can be shared by top-level
   * painting and also display items that maintain child lists.
   * This is also a good place to put ComputeVisibility-related logic
   * that must be applied to every display item. In particular, this
   * sets mVisibleRect on each display item.
   * This sets mIsOpaque if the entire visible area of this list has
   * been removed from aVisibleRegion when we return.
   * This does not remove any items from the list, so we can recompute
   * visiblity with different regions later (see
   * FrameLayerBuilder::DrawPaintedLayer).
   * This method needs to be idempotent.
   *
   * @param aVisibleRegion the area that is visible, relative to the
   * reference frame; on return, this contains the area visible under the list.
   * I.e., opaque contents of this list are subtracted from aVisibleRegion.
   * @param aListVisibleBounds must be equal to the bounds of the intersection
   * of aVisibleRegion and GetBounds() for this list.
   * @return true if any item in the list is visible.
   */
  bool ComputeVisibilityForSublist(nsDisplayListBuilder* aBuilder,
                                   nsRegion* aVisibleRegion,
                                   const nsRect& aListVisibleBounds);

  /**
   * As ComputeVisibilityForSublist, but computes visibility for a root
   * list (a list that does not belong to an nsDisplayItem).
   * This method needs to be idempotent.
   *
   * @param aVisibleRegion the area that is visible
   */
  bool ComputeVisibilityForRoot(nsDisplayListBuilder* aBuilder,
                                nsRegion* aVisibleRegion);

  /**
   * Returns true if the visible region output from ComputeVisiblity was
   * empty, i.e. everything visible in this list is opaque.
   */
  bool IsOpaque() const {
    return mIsOpaque;
  }

  /**
   * Returns true if any display item requires the surface to be transparent.
   */
  bool NeedsTransparentSurface() const {
    return mForceTransparentSurface;
  }
  /**
   * Paint the list to the rendering context. We assume that (0,0) in aCtx
   * corresponds to the origin of the reference frame. For best results,
   * aCtx's current transform should make (0,0) pixel-aligned. The
   * rectangle in aDirtyRect is painted, which *must* be contained in the
   * dirty rect used to construct the display list.
   *
   * If aFlags contains PAINT_USE_WIDGET_LAYERS and
   * ShouldUseWidgetLayerManager() is set, then we will paint using
   * the reference frame's widget's layer manager (and ctx may be null),
   * otherwise we will use a temporary BasicLayerManager and ctx must
   * not be null.
   *
   * If PAINT_EXISTING_TRANSACTION is set, the reference frame's widget's
   * layer manager has already had BeginTransaction() called on it and
   * we should not call it again.
   *
   * If PAINT_COMPRESSED is set, the FrameLayerBuilder should be set to compressed mode
   * to avoid short cut optimizations.
   *
   * This must only be called on the root display list of the display list
   * tree.
   *
   * We return the layer manager used for painting --- mainly so that
   * callers can dump its layer tree if necessary.
   */
  enum {
    PAINT_DEFAULT = 0,
    PAINT_USE_WIDGET_LAYERS = 0x01,
    PAINT_EXISTING_TRANSACTION = 0x04,
    PAINT_NO_COMPOSITE = 0x08,
    PAINT_COMPRESSED = 0x10
  };
  already_AddRefed<LayerManager> PaintRoot(nsDisplayListBuilder* aBuilder,
                                           gfxContext* aCtx,
                                           uint32_t aFlags);
  /**
   * Get the bounds. Takes the union of the bounds of all children.
   * The result is not cached.
   */
  nsRect GetBounds(nsDisplayListBuilder* aBuilder) const;

  /**
   * Get this list's bounds, respecting clips relative to aASR. The result is
   * the union of each item's clipped bounds with respect to aASR. That means
   * that if an item can move asynchronously with an ASR that is a descendant
   * of aASR, then the clipped bounds with respect to aASR will be the clip of
   * that item for aASR, because the item can move anywhere inside that clip.
   * If there is an item in this list which is not bounded with respect to
   * aASR (i.e. which does not have "finite bounds" with respect to aASR),
   * then this method trigger an assertion failure.
   * The optional aVisibleRect out argument can be set to non-null if the
   * caller is also interested to know the visible rect.  This can be used
   * to get the visible rect efficiently without traversing the display list
   * twice.
   */
  nsRect GetClippedBoundsWithRespectToASR(nsDisplayListBuilder* aBuilder,
                                          const ActiveScrolledRoot* aASR,
                                          nsRect* aVisibleRect = nullptr) const;

  /**
   * Find the topmost display item that returns a non-null frame, and return
   * the frame.
   */
  void HitTest(nsDisplayListBuilder* aBuilder, const nsRect& aRect,
               nsDisplayItem::HitTestState* aState,
               nsTArray<nsIFrame*> *aOutFrames) const;
  /**
   * Compute the union of the visible rects of the items in the list. The
   * result is not cached.
   */
  nsRect GetVisibleRect() const;

  void SetIsOpaque()
  {
    mIsOpaque = true;
  }
  void SetNeedsTransparentSurface()
  {
    mForceTransparentSurface = true;
  }

  void RestoreState() {
    mIsOpaque = false;
    mForceTransparentSurface = false;
  }

private:
  // This class is only used on stack, so we don't have to worry about leaking
  // it.  Don't let us be heap-allocated!
  //void* operator new(size_t sz) CPP_THROW_NEW;

  nsDisplayItemLink  mSentinel;
  nsDisplayItemLink* mTop;

  uint32_t mLength;

  // This is set to true by FrameLayerBuilder if the final visible region
  // is empty (i.e. everything that was visible is covered by some
  // opaque content in this list).
  bool mIsOpaque;
  // This is set to true by FrameLayerBuilder if any display item in this
  // list needs to force the surface containing this list to be transparent.
  bool mForceTransparentSurface;
};

struct RetainedDisplayListBuilder {
  RetainedDisplayListBuilder(nsIFrame* aReferenceFrame,
                             nsDisplayListBuilderMode aMode,
                             bool aBuildCaret)
    : mBuilder(aReferenceFrame, aMode, aBuildCaret, true)
  {}
  ~RetainedDisplayListBuilder()
  {
    mList.DeleteAll(&mBuilder);
  }

  nsDisplayListBuilder mBuilder;
  nsDisplayList mList;
  WeakFrame mPreviousCaret;

  NS_DECLARE_FRAME_PROPERTY_DELETABLE(Cached, RetainedDisplayListBuilder)
};

/**
 * This is passed as a parameter to nsIFrame::BuildDisplayList. That method
 * will put any generated items onto the appropriate list given here. It's
 * basically just a collection with one list for each separate stacking layer.
 * The lists themselves are external to this object and thus can be shared
 * with others. Some of the list pointers may even refer to the same list.
 */
class nsDisplayListSet {
public:
  /**
   * @return a list where one should place the border and/or background for
   * this frame (everything from steps 1 and 2 of CSS 2.1 appendix E)
   */
  nsDisplayList* BorderBackground() const { return mBorderBackground; }
  /**
   * @return a list where one should place the borders and/or backgrounds for
   * block-level in-flow descendants (step 4 of CSS 2.1 appendix E)
   */
  nsDisplayList* BlockBorderBackgrounds() const { return mBlockBorderBackgrounds; }
  /**
   * @return a list where one should place descendant floats (step 5 of
   * CSS 2.1 appendix E)
   */
  nsDisplayList* Floats() const { return mFloats; }
  /**
   * @return a list where one should place the (pseudo) stacking contexts
   * for descendants of this frame (everything from steps 3, 7 and 8
   * of CSS 2.1 appendix E)
   */
  nsDisplayList* PositionedDescendants() const { return mPositioned; }
  /**
   * @return a list where one should place the outlines
   * for this frame and its descendants (step 9 of CSS 2.1 appendix E)
   */
  nsDisplayList* Outlines() const { return mOutlines; }
  /**
   * @return a list where one should place all other content
   */
  nsDisplayList* Content() const { return mContent; }

  void DeleteAll(nsDisplayListBuilder* aBuilder) {
    BorderBackground()->DeleteAll(aBuilder);
    BlockBorderBackgrounds()->DeleteAll(aBuilder);
    Floats()->DeleteAll(aBuilder);
    PositionedDescendants()->DeleteAll(aBuilder);
    Outlines()->DeleteAll(aBuilder);
    Content()->DeleteAll(aBuilder);
  }

  nsDisplayListSet(nsDisplayList* aBorderBackground,
                   nsDisplayList* aBlockBorderBackgrounds,
                   nsDisplayList* aFloats,
                   nsDisplayList* aContent,
                   nsDisplayList* aPositionedDescendants,
                   nsDisplayList* aOutlines) :
     mBorderBackground(aBorderBackground),
     mBlockBorderBackgrounds(aBlockBorderBackgrounds),
     mFloats(aFloats),
     mContent(aContent),
     mPositioned(aPositionedDescendants),
     mOutlines(aOutlines) {
  }

  /**
   * A copy constructor that lets the caller override the BorderBackground
   * list.
   */
  nsDisplayListSet(const nsDisplayListSet& aLists,
                   nsDisplayList* aBorderBackground) :
     mBorderBackground(aBorderBackground),
     mBlockBorderBackgrounds(aLists.BlockBorderBackgrounds()),
     mFloats(aLists.Floats()),
     mContent(aLists.Content()),
     mPositioned(aLists.PositionedDescendants()),
     mOutlines(aLists.Outlines()) {
  }

  /**
   * Move all display items in our lists to top of the corresponding lists in the
   * destination.
   */
  void MoveTo(const nsDisplayListSet& aDestination) const;

private:
  // This class is only used on stack, so we don't have to worry about leaking
  // it.  Don't let us be heap-allocated!
  void* operator new(size_t sz) CPP_THROW_NEW;

protected:
  nsDisplayList* mBorderBackground;
  nsDisplayList* mBlockBorderBackgrounds;
  nsDisplayList* mFloats;
  nsDisplayList* mContent;
  nsDisplayList* mPositioned;
  nsDisplayList* mOutlines;
};

/**
 * A specialization of nsDisplayListSet where the lists are actually internal
 * to the object, and all distinct.
 */
struct nsDisplayListCollection : public nsDisplayListSet {
  nsDisplayListCollection() :
    nsDisplayListSet(&mLists[0], &mLists[1], &mLists[2], &mLists[3], &mLists[4],
                     &mLists[5]) {}
  explicit nsDisplayListCollection(nsDisplayList* aBorderBackground) :
    nsDisplayListSet(aBorderBackground, &mLists[1], &mLists[2], &mLists[3], &mLists[4],
                     &mLists[5]) {}

  /**
   * Sort all lists by content order.
   */
  void SortAllByContentOrder(nsIContent* aCommonAncestor) {
    for (int32_t i = 0; i < 6; ++i) {
      mLists[i].SortByContentOrder(aCommonAncestor);
    }
  }

private:
  // This class is only used on stack, so we don't have to worry about leaking
  // it.  Don't let us be heap-allocated!
  void* operator new(size_t sz) CPP_THROW_NEW;

  nsDisplayList mLists[6];
};


class nsDisplayImageContainer : public nsDisplayItem {
public:
  typedef mozilla::LayerIntPoint LayerIntPoint;
  typedef mozilla::LayoutDeviceRect LayoutDeviceRect;
  typedef mozilla::layers::ImageContainer ImageContainer;
  typedef mozilla::layers::ImageLayer ImageLayer;

  nsDisplayImageContainer(nsDisplayListBuilder* aBuilder, nsIFrame* aFrame)
    : nsDisplayItem(aBuilder, aFrame)
  {}

  /**
   * @return true if this display item can be optimized into an image layer.
   * It is an error to call GetContainer() unless you've called
   * CanOptimizeToImageLayer() first and it returned true.
   */
  virtual bool CanOptimizeToImageLayer(LayerManager* aManager,
                                       nsDisplayListBuilder* aBuilder);

  already_AddRefed<ImageContainer> GetContainer(LayerManager* aManager,
                                                nsDisplayListBuilder* aBuilder);
  void ConfigureLayer(ImageLayer* aLayer,
                      const ContainerLayerParameters& aParameters);

  virtual already_AddRefed<imgIContainer> GetImage() = 0;

  virtual nsRect GetDestRect() const = 0;

  virtual bool SupportsOptimizingToImage() const override { return true; }
};

/**
 * Use this class to implement not-very-frequently-used display items
 * that are not opaque, do not receive events, and are bounded by a frame's
 * border-rect.
 *
 * This should not be used for display items which are created frequently,
 * because each item is one or two pointers bigger than an item from a
 * custom display item class could be, and fractionally slower. However it does
 * save code size. We use this for infrequently-used item types.
 */
class nsDisplayGeneric : public nsDisplayItem {
public:
  typedef void (* PaintCallback)(nsIFrame* aFrame, DrawTarget* aDrawTarget,
                                 const nsRect& aDirtyRect, nsPoint aFramePt);

  // XXX: should be removed eventually
  typedef void (* OldPaintCallback)(nsIFrame* aFrame, gfxContext* aCtx,
                                    const nsRect& aDirtyRect, nsPoint aFramePt);

  nsDisplayGeneric(nsDisplayListBuilder* aBuilder, nsIFrame* aFrame,
                   PaintCallback aPaint, const char* aName, DisplayItemType aType)
    : nsDisplayItem(aBuilder, aFrame)
    , mPaint(aPaint)
    , mOldPaint(nullptr)
    , mName(aName)
    , mType(aType)
  {
    MOZ_COUNT_CTOR(nsDisplayGeneric);
  }

  // XXX: should be removed eventually
  nsDisplayGeneric(nsDisplayListBuilder* aBuilder, nsIFrame* aFrame,
                   OldPaintCallback aOldPaint, const char* aName, DisplayItemType aType)
    : nsDisplayItem(aBuilder, aFrame)
    , mPaint(nullptr)
    , mOldPaint(aOldPaint)
    , mName(aName)
    , mType(aType)
  {
    MOZ_COUNT_CTOR(nsDisplayGeneric);
  }
#ifdef NS_BUILD_REFCNT_LOGGING
  virtual ~nsDisplayGeneric() {
    MOZ_COUNT_DTOR(nsDisplayGeneric);
  }
#endif

  virtual void Paint(nsDisplayListBuilder* aBuilder,
                     gfxContext* aCtx) override {
    MOZ_ASSERT(!!mPaint != !!mOldPaint);
    if (mPaint) {
      mPaint(mFrame, aCtx->GetDrawTarget(), mVisibleRect, ToReferenceFrame());
    } else {
      mOldPaint(mFrame, aCtx, mVisibleRect, ToReferenceFrame());
    }
  }
  virtual const char* Name() const override { return mName; }
  virtual DisplayItemType GetType() const override { return mType; }
  void* operator new(size_t aSize,
                     nsDisplayListBuilder* aBuilder) {
    return aBuilder->Allocate(aSize, DisplayItemType::TYPE_GENERIC);
  }

  // This override is needed because GetType() for nsDisplayGeneric subclasses
  // does not match TYPE_GENERIC that was used to allocate the object.
  virtual void Destroy(nsDisplayListBuilder* aBuilder) override
  {
    this->~nsDisplayGeneric();
<<<<<<< HEAD
    aBuilder->Destroy(TYPE_GENERIC, this);
=======
    aBuilder->Destroy(DisplayItemType::TYPE_GENERIC, this);
>>>>>>> cc2172ea
  }

protected:
  PaintCallback mPaint;
  OldPaintCallback mOldPaint;   // XXX: should be removed eventually
  const char* mName;
  DisplayItemType mType;
};

#if defined(MOZ_REFLOW_PERF_DSP) && defined(MOZ_REFLOW_PERF)
/**
 * This class implements painting of reflow counts.  Ideally, we would simply
 * make all the frame names be those returned by nsFrame::GetFrameName
 * (except that tosses in the content tag name!)  and support only one color
 * and eliminate this class altogether in favor of nsDisplayGeneric, but for
 * the time being we can't pass args to a PaintCallback, so just have a
 * separate class to do the right thing.  Sadly, this alsmo means we need to
 * hack all leaf frame classes to handle this.
 *
 * XXXbz the color thing is a bit of a mess, but 0 basically means "not set"
 * here...  I could switch it all to nscolor, but why bother?
 */
class nsDisplayReflowCount : public nsDisplayItem {
public:
  nsDisplayReflowCount(nsDisplayListBuilder* aBuilder, nsIFrame* aFrame,
                       const char* aFrameName,
                       uint32_t aColor = 0)
    : nsDisplayItem(aBuilder, aFrame),
      mFrameName(aFrameName),
      mColor(aColor)
  {
    MOZ_COUNT_CTOR(nsDisplayReflowCount);
  }
#ifdef NS_BUILD_REFCNT_LOGGING
  virtual ~nsDisplayReflowCount() {
    MOZ_COUNT_DTOR(nsDisplayReflowCount);
  }
#endif

  virtual void Paint(nsDisplayListBuilder* aBuilder, gfxContext* aCtx) override {
    mFrame->PresContext()->PresShell()->PaintCount(mFrameName, aCtx,
                                                   mFrame->PresContext(),
                                                   mFrame, ToReferenceFrame(),
                                                   mColor);
  }
  NS_DISPLAY_DECL_NAME("nsDisplayReflowCount", TYPE_REFLOW_COUNT)
protected:
  const char* mFrameName;
  nscolor mColor;
};

#define DO_GLOBAL_REFLOW_COUNT_DSP(_name)                                     \
  PR_BEGIN_MACRO                                                              \
    if (!aBuilder->IsBackgroundOnly() && !aBuilder->IsForEventDelivery() &&   \
        PresContext()->PresShell()->IsPaintingFrameCounts()) {                \
        aLists.Outlines()->AppendNewToTop(                                    \
            new (aBuilder) nsDisplayReflowCount(aBuilder, this, _name));      \
    }                                                                         \
  PR_END_MACRO

#define DO_GLOBAL_REFLOW_COUNT_DSP_COLOR(_name, _color)                       \
  PR_BEGIN_MACRO                                                              \
    if (!aBuilder->IsBackgroundOnly() && !aBuilder->IsForEventDelivery() &&   \
        PresContext()->PresShell()->IsPaintingFrameCounts()) {                \
        aLists.Outlines()->AppendNewToTop(                                    \
             new (aBuilder) nsDisplayReflowCount(aBuilder, this, _name, _color)); \
    }                                                                         \
  PR_END_MACRO

/*
  Macro to be used for classes that don't actually implement BuildDisplayList
 */
#define DECL_DO_GLOBAL_REFLOW_COUNT_DSP(_class, _super)                   \
  void BuildDisplayList(nsDisplayListBuilder*   aBuilder,                 \
                        const nsRect&           aDirtyRect,               \
                        const nsDisplayListSet& aLists) {                 \
    DO_GLOBAL_REFLOW_COUNT_DSP(#_class);                                  \
    _super::BuildDisplayList(aBuilder, aDirtyRect, aLists);               \
  }

#else // MOZ_REFLOW_PERF_DSP && MOZ_REFLOW_PERF

#define DO_GLOBAL_REFLOW_COUNT_DSP(_name)
#define DO_GLOBAL_REFLOW_COUNT_DSP_COLOR(_name, _color)
#define DECL_DO_GLOBAL_REFLOW_COUNT_DSP(_class, _super)

#endif // MOZ_REFLOW_PERF_DSP && MOZ_REFLOW_PERF

class nsDisplayCaret : public nsDisplayItem {
public:
  nsDisplayCaret(nsDisplayListBuilder* aBuilder, nsIFrame* aCaretFrame);
#ifdef NS_BUILD_REFCNT_LOGGING
  virtual ~nsDisplayCaret();
#endif

  virtual nsRect GetBounds(nsDisplayListBuilder* aBuilder,
                           bool* aSnap) const override;
  virtual void Paint(nsDisplayListBuilder* aBuilder, gfxContext* aCtx) override;
  NS_DISPLAY_DECL_NAME("Caret", TYPE_CARET)

  virtual LayerState GetLayerState(nsDisplayListBuilder* aBuilder,
                                   LayerManager* aManager,
                                   const ContainerLayerParameters& aParameters) override;
  virtual already_AddRefed<Layer> BuildLayer(nsDisplayListBuilder* aBuilder,
                                             LayerManager* aManager,
                                             const ContainerLayerParameters& aContainerParameters) override;
  virtual bool CreateWebRenderCommands(mozilla::wr::DisplayListBuilder& aBuilder,
                                       const StackingContextHelper& aSc,
                                       nsTArray<WebRenderParentCommand>& aParentCommands,
                                       mozilla::layers::WebRenderLayerManager* aManager,
                                       nsDisplayListBuilder* aDisplayListBuilder) override;

protected:
  RefPtr<nsCaret> mCaret;
  nsRect mBounds;
};

/**
 * The standard display item to paint the CSS borders of a frame.
 */
class nsDisplayBorder : public nsDisplayItem {
public:
  nsDisplayBorder(nsDisplayListBuilder* aBuilder, nsIFrame* aFrame);

#ifdef NS_BUILD_REFCNT_LOGGING
  virtual ~nsDisplayBorder() {
    MOZ_COUNT_DTOR(nsDisplayBorder);
  }
#endif

  virtual bool IsInvisibleInRect(const nsRect& aRect) const override;
  virtual nsRect GetBounds(nsDisplayListBuilder* aBuilder,
                           bool* aSnap) const override;
  virtual LayerState GetLayerState(nsDisplayListBuilder* aBuilder,
                                   LayerManager* aManager,
                                   const ContainerLayerParameters& aParameters) override;

  virtual already_AddRefed<Layer> BuildLayer(nsDisplayListBuilder* aBuilder,
                                             LayerManager* aManager,
                                             const ContainerLayerParameters& aContainerParameters) override;
  virtual bool CreateWebRenderCommands(mozilla::wr::DisplayListBuilder& aBuilder,
                                       const StackingContextHelper& aSc,
                                       nsTArray<WebRenderParentCommand>& aParentCommands,
                                       mozilla::layers::WebRenderLayerManager* aManager,
                                       nsDisplayListBuilder* aDisplayListBuilder) override;

  virtual void Paint(nsDisplayListBuilder* aBuilder, gfxContext* aCtx) override;

  NS_DISPLAY_DECL_NAME("Border", TYPE_BORDER)

  virtual nsDisplayItemGeometry* AllocateGeometry(nsDisplayListBuilder* aBuilder) override;

  virtual void ComputeInvalidationRegion(nsDisplayListBuilder* aBuilder,
                                         const nsDisplayItemGeometry* aGeometry,
                                         nsRegion* aInvalidRegion) const override;

  virtual nsRegion GetTightBounds(nsDisplayListBuilder* aBuilder,
                                  bool* aSnap) const override
  {
    *aSnap = true;
    return CalculateBounds(*mFrame->StyleBorder());
  }

protected:
  void CreateBorderImageWebRenderCommands(mozilla::wr::DisplayListBuilder& aBuilder,
                                          const StackingContextHelper& aSc,
                                          nsTArray<WebRenderParentCommand>& aParentCommands,
                                          mozilla::layers::WebRenderLayerManager* aManager,
                                          nsDisplayListBuilder* aDisplayListBuilder);
  nsRegion CalculateBounds(const nsStyleBorder& aStyleBorder) const;

  mozilla::Array<mozilla::gfx::Color, 4> mColors;
  mozilla::Array<mozilla::LayerCoord, 4> mWidths;
  mozilla::Array<mozilla::LayerSize, 4> mCorners;
  mozilla::Array<uint8_t, 4> mBorderStyles;
  mozilla::LayerRect mRect;

  mozilla::Maybe<nsCSSBorderRenderer> mBorderRenderer;
  mozilla::Maybe<nsCSSBorderImageRenderer> mBorderImageRenderer;

  nsRect mBounds;
};

/**
 * A simple display item that just renders a solid color across the
 * specified bounds. For canvas frames (in the CSS sense) we split off the
 * drawing of the background color into this class (from nsDisplayBackground
 * via nsDisplayCanvasBackground). This is done so that we can always draw a
 * background color to avoid ugly flashes of white when we can't draw a full
 * frame tree (ie when a page is loading). The bounds can differ from the
 * frame's bounds -- this is needed when a frame/iframe is loading and there
 * is not yet a frame tree to go in the frame/iframe so we use the subdoc
 * frame of the parent document as a standin.
 */
class nsDisplaySolidColorBase : public nsDisplayItem {
public:
  nsDisplaySolidColorBase(nsDisplayListBuilder* aBuilder, nsIFrame* aFrame, nscolor aColor)
    : nsDisplayItem(aBuilder, aFrame), mColor(aColor)
  {}

  virtual nsDisplayItemGeometry* AllocateGeometry(nsDisplayListBuilder* aBuilder) override
  {
    return new nsDisplaySolidColorGeometry(this, aBuilder, mColor);
  }

  virtual void ComputeInvalidationRegion(nsDisplayListBuilder* aBuilder,
                                         const nsDisplayItemGeometry* aGeometry,
                                         nsRegion* aInvalidRegion) const override
  {
    const nsDisplaySolidColorGeometry* geometry =
      static_cast<const nsDisplaySolidColorGeometry*>(aGeometry);
    if (mColor != geometry->mColor) {
      bool dummy;
      aInvalidRegion->Or(geometry->mBounds, GetBounds(aBuilder, &dummy));
      return;
    }
    ComputeInvalidationRegionDifference(aBuilder, geometry, aInvalidRegion);
  }

  virtual nsRegion GetOpaqueRegion(nsDisplayListBuilder* aBuilder,
                                   bool* aSnap) const override
  {
    *aSnap = false;
    nsRegion result;
    if (NS_GET_A(mColor) == 255) {
      result = GetBounds(aBuilder, aSnap);
    }
    return result;
  }

  virtual mozilla::Maybe<nscolor> IsUniform(nsDisplayListBuilder* aBuilder) const override
  {
    return mozilla::Some(mColor);
  }

protected:
  nscolor mColor;
};

class nsDisplaySolidColor : public nsDisplaySolidColorBase {
public:
  nsDisplaySolidColor(nsDisplayListBuilder* aBuilder, nsIFrame* aFrame,
                      const nsRect& aBounds, nscolor aColor, bool aCanBeReused = true)
    : nsDisplaySolidColorBase(aBuilder, aFrame, aColor), mBounds(aBounds)
    , mCanBeReused(aCanBeReused)
  {
    NS_ASSERTION(NS_GET_A(aColor) > 0, "Don't create invisible nsDisplaySolidColors!");
    MOZ_COUNT_CTOR(nsDisplaySolidColor);
  }
#ifdef NS_BUILD_REFCNT_LOGGING
  virtual ~nsDisplaySolidColor() {
    MOZ_COUNT_DTOR(nsDisplaySolidColor);
  }
#endif

  virtual nsRect GetBounds(nsDisplayListBuilder* aBuilder,
                           bool* aSnap) const override;

  virtual LayerState GetLayerState(nsDisplayListBuilder* aBuilder,
                                   LayerManager* aManager,
                                   const ContainerLayerParameters& aParameters) override;
  virtual already_AddRefed<Layer> BuildLayer(nsDisplayListBuilder* aBuilder,
                                             LayerManager* aManager,
                                             const ContainerLayerParameters& aContainerParameters) override;

  virtual void Paint(nsDisplayListBuilder* aBuilder, gfxContext* aCtx) override;

  virtual void WriteDebugInfo(std::stringstream& aStream) override;

  virtual bool CreateWebRenderCommands(mozilla::wr::DisplayListBuilder& aBuilder,
                                       const StackingContextHelper& aSc,
                                       nsTArray<WebRenderParentCommand>& aParentCommands,
                                       mozilla::layers::WebRenderLayerManager* aManager,
                                       nsDisplayListBuilder* aDisplayListBuilder) override;

  NS_DISPLAY_DECL_NAME("SolidColor", TYPE_SOLID_COLOR)

  virtual bool CanBeReused() const override { return mCanBeReused; }

  int32_t ZIndex() const override
  {
    if (mOverrideZIndex) {
      return mOverrideZIndex.value();
    }
    return nsDisplaySolidColorBase::ZIndex();
  }

  void SetOverrideZIndex(int32_t aZIndex)
  {
    mOverrideZIndex = mozilla::Some(aZIndex);
  }

private:
  nsRect  mBounds;
  bool mCanBeReused;
  mozilla::Maybe<int32_t> mOverrideZIndex;
};

/**
 * A display item that renders a solid color over a region. This is not
 * exposed through CSS, its only purpose is efficient invalidation of
 * the find bar highlighter dimmer.
 */
class nsDisplaySolidColorRegion : public nsDisplayItem {
  typedef mozilla::gfx::Color Color;

public:
  nsDisplaySolidColorRegion(nsDisplayListBuilder* aBuilder, nsIFrame* aFrame,
                            const nsRegion& aRegion, nscolor aColor)
    : nsDisplayItem(aBuilder, aFrame), mRegion(aRegion), mColor(Color::FromABGR(aColor))
  {
    NS_ASSERTION(NS_GET_A(aColor) > 0, "Don't create invisible nsDisplaySolidColorRegions!");
    MOZ_COUNT_CTOR(nsDisplaySolidColorRegion);
  }
#ifdef NS_BUILD_REFCNT_LOGGING
  virtual ~nsDisplaySolidColorRegion() {
    MOZ_COUNT_DTOR(nsDisplaySolidColorRegion);
  }
#endif

  virtual nsDisplayItemGeometry* AllocateGeometry(nsDisplayListBuilder* aBuilder) override
  {
    return new nsDisplaySolidColorRegionGeometry(this, aBuilder, mRegion, mColor);
  }

  virtual void ComputeInvalidationRegion(nsDisplayListBuilder* aBuilder,
                                         const nsDisplayItemGeometry* aGeometry,
                                         nsRegion* aInvalidRegion) const override
  {
    const nsDisplaySolidColorRegionGeometry* geometry =
      static_cast<const nsDisplaySolidColorRegionGeometry*>(aGeometry);
    if (mColor == geometry->mColor) {
      aInvalidRegion->Xor(geometry->mRegion, mRegion);
    } else {
      aInvalidRegion->Or(geometry->mRegion.GetBounds(), mRegion.GetBounds());
    }
  }

  NS_DISPLAY_DECL_NAME("SolidColorRegion", TYPE_SOLID_COLOR_REGION)
<<<<<<< HEAD
=======

>>>>>>> cc2172ea
protected:

  virtual nsRect GetBounds(nsDisplayListBuilder* aBuilder,
                           bool* aSnap) const override;
  virtual void Paint(nsDisplayListBuilder* aBuilder, gfxContext* aCtx) override;
  virtual void WriteDebugInfo(std::stringstream& aStream) override;

private:
  nsRegion mRegion;
  Color mColor;
};

/**
 * A display item to paint one background-image for a frame. Each background
 * image layer gets its own nsDisplayBackgroundImage.
 */
class nsDisplayBackgroundImage : public nsDisplayImageContainer {
public:
  typedef mozilla::StyleGeometryBox StyleGeometryBox;

  struct InitData {
    nsDisplayListBuilder* builder;
    nsIFrame* frame;
    const nsStyleBackground* backgroundStyle;
    nsCOMPtr<imgIContainer> image;
    nsRect backgroundRect;
    nsRect fillArea;
    nsRect destArea;
    uint32_t layer;
    bool isRasterImage;
    bool shouldFixToViewport;
  };

  /**
   * aLayer signifies which background layer this item represents.
   * aIsThemed should be the value of aFrame->IsThemed.
   * aBackgroundStyle should be the result of
   * nsCSSRendering::FindBackground, or null if FindBackground returned false.
   * aBackgroundRect is relative to aFrame.
   */
  enum class LayerizeFixed : uint8_t {
    ALWAYS_LAYERIZE_FIXED_BACKGROUND,
    DO_NOT_LAYERIZE_FIXED_BACKGROUND_IF_AVOIDING_COMPONENT_ALPHA_LAYERS
  };
  static InitData GetInitData(nsDisplayListBuilder* aBuilder,
                              nsIFrame* aFrame,
                              uint32_t aLayer,
                              const nsRect& aBackgroundRect,
                              const nsStyleBackground* aBackgroundStyle,
                              LayerizeFixed aLayerizeFixed);

  explicit nsDisplayBackgroundImage(const InitData& aInitData,
                                    nsIFrame* aFrameForBounds = nullptr);
  virtual ~nsDisplayBackgroundImage();

  // This will create and append new items for all the layers of the
  // background. Returns whether we appended a themed background.
  // aAllowWillPaintBorderOptimization should usually be left at true, unless
  // aFrame has special border drawing that causes opaque borders to not
  // actually be opaque.
  static bool AppendBackgroundItemsToTop(nsDisplayListBuilder* aBuilder,
                                         nsIFrame* aFrame,
                                         const nsRect& aBackgroundRect,
                                         nsDisplayList* aList,
                                         bool aAllowWillPaintBorderOptimization = true,
                                         nsStyleContext* aStyleContext = nullptr,
                                         const nsRect& aBackgroundOriginRect = nsRect(),
                                         nsIFrame* aSecondaryReferenceFrame = nullptr);

  virtual LayerState GetLayerState(nsDisplayListBuilder* aBuilder,
                                   LayerManager* aManager,
                                   const ContainerLayerParameters& aParameters) override;

  virtual already_AddRefed<Layer> BuildLayer(nsDisplayListBuilder* aBuilder,
                                             LayerManager* aManager,
                                             const ContainerLayerParameters& aContainerParameters) override;

  virtual bool CreateWebRenderCommands(mozilla::wr::DisplayListBuilder& aBuilder,
                                       const StackingContextHelper& aSc,
                                       nsTArray<WebRenderParentCommand>& aParentCommands,
                                       mozilla::layers::WebRenderLayerManager* aManager,
                                       nsDisplayListBuilder* aDisplayListBuilder) override;
  virtual void HitTest(nsDisplayListBuilder* aBuilder, const nsRect& aRect,
                       HitTestState* aState, nsTArray<nsIFrame*> *aOutFrames) override;
  virtual bool ComputeVisibility(nsDisplayListBuilder* aBuilder,
                                 nsRegion* aVisibleRegion) override;
  virtual nsRegion GetOpaqueRegion(nsDisplayListBuilder* aBuilder,
                                   bool* aSnap) const override;
  virtual mozilla::Maybe<nscolor> IsUniform(nsDisplayListBuilder* aBuilder) const override;
  /**
   * GetBounds() returns the background painting area.
   */
  virtual nsRect GetBounds(nsDisplayListBuilder* aBuilder,
                           bool* aSnap) const override;
  virtual void Paint(nsDisplayListBuilder* aBuilder, gfxContext* aCtx) override;
  virtual uint32_t GetPerFrameKey() const override
  {
    return (mLayer << TYPE_BITS) | nsDisplayItem::GetPerFrameKey();
  }

  NS_DISPLAY_DECL_NAME("Background", TYPE_BACKGROUND)

  /**
   * Return the background positioning area.
   * (GetBounds() returns the background painting area.)
   * Can be called only when mBackgroundStyle is non-null.
   */
  nsRect GetPositioningArea() const;

  /**
   * Returns true if existing rendered pixels of this display item may need
   * to be redrawn if the positioning area size changes but its position does
   * not.
   * If false, only the changed painting area needs to be redrawn when the
   * positioning area size changes but its position does not.
   */
  bool RenderingMightDependOnPositioningAreaSizeChange() const;

  virtual nsDisplayItemGeometry* AllocateGeometry(nsDisplayListBuilder* aBuilder) override
  {
    return new nsDisplayBackgroundGeometry(this, aBuilder);
  }

  virtual void ComputeInvalidationRegion(nsDisplayListBuilder* aBuilder,
                                         const nsDisplayItemGeometry* aGeometry,
                                         nsRegion* aInvalidRegion) const override;

  virtual bool CanOptimizeToImageLayer(LayerManager* aManager,
                                       nsDisplayListBuilder* aBuilder) override;
  virtual already_AddRefed<imgIContainer> GetImage() override;
  virtual nsRect GetDestRect() const override;

  static nsRegion GetInsideClipRegion(const nsDisplayItem* aItem,
                                      StyleGeometryBox aClip,
                                      const nsRect& aRect,
                                      const nsRect& aBackgroundRect);

  virtual bool ShouldFixToViewport(nsDisplayListBuilder* aBuilder) const override
  {
    return mShouldFixToViewport;
  }

protected:
  typedef class mozilla::layers::ImageContainer ImageContainer;
  typedef class mozilla::layers::ImageLayer ImageLayer;

  bool CanBuildWebRenderDisplayItems(LayerManager* aManager);
  bool TryOptimizeToImageLayer(LayerManager* aManager, nsDisplayListBuilder* aBuilder);
  nsRect GetBoundsInternal(nsDisplayListBuilder* aBuilder,
                           nsIFrame* aFrameForBounds = nullptr);

  void PaintInternal(nsDisplayListBuilder* aBuilder, gfxContext* aCtx,
                     const nsRect& aBounds, nsRect* aClipRect);

  virtual nsIFrame* StyleFrame() { return mFrame; }

  // Determine whether we want to be separated into our own layer, independent
  // of whether this item can actually be layerized.
  enum ImageLayerization {
    WHENEVER_POSSIBLE,
    ONLY_FOR_SCALING,
    NO_LAYER_NEEDED
  };
  ImageLayerization ShouldCreateOwnLayer(nsDisplayListBuilder* aBuilder,
                                         LayerManager* aManager);

  // Cache the result of nsCSSRendering::FindBackground. Always null if
  // mIsThemed is true or if FindBackground returned false.
  const nsStyleBackground* mBackgroundStyle;
  nsCOMPtr<imgIContainer> mImage;
  nsRect mBackgroundRect; // relative to the reference frame
  nsRect mFillRect;
  nsRect mDestRect;
  /* Bounds of this display item */
  nsRect mBounds;
  uint32_t mLayer;
  bool mIsRasterImage;
  /* Whether the image should be treated as fixed to the viewport. */
  bool mShouldFixToViewport;
  uint32_t mImageFlags;
};

enum class TableType : uint8_t {
  TABLE,
  TABLE_COL,
  TABLE_COL_GROUP,
  TABLE_ROW,
  TABLE_ROW_GROUP,
  TABLE_CELL,

  TABLE_TYPE_MAX
};

enum class TableTypeBits : uint8_t {
  COUNT = 3
};

static_assert(
  static_cast<uint8_t>(TableType::TABLE_TYPE_MAX) < (1 << (static_cast<uint8_t>(TableTypeBits::COUNT) + 1)),
  "TableType cannot fit with TableTypeBits::COUNT");
TableType GetTableTypeFromFrame(nsIFrame* aFrame);

/**
 * A display item to paint background image for table. For table parts, such
 * as row, row group, col, col group, when drawing its background, we'll
 * create separate background image display item for its containning cell.
 * Those background image display items will reference to same DisplayItemData
 * if we keep the mFrame point to cell's ancestor frame. We don't want to this
 * happened bacause share same DisplatItemData will cause many bugs. So that
 * we let mFrame point to cell frame and store the table type of the ancestor
 * frame. And use mFrame and table type as key to generate DisplayItemData to
 * avoid sharing DisplayItemData.
 *
 * Also store ancestor frame as mStyleFrame for all rendering informations.
 */
class nsDisplayTableBackgroundImage : public nsDisplayBackgroundImage {
public:
  nsDisplayTableBackgroundImage(const InitData& aInitData, nsIFrame* aCellFrame);

<<<<<<< HEAD
  virtual uint32_t GetPerFrameKey() const override {
=======
  virtual uint32_t GetPerFrameKey() override {
>>>>>>> cc2172ea
    return (static_cast<uint8_t>(mTableType) << TYPE_BITS) |
           nsDisplayItem::GetPerFrameKey();
  }

  virtual bool IsInvalid(nsRect& aRect) const override;

  NS_DISPLAY_DECL_NAME("TableBackgroundImage", TYPE_TABLE_BACKGROUND_IMAGE)
protected:
  virtual nsIFrame* StyleFrame() override { return mStyleFrame; }

  nsIFrame* mStyleFrame;
  TableType mTableType;
};

/**
 * A display item to paint the native theme background for a frame.
 */
class nsDisplayThemedBackground : public nsDisplayItem {
public:
  nsDisplayThemedBackground(nsDisplayListBuilder* aBuilder, nsIFrame* aFrame,
                            const nsRect& aBackgroundRect);
  virtual ~nsDisplayThemedBackground();

  void Destroy(nsDisplayListBuilder* aBuilder) override
  {
    aBuilder->UnregisterThemeGeometry(mFrame);
    nsDisplayItem::Destroy(aBuilder);
  }

  virtual void HitTest(nsDisplayListBuilder* aBuilder, const nsRect& aRect,
                       HitTestState* aState, nsTArray<nsIFrame*> *aOutFrames) override;
  virtual nsRegion GetOpaqueRegion(nsDisplayListBuilder* aBuilder,
                                   bool* aSnap) const override;
  virtual mozilla::Maybe<nscolor> IsUniform(nsDisplayListBuilder* aBuilder) const override;
  virtual bool ProvidesFontSmoothingBackgroundColor(nscolor* aColor) const override;
  virtual bool MustPaintOnContentSide() const override { return true; }

  /**
   * GetBounds() returns the background painting area.
   */
  virtual nsRect GetBounds(nsDisplayListBuilder* aBuilder,
                           bool* aSnap) const override;
  virtual void Paint(nsDisplayListBuilder* aBuilder, gfxContext* aCtx) override;
  NS_DISPLAY_DECL_NAME("ThemedBackground", TYPE_THEMED_BACKGROUND)

  /**
   * Return the background positioning area.
   * (GetBounds() returns the background painting area.)
   * Can be called only when mBackgroundStyle is non-null.
   */
  nsRect GetPositioningArea() const;

  /**
   * Return whether our frame's document does not have the state
   * NS_DOCUMENT_STATE_WINDOW_INACTIVE.
   */
  bool IsWindowActive() const;

  virtual nsDisplayItemGeometry* AllocateGeometry(nsDisplayListBuilder* aBuilder) override
  {
    return new nsDisplayThemedBackgroundGeometry(this, aBuilder);
  }

  virtual void ComputeInvalidationRegion(nsDisplayListBuilder* aBuilder,
                                         const nsDisplayItemGeometry* aGeometry,
                                         nsRegion* aInvalidRegion) const override;

  virtual void WriteDebugInfo(std::stringstream& aStream) override;
protected:
  nsRect GetBoundsInternal();

  void PaintInternal(nsDisplayListBuilder* aBuilder, gfxContext* aCtx,
                     const nsRect& aBounds, nsRect* aClipRect);

  nsRect mBackgroundRect;
  nsRect mBounds;
  nsITheme::Transparency mThemeTransparency;
  uint8_t mAppearance;
};

class nsDisplayBackgroundColor : public nsDisplayItem
{
  typedef mozilla::gfx::Color Color;

public:
  nsDisplayBackgroundColor(nsDisplayListBuilder* aBuilder, nsIFrame* aFrame,
                           const nsRect& aBackgroundRect,
                           const nsStyleBackground* aBackgroundStyle,
                           nscolor aColor)
    : nsDisplayItem(aBuilder, aFrame)
    , mBackgroundRect(aBackgroundRect)
    , mBackgroundStyle(aBackgroundStyle)
    , mColor(Color::FromABGR(aColor))
  {
    mState.mColor = mColor;
  }

  virtual void RestoreState() override
  {
    nsDisplayItem::RestoreState();
    mColor = mState.mColor;
  }

  virtual LayerState GetLayerState(nsDisplayListBuilder* aBuilder,
                                   LayerManager* aManager,
                                   const ContainerLayerParameters& aParameters) override;
  virtual void Paint(nsDisplayListBuilder* aBuilder, gfxContext* aCtx) override;
  virtual already_AddRefed<Layer> BuildLayer(nsDisplayListBuilder* aBuilder,
                                             LayerManager* aManager,
                                             const ContainerLayerParameters& aContainerParameters) override;
  virtual bool CreateWebRenderCommands(mozilla::wr::DisplayListBuilder& aBuilder,
                                       const StackingContextHelper& aSc,
                                       nsTArray<WebRenderParentCommand>& aParentCommands,
                                       mozilla::layers::WebRenderLayerManager* aManager,
                                       nsDisplayListBuilder* aDisplayListBuilder) override;
  virtual nsRegion GetOpaqueRegion(nsDisplayListBuilder* aBuilder,
                                   bool* aSnap) const override;
  virtual mozilla::Maybe<nscolor> IsUniform(nsDisplayListBuilder* aBuilder) const override;
  virtual void HitTest(nsDisplayListBuilder* aBuilder, const nsRect& aRect,
                       HitTestState* aState, nsTArray<nsIFrame*> *aOutFrames) override;

  virtual void ApplyOpacity(nsDisplayListBuilder* aBuilder,
                            float aOpacity,
                            const DisplayItemClipChain* aClip) override;
  virtual bool CanApplyOpacity() const override;

  virtual nsRect GetBounds(nsDisplayListBuilder* aBuilder,
                           bool* aSnap) const override
  {
    *aSnap = true;
    return mBackgroundRect;
  }

  virtual nsDisplayItemGeometry* AllocateGeometry(nsDisplayListBuilder* aBuilder) override
  {
    return new nsDisplaySolidColorGeometry(this, aBuilder, mColor.ToABGR());
  }

  virtual void ComputeInvalidationRegion(nsDisplayListBuilder* aBuilder,
                                         const nsDisplayItemGeometry* aGeometry,
                                         nsRegion* aInvalidRegion) const override
  {
    const nsDisplaySolidColorGeometry* geometry = static_cast<const nsDisplaySolidColorGeometry*>(aGeometry);
    if (mColor.ToABGR() != geometry->mColor) {
      bool dummy;
      aInvalidRegion->Or(geometry->mBounds, GetBounds(aBuilder, &dummy));
      return;
    }
    ComputeInvalidationRegionDifference(aBuilder, geometry, aInvalidRegion);
  }

  NS_DISPLAY_DECL_NAME("BackgroundColor", TYPE_BACKGROUND_COLOR)
  virtual void WriteDebugInfo(std::stringstream& aStream) override;

protected:
  const nsRect mBackgroundRect;
  const nsStyleBackground* mBackgroundStyle;
  mozilla::gfx::Color mColor;

  struct {
    mozilla::gfx::Color mColor;
  } mState;
};

class nsDisplayTableBackgroundColor : public nsDisplayBackgroundColor
{
public:
  nsDisplayTableBackgroundColor(nsDisplayListBuilder* aBuilder, nsIFrame* aFrame,
                                const nsRect& aBackgroundRect,
                                const nsStyleBackground* aBackgroundStyle,
                                nscolor aColor,
                                nsIFrame* aAncestorFrame)
    : nsDisplayBackgroundColor(aBuilder, aFrame, aBackgroundRect, aBackgroundStyle, aColor)
    , mTableType(GetTableTypeFromFrame(aAncestorFrame))
  { }

<<<<<<< HEAD
  virtual uint32_t GetPerFrameKey() const override {
=======
  virtual uint32_t GetPerFrameKey() override {
>>>>>>> cc2172ea
    return (static_cast<uint8_t>(mTableType) << TYPE_BITS) |
           nsDisplayItem::GetPerFrameKey();
  }

  NS_DISPLAY_DECL_NAME("TableBackgroundColor", TYPE_TABLE_BACKGROUND_COLOR)
protected:
  TableType mTableType;
};

class nsDisplayClearBackground : public nsDisplayItem
{
public:
  nsDisplayClearBackground(nsDisplayListBuilder* aBuilder, nsIFrame* aFrame)
    : nsDisplayItem(aBuilder, aFrame)
  { }

  virtual nsRect GetBounds(nsDisplayListBuilder* aBuilder,
                           bool* aSnap) const override
  {
    *aSnap = true;
    return nsRect(ToReferenceFrame(), Frame()->GetSize());
  }

  virtual nsRegion GetOpaqueRegion(nsDisplayListBuilder* aBuilder,
                                   bool* aSnap) const override {
    *aSnap = false;
    return GetBounds(aBuilder, aSnap);
  }

  virtual mozilla::Maybe<nscolor> IsUniform(nsDisplayListBuilder* aBuilder) const override
  {
    return mozilla::Some(NS_RGBA(0, 0, 0, 0));
  }

  virtual bool ClearsBackground() const override
  {
    return true;
  }

  virtual LayerState GetLayerState(nsDisplayListBuilder* aBuilder,
                                   LayerManager* aManager,
                                   const ContainerLayerParameters& aParameters) override
  {
    return mozilla::LAYER_ACTIVE_FORCE;
  }

  virtual already_AddRefed<Layer> BuildLayer(nsDisplayListBuilder* aBuilder,
                                             LayerManager* aManager,
                                             const ContainerLayerParameters& aContainerParameters) override;

  NS_DISPLAY_DECL_NAME("ClearBackground", TYPE_CLEAR_BACKGROUND)
};

/**
 * The standard display item to paint the outer CSS box-shadows of a frame.
 */
class nsDisplayBoxShadowOuter final : public nsDisplayItem {
public:
  nsDisplayBoxShadowOuter(nsDisplayListBuilder* aBuilder, nsIFrame* aFrame)
    : nsDisplayItem(aBuilder, aFrame)
    , mOpacity(1.0f)
  {
    MOZ_COUNT_CTOR(nsDisplayBoxShadowOuter);
    mBounds = GetBoundsInternal();
  }
#ifdef NS_BUILD_REFCNT_LOGGING
  virtual ~nsDisplayBoxShadowOuter() {
    MOZ_COUNT_DTOR(nsDisplayBoxShadowOuter);
  }
#endif

  virtual void Paint(nsDisplayListBuilder* aBuilder, gfxContext* aCtx) override;
  virtual nsRect GetBounds(nsDisplayListBuilder* aBuilder,
                           bool* aSnap) const override;
  virtual bool IsInvisibleInRect(const nsRect& aRect) const override;
  virtual bool ComputeVisibility(nsDisplayListBuilder* aBuilder,
                                 nsRegion* aVisibleRegion) override;
  NS_DISPLAY_DECL_NAME("BoxShadowOuter", TYPE_BOX_SHADOW_OUTER)

  virtual void ComputeInvalidationRegion(nsDisplayListBuilder* aBuilder,
                                         const nsDisplayItemGeometry* aGeometry,
                                         nsRegion* aInvalidRegion) const override;

  virtual void ApplyOpacity(nsDisplayListBuilder* aBuilder,
                            float aOpacity,
                            const DisplayItemClipChain* aClip) override
  {
    NS_ASSERTION(CanApplyOpacity(), "ApplyOpacity should be allowed");
    mOpacity = aOpacity;
    IntersectClip(aBuilder, aClip);
  }
  virtual bool CanApplyOpacity() const override
  {
    return true;
  }

  virtual void RestoreState() override
  {
    nsDisplayItem::RestoreState();
    mVisibleRegion.SetEmpty();
    mOpacity = 1.0f;
  }

  virtual nsDisplayItemGeometry* AllocateGeometry(nsDisplayListBuilder* aBuilder) override
  {
    return new nsDisplayBoxShadowOuterGeometry(this, aBuilder, mOpacity);
  }

  virtual LayerState GetLayerState(nsDisplayListBuilder* aBuilder,
                                   LayerManager* aManager,
                                   const ContainerLayerParameters& aParameters) override;
  virtual already_AddRefed<Layer> BuildLayer(nsDisplayListBuilder* aBuilder,
                                             LayerManager* aManager,
                                             const ContainerLayerParameters& aContainerParameters) override;

  bool CanBuildWebRenderDisplayItems();
  virtual bool CreateWebRenderCommands(mozilla::wr::DisplayListBuilder& aBuilder,
                                       const StackingContextHelper& aSc,
                                       nsTArray<WebRenderParentCommand>& aParentCommands,
                                       mozilla::layers::WebRenderLayerManager* aManager,
                                       nsDisplayListBuilder* aDisplayListBuilder) override;
  nsRect GetBoundsInternal();

private:
  nsRegion mVisibleRegion;
  nsRect mBounds;
  float mOpacity;
};

/**
 * The standard display item to paint the inner CSS box-shadows of a frame.
 */
class nsDisplayBoxShadowInner : public nsDisplayItem {
public:
  nsDisplayBoxShadowInner(nsDisplayListBuilder* aBuilder, nsIFrame* aFrame)
    : nsDisplayItem(aBuilder, aFrame) {
    MOZ_COUNT_CTOR(nsDisplayBoxShadowInner);
  }
#ifdef NS_BUILD_REFCNT_LOGGING
  virtual ~nsDisplayBoxShadowInner() {
    MOZ_COUNT_DTOR(nsDisplayBoxShadowInner);
  }
#endif

  virtual void RestoreState() override
  {
    nsDisplayItem::RestoreState();
    mVisibleRegion.SetEmpty();
  }

  virtual void Paint(nsDisplayListBuilder* aBuilder, gfxContext* aCtx) override;
  virtual bool ComputeVisibility(nsDisplayListBuilder* aBuilder,
                                 nsRegion* aVisibleRegion) override;
  NS_DISPLAY_DECL_NAME("BoxShadowInner", TYPE_BOX_SHADOW_INNER)

  virtual nsDisplayItemGeometry* AllocateGeometry(nsDisplayListBuilder* aBuilder) override
  {
    return new nsDisplayBoxShadowInnerGeometry(this, aBuilder);
  }

  virtual void ComputeInvalidationRegion(nsDisplayListBuilder* aBuilder,
                                         const nsDisplayItemGeometry* aGeometry,
                                         nsRegion* aInvalidRegion) const override
  {
    const nsDisplayBoxShadowInnerGeometry* geometry = static_cast<const nsDisplayBoxShadowInnerGeometry*>(aGeometry);
    if (!geometry->mPaddingRect.IsEqualInterior(GetPaddingRect())) {
      // nsDisplayBoxShadowInner is based around the padding rect, but it can
      // touch pixels outside of this. We should invalidate the entire bounds.
      bool snap;
      aInvalidRegion->Or(geometry->mBounds, GetBounds(aBuilder, &snap));
    }
  }

  static bool CanCreateWebRenderCommands(nsDisplayListBuilder* aBuilder,
                                         nsIFrame* aFrame,
                                         nsPoint aReferencePoint);
  static void CreateInsetBoxShadowWebRenderCommands(mozilla::wr::DisplayListBuilder& aBuilder,
                                                    const StackingContextHelper& aSc,
                                                    nsRegion& aVisibleRegion,
                                                    nsIFrame* aFrame,
                                                    const nsRect aBorderRect);
  virtual LayerState GetLayerState(nsDisplayListBuilder* aBuilder,
                                   LayerManager* aManager,
                                   const ContainerLayerParameters& aParameters) override;
  virtual already_AddRefed<Layer> BuildLayer(nsDisplayListBuilder* aBuilder,
                                             LayerManager* aManager,
                                             const ContainerLayerParameters& aContainerParameters) override;
  virtual bool CreateWebRenderCommands(mozilla::wr::DisplayListBuilder& aBuilder,
                                       const StackingContextHelper& aSc,
                                       nsTArray<WebRenderParentCommand>& aParentCommands,
                                       mozilla::layers::WebRenderLayerManager* aManager,
                                       nsDisplayListBuilder* aDisplayListBuilder) override;

private:
  nsRegion mVisibleRegion;
};

/**
 * The standard display item to paint the CSS outline of a frame.
 */
class nsDisplayOutline : public nsDisplayItem {
public:
  nsDisplayOutline(nsDisplayListBuilder* aBuilder, nsIFrame* aFrame) :
    nsDisplayItem(aBuilder, aFrame) {
    MOZ_COUNT_CTOR(nsDisplayOutline);
  }
#ifdef NS_BUILD_REFCNT_LOGGING
  virtual ~nsDisplayOutline() {
    MOZ_COUNT_DTOR(nsDisplayOutline);
  }
#endif

  virtual LayerState GetLayerState(nsDisplayListBuilder* aBuilder,
                                   LayerManager* aManager,
                                   const ContainerLayerParameters& aParameters) override;
  virtual already_AddRefed<Layer> BuildLayer(nsDisplayListBuilder* aBuilder,
                                             LayerManager* aManager,
                                             const ContainerLayerParameters& aContainerParameters) override;
  virtual bool CreateWebRenderCommands(mozilla::wr::DisplayListBuilder& aBuilder,
                                       const StackingContextHelper& aSc,
                                       nsTArray<WebRenderParentCommand>& aParentCommands,
                                       mozilla::layers::WebRenderLayerManager* aManager,
                                       nsDisplayListBuilder* aDisplayListBuilder) override;
  virtual bool IsInvisibleInRect(const nsRect& aRect) const override;
  virtual nsRect GetBounds(nsDisplayListBuilder* aBuilder, bool* aSnap) const override;
  virtual void Paint(nsDisplayListBuilder* aBuilder, gfxContext* aCtx) override;
  NS_DISPLAY_DECL_NAME("Outline", TYPE_OUTLINE)

  mozilla::Maybe<nsCSSBorderRenderer> mBorderRenderer;
};

/**
 * A class that lets you receive events within the frame bounds but never paints.
 */
class nsDisplayEventReceiver : public nsDisplayItem {
public:
  nsDisplayEventReceiver(nsDisplayListBuilder* aBuilder, nsIFrame* aFrame)
    : nsDisplayItem(aBuilder, aFrame) {
    MOZ_COUNT_CTOR(nsDisplayEventReceiver);
  }
#ifdef NS_BUILD_REFCNT_LOGGING
  virtual ~nsDisplayEventReceiver() {
    MOZ_COUNT_DTOR(nsDisplayEventReceiver);
  }
#endif

  virtual void HitTest(nsDisplayListBuilder* aBuilder, const nsRect& aRect,
                       HitTestState* aState, nsTArray<nsIFrame*> *aOutFrames) override;
  NS_DISPLAY_DECL_NAME("EventReceiver", TYPE_EVENT_RECEIVER)
};

/**
 * A display item that tracks event-sensitive regions which will be set
 * on the ContainerLayer that eventually contains this item.
 *
 * One of these is created for each stacking context and pseudo-stacking-context.
 * It accumulates regions for event targets contributed by the border-boxes of
 * frames in its (pseudo) stacking context. A nsDisplayLayerEventRegions
 * eventually contributes its regions to the PaintedLayer it is placed in by
 * FrameLayerBuilder. (We don't create a display item for every frame that
 * could be an event target (i.e. almost all frames), because that would be
 * high overhead.)
 *
 * We always make leaf layers other than PaintedLayers transparent to events.
 * For example, an event targeting a canvas or video will actually target the
 * background of that element, which is logically in the PaintedLayer behind the
 * CanvasFrame or ImageFrame. We only need to create a
 * nsDisplayLayerEventRegions when an element's background could be in front
 * of a lower z-order element with its own layer.
 */
class nsDisplayLayerEventRegions final : public nsDisplayItem {
public:
  nsDisplayLayerEventRegions(nsDisplayListBuilder* aBuilder, nsIFrame* aFrame, uint32_t aIndex = 0)
    : nsDisplayItem(aBuilder, aFrame)
    , mIndex(aIndex)
  {
    MOZ_COUNT_CTOR(nsDisplayLayerEventRegions);
  }

  virtual ~nsDisplayLayerEventRegions() {
    MOZ_COUNT_DTOR(nsDisplayLayerEventRegions);

    for (nsIFrame* f : mHitRegion.mFrames) {
      if (f != mFrame) {
        f->RealDisplayItemData().RemoveElement(this);
      }
    }
    for (nsIFrame* f : mMaybeHitRegion.mFrames) {
      if (f != mFrame) {
        f->RealDisplayItemData().RemoveElement(this);
      }
    }
    for (nsIFrame* f : mDispatchToContentHitRegion.mFrames) {
      if (f != mFrame) {
        f->RealDisplayItemData().RemoveElement(this);
      }
    }
    for (nsIFrame* f : mNoActionRegion.mFrames) {
      if (f != mFrame) {
        f->RealDisplayItemData().RemoveElement(this);
      }
    }
    for (nsIFrame* f : mHorizontalPanRegion.mFrames) {
      if (f != mFrame) {
        f->RealDisplayItemData().RemoveElement(this);
      }
    }
    for (nsIFrame* f : mVerticalPanRegion.mFrames) {
      if (f != mFrame) {
        f->RealDisplayItemData().RemoveElement(this);
      }
    }
  }

  virtual nsRect GetBounds(nsDisplayListBuilder* aBuilder,
                           bool* aSnap) const override
  {
    *aSnap = false;
    return nsRect();
  }
  nsRect GetHitRegionBounds(nsDisplayListBuilder* aBuilder, bool* aSnap)
  {
    *aSnap = false;
    // TODO: This constructs the two regions, but we're also doing the same
    // work in AccumulateEventRegions. We should avoid doing it twice.
    return HitRegion().GetBounds().Union(MaybeHitRegion().GetBounds());
  }

  virtual void ApplyOpacity(nsDisplayListBuilder* aBuilder,
                            float aOpacity,
                            const DisplayItemClipChain* aClip) override
  {
    NS_ASSERTION(CanApplyOpacity(), "ApplyOpacity should be allowed");
  }
  virtual bool CanApplyOpacity() const override
  {
    return true;
  }

  NS_DISPLAY_DECL_NAME("LayerEventRegions", TYPE_LAYER_EVENT_REGIONS)

  // Indicate that aFrame's border-box contributes to the event regions for
  // this layer. aFrame must have the same reference frame as mFrame.
  void AddFrame(nsDisplayListBuilder* aBuilder, nsIFrame* aFrame);

  // Indicate that an inactive scrollframe's scrollport should be added to the
  // dispatch-to-content region, to ensure that APZ lets content create a
  // displayport.
  void AddInactiveScrollPort(nsIFrame* aFrame, const nsRect& aRect);

  bool IsEmpty() const;

  int32_t ZIndex() const override;
  void SetOverrideZIndex(int32_t aZIndex);

  virtual uint32_t GetPerFrameKey() const override
  {
    return (mIndex << TYPE_BITS) | nsDisplayItem::GetPerFrameKey();
  }

  const nsRegion HitRegion()
  {
    return nsRegion(mozilla::gfx::ArrayView<pixman_box32_t>(mHitRegion.mBoxes));
  }
  const nsRegion MaybeHitRegion()
  {
    nsRegion result(mozilla::gfx::ArrayView<pixman_box32_t>(mMaybeHitRegion.mBoxes));

    // Avoid quadratic performance as a result of the region growing to include
    // an arbitrarily large number of rects, which can happen on some pages.
    // TODO: It would be nice if we could ask the initial construction above
    // to include simplification.
    result.SimplifyOutward(8);
    return result;
  }
  const nsRegion DispatchToContentHitRegion()
  {
    nsRegion result(mozilla::gfx::ArrayView<pixman_box32_t>(mDispatchToContentHitRegion.mBoxes));
    result.SimplifyOutward(8);
    return result;
  }
  const nsRegion NoActionRegion()
  {
    return nsRegion(mozilla::gfx::ArrayView<pixman_box32_t>(mNoActionRegion.mBoxes));
  }
  const nsRegion HorizontalPanRegion()
  {
    return nsRegion(mozilla::gfx::ArrayView<pixman_box32_t>(mHorizontalPanRegion.mBoxes));
  }
  const nsRegion VerticalPanRegion()
  {
    return nsRegion(mozilla::gfx::ArrayView<pixman_box32_t>(mVerticalPanRegion.mBoxes));
  }
  nsRegion CombinedTouchActionRegion();

  virtual void WriteDebugInfo(std::stringstream& aStream) override;

  // TODO: nsTArray (vector) might not be a great data structure
  // choice since we need to remove elements from the middle.
  // Should profile and try figure out the best approach
  // here.
  struct FrameRects {
    void Add(nsIFrame* aFrame, const nsRect& aRect) {
      mBoxes.AppendElement(nsRegion::RectToBox(aRect));
      mFrames.AppendElement(aFrame);
    }
    void Add(nsIFrame* aFrame, const pixman_box32& aBox) {
      mBoxes.AppendElement(aBox);
      mFrames.AppendElement(aFrame);
    }
    void Add(const FrameRects& aOther) {
      mBoxes.AppendElements(aOther.mBoxes);
      mFrames.AppendElements(aOther.mFrames);
    }

    bool IsEmpty() const {
      return mBoxes.IsEmpty();
    }

    nsTArray<pixman_box32_t> mBoxes;
    nsTArray<nsIFrame*> mFrames;
  };

  void RemoveFrame(nsIFrame* aFrame);

private:
  friend void MergeLayerEventRegions(nsDisplayItem*, nsDisplayItem*, bool);

  // Relative to aFrame's reference frame.
  // These are the points that are definitely in the hit region.
  FrameRects mHitRegion;
  // These are points that may or may not be in the hit region. Only main-thread
  // event handling can tell for sure (e.g. because complex shapes are present).
  FrameRects mMaybeHitRegion;
  // These are points that need to be dispatched to the content thread for
  // resolution. Always contained in the union of mHitRegion and mMaybeHitRegion.
  FrameRects mDispatchToContentHitRegion;
  // These are points where panning is disabled, as determined by the touch-action
  // property. Always contained in the union of mHitRegion and mMaybeHitRegion.
  FrameRects mNoActionRegion;
  // These are points where panning is horizontal, as determined by the touch-action
  // property. Always contained in the union of mHitRegion and mMaybeHitRegion.
  FrameRects mHorizontalPanRegion;
  // These are points where panning is vertical, as determined by the touch-action
  // property. Always contained in the union of mHitRegion and mMaybeHitRegion.
  FrameRects mVerticalPanRegion;
  // If these event regions are for an inactive scroll frame, the z-index of
  // this display item is overridden to be the largest z-index of the content
  // in the scroll frame. This ensures that the event regions item remains on
  // top of the content after sorting items by z-index.
  mozilla::Maybe<int32_t> mOverrideZIndex;
  uint32_t mIndex;
};

/**
 * A class that lets you wrap a display list as a display item.
 *
 * GetUnderlyingFrame() is troublesome for wrapped lists because if the wrapped
 * list has many items, it's not clear which one has the 'underlying frame'.
 * Thus we force the creator to specify what the underlying frame is. The
 * underlying frame should be the root of a stacking context, because sorting
 * a list containing this item will not get at the children.
 *
 * In some cases (e.g., clipping) we want to wrap a list but we don't have a
 * particular underlying frame that is a stacking context root. In that case
 * we allow the frame to be nullptr. Callers to GetUnderlyingFrame must
 * detect and handle this case.
 */
class nsDisplayWrapList : public nsDisplayItem {
public:
  /**
   * Takes all the items from aList and puts them in our list.
   */
  nsDisplayWrapList(nsDisplayListBuilder* aBuilder, nsIFrame* aFrame,
                    nsDisplayList* aList);
  nsDisplayWrapList(nsDisplayListBuilder* aBuilder, nsIFrame* aFrame,
                    nsDisplayList* aList,
                    const ActiveScrolledRoot* aActiveScrolledRoot);
  nsDisplayWrapList(nsDisplayListBuilder* aBuilder, nsIFrame* aFrame,
                    nsDisplayItem* aItem);
  nsDisplayWrapList(nsDisplayListBuilder* aBuilder, nsIFrame* aFrame)
    : nsDisplayItem(aBuilder, aFrame), mOverrideZIndex(0), mHasZIndexOverride(false)
  {
    MOZ_COUNT_CTOR(nsDisplayWrapList);
    mBaseVisibleRect = mVisibleRect;
    mListPtr = &mList;
  }

  /**
   * A custom copy-constructor that does not copy mList, as this would mutate
   * the other item.
   */
  nsDisplayWrapList(const nsDisplayWrapList& aOther)
    : nsDisplayItem(aOther)
    , mListPtr(&mList)
    , mMergedFrames(aOther.mMergedFrames)
    , mBounds(aOther.mBounds)
    , mBaseVisibleRect(aOther.mBaseVisibleRect)
    , mOverrideZIndex(aOther.mOverrideZIndex)
    , mHasZIndexOverride(aOther.mHasZIndexOverride)
  {
    MOZ_COUNT_CTOR(nsDisplayWrapList);
  }

  virtual ~nsDisplayWrapList();

<<<<<<< HEAD
  virtual const nsDisplayWrapList* AsDisplayWrapList() const override
  {
    return this;
  }

=======
>>>>>>> cc2172ea
  virtual void Destroy(nsDisplayListBuilder* aBuilder) override {
    mList.DeleteAll(aBuilder);
    nsDisplayItem::Destroy(aBuilder);
  }
<<<<<<< HEAD

  /**
   * Creates a new nsDisplayWrapList that holds a pointer to the display list
   * owned by the given nsDisplayItem.
   */
  virtual void MergeDisplayListFromItem(nsDisplayListBuilder* aBuilder,
                                        const nsDisplayItem* aItem) override
  {
    const nsDisplayWrapList* wrappedItem = aItem->AsDisplayWrapList();
    MOZ_ASSERT(wrappedItem);

    // Create a new nsDisplayWrapList using a copy-constructor. This is done
    // to preserve the information about bounds.
    nsDisplayWrapList* wrapper = new (aBuilder) nsDisplayWrapList(*wrappedItem);

    // Set the display list pointer of the new wrapper item to the display list
    // of the wrapped item.
    wrapper->mListPtr = wrappedItem->mListPtr;

    mListPtr->AppendNewToBottom(wrapper);
  }

=======
>>>>>>> cc2172ea
  /**
   * Call this if the wrapped list is changed.
   */
  virtual void UpdateBounds(nsDisplayListBuilder* aBuilder) override
  {
<<<<<<< HEAD
    mBounds =
      mListPtr->GetClippedBoundsWithRespectToASR(aBuilder, mActiveScrolledRoot);
=======
    nsRect visibleRect;
    mBounds = mList.GetClippedBoundsWithRespectToASR(aBuilder, mActiveScrolledRoot,
                                                     &visibleRect);
>>>>>>> cc2172ea
    // The display list may contain content that's visible outside the visible
    // rect (i.e. the current dirty rect) passed in when the item was created.
    // This happens when the dirty rect has been restricted to the visual
    // overflow rect of a frame for some reason (e.g. when setting up dirty
    // rects in nsDisplayListBuilder::MarkOutOfFlowFrameForDisplay), but that
    // frame contains placeholders for out-of-flows that aren't descendants of
    // the frame.
<<<<<<< HEAD
    mVisibleRect.UnionRect(mBaseVisibleRect, mListPtr->GetVisibleRect());
    mState.mVisibleRect = mVisibleRect;
=======
    mVisibleRect.UnionRect(mBaseVisibleRect, visibleRect);
>>>>>>> cc2172ea
  }
  virtual void HitTest(nsDisplayListBuilder* aBuilder, const nsRect& aRect,
                       HitTestState* aState, nsTArray<nsIFrame*> *aOutFrames) override;
  virtual nsRect GetBounds(nsDisplayListBuilder* aBuilder,
                           bool* aSnap) const override;
  virtual nsRegion GetOpaqueRegion(nsDisplayListBuilder* aBuilder,
                                   bool* aSnap) const override;
  virtual mozilla::Maybe<nscolor> IsUniform(nsDisplayListBuilder* aBuilder) const override;
  virtual void Paint(nsDisplayListBuilder* aBuilder, gfxContext* aCtx) override;
  virtual bool ComputeVisibility(nsDisplayListBuilder* aBuilder,
                                 nsRegion* aVisibleRegion) override;

  virtual bool CanMerge(const nsDisplayItem* aItem) const override
  {
    return false;
  }

  virtual void Merge(const nsDisplayItem* aItem) override
  {
    MOZ_ASSERT(CanMerge(aItem));
    MergeFromTrackingMergedFrames(static_cast<const nsDisplayWrapList*>(aItem));
  }

  virtual void GetMergedFrames(nsTArray<nsIFrame*>* aFrames) const override
  {
    aFrames->AppendElements(mMergedFrames);
  }

  virtual bool ShouldFlattenAway(nsDisplayListBuilder* aBuilder) override
  {
    return true;
  }

  virtual bool IsInvalid(nsRect& aRect) const override
  {
    if (mFrame->IsInvalid(aRect) && aRect.IsEmpty()) {
      return true;
    }
    nsRect temp;
    for (uint32_t i = 0; i < mMergedFrames.Length(); i++) {
      if (mMergedFrames[i]->IsInvalid(temp) && temp.IsEmpty()) {
        aRect.SetEmpty();
        return true;
      }
      aRect = aRect.Union(temp);
    }
    aRect += ToReferenceFrame();
    return !aRect.IsEmpty();
  }
  NS_DISPLAY_DECL_NAME("WrapList", TYPE_WRAP_LIST)

  virtual nsRect GetComponentAlphaBounds(nsDisplayListBuilder* aBuilder) const override;

  virtual nsDisplayList* GetSameCoordinateSystemChildren() const override
  {
    NS_ASSERTION(mListPtr->IsEmpty() || !ReferenceFrame() ||
                 !mListPtr->GetBottom()->ReferenceFrame() ||
                 mListPtr->GetBottom()->ReferenceFrame() == ReferenceFrame(),
                 "Children must have same reference frame");
    return mListPtr;
  }

  virtual nsDisplayList* GetChildren() const override { return mListPtr; }

  virtual int32_t ZIndex() const override
  {
    return (mHasZIndexOverride) ? mOverrideZIndex : nsDisplayItem::ZIndex();
  }

  void SetOverrideZIndex(int32_t aZIndex)
  {
    mHasZIndexOverride = true;
    mOverrideZIndex = aZIndex;
  }

  void SetReferenceFrame(const nsIFrame* aFrame);

  /**
   * This creates a copy of this item, but wrapping aItem instead of
   * our existing list. Only gets called if this item returned nullptr
   * for GetUnderlyingFrame(). aItem is guaranteed to return non-null from
   * GetUnderlyingFrame().
   */
  virtual nsDisplayWrapList* WrapWithClone(nsDisplayListBuilder* aBuilder,
                                           nsDisplayItem* aItem) {
    NS_NOTREACHED("We never returned nullptr for GetUnderlyingFrame!");
    return nullptr;
  }

  virtual bool CreateWebRenderCommands(mozilla::wr::DisplayListBuilder& aBuilder,
                                       const StackingContextHelper& aSc,
                                       nsTArray<WebRenderParentCommand>& aParentCommands,
                                       mozilla::layers::WebRenderLayerManager* aManager,
                                       nsDisplayListBuilder* aDisplayListBuilder) override;

protected:
  nsDisplayWrapList() = delete;

  void MergeFromTrackingMergedFrames(const nsDisplayWrapList* aOther)
  {
    mBounds.UnionRect(mBounds, aOther->mBounds);
    mVisibleRect.UnionRect(mVisibleRect, aOther->mVisibleRect);
    mMergedFrames.AppendElement(aOther->mFrame);
    mMergedFrames.AppendElements(aOther->mMergedFrames);
  }

  nsDisplayList mList;
  nsDisplayList* mListPtr;
  // The frames from items that have been merged into this item, excluding
  // this item's own frame.
  nsTArray<nsIFrame*> mMergedFrames;
  nsRect mBounds;
  // Visible rect contributed by this display item itself.
  // Our mVisibleRect may include the visible areas of children.
  nsRect mBaseVisibleRect;
  int32_t mOverrideZIndex;
  bool mHasZIndexOverride;
};

/**
 * We call WrapDisplayList on the in-flow lists: BorderBackground(),
 * BlockBorderBackgrounds() and Content().
 * We call WrapDisplayItem on each item of Outlines(), PositionedDescendants(),
 * and Floats(). This is done to support special wrapping processing for frames
 * that may not be in-flow descendants of the current frame.
 */
class nsDisplayWrapper {
public:
  // This is never instantiated directly (it has pure virtual methods), so no
  // need to count constructors and destructors.

  virtual bool WrapBorderBackground() { return true; }
  virtual nsDisplayItem* WrapList(nsDisplayListBuilder* aBuilder,
                                  nsIFrame* aFrame, nsDisplayList* aList) = 0;
  virtual nsDisplayItem* WrapItem(nsDisplayListBuilder* aBuilder,
                                  nsDisplayItem* aItem) = 0;

  nsresult WrapLists(nsDisplayListBuilder* aBuilder, nsIFrame* aFrame,
                     const nsDisplayListSet& aIn, const nsDisplayListSet& aOut);
  nsresult WrapListsInPlace(nsDisplayListBuilder* aBuilder, nsIFrame* aFrame,
                            const nsDisplayListSet& aLists);
protected:
  nsDisplayWrapper() = default;
};

/**
 * The standard display item to paint a stacking context with translucency
 * set by the stacking context root frame's 'opacity' style.
 */
class nsDisplayOpacity : public nsDisplayWrapList {
public:
  nsDisplayOpacity(nsDisplayListBuilder* aBuilder, nsIFrame* aFrame,
                   nsDisplayList* aList,
                   const ActiveScrolledRoot* aActiveScrolledRoot,
                   bool aForEventsAndPluginsOnly);
#ifdef NS_BUILD_REFCNT_LOGGING
  virtual ~nsDisplayOpacity();
#endif

  virtual void RestoreState() override
  {
    nsDisplayItem::RestoreState();
    mOpacity = mState.mOpacity;
  }

  virtual nsDisplayWrapList* Clone(nsDisplayListBuilder* aBuilder) const override
  {
    MOZ_COUNT_CTOR(nsDisplayOpacity);
    return new (aBuilder) nsDisplayOpacity(*this);
  }

  virtual nsRegion GetOpaqueRegion(nsDisplayListBuilder* aBuilder,
                                   bool* aSnap) const override;
  virtual already_AddRefed<Layer> BuildLayer(nsDisplayListBuilder* aBuilder,
                                             LayerManager* aManager,
                                             const ContainerLayerParameters& aContainerParameters) override;
  virtual LayerState GetLayerState(nsDisplayListBuilder* aBuilder,
                                   LayerManager* aManager,
                                   const ContainerLayerParameters& aParameters) override;
  virtual bool ComputeVisibility(nsDisplayListBuilder* aBuilder,
                                 nsRegion* aVisibleRegion) override;

  virtual bool CanMerge(const nsDisplayItem* aItem) const override
  {
    // items for the same content element should be merged into a single
    // compositing group
    // aItem->GetUnderlyingFrame() returns non-null because it's nsDisplayOpacity
    return HasSameTypeAndClip(aItem) && HasSameContent(aItem);
  }

  virtual void ComputeInvalidationRegion(nsDisplayListBuilder* aBuilder,
                                         const nsDisplayItemGeometry* aGeometry,
                                         nsRegion* aInvalidRegion) const override
  {
    // We don't need to compute an invalidation region since we have LayerTreeInvalidation
  }
  virtual bool IsInvalid(nsRect& aRect) const override
  {
    if (mForEventsAndPluginsOnly) {
      return false;
    }
    return nsDisplayWrapList::IsInvalid(aRect);
  }
  virtual void ApplyOpacity(nsDisplayListBuilder* aBuilder,
                            float aOpacity,
                            const DisplayItemClipChain* aClip) override;
  virtual bool CanApplyOpacity() const override;
  virtual bool ShouldFlattenAway(nsDisplayListBuilder* aBuilder) override;
  static bool NeedsActiveLayer(nsDisplayListBuilder* aBuilder, nsIFrame* aFrame);
  NS_DISPLAY_DECL_NAME("Opacity", TYPE_OPACITY)
  virtual void WriteDebugInfo(std::stringstream& aStream) override;

  bool CanUseAsyncAnimations(nsDisplayListBuilder* aBuilder) override;

  virtual bool CreateWebRenderCommands(mozilla::wr::DisplayListBuilder& aBuilder,
                                       const StackingContextHelper& aSc,
                                       nsTArray<WebRenderParentCommand>& aParentCommands,
                                       mozilla::layers::WebRenderLayerManager* aManager,
                                       nsDisplayListBuilder* aDisplayListBuilder) override;

private:
  float mOpacity;
  bool mForEventsAndPluginsOnly;

  struct {
    float mOpacity;
  } mState;
};

class nsDisplayBlendMode : public nsDisplayWrapList {
public:
  nsDisplayBlendMode(nsDisplayListBuilder* aBuilder, nsIFrame* aFrame,
                        nsDisplayList* aList, uint8_t aBlendMode,
                        const ActiveScrolledRoot* aActiveScrolledRoot,
                        uint32_t aIndex = 0);
#ifdef NS_BUILD_REFCNT_LOGGING
  virtual ~nsDisplayBlendMode();
#endif

  virtual nsDisplayWrapList* Clone(nsDisplayListBuilder* aBuilder) const override
  {
    MOZ_COUNT_CTOR(nsDisplayBlendMode);
    return new (aBuilder) nsDisplayBlendMode(*this);
  }

  nsRegion GetOpaqueRegion(nsDisplayListBuilder* aBuilder,
                           bool* aSnap) const override;

  virtual already_AddRefed<Layer> BuildLayer(nsDisplayListBuilder* aBuilder,
                                             LayerManager* aManager,
                                             const ContainerLayerParameters& aContainerParameters) override;
  virtual void ComputeInvalidationRegion(nsDisplayListBuilder* aBuilder,
                                         const nsDisplayItemGeometry* aGeometry,
                                         nsRegion* aInvalidRegion) const override
  {
    // We don't need to compute an invalidation region since we have LayerTreeInvalidation
  }
<<<<<<< HEAD
  virtual uint32_t GetPerFrameKey() const override
  {
=======
  virtual uint32_t GetPerFrameKey() override {
>>>>>>> cc2172ea
    return (mIndex << TYPE_BITS) | nsDisplayItem::GetPerFrameKey();
  }
  virtual LayerState GetLayerState(nsDisplayListBuilder* aBuilder,
                                   LayerManager* aManager,
                                   const ContainerLayerParameters& aParameters) override;
  bool CreateWebRenderCommands(mozilla::wr::DisplayListBuilder& aBuilder,
                               const StackingContextHelper& aSc,
                               nsTArray<WebRenderParentCommand>& aParentCommands,
                               mozilla::layers::WebRenderLayerManager* aManager,
                               nsDisplayListBuilder* aDisplayListBuilder) override;
  virtual bool ComputeVisibility(nsDisplayListBuilder* aBuilder,
                                 nsRegion* aVisibleRegion) override;

  virtual bool CanMerge(const nsDisplayItem* aItem) const override
  {
    // Items for the same content element should be merged into a single
    // compositing group.
    if (!HasSameTypeAndClip(aItem) || !HasSameContent(aItem)) {
      return false;
    }

    const nsDisplayBlendMode* item =
      static_cast<const nsDisplayBlendMode*>(aItem);

    if (item->mIndex != 0 || mIndex != 0) {
      // Don't merge background-blend-mode items
      return false;
    }

    return true;
  }

  virtual bool ShouldFlattenAway(nsDisplayListBuilder* aBuilder) override
  {
    return false;
  }

  NS_DISPLAY_DECL_NAME("BlendMode", TYPE_BLEND_MODE)

private:
  uint8_t mBlendMode;
  uint32_t mIndex;
};

class nsDisplayBlendContainer : public nsDisplayWrapList {
public:
    static nsDisplayBlendContainer*
    CreateForMixBlendMode(nsDisplayListBuilder* aBuilder, nsIFrame* aFrame,
                          nsDisplayList* aList,
                          const ActiveScrolledRoot* aActiveScrolledRoot);

    static nsDisplayBlendContainer*
    CreateForBackgroundBlendMode(nsDisplayListBuilder* aBuilder, nsIFrame* aFrame,
                                 nsDisplayList* aList,
                                 const ActiveScrolledRoot* aActiveScrolledRoot);

#ifdef NS_BUILD_REFCNT_LOGGING
    virtual ~nsDisplayBlendContainer();
#endif

    virtual nsDisplayWrapList* Clone(nsDisplayListBuilder* aBuilder) const override
    {
      MOZ_COUNT_CTOR(nsDisplayBlendContainer);
      return new (aBuilder) nsDisplayBlendContainer(*this);
    }

    virtual already_AddRefed<Layer> BuildLayer(nsDisplayListBuilder* aBuilder,
                                               LayerManager* aManager,
                                               const ContainerLayerParameters& aContainerParameters) override;
    virtual LayerState GetLayerState(nsDisplayListBuilder* aBuilder,
                                     LayerManager* aManager,
                                     const ContainerLayerParameters& aParameters) override;
<<<<<<< HEAD

    virtual bool CanMerge(const nsDisplayItem* aItem) const override
    {
      // Items for the same content element should be merged into a single
      // compositing group.
      return HasSameTypeAndClip(aItem) && HasSameContent(aItem);
    }

    virtual bool ShouldFlattenAway(nsDisplayListBuilder* aBuilder) override
    {
      return false;
    }

    virtual uint32_t GetPerFrameKey() const override
    {
      return (mIsForBackground ? 1 << TYPE_BITS : 0) |
        nsDisplayItem::GetPerFrameKey();
=======
    bool CreateWebRenderCommands(mozilla::wr::DisplayListBuilder& aBuilder,
                                 const StackingContextHelper& aSc,
                                 nsTArray<WebRenderParentCommand>& aParentCommands,
                                 mozilla::layers::WebRenderLayerManager* aManager,
                                 nsDisplayListBuilder* aDisplayListBuilder) override;
    virtual bool TryMerge(nsDisplayItem* aItem) override;
    virtual bool ShouldFlattenAway(nsDisplayListBuilder* aBuilder) override {
      return false;
    }
    virtual uint32_t GetPerFrameKey() override {
      return (mIsForBackground ? 1 << TYPE_BITS : 0) | nsDisplayItem::GetPerFrameKey();
>>>>>>> cc2172ea
    }
    NS_DISPLAY_DECL_NAME("BlendContainer", TYPE_BLEND_CONTAINER)

private:
    nsDisplayBlendContainer(nsDisplayListBuilder* aBuilder, nsIFrame* aFrame,
                            nsDisplayList* aList,
                            const ActiveScrolledRoot* aActiveScrolledRoot,
                            bool aIsForBackground);

    // Used to distinguish containers created at building stacking
    // context or appending background.
    bool mIsForBackground;
};

/**
 * A display item that has no purpose but to ensure its contents get
 * their own layer.
 */
class nsDisplayOwnLayer : public nsDisplayWrapList {
public:
  typedef mozilla::layers::ScrollThumbData ScrollThumbData;

  /**
   * nsDisplayOwnLayer constructor flags
   */
  enum {
    GENERATE_SUBDOC_INVALIDATIONS = 0x01,
    VERTICAL_SCROLLBAR = 0x02,
    HORIZONTAL_SCROLLBAR = 0x04,
    GENERATE_SCROLLABLE_LAYER = 0x08,
    SCROLLBAR_CONTAINER = 0x10
  };

  /**
   * @param aFlags GENERATE_SUBDOC_INVALIDATIONS :
   * Add UserData to the created ContainerLayer, so that invalidations
   * for this layer are send to our nsPresContext.
   * GENERATE_SCROLLABLE_LAYER : only valid on nsDisplaySubDocument (and
   * subclasses), indicates this layer is to be a scrollable layer, so call
   * ComputeFrameMetrics, etc.
   * @param aScrollTarget when VERTICAL_SCROLLBAR or HORIZONTAL_SCROLLBAR
   * is set in the flags, this parameter should be the ViewID of the
   * scrollable content this scrollbar is for.
   */
  nsDisplayOwnLayer(nsDisplayListBuilder* aBuilder, nsIFrame* aFrame,
                    nsDisplayList* aList,
                    const ActiveScrolledRoot* aActiveScrolledRoot,
                    uint32_t aFlags = 0,
                    ViewID aScrollTarget = mozilla::layers::FrameMetrics::NULL_SCROLL_ID,
                    const ScrollThumbData& aThumbData = ScrollThumbData{},
                    bool aForceActive = true);
#ifdef NS_BUILD_REFCNT_LOGGING
  virtual ~nsDisplayOwnLayer();
#endif
  nsDisplayOwnLayer(const nsDisplayOwnLayer& aOther)
    : nsDisplayWrapList(aOther)
    , mFlags(aOther.mFlags)
    , mScrollTarget(aOther.mFlags)
    , mThumbData(aOther.mThumbData)
    , mForceActive(aOther.mForceActive)
  {
    MOZ_COUNT_CTOR(nsDisplayOwnLayer);
  }

  virtual bool ShouldBuildLayerEvenIfInvisible(nsDisplayListBuilder* aBuilder) const override;
  virtual already_AddRefed<Layer> BuildLayer(nsDisplayListBuilder* aBuilder,
                                             LayerManager* aManager,
                                             const ContainerLayerParameters& aContainerParameters) override;
  virtual bool CreateWebRenderCommands(mozilla::wr::DisplayListBuilder& aBuilder,
                                       const StackingContextHelper& aSc,
                                       nsTArray<WebRenderParentCommand>& aParentCommands,
                                       mozilla::layers::WebRenderLayerManager* aManager,
                                       nsDisplayListBuilder* aDisplayListBuilder) override;
  virtual bool UpdateScrollData(mozilla::layers::WebRenderScrollData* aData,
                                mozilla::layers::WebRenderLayerScrollData* aLayerData) override;
  virtual LayerState GetLayerState(nsDisplayListBuilder* aBuilder,
                                   LayerManager* aManager,
                                   const ContainerLayerParameters& aParameters) override;

  virtual bool CanMerge(const nsDisplayItem* aItem) const override {
    // Don't allow merging, each sublist must have its own layer
    return false;
  }

  virtual bool ShouldFlattenAway(nsDisplayListBuilder* aBuilder) override {
    return false;
  }

  uint32_t GetFlags() { return mFlags; }
  bool IsScrollThumbLayer() const;
  NS_DISPLAY_DECL_NAME("OwnLayer", TYPE_OWN_LAYER)
protected:
  uint32_t mFlags;
  ViewID mScrollTarget;
  // If this nsDisplayOwnLayer represents a scroll thumb layer, mThumbData
  // stores information about the scroll thumb. Otherwise, mThumbData will be
  // default-constructed (in particular with mDirection == ScrollDirection::NONE)
  // and can be ignored.
  ScrollThumbData mThumbData;
  bool mForceActive;
  uint64_t mWrAnimationId;
};

/**
 * A display item for subdocuments. This is more or less the same as nsDisplayOwnLayer,
 * except that it always populates the FrameMetrics instance on the ContainerLayer it
 * builds.
 */
class nsDisplaySubDocument : public nsDisplayOwnLayer {
public:
  nsDisplaySubDocument(nsDisplayListBuilder* aBuilder,
                       nsIFrame* aFrame, nsSubDocumentFrame* aSubDocFrame,
                       nsDisplayList* aList, uint32_t aFlags);
#ifdef NS_BUILD_REFCNT_LOGGING
  virtual ~nsDisplaySubDocument();
#endif

  virtual already_AddRefed<Layer> BuildLayer(nsDisplayListBuilder* aBuilder,
                                             LayerManager* aManager,
                                             const ContainerLayerParameters& aContainerParameters) override;

  virtual nsRect GetBounds(nsDisplayListBuilder* aBuilder,
                           bool* aSnap) const override;

  virtual nsSubDocumentFrame* SubDocumentFrame() { return mSubDocFrame; }

  virtual bool ComputeVisibility(nsDisplayListBuilder* aBuilder,
                                 nsRegion* aVisibleRegion) override;

  virtual bool ShouldBuildLayerEvenIfInvisible(nsDisplayListBuilder* aBuilder) const override;

  virtual bool ShouldFlattenAway(nsDisplayListBuilder* aBuilder) override
  {
    return mShouldFlatten;
  }

  void SetShouldFlattenAway(bool aShouldFlatten)
  {
    mShouldFlatten = aShouldFlatten;
  }

  virtual LayerState GetLayerState(nsDisplayListBuilder* aBuilder,
                                   LayerManager* aManager,
                                   const ContainerLayerParameters& aParameters) override
  {
    if (mShouldFlatten) {
      return mozilla::LAYER_NONE;
    }
    return nsDisplayOwnLayer::GetLayerState(aBuilder, aManager, aParameters);
  }

  virtual nsRegion GetOpaqueRegion(nsDisplayListBuilder* aBuilder,
                                   bool* aSnap) const override;

  NS_DISPLAY_DECL_NAME("SubDocument", TYPE_SUBDOCUMENT)

  mozilla::UniquePtr<ScrollMetadata> ComputeScrollMetadata(Layer* aLayer,
                                                           const ContainerLayerParameters& aContainerParameters);

protected:
  ViewID mScrollParentId;
  bool mForceDispatchToContentRegion;
  bool mShouldFlatten;
  nsSubDocumentFrame* mSubDocFrame;
};

/**
 * A display item for subdocuments to capture the resolution from the presShell
 * and ensure that it gets applied to all the right elements. This item creates
 * a container layer.
 */
class nsDisplayResolution : public nsDisplaySubDocument {
public:
  nsDisplayResolution(nsDisplayListBuilder* aBuilder, nsIFrame* aFrame,
                      nsDisplayList* aList, uint32_t aFlags);
#ifdef NS_BUILD_REFCNT_LOGGING
  virtual ~nsDisplayResolution();
#endif
  virtual void HitTest(nsDisplayListBuilder* aBuilder,
                       const nsRect& aRect,
                       HitTestState* aState,
                       nsTArray<nsIFrame*> *aOutFrames) override;
  virtual already_AddRefed<Layer> BuildLayer(nsDisplayListBuilder* aBuilder,
                                             LayerManager* aManager,
                                             const ContainerLayerParameters& aContainerParameters) override;
  NS_DISPLAY_DECL_NAME("Resolution", TYPE_RESOLUTION)
};

/**
 * A display item used to represent sticky position elements. The contents
 * gets its own layer and creates a stacking context, and the layer will have
 * position-related metadata set on it.
 */
class nsDisplayStickyPosition : public nsDisplayOwnLayer {
public:
  nsDisplayStickyPosition(nsDisplayListBuilder* aBuilder, nsIFrame* aFrame,
                          nsDisplayList* aList,
                          const ActiveScrolledRoot* aActiveScrolledRoot);
#ifdef NS_BUILD_REFCNT_LOGGING
  virtual ~nsDisplayStickyPosition();
#endif

  virtual nsDisplayWrapList* Clone(nsDisplayListBuilder* aBuilder) const override
  {
    MOZ_COUNT_CTOR(nsDisplayStickyPosition);
    return new (aBuilder) nsDisplayStickyPosition(*this);
  }

  void SetClipChain(const DisplayItemClipChain* aClipChain,
                    bool aStore) override;
  virtual already_AddRefed<Layer> BuildLayer(nsDisplayListBuilder* aBuilder,
                                             LayerManager* aManager,
                                             const ContainerLayerParameters& aContainerParameters) override;
  NS_DISPLAY_DECL_NAME("StickyPosition", TYPE_STICKY_POSITION)
  virtual LayerState GetLayerState(nsDisplayListBuilder* aBuilder,
                                   LayerManager* aManager,
                                   const ContainerLayerParameters& aParameters) override
  {
    return mozilla::LAYER_ACTIVE;
  }

  virtual bool CanMerge(const nsDisplayItem* aItem) const override
  {
    // Items with the same fixed position frame can be merged.
    return HasSameTypeAndClip(aItem) && mFrame == aItem->Frame();
  }
};

class nsDisplayFixedPosition : public nsDisplayOwnLayer {
public:
  nsDisplayFixedPosition(nsDisplayListBuilder* aBuilder, nsIFrame* aFrame,
                         nsDisplayList* aList,
                         const ActiveScrolledRoot* aActiveScrolledRoot);

  static nsDisplayFixedPosition* CreateForFixedBackground(nsDisplayListBuilder* aBuilder,
                                                          nsIFrame* aFrame,
                                                          nsDisplayBackgroundImage* aImage,
                                                          uint32_t aIndex);


#ifdef NS_BUILD_REFCNT_LOGGING
  virtual ~nsDisplayFixedPosition();
#endif

  virtual nsDisplayWrapList* Clone(nsDisplayListBuilder* aBuilder) const override
  {
    MOZ_COUNT_CTOR(nsDisplayFixedPosition);
    return new (aBuilder) nsDisplayFixedPosition(*this);
  }

  virtual already_AddRefed<Layer> BuildLayer(nsDisplayListBuilder* aBuilder,
                                             LayerManager* aManager,
                                             const ContainerLayerParameters& aContainerParameters) override;
  NS_DISPLAY_DECL_NAME("FixedPosition", TYPE_FIXED_POSITION)
  virtual LayerState GetLayerState(nsDisplayListBuilder* aBuilder,
                                   LayerManager* aManager,
                                   const ContainerLayerParameters& aParameters) override
  {
    return mozilla::LAYER_ACTIVE_FORCE;
  }

  virtual bool CanMerge(const nsDisplayItem* aItem) const override
  {
    // Items with the same fixed position frame can be merged.
    return HasSameTypeAndClip(aItem) && mFrame == aItem->Frame();
  }

<<<<<<< HEAD
  virtual bool ShouldFixToViewport(nsDisplayListBuilder* aBuilder) const override
  {
    return mIsFixedBackground;
  }

  virtual uint32_t GetPerFrameKey() const override
  {
    return (mIndex << TYPE_BITS) | nsDisplayItem::GetPerFrameKey();
  }
=======
  virtual uint32_t GetPerFrameKey() override { return (mIndex << TYPE_BITS) | nsDisplayItem::GetPerFrameKey(); }
>>>>>>> cc2172ea

  AnimatedGeometryRoot* AnimatedGeometryRootForScrollMetadata() const override {
    return mAnimatedGeometryRootForScrollMetadata;
  }

  virtual bool UpdateScrollData(mozilla::layers::WebRenderScrollData* aData,
                                mozilla::layers::WebRenderLayerScrollData* aLayerData) override;

protected:
  // For background-attachment:fixed
  nsDisplayFixedPosition(nsDisplayListBuilder* aBuilder, nsIFrame* aFrame,
                         nsDisplayList* aList, uint32_t aIndex);
  void Init(nsDisplayListBuilder* aBuilder);

  RefPtr<AnimatedGeometryRoot> mAnimatedGeometryRootForScrollMetadata;
  uint32_t mIndex;
  bool mIsFixedBackground;
};

class nsDisplayTableFixedPosition : public nsDisplayFixedPosition
{
public:
  static nsDisplayTableFixedPosition* CreateForFixedBackground(nsDisplayListBuilder* aBuilder,
                                                               nsIFrame* aFrame,
                                                               nsDisplayBackgroundImage* aImage,
                                                               uint32_t aIndex,
                                                               nsIFrame* aAncestorFrame);

<<<<<<< HEAD
  virtual uint32_t GetPerFrameKey() const override {
=======
  virtual uint32_t GetPerFrameKey() override {
>>>>>>> cc2172ea
    return (mIndex << (TYPE_BITS + static_cast<uint8_t>(TableTypeBits::COUNT))) |
           (static_cast<uint8_t>(mTableType) << TYPE_BITS) |
           nsDisplayItem::GetPerFrameKey();
  }

  NS_DISPLAY_DECL_NAME("TableFixedPosition", TYPE_TABLE_FIXED_POSITION)
protected:
  nsDisplayTableFixedPosition(nsDisplayListBuilder* aBuilder, nsIFrame* aFrame,
                              nsDisplayList* aList, uint32_t aIndex, nsIFrame* aAncestorFrame);

  TableType mTableType;
};

/**
 * This creates an empty scrollable layer. It has no child layers.
 * It is used to record the existence of a scrollable frame in the layer
 * tree.
 */
class nsDisplayScrollInfoLayer : public nsDisplayWrapList
{
public:
  nsDisplayScrollInfoLayer(nsDisplayListBuilder* aBuilder,
                           nsIFrame* aScrolledFrame, nsIFrame* aScrollFrame);
  NS_DISPLAY_DECL_NAME("ScrollInfoLayer", TYPE_SCROLL_INFO_LAYER)


#ifdef NS_BUILD_REFCNT_LOGGING
  virtual ~nsDisplayScrollInfoLayer();
#endif

  virtual already_AddRefed<Layer> BuildLayer(nsDisplayListBuilder* aBuilder,
                                             LayerManager* aManager,
                                             const ContainerLayerParameters& aContainerParameters) override;

  virtual bool ShouldBuildLayerEvenIfInvisible(nsDisplayListBuilder* aBuilder) const override
  {
    return true;
  }

  virtual nsRegion GetOpaqueRegion(nsDisplayListBuilder* aBuilder,
                                   bool* aSnap) const override
  {
    *aSnap = false;
    return nsRegion();
  }

  virtual LayerState GetLayerState(nsDisplayListBuilder* aBuilder,
                                   LayerManager* aManager,
                                   const ContainerLayerParameters& aParameters) override;

  virtual bool ShouldFlattenAway(nsDisplayListBuilder* aBuilder) override
  {
    return false;
  }

  virtual void WriteDebugInfo(std::stringstream& aStream) override;

  mozilla::UniquePtr<ScrollMetadata> ComputeScrollMetadata(Layer* aLayer,
                                                           const ContainerLayerParameters& aContainerParameters);

  virtual bool UpdateScrollData(mozilla::layers::WebRenderScrollData* aData,
                                mozilla::layers::WebRenderLayerScrollData* aLayerData) override;

protected:
  nsIFrame* mScrollFrame;
  nsIFrame* mScrolledFrame;
  ViewID mScrollParentId;
};

/**
 * nsDisplayZoom is used for subdocuments that have a different full zoom than
 * their parent documents. This item creates a container layer.
 */
class nsDisplayZoom : public nsDisplaySubDocument {
public:
  /**
   * @param aFrame is the root frame of the subdocument.
   * @param aList contains the display items for the subdocument.
   * @param aAPD is the app units per dev pixel ratio of the subdocument.
   * @param aParentAPD is the app units per dev pixel ratio of the parent
   * document.
   * @param aFlags GENERATE_SUBDOC_INVALIDATIONS :
   * Add UserData to the created ContainerLayer, so that invalidations
   * for this layer are send to our nsPresContext.
   */
  nsDisplayZoom(nsDisplayListBuilder* aBuilder, nsIFrame* aFrame,
                nsDisplayList* aList,
                int32_t aAPD, int32_t aParentAPD,
                uint32_t aFlags = 0);
#ifdef NS_BUILD_REFCNT_LOGGING
  virtual ~nsDisplayZoom();
#endif

  virtual nsRect GetBounds(nsDisplayListBuilder* aBuilder,
                           bool* aSnap) const override;
  virtual void HitTest(nsDisplayListBuilder* aBuilder, const nsRect& aRect,
                       HitTestState* aState, nsTArray<nsIFrame*> *aOutFrames) override;
  virtual bool ComputeVisibility(nsDisplayListBuilder* aBuilder,
                                 nsRegion* aVisibleRegion) override;
  virtual LayerState GetLayerState(nsDisplayListBuilder* aBuilder,
                                   LayerManager* aManager,
                                   const ContainerLayerParameters& aParameters) override
  {
    return mozilla::LAYER_ACTIVE;
  }
  NS_DISPLAY_DECL_NAME("Zoom", TYPE_ZOOM)

  // Get the app units per dev pixel ratio of the child document.
  int32_t GetChildAppUnitsPerDevPixel() { return mAPD; }
  // Get the app units per dev pixel ratio of the parent document.
  int32_t GetParentAppUnitsPerDevPixel() { return mParentAPD; }

private:
  int32_t mAPD, mParentAPD;
};

class nsDisplaySVGEffects: public nsDisplayWrapList {
public:
  nsDisplaySVGEffects(nsDisplayListBuilder* aBuilder, nsIFrame* aFrame,
                      nsDisplayList* aList, bool aHandleOpacity,
                      const ActiveScrolledRoot* aActiveScrolledRoot);
  nsDisplaySVGEffects(nsDisplayListBuilder* aBuilder, nsIFrame* aFrame,
                      nsDisplayList* aList, bool aHandleOpacity);
#ifdef NS_BUILD_REFCNT_LOGGING
  virtual ~nsDisplaySVGEffects();
#endif

  nsDisplaySVGEffects(const nsDisplaySVGEffects& aOther)
    : nsDisplayWrapList(aOther)
    , mEffectsBounds(aOther.mEffectsBounds)
    , mHandleOpacity(aOther.mHandleOpacity)
  {
    MOZ_COUNT_CTOR(nsDisplaySVGEffects);
  }

  virtual nsRegion GetOpaqueRegion(nsDisplayListBuilder* aBuilder,
                                   bool* aSnap) const override;
  virtual void HitTest(nsDisplayListBuilder* aBuilder, const nsRect& aRect,
                       HitTestState* aState,
                       nsTArray<nsIFrame*> *aOutFrames) override;

  virtual bool ShouldFlattenAway(nsDisplayListBuilder* aBuilder) override {
    return false;
  }

  gfxRect BBoxInUserSpace() const;
  gfxPoint UserSpaceOffset() const;

  virtual void ComputeInvalidationRegion(nsDisplayListBuilder* aBuilder,
                                         const nsDisplayItemGeometry* aGeometry,
                                         nsRegion* aInvalidRegion) const override;
protected:
  bool ValidateSVGFrame();

  // relative to mFrame
  nsRect mEffectsBounds;
  // True if we need to handle css opacity in this display item.
  bool mHandleOpacity;
};

/**
 * A display item to paint a stacking context with mask and clip effects
 * set by the stacking context root frame's style.
 */
class nsDisplayMask : public nsDisplaySVGEffects {
public:
  typedef mozilla::layers::ImageLayer ImageLayer;

  nsDisplayMask(nsDisplayListBuilder* aBuilder, nsIFrame* aFrame,
                nsDisplayList* aList, bool aHandleOpacity,
                const ActiveScrolledRoot* aActiveScrolledRoot);
#ifdef NS_BUILD_REFCNT_LOGGING
  virtual ~nsDisplayMask();
#endif

  virtual nsDisplayWrapList* Clone(nsDisplayListBuilder* aBuilder) const override
  {
    MOZ_COUNT_CTOR(nsDisplayMask);
    return new (aBuilder) nsDisplayMask(*this);
  }

  NS_DISPLAY_DECL_NAME("Mask", TYPE_MASK)

  virtual bool CanMerge(const nsDisplayItem* aItem) const override
  {
    // Items for the same content element should be merged into a single
    // compositing group.
    // Do not merge if mFrame has mask. Continuation frames should apply mask
    // independently (just like nsDisplayBackgroundImage).
    return HasSameTypeAndClip(aItem) && HasSameContent(aItem) &&
           !mFrame->StyleSVGReset()->HasMask() &&
           mFrame->StyleBorder()->mBoxDecorationBreak != mozilla::StyleBoxDecorationBreak::Clone;
  }

  virtual void Merge(const nsDisplayItem* aItem) override
  {
    nsDisplayWrapList::Merge(aItem);

    const nsDisplayMask* other = static_cast<const nsDisplayMask*>(aItem);
    mEffectsBounds.UnionRect(mEffectsBounds,
      other->mEffectsBounds + other->mFrame->GetOffsetTo(mFrame));
  }

  virtual already_AddRefed<Layer> BuildLayer(nsDisplayListBuilder* aBuilder,
                                             LayerManager* aManager,
                                             const ContainerLayerParameters& aContainerParameters) override;
  virtual LayerState GetLayerState(nsDisplayListBuilder* aBuilder,
                                   LayerManager* aManager,
                                   const ContainerLayerParameters& aParameters) override;

  virtual bool ComputeVisibility(nsDisplayListBuilder* aBuilder,
                                 nsRegion* aVisibleRegion) override;

  virtual nsDisplayItemGeometry* AllocateGeometry(nsDisplayListBuilder* aBuilder) override
  {
    return new nsDisplayMaskGeometry(this, aBuilder);
  }
  virtual void ComputeInvalidationRegion(nsDisplayListBuilder* aBuilder,
                                         const nsDisplayItemGeometry* aGeometry,
                                         nsRegion* aInvalidRegion) const override;
#ifdef MOZ_DUMP_PAINTING
  void PrintEffects(nsACString& aTo);
#endif

  void PaintAsLayer(nsDisplayListBuilder* aBuilder,
                    gfxContext* aCtx,
                    LayerManager* aManager);

  /*
   * Paint mask onto aMaskContext in mFrame's coordinate space and
   * return whether the mask layer was painted successfully.
   */
  bool PaintMask(nsDisplayListBuilder* aBuilder, gfxContext* aMaskContext);

  const nsTArray<nsRect>& GetDestRects()
  {
    return mDestRects;
  }

  virtual bool CreateWebRenderCommands(mozilla::wr::DisplayListBuilder& aBuilder,
                                       const StackingContextHelper& aSc,
                                       nsTArray<WebRenderParentCommand>& aParentCommands,
                                       mozilla::layers::WebRenderLayerManager* aManager,
                                       nsDisplayListBuilder* aDisplayListBuilder) override;
private:
  // According to mask property and the capability of aManager, determine
  // whether paint mask onto a dedicate mask layer.
  bool ShouldPaintOnMaskLayer(LayerManager* aManager);

  nsTArray<nsRect> mDestRects;
};

/**
 * A display item to paint a stacking context with filter effects set by the
 * stacking context root frame's style.
 */
class nsDisplayFilter : public nsDisplaySVGEffects {
public:
  nsDisplayFilter(nsDisplayListBuilder* aBuilder, nsIFrame* aFrame,
                  nsDisplayList* aList, bool aHandleOpacity);
#ifdef NS_BUILD_REFCNT_LOGGING
  virtual ~nsDisplayFilter();
#endif

  virtual nsDisplayWrapList* Clone(nsDisplayListBuilder* aBuilder) const override
  {
    MOZ_COUNT_CTOR(nsDisplayFilter);
    return new (aBuilder) nsDisplayFilter(*this);
  }

  NS_DISPLAY_DECL_NAME("Filter", TYPE_FILTER)

  virtual bool CanMerge(const nsDisplayItem* aItem) const override
  {
    // Items for the same content element should be merged into a single
    // compositing group.
    return HasSameTypeAndClip(aItem) && HasSameContent(aItem);
  }

  virtual void Merge(const nsDisplayItem* aItem) override
  {
    nsDisplayWrapList::Merge(aItem);

    const nsDisplayFilter* other = static_cast<const nsDisplayFilter*>(aItem);
    mEffectsBounds.UnionRect(mEffectsBounds,
      other->mEffectsBounds + other->mFrame->GetOffsetTo(mFrame));
  }

  virtual already_AddRefed<Layer> BuildLayer(nsDisplayListBuilder* aBuilder,
                                             LayerManager* aManager,
                                             const ContainerLayerParameters& aContainerParameters) override;
  virtual LayerState GetLayerState(nsDisplayListBuilder* aBuilder,
                                   LayerManager* aManager,
                                   const ContainerLayerParameters& aParameters) override;
  virtual nsRect GetBounds(nsDisplayListBuilder* aBuilder,
                           bool* aSnap) const override
  {
    *aSnap = false;
    return mEffectsBounds + ToReferenceFrame();
  }
  virtual bool ComputeVisibility(nsDisplayListBuilder* aBuilder,
                                 nsRegion* aVisibleRegion) override;
  virtual nsDisplayItemGeometry* AllocateGeometry(nsDisplayListBuilder* aBuilder) override
  {
    return new nsDisplayFilterGeometry(this, aBuilder);
  }
  virtual void ComputeInvalidationRegion(nsDisplayListBuilder* aBuilder,
                                         const nsDisplayItemGeometry* aGeometry,
                                         nsRegion* aInvalidRegion) const override;
#ifdef MOZ_DUMP_PAINTING
  void PrintEffects(nsACString& aTo);
#endif

  void PaintAsLayer(nsDisplayListBuilder* aBuilder,
                    gfxContext* aCtx,
                    LayerManager* aManager);

  virtual bool CreateWebRenderCommands(mozilla::wr::DisplayListBuilder& aBuilder,
                                       const StackingContextHelper& aSc,
                                       nsTArray<WebRenderParentCommand>& aParentCommands,
                                       mozilla::layers::WebRenderLayerManager* aManager,
                                       nsDisplayListBuilder* aDisplayListBuilder) override;

private:
  // relative to mFrame
  nsRect mEffectsBounds;
};

/* A display item that applies a transformation to all of its descendant
 * elements.  This wrapper should only be used if there is a transform applied
 * to the root element.
 *
 * The reason that a "bounds" rect is involved in transform calculations is
 * because CSS-transforms allow percentage values for the x and y components
 * of <translation-value>s, where percentages are percentages of the element's
 * border box.
 *
 * INVARIANT: The wrapped frame is transformed or we supplied a transform getter
 * function.
 * INVARIANT: The wrapped frame is non-null.
 */
class nsDisplayTransform: public nsDisplayItem
{
  typedef mozilla::gfx::Matrix4x4 Matrix4x4;
  typedef mozilla::gfx::Point3D Point3D;

  /*
   * Avoid doing UpdateBounds() during construction.
   */
  class StoreList : public nsDisplayWrapList {
  public:
    StoreList(nsDisplayListBuilder* aBuilder, nsIFrame* aFrame,
              nsDisplayList* aList) :
      nsDisplayWrapList(aBuilder, aFrame, aList) {}
    StoreList(nsDisplayListBuilder* aBuilder, nsIFrame* aFrame,
              nsDisplayItem* aItem) :
      nsDisplayWrapList(aBuilder, aFrame, aItem) {}
    virtual ~StoreList() {}

    // This override is needed since StoreList is only allocated from the stack.
    virtual void Destroy(nsDisplayListBuilder* aBuilder) override
    {
      mList.DeleteAll(aBuilder);
    }

    virtual void UpdateBounds(nsDisplayListBuilder* aBuilder) override {
      // For extending 3d rendering context, the bounds would be
      // updated by DoUpdateBoundsPreserves3D(), not here.
      if (!mFrame->Extend3DContext()) {
        nsDisplayWrapList::UpdateBounds(aBuilder);
      }
    }
    virtual void DoUpdateBoundsPreserves3D(nsDisplayListBuilder* aBuilder) override {
      for (nsDisplayItem *i = mList.GetBottom(); i; i = i->GetAbove()) {
        i->DoUpdateBoundsPreserves3D(aBuilder);
      }
      nsDisplayWrapList::UpdateBounds(aBuilder);
    }
  };

public:
  enum PrerenderDecision {
    NoPrerender,
    FullPrerender,
    PartialPrerender
  };

  /**
   * Returns a matrix (in pixels) for the current frame. The matrix should be relative to
   * the current frame's coordinate space.
   *
   * @param aFrame The frame to compute the transform for.
   * @param aAppUnitsPerPixel The number of app units per graphics unit.
   */
  typedef Matrix4x4 (* ComputeTransformFunction)(nsIFrame* aFrame, float aAppUnitsPerPixel);

  /* Constructor accepts a display list, empties it, and wraps it up.  It also
   * ferries the underlying frame to the nsDisplayItem constructor.
   */
  nsDisplayTransform(nsDisplayListBuilder* aBuilder, nsIFrame *aFrame,
                     nsDisplayList *aList, const nsRect& aChildrenVisibleRect,
                     uint32_t aIndex = 0, bool aAllowAsyncAnimation = false);
  nsDisplayTransform(nsDisplayListBuilder* aBuilder, nsIFrame *aFrame,
                     nsDisplayItem *aItem, const nsRect& aChildrenVisibleRect,
                     uint32_t aIndex = 0);
  nsDisplayTransform(nsDisplayListBuilder* aBuilder, nsIFrame *aFrame,
                     nsDisplayList *aList, const nsRect& aChildrenVisibleRect,
                     ComputeTransformFunction aTransformGetter, uint32_t aIndex = 0);
  nsDisplayTransform(nsDisplayListBuilder* aBuilder, nsIFrame *aFrame,
                     nsDisplayList *aList, const nsRect& aChildrenVisibleRect,
                     const Matrix4x4& aTransform, uint32_t aIndex = 0);

#ifdef NS_BUILD_REFCNT_LOGGING
  virtual ~nsDisplayTransform()
  {
    MOZ_COUNT_DTOR(nsDisplayTransform);
  }
#endif

<<<<<<< HEAD
  virtual void UpdateBounds(nsDisplayListBuilder* aBuilder) override
  {
    mStoredList.UpdateBounds(aBuilder);
  }

=======
>>>>>>> cc2172ea
  virtual void Destroy(nsDisplayListBuilder* aBuilder) override
  {
    mStoredList.Destroy(aBuilder);
    nsDisplayItem::Destroy(aBuilder);
  }

  NS_DISPLAY_DECL_NAME("nsDisplayTransform", TYPE_TRANSFORM)

  virtual nsRect GetComponentAlphaBounds(nsDisplayListBuilder* aBuilder) const override
  {
    if (mStoredList.GetComponentAlphaBounds(aBuilder).IsEmpty())
      return nsRect();
    bool snap;
    return GetBounds(aBuilder, &snap);
  }

  virtual nsDisplayList* GetChildren() const override
  {
    return mStoredList.GetChildren();
  }

  virtual void HitTest(nsDisplayListBuilder *aBuilder, const nsRect& aRect,
                       HitTestState *aState, nsTArray<nsIFrame*> *aOutFrames) override;
  virtual nsRect GetBounds(nsDisplayListBuilder *aBuilder,
                           bool* aSnap) const override;
  virtual nsRegion GetOpaqueRegion(nsDisplayListBuilder *aBuilder,
                                   bool* aSnap) const override;
  virtual mozilla::Maybe<nscolor> IsUniform(nsDisplayListBuilder *aBuilder) const override;
  virtual LayerState GetLayerState(nsDisplayListBuilder* aBuilder,
                                   LayerManager* aManager,
                                   const ContainerLayerParameters& aParameters) override;
  virtual already_AddRefed<Layer> BuildLayer(nsDisplayListBuilder* aBuilder,
                                             LayerManager* aManager,
                                             const ContainerLayerParameters& aContainerParameters) override;
  virtual bool CreateWebRenderCommands(mozilla::wr::DisplayListBuilder& aBuilder,
                                       const StackingContextHelper& aSc,
                                       nsTArray<WebRenderParentCommand>& aParentCommands,
                                       mozilla::layers::WebRenderLayerManager* aManager,
                                       nsDisplayListBuilder* aDisplayListBuilder) override;
  virtual bool ShouldBuildLayerEvenIfInvisible(nsDisplayListBuilder* aBuilder) const override;
  virtual bool ComputeVisibility(nsDisplayListBuilder *aBuilder,
                                 nsRegion *aVisibleRegion) override;

<<<<<<< HEAD
  virtual bool CanMerge(const nsDisplayItem* aItem) const override
  {
    return false;
  }

  virtual uint32_t GetPerFrameKey() const override
  {
    return (mIndex << TYPE_BITS) | nsDisplayItem::GetPerFrameKey();
  }
=======
  virtual uint32_t GetPerFrameKey() override { return (mIndex << TYPE_BITS) | nsDisplayItem::GetPerFrameKey(); }
>>>>>>> cc2172ea

  virtual void ComputeInvalidationRegion(nsDisplayListBuilder* aBuilder,
                                         const nsDisplayItemGeometry* aGeometry,
                                         nsRegion* aInvalidRegion) const override
  {
    // We don't need to compute an invalidation region since we have LayerTreeInvalidation
  }

  virtual const nsIFrame* ReferenceFrameForChildren() const override {
    // If we were created using a transform-getter, then we don't
    // belong to a transformed frame, and aren't a reference frame
    // for our children.
    if (!mTransformGetter) {
      return mFrame;
    }
    return nsDisplayItem::ReferenceFrameForChildren();
  }

  AnimatedGeometryRoot* AnimatedGeometryRootForScrollMetadata() const override {
    return mAnimatedGeometryRootForScrollMetadata;
  }

  virtual const nsRect& GetVisibleRectForChildren() const override
  {
    return mChildrenVisibleRect;
  }

  enum {
    INDEX_MAX = UINT32_MAX >> TYPE_BITS
  };

  /**
   * We include the perspective matrix from our containing block for the
   * purposes of visibility calculations, but we exclude it from the transform
   * we set on the layer (for rendering), since there will be an
   * nsDisplayPerspective created for that.
   */
  const Matrix4x4& GetTransform() const;
  Matrix4x4 GetTransformForRendering();

  /**
   * Return the transform that is aggregation of all transform on the
   * preserves3d chain.
   */
  const Matrix4x4& GetAccumulatedPreserved3DTransform(nsDisplayListBuilder* aBuilder);

  float GetHitDepthAtPoint(nsDisplayListBuilder* aBuilder, const nsPoint& aPoint);

  /**
   * TransformRect takes in as parameters a rectangle (in aFrame's coordinate
   * space) and returns the smallest rectangle (in aFrame's coordinate space)
   * containing the transformed image of that rectangle.  That is, it takes
   * the four corners of the rectangle, transforms them according to the
   * matrix associated with the specified frame, then returns the smallest
   * rectangle containing the four transformed points.
   *
   * @param untransformedBounds The rectangle (in app units) to transform.
   * @param aFrame The frame whose transformation should be applied.  This
   *        function raises an assertion if aFrame is null or doesn't have a
   *        transform applied to it.
   * @param aOrigin The origin of the transform relative to aFrame's local
   *        coordinate space.
   * @param aBoundsOverride (optional) Rather than using the frame's computed
   *        bounding rect as frame bounds, use this rectangle instead.  Pass
   *        nullptr (or nothing at all) to use the default.
   */
  static nsRect TransformRect(const nsRect &aUntransformedBounds,
                              const nsIFrame* aFrame,
                              const nsRect* aBoundsOverride = nullptr);

  /* UntransformRect is like TransformRect, except that it inverts the
   * transform.
   */
  static bool UntransformRect(const nsRect &aTransformedBounds,
                              const nsRect &aChildBounds,
                              const nsIFrame* aFrame,
                              nsRect *aOutRect);

  bool UntransformVisibleRect(nsDisplayListBuilder* aBuilder,
                              nsRect* aOutRect) const;

  static Point3D GetDeltaToTransformOrigin(const nsIFrame* aFrame,
                                           float aAppUnitsPerPixel,
                                           const nsRect* aBoundsOverride);

  /*
   * Returns true if aFrame has perspective applied from its containing
   * block.
   * Returns the matrix to append to apply the persective (taking
   * perspective-origin into account), relative to aFrames coordinate
   * space).
   * aOutMatrix is assumed to be the identity matrix, and isn't explicitly
   * cleared.
   */
  static bool ComputePerspectiveMatrix(const nsIFrame* aFrame,
                                       float aAppUnitsPerPixel,
                                       Matrix4x4& aOutMatrix);

  struct FrameTransformProperties
  {
    FrameTransformProperties(const nsIFrame* aFrame,
                             float aAppUnitsPerPixel,
                             const nsRect* aBoundsOverride);
    FrameTransformProperties(nsCSSValueSharedList* aTransformList,
                             const Point3D& aToTransformOrigin)
      : mFrame(nullptr)
      , mTransformList(aTransformList)
      , mToTransformOrigin(aToTransformOrigin)
    {}

    const nsIFrame* mFrame;
    RefPtr<nsCSSValueSharedList> mTransformList;
    const Point3D mToTransformOrigin;
  };

  /**
   * Given a frame with the -moz-transform property or an SVG transform,
   * returns the transformation matrix for that frame.
   *
   * @param aFrame The frame to get the matrix from.
   * @param aOrigin Relative to which point this transform should be applied.
   * @param aAppUnitsPerPixel The number of app units per graphics unit.
   * @param aBoundsOverride [optional] If this is nullptr (the default), the
   *        computation will use the value of TransformReferenceBox(aFrame).
   *        Otherwise, it will use the value of aBoundsOverride.  This is
   *        mostly for internal use and in most cases you will not need to
   *        specify a value.
   * @param aFlags OFFSET_BY_ORIGIN The resulting matrix will be translated
   *        by aOrigin. This translation is applied *before* the CSS transform.
   * @param aFlags INCLUDE_PRESERVE3D_ANCESTORS The computed transform will
   *        include the transform of any ancestors participating in the same
   *        3d rendering context.
   * @param aFlags INCLUDE_PERSPECTIVE The resulting matrix will include the
   *        perspective transform from the containing block if applicable.
   */
  enum {
    OFFSET_BY_ORIGIN = 1 << 0,
    INCLUDE_PRESERVE3D_ANCESTORS = 1 << 1,
    INCLUDE_PERSPECTIVE = 1 << 2,
  };
  static Matrix4x4 GetResultingTransformMatrix(const nsIFrame* aFrame,
                                               const nsPoint& aOrigin,
                                               float aAppUnitsPerPixel,
                                               uint32_t aFlags,
                                               const nsRect* aBoundsOverride = nullptr);
  static Matrix4x4 GetResultingTransformMatrix(const FrameTransformProperties& aProperties,
                                               const nsPoint& aOrigin,
                                               float aAppUnitsPerPixel,
                                               uint32_t aFlags,
                                               const nsRect* aBoundsOverride = nullptr);
  /**
   * Decide whether we should prerender some or all of the contents of the
   * transformed frame even when it's not completely visible (yet).
   * Return FullPrerender if the entire contents should be prerendered,
   * PartialPrerender if some but not all of the contents should be prerendered,
   * or NoPrerender if only the visible area should be rendered.
   * |aDirtyRect| is updated to the area that should be prerendered.
   */
  static PrerenderDecision ShouldPrerenderTransformedContent(nsDisplayListBuilder* aBuilder,
                                                             nsIFrame* aFrame,
                                                             nsRect* aDirtyRect);
  bool CanUseAsyncAnimations(nsDisplayListBuilder* aBuilder) override;

  bool MayBeAnimated(nsDisplayListBuilder* aBuilder) const;

  virtual void WriteDebugInfo(std::stringstream& aStream) override;

  // Force the layer created for this item not to extend 3D context.
  // See nsIFrame::BuildDisplayListForStackingContext()
  void SetNoExtendContext() { mNoExtendContext = true; }

  virtual void DoUpdateBoundsPreserves3D(nsDisplayListBuilder* aBuilder) override {
    MOZ_ASSERT(mFrame->Combines3DTransformWithAncestors() ||
               IsTransformSeparator());
    // Updating is not going through to child 3D context.
    ComputeBounds(aBuilder);
  }

  /**
   * This function updates bounds for items with a frame establishing
   * 3D rendering context.
   *
   * \see nsDisplayItem::DoUpdateBoundsPreserves3D()
   */
  void UpdateBoundsFor3D(nsDisplayListBuilder* aBuilder) {
    if (!mFrame->Extend3DContext() ||
        mFrame->Combines3DTransformWithAncestors() ||
        IsTransformSeparator()) {
      // Not an establisher of a 3D rendering context.
      return;
    }
    // Always start updating from an establisher of a 3D rendering context.

    nsDisplayListBuilder::AutoAccumulateRect accRect(aBuilder);
    nsDisplayListBuilder::AutoAccumulateTransform accTransform(aBuilder);
    accTransform.StartRoot();
    ComputeBounds(aBuilder);
    mBounds = aBuilder->GetAccumulatedRect();
    mHasBounds = true;
  }

  /**
   * This item is an additional item as the boundary between parent
   * and child 3D rendering context.
   * \see nsIFrame::BuildDisplayListForStackingContext().
   */
  bool IsTransformSeparator() { return mIsTransformSeparator; }
  /**
   * This item is the boundary between parent and child 3D rendering
   * context.
   */
  bool IsLeafOf3DContext() {
    return (IsTransformSeparator() ||
            (!mFrame->Extend3DContext() &&
             mFrame->Combines3DTransformWithAncestors()));
  }
  /**
   * The backing frame of this item participates a 3D rendering
   * context.
   */
  bool IsParticipating3DContext() {
    return mFrame->Extend3DContext() ||
      mFrame->Combines3DTransformWithAncestors();
  }

private:
  void ComputeBounds(nsDisplayListBuilder* aBuilder);
  void SetReferenceFrameToAncestor(nsDisplayListBuilder* aBuilder);
  void Init(nsDisplayListBuilder* aBuilder);

  static Matrix4x4 GetResultingTransformMatrixInternal(const FrameTransformProperties& aProperties,
                                                       const nsPoint& aOrigin,
                                                       float aAppUnitsPerPixel,
                                                       uint32_t aFlags,
                                                       const nsRect* aBoundsOverride);

  StoreList mStoredList;
  mutable Matrix4x4 mTransform;
  // Accumulated transform of ancestors on the preserves-3d chain.
  Matrix4x4 mTransformPreserves3D;
  ComputeTransformFunction mTransformGetter;
  RefPtr<AnimatedGeometryRoot> mAnimatedGeometryRootForChildren;
  RefPtr<AnimatedGeometryRoot> mAnimatedGeometryRootForScrollMetadata;
  nsRect mChildrenVisibleRect;
  uint32_t mIndex;
  mutable nsRect mBounds;
  // True for mBounds is valid.
  mutable bool mHasBounds;
  // Be forced not to extend 3D context.  Since we don't create a
  // transform item, a container layer, for every frames in a
  // preserves3d context, the transform items of a child preserves3d
  // context may extend the parent context not intented if the root of
  // the child preserves3d context doesn't create a transform item.
  // With this flags, we force the item not extending 3D context.
  bool mNoExtendContext;
  // This item is a separator between 3D rendering contexts, and
  // mTransform have been presetted by the constructor.
  bool mIsTransformSeparator;
  // True if mTransformPreserves3D have been initialized.
  bool mTransformPreserves3DInited;
  // True if async animation of the transform is allowed.
  bool mAllowAsyncAnimation;
};

/* A display item that applies a perspective transformation to a single
 * nsDisplayTransform child item. We keep this as a separate item since the
 * perspective-origin is relative to an ancestor of the transformed frame, and
 * APZ can scroll the child separately.
 */
class nsDisplayPerspective : public nsDisplayItem
{
  typedef mozilla::gfx::Point3D Point3D;

public:
  NS_DISPLAY_DECL_NAME("nsDisplayPerspective", TYPE_PERSPECTIVE)

  nsDisplayPerspective(nsDisplayListBuilder* aBuilder, nsIFrame* aTransformFrame,
                       nsIFrame* aPerspectiveFrame,
                       nsDisplayList* aList);

<<<<<<< HEAD
  virtual uint32_t GetPerFrameKey() const override
  {
    return (mIndex << TYPE_BITS) | nsDisplayItem::GetPerFrameKey();
  }
=======
  virtual uint32_t GetPerFrameKey() override { return (mIndex << TYPE_BITS) | nsDisplayItem::GetPerFrameKey(); }
>>>>>>> cc2172ea

  virtual void HitTest(nsDisplayListBuilder* aBuilder, const nsRect& aRect,
                       HitTestState* aState, nsTArray<nsIFrame*> *aOutFrames) override
  {
    return mList.HitTest(aBuilder, aRect, aState, aOutFrames);
  }

  virtual nsRect GetBounds(nsDisplayListBuilder* aBuilder,
                           bool* aSnap) const override
  {
    return mList.GetBounds(aBuilder, aSnap);
  }

  virtual void ComputeInvalidationRegion(nsDisplayListBuilder* aBuilder,
                                         const nsDisplayItemGeometry* aGeometry,
                                         nsRegion* aInvalidRegion) const override
  {}

  virtual nsRegion GetOpaqueRegion(nsDisplayListBuilder* aBuilder,
                                   bool* aSnap) const override
  {
    return mList.GetOpaqueRegion(aBuilder, aSnap);
  }

  virtual mozilla::Maybe<nscolor> IsUniform(nsDisplayListBuilder* aBuilder) const override
  {
    return mList.IsUniform(aBuilder);
  }

  virtual LayerState GetLayerState(nsDisplayListBuilder* aBuilder,
                                   LayerManager* aManager,
                                   const ContainerLayerParameters& aParameters) override;

  virtual bool ShouldBuildLayerEvenIfInvisible(nsDisplayListBuilder* aBuilder) const override
  {
    if (!mList.GetChildren()->GetTop()) {
      return false;
    }
    return mList.GetChildren()->GetTop()->ShouldBuildLayerEvenIfInvisible(aBuilder);
  }

  virtual already_AddRefed<Layer> BuildLayer(nsDisplayListBuilder* aBuilder,
                                             LayerManager* aManager,
                                             const ContainerLayerParameters& aContainerParameters) override;

  virtual bool ComputeVisibility(nsDisplayListBuilder* aBuilder,
                                 nsRegion* aVisibleRegion) override
  {
    mList.RecomputeVisibility(aBuilder, aVisibleRegion);
    return true;
  }

  virtual nsDisplayList* GetSameCoordinateSystemChildren() const override
  {
    return mList.GetChildren();
  }

  virtual nsDisplayList* GetChildren() const override
  {
    return mList.GetChildren();
  }

  virtual nsRect GetComponentAlphaBounds(nsDisplayListBuilder* aBuilder) const override
  {
    return mList.GetComponentAlphaBounds(aBuilder);
  }

  nsIFrame* TransformFrame() { return mTransformFrame; }

  virtual int32_t ZIndex() const override;

  virtual void
  DoUpdateBoundsPreserves3D(nsDisplayListBuilder* aBuilder) override {
    if (mList.GetChildren()->GetTop()) {
      static_cast<nsDisplayTransform*>(mList.GetChildren()->GetTop())->DoUpdateBoundsPreserves3D(aBuilder);
    }
  }

  virtual void Destroy(nsDisplayListBuilder* aBuilder) override
  {
    mList.GetChildren()->DeleteAll(aBuilder);
    nsDisplayItem::Destroy(aBuilder);
  }

private:
  nsDisplayWrapList mList;
  nsIFrame* mTransformFrame;
  uint32_t mIndex;
};

/**
 * This class adds basic support for limiting the rendering (in the inline axis
 * of the writing mode) to the part inside the specified edges.  It's a base
 * class for the display item classes that do the actual work.
 * The two members, mVisIStartEdge and mVisIEndEdge, are relative to the edges
 * of the frame's scrollable overflow rectangle and are the amount to suppress
 * on each side.
 *
 * Setting none, both or only one edge is allowed.
 * The values must be non-negative.
 * The default value for both edges is zero, which means everything is painted.
 */
class nsCharClipDisplayItem : public nsDisplayItem {
public:
  nsCharClipDisplayItem(nsDisplayListBuilder* aBuilder, nsIFrame* aFrame)
    : nsDisplayItem(aBuilder, aFrame), mVisIStartEdge(0), mVisIEndEdge(0) {}

  explicit nsCharClipDisplayItem(nsIFrame* aFrame)
    : nsDisplayItem(aFrame) {}

  virtual nsDisplayItemGeometry* AllocateGeometry(nsDisplayListBuilder* aBuilder) override;

  virtual void ComputeInvalidationRegion(nsDisplayListBuilder* aBuilder,
                                         const nsDisplayItemGeometry* aGeometry,
                                         nsRegion* aInvalidRegion) const override;

  struct ClipEdges {
    ClipEdges(const nsDisplayItem& aItem,
              nscoord aVisIStartEdge, nscoord aVisIEndEdge) {
      nsRect r = aItem.Frame()->GetScrollableOverflowRect() +
                 aItem.ToReferenceFrame();
      if (aItem.Frame()->GetWritingMode().IsVertical()) {
        mVisIStart = aVisIStartEdge > 0 ? r.y + aVisIStartEdge : nscoord_MIN;
        mVisIEnd =
          aVisIEndEdge > 0 ? std::max(r.YMost() - aVisIEndEdge, mVisIStart)
                           : nscoord_MAX;
      } else {
        mVisIStart = aVisIStartEdge > 0 ? r.x + aVisIStartEdge : nscoord_MIN;
        mVisIEnd =
          aVisIEndEdge > 0 ? std::max(r.XMost() - aVisIEndEdge, mVisIStart)
                           : nscoord_MAX;
      }
    }
    void Intersect(nscoord* aVisIStart, nscoord* aVisISize) const {
      nscoord end = *aVisIStart + *aVisISize;
      *aVisIStart = std::max(*aVisIStart, mVisIStart);
      *aVisISize = std::max(std::min(end, mVisIEnd) - *aVisIStart, 0);
    }
    nscoord mVisIStart;
    nscoord mVisIEnd;
  };

  ClipEdges Edges() const {
    return ClipEdges(*this, mVisIStartEdge, mVisIEndEdge);
  }

  static nsCharClipDisplayItem* CheckCast(nsDisplayItem* aItem) {
    DisplayItemType t = aItem->GetType();
    return (t == DisplayItemType::TYPE_TEXT)
      ? static_cast<nsCharClipDisplayItem*>(aItem) : nullptr;
  }

  // Lengths measured from the visual inline start and end sides
  // (i.e. left and right respectively in horizontal writing modes,
  // regardless of bidi directionality; top and bottom in vertical modes).
  nscoord mVisIStartEdge;
  nscoord mVisIEndEdge;
  // Cached result of mFrame->IsSelected().  Only initialized when needed.
  mutable mozilla::Maybe<bool> mIsFrameSelected;
};

namespace mozilla {

class PaintTelemetry
{
 public:
  enum class Metric {
    DisplayList,
    Layerization,
    Rasterization,
    COUNT,
  };

  class AutoRecord
  {
   public:
    explicit AutoRecord(Metric aMetric);
    ~AutoRecord();

    TimeStamp GetStart() const {
      return mStart;
    }
   private:
    Metric mMetric;
    mozilla::TimeStamp mStart;
  };

  class AutoRecordPaint
  {
   public:
    AutoRecordPaint();
    ~AutoRecordPaint();
   private:
    mozilla::TimeStamp mStart;
  };

 private:
  static uint32_t sPaintLevel;
  static uint32_t sMetricLevel;
  static mozilla::EnumeratedArray<Metric, Metric::COUNT, double> sMetrics;
};

} // namespace mozilla

#endif /*NSDISPLAYLIST_H_*/<|MERGE_RESOLUTION|>--- conflicted
+++ resolved
@@ -37,12 +37,9 @@
 #include "mozilla/gfx/UserData.h"
 #include "mozilla/layers/LayerAttributes.h"
 #include "nsCSSRenderingBorders.h"
-<<<<<<< HEAD
 #include "nsAutoLayoutPhase.h"
 #include "nsPresArena.h"
-=======
 #include "nsDisplayItemTypes.h"
->>>>>>> cc2172ea
 
 #include <stdint.h>
 #include "nsTHashtable.h"
@@ -134,13 +131,7 @@
                      nsDisplayListBuilder* aBuilder) { \
     return aBuilder->Allocate(aSize, DisplayItemType::e); \
   }
-<<<<<<< HEAD
-
-=======
->>>>>>> cc2172ea
-
-// Contains all the type integers for each display list item type
-#include "nsDisplayItemTypes.h"
+
 
 /**
  * Represents a frame that is considered to have (or will have) "animated geometry"
@@ -664,11 +655,8 @@
   const nsRect& GetVisibleRect() { return mVisibleRect; }
   const nsRect& GetDirtyRect() { return mDirtyRect; }
 
-<<<<<<< HEAD
   void SetVisibleRect(const nsRect& aVisibleRect) { mVisibleRect = aVisibleRect; }
   void IntersectVisibleRect(const nsRect& aVisibleRect) { mVisibleRect.IntersectRect(mVisibleRect, aVisibleRect); }
-=======
->>>>>>> cc2172ea
   void SetDirtyRect(const nsRect& aDirtyRect) { mDirtyRect = aDirtyRect; }
   void IntersectDirtyRect(const nsRect& aDirtyRect) { mDirtyRect.IntersectRect(mDirtyRect, aDirtyRect); }
 
@@ -835,13 +823,10 @@
    */
   void MarkFramesForDisplayList(nsIFrame* aDirtyFrame,
                                 const nsFrameList& aFrames);
-<<<<<<< HEAD
   void MarkFrameForDisplay(nsIFrame* aFrame, nsIFrame* aStopAtFrame = nullptr);
   void MarkFrameForDisplayIfVisible(nsIFrame* aFrame, nsIFrame* aStopAtFrame = nullptr);
 
   void ClearFixedBackgroundDisplayData();
-=======
->>>>>>> cc2172ea
   /**
    * Mark all child frames that Preserve3D() as needing display.
    * Because these frames include transforms set on their parent, dirty rects
@@ -1587,19 +1572,12 @@
     Preserves3DContext mSavedCtx;
   };
 
-<<<<<<< HEAD
   const nsRect GetPreserves3DRects(nsRect* aOutVisibleRect) const {
     *aOutVisibleRect = mPreserves3DCtx.mVisibleRect;
     return mPreserves3DCtx.mDirtyRect;
   }
   void SavePreserves3DRects() {
     mPreserves3DCtx.mVisibleRect = mVisibleRect;
-=======
-  const nsRect GetPreserves3DRects() const {
-    return mPreserves3DCtx.mDirtyRect;
-  }
-  void SavePreserves3DRects() {
->>>>>>> cc2172ea
     mPreserves3DCtx.mDirtyRect = mDirtyRect;
   }
 
@@ -1629,10 +1607,6 @@
     mHitTestShouldStopAtFirstOpaque = aHitTestShouldStopAtFirstOpaque;
   }
 
-<<<<<<< HEAD
-=======
-private:
->>>>>>> cc2172ea
   void MarkOutOfFlowFrameForDisplay(nsIFrame* aDirtyFrame, nsIFrame* aFrame);
 
   /**
@@ -1902,7 +1876,6 @@
       MOZ_ASSERT(removed);
     }
   }
-<<<<<<< HEAD
 public:
 
   virtual void Destroy(nsDisplayListBuilder* aBuilder)
@@ -1910,14 +1883,8 @@
     DisplayItemType type = GetType();
     this->~nsDisplayItem();
     aBuilder->Destroy(type, this);
-=======
-protected:
-  virtual ~nsDisplayItem() {
->>>>>>> cc2172ea
-  }
-public:
-
-<<<<<<< HEAD
+  }
+
   virtual void RestoreState()
   {
     mVisibleRect = mState.mVisibleRect;
@@ -1964,13 +1931,6 @@
     , mReusedItem(false)
   {
     mFrame->RealDisplayItemData().AppendElement(this);
-=======
-  virtual void Destroy(nsDisplayListBuilder* aBuilder)
-  {
-    DisplayItemType type = GetType();
-    this->~nsDisplayItem();
-    aBuilder->Destroy(type, this);
->>>>>>> cc2172ea
   }
 
   struct HitTestState {
@@ -1997,13 +1957,9 @@
    * uniquely identifies this display item in the display item tree.
    * XXX check nsOptionEventGrabberWrapper/nsXULEventRedirectorWrapper
    */
-<<<<<<< HEAD
   virtual uint32_t GetPerFrameKey() const { return uint32_t(GetType()); }
 
   uint8_t GetFlags() { return GetDisplayItemFlagsForType(GetType()); }
-=======
-  virtual uint32_t GetPerFrameKey() { return uint32_t(GetType()); }
->>>>>>> cc2172ea
 
   /**
    * This is called after we've constructed a display list for event handling.
@@ -3248,11 +3204,7 @@
   virtual void Destroy(nsDisplayListBuilder* aBuilder) override
   {
     this->~nsDisplayGeneric();
-<<<<<<< HEAD
-    aBuilder->Destroy(TYPE_GENERIC, this);
-=======
     aBuilder->Destroy(DisplayItemType::TYPE_GENERIC, this);
->>>>>>> cc2172ea
   }
 
 protected:
@@ -3592,10 +3544,6 @@
   }
 
   NS_DISPLAY_DECL_NAME("SolidColorRegion", TYPE_SOLID_COLOR_REGION)
-<<<<<<< HEAD
-=======
-
->>>>>>> cc2172ea
 protected:
 
   virtual nsRect GetBounds(nsDisplayListBuilder* aBuilder,
@@ -3815,11 +3763,7 @@
 public:
   nsDisplayTableBackgroundImage(const InitData& aInitData, nsIFrame* aCellFrame);
 
-<<<<<<< HEAD
   virtual uint32_t GetPerFrameKey() const override {
-=======
-  virtual uint32_t GetPerFrameKey() override {
->>>>>>> cc2172ea
     return (static_cast<uint8_t>(mTableType) << TYPE_BITS) |
            nsDisplayItem::GetPerFrameKey();
   }
@@ -3996,11 +3940,7 @@
     , mTableType(GetTableTypeFromFrame(aAncestorFrame))
   { }
 
-<<<<<<< HEAD
   virtual uint32_t GetPerFrameKey() const override {
-=======
-  virtual uint32_t GetPerFrameKey() override {
->>>>>>> cc2172ea
     return (static_cast<uint8_t>(mTableType) << TYPE_BITS) |
            nsDisplayItem::GetPerFrameKey();
   }
@@ -4507,19 +4447,15 @@
 
   virtual ~nsDisplayWrapList();
 
-<<<<<<< HEAD
   virtual const nsDisplayWrapList* AsDisplayWrapList() const override
   {
     return this;
   }
 
-=======
->>>>>>> cc2172ea
   virtual void Destroy(nsDisplayListBuilder* aBuilder) override {
     mList.DeleteAll(aBuilder);
     nsDisplayItem::Destroy(aBuilder);
   }
-<<<<<<< HEAD
 
   /**
    * Creates a new nsDisplayWrapList that holds a pointer to the display list
@@ -4542,21 +4478,14 @@
     mListPtr->AppendNewToBottom(wrapper);
   }
 
-=======
->>>>>>> cc2172ea
   /**
    * Call this if the wrapped list is changed.
    */
   virtual void UpdateBounds(nsDisplayListBuilder* aBuilder) override
   {
-<<<<<<< HEAD
+    nsRect visibleRect;
     mBounds =
-      mListPtr->GetClippedBoundsWithRespectToASR(aBuilder, mActiveScrolledRoot);
-=======
-    nsRect visibleRect;
-    mBounds = mList.GetClippedBoundsWithRespectToASR(aBuilder, mActiveScrolledRoot,
-                                                     &visibleRect);
->>>>>>> cc2172ea
+      mListPtr->GetClippedBoundsWithRespectToASR(aBuilder, mActiveScrolledRoot, &visibleRect);
     // The display list may contain content that's visible outside the visible
     // rect (i.e. the current dirty rect) passed in when the item was created.
     // This happens when the dirty rect has been restricted to the visual
@@ -4564,12 +4493,8 @@
     // rects in nsDisplayListBuilder::MarkOutOfFlowFrameForDisplay), but that
     // frame contains placeholders for out-of-flows that aren't descendants of
     // the frame.
-<<<<<<< HEAD
-    mVisibleRect.UnionRect(mBaseVisibleRect, mListPtr->GetVisibleRect());
+    mVisibleRect.UnionRect(mBaseVisibleRect, visibleRect);
     mState.mVisibleRect = mVisibleRect;
-=======
-    mVisibleRect.UnionRect(mBaseVisibleRect, visibleRect);
->>>>>>> cc2172ea
   }
   virtual void HitTest(nsDisplayListBuilder* aBuilder, const nsRect& aRect,
                        HitTestState* aState, nsTArray<nsIFrame*> *aOutFrames) override;
@@ -4827,12 +4752,7 @@
   {
     // We don't need to compute an invalidation region since we have LayerTreeInvalidation
   }
-<<<<<<< HEAD
-  virtual uint32_t GetPerFrameKey() const override
-  {
-=======
-  virtual uint32_t GetPerFrameKey() override {
->>>>>>> cc2172ea
+  virtual uint32_t GetPerFrameKey() const override {
     return (mIndex << TYPE_BITS) | nsDisplayItem::GetPerFrameKey();
   }
   virtual LayerState GetLayerState(nsDisplayListBuilder* aBuilder,
@@ -4905,7 +4825,11 @@
     virtual LayerState GetLayerState(nsDisplayListBuilder* aBuilder,
                                      LayerManager* aManager,
                                      const ContainerLayerParameters& aParameters) override;
-<<<<<<< HEAD
+    bool CreateWebRenderCommands(mozilla::wr::DisplayListBuilder& aBuilder,
+                                 const StackingContextHelper& aSc,
+                                 nsTArray<WebRenderParentCommand>& aParentCommands,
+                                 mozilla::layers::WebRenderLayerManager* aManager,
+                                 nsDisplayListBuilder* aDisplayListBuilder) override;
 
     virtual bool CanMerge(const nsDisplayItem* aItem) const override
     {
@@ -4918,24 +4842,8 @@
     {
       return false;
     }
-
-    virtual uint32_t GetPerFrameKey() const override
-    {
-      return (mIsForBackground ? 1 << TYPE_BITS : 0) |
-        nsDisplayItem::GetPerFrameKey();
-=======
-    bool CreateWebRenderCommands(mozilla::wr::DisplayListBuilder& aBuilder,
-                                 const StackingContextHelper& aSc,
-                                 nsTArray<WebRenderParentCommand>& aParentCommands,
-                                 mozilla::layers::WebRenderLayerManager* aManager,
-                                 nsDisplayListBuilder* aDisplayListBuilder) override;
-    virtual bool TryMerge(nsDisplayItem* aItem) override;
-    virtual bool ShouldFlattenAway(nsDisplayListBuilder* aBuilder) override {
-      return false;
-    }
-    virtual uint32_t GetPerFrameKey() override {
+    virtual uint32_t GetPerFrameKey() const override {
       return (mIsForBackground ? 1 << TYPE_BITS : 0) | nsDisplayItem::GetPerFrameKey();
->>>>>>> cc2172ea
     }
     NS_DISPLAY_DECL_NAME("BlendContainer", TYPE_BLEND_CONTAINER)
 
@@ -5203,19 +5111,14 @@
     return HasSameTypeAndClip(aItem) && mFrame == aItem->Frame();
   }
 
-<<<<<<< HEAD
   virtual bool ShouldFixToViewport(nsDisplayListBuilder* aBuilder) const override
   {
     return mIsFixedBackground;
   }
 
-  virtual uint32_t GetPerFrameKey() const override
-  {
+  virtual uint32_t GetPerFrameKey() const override {
     return (mIndex << TYPE_BITS) | nsDisplayItem::GetPerFrameKey();
   }
-=======
-  virtual uint32_t GetPerFrameKey() override { return (mIndex << TYPE_BITS) | nsDisplayItem::GetPerFrameKey(); }
->>>>>>> cc2172ea
 
   AnimatedGeometryRoot* AnimatedGeometryRootForScrollMetadata() const override {
     return mAnimatedGeometryRootForScrollMetadata;
@@ -5244,11 +5147,7 @@
                                                                uint32_t aIndex,
                                                                nsIFrame* aAncestorFrame);
 
-<<<<<<< HEAD
   virtual uint32_t GetPerFrameKey() const override {
-=======
-  virtual uint32_t GetPerFrameKey() override {
->>>>>>> cc2172ea
     return (mIndex << (TYPE_BITS + static_cast<uint8_t>(TableTypeBits::COUNT))) |
            (static_cast<uint8_t>(mTableType) << TYPE_BITS) |
            nsDisplayItem::GetPerFrameKey();
@@ -5668,14 +5567,11 @@
   }
 #endif
 
-<<<<<<< HEAD
   virtual void UpdateBounds(nsDisplayListBuilder* aBuilder) override
   {
     mStoredList.UpdateBounds(aBuilder);
   }
 
-=======
->>>>>>> cc2172ea
   virtual void Destroy(nsDisplayListBuilder* aBuilder) override
   {
     mStoredList.Destroy(aBuilder);
@@ -5719,19 +5615,14 @@
   virtual bool ComputeVisibility(nsDisplayListBuilder *aBuilder,
                                  nsRegion *aVisibleRegion) override;
 
-<<<<<<< HEAD
   virtual bool CanMerge(const nsDisplayItem* aItem) const override
   {
     return false;
   }
 
-  virtual uint32_t GetPerFrameKey() const override
-  {
+  virtual uint32_t GetPerFrameKey() const override {
     return (mIndex << TYPE_BITS) | nsDisplayItem::GetPerFrameKey();
   }
-=======
-  virtual uint32_t GetPerFrameKey() override { return (mIndex << TYPE_BITS) | nsDisplayItem::GetPerFrameKey(); }
->>>>>>> cc2172ea
 
   virtual void ComputeInvalidationRegion(nsDisplayListBuilder* aBuilder,
                                          const nsDisplayItemGeometry* aGeometry,
@@ -6012,14 +5903,9 @@
                        nsIFrame* aPerspectiveFrame,
                        nsDisplayList* aList);
 
-<<<<<<< HEAD
-  virtual uint32_t GetPerFrameKey() const override
-  {
+  virtual uint32_t GetPerFrameKey() const override {
     return (mIndex << TYPE_BITS) | nsDisplayItem::GetPerFrameKey();
   }
-=======
-  virtual uint32_t GetPerFrameKey() override { return (mIndex << TYPE_BITS) | nsDisplayItem::GetPerFrameKey(); }
->>>>>>> cc2172ea
 
   virtual void HitTest(nsDisplayListBuilder* aBuilder, const nsRect& aRect,
                        HitTestState* aState, nsTArray<nsIFrame*> *aOutFrames) override
