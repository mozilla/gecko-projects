--- conflicted
+++ resolved
@@ -37,11 +37,8 @@
 #include "mozilla/gfx/UserData.h"
 #include "mozilla/layers/LayerAttributes.h"
 #include "nsCSSRenderingBorders.h"
+#include "nsPresArena.h"
 #include "nsAutoLayoutPhase.h"
-<<<<<<< HEAD
-#include "nsPresArena.h"
-=======
->>>>>>> d8619fe6
 #include "nsDisplayItemTypes.h"
 
 #include <stdint.h>
@@ -1674,10 +1671,6 @@
 
   struct PresShellState {
     nsIPresShell* mPresShell;
-<<<<<<< HEAD
-    // TODO: Using a Maybe for this is silly, we always want to instantiate it.
-=======
->>>>>>> d8619fe6
 #ifdef DEBUG
     mozilla::Maybe<nsAutoLayoutPhase> mAutoLayoutPhase;
 #endif
