/* -*- Mode: C++; tab-width: 8; indent-tabs-mode: nil; c-basic-offset: 2 -*- */
/* vim: set ts=8 sts=2 et sw=2 tw=80: */
/* This Source Code Form is subject to the terms of the Mozilla Public
 * License, v. 2.0. If a copy of the MPL was not distributed with this
 * file, You can obtain one at http://mozilla.org/MPL/2.0/.
 */

/*
 * structures that represent things to be painted (ordered in z-order),
 * used during painting and hit testing
 */

#ifndef NSDISPLAYLIST_H_
#define NSDISPLAYLIST_H_

#include "mozilla/Attributes.h"
#include "gfxContext.h"
#include "mozilla/ArenaAllocator.h"
#include "mozilla/Assertions.h"
#include "mozilla/Attributes.h"
#include "mozilla/Array.h"
#include "mozilla/DebugOnly.h"
#include "mozilla/EnumSet.h"
#include "mozilla/Maybe.h"
#include "mozilla/RefPtr.h"
#include "mozilla/TemplateLib.h" // mozilla::tl::Max
#include "nsCOMPtr.h"
#include "nsContainerFrame.h"
#include "nsPoint.h"
#include "nsRect.h"
#include "nsRegion.h"
#include "nsDisplayListInvalidation.h"
#include "DisplayItemClipChain.h"
#include "DisplayListClipState.h"
#include "LayerState.h"
#include "FrameMetrics.h"
#include "ImgDrawResult.h"
#include "mozilla/EffectCompositor.h"
#include "mozilla/EnumeratedArray.h"
#include "mozilla/Maybe.h"
#include "mozilla/UniquePtr.h"
#include "mozilla/TimeStamp.h"
#include "mozilla/gfx/UserData.h"
#include "mozilla/layers/LayerAttributes.h"
#include "nsCSSRenderingBorders.h"
#include "nsPresArena.h"
#include "nsAutoLayoutPhase.h"
#include "nsDisplayItemTypes.h"
#include "RetainedDisplayListHelpers.h"

#include <stdint.h>
#include "nsTHashtable.h"

#include <stdlib.h>
#include <algorithm>
#include <unordered_set>

class gfxContext;
class nsIContent;
class nsDisplayList;
class nsDisplayTableItem;
class nsIScrollableFrame;
class nsSubDocumentFrame;
class nsDisplayCompositorHitTestInfo;
class nsDisplayScrollInfoLayer;
class nsCaret;
enum class nsDisplayOwnLayerFlags;

namespace mozilla {
class FrameLayerBuilder;
struct MotionPathData;
namespace layers {
class Layer;
class ImageLayer;
class ImageContainer;
class StackingContextHelper;
class WebRenderCommand;
class WebRenderScrollData;
class WebRenderLayerScrollData;
} // namespace layers
namespace wr {
class DisplayListBuilder;
} // namespace wr
namespace dom {
class Selection;
} // namespace dom
} // namespace mozilla

/*
 * An nsIFrame can have many different visual parts. For example an image frame
 * can have a background, border, and outline, the image itself, and a
 * translucent selection overlay. In general these parts can be drawn at
 * discontiguous z-levels; see CSS2.1 appendix E:
 * http://www.w3.org/TR/CSS21/zindex.html
 *
 * We construct a display list for a frame tree that contains one item
 * for each visual part. The display list is itself a tree since some items
 * are containers for other items; however, its structure does not match
 * the structure of its source frame tree. The display list items are sorted
 * by z-order. A display list can be used to paint the frames, to determine
 * which frame is the target of a mouse event, and to determine what areas
 * need to be repainted when scrolling. The display lists built for each task
 * may be different for efficiency; in particular some frames need special
 * display list items only for event handling, and do not create these items
 * when the display list will be used for painting (the common case). For
 * example, when painting we avoid creating nsDisplayBackground items for
 * frames that don't display a visible background, but for event handling
 * we need those backgrounds because they are not transparent to events.
 *
 * We could avoid constructing an explicit display list by traversing the
 * frame tree multiple times in clever ways. However, reifying the display list
 * reduces code complexity and reduces the number of times each frame must be
 * traversed to one, which seems to be good for performance. It also means
 * we can share code for painting, event handling and scroll analysis.
 *
 * Display lists are short-lived; content and frame trees cannot change
 * between a display list being created and destroyed. Display lists should
 * not be created during reflow because the frame tree may be in an
 * inconsistent state (e.g., a frame's stored overflow-area may not include
 * the bounds of all its children). However, it should be fine to create
 * a display list while a reflow is pending, before it starts.
 *
 * A display list covers the "extended" frame tree; the display list for
 * a frame tree containing FRAME/IFRAME elements can include frames from
 * the subdocuments.
 *
 * Display item's coordinates are relative to their nearest reference frame
 * ancestor. Both the display root and any frame with a transform act as a
 * reference frame for their frame subtrees.
 */

// All types are defined in nsDisplayItemTypes.h
#define NS_DISPLAY_DECL_NAME(n, e)                                             \
  const char* Name() const override { return n; }                              \
  DisplayItemType GetType() const override { return DisplayItemType::e; }      \
                                                                               \
private:                                                                       \
  void* operator new(size_t aSize, nsDisplayListBuilder* aBuilder)             \
  {                                                                            \
    return aBuilder->Allocate(aSize, DisplayItemType::e);                      \
  }                                                                            \
  template<typename T, typename... Args>                                       \
  friend T* ::MakeDisplayItem(nsDisplayListBuilder* aBuilder,                  \
                              Args&&... aArgs);                                \
                                                                               \
public:

/**
 * Represents a frame that is considered to have (or will have) "animated
 * geometry" for itself and descendant frames.
 *
 * For example the scrolled frames of scrollframes which are actively being
 * scrolled fall into this category. Frames with certain CSS properties that are
 * being animated (e.g. 'left'/'top' etc) are also placed in this category.
 * Frames with different active geometry roots are in different PaintedLayers,
 * so that we can animate the geometry root by changing its transform (either on
 * the main thread or in the compositor).
 *
 * nsDisplayListBuilder constructs a tree of these (for fast traversals) and
 * assigns one for each display item.
 *
 * The animated geometry root for a display item is required to be a descendant
 * (or equal to) the item's ReferenceFrame(), which means that we will fall back
 * to returning aItem->ReferenceFrame() when we can't find another animated
 * geometry root.
 *
 * The animated geometry root isn't strongly defined for a frame as transforms
 * and background-attachment:fixed can cause it to vary between display items
 * for a given frame.
 */
struct AnimatedGeometryRoot
{
  static already_AddRefed<AnimatedGeometryRoot> CreateAGRForFrame(
    nsIFrame* aFrame,
    AnimatedGeometryRoot* aParent,
    bool aIsAsync,
    bool aIsRetained)
  {
    RefPtr<AnimatedGeometryRoot> result;
    if (aIsRetained) {
      result = aFrame->GetProperty(AnimatedGeometryRootCache());
    }

    if (result) {
      result->mParentAGR = aParent;
      result->mIsAsync = aIsAsync;
    } else {
      result = new AnimatedGeometryRoot(aFrame, aParent, aIsAsync, aIsRetained);
    }
    return result.forget();
  }

  operator nsIFrame*() { return mFrame; }

  nsIFrame* operator->() const { return mFrame; }

  AnimatedGeometryRoot* GetAsyncAGR()
  {
    AnimatedGeometryRoot* agr = this;
    while (!agr->mIsAsync && agr->mParentAGR) {
      agr = agr->mParentAGR;
    }
    return agr;
  }

  NS_INLINE_DECL_REFCOUNTING(AnimatedGeometryRoot)

  nsIFrame* mFrame;
  RefPtr<AnimatedGeometryRoot> mParentAGR;
  bool mIsAsync;
  bool mIsRetained;

protected:
  static void DetachAGR(AnimatedGeometryRoot* aAGR)
  {
    aAGR->mFrame = nullptr;
    aAGR->mParentAGR = nullptr;
    NS_RELEASE(aAGR);
  }

  NS_DECLARE_FRAME_PROPERTY_WITH_DTOR(AnimatedGeometryRootCache,
                                      AnimatedGeometryRoot,
                                      DetachAGR)

  AnimatedGeometryRoot(nsIFrame* aFrame,
                       AnimatedGeometryRoot* aParent,
                       bool aIsAsync,
                       bool aIsRetained)
    : mFrame(aFrame)
    , mParentAGR(aParent)
    , mIsAsync(aIsAsync)
    , mIsRetained(aIsRetained)
  {
    MOZ_ASSERT(mParentAGR || mIsAsync,
               "The root AGR should always be treated as an async AGR.");
    if (mIsRetained) {
      NS_ADDREF(this);
      aFrame->SetProperty(AnimatedGeometryRootCache(), this);
    }
  }

  ~AnimatedGeometryRoot()
  {
    if (mFrame && mIsRetained) {
      mFrame->DeleteProperty(AnimatedGeometryRootCache());
    }
  }
};

namespace mozilla {

/**
 * An active scrolled root (ASR) is similar to an animated geometry root (AGR).
 * The differences are:
 *  - ASRs are only created for async-scrollable scroll frames. This is a
 *    (hopefully) temporary restriction. In the future we will want to create
 *    ASRs for all the things that are currently creating AGRs, and then
 *    replace AGRs with ASRs and rename them from "active scrolled root" to
 *    "animated geometry root".
 *  - ASR objects are created during display list construction by the nsIFrames
 *    that induce ASRs. This is done using AutoCurrentActiveScrolledRootSetter.
 *    The current ASR is returned by
 *    nsDisplayListBuilder::CurrentActiveScrolledRoot().
 *  - There is no way to go from an nsIFrame pointer to the ASR of that frame.
 *    If you need to look up an ASR after display list construction, you need
 *    to store it while the AutoCurrentActiveScrolledRootSetter that creates it
 *    is on the stack.
 */
struct ActiveScrolledRoot
{
  static already_AddRefed<ActiveScrolledRoot> CreateASRForFrame(
    const ActiveScrolledRoot* aParent,
    nsIScrollableFrame* aScrollableFrame,
    bool aIsRetained)
  {
    nsIFrame* f = do_QueryFrame(aScrollableFrame);

    RefPtr<ActiveScrolledRoot> asr;
    if (aIsRetained) {
      asr = f->GetProperty(ActiveScrolledRootCache());
    }

    if (!asr) {
      asr = new ActiveScrolledRoot();

      if (aIsRetained) {
        RefPtr<ActiveScrolledRoot> ref = asr;
        f->SetProperty(ActiveScrolledRootCache(), ref.forget().take());
      }
    }
    asr->mParent = aParent;
    asr->mScrollableFrame = aScrollableFrame;
    asr->mViewId = Nothing();
    asr->mDepth = aParent ? aParent->mDepth + 1 : 1;
    asr->mRetained = aIsRetained;

    return asr.forget();
  }

  static const ActiveScrolledRoot* PickAncestor(const ActiveScrolledRoot* aOne,
                                                const ActiveScrolledRoot* aTwo)
  {
    MOZ_ASSERT(IsAncestor(aOne, aTwo) || IsAncestor(aTwo, aOne));
    return Depth(aOne) <= Depth(aTwo) ? aOne : aTwo;
  }

  static const ActiveScrolledRoot* PickDescendant(
    const ActiveScrolledRoot* aOne,
    const ActiveScrolledRoot* aTwo)
  {
    MOZ_ASSERT(IsAncestor(aOne, aTwo) || IsAncestor(aTwo, aOne));
    return Depth(aOne) >= Depth(aTwo) ? aOne : aTwo;
  }

  static bool IsAncestor(const ActiveScrolledRoot* aAncestor,
                         const ActiveScrolledRoot* aDescendant);

  static nsCString ToString(
    const mozilla::ActiveScrolledRoot* aActiveScrolledRoot);

  // Call this when inserting an ancestor.
  void IncrementDepth() { mDepth++; }

  /**
   * Find the view ID (or generate a new one) for the content element
   * corresponding to the ASR.
   */
  mozilla::layers::FrameMetrics::ViewID GetViewId() const
  {
    if (!mViewId.isSome()) {
      nsIContent* content = mScrollableFrame->GetScrolledFrame()->GetContent();
      mViewId = Some(nsLayoutUtils::FindOrCreateIDFor(content));
    }
    return *mViewId;
  }

  RefPtr<const ActiveScrolledRoot> mParent;
  nsIScrollableFrame* mScrollableFrame;

  NS_INLINE_DECL_REFCOUNTING(ActiveScrolledRoot)

private:
  ActiveScrolledRoot()
    : mScrollableFrame(nullptr)
    , mDepth(0)
    , mRetained(false)
  {
  }

  ~ActiveScrolledRoot()
  {
    if (mScrollableFrame && mRetained) {
      nsIFrame* f = do_QueryFrame(mScrollableFrame);
      f->DeleteProperty(ActiveScrolledRootCache());
    }
  }

  static void DetachASR(ActiveScrolledRoot* aASR)
  {
    aASR->mParent = nullptr;
    aASR->mScrollableFrame = nullptr;
    NS_RELEASE(aASR);
  }
  NS_DECLARE_FRAME_PROPERTY_WITH_DTOR(ActiveScrolledRootCache,
                                      ActiveScrolledRoot,
                                      DetachASR)

  static uint32_t Depth(const ActiveScrolledRoot* aActiveScrolledRoot)
  {
    return aActiveScrolledRoot ? aActiveScrolledRoot->mDepth : 0;
  }

  // This field is lazily populated in GetViewId(). We don't want to do the
  // work of populating if webrender is disabled, because it is often not
  // needed.
  mutable Maybe<mozilla::layers::FrameMetrics::ViewID> mViewId;

  uint32_t mDepth;
  bool mRetained;
};
}

enum class nsDisplayListBuilderMode : uint8_t
{
  PAINTING,
  EVENT_DELIVERY,
  PLUGIN_GEOMETRY,
  FRAME_VISIBILITY,
  TRANSFORM_COMPUTATION,
  GENERATE_GLYPH,
  PAINTING_SELECTION_BACKGROUND
};

/**
 * This manages a display list and is passed as a parameter to
 * nsIFrame::BuildDisplayList.
 * It contains the parameters that don't change from frame to frame and manages
 * the display list memory using an arena. It also establishes the reference
 * coordinate system for all display list items. Some of the parameters are
 * available from the prescontext/presshell, but we copy them into the builder
 * for faster/more convenient access.
 */
class nsDisplayListBuilder
{
  typedef mozilla::LayoutDeviceIntRect LayoutDeviceIntRect;
  typedef mozilla::LayoutDeviceIntRegion LayoutDeviceIntRegion;

  /**
   * This manages status of a 3d context to collect visible rects of
   * descendants and passing a dirty rect.
   *
   * Since some transforms maybe singular, passing visible rects or
   * the dirty rect level by level from parent to children may get a
   * wrong result, being different from the result of appling with
   * effective transform directly.
   *
   * nsFrame::BuildDisplayListForStackingContext() uses
   * AutoPreserves3DContext to install an instance on the builder.
   *
   * \see AutoAccumulateTransform, AutoAccumulateRect,
   *      AutoPreserves3DContext, Accumulate, GetCurrentTransform,
   *      StartRoot.
   */
  class Preserves3DContext
  {
  public:
    typedef mozilla::gfx::Matrix4x4 Matrix4x4;

    Preserves3DContext()
      : mAccumulatedRectLevels(0)
    {
    }

    Preserves3DContext(const Preserves3DContext& aOther)
      : mAccumulatedTransform()
      , mAccumulatedRect()
      , mAccumulatedRectLevels(0)
      , mVisibleRect(aOther.mVisibleRect)
    {
    }

    // Accmulate transforms of ancestors on the preserves-3d chain.
    Matrix4x4 mAccumulatedTransform;
    // Accmulate visible rect of descendants in the preserves-3d context.
    nsRect mAccumulatedRect;
    // How far this frame is from the root of the current 3d context.
    int mAccumulatedRectLevels;
    nsRect mVisibleRect;
  };

  /**
   * A frame can be in one of three states of AGR.
   * AGR_NO     means the frame is not an AGR for now.
   * AGR_YES    means the frame is an AGR for now.
   * AGR_MAYBE  means the frame is not an AGR for now, but a transition
   *            to AGR_YES without restyling is possible.
   */
  enum AGRState
  {
    AGR_NO,
    AGR_YES,
    AGR_MAYBE
  };

public:
  typedef mozilla::FrameLayerBuilder FrameLayerBuilder;
  typedef mozilla::DisplayItemClip DisplayItemClip;
  typedef mozilla::DisplayItemClipChain DisplayItemClipChain;
  typedef mozilla::DisplayItemClipChainHasher DisplayItemClipChainHasher;
  typedef mozilla::DisplayItemClipChainEqualer DisplayItemClipChainEqualer;
  typedef mozilla::DisplayListClipState DisplayListClipState;
  typedef mozilla::ActiveScrolledRoot ActiveScrolledRoot;
  typedef nsIWidget::ThemeGeometry ThemeGeometry;
  typedef mozilla::layers::Layer Layer;
  typedef mozilla::layers::FrameMetrics FrameMetrics;
  typedef mozilla::layers::FrameMetrics::ViewID ViewID;
  typedef mozilla::gfx::Matrix4x4 Matrix4x4;
  typedef mozilla::Maybe<mozilla::layers::ScrollDirection> MaybeScrollDirection;

  /**
   * @param aReferenceFrame the frame at the root of the subtree; its origin
   * is the origin of the reference coordinate system for this display list
   * @param aMode encodes what the builder is being used for.
   * @param aBuildCaret whether or not we should include the caret in any
   * display lists that we make.
   */
  nsDisplayListBuilder(nsIFrame* aReferenceFrame,
                       nsDisplayListBuilderMode aMode,
                       bool aBuildCaret,
                       bool aRetainingDisplayList = false);
  ~nsDisplayListBuilder();

  void BeginFrame();
  void EndFrame();

  void AddTemporaryItem(nsDisplayItem* aItem)
  {
    mTemporaryItems.AppendElement(aItem);
  }

  void SetWillComputePluginGeometry(bool aWillComputePluginGeometry)
  {
    mWillComputePluginGeometry = aWillComputePluginGeometry;
  }

  void SetForPluginGeometry(bool aForPlugin)
  {
    if (aForPlugin) {
      NS_ASSERTION(mMode == nsDisplayListBuilderMode::PAINTING,
                   "Can only switch from PAINTING to PLUGIN_GEOMETRY");
      NS_ASSERTION(mWillComputePluginGeometry,
                   "Should have signalled this in advance");
      mMode = nsDisplayListBuilderMode::PLUGIN_GEOMETRY;
    } else {
      NS_ASSERTION(mMode == nsDisplayListBuilderMode::PLUGIN_GEOMETRY,
                   "Can only switch from PAINTING to PLUGIN_GEOMETRY");
      mMode = nsDisplayListBuilderMode::PAINTING;
    }
  }

  mozilla::layers::LayerManager* GetWidgetLayerManager(
    nsView** aView = nullptr);

  /**
   * @return true if the display is being built in order to determine which
   * frame is under the mouse position.
   */
  bool IsForEventDelivery() const
  {
    return mMode == nsDisplayListBuilderMode::EVENT_DELIVERY;
  }

  /**
   * Be careful with this. The display list will be built in PAINTING mode
   * first and then switched to PLUGIN_GEOMETRY before a second call to
   * ComputeVisibility.
   * @return true if the display list is being built to compute geometry
   * for plugins.
   */
  bool IsForPluginGeometry() const
  {
    return mMode == nsDisplayListBuilderMode::PLUGIN_GEOMETRY;
  }

  /**
   * @return true if the display list is being built for painting.
   */
  bool IsForPainting() const
  {
    return mMode == nsDisplayListBuilderMode::PAINTING;
  }

  /**
   * @return true if the display list is being built for determining frame
   * visibility.
   */
  bool IsForFrameVisibility() const
  {
    return mMode == nsDisplayListBuilderMode::FRAME_VISIBILITY;
  }

  /**
   * @return true if the display list is being built for creating the glyph
   * mask from text items.
   */
  bool IsForGenerateGlyphMask() const
  {
    return mMode == nsDisplayListBuilderMode::GENERATE_GLYPH;
  }

  /**
   * @return true if the display list is being built for painting selection
   * background.
   */
  bool IsForPaintingSelectionBG() const
  {
    return mMode == nsDisplayListBuilderMode::PAINTING_SELECTION_BACKGROUND;
  }

  bool BuildCompositorHitTestInfo() const
  {
    return mBuildCompositorHitTestInfo;
  }

  bool WillComputePluginGeometry() const { return mWillComputePluginGeometry; }

  /**
   * @return true if "painting is suppressed" during page load and we
   * should paint only the background of the document.
   */
  bool IsBackgroundOnly()
  {
    NS_ASSERTION(mPresShellStates.Length() > 0,
                 "don't call this if we're not in a presshell");
    return CurrentPresShellState()->mIsBackgroundOnly;
  }
  /**
   * @return true if the currently active BuildDisplayList call is being
   * applied to a frame at the root of a pseudo stacking context. A pseudo
   * stacking context is either a real stacking context or basically what
   * CSS2.1 appendix E refers to with "treat the element as if it created
   * a new stacking context
   */
  bool IsAtRootOfPseudoStackingContext() const
  {
    return mIsAtRootOfPseudoStackingContext;
  }

  /**
   * @return the selection that painting should be restricted to (or nullptr
   * in the normal unrestricted case)
   */
  mozilla::dom::Selection* GetBoundingSelection() { return mBoundingSelection; }

  /**
   * @return the root of given frame's (sub)tree, whose origin
   * establishes the coordinate system for the child display items.
   */
  const nsIFrame* FindReferenceFrameFor(const nsIFrame* aFrame,
                                        nsPoint* aOffset = nullptr) const;

  /**
   * @return the root of the display list's frame (sub)tree, whose origin
   * establishes the coordinate system for the display list
   */
  nsIFrame* RootReferenceFrame() const { return mReferenceFrame; }

  /**
   * @return a point pt such that adding pt to a coordinate relative to aFrame
   * makes it relative to ReferenceFrame(), i.e., returns
   * aFrame->GetOffsetToCrossDoc(ReferenceFrame()). The returned point is in
   * the appunits of aFrame.
   */
  const nsPoint ToReferenceFrame(const nsIFrame* aFrame) const
  {
    nsPoint result;
    FindReferenceFrameFor(aFrame, &result);
    return result;
  }
  /**
   * When building the display list, the scrollframe aFrame will be "ignored"
   * for the purposes of clipping, and its scrollbars will be hidden. We use
   * this to allow RenderOffscreen to render a whole document without beign
   * clipped by the viewport or drawing the viewport scrollbars.
   */
  void SetIgnoreScrollFrame(nsIFrame* aFrame) { mIgnoreScrollFrame = aFrame; }
  /**
   * Get the scrollframe to ignore, if any.
   */
  nsIFrame* GetIgnoreScrollFrame() { return mIgnoreScrollFrame; }
  /**
   * Get the ViewID of the nearest scrolling ancestor frame.
   */
  ViewID GetCurrentScrollParentId() const { return mCurrentScrollParentId; }
  /**
   * Get and set the flag that indicates if scroll parents should have layers
   * forcibly created. This flag is set when a deeply nested scrollframe has
   * a displayport, and for scroll handoff to work properly the ancestor
   * scrollframes should also get their own scrollable layers.
   */
  void ForceLayerForScrollParent() { mForceLayerForScrollParent = true; }
  /**
   * Get the ViewID and the scrollbar flags corresponding to the scrollbar for
   * which we are building display items at the moment.
   */
  ViewID GetCurrentScrollbarTarget() const { return mCurrentScrollbarTarget; }
  MaybeScrollDirection GetCurrentScrollbarDirection() const
  {
    return mCurrentScrollbarDirection;
  }
  /**
   * Returns true if building a scrollbar, and the scrollbar will not be
   * layerized.
   */
  bool IsBuildingNonLayerizedScrollbar() const
  {
    return mIsBuildingScrollbar && !mCurrentScrollbarWillHaveLayer;
  }
  /**
   * Calling this setter makes us include all out-of-flow descendant
   * frames in the display list, wherever they may be positioned (even
   * outside the dirty rects).
   */
  void SetIncludeAllOutOfFlows() { mIncludeAllOutOfFlows = true; }
  bool GetIncludeAllOutOfFlows() const { return mIncludeAllOutOfFlows; }
  /**
   * Calling this setter makes us exclude all leaf frames that aren't
   * selected.
   */
  void SetSelectedFramesOnly() { mSelectedFramesOnly = true; }
  bool GetSelectedFramesOnly() { return mSelectedFramesOnly; }
  /**
   * Calling this setter makes us compute accurate visible regions at the cost
   * of performance if regions get very complex.
   */
  bool GetAccurateVisibleRegions()
  {
    return mMode == nsDisplayListBuilderMode::PLUGIN_GEOMETRY;
  }
  /**
   * @return Returns true if we should include the caret in any display lists
   * that we make.
   */
  bool IsBuildingCaret() const { return mBuildCaret; }

  bool IsRetainingDisplayList() const { return mRetainingDisplayList; }

  bool IsPartialUpdate() const { return mPartialUpdate; }
  void SetPartialUpdate(bool aPartial) { mPartialUpdate = aPartial; }

  bool IsBuilding() const { return mIsBuilding; }
  void SetIsBuilding(bool aIsBuilding)
  {
    mIsBuilding = aIsBuilding;
    for (nsIFrame* f : mModifiedFramesDuringBuilding) {
      f->SetFrameIsModified(false);
    }
    mModifiedFramesDuringBuilding.Clear();
  }

  bool InInvalidSubtree() const { return mInInvalidSubtree; }

  /**
   * Allows callers to selectively override the regular paint suppression
   * checks, so that methods like GetFrameForPoint work when painting is
   * suppressed.
   */
  void IgnorePaintSuppression() { mIgnoreSuppression = true; }
  /**
   * @return Returns if this builder will ignore paint suppression.
   */
  bool IsIgnoringPaintSuppression() { return mIgnoreSuppression; }
  /**
   * Call this if we're doing normal painting to the window.
   */
  void SetPaintingToWindow(bool aToWindow) { mIsPaintingToWindow = aToWindow; }
  bool IsPaintingToWindow() const { return mIsPaintingToWindow; }
  /**
   * Call this to prevent descending into subdocuments.
   */
  void SetDescendIntoSubdocuments(bool aDescend)
  {
    mDescendIntoSubdocuments = aDescend;
  }

  bool GetDescendIntoSubdocuments() { return mDescendIntoSubdocuments; }

  /**
   * Get dirty rect relative to current frame (the frame that we're calling
   * BuildDisplayList on right now).
   */
  const nsRect& GetVisibleRect() { return mVisibleRect; }
  const nsRect& GetDirtyRect() { return mDirtyRect; }

  void SetVisibleRect(const nsRect& aVisibleRect)
  {
    mVisibleRect = aVisibleRect;
  }

  void IntersectVisibleRect(const nsRect& aVisibleRect)
  {
    mVisibleRect.IntersectRect(mVisibleRect, aVisibleRect);
  }

  void SetDirtyRect(const nsRect& aDirtyRect) { mDirtyRect = aDirtyRect; }

  void IntersectDirtyRect(const nsRect& aDirtyRect)
  {
    mDirtyRect.IntersectRect(mDirtyRect, aDirtyRect);
  }

  const nsIFrame* GetCurrentFrame() { return mCurrentFrame; }
  const nsIFrame* GetCurrentReferenceFrame() { return mCurrentReferenceFrame; }

  const nsPoint& GetCurrentFrameOffsetToReferenceFrame()
  {
    return mCurrentOffsetToReferenceFrame;
  }

  AnimatedGeometryRoot* GetCurrentAnimatedGeometryRoot() { return mCurrentAGR; }
  AnimatedGeometryRoot* GetRootAnimatedGeometryRoot() { return mRootAGR; }

  void RecomputeCurrentAnimatedGeometryRoot();

  void Check() { mPool.Check(); }

  /**
   * Returns true if merging and flattening of display lists should be
   * performed while computing visibility.
   */
  bool AllowMergingAndFlattening() { return mAllowMergingAndFlattening; }
  void SetAllowMergingAndFlattening(bool aAllow)
  {
    mAllowMergingAndFlattening = aAllow;
  }

  /**
   * Sets the current compositor hit test info to |aHitTestInfo|.
   * This is used during display list building to determine if the parent frame
   * hit test info contains the same information that child frame needs.
   */
  void SetCompositorHitTestInfo(nsDisplayCompositorHitTestInfo* aHitTestInfo)
  {
    mCompositorHitTestInfo = aHitTestInfo;
  }

  nsDisplayCompositorHitTestInfo* GetCompositorHitTestInfo() const
  {
    return mCompositorHitTestInfo;
  }

  /**
   * Builds a new nsDisplayCompositorHitTestInfo for the frame |aFrame| if
   * needed, and adds it to the top of |aList|. If |aBuildNew| is true, the
   * previous hit test info will not be reused.
   */
  void BuildCompositorHitTestInfoIfNeeded(nsIFrame* aFrame,
                                          nsDisplayList* aList,
                                          const bool aBuildNew);

  bool IsInsidePointerEventsNoneDoc()
  {
    return CurrentPresShellState()->mInsidePointerEventsNoneDoc;
  }

  bool GetAncestorHasApzAwareEventHandler() const
  {
    return mAncestorHasApzAwareEventHandler;
  }

  void SetAncestorHasApzAwareEventHandler(bool aValue)
  {
    mAncestorHasApzAwareEventHandler = aValue;
  }

  bool HaveScrollableDisplayPort() const { return mHaveScrollableDisplayPort; }
  void SetHaveScrollableDisplayPort() { mHaveScrollableDisplayPort = true; }
  void ClearHaveScrollableDisplayPort() { mHaveScrollableDisplayPort = false; }

  bool SetIsCompositingCheap(bool aCompositingCheap)
  {
    bool temp = mIsCompositingCheap;
    mIsCompositingCheap = aCompositingCheap;
    return temp;
  }

  bool IsCompositingCheap() const { return mIsCompositingCheap; }
  /**
   * Display the caret if needed.
   */
  bool DisplayCaret(nsIFrame* aFrame, nsDisplayList* aList)
  {
    nsIFrame* frame = GetCaretFrame();
    if (aFrame == frame) {
      frame->DisplayCaret(this, aList);
      return true;
    }
    return false;
  }
  /**
   * Get the frame that the caret is supposed to draw in.
   * If the caret is currently invisible, this will be null.
   */
  nsIFrame* GetCaretFrame() { return CurrentPresShellState()->mCaretFrame; }
  /**
   * Get the rectangle we're supposed to draw the caret into.
   */
  const nsRect& GetCaretRect() { return CurrentPresShellState()->mCaretRect; }
  /**
   * Get the caret associated with the current presshell.
   */
  nsCaret* GetCaret();
  /**
   * Notify the display list builder that we're entering a presshell.
   * aReferenceFrame should be a frame in the new presshell.
   * aPointerEventsNoneDoc should be set to true if the frame generating this
   * document is pointer-events:none.
   */
  void EnterPresShell(nsIFrame* aReferenceFrame,
                      bool aPointerEventsNoneDoc = false);
  /**
   * For print-preview documents, we sometimes need to build display items for
   * the same frames multiple times in the same presentation, with different
   * clipping. Between each such batch of items, call
   * ResetMarkedFramesForDisplayList to make sure that the results of
   * MarkFramesForDisplayList do not carry over between batches.
   */
  void ResetMarkedFramesForDisplayList(nsIFrame* aReferenceFrame);
  /**
   * Notify the display list builder that we're leaving a presshell.
   */
  void LeavePresShell(nsIFrame* aReferenceFrame,
                      nsDisplayList* aPaintedContents);

  void IncrementPresShellPaintCount(nsIPresShell* aPresShell);

  /**
   * Returns true if we're currently building a display list that's
   * directly or indirectly under an nsDisplayTransform.
   */
  bool IsInTransform() const { return mInTransform; }
  /**
   * Indicate whether or not we're directly or indirectly under and
   * nsDisplayTransform or SVG foreignObject.
   */
  void SetInTransform(bool aInTransform) { mInTransform = aInTransform; }

  /**
   * Returns true if we're currently building a display list that's
   * under an nsDisplayFilter.
   */
  bool IsInFilter() const { return mInFilter; }

  bool IsInPageSequence() const { return mInPageSequence; }
  void SetInPageSequence(bool aInPage) { mInPageSequence = aInPage; }

  /**
   * Return true if we're currently building a display list for a
   * nested presshell.
   */
  bool IsInSubdocument() { return mPresShellStates.Length() > 1; }

  void SetDisablePartialUpdates(bool aDisable)
  {
    mDisablePartialUpdates = aDisable;
  }
  bool DisablePartialUpdates() { return mDisablePartialUpdates; }

  void SetPartialBuildFailed(bool aFailed) { mPartialBuildFailed = aFailed; }
  bool PartialBuildFailed() { return mPartialBuildFailed; }

  /**
   * Return true if we're currently building a display list for the presshell
   * of a chrome document, or if we're building the display list for a popup.
   */
  bool IsInChromeDocumentOrPopup()
  {
    return mIsInChromePresContext || mIsBuildingForPopup;
  }

  /**
   * @return true if images have been set to decode synchronously.
   */
  bool ShouldSyncDecodeImages() { return mSyncDecodeImages; }

  /**
   * Indicates whether we should synchronously decode images. If true, we decode
   * and draw whatever image data has been loaded. If false, we just draw
   * whatever has already been decoded.
   */
  void SetSyncDecodeImages(bool aSyncDecodeImages)
  {
    mSyncDecodeImages = aSyncDecodeImages;
  }

  void FreeClipChains();

  /*
   * Frees the temporary display items created during merging.
   */
  void FreeTemporaryItems();

  /**
   * Helper method to generate background painting flags based on the
   * information available in the display list builder. Currently only
   * accounts for mSyncDecodeImages.
   */
  uint32_t GetBackgroundPaintFlags();

  /**
   * Subtracts aRegion from *aVisibleRegion. We avoid letting
   * aVisibleRegion become overcomplex by simplifying it if necessary.
   */
  void SubtractFromVisibleRegion(nsRegion* aVisibleRegion,
                                 const nsRegion& aRegion);

  /**
   * Mark the frames in aFrames to be displayed if they intersect aDirtyRect
   * (which is relative to aDirtyFrame). If the frames have placeholders
   * that might not be displayed, we mark the placeholders and their ancestors
   * to ensure that display list construction descends into them
   * anyway. nsDisplayListBuilder will take care of unmarking them when it is
   * destroyed.
   */
  void MarkFramesForDisplayList(nsIFrame* aDirtyFrame,
                                const nsFrameList& aFrames);
  void MarkFrameForDisplay(nsIFrame* aFrame, nsIFrame* aStopAtFrame);
  void MarkFrameForDisplayIfVisible(nsIFrame* aFrame, nsIFrame* aStopAtFrame);
  void AddFrameMarkedForDisplayIfVisible(nsIFrame* aFrame);

  void ClearFixedBackgroundDisplayData();
  /**
   * Mark all child frames that Preserve3D() as needing display.
   * Because these frames include transforms set on their parent, dirty rects
   * for intermediate frames may be empty, yet child frames could still be
   * visible.
   */
  void MarkPreserve3DFramesForDisplayList(nsIFrame* aDirtyFrame);

  /**
   * Returns true if we need to descend into this frame when building
   * the display list, even though it doesn't intersect the dirty
   * rect, because it may have out-of-flows that do so.
   */
  bool ShouldDescendIntoFrame(nsIFrame* aFrame, bool aVisible) const
  {
    return (aFrame->GetStateBits() &
            NS_FRAME_FORCE_DISPLAY_LIST_DESCEND_INTO) ||
           (aVisible && aFrame->ForceDescendIntoIfVisible()) ||
           GetIncludeAllOutOfFlows();
  }

  /**
   * Returns the list of registered theme geometries.
   */
  nsTArray<ThemeGeometry> GetThemeGeometries() const
  {
    nsTArray<ThemeGeometry> geometries;

    for (auto iter = mThemeGeometries.ConstIter(); !iter.Done(); iter.Next()) {
      geometries.AppendElements(*iter.Data());
    }

    return geometries;
  }

  /**
   * Notifies the builder that a particular themed widget exists
   * at the given rectangle within the currently built display list.
   * For certain appearance values (currently only StyleAppearance::Toolbar and
   * StyleAppearance::WindowTitlebar) this gets called during every display list
   * construction, for every themed widget of the right type within the
   * display list, except for themed widgets which are transformed or have
   * effects applied to them (e.g. CSS opacity or filters).
   *
   * @param aWidgetType the -moz-appearance value for the themed widget
   * @param aItem the item associated with the theme geometry
   * @param aRect the device-pixel rect relative to the widget's displayRoot
   * for the themed widget
   */
  void RegisterThemeGeometry(uint8_t aWidgetType,
                             nsDisplayItem* aItem,
                             const mozilla::LayoutDeviceIntRect& aRect)
  {
    if (!mIsPaintingToWindow) {
      return;
    }

    nsTArray<ThemeGeometry>* geometries = mThemeGeometries.LookupOrAdd(aItem);
    geometries->AppendElement(ThemeGeometry(aWidgetType, aRect));
  }

  /**
   * Removes theme geometries associated with the given display item |aItem|.
   */
  void UnregisterThemeGeometry(nsDisplayItem* aItem)
  {
    mThemeGeometries.Remove(aItem);
  }

  /**
   * Adjusts mWindowDraggingRegion to take into account aFrame. If aFrame's
   * -moz-window-dragging value is |drag|, its border box is added to the
   * collected dragging region; if the value is |no-drag|, the border box is
   * subtracted from the region; if the value is |default|, that frame does
   * not influence the window dragging region.
   */
  void AdjustWindowDraggingRegion(nsIFrame* aFrame);

  LayoutDeviceIntRegion GetWindowDraggingRegion() const;

  void RemoveModifiedWindowRegions();
  void ClearRetainedWindowRegions();

  /**
   * Allocate memory in our arena. It will only be freed when this display list
   * builder is destroyed. This memory holds nsDisplayItems. nsDisplayItem
   * destructors are called as soon as the item is no longer used.
   */
  void* Allocate(size_t aSize, DisplayItemType aType);

  void Destroy(DisplayItemType aType, void* aPtr);

  /**
   * Allocate a new ActiveScrolledRoot in the arena. Will be cleaned up
   * automatically when the arena goes away.
   */
  ActiveScrolledRoot* AllocateActiveScrolledRoot(
    const ActiveScrolledRoot* aParent,
    nsIScrollableFrame* aScrollableFrame);

  /**
   * Allocate a new DisplayItemClipChain object in the arena. Will be cleaned
   * up automatically when the arena goes away.
   */
  const DisplayItemClipChain* AllocateDisplayItemClipChain(
    const DisplayItemClip& aClip,
    const ActiveScrolledRoot* aASR,
    const DisplayItemClipChain* aParent);

  /**
   * Intersect two clip chains, allocating the new clip chain items in this
   * builder's arena. The result is parented to aAncestor, and no intersections
   * happen past aAncestor's ASR.
   * That means aAncestor has to be living in this builder's arena already.
   * aLeafClip1 and aLeafClip2 only need to outlive the call to this function,
   * their values are copied into the newly-allocated intersected clip chain
   * and this function does not hold on to any pointers to them.
   */
  const DisplayItemClipChain* CreateClipChainIntersection(
    const DisplayItemClipChain* aAncestor,
    const DisplayItemClipChain* aLeafClip1,
    const DisplayItemClipChain* aLeafClip2);

  /**
   * Clone the supplied clip chain's chain items into this builder's arena.
   */
  const DisplayItemClipChain* CopyWholeChain(
    const DisplayItemClipChain* aClipChain);

  /**
   * Only used for containerful root scrolling. This is a workaround.
   */
  void SetActiveScrolledRootForRootScrollframe(const ActiveScrolledRoot* aASR)
  {
    mActiveScrolledRootForRootScrollframe = aASR;
  }

  const ActiveScrolledRoot* ActiveScrolledRootForRootScrollframe() const
  {
    return mActiveScrolledRootForRootScrollframe;
  }

  /**
   * Transfer off main thread animations to the layer.  May be called
   * with aBuilder and aItem both null, but only if the caller has
   * already checked that off main thread animations should be sent to
   * the layer.  When they are both null, the animations are added to
   * the layer as pending animations.
   */
  static void AddAnimationsAndTransitionsToLayer(Layer* aLayer,
                                                 nsDisplayListBuilder* aBuilder,
                                                 nsDisplayItem* aItem,
                                                 nsIFrame* aFrame,
                                                 nsCSSPropertyID aProperty);

  /**
   * Merges the display items in |aMergedItems| and returns a new temporary
   * display item.
   * The display items in |aMergedItems| have to be mergeable with each other.
   */
  nsDisplayItem* MergeItems(nsTArray<nsDisplayItem*>& aMergedItems);

  /**
   * A helper class to temporarily set the value of
   * mIsAtRootOfPseudoStackingContext, and temporarily
   * set mCurrentFrame and related state. Also temporarily sets mDirtyRect.
   * aDirtyRect is relative to aForChild.
   */
  class AutoBuildingDisplayList
  {
  public:
    AutoBuildingDisplayList(nsDisplayListBuilder* aBuilder,
                            nsIFrame* aForChild,
                            const nsRect& aVisibleRect,
                            const nsRect& aDirtyRect,
                            bool aIsRoot)
      : mBuilder(aBuilder)
      , mPrevFrame(aBuilder->mCurrentFrame)
      , mPrevReferenceFrame(aBuilder->mCurrentReferenceFrame)
      , mPrevCompositorHitTestInfo(aBuilder->mCompositorHitTestInfo)
      , mPrevOffset(aBuilder->mCurrentOffsetToReferenceFrame)
      , mPrevVisibleRect(aBuilder->mVisibleRect)
      , mPrevDirtyRect(aBuilder->mDirtyRect)
      , mPrevAGR(aBuilder->mCurrentAGR)
      , mPrevIsAtRootOfPseudoStackingContext(
          aBuilder->mIsAtRootOfPseudoStackingContext)
      , mPrevAncestorHasApzAwareEventHandler(
          aBuilder->mAncestorHasApzAwareEventHandler)
      , mPrevBuildingInvisibleItems(aBuilder->mBuildingInvisibleItems)
      , mPrevInInvalidSubtree(aBuilder->mInInvalidSubtree)
    {
      if (aForChild->IsTransformed()) {
        aBuilder->mCurrentOffsetToReferenceFrame = nsPoint();
        aBuilder->mCurrentReferenceFrame = aForChild;
      } else if (aBuilder->mCurrentFrame == aForChild->GetParent()) {
        aBuilder->mCurrentOffsetToReferenceFrame += aForChild->GetPosition();
      } else {
        aBuilder->mCurrentReferenceFrame = aBuilder->FindReferenceFrameFor(
          aForChild, &aBuilder->mCurrentOffsetToReferenceFrame);
      }
      bool isAsync;
      mCurrentAGRState = aBuilder->IsAnimatedGeometryRoot(aForChild, isAsync);
      if (aBuilder->mCurrentFrame == aForChild->GetParent()) {
        if (mCurrentAGRState == AGR_YES) {
          aBuilder->mCurrentAGR = aBuilder->WrapAGRForFrame(
            aForChild, isAsync, aBuilder->mCurrentAGR);
        }
      } else if (aForChild != aBuilder->mCurrentFrame) {
        aBuilder->mCurrentAGR =
          aBuilder->FindAnimatedGeometryRootFor(aForChild);
      }
      MOZ_ASSERT(nsLayoutUtils::IsAncestorFrameCrossDoc(
        aBuilder->RootReferenceFrame(), *aBuilder->mCurrentAGR));
      aBuilder->mInInvalidSubtree =
        aBuilder->mInInvalidSubtree || aForChild->IsFrameModified();
      aBuilder->mCurrentFrame = aForChild;
      aBuilder->mVisibleRect = aVisibleRect;
      aBuilder->mDirtyRect =
        aBuilder->mInInvalidSubtree ? aVisibleRect : aDirtyRect;
      aBuilder->mIsAtRootOfPseudoStackingContext = aIsRoot;
    }

    void SetReferenceFrameAndCurrentOffset(const nsIFrame* aFrame,
                                           const nsPoint& aOffset)
    {
      mBuilder->mCurrentReferenceFrame = aFrame;
      mBuilder->mCurrentOffsetToReferenceFrame = aOffset;
    }

    bool IsAnimatedGeometryRoot() const { return mCurrentAGRState == AGR_YES; }

    bool MaybeAnimatedGeometryRoot() const
    {
      return mCurrentAGRState == AGR_MAYBE;
    }

    void RestoreBuildingInvisibleItemsValue()
    {
      mBuilder->mBuildingInvisibleItems = mPrevBuildingInvisibleItems;
    }

    ~AutoBuildingDisplayList()
    {
      mBuilder->mCurrentFrame = mPrevFrame;
      mBuilder->mCurrentReferenceFrame = mPrevReferenceFrame;
      mBuilder->mCompositorHitTestInfo = mPrevCompositorHitTestInfo;
      mBuilder->mCurrentOffsetToReferenceFrame = mPrevOffset;
      mBuilder->mVisibleRect = mPrevVisibleRect;
      mBuilder->mDirtyRect = mPrevDirtyRect;
      mBuilder->mCurrentAGR = mPrevAGR;
      mBuilder->mIsAtRootOfPseudoStackingContext =
        mPrevIsAtRootOfPseudoStackingContext;
      mBuilder->mAncestorHasApzAwareEventHandler =
        mPrevAncestorHasApzAwareEventHandler;
      mBuilder->mBuildingInvisibleItems = mPrevBuildingInvisibleItems;
      mBuilder->mInInvalidSubtree = mPrevInInvalidSubtree;
    }

  private:
    nsDisplayListBuilder* mBuilder;
    AGRState mCurrentAGRState;
    const nsIFrame* mPrevFrame;
    const nsIFrame* mPrevReferenceFrame;
    nsDisplayCompositorHitTestInfo* mPrevCompositorHitTestInfo;
    nsPoint mPrevOffset;
    nsRect mPrevVisibleRect;
    nsRect mPrevDirtyRect;
    RefPtr<AnimatedGeometryRoot> mPrevAGR;
    bool mPrevIsAtRootOfPseudoStackingContext;
    bool mPrevAncestorHasApzAwareEventHandler;
    bool mPrevBuildingInvisibleItems;
    bool mPrevInInvalidSubtree;
  };

  /**
   * A helper class to temporarily set the value of mInTransform.
   */
  class AutoInTransformSetter
  {
  public:
    AutoInTransformSetter(nsDisplayListBuilder* aBuilder, bool aInTransform)
      : mBuilder(aBuilder)
      , mOldValue(aBuilder->mInTransform)
    {
      aBuilder->mInTransform = aInTransform;
    }

    ~AutoInTransformSetter() { mBuilder->mInTransform = mOldValue; }

  private:
    nsDisplayListBuilder* mBuilder;
    bool mOldValue;
  };

  /**
   * A helper class to temporarily set the value of mFilterASR and
   * mInFilter.
   */
  class AutoEnterFilter
  {
  public:
    AutoEnterFilter(nsDisplayListBuilder* aBuilder, bool aUsingFilter)
      : mBuilder(aBuilder)
      , mOldValue(aBuilder->mFilterASR)
      , mOldInFilter(aBuilder->mInFilter)
    {
      if (!aBuilder->mFilterASR && aUsingFilter) {
        aBuilder->mFilterASR = aBuilder->CurrentActiveScrolledRoot();
        aBuilder->mInFilter = true;
      }
    }

    ~AutoEnterFilter()
    {
      mBuilder->mFilterASR = mOldValue;
      mBuilder->mInFilter = mOldInFilter;
    }

  private:
    nsDisplayListBuilder* mBuilder;
    const ActiveScrolledRoot* mOldValue;
    bool mOldInFilter;
  };

  /**
   * A helper class to temporarily set the value of mCurrentScrollParentId.
   */
  class AutoCurrentScrollParentIdSetter
  {
  public:
    AutoCurrentScrollParentIdSetter(nsDisplayListBuilder* aBuilder,
                                    ViewID aScrollId)
      : mBuilder(aBuilder)
      , mOldValue(aBuilder->mCurrentScrollParentId)
      , mOldForceLayer(aBuilder->mForceLayerForScrollParent)
    {
      // If this AutoCurrentScrollParentIdSetter has the same scrollId as the
      // previous one on the stack, then that means the scrollframe that
      // created this isn't actually scrollable and cannot participate in
      // scroll handoff. We set mCanBeScrollParent to false to indicate this.
      mCanBeScrollParent = (mOldValue != aScrollId);
      aBuilder->mCurrentScrollParentId = aScrollId;
      aBuilder->mForceLayerForScrollParent = false;
    }

    bool ShouldForceLayerForScrollParent() const
    {
      // Only scrollframes participating in scroll handoff can be forced to
      // layerize
      return mCanBeScrollParent && mBuilder->mForceLayerForScrollParent;
    }

    ~AutoCurrentScrollParentIdSetter()
    {
      mBuilder->mCurrentScrollParentId = mOldValue;
      if (mCanBeScrollParent) {
        // If this flag is set, caller code is responsible for having dealt
        // with the current value of mBuilder->mForceLayerForScrollParent, so
        // we can just restore the old value.
        mBuilder->mForceLayerForScrollParent = mOldForceLayer;
      } else {
        // Otherwise we need to keep propagating the force-layerization flag
        // upwards to the next ancestor scrollframe that does participate in
        // scroll handoff.
        mBuilder->mForceLayerForScrollParent |= mOldForceLayer;
      }
    }

  private:
    nsDisplayListBuilder* mBuilder;
    ViewID mOldValue;
    bool mOldForceLayer;
    bool mCanBeScrollParent;
  };

  /**
   * Used to update the current active scrolled root on the display list
   * builder, and to create new active scrolled roots.
   */
  class AutoCurrentActiveScrolledRootSetter
  {
  public:
    explicit AutoCurrentActiveScrolledRootSetter(nsDisplayListBuilder* aBuilder)
      : mBuilder(aBuilder)
      , mSavedActiveScrolledRoot(aBuilder->mCurrentActiveScrolledRoot)
      , mContentClipASR(aBuilder->ClipState().GetContentClipASR())
      , mDescendantsStartIndex(aBuilder->mActiveScrolledRoots.Length())
      , mUsed(false)
    {
    }

    ~AutoCurrentActiveScrolledRootSetter()
    {
      mBuilder->mCurrentActiveScrolledRoot = mSavedActiveScrolledRoot;
    }

    void SetCurrentActiveScrolledRoot(
      const ActiveScrolledRoot* aActiveScrolledRoot);

    void EnterScrollFrame(nsIScrollableFrame* aScrollableFrame)
    {
      MOZ_ASSERT(!mUsed);
      ActiveScrolledRoot* asr = mBuilder->AllocateActiveScrolledRoot(
        mBuilder->mCurrentActiveScrolledRoot, aScrollableFrame);
      mBuilder->mCurrentActiveScrolledRoot = asr;
      mUsed = true;
    }

    void InsertScrollFrame(nsIScrollableFrame* aScrollableFrame);

  private:
    nsDisplayListBuilder* mBuilder;
    /**
     * The builder's mCurrentActiveScrolledRoot at construction time which
     * needs to be restored at destruction time.
     */
    const ActiveScrolledRoot* mSavedActiveScrolledRoot;
    /**
     * If there's a content clip on the builder at construction time, then
     * mContentClipASR is that content clip's ASR, otherwise null. The
     * assumption is that the content clip doesn't get relaxed while this
     * object is on the stack.
     */
    const ActiveScrolledRoot* mContentClipASR;
    /**
     * InsertScrollFrame needs to mutate existing ASRs (those that were
     * created while this object was on the stack), and mDescendantsStartIndex
     * makes it easier to skip ASRs that were created in the past.
     */
    size_t mDescendantsStartIndex;
    /**
     * Flag to make sure that only one of SetCurrentActiveScrolledRoot /
     * EnterScrollFrame / InsertScrollFrame is called per instance of this
     * class.
     */
    bool mUsed;
  };

  /**
   * Keeps track of the innermost ASR that can be used as the ASR for a
   * container item that wraps all items that were created while this
   * object was on the stack.
   * The rule is: all child items of the container item need to have
   * clipped bounds with respect to the container ASR.
   */
  class AutoContainerASRTracker
  {
  public:
    explicit AutoContainerASRTracker(nsDisplayListBuilder* aBuilder)
      : mBuilder(aBuilder)
      , mSavedContainerASR(aBuilder->mCurrentContainerASR)
    {
      mBuilder->mCurrentContainerASR = ActiveScrolledRoot::PickDescendant(
        mBuilder->ClipState().GetContentClipASR(),
        mBuilder->mCurrentActiveScrolledRoot);
    }

    const ActiveScrolledRoot* GetContainerASR()
    {
      return mBuilder->mCurrentContainerASR;
    }

    ~AutoContainerASRTracker()
    {
      mBuilder->mCurrentContainerASR = ActiveScrolledRoot::PickAncestor(
        mBuilder->mCurrentContainerASR, mSavedContainerASR);
    }

  private:
    nsDisplayListBuilder* mBuilder;
    const ActiveScrolledRoot* mSavedContainerASR;
  };

  /**
   * A helper class to temporarily set the value of mCurrentScrollbarTarget
   * and mCurrentScrollbarFlags.
   */
  class AutoCurrentScrollbarInfoSetter
  {
  public:
    AutoCurrentScrollbarInfoSetter(
      nsDisplayListBuilder* aBuilder,
      ViewID aScrollTargetID,
      const MaybeScrollDirection& aScrollbarDirection,
      bool aWillHaveLayer)
      : mBuilder(aBuilder)
    {
      aBuilder->mIsBuildingScrollbar = true;
      aBuilder->mCurrentScrollbarTarget = aScrollTargetID;
      aBuilder->mCurrentScrollbarDirection = aScrollbarDirection;
      aBuilder->mCurrentScrollbarWillHaveLayer = aWillHaveLayer;
    }

    ~AutoCurrentScrollbarInfoSetter()
    {
      // No need to restore old values because scrollbars cannot be nested.
      mBuilder->mIsBuildingScrollbar = false;
      mBuilder->mCurrentScrollbarTarget = FrameMetrics::NULL_SCROLL_ID;
      mBuilder->mCurrentScrollbarDirection.reset();
      mBuilder->mCurrentScrollbarWillHaveLayer = false;
    }

  private:
    nsDisplayListBuilder* mBuilder;
  };

  /**
   * A helper class to track current effective transform for items.
   *
   * For frames that is Combines3DTransformWithAncestors(), we need to
   * apply all transforms of ancestors on the same preserves3D chain
   * on the bounds of current frame to the coordination of the 3D
   * context root.  The 3D context root computes it's bounds from
   * these transformed bounds.
   */
  class AutoAccumulateTransform
  {
  public:
    typedef mozilla::gfx::Matrix4x4 Matrix4x4;

    explicit AutoAccumulateTransform(nsDisplayListBuilder* aBuilder)
      : mBuilder(aBuilder)
      , mSavedTransform(aBuilder->mPreserves3DCtx.mAccumulatedTransform)
    {
    }

    ~AutoAccumulateTransform()
    {
      mBuilder->mPreserves3DCtx.mAccumulatedTransform = mSavedTransform;
    }

    void Accumulate(const Matrix4x4& aTransform)
    {
      mBuilder->mPreserves3DCtx.mAccumulatedTransform =
        aTransform * mBuilder->mPreserves3DCtx.mAccumulatedTransform;
    }

    const Matrix4x4& GetCurrentTransform()
    {
      return mBuilder->mPreserves3DCtx.mAccumulatedTransform;
    }

    void StartRoot()
    {
      mBuilder->mPreserves3DCtx.mAccumulatedTransform = Matrix4x4();
    }

  private:
    nsDisplayListBuilder* mBuilder;
    Matrix4x4 mSavedTransform;
  };

  /**
   * A helper class to collect bounds rects of descendants.
   *
   * For a 3D context root, it's bounds is computed from the bounds of
   * descendants.  If we transform bounds frame by frame applying
   * transforms, the bounds may turn to empty for any singular
   * transform on the path, but it is not empty for the accumulated
   * transform.
   */
  class AutoAccumulateRect
  {
  public:
    explicit AutoAccumulateRect(nsDisplayListBuilder* aBuilder)
      : mBuilder(aBuilder)
      , mSavedRect(aBuilder->mPreserves3DCtx.mAccumulatedRect)
    {
      aBuilder->mPreserves3DCtx.mAccumulatedRect = nsRect();
      aBuilder->mPreserves3DCtx.mAccumulatedRectLevels++;
    }

    ~AutoAccumulateRect()
    {
      mBuilder->mPreserves3DCtx.mAccumulatedRect = mSavedRect;
      mBuilder->mPreserves3DCtx.mAccumulatedRectLevels--;
    }

  private:
    nsDisplayListBuilder* mBuilder;
    nsRect mSavedRect;
  };

  void AccumulateRect(const nsRect& aRect)
  {
    mPreserves3DCtx.mAccumulatedRect.UnionRect(mPreserves3DCtx.mAccumulatedRect,
                                               aRect);
  }

  const nsRect& GetAccumulatedRect()
  {
    return mPreserves3DCtx.mAccumulatedRect;
  }

  /**
   * The level is increased by one for items establishing 3D rendering
   * context and starting a new accumulation.
   */
  int GetAccumulatedRectLevels()
  {
    return mPreserves3DCtx.mAccumulatedRectLevels;
  }

  // Helpers for tables
  nsDisplayTableItem* GetCurrentTableItem() { return mCurrentTableItem; }

  void SetCurrentTableItem(nsDisplayTableItem* aTableItem)
  {
    mCurrentTableItem = aTableItem;
  }

  struct OutOfFlowDisplayData
  {
    OutOfFlowDisplayData(
      const DisplayItemClipChain* aContainingBlockClipChain,
      const DisplayItemClipChain* aCombinedClipChain,
      const ActiveScrolledRoot* aContainingBlockActiveScrolledRoot,
      const nsRect& aVisibleRect,
      const nsRect& aDirtyRect)
      : mContainingBlockClipChain(aContainingBlockClipChain)
      , mCombinedClipChain(aCombinedClipChain)
      , mContainingBlockActiveScrolledRoot(aContainingBlockActiveScrolledRoot)
      , mVisibleRect(aVisibleRect)
      , mDirtyRect(aDirtyRect)
    {
    }
    const DisplayItemClipChain* mContainingBlockClipChain;
    const DisplayItemClipChain*
      mCombinedClipChain; // only necessary for the special case of top layer
    const ActiveScrolledRoot* mContainingBlockActiveScrolledRoot;
    nsRect mVisibleRect;
    nsRect mDirtyRect;

    static nsRect ComputeVisibleRectForFrame(nsDisplayListBuilder* aBuilder,
                                             nsIFrame* aFrame,
                                             const nsRect& aVisibleRect,
                                             const nsRect& aDirtyRect,
                                             nsRect* aOutDirtyRect)
    {
      nsRect visible = aVisibleRect;
      nsRect dirtyRectRelativeToDirtyFrame = aDirtyRect;

#ifdef MOZ_WIDGET_ANDROID
      if (nsLayoutUtils::IsFixedPosFrameInDisplayPort(aFrame) &&
          aBuilder->IsPaintingToWindow()) {
        // We want to ensure that fixed position elements are visible when
        // being async scrolled, so we paint them at the size of the larger
        // viewport.
        dirtyRectRelativeToDirtyFrame =
          nsRect(nsPoint(0, 0), aFrame->GetParent()->GetSize());

        nsIPresShell* ps = aFrame->PresShell();
        if (ps->IsVisualViewportSizeSet() &&
            dirtyRectRelativeToDirtyFrame.Size() <
              ps->GetVisualViewportSize()) {
          dirtyRectRelativeToDirtyFrame.SizeTo(ps->GetVisualViewportSize());
        }

        visible = dirtyRectRelativeToDirtyFrame;
      }
#endif

      *aOutDirtyRect = dirtyRectRelativeToDirtyFrame - aFrame->GetPosition();
      visible -= aFrame->GetPosition();

      nsRect overflowRect = aFrame->GetVisualOverflowRect();

      if (aFrame->IsTransformed() &&
          mozilla::EffectCompositor::HasAnimationsForCompositor(
            aFrame, eCSSProperty_transform)) {
        /**
         * Add a fuzz factor to the overflow rectangle so that elements only
         * just out of view are pulled into the display list, so they can be
         * prerendered if necessary.
         */
        overflowRect.Inflate(nsPresContext::CSSPixelsToAppUnits(32));
      }

      visible.IntersectRect(visible, overflowRect);
      aOutDirtyRect->IntersectRect(*aOutDirtyRect, overflowRect);

      return visible;
    }

    nsRect GetVisibleRectForFrame(nsDisplayListBuilder* aBuilder,
                                  nsIFrame* aFrame,
                                  nsRect* aDirtyRect)
    {
      return ComputeVisibleRectForFrame(
        aBuilder, aFrame, mVisibleRect, mDirtyRect, aDirtyRect);
    }
  };

  NS_DECLARE_FRAME_PROPERTY_DELETABLE(OutOfFlowDisplayDataProperty,
                                      OutOfFlowDisplayData)

  struct DisplayListBuildingData
  {
    RefPtr<AnimatedGeometryRoot> mModifiedAGR = nullptr;
    nsRect mDirtyRect;
  };
  NS_DECLARE_FRAME_PROPERTY_DELETABLE(DisplayListBuildingRect,
                                      DisplayListBuildingData)

  NS_DECLARE_FRAME_PROPERTY_DELETABLE(DisplayListBuildingDisplayPortRect,
                                      nsRect)

  static OutOfFlowDisplayData* GetOutOfFlowData(nsIFrame* aFrame)
  {
    if (!aFrame->GetParent()) {
      return nullptr;
    }
    return aFrame->GetParent()->GetProperty(OutOfFlowDisplayDataProperty());
  }

  nsPresContext* CurrentPresContext()
  {
    return CurrentPresShellState()->mPresShell->GetPresContext();
  }

  OutOfFlowDisplayData* GetCurrentFixedBackgroundDisplayData()
  {
    auto& displayData = CurrentPresShellState()->mFixedBackgroundDisplayData;
    return displayData ? displayData.ptr() : nullptr;
  }

  /**
   * Accumulates the bounds of box frames that have moz-appearance
   * -moz-win-exclude-glass style. Used in setting glass margins on
   * Windows.
   *
   * We set the window opaque region (from which glass margins are computed)
   * to the intersection of the glass region specified here and the opaque
   * region computed during painting. So the excluded glass region actually
   * *limits* the extent of the opaque area reported to Windows. We limit it
   * so that changes to the computed opaque region (which can vary based on
   * region optimizations and the placement of UI elements) outside the
   * -moz-win-exclude-glass area don't affect the glass margins reported to
   * Windows; changing those margins willy-nilly can cause the Windows 7 glass
   * haze effect to jump around disconcertingly.
   */
  void AddWindowExcludeGlassRegion(nsIFrame* aFrame, const nsRect& aBounds)
  {
    mWindowExcludeGlassRegion.Add(aFrame, aBounds);
  }

  /**
   * Returns the window exclude glass region.
   */
  nsRegion GetWindowExcludeGlassRegion() const
  {
    return mWindowExcludeGlassRegion.ToRegion();
  }

  /**
   * Accumulates opaque stuff into the window opaque region.
   */
  void AddWindowOpaqueRegion(const nsRegion& bounds)
  {
    mWindowOpaqueRegion.Or(mWindowOpaqueRegion, bounds);
  }
  /**
   * Returns the window opaque region built so far. This may be incomplete
   * since the opaque region is built during layer construction.
   */
  const nsRegion& GetWindowOpaqueRegion() { return mWindowOpaqueRegion; }

  /**
   * Clears the window opaque region.
   */
  void ClearWindowOpaqueRegion() { mWindowOpaqueRegion.SetEmpty(); }

  void SetGlassDisplayItem(nsDisplayItem* aItem)
  {
    if (mGlassDisplayItem) {
      // Web pages or extensions could trigger this by using
      // -moz-appearance:win-borderless-glass etc on their own elements.
      // Keep the first one, since that will be the background of the root
      // window
      NS_WARNING("Multiple glass backgrounds found?");
    } else {
      mGlassDisplayItem = aItem;
    }
  }

  bool NeedToForceTransparentSurfaceForItem(nsDisplayItem* aItem);

  void SetContainsPluginItem() { mContainsPluginItem = true; }
  bool ContainsPluginItem() { return mContainsPluginItem; }

  /**
   * mContainsBlendMode is true if we processed a display item that
   * has a blend mode attached. We do this so we can insert a
   * nsDisplayBlendContainer in the parent stacking context.
   */
  void SetContainsBlendMode(bool aContainsBlendMode)
  {
    mContainsBlendMode = aContainsBlendMode;
  }
  bool ContainsBlendMode() const { return mContainsBlendMode; }

  DisplayListClipState& ClipState() { return mClipState; }
  const ActiveScrolledRoot* CurrentActiveScrolledRoot()
  {
    return mCurrentActiveScrolledRoot;
  }
  const ActiveScrolledRoot* CurrentAncestorASRStackingContextContents()
  {
    return mCurrentContainerASR;
  }

  /**
   * Add the current frame to the will-change budget if possible and
   * remeber the outcome. Subsequent calls to IsInWillChangeBudget
   * will return the same value as return here.
   */
  bool AddToWillChangeBudget(nsIFrame* aFrame, const nsSize& aSize);

  /**
   * This will add the current frame to the will-change budget the first
   * time it is seen. On subsequent calls this will return the same
   * answer. This effectively implements a first-come, first-served
   * allocation of the will-change budget.
   */
  bool IsInWillChangeBudget(nsIFrame* aFrame, const nsSize& aSize);

  void ClearWillChangeBudget(nsIFrame* aFrame);

  void EnterSVGEffectsContents(nsDisplayList* aHoistedItemsStorage);
  void ExitSVGEffectsContents();

  /**
   * Note: if changing the conditions under which scroll info layers
   * are created, make a corresponding change to
   * ScrollFrameWillBuildScrollInfoLayer() in nsSliderFrame.cpp.
   */
  bool ShouldBuildScrollInfoItemsForHoisting() const
  {
    return mSVGEffectsBuildingDepth > 0;
  }

  void AppendNewScrollInfoItemForHoisting(
    nsDisplayScrollInfoLayer* aScrollInfoItem);

  /**
   * A helper class to install/restore nsDisplayListBuilder::mPreserves3DCtx.
   *
   * mPreserves3DCtx is used by class AutoAccumulateTransform &
   * AutoAccumulateRect to passing data between frames in the 3D
   * context.  If a frame create a new 3D context, it should restore
   * the value of mPreserves3DCtx before returning back to the parent.
   * This class do it for the users.
   */
  class AutoPreserves3DContext
  {
  public:
    explicit AutoPreserves3DContext(nsDisplayListBuilder* aBuilder)
      : mBuilder(aBuilder)
      , mSavedCtx(aBuilder->mPreserves3DCtx)
    {
    }

    ~AutoPreserves3DContext() { mBuilder->mPreserves3DCtx = mSavedCtx; }

  private:
    nsDisplayListBuilder* mBuilder;
    Preserves3DContext mSavedCtx;
  };

  const nsRect GetPreserves3DRect() const
  {
    return mPreserves3DCtx.mVisibleRect;
  }

  void SavePreserves3DRect() { mPreserves3DCtx.mVisibleRect = mVisibleRect; }

  bool IsBuildingInvisibleItems() const { return mBuildingInvisibleItems; }

  void SetBuildingInvisibleItems(bool aBuildingInvisibleItems)
  {
    mBuildingInvisibleItems = aBuildingInvisibleItems;
  }

  bool MarkFrameModifiedDuringBuilding(nsIFrame* aFrame)
  {
    if (!aFrame->IsFrameModified()) {
      mModifiedFramesDuringBuilding.AppendElement(aFrame);
      aFrame->SetFrameIsModified(true);
      return true;
    }
    return false;
  }

  bool MarkCurrentFrameModifiedDuringBuilding()
  {
    if (MarkFrameModifiedDuringBuilding(const_cast<nsIFrame*>(mCurrentFrame))) {
      mInInvalidSubtree = true;
      mDirtyRect = mVisibleRect;
      return true;
    }
    return false;
  }

  void RebuildAllItemsInCurrentSubtree()
  {
    mInInvalidSubtree = true;
    mDirtyRect = mVisibleRect;
  }

  /**
   * This is a convenience function to ease the transition until AGRs and ASRs
   * are unified.
   */
  AnimatedGeometryRoot* AnimatedGeometryRootForASR(
    const ActiveScrolledRoot* aASR);

  bool HitTestIsForVisibility() const { return mHitTestIsForVisibility; }

  void SetHitTestIsForVisibility(bool aHitTestIsForVisibility)
  {
    mHitTestIsForVisibility = aHitTestIsForVisibility;
  }

  /**
   * Represents a region composed of frame/rect pairs.
   * WeakFrames are used to track whether a rect still belongs to the region.
   * Modified frames and rects are removed and re-added to the region if needed.
   */
  struct WeakFrameRegion
  {
    std::vector<WeakFrame> mFrames;
    nsTArray<pixman_box32_t> mRects;

    void Add(nsIFrame* aFrame, const nsRect& aRect)
    {
      mFrames.emplace_back(aFrame);
      mRects.AppendElement(nsRegion::RectToBox(aRect));
    }

    void Add(nsIFrame* aFrame, const mozilla::gfx::IntRect& aRect)
    {
      mFrames.emplace_back(aFrame);
      mRects.AppendElement(nsRegion::RectToBox(aRect));
    }

    void Clear()
    {
      mFrames.clear();
      mRects.Clear();
    }

    typedef mozilla::gfx::ArrayView<pixman_box32_t> BoxArrayView;

    nsRegion ToRegion() const { return nsRegion(BoxArrayView(mRects)); }

    LayoutDeviceIntRegion ToLayoutDeviceIntRegion() const
    {
      return LayoutDeviceIntRegion(BoxArrayView(mRects));
    }
  };

private:
  bool MarkOutOfFlowFrameForDisplay(nsIFrame* aDirtyFrame, nsIFrame* aFrame);

  /**
   * Returns whether a frame acts as an animated geometry root, optionally
   * returning the next ancestor to check.
   */
  AGRState IsAnimatedGeometryRoot(nsIFrame* aFrame,
                                  bool& aIsAsync,
                                  nsIFrame** aParent = nullptr);

  /**
   * Returns the nearest ancestor frame to aFrame that is considered to have
   * (or will have) animated geometry. This can return aFrame.
   */
  nsIFrame* FindAnimatedGeometryRootFrameFor(nsIFrame* aFrame, bool& aIsAsync);

  /**
   * Returns true if nsDisplayCompositorHitTestInfo item should be build for
   * |aFrame|. Otherwise returns false. If |aBuildNew| is true, reusing the
   * previous hit test info will not be considered.
   */
  bool ShouldBuildCompositorHitTestInfo(
    const nsIFrame* aFrame,
    const mozilla::gfx::CompositorHitTestInfo& aInfo,
    const bool aBuildNew) const;

  friend class nsDisplayCanvasBackgroundImage;
  friend class nsDisplayBackgroundImage;
  friend class nsDisplayFixedPosition;
  friend class nsDisplayPerspective;
  AnimatedGeometryRoot* FindAnimatedGeometryRootFor(nsDisplayItem* aItem);

  friend class nsDisplayItem;
  friend class nsDisplayOwnLayer;
  friend struct RetainedDisplayListBuilder;
  AnimatedGeometryRoot* FindAnimatedGeometryRootFor(nsIFrame* aFrame);

  AnimatedGeometryRoot* WrapAGRForFrame(
    nsIFrame* aAnimatedGeometryRoot,
    bool aIsAsync,
    AnimatedGeometryRoot* aParent = nullptr);

  nsDataHashtable<nsPtrHashKey<nsIFrame>, RefPtr<AnimatedGeometryRoot>>
    mFrameToAnimatedGeometryRootMap;

  /**
   * Add the current frame to the AGR budget if possible and remember
   * the outcome. Subsequent calls will return the same value as
   * returned here.
   */
  bool AddToAGRBudget(nsIFrame* aFrame);

  struct PresShellState
  {
    nsIPresShell* mPresShell;
#ifdef DEBUG
    mozilla::Maybe<nsAutoLayoutPhase> mAutoLayoutPhase;
#endif
    nsIFrame* mCaretFrame;
    nsRect mCaretRect;
    mozilla::Maybe<OutOfFlowDisplayData> mFixedBackgroundDisplayData;
    uint32_t mFirstFrameMarkedForDisplay;
    uint32_t mFirstFrameWithOOFData;
    bool mIsBackgroundOnly;
    // This is a per-document flag turning off event handling for all content
    // in the document, and is set when we enter a subdocument for a pointer-
    // events:none frame.
    bool mInsidePointerEventsNoneDoc;
  };

  PresShellState* CurrentPresShellState()
  {
    NS_ASSERTION(mPresShellStates.Length() > 0,
                 "Someone forgot to enter a presshell");
    return &mPresShellStates[mPresShellStates.Length() - 1];
  }

  struct DocumentWillChangeBudget
  {
    DocumentWillChangeBudget()
      : mBudget(0)
    {
    }

    uint32_t mBudget;
  };

  struct FrameWillChangeBudget
  {
    FrameWillChangeBudget(nsIFrame* aFrame, uint32_t aUsage)
      : mFrame(aFrame)
      , mUsage(aUsage)
    {
    }

    nsIFrame* mFrame;
    uint32_t mUsage;
  };

  nsIFrame* const mReferenceFrame;
  nsIFrame* mIgnoreScrollFrame;
  nsDisplayCompositorHitTestInfo* mCompositorHitTestInfo;

  nsPresArena mPool;

  RefPtr<mozilla::dom::Selection> mBoundingSelection;
  AutoTArray<PresShellState, 8> mPresShellStates;
  AutoTArray<nsIFrame*, 400> mFramesMarkedForDisplay;
  AutoTArray<nsIFrame*, 40> mFramesMarkedForDisplayIfVisible;
  AutoTArray<nsIFrame*, 20> mFramesWithOOFData;
  nsClassHashtable<nsPtrHashKey<nsDisplayItem>, nsTArray<ThemeGeometry>>
    mThemeGeometries;
  nsDisplayTableItem* mCurrentTableItem;
  DisplayListClipState mClipState;
  const ActiveScrolledRoot* mCurrentActiveScrolledRoot;
  const ActiveScrolledRoot* mCurrentContainerASR;
  // mCurrentFrame is the frame that we're currently calling (or about to call)
  // BuildDisplayList on.
  const nsIFrame* mCurrentFrame;
  // The reference frame for mCurrentFrame.
  const nsIFrame* mCurrentReferenceFrame;
  // The offset from mCurrentFrame to mCurrentReferenceFrame.
  nsPoint mCurrentOffsetToReferenceFrame;

  RefPtr<AnimatedGeometryRoot> mRootAGR;
  RefPtr<AnimatedGeometryRoot> mCurrentAGR;

  // will-change budget tracker
  nsDataHashtable<nsPtrHashKey<nsPresContext>, DocumentWillChangeBudget>
    mWillChangeBudget;

  // Any frame listed in this set is already counted in the budget
  // and thus is in-budget.
  nsDataHashtable<nsPtrHashKey<nsIFrame>, uint32_t> mWillChangeBudgetSet;

  // Area of animated geometry root budget already allocated
  uint32_t mUsedAGRBudget;
  // Set of frames already counted in budget
  nsTHashtable<nsPtrHashKey<nsIFrame>> mAGRBudgetSet;

  nsTArray<nsIFrame*> mModifiedFramesDuringBuilding;

  // Relative to mCurrentFrame.
  nsRect mVisibleRect;
  nsRect mDirtyRect;

  // Tracked regions used for retained display list.
  WeakFrameRegion mWindowExcludeGlassRegion;
  WeakFrameRegion mRetainedWindowDraggingRegion;
  WeakFrameRegion mRetainedWindowNoDraggingRegion;

  // Optimized versions for non-retained display list.
  LayoutDeviceIntRegion mWindowDraggingRegion;
  LayoutDeviceIntRegion mWindowNoDraggingRegion;

  // Window opaque region is calculated during layer building.
  nsRegion mWindowOpaqueRegion;

  // The display item for the Windows window glass background, if any
  nsDisplayItem* mGlassDisplayItem;
  // A temporary list that we append scroll info items to while building
  // display items for the contents of frames with SVG effects.
  // Only non-null when ShouldBuildScrollInfoItemsForHoisting() is true.
  // This is a pointer and not a real nsDisplayList value because the
  // nsDisplayList class is defined below this class, so we can't use it here.
  nsDisplayList* mScrollInfoItemsForHoisting;
  nsTArray<RefPtr<ActiveScrolledRoot>> mActiveScrolledRoots;
  std::unordered_set<const DisplayItemClipChain*,
                     DisplayItemClipChainHasher,
                     DisplayItemClipChainEqualer>
    mClipDeduplicator;
  DisplayItemClipChain* mFirstClipChainToDestroy;
  nsTArray<nsDisplayItem*> mTemporaryItems;
  const ActiveScrolledRoot* mActiveScrolledRootForRootScrollframe;
  nsDisplayListBuilderMode mMode;
  ViewID mCurrentScrollParentId;
  ViewID mCurrentScrollbarTarget;
  MaybeScrollDirection mCurrentScrollbarDirection;
  Preserves3DContext mPreserves3DCtx;
  int32_t mSVGEffectsBuildingDepth;
  // When we are inside a filter, the current ASR at the time we entered the
  // filter. Otherwise nullptr.
  const ActiveScrolledRoot* mFilterASR;
  bool mContainsBlendMode;
  bool mIsBuildingScrollbar;
  bool mCurrentScrollbarWillHaveLayer;
  bool mBuildCaret;
  bool mRetainingDisplayList;
  bool mPartialUpdate;
  bool mIgnoreSuppression;
  bool mIsAtRootOfPseudoStackingContext;
  bool mIncludeAllOutOfFlows;
  bool mDescendIntoSubdocuments;
  bool mSelectedFramesOnly;
  bool mAllowMergingAndFlattening;
  bool mWillComputePluginGeometry;
  // True when we're building a display list that's directly or indirectly
  // under an nsDisplayTransform
  bool mInTransform;
  bool mInFilter;
  bool mInPageSequence;
  bool mIsInChromePresContext;
  bool mSyncDecodeImages;
  bool mIsPaintingToWindow;
  bool mIsCompositingCheap;
  bool mContainsPluginItem;
  bool mAncestorHasApzAwareEventHandler;
  // True when the first async-scrollable scroll frame for which we build a
  // display list has a display port. An async-scrollable scroll frame is one
  // which WantsAsyncScroll().
  bool mHaveScrollableDisplayPort;
  bool mWindowDraggingAllowed;
  bool mIsBuildingForPopup;
  bool mForceLayerForScrollParent;
  bool mAsyncPanZoomEnabled;
  bool mBuildingInvisibleItems;
  bool mHitTestIsForVisibility;
  bool mIsBuilding;
  bool mInInvalidSubtree;
  bool mBuildCompositorHitTestInfo;
  bool mLessEventRegionItems;
  bool mDisablePartialUpdates;
  bool mPartialBuildFailed;
};

class nsDisplayItem;
class nsDisplayList;
class RetainedDisplayList;
/**
 * nsDisplayItems are put in singly-linked lists rooted in an nsDisplayList.
 * nsDisplayItemLink holds the link. The lists are linked from lowest to
 * highest in z-order.
 */
class nsDisplayItemLink
{
  // This is never instantiated directly, so no need to count constructors and
  // destructors.
protected:
  nsDisplayItemLink()
    : mAbove(nullptr)
  {
  }
  nsDisplayItemLink(const nsDisplayItemLink&)
    : mAbove(nullptr)
  {
  }
  nsDisplayItem* mAbove;

  friend class nsDisplayList;
};

class nsDisplayWrapList;

#ifdef MOZ_DIAGNOSTIC_ASSERT_ENABLED
void
AssertUniqueItem(nsDisplayItem* aItem);
#endif

template<typename T, typename... Args>
MOZ_ALWAYS_INLINE T*
MakeDisplayItem(nsDisplayListBuilder* aBuilder, Args&&... aArgs)
{
  T* item = new (aBuilder) T(aBuilder, std::forward<Args>(aArgs)...);

  const mozilla::SmallPointerArray<mozilla::DisplayItemData>& array =
    item->Frame()->DisplayItemData();
  for (uint32_t i = 0; i < array.Length(); i++) {
    mozilla::DisplayItemData* did = array.ElementAt(i);
    if (did->GetDisplayItemKey() == item->GetPerFrameKey()) {
      if (did->GetLayer()->AsPaintedLayer()) {
        if (!did->HasMergedFrames()) {
          item->SetDisplayItemData(did, did->GetLayer()->Manager());
        }
        break;
      }
    }
  }

#ifdef MOZ_DIAGNOSTIC_ASSERT_ENABLED
  if (aBuilder->IsRetainingDisplayList() && !aBuilder->IsInPageSequence() &&
      aBuilder->IsBuilding()) {
    AssertUniqueItem(item);
  }
#endif

  return item;
}

/**
 * This is the unit of rendering and event testing. Each instance of this
 * class represents an entity that can be drawn on the screen, e.g., a
 * frame's CSS background, or a frame's text string.
 *
 * nsDisplayItems can be containers --- i.e., they can perform hit testing
 * and painting by recursively traversing a list of child items.
 *
 * These are arena-allocated during display list construction. A typical
 * subclass would just have a frame pointer, so its object would be just three
 * pointers (vtable, next-item, frame).
 *
 * Display items belong to a list at all times (except temporarily as they
 * move from one list to another).
 */
class nsDisplayItem : public nsDisplayItemLink
{
public:
  typedef mozilla::ContainerLayerParameters ContainerLayerParameters;
  typedef mozilla::DisplayItemClip DisplayItemClip;
  typedef mozilla::DisplayItemClipChain DisplayItemClipChain;
  typedef mozilla::ActiveScrolledRoot ActiveScrolledRoot;
  typedef mozilla::layers::FrameMetrics FrameMetrics;
  typedef mozilla::layers::ScrollMetadata ScrollMetadata;
  typedef mozilla::layers::FrameMetrics::ViewID ViewID;
  typedef mozilla::layers::Layer Layer;
  typedef mozilla::layers::LayerManager LayerManager;
  typedef mozilla::layers::StackingContextHelper StackingContextHelper;
  typedef mozilla::layers::WebRenderCommand WebRenderCommand;
  typedef mozilla::layers::WebRenderParentCommand WebRenderParentCommand;
  typedef mozilla::LayerState LayerState;
  typedef mozilla::image::imgDrawingParams imgDrawingParams;
  typedef mozilla::image::ImgDrawResult ImgDrawResult;
  typedef class mozilla::gfx::DrawTarget DrawTarget;

  // This is never instantiated directly (it has pure virtual methods), so no
  // need to count constructors and destructors.
  nsDisplayItem(nsDisplayListBuilder* aBuilder, nsIFrame* aFrame);
  nsDisplayItem(nsDisplayListBuilder* aBuilder,
                nsIFrame* aFrame,
                const ActiveScrolledRoot* aActiveScrolledRoot,
                bool aAnonymous = false);

  /**
   * This constructor is only used in rare cases when we need to construct
   * temporary items.
   */
  explicit nsDisplayItem(nsIFrame* aFrame)
    : mFrame(aFrame)
    , mClipChain(nullptr)
    , mClip(nullptr)
    , mActiveScrolledRoot(nullptr)
    , mReferenceFrame(nullptr)
    , mAnimatedGeometryRoot(nullptr)
    , mForceNotVisible(false)
    , mDisableSubpixelAA(false)
    , mReusedItem(false)
    , mBackfaceHidden(mFrame->In3DContextAndBackfaceIsHidden())
    , mPaintRectValid(false)
#ifdef MOZ_DUMP_PAINTING
    , mPainted(false)
#endif
  {
    MOZ_COUNT_CTOR(nsDisplayItem);
  }

  nsDisplayItem() = delete;

protected:
  virtual ~nsDisplayItem()
  {
    MOZ_COUNT_DTOR(nsDisplayItem);
    SetDisplayItemData(nullptr, nullptr);
    if (mFrame) {
      mFrame->RemoveDisplayItem(this);
    }
  }

public:
  virtual void Destroy(nsDisplayListBuilder* aBuilder)
  {
    DisplayItemType type = GetType();
    this->~nsDisplayItem();
    aBuilder->Destroy(type, this);
  }

  virtual void RestoreState()
  {
    mClipChain = mState.mClipChain;
    mClip = mState.mClip;
    mDisableSubpixelAA = false;
  }

  virtual void RemoveFrame(nsIFrame* aFrame)
  {
    if (mFrame && aFrame == mFrame) {
      MOZ_ASSERT(!mFrame->HasDisplayItem(this));
      mFrame = nullptr;
      SetDisplayItemData(nullptr, nullptr);
    }
  }

  /**
   * Downcasts this item to nsDisplayWrapList, if possible.
   */
  virtual const nsDisplayWrapList* AsDisplayWrapList() const { return nullptr; }
  virtual nsDisplayWrapList* AsDisplayWrapList() { return nullptr; }

  /**
   * Create a clone of this item.
   */
  virtual nsDisplayItem* Clone(nsDisplayListBuilder* aBuilder) const
  {
    return nullptr;
  }

  nsDisplayItem(const nsDisplayItem&) = delete;
  /**
   * The custom copy-constructor is implemented to prevent copying the saved
   * state of the item.
   * This is currently only used when creating temporary items for merging.
   */
  nsDisplayItem(nsDisplayListBuilder* aBuilder, const nsDisplayItem& aOther)
    : mFrame(aOther.mFrame)
    , mClipChain(aOther.mClipChain)
    , mClip(aOther.mClip)
    , mActiveScrolledRoot(aOther.mActiveScrolledRoot)
    , mReferenceFrame(aOther.mReferenceFrame)
    , mAnimatedGeometryRoot(aOther.mAnimatedGeometryRoot)
    , mToReferenceFrame(aOther.mToReferenceFrame)
    , mBuildingRect(aOther.mBuildingRect)
    , mPaintRect(aOther.mPaintRect)
    , mForceNotVisible(aOther.mForceNotVisible)
    , mDisableSubpixelAA(aOther.mDisableSubpixelAA)
    , mReusedItem(false)
    , mBackfaceHidden(mFrame->In3DContextAndBackfaceIsHidden())
    , mPaintRectValid(false)
#ifdef MOZ_DUMP_PAINTING
    , mPainted(false)
#endif
  {
    MOZ_COUNT_CTOR(nsDisplayItem);
  }

  struct HitTestState
  {
    explicit HitTestState()
      : mInPreserves3D(false)
    {
    }

    ~HitTestState()
    {
      NS_ASSERTION(mItemBuffer.Length() == 0,
                   "mItemBuffer should have been cleared");
    }

    // Handling transform items for preserve 3D frames.
    bool mInPreserves3D;
    AutoTArray<nsDisplayItem*, 100> mItemBuffer;
  };

  /**
   * Some consecutive items should be rendered together as a unit, e.g.,
   * outlines for the same element. For this, we need a way for items to
   * identify their type. We use the type for other purposes too.
   */
  virtual DisplayItemType GetType() const = 0;
  /**
   * Pairing this with the GetUnderlyingFrame() pointer gives a key that
   * uniquely identifies this display item in the display item tree.
   * XXX check nsOptionEventGrabberWrapper/nsXULEventRedirectorWrapper
   */
  virtual uint32_t GetPerFrameKey() const { return uint32_t(GetType()); }

  uint8_t GetFlags() { return GetDisplayItemFlagsForType(GetType()); }

  /**
   * This is called after we've constructed a display list for event handling.
   * When this is called, we've already ensured that aRect intersects the
   * item's bounds and that clipping has been taking into account.
   *
   * @param aRect the point or rect being tested, relative to the reference
   * frame. If the width and height are both 1 app unit, it indicates we're
   * hit testing a point, not a rect.
   * @param aState must point to a HitTestState. If you don't have one,
   * just create one with the default constructor and pass it in.
   * @param aOutFrames each item appends the frame(s) in this display item that
   * the rect is considered over (if any) to aOutFrames.
   */
  virtual void HitTest(nsDisplayListBuilder* aBuilder,
                       const nsRect& aRect,
                       HitTestState* aState,
                       nsTArray<nsIFrame*>* aOutFrames)
  {
  }
  /**
   * @return the frame that this display item is based on. This is used to sort
   * items by z-index and content order and for some other uses. Never
   * returns null.
   */
  inline nsIFrame* Frame() const
  {
    MOZ_ASSERT(mFrame, "Trying to use display item after deletion!");
    return mFrame;
  }

  /**
   * @return the nsIFrame that provides the style data, and should
   * be checked when deciding if this display item can be reused.
   */
  virtual nsIFrame* FrameForInvalidation() const { return mFrame; }

  virtual bool HasDeletedFrame() const { return !mFrame; }

  virtual nsIFrame* StyleFrame() const { return mFrame; }

  /**
   * Compute the used z-index of our frame; returns zero for elements to which
   * z-index does not apply, and for z-index:auto.
   * @note This can be overridden, @see nsDisplayWrapList::SetOverrideZIndex.
   */
  virtual int32_t ZIndex() const;
  /**
   * The default bounds is the frame border rect.
   * @param aSnap *aSnap is set to true if the returned rect will be
   * snapped to nearest device pixel edges during actual drawing.
   * It might be set to false and snap anyway, so code computing the set of
   * pixels affected by this display item needs to round outwards to pixel
   * boundaries when *aSnap is set to false.
   * This does not take the item's clipping into account.
   * @return a rectangle relative to aBuilder->ReferenceFrame() that
   * contains the area drawn by this display item
   */
  virtual nsRect GetBounds(nsDisplayListBuilder* aBuilder, bool* aSnap) const
  {
    *aSnap = false;
    return nsRect(ToReferenceFrame(), Frame()->GetSize());
  }

  virtual nsRegion GetTightBounds(nsDisplayListBuilder* aBuilder,
                                  bool* aSnap) const
  {
    *aSnap = false;
    return nsRegion();
  }

  /**
   * Returns true if nothing will be rendered inside aRect, false if uncertain.
   * aRect is assumed to be contained in this item's bounds.
   */
  virtual bool IsInvisibleInRect(const nsRect& aRect) const { return false; }

  /**
   * Returns the result of GetBounds intersected with the item's clip.
   * The intersection is approximate since rounded corners are not taking into
   * account.
   */
  nsRect GetClippedBounds(nsDisplayListBuilder* aBuilder) const;

  nsRect GetBorderRect() const
  {
    return nsRect(ToReferenceFrame(), Frame()->GetSize());
  }

  nsRect GetPaddingRect() const
  {
    return Frame()->GetPaddingRectRelativeToSelf() + ToReferenceFrame();
  }

  nsRect GetContentRect() const
  {
    return Frame()->GetContentRectRelativeToSelf() + ToReferenceFrame();
  }

  /**
   * Checks if the frame(s) owning this display item have been marked as
   * invalid, and needing repainting.
   */
  virtual bool IsInvalid(nsRect& aRect) const
  {
    bool result = mFrame ? mFrame->IsInvalid(aRect) : false;
    aRect += ToReferenceFrame();
    return result;
  }

  /**
   * Creates and initializes an nsDisplayItemGeometry object that retains the
   * current areas covered by this display item. These need to retain enough
   * information such that they can be compared against a future nsDisplayItem
   * of the same type, and determine if repainting needs to happen.
   *
   * Subclasses wishing to store more information need to override both this
   * and ComputeInvalidationRegion, as well as implementing an
   * nsDisplayItemGeometry subclass.
   *
   * The default implementation tracks both the display item bounds, and the
   * frame's border rect.
   */
  virtual nsDisplayItemGeometry* AllocateGeometry(
    nsDisplayListBuilder* aBuilder)
  {
    return new nsDisplayItemGenericGeometry(this, aBuilder);
  }

  /**
   * Compares an nsDisplayItemGeometry object from a previous paint against the
   * current item. Computes if the geometry of the item has changed, and the
   * invalidation area required for correct repainting.
   *
   * The existing geometry will have been created from a display item with a
   * matching GetPerFrameKey()/mFrame pair to the current item.
   *
   * The default implementation compares the display item bounds, and the
   * frame's border rect, and invalidates the entire bounds if either rect
   * changes.
   *
   * @param aGeometry The geometry of the matching display item from the
   * previous paint.
   * @param aInvalidRegion Output param, the region to invalidate, or
   * unchanged if none.
   */
  virtual void ComputeInvalidationRegion(nsDisplayListBuilder* aBuilder,
                                         const nsDisplayItemGeometry* aGeometry,
                                         nsRegion* aInvalidRegion) const
  {
    const nsDisplayItemGenericGeometry* geometry =
      static_cast<const nsDisplayItemGenericGeometry*>(aGeometry);
    bool snap;
    if (!geometry->mBounds.IsEqualInterior(GetBounds(aBuilder, &snap)) ||
        !geometry->mBorderRect.IsEqualInterior(GetBorderRect())) {
      aInvalidRegion->Or(GetBounds(aBuilder, &snap), geometry->mBounds);
    }
  }

  /**
   * An alternative default implementation of ComputeInvalidationRegion,
   * that instead invalidates only the changed area between the two items.
   */
  void ComputeInvalidationRegionDifference(
    nsDisplayListBuilder* aBuilder,
    const nsDisplayItemBoundsGeometry* aGeometry,
    nsRegion* aInvalidRegion) const
  {
    bool snap;
    nsRect bounds = GetBounds(aBuilder, &snap);

    if (!aGeometry->mBounds.IsEqualInterior(bounds)) {
      nscoord radii[8];
      if (aGeometry->mHasRoundedCorners || Frame()->GetBorderRadii(radii)) {
        aInvalidRegion->Or(aGeometry->mBounds, bounds);
      } else {
        aInvalidRegion->Xor(aGeometry->mBounds, bounds);
      }
    }
  }

  /**
   * This function is called when an item's list of children has been omdified
   * by RetaineDisplayListBuilder.
   */
  virtual void InvalidateCachedChildInfo() {}

  /**
   * @param aSnap set to true if the edges of the rectangles of the opaque
   * region would be snapped to device pixels when drawing
   * @return a region of the item that is opaque --- that is, every pixel
   * that is visible is painted with an opaque
   * color. This is useful for determining when one piece
   * of content completely obscures another so that we can do occlusion
   * culling.
   * This does not take clipping into account.
   */
  virtual nsRegion GetOpaqueRegion(nsDisplayListBuilder* aBuilder,
                                   bool* aSnap) const
  {
    *aSnap = false;
    return nsRegion();
  }
  /**
   * @return Some(nscolor) if the item is guaranteed to paint every pixel in its
   * bounds with the same (possibly translucent) color
   */
  virtual mozilla::Maybe<nscolor> IsUniform(
    nsDisplayListBuilder* aBuilder) const
  {
    return mozilla::Nothing();
  }

  /**
   * @return true if the contents of this item are rendered fixed relative
   * to the nearest viewport.
   */
  virtual bool ShouldFixToViewport(nsDisplayListBuilder* aBuilder) const
  {
    return false;
  }

  virtual bool ClearsBackground() const { return false; }

  /**
   * Returns true if all layers that can be active should be forced to be
   * active. Requires setting the pref layers.force-active=true.
   */
  static bool ForceActiveLayers();

  /**
   * @return LAYER_NONE if BuildLayer will return null. In this case
   * there is no layer for the item, and Paint should be called instead
   * to paint the content using Thebes.
   * Return LAYER_INACTIVE if there is a layer --- BuildLayer will
   * not return null (unless there's an error) --- but the layer contents
   * are not changing frequently. In this case it makes sense to composite
   * the layer into a PaintedLayer with other content, so we don't have to
   * recomposite it every time we paint.
   * Note: GetLayerState is only allowed to return LAYER_INACTIVE if all
   * descendant display items returned LAYER_INACTIVE or LAYER_NONE. Also,
   * all descendant display item frames must have an active scrolled root
   * that's either the same as this item's frame's active scrolled root, or
   * a descendant of this item's frame. This ensures that the entire
   * set of display items can be collapsed onto a single PaintedLayer.
   * Return LAYER_ACTIVE if the layer is active, that is, its contents are
   * changing frequently. In this case it makes sense to keep the layer
   * as a separate buffer in VRAM and composite it into the destination
   * every time we paint.
   *
   * Users of GetLayerState should check ForceActiveLayers() and if it returns
   * true, change a returned value of LAYER_INACTIVE to LAYER_ACTIVE.
   */
  virtual LayerState GetLayerState(nsDisplayListBuilder* aBuilder,
                                   LayerManager* aManager,
                                   const ContainerLayerParameters& aParameters)
  {
    return mozilla::LAYER_NONE;
  }

  /**
   * Return true to indicate the layer should be constructed even if it's
   * completely invisible.
   */
  virtual bool ShouldBuildLayerEvenIfInvisible(
    nsDisplayListBuilder* aBuilder) const
  {
    return false;
  }

  /**
   * Returns true if this item supports PaintWithClip, where the clipping
   * is used directly as the primitive geometry instead of needing an explicit
   * clip.
   */
  virtual bool CanPaintWithClip(const DisplayItemClip& aClip) { return false; }

  /**
   * Actually paint this item to some rendering context.
   * Content outside mVisibleRect need not be painted.
   * aCtx must be set up as for nsDisplayList::Paint.
   */
  virtual void Paint(nsDisplayListBuilder* aBuilder, gfxContext* aCtx) {}

  /**
   * Same as Paint, except provides a clip to use the geometry to draw with.
   * Must not be called unless CanPaintWithClip returned true.
   */
  virtual void PaintWithClip(nsDisplayListBuilder* aBuilder,
                             gfxContext* aCtx,
                             const DisplayItemClip& aClip)
  {
  }

#ifdef MOZ_DUMP_PAINTING
  /**
   * Mark this display item as being painted via
   * FrameLayerBuilder::DrawPaintedLayer.
   */
  bool Painted() const { return mPainted; }

  /**
   * Check if this display item has been painted.
   */
  void SetPainted() { mPainted = true; }
#endif

  /**
   * Get the layer drawn by this display item. Call this only if
   * GetLayerState() returns something other than LAYER_NONE.
   * If GetLayerState returned LAYER_NONE then Paint will be called
   * instead.
   * This is called while aManager is in the construction phase.
   *
   * The caller (nsDisplayList) is responsible for setting the visible
   * region of the layer.
   *
   * @param aContainerParameters should be passed to
   * FrameLayerBuilder::BuildContainerLayerFor if a ContainerLayer is
   * constructed.
   */
  virtual already_AddRefed<Layer> BuildLayer(
    nsDisplayListBuilder* aBuilder,
    LayerManager* aManager,
    const ContainerLayerParameters& aContainerParameters)
  {
    return nullptr;
  }

  /**
   * Function to create the WebRenderCommands.
   * We should check if the layer state is
   * active first and have an early return if the layer state is
   * not active.
   *
   * @return true if successfully creating webrender commands.
   */
  virtual bool CreateWebRenderCommands(
    mozilla::wr::DisplayListBuilder& aBuilder,
    mozilla::wr::IpcResourceUpdateQueue& aResources,
    const StackingContextHelper& aSc,
    mozilla::layers::WebRenderLayerManager* aManager,
    nsDisplayListBuilder* aDisplayListBuilder)
  {
    return false;
  }

  /**
   * Updates the provided aLayerData with any APZ-relevant scroll data
   * that is specific to this display item. This is stuff that would normally
   * be put on the layer during BuildLayer, but this is only called in
   * layers-free webrender mode, where we don't have layers.
   *
   * This function returns true if and only if it has APZ-relevant scroll data
   * to provide. Note that the arguments passed in may be nullptr, in which case
   * the function should still return true if and only if it has APZ-relevant
   * scroll data, but obviously in this case it can't actually put the
   * data onto aLayerData, because there isn't one.
   *
   * This function assumes that aData and aLayerData will either both be null,
   * or will both be non-null. The caller is responsible for enforcing this.
   */
  virtual bool UpdateScrollData(
    mozilla::layers::WebRenderScrollData* aData,
    mozilla::layers::WebRenderLayerScrollData* aLayerData)
  {
    return false;
  }

  /**
   * On entry, aVisibleRegion contains the region (relative to ReferenceFrame())
   * which may be visible. If the display item opaquely covers an area, it
   * can remove that area from aVisibleRegion before returning.
   * nsDisplayList::ComputeVisibility automatically subtracts the region
   * returned by GetOpaqueRegion, and automatically removes items whose bounds
   * do not intersect the visible area, so implementations of
   * nsDisplayItem::ComputeVisibility do not need to do these things.
   * nsDisplayList::ComputeVisibility will already have set mVisibleRect on
   * this item to the intersection of *aVisibleRegion and this item's bounds.
   * We rely on that, so this should only be called by
   * nsDisplayList::ComputeVisibility or nsDisplayItem::RecomputeVisibility.
   * aAllowVisibleRegionExpansion is a rect where we are allowed to
   * expand the visible region and is only used for making sure the
   * background behind a plugin is visible.
   * This method needs to be idempotent.
   *
   * @return true if the item is visible, false if no part of the item
   * is visible.
   */
  virtual bool ComputeVisibility(nsDisplayListBuilder* aBuilder,
                                 nsRegion* aVisibleRegion);

  /**
   * Checks if the given display item can be merged with this item.
   * @return true if the merging is possible, otherwise false.
   */
  virtual bool CanMerge(const nsDisplayItem* aItem) const { return false; }

  /**
   * Try to merge with the other item (which is below us in the display
   * list). This gets used by nsDisplayClip to coalesce clipping operations
   * (optimization), by nsDisplayOpacity to merge rendering for the same
   * content element into a single opacity group (correctness), and will be
   * used by nsDisplayOutline to merge multiple outlines for the same element
   * (also for correctness).
   */
  virtual void Merge(const nsDisplayItem* aItem) {}

  /**
   * Merges the given display list to this item.
   */
  virtual void MergeDisplayListFromItem(nsDisplayListBuilder* aBuilder,
                                        const nsDisplayItem* aItem)
  {
  }

  /**
   * Appends the underlying frames of all display items that have been
   * merged into this one (excluding  this item's own underlying frame)
   * to aFrames.
   */
  virtual void GetMergedFrames(nsTArray<nsIFrame*>* aFrames) const {}

  virtual bool HasMergedFrames() const { return false; }

  /**
   * During the visibility computation and after TryMerge, display lists may
   * return true here to flatten themselves away, removing them. This
   * flattening is distinctly different from FlattenTo, which occurs before
   * items are merged together.
   */
  virtual bool ShouldFlattenAway(nsDisplayListBuilder* aBuilder)
  {
    return false;
  }

  /**
   * Returns true if this item needs to have its geometry updated, despite
   * returning empty invalidation region.
   */
<<<<<<< HEAD
  virtual bool NeedsGeometryUpdates() const
  {
    return false;
  }
=======
  virtual bool NeedsGeometryUpdates() const { return false; }
>>>>>>> 94e37e71

  /**
   * Some items such as those calling into the native themed widget machinery
   * have to be painted on the content process. In this case it is best to avoid
   * allocating layers that serializes and forwards the work to the compositor.
   */
  virtual bool MustPaintOnContentSide() const { return false; }

  /**
   * If this has a child list where the children are in the same coordinate
   * system as this item (i.e., they have the same reference frame),
   * return the list.
   */
  virtual RetainedDisplayList* GetSameCoordinateSystemChildren() const
  {
    return nullptr;
  }

  virtual void UpdateBounds(nsDisplayListBuilder* aBuilder) {}
  /**
   * Do UpdateBounds() for items with frames establishing or extending
   * 3D rendering context.
   *
   * This function is called by UpdateBoundsFor3D() of
   * nsDisplayTransform(), and it is called by
   * BuildDisplayListForStackingContext() on transform items
   * establishing 3D rendering context.
   *
   * The bounds of a transform item with the frame establishing 3D
   * rendering context should be computed by calling
   * DoUpdateBoundsPreserves3D() on all descendants that participate
   * the same 3d rendering context.
   */
  virtual void DoUpdateBoundsPreserves3D(nsDisplayListBuilder* aBuilder) {}

  /**
   * If this has a child list, return it, even if the children are in
   * a different coordinate system to this item.
   */
  virtual RetainedDisplayList* GetChildren() const { return nullptr; }

  /**
   * Returns the building rectangle used by nsDisplayListBuilder when
   * this item was constructed.
   */
  const nsRect& GetBuildingRect() const { return mBuildingRect; }

  void SetBuildingRect(const nsRect& aBuildingRect)
  {
    if (aBuildingRect == mBuildingRect) {
      // Avoid unnecessary paint rect recompution when the
      // building rect is staying the same.
      return;
    }
    mPaintRect = mBuildingRect = aBuildingRect;
    mPaintRectValid = false;
  }

  void SetPaintRect(const nsRect& aPaintRect)
  {
    mPaintRect = aPaintRect;
    mPaintRectValid = true;
  }
  bool HasPaintRect() const { return mPaintRectValid; }

  /**
   * Returns the building rect for the children, relative to their
   * reference frame. Can be different from mBuildingRect for
   * nsDisplayTransform, since the reference frame for the children is different
   * from the reference frame for the item itself.
   */
  virtual const nsRect& GetBuildingRectForChildren() const
  {
    return mBuildingRect;
  }

  /**
   * Stores the given opacity value to be applied when drawing. It is an error
   * to call this if CanApplyOpacity returned false.
   */
  virtual void ApplyOpacity(nsDisplayListBuilder* aBuilder,
                            float aOpacity,
                            const DisplayItemClipChain* aClip)
  {
    NS_ASSERTION(CanApplyOpacity(), "ApplyOpacity not supported on this type");
  }
  /**
   * Returns true if this display item would return true from ApplyOpacity
   * without actually applying the opacity. Otherwise returns false.
   */
  virtual bool CanApplyOpacity() const { return false; }

  bool ForceNotVisible() const { return mForceNotVisible; }

  /**
   * For debugging and stuff
   */
  virtual const char* Name() const = 0;

  virtual void WriteDebugInfo(std::stringstream& aStream) {}

  nsDisplayItem* GetAbove() { return mAbove; }

  /**
   * Like ComputeVisibility, but does the work that nsDisplayList
   * does per-item:
   * -- Intersects GetBounds with aVisibleRegion and puts the result
   * in mVisibleRect
   * -- Subtracts bounds from aVisibleRegion if the item is opaque
   */
  bool RecomputeVisibility(nsDisplayListBuilder* aBuilder,
                           nsRegion* aVisibleRegion);

  /**
   * Returns the result of aBuilder->ToReferenceFrame(GetUnderlyingFrame())
   */
  const nsPoint& ToReferenceFrame() const
  {
    NS_ASSERTION(mFrame, "No frame?");
    return mToReferenceFrame;
  }
  /**
   * @return the root of the display list's frame (sub)tree, whose origin
   * establishes the coordinate system for the display list
   */
  const nsIFrame* ReferenceFrame() const { return mReferenceFrame; }

  /**
   * Returns the reference frame for display item children of this item.
   */
  virtual const nsIFrame* ReferenceFrameForChildren() const
  {
    return mReferenceFrame;
  }

  AnimatedGeometryRoot* GetAnimatedGeometryRoot() const
  {
    MOZ_ASSERT(mAnimatedGeometryRoot,
               "Must have cached AGR before accessing it!");
    return mAnimatedGeometryRoot;
  }

  virtual struct AnimatedGeometryRoot* AnimatedGeometryRootForScrollMetadata()
    const
  {
    return GetAnimatedGeometryRoot();
  }

  /**
   * Checks if this display item (or any children) contains content that might
   * be rendered with component alpha (e.g. subpixel antialiasing). Returns the
   * bounds of the area that needs component alpha, or an empty rect if nothing
   * in the item does.
   */
  virtual nsRect GetComponentAlphaBounds(nsDisplayListBuilder* aBuilder) const
  {
    return nsRect();
  }

  /**
   * Disable usage of component alpha. Currently only relevant for items that
   * have text.
   */
  void DisableComponentAlpha() { mDisableSubpixelAA = true; }

  bool IsSubpixelAADisabled() const { return mDisableSubpixelAA; }

  /**
   * Check if we can add async animations to the layer for this display item.
   */
  virtual bool CanUseAsyncAnimations(nsDisplayListBuilder* aBuilder)
  {
    return false;
  }

  virtual bool SupportsOptimizingToImage() const { return false; }

  const DisplayItemClip& GetClip() const
  {
    return mClip ? *mClip : DisplayItemClip::NoClip();
  }
  void IntersectClip(nsDisplayListBuilder* aBuilder,
                     const DisplayItemClipChain* aOther,
                     bool aStore);

  virtual void SetActiveScrolledRoot(
    const ActiveScrolledRoot* aActiveScrolledRoot)
  {
    mActiveScrolledRoot = aActiveScrolledRoot;
  }
  const ActiveScrolledRoot* GetActiveScrolledRoot() const
  {
    return mActiveScrolledRoot;
  }

  virtual void SetClipChain(const DisplayItemClipChain* aClipChain,
                            bool aStore);
  const DisplayItemClipChain* GetClipChain() const { return mClipChain; }

  /**
   * Intersect all clips in our clip chain up to (and including) aASR and set
   * set the intersection as this item's clip.
   */
  void FuseClipChainUpTo(nsDisplayListBuilder* aBuilder,
                         const ActiveScrolledRoot* aASR);

  bool BackfaceIsHidden() const { return mFrame->BackfaceIsHidden(); }

  bool In3DContextAndBackfaceIsHidden() { return mBackfaceHidden; }

  bool HasDifferentFrame(const nsDisplayItem* aOther) const
  {
    return mFrame != aOther->mFrame;
  }

  bool HasDifferentFrame(const nsDisplayItem* aOther) const
  {
    return mFrame != aOther->mFrame;
  }

  bool HasSameTypeAndClip(const nsDisplayItem* aOther) const
  {
    return GetPerFrameKey() == aOther->GetPerFrameKey() &&
           GetClipChain() == aOther->GetClipChain();
  }

  bool HasSameContent(const nsDisplayItem* aOther) const
  {
    return mFrame->GetContent() == aOther->Frame()->GetContent();
  }

  bool IsReused() const { return mReusedItem; }

  void SetReused(bool aReused) { mReusedItem = aReused; }

  virtual bool CanBeReused() const { return true; }

  virtual nsIFrame* GetDependentFrame() { return nullptr; }

  virtual mozilla::Maybe<nsRect> GetClipWithRespectToASR(
    nsDisplayListBuilder* aBuilder,
    const ActiveScrolledRoot* aASR) const;

  void SetDisplayItemData(mozilla::DisplayItemData* aDID,
                          mozilla::layers::LayerManager* aLayerManager)
  {
    if (mDisplayItemData) {
      MOZ_ASSERT(!mDisplayItemData->GetItem() ||
                 mDisplayItemData->GetItem() == this);
      mDisplayItemData->SetItem(nullptr);
    }
    if (aDID) {
      if (aDID->GetItem()) {
        aDID->GetItem()->SetDisplayItemData(nullptr, nullptr);
      }
      aDID->SetItem(this);
    }
    mDisplayItemData = aDID;
    mDisplayItemDataLayerManager = aLayerManager;
  }

  mozilla::DisplayItemData* GetDisplayItemData() { return mDisplayItemData; }
  mozilla::layers::LayerManager* GetDisplayItemDataLayerManager()
  {
    return mDisplayItemDataLayerManager;
  }

  // Set the nsDisplayList that this item belongs to, and what
  // index it is within that list. Temporary state for merging
  // used by RetainedDisplayListBuilder.
  void SetOldListIndex(nsDisplayList* aList,
                       OldListIndex aIndex,
                       uint32_t aListKey,
                       uint32_t aNestingDepth)
  {
#ifdef MOZ_DIAGNOSTIC_ASSERT_ENABLED
    mOldListKey = aListKey;
    mOldNestingDepth = aNestingDepth;
#endif
    mOldList = reinterpret_cast<uintptr_t>(aList);
    mOldListIndex = aIndex;
  }
  bool GetOldListIndex(nsDisplayList* aList,
                       uint32_t aListKey,
                       OldListIndex* aOutIndex)
  {
    if (mOldList != reinterpret_cast<uintptr_t>(aList)) {
#ifdef MOZ_DIAGNOSTIC_ASSERT_ENABLED
      MOZ_CRASH_UNSAFE_PRINTF("Item found was in the wrong list! type %d "
                              "(outer type was %d at depth %d, now is %d)",
                              GetPerFrameKey(),
                              mOldListKey,
                              mOldNestingDepth,
                              aListKey);
#endif
      return false;
    }
    *aOutIndex = mOldListIndex;
    return true;
  }

  const nsRect& GetPaintRect() const { return mPaintRect; }

protected:
  typedef bool (*PrefFunc)(void);
  bool ShouldUseAdvancedLayer(LayerManager* aManager, PrefFunc aFunc) const;
  bool CanUseAdvancedLayer(LayerManager* aManager) const;

  nsIFrame* mFrame;
  RefPtr<const DisplayItemClipChain> mClipChain;
  const DisplayItemClip* mClip;
  RefPtr<const ActiveScrolledRoot> mActiveScrolledRoot;
  // Result of FindReferenceFrameFor(mFrame), if mFrame is non-null
  const nsIFrame* mReferenceFrame;
  RefPtr<struct AnimatedGeometryRoot> mAnimatedGeometryRoot;
  // Result of ToReferenceFrame(mFrame), if mFrame is non-null
  nsPoint mToReferenceFrame;
  mozilla::DisplayItemData* mDisplayItemData = nullptr;
  mozilla::layers::LayerManager* mDisplayItemDataLayerManager = nullptr;

private:
  // This is the rectangle that nsDisplayListBuilder was using as the visible
  // rect to decide which items to construct.
  nsRect mBuildingRect;

  // nsDisplayList::ComputeVisibility sets this to the visible region
  // of the item by intersecting the visible region with the bounds
  // of the item. Paint implementations can use this to limit their drawing.
  // Guaranteed to be contained in GetBounds().
  nsRect mPaintRect;

protected:
#ifdef MOZ_DIAGNOSTIC_ASSERT_ENABLED
public:
  uint32_t mOldListKey = 0;
  uint32_t mOldNestingDepth = 0;
  bool mMergedItem = false;
  bool mPreProcessedItem = false;

protected:
#endif
  OldListIndex mOldListIndex;
  uintptr_t mOldList = 0;

  bool mForceNotVisible;
  bool mDisableSubpixelAA;
  bool mReusedItem;
  bool mBackfaceHidden;
  bool mPaintRectValid;
#ifdef MOZ_DUMP_PAINTING
  // True if this frame has been painted.
  bool mPainted;
#endif

  struct
  {
    RefPtr<const DisplayItemClipChain> mClipChain;
    const DisplayItemClip* mClip;
  } mState;
};

/**
 * Manages a singly-linked list of display list items.
 *
 * mSentinel is the sentinel list value, the first value in the null-terminated
 * linked list of items. mTop is the last item in the list (whose 'above'
 * pointer is null). This class has no virtual methods. So list objects are just
 * two pointers.
 *
 * Stepping upward through this list is very fast. Stepping downward is very
 * slow so we don't support it. The methods that need to step downward
 * (HitTest(), ComputeVisibility()) internally build a temporary array of all
 * the items while they do the downward traversal, so overall they're still
 * linear time. We have optimized for efficient AppendToTop() of both
 * items and lists, with minimal codesize. AppendToBottom() is efficient too.
 */
class nsDisplayList
{
public:
  typedef mozilla::ActiveScrolledRoot ActiveScrolledRoot;
  typedef mozilla::layers::Layer Layer;
  typedef mozilla::layers::LayerManager LayerManager;
  typedef mozilla::layers::PaintedLayer PaintedLayer;

  /**
   * Create an empty list.
   */
  nsDisplayList()
    : mLength(0)
    , mIsOpaque(false)
    , mForceTransparentSurface(false)
  {
    mTop = &mSentinel;
    mSentinel.mAbove = nullptr;
  }

  virtual ~nsDisplayList()
  {
    if (mSentinel.mAbove) {
      NS_WARNING("Nonempty list left over?");
    }
  }

  nsDisplayList(nsDisplayList&& aOther)
  {
    mIsOpaque = aOther.mIsOpaque;
    mForceTransparentSurface = aOther.mForceTransparentSurface;

    if (aOther.mSentinel.mAbove) {
      AppendToTop(&aOther);
    } else {
      mTop = &mSentinel;
      mLength = 0;
    }
  }

  nsDisplayList& operator=(nsDisplayList&& aOther)
  {
    if (this != &aOther) {
      if (aOther.mSentinel.mAbove) {
        nsDisplayList tmp;
        tmp.AppendToTop(&aOther);
        aOther.AppendToTop(this);
        AppendToTop(&tmp);
      } else {
        mTop = &mSentinel;
        mLength = 0;
      }
      mIsOpaque = aOther.mIsOpaque;
      mForceTransparentSurface = aOther.mForceTransparentSurface;
    }
    return *this;
  }

  nsDisplayList(const nsDisplayList&) = delete;
  nsDisplayList& operator=(const nsDisplayList& aOther) = delete;

  /**
   * Append an item to the top of the list. The item must not currently
   * be in a list and cannot be null.
   */
  void AppendToTop(nsDisplayItem* aItem)
  {
    MOZ_ASSERT(aItem, "No item to append!");
    MOZ_ASSERT(!aItem->mAbove, "Already in a list!");
    mTop->mAbove = aItem;
    mTop = aItem;
    mLength++;
  }

  /**
   * Append a new item to the bottom of the list. The item must be non-null
   * and not already in a list.
   */
  void AppendToBottom(nsDisplayItem* aItem)
  {
    MOZ_ASSERT(aItem, "No item to append!");
    MOZ_ASSERT(!aItem->mAbove, "Already in a list!");
    aItem->mAbove = mSentinel.mAbove;
    mSentinel.mAbove = aItem;
    if (mTop == &mSentinel) {
      mTop = aItem;
    }
    mLength++;
  }

  /**
   * Removes all items from aList and appends them to the top of this list
   */
  void AppendToTop(nsDisplayList* aList)
  {
    if (aList->mSentinel.mAbove) {
      mTop->mAbove = aList->mSentinel.mAbove;
      mTop = aList->mTop;
      aList->mTop = &aList->mSentinel;
      aList->mSentinel.mAbove = nullptr;
      mLength += aList->mLength;
      aList->mLength = 0;
    }
  }

  /**
   * Removes all items from aList and prepends them to the bottom of this list
   */
  void AppendToBottom(nsDisplayList* aList)
  {
    if (aList->mSentinel.mAbove) {
      aList->mTop->mAbove = mSentinel.mAbove;
      mSentinel.mAbove = aList->mSentinel.mAbove;
      if (mTop == &mSentinel) {
        mTop = aList->mTop;
      }

      aList->mTop = &aList->mSentinel;
      aList->mSentinel.mAbove = nullptr;
      mLength += aList->mLength;
      aList->mLength = 0;
    }
  }

  /**
   * Remove an item from the bottom of the list and return it.
   */
  nsDisplayItem* RemoveBottom();

  /**
   * Remove all items from the list and call their destructors.
   */
  void DeleteAll(nsDisplayListBuilder* aBuilder);

  /**
   * @return the item at the top of the list, or null if the list is empty
   */
  nsDisplayItem* GetTop() const
  {
    return mTop != &mSentinel ? static_cast<nsDisplayItem*>(mTop) : nullptr;
  }
  /**
   * @return the item at the bottom of the list, or null if the list is empty
   */
  nsDisplayItem* GetBottom() const { return mSentinel.mAbove; }
  bool IsEmpty() const { return mTop == &mSentinel; }

  /**
   * @return the number of items in the list
   */
  uint32_t Count() const { return mLength; }
  /**
   * Stable sort the list by the z-order of GetUnderlyingFrame() on
   * each item. 'auto' is counted as zero.
   * It is assumed that the list is already in content document order.
   */
  void SortByZOrder();
  /**
   * Stable sort the list by the tree order of the content of
   * GetUnderlyingFrame() on each item. z-index is ignored.
   * @param aCommonAncestor a common ancestor of all the content elements
   * associated with the display items, for speeding up tree order
   * checks, or nullptr if not known; it's only a hint, if it is not an
   * ancestor of some elements, then we lose performance but not correctness
   */
  void SortByContentOrder(nsIContent* aCommonAncestor);

  /**
   * Sort the display list using a stable sort. Take care, because some of the
   * items might be nsDisplayLists themselves.
   * aComparator(Item item1, Item item2) should return true if item1 should go
   * before item2.
   * We sort the items into increasing order.
   */
  template<typename Item, typename Comparator>
  void Sort(const Comparator& aComparator)
  {
    // Some casual local browsing testing suggests that a local preallocated
    // array of 20 items should be able to avoid a lot of dynamic allocations
    // here.
    AutoTArray<Item, 20> items;

    while (nsDisplayItem* item = RemoveBottom()) {
      items.AppendElement(Item(item));
    }

    std::stable_sort(items.begin(), items.end(), aComparator);

    for (Item& item : items) {
      AppendToTop(item);
    }
  }

  /**
   * Compute visiblity for the items in the list.
   * We put this logic here so it can be shared by top-level
   * painting and also display items that maintain child lists.
   * This is also a good place to put ComputeVisibility-related logic
   * that must be applied to every display item. In particular, this
   * sets mVisibleRect on each display item.
   * This sets mIsOpaque if the entire visible area of this list has
   * been removed from aVisibleRegion when we return.
   * This does not remove any items from the list, so we can recompute
   * visiblity with different regions later (see
   * FrameLayerBuilder::DrawPaintedLayer).
   * This method needs to be idempotent.
   *
   * @param aVisibleRegion the area that is visible, relative to the
   * reference frame; on return, this contains the area visible under the list.
   * I.e., opaque contents of this list are subtracted from aVisibleRegion.
   * @param aListVisibleBounds must be equal to the bounds of the intersection
   * of aVisibleRegion and GetBounds() for this list.
   * @return true if any item in the list is visible.
   */
  bool ComputeVisibilityForSublist(nsDisplayListBuilder* aBuilder,
                                   nsRegion* aVisibleRegion,
                                   const nsRect& aListVisibleBounds);

  /**
   * As ComputeVisibilityForSublist, but computes visibility for a root
   * list (a list that does not belong to an nsDisplayItem).
   * This method needs to be idempotent.
   *
   * @param aVisibleRegion the area that is visible
   */
  bool ComputeVisibilityForRoot(nsDisplayListBuilder* aBuilder,
                                nsRegion* aVisibleRegion);

  /**
   * Returns true if the visible region output from ComputeVisiblity was
   * empty, i.e. everything visible in this list is opaque.
   */
  bool IsOpaque() const { return mIsOpaque; }

  /**
   * Returns true if any display item requires the surface to be transparent.
   */
  bool NeedsTransparentSurface() const { return mForceTransparentSurface; }
  /**
   * Paint the list to the rendering context. We assume that (0,0) in aCtx
   * corresponds to the origin of the reference frame. For best results,
   * aCtx's current transform should make (0,0) pixel-aligned. The
   * rectangle in aDirtyRect is painted, which *must* be contained in the
   * dirty rect used to construct the display list.
   *
   * If aFlags contains PAINT_USE_WIDGET_LAYERS and
   * ShouldUseWidgetLayerManager() is set, then we will paint using
   * the reference frame's widget's layer manager (and ctx may be null),
   * otherwise we will use a temporary BasicLayerManager and ctx must
   * not be null.
   *
   * If PAINT_EXISTING_TRANSACTION is set, the reference frame's widget's
   * layer manager has already had BeginTransaction() called on it and
   * we should not call it again.
   *
   * If PAINT_COMPRESSED is set, the FrameLayerBuilder should be set to
   * compressed mode to avoid short cut optimizations.
   *
   * This must only be called on the root display list of the display list
   * tree.
   *
   * We return the layer manager used for painting --- mainly so that
   * callers can dump its layer tree if necessary.
   */
  enum
  {
    PAINT_DEFAULT = 0,
    PAINT_USE_WIDGET_LAYERS = 0x01,
    PAINT_EXISTING_TRANSACTION = 0x04,
    PAINT_NO_COMPOSITE = 0x08,
    PAINT_COMPRESSED = 0x10,
    PAINT_IDENTICAL_DISPLAY_LIST = 0x20
  };
  already_AddRefed<LayerManager> PaintRoot(nsDisplayListBuilder* aBuilder,
                                           gfxContext* aCtx,
                                           uint32_t aFlags);

  mozilla::FrameLayerBuilder* BuildLayers(nsDisplayListBuilder* aBuilder,
                                          LayerManager* aLayerManager,
                                          uint32_t aFlags,
                                          bool aIsWidgetTransaction);
  /**
   * Get the bounds. Takes the union of the bounds of all children.
   * The result is not cached.
   */
  nsRect GetBounds(nsDisplayListBuilder* aBuilder) const;

  /**
   * Get this list's bounds, respecting clips relative to aASR. The result is
   * the union of each item's clipped bounds with respect to aASR. That means
   * that if an item can move asynchronously with an ASR that is a descendant
   * of aASR, then the clipped bounds with respect to aASR will be the clip of
   * that item for aASR, because the item can move anywhere inside that clip.
   * If there is an item in this list which is not bounded with respect to
   * aASR (i.e. which does not have "finite bounds" with respect to aASR),
   * then this method trigger an assertion failure.
   * The optional aBuildingRect out argument can be set to non-null if the
   * caller is also interested to know the building rect.  This can be used
   * to get the visible rect efficiently without traversing the display list
   * twice.
   */
  nsRect GetClippedBoundsWithRespectToASR(
    nsDisplayListBuilder* aBuilder,
    const ActiveScrolledRoot* aASR,
    nsRect* aBuildingRect = nullptr) const;

  /**
   * Find the topmost display item that returns a non-null frame, and return
   * the frame.
   */
  void HitTest(nsDisplayListBuilder* aBuilder,
               const nsRect& aRect,
               nsDisplayItem::HitTestState* aState,
               nsTArray<nsIFrame*>* aOutFrames) const;
  /**
   * Compute the union of the visible rects of the items in the list. The
   * result is not cached.
   */
  nsRect GetBuildingRect() const;

  void SetIsOpaque() { mIsOpaque = true; }

  void SetNeedsTransparentSurface() { mForceTransparentSurface = true; }

  void RestoreState()
  {
    mIsOpaque = false;
    mForceTransparentSurface = false;
  }

private:
  nsDisplayItemLink mSentinel;
  nsDisplayItemLink* mTop;

  uint32_t mLength;

  // This is set to true by FrameLayerBuilder if the final visible region
  // is empty (i.e. everything that was visible is covered by some
  // opaque content in this list).
  bool mIsOpaque;
  // This is set to true by FrameLayerBuilder if any display item in this
  // list needs to force the surface containing this list to be transparent.
  bool mForceTransparentSurface;
};

/**
 * This is passed as a parameter to nsIFrame::BuildDisplayList. That method
 * will put any generated items onto the appropriate list given here. It's
 * basically just a collection with one list for each separate stacking layer.
 * The lists themselves are external to this object and thus can be shared
 * with others. Some of the list pointers may even refer to the same list.
 */
class nsDisplayListSet
{
public:
  /**
   * @return a list where one should place the border and/or background for
   * this frame (everything from steps 1 and 2 of CSS 2.1 appendix E)
   */
  nsDisplayList* BorderBackground() const { return mBorderBackground; }
  /**
   * @return a list where one should place the borders and/or backgrounds for
   * block-level in-flow descendants (step 4 of CSS 2.1 appendix E)
   */
  nsDisplayList* BlockBorderBackgrounds() const
  {
    return mBlockBorderBackgrounds;
  }
  /**
   * @return a list where one should place descendant floats (step 5 of
   * CSS 2.1 appendix E)
   */
  nsDisplayList* Floats() const { return mFloats; }
  /**
   * @return a list where one should place the (pseudo) stacking contexts
   * for descendants of this frame (everything from steps 3, 7 and 8
   * of CSS 2.1 appendix E)
   */
  nsDisplayList* PositionedDescendants() const { return mPositioned; }
  /**
   * @return a list where one should place the outlines
   * for this frame and its descendants (step 9 of CSS 2.1 appendix E)
   */
  nsDisplayList* Outlines() const { return mOutlines; }
  /**
   * @return a list where one should place all other content
   */
  nsDisplayList* Content() const { return mContent; }

  void DeleteAll(nsDisplayListBuilder* aBuilder)
  {
    BorderBackground()->DeleteAll(aBuilder);
    BlockBorderBackgrounds()->DeleteAll(aBuilder);
    Floats()->DeleteAll(aBuilder);
    PositionedDescendants()->DeleteAll(aBuilder);
    Outlines()->DeleteAll(aBuilder);
    Content()->DeleteAll(aBuilder);
  }

  nsDisplayListSet(nsDisplayList* aBorderBackground,
                   nsDisplayList* aBlockBorderBackgrounds,
                   nsDisplayList* aFloats,
                   nsDisplayList* aContent,
                   nsDisplayList* aPositionedDescendants,
                   nsDisplayList* aOutlines)
    : mBorderBackground(aBorderBackground)
    , mBlockBorderBackgrounds(aBlockBorderBackgrounds)
    , mFloats(aFloats)
    , mContent(aContent)
    , mPositioned(aPositionedDescendants)
    , mOutlines(aOutlines)
  {
  }

  /**
   * A copy constructor that lets the caller override the BorderBackground
   * list.
   */
  nsDisplayListSet(const nsDisplayListSet& aLists,
                   nsDisplayList* aBorderBackground)
    : mBorderBackground(aBorderBackground)
    , mBlockBorderBackgrounds(aLists.BlockBorderBackgrounds())
    , mFloats(aLists.Floats())
    , mContent(aLists.Content())
    , mPositioned(aLists.PositionedDescendants())
    , mOutlines(aLists.Outlines())
  {
  }

  /**
   * Move all display items in our lists to top of the corresponding lists in
   * the destination.
   */
  void MoveTo(const nsDisplayListSet& aDestination) const;

private:
  // This class is only used on stack, so we don't have to worry about leaking
  // it.  Don't let us be heap-allocated!
  void* operator new(size_t sz) CPP_THROW_NEW;

protected:
  nsDisplayList* mBorderBackground;
  nsDisplayList* mBlockBorderBackgrounds;
  nsDisplayList* mFloats;
  nsDisplayList* mContent;
  nsDisplayList* mPositioned;
  nsDisplayList* mOutlines;
};

/**
 * A specialization of nsDisplayListSet where the lists are actually internal
 * to the object, and all distinct.
 */
struct nsDisplayListCollection : public nsDisplayListSet
{
  explicit nsDisplayListCollection(nsDisplayListBuilder* aBuilder)
    : nsDisplayListSet(&mLists[0],
                       &mLists[1],
                       &mLists[2],
                       &mLists[3],
                       &mLists[4],
                       &mLists[5])
  {
  }

  explicit nsDisplayListCollection(nsDisplayListBuilder* aBuilder,
                                   nsDisplayList* aBorderBackground)
    : nsDisplayListSet(aBorderBackground,
                       &mLists[1],
                       &mLists[2],
                       &mLists[3],
                       &mLists[4],
                       &mLists[5])
  {
  }

  /**
   * Sort all lists by content order.
   */
  void SortAllByContentOrder(nsIContent* aCommonAncestor)
  {
    for (auto& mList : mLists) {
      mList.SortByContentOrder(aCommonAncestor);
    }
  }

private:
  // This class is only used on stack, so we don't have to worry about leaking
  // it.  Don't let us be heap-allocated!
  void* operator new(size_t sz) CPP_THROW_NEW;

  nsDisplayList mLists[6];
};

/**
 * A display list that also retains the partial build
 * information (in the form of a DAG) used to create it.
 *
 * Display lists built from a partial list aren't necessarily
 * in the same order as a full build, and the DAG retains
 * the information needing to interpret the current
 * order correctly.
 */
class RetainedDisplayList : public nsDisplayList
{
public:
  RetainedDisplayList() = default;
  RetainedDisplayList(RetainedDisplayList&& aOther)
  {
    AppendToTop(&aOther);
    mDAG = std::move(aOther.mDAG);
  }

  ~RetainedDisplayList() override
  {
    MOZ_ASSERT(mOldItems.IsEmpty(), "Must empty list before destroying");
  }

  RetainedDisplayList& operator=(RetainedDisplayList&& aOther)
  {
    MOZ_ASSERT(!Count(), "Can only move into an empty list!");
    MOZ_ASSERT(mOldItems.IsEmpty(), "Can only move into an empty list!");
    AppendToTop(&aOther);
    mDAG = std::move(aOther.mDAG);
    return *this;
  }

  void DeleteAll(nsDisplayListBuilder* aBuilder)
  {
    for (OldItemInfo& i : mOldItems) {
      if (i.mItem) {
        i.mItem->Destroy(aBuilder);
      }
    }
    mOldItems.Clear();
    mDAG.Clear();
    nsDisplayList::DeleteAll(aBuilder);
  }

  DirectedAcyclicGraph<MergedListUnits> mDAG;

  // Temporary state initialized during the preprocess pass
  // of RetainedDisplayListBuilder and then used during merging.
  nsTArray<OldItemInfo> mOldItems;
};

class FlattenedDisplayItemIterator
{
public:
  FlattenedDisplayItemIterator(nsDisplayListBuilder* aBuilder,
                               nsDisplayList* aList,
                               const bool aResolveFlattening = true)
    : mBuilder(aBuilder)
    , mNext(aList->GetBottom())
  {
    if (aResolveFlattening) {
      // This is done conditionally in case subclass overrides
      // ShouldFlattenNextItem().
      ResolveFlattening();
    }
  }

  virtual ~FlattenedDisplayItemIterator() { MOZ_ASSERT(!HasNext()); }

  nsDisplayItem* GetNext()
  {
    nsDisplayItem* next = mNext;

    // Advance mNext to the following item
    if (next) {
      mNext = mNext->GetAbove();
      ResolveFlattening();
    }
    return next;
  }

  bool HasNext() const { return mNext || !mStack.IsEmpty(); }

  nsDisplayItem* PeekNext() { return mNext; }

protected:
  bool AtEndOfNestedList() const { return !mNext && mStack.Length() > 0; }

  virtual bool ShouldFlattenNextItem()
  {
    return mNext && mNext->ShouldFlattenAway(mBuilder);
  }

  void ResolveFlattening()
  {
    // Handle the case where we reach the end of a nested list, or the current
    // item should start a new nested list. Repeat this until we find an actual
    // item, or the very end of the outer list.
    while (AtEndOfNestedList() || ShouldFlattenNextItem()) {
      if (AtEndOfNestedList()) {
        // Pop the last item off the stack.
        mNext = mStack.LastElement();
        EndNested(mNext);
        mStack.RemoveElementAt(mStack.Length() - 1);
        // We stored the item that was flattened, so advance to the next.
        mNext = mNext->GetAbove();
      } else {
        // This item wants to be flattened. Store the current item on the stack,
        // and use the first item in the child list instead.
        mStack.AppendElement(mNext);
        StartNested(mNext);

        nsDisplayList* childItems =
          mNext->GetType() != DisplayItemType::TYPE_TRANSFORM
            ? mNext->GetSameCoordinateSystemChildren()
            : mNext->GetChildren();

        mNext = childItems->GetBottom();
      }
    }
  }

  virtual void EndNested(nsDisplayItem* aItem) {}
  virtual void StartNested(nsDisplayItem* aItem) {}

  nsDisplayListBuilder* mBuilder;
  nsDisplayItem* mNext;
  AutoTArray<nsDisplayItem*, 10> mStack;
};

class nsDisplayImageContainer : public nsDisplayItem
{
public:
  typedef mozilla::LayerIntPoint LayerIntPoint;
  typedef mozilla::LayoutDeviceRect LayoutDeviceRect;
  typedef mozilla::layers::ImageContainer ImageContainer;
  typedef mozilla::layers::ImageLayer ImageLayer;

  nsDisplayImageContainer(nsDisplayListBuilder* aBuilder, nsIFrame* aFrame)
    : nsDisplayItem(aBuilder, aFrame)
  {
  }

  /**
   * @return true if this display item can be optimized into an image layer.
   * It is an error to call GetContainer() unless you've called
   * CanOptimizeToImageLayer() first and it returned true.
   */
  virtual bool CanOptimizeToImageLayer(LayerManager* aManager,
                                       nsDisplayListBuilder* aBuilder);

  already_AddRefed<ImageContainer> GetContainer(LayerManager* aManager,
                                                nsDisplayListBuilder* aBuilder);
  void ConfigureLayer(ImageLayer* aLayer,
                      const ContainerLayerParameters& aParameters);

  virtual void UpdateDrawResult(mozilla::image::ImgDrawResult aResult) = 0;
  virtual already_AddRefed<imgIContainer> GetImage() = 0;
  virtual nsRect GetDestRect() const = 0;

  bool SupportsOptimizingToImage() const override { return true; }
};

/**
 * Use this class to implement not-very-frequently-used display items
 * that are not opaque, do not receive events, and are bounded by a frame's
 * border-rect.
 *
 * This should not be used for display items which are created frequently,
 * because each item is one or two pointers bigger than an item from a
 * custom display item class could be, and fractionally slower. However it does
 * save code size. We use this for infrequently-used item types.
 */
class nsDisplayGeneric : public nsDisplayItem
{
public:
  typedef void (*PaintCallback)(nsIFrame* aFrame,
                                DrawTarget* aDrawTarget,
                                const nsRect& aDirtyRect,
                                nsPoint aFramePt);

  // XXX: should be removed eventually
  typedef void (*OldPaintCallback)(nsIFrame* aFrame,
                                   gfxContext* aCtx,
                                   const nsRect& aDirtyRect,
                                   nsPoint aFramePt);

  nsDisplayGeneric(nsDisplayListBuilder* aBuilder,
                   nsIFrame* aFrame,
                   PaintCallback aPaint,
                   const char* aName,
                   DisplayItemType aType)
    : nsDisplayItem(aBuilder, aFrame)
    , mPaint(aPaint)
    , mOldPaint(nullptr)
    , mName(aName)
    , mType(aType)
  {
    MOZ_COUNT_CTOR(nsDisplayGeneric);
  }

  // XXX: should be removed eventually
  nsDisplayGeneric(nsDisplayListBuilder* aBuilder,
                   nsIFrame* aFrame,
                   OldPaintCallback aOldPaint,
                   const char* aName,
                   DisplayItemType aType)
    : nsDisplayItem(aBuilder, aFrame)
    , mPaint(nullptr)
    , mOldPaint(aOldPaint)
    , mName(aName)
    , mType(aType)
  {
    MOZ_COUNT_CTOR(nsDisplayGeneric);
  }

#ifdef NS_BUILD_REFCNT_LOGGING
  ~nsDisplayGeneric() override { MOZ_COUNT_DTOR(nsDisplayGeneric); }
#endif

  void Paint(nsDisplayListBuilder* aBuilder, gfxContext* aCtx) override
  {
    MOZ_ASSERT(!!mPaint != !!mOldPaint);
    if (mPaint) {
      mPaint(mFrame, aCtx->GetDrawTarget(), GetPaintRect(), ToReferenceFrame());
    } else {
      mOldPaint(mFrame, aCtx, GetPaintRect(), ToReferenceFrame());
    }
  }

  const char* Name() const override { return mName; }
  DisplayItemType GetType() const override { return mType; }

  // This override is needed because GetType() for nsDisplayGeneric subclasses
  // does not match TYPE_GENERIC that was used to allocate the object.
  void Destroy(nsDisplayListBuilder* aBuilder) override
  {
    this->~nsDisplayGeneric();
    aBuilder->Destroy(DisplayItemType::TYPE_GENERIC, this);
  }

protected:
  void* operator new(size_t aSize, nsDisplayListBuilder* aBuilder)
  {
    return aBuilder->Allocate(aSize, DisplayItemType::TYPE_GENERIC);
  }
  template<typename T, typename... Args>
  friend T* MakeDisplayItem(nsDisplayListBuilder* aBuilder, Args&&... aArgs);

  PaintCallback mPaint;
  OldPaintCallback mOldPaint; // XXX: should be removed eventually
  const char* mName;
  DisplayItemType mType;
};

#if defined(MOZ_REFLOW_PERF_DSP) && defined(MOZ_REFLOW_PERF)
/**
 * This class implements painting of reflow counts.  Ideally, we would simply
 * make all the frame names be those returned by nsFrame::GetFrameName
 * (except that tosses in the content tag name!)  and support only one color
 * and eliminate this class altogether in favor of nsDisplayGeneric, but for
 * the time being we can't pass args to a PaintCallback, so just have a
 * separate class to do the right thing.  Sadly, this alsmo means we need to
 * hack all leaf frame classes to handle this.
 *
 * XXXbz the color thing is a bit of a mess, but 0 basically means "not set"
 * here...  I could switch it all to nscolor, but why bother?
 */
class nsDisplayReflowCount : public nsDisplayItem
{
public:
  nsDisplayReflowCount(nsDisplayListBuilder* aBuilder,
                       nsIFrame* aFrame,
                       const char* aFrameName,
                       uint32_t aColor = 0)
    : nsDisplayItem(aBuilder, aFrame)
    , mFrameName(aFrameName)
    , mColor(aColor)
  {
    MOZ_COUNT_CTOR(nsDisplayReflowCount);
  }

#ifdef NS_BUILD_REFCNT_LOGGING
  ~nsDisplayReflowCount() override { MOZ_COUNT_DTOR(nsDisplayReflowCount); }
#endif

  NS_DISPLAY_DECL_NAME("nsDisplayReflowCount", TYPE_REFLOW_COUNT)

  void Paint(nsDisplayListBuilder* aBuilder, gfxContext* aCtx) override
  {
    mFrame->PresShell()->PaintCount(mFrameName,
                                    aCtx,
                                    mFrame->PresContext(),
                                    mFrame,
                                    ToReferenceFrame(),
                                    mColor);
  }

protected:
  const char* mFrameName;
  nscolor mColor;
};

#define DO_GLOBAL_REFLOW_COUNT_DSP(_name)                                      \
  PR_BEGIN_MACRO                                                               \
  if (!aBuilder->IsBackgroundOnly() && !aBuilder->IsForEventDelivery() &&      \
      PresShell()->IsPaintingFrameCounts()) {                                  \
    aLists.Outlines()->AppendToTop(                                            \
      MakeDisplayItem<nsDisplayReflowCount>(aBuilder, this, _name));           \
  }                                                                            \
  PR_END_MACRO

#define DO_GLOBAL_REFLOW_COUNT_DSP_COLOR(_name, _color)                        \
  PR_BEGIN_MACRO                                                               \
  if (!aBuilder->IsBackgroundOnly() && !aBuilder->IsForEventDelivery() &&      \
      PresShell()->IsPaintingFrameCounts()) {                                  \
    aLists.Outlines()->AppendToTop(                                            \
      MakeDisplayItem<nsDisplayReflowCount>(aBuilder, this, _name, _color));   \
  }                                                                            \
  PR_END_MACRO

/*
  Macro to be used for classes that don't actually implement BuildDisplayList
 */
#define DECL_DO_GLOBAL_REFLOW_COUNT_DSP(_class, _super)                        \
  void BuildDisplayList(nsDisplayListBuilder* aBuilder,                        \
                        const nsRect& aDirtyRect,                              \
                        const nsDisplayListSet& aLists)                        \
  {                                                                            \
    DO_GLOBAL_REFLOW_COUNT_DSP(#_class);                                       \
    _super::BuildDisplayList(aBuilder, aDirtyRect, aLists);                    \
  }

#else // MOZ_REFLOW_PERF_DSP && MOZ_REFLOW_PERF

#define DO_GLOBAL_REFLOW_COUNT_DSP(_name)
#define DO_GLOBAL_REFLOW_COUNT_DSP_COLOR(_name, _color)
#define DECL_DO_GLOBAL_REFLOW_COUNT_DSP(_class, _super)

#endif // MOZ_REFLOW_PERF_DSP && MOZ_REFLOW_PERF

class nsDisplayCaret : public nsDisplayItem
{
public:
  nsDisplayCaret(nsDisplayListBuilder* aBuilder, nsIFrame* aCaretFrame);

#ifdef NS_BUILD_REFCNT_LOGGING
  ~nsDisplayCaret() override;
#endif

  NS_DISPLAY_DECL_NAME("Caret", TYPE_CARET)

  nsRect GetBounds(nsDisplayListBuilder* aBuilder, bool* aSnap) const override;
  void Paint(nsDisplayListBuilder* aBuilder, gfxContext* aCtx) override;
  bool CreateWebRenderCommands(
    mozilla::wr::DisplayListBuilder& aBuilder,
    mozilla::wr::IpcResourceUpdateQueue& aResources,
    const StackingContextHelper& aSc,
    mozilla::layers::WebRenderLayerManager* aManager,
    nsDisplayListBuilder* aDisplayListBuilder) override;

protected:
  RefPtr<nsCaret> mCaret;
  nsRect mBounds;
};

/**
 * The standard display item to paint the CSS borders of a frame.
 */
class nsDisplayBorder : public nsDisplayItem
{
public:
  nsDisplayBorder(nsDisplayListBuilder* aBuilder, nsIFrame* aFrame);

#ifdef NS_BUILD_REFCNT_LOGGING
  ~nsDisplayBorder() override { MOZ_COUNT_DTOR(nsDisplayBorder); }
#endif

  NS_DISPLAY_DECL_NAME("Border", TYPE_BORDER)

  bool IsInvisibleInRect(const nsRect& aRect) const override;
  nsRect GetBounds(nsDisplayListBuilder* aBuilder, bool* aSnap) const override;
  LayerState GetLayerState(
    nsDisplayListBuilder* aBuilder,
    LayerManager* aManager,
    const ContainerLayerParameters& aParameters) override;
  bool CreateWebRenderCommands(
    mozilla::wr::DisplayListBuilder& aBuilder,
    mozilla::wr::IpcResourceUpdateQueue& aResources,
    const StackingContextHelper& aSc,
    mozilla::layers::WebRenderLayerManager* aManager,
    nsDisplayListBuilder* aDisplayListBuilder) override;
  void Paint(nsDisplayListBuilder* aBuilder, gfxContext* aCtx) override;
  nsDisplayItemGeometry* AllocateGeometry(
    nsDisplayListBuilder* aBuilder) override;
  void ComputeInvalidationRegion(nsDisplayListBuilder* aBuilder,
                                 const nsDisplayItemGeometry* aGeometry,
                                 nsRegion* aInvalidRegion) const override;

  nsRegion GetTightBounds(nsDisplayListBuilder* aBuilder,
                          bool* aSnap) const override
  {
    *aSnap = true;
    return CalculateBounds<nsRegion>(*mFrame->StyleBorder());
  }

protected:
  template<typename T>
  T CalculateBounds(const nsStyleBorder& aStyleBorder) const
  {
    nsRect borderBounds(ToReferenceFrame(), mFrame->GetSize());
    if (aStyleBorder.IsBorderImageLoaded()) {
      borderBounds.Inflate(aStyleBorder.GetImageOutset());
      return borderBounds;
    }

    nsMargin border = aStyleBorder.GetComputedBorder();
    T result;
    if (border.top > 0) {
      result = nsRect(
        borderBounds.X(), borderBounds.Y(), borderBounds.Width(), border.top);
    }
    if (border.right > 0) {
      result.OrWith(nsRect(borderBounds.XMost() - border.right,
                           borderBounds.Y(),
                           border.right,
                           borderBounds.Height()));
    }
    if (border.bottom > 0) {
      result.OrWith(nsRect(borderBounds.X(),
                           borderBounds.YMost() - border.bottom,
                           borderBounds.Width(),
                           border.bottom));
    }
    if (border.left > 0) {
      result.OrWith(nsRect(borderBounds.X(),
                           borderBounds.Y(),
                           border.left,
                           borderBounds.Height()));
    }

    nscoord radii[8];
    if (mFrame->GetBorderRadii(radii)) {
      if (border.left > 0 || border.top > 0) {
        nsSize cornerSize(radii[mozilla::eCornerTopLeftX],
                          radii[mozilla::eCornerTopLeftY]);
        result.OrWith(nsRect(borderBounds.TopLeft(), cornerSize));
      }
      if (border.top > 0 || border.right > 0) {
        nsSize cornerSize(radii[mozilla::eCornerTopRightX],
                          radii[mozilla::eCornerTopRightY]);
        result.OrWith(nsRect(
          borderBounds.TopRight() - nsPoint(cornerSize.width, 0), cornerSize));
      }
      if (border.right > 0 || border.bottom > 0) {
        nsSize cornerSize(radii[mozilla::eCornerBottomRightX],
                          radii[mozilla::eCornerBottomRightY]);
        result.OrWith(nsRect(borderBounds.BottomRight() -
                               nsPoint(cornerSize.width, cornerSize.height),
                             cornerSize));
      }
      if (border.bottom > 0 || border.left > 0) {
        nsSize cornerSize(radii[mozilla::eCornerBottomLeftX],
                          radii[mozilla::eCornerBottomLeftY]);
        result.OrWith(
          nsRect(borderBounds.BottomLeft() - nsPoint(0, cornerSize.height),
                 cornerSize));
      }
    }
    return result;
  }

  nsRect mBounds;
};

/**
 * A simple display item that just renders a solid color across the
 * specified bounds. For canvas frames (in the CSS sense) we split off the
 * drawing of the background color into this class (from nsDisplayBackground
 * via nsDisplayCanvasBackground). This is done so that we can always draw a
 * background color to avoid ugly flashes of white when we can't draw a full
 * frame tree (ie when a page is loading). The bounds can differ from the
 * frame's bounds -- this is needed when a frame/iframe is loading and there
 * is not yet a frame tree to go in the frame/iframe so we use the subdoc
 * frame of the parent document as a standin.
 */
class nsDisplaySolidColorBase : public nsDisplayItem
{
public:
  nsDisplaySolidColorBase(nsDisplayListBuilder* aBuilder,
                          nsIFrame* aFrame,
                          nscolor aColor)
    : nsDisplayItem(aBuilder, aFrame)
    , mColor(aColor)
  {
  }

  nsDisplayItemGeometry* AllocateGeometry(
    nsDisplayListBuilder* aBuilder) override
  {
    return new nsDisplaySolidColorGeometry(this, aBuilder, mColor);
  }

  void ComputeInvalidationRegion(nsDisplayListBuilder* aBuilder,
                                 const nsDisplayItemGeometry* aGeometry,
                                 nsRegion* aInvalidRegion) const override
  {
    const nsDisplaySolidColorGeometry* geometry =
      static_cast<const nsDisplaySolidColorGeometry*>(aGeometry);
    if (mColor != geometry->mColor) {
      bool dummy;
      aInvalidRegion->Or(geometry->mBounds, GetBounds(aBuilder, &dummy));
      return;
    }
    ComputeInvalidationRegionDifference(aBuilder, geometry, aInvalidRegion);
  }

  nsRegion GetOpaqueRegion(nsDisplayListBuilder* aBuilder,
                           bool* aSnap) const override
  {
    *aSnap = false;
    nsRegion result;
    if (NS_GET_A(mColor) == 255) {
      result = GetBounds(aBuilder, aSnap);
    }
    return result;
  }

  mozilla::Maybe<nscolor> IsUniform(
    nsDisplayListBuilder* aBuilder) const override
  {
    return mozilla::Some(mColor);
  }

protected:
  nscolor mColor;
};

class nsDisplaySolidColor : public nsDisplaySolidColorBase
{
public:
  nsDisplaySolidColor(nsDisplayListBuilder* aBuilder,
                      nsIFrame* aFrame,
                      const nsRect& aBounds,
                      nscolor aColor,
                      bool aCanBeReused = true)
    : nsDisplaySolidColorBase(aBuilder, aFrame, aColor)
    , mBounds(aBounds)
    , mCanBeReused(aCanBeReused)
  {
    NS_ASSERTION(NS_GET_A(aColor) > 0,
                 "Don't create invisible nsDisplaySolidColors!");
    MOZ_COUNT_CTOR(nsDisplaySolidColor);
  }

#ifdef NS_BUILD_REFCNT_LOGGING
  ~nsDisplaySolidColor() override { MOZ_COUNT_DTOR(nsDisplaySolidColor); }
#endif

  NS_DISPLAY_DECL_NAME("SolidColor", TYPE_SOLID_COLOR)

  nsRect GetBounds(nsDisplayListBuilder* aBuilder, bool* aSnap) const override;
  LayerState GetLayerState(
    nsDisplayListBuilder* aBuilder,
    LayerManager* aManager,
    const ContainerLayerParameters& aParameters) override;
  already_AddRefed<Layer> BuildLayer(
    nsDisplayListBuilder* aBuilder,
    LayerManager* aManager,
    const ContainerLayerParameters& aContainerParameters) override;
  void Paint(nsDisplayListBuilder* aBuilder, gfxContext* aCtx) override;
  void WriteDebugInfo(std::stringstream& aStream) override;
  bool CreateWebRenderCommands(
    mozilla::wr::DisplayListBuilder& aBuilder,
    mozilla::wr::IpcResourceUpdateQueue& aResources,
    const StackingContextHelper& aSc,
    mozilla::layers::WebRenderLayerManager* aManager,
    nsDisplayListBuilder* aDisplayListBuilder) override;
  bool CanBeReused() const override { return mCanBeReused; }

  int32_t ZIndex() const override
  {
    if (mOverrideZIndex) {
      return mOverrideZIndex.value();
    }
    return nsDisplaySolidColorBase::ZIndex();
  }

  void SetOverrideZIndex(int32_t aZIndex)
  {
    mOverrideZIndex = mozilla::Some(aZIndex);
  }

private:
  nsRect mBounds;
  bool mCanBeReused;
  mozilla::Maybe<int32_t> mOverrideZIndex;
};

/**
 * A display item that renders a solid color over a region. This is not
 * exposed through CSS, its only purpose is efficient invalidation of
 * the find bar highlighter dimmer.
 */
class nsDisplaySolidColorRegion : public nsDisplayItem
{
  typedef mozilla::gfx::Color Color;

public:
  nsDisplaySolidColorRegion(nsDisplayListBuilder* aBuilder,
                            nsIFrame* aFrame,
                            const nsRegion& aRegion,
                            nscolor aColor)
    : nsDisplayItem(aBuilder, aFrame)
    , mRegion(aRegion)
    , mColor(Color::FromABGR(aColor))
  {
    NS_ASSERTION(NS_GET_A(aColor) > 0,
                 "Don't create invisible nsDisplaySolidColorRegions!");
    MOZ_COUNT_CTOR(nsDisplaySolidColorRegion);
  }

#ifdef NS_BUILD_REFCNT_LOGGING
  ~nsDisplaySolidColorRegion() override
  {
    MOZ_COUNT_DTOR(nsDisplaySolidColorRegion);
  }
#endif

  NS_DISPLAY_DECL_NAME("SolidColorRegion", TYPE_SOLID_COLOR_REGION)

  nsDisplayItemGeometry* AllocateGeometry(
    nsDisplayListBuilder* aBuilder) override
  {
    return new nsDisplaySolidColorRegionGeometry(
      this, aBuilder, mRegion, mColor);
  }

  void ComputeInvalidationRegion(nsDisplayListBuilder* aBuilder,
                                 const nsDisplayItemGeometry* aGeometry,
                                 nsRegion* aInvalidRegion) const override
  {
    const nsDisplaySolidColorRegionGeometry* geometry =
      static_cast<const nsDisplaySolidColorRegionGeometry*>(aGeometry);
    if (mColor == geometry->mColor) {
      aInvalidRegion->Xor(geometry->mRegion, mRegion);
    } else {
      aInvalidRegion->Or(geometry->mRegion.GetBounds(), mRegion.GetBounds());
    }
  }

  bool CreateWebRenderCommands(
    mozilla::wr::DisplayListBuilder& aBuilder,
    mozilla::wr::IpcResourceUpdateQueue& aResources,
    const StackingContextHelper& aSc,
    mozilla::layers::WebRenderLayerManager* aManager,
    nsDisplayListBuilder* aDisplayListBuilder) override;

protected:
  nsRect GetBounds(nsDisplayListBuilder* aBuilder, bool* aSnap) const override;
  void Paint(nsDisplayListBuilder* aBuilder, gfxContext* aCtx) override;
  void WriteDebugInfo(std::stringstream& aStream) override;

private:
  nsRegion mRegion;
  Color mColor;
};

/**
 * A display item to paint one background-image for a frame. Each background
 * image layer gets its own nsDisplayBackgroundImage.
 */
class nsDisplayBackgroundImage : public nsDisplayImageContainer
{
public:
  typedef mozilla::StyleGeometryBox StyleGeometryBox;

  struct InitData
  {
    nsDisplayListBuilder* builder;
    nsIFrame* frame;
    mozilla::ComputedStyle* backgroundStyle;
    nsCOMPtr<imgIContainer> image;
    nsRect backgroundRect;
    nsRect fillArea;
    nsRect destArea;
    uint32_t layer;
    bool isRasterImage;
    bool shouldFixToViewport;
  };

  /**
   * aLayer signifies which background layer this item represents.
   * aIsThemed should be the value of aFrame->IsThemed.
   * aBackgroundStyle should be the result of
   * nsCSSRendering::FindBackground, or null if FindBackground returned false.
   * aBackgroundRect is relative to aFrame.
   */
  static InitData GetInitData(nsDisplayListBuilder* aBuilder,
                              nsIFrame* aFrame,
                              uint32_t aLayer,
                              const nsRect& aBackgroundRect,
                              mozilla::ComputedStyle* aBackgroundStyle);

  explicit nsDisplayBackgroundImage(nsDisplayListBuilder* aBuilder,
                                    const InitData& aInitData,
                                    nsIFrame* aFrameForBounds = nullptr);
  ~nsDisplayBackgroundImage() override;

  NS_DISPLAY_DECL_NAME("Background", TYPE_BACKGROUND)

  // This will create and append new items for all the layers of the
  // background. Returns whether we appended a themed background.
  // aAllowWillPaintBorderOptimization should usually be left at true, unless
  // aFrame has special border drawing that causes opaque borders to not
  // actually be opaque.
  static bool AppendBackgroundItemsToTop(
    nsDisplayListBuilder* aBuilder,
    nsIFrame* aFrame,
    const nsRect& aBackgroundRect,
    nsDisplayList* aList,
    bool aAllowWillPaintBorderOptimization = true,
    mozilla::ComputedStyle* aComputedStyle = nullptr,
    const nsRect& aBackgroundOriginRect = nsRect(),
    nsIFrame* aSecondaryReferenceFrame = nullptr);

  LayerState GetLayerState(
    nsDisplayListBuilder* aBuilder,
    LayerManager* aManager,
    const ContainerLayerParameters& aParameters) override;
  already_AddRefed<Layer> BuildLayer(
    nsDisplayListBuilder* aBuilder,
    LayerManager* aManager,
    const ContainerLayerParameters& aContainerParameters) override;
  bool CreateWebRenderCommands(
    mozilla::wr::DisplayListBuilder& aBuilder,
    mozilla::wr::IpcResourceUpdateQueue& aResources,
    const StackingContextHelper& aSc,
    mozilla::layers::WebRenderLayerManager* aManager,
    nsDisplayListBuilder* aDisplayListBuilder) override;
  void HitTest(nsDisplayListBuilder* aBuilder,
               const nsRect& aRect,
               HitTestState* aState,
               nsTArray<nsIFrame*>* aOutFrames) override;
  bool ComputeVisibility(nsDisplayListBuilder* aBuilder,
                         nsRegion* aVisibleRegion) override;
  nsRegion GetOpaqueRegion(nsDisplayListBuilder* aBuilder,
                           bool* aSnap) const override;
  mozilla::Maybe<nscolor> IsUniform(
    nsDisplayListBuilder* aBuilder) const override;

  /**
   * GetBounds() returns the background painting area.
   */
  nsRect GetBounds(nsDisplayListBuilder* aBuilder, bool* aSnap) const override;

  void Paint(nsDisplayListBuilder* aBuilder, gfxContext* aCtx) override;

  uint32_t GetPerFrameKey() const override
  {
    return (mLayer << TYPE_BITS) | nsDisplayItem::GetPerFrameKey();
  }

  /**
   * Return the background positioning area.
   * (GetBounds() returns the background painting area.)
   * Can be called only when mBackgroundStyle is non-null.
   */
  nsRect GetPositioningArea() const;

  /**
   * Returns true if existing rendered pixels of this display item may need
   * to be redrawn if the positioning area size changes but its position does
   * not.
   * If false, only the changed painting area needs to be redrawn when the
   * positioning area size changes but its position does not.
   */
  bool RenderingMightDependOnPositioningAreaSizeChange() const;

  nsDisplayItemGeometry* AllocateGeometry(
    nsDisplayListBuilder* aBuilder) override
  {
    return new nsDisplayBackgroundGeometry(this, aBuilder);
  }

  void ComputeInvalidationRegion(nsDisplayListBuilder* aBuilder,
                                 const nsDisplayItemGeometry* aGeometry,
                                 nsRegion* aInvalidRegion) const override;
  bool CanOptimizeToImageLayer(LayerManager* aManager,
                               nsDisplayListBuilder* aBuilder) override;
  already_AddRefed<imgIContainer> GetImage() override;
  nsRect GetDestRect() const override;

  void UpdateDrawResult(mozilla::image::ImgDrawResult aResult) override
  {
    nsDisplayBackgroundGeometry::UpdateDrawResult(this, aResult);
  }

  static nsRegion GetInsideClipRegion(const nsDisplayItem* aItem,
                                      StyleGeometryBox aClip,
                                      const nsRect& aRect,
                                      const nsRect& aBackgroundRect);

  bool ShouldFixToViewport(nsDisplayListBuilder* aBuilder) const override
  {
    return mShouldFixToViewport;
  }

  nsIFrame* GetDependentFrame() override { return mDependentFrame; }

  void SetDependentFrame(nsDisplayListBuilder* aBuilder, nsIFrame* aFrame)
  {
    if (!aBuilder->IsRetainingDisplayList()) {
      return;
    }
    mDependentFrame = aFrame;
    if (aFrame) {
      mDependentFrame->AddDisplayItem(this);
    }
  }

  void RemoveFrame(nsIFrame* aFrame) override
  {
    if (aFrame == mDependentFrame) {
      mDependentFrame = nullptr;
    }
    nsDisplayItem::RemoveFrame(aFrame);
  }

protected:
  typedef class mozilla::layers::ImageContainer ImageContainer;
  typedef class mozilla::layers::ImageLayer ImageLayer;

  bool CanBuildWebRenderDisplayItems(LayerManager* aManager,
                                     nsDisplayListBuilder* aBuilder);
  nsRect GetBoundsInternal(nsDisplayListBuilder* aBuilder,
                           nsIFrame* aFrameForBounds = nullptr);

  void PaintInternal(nsDisplayListBuilder* aBuilder,
                     gfxContext* aCtx,
                     const nsRect& aBounds,
                     nsRect* aClipRect);

  // Determine whether we want to be separated into our own layer, independent
  // of whether this item can actually be layerized.
  enum ImageLayerization
  {
    WHENEVER_POSSIBLE,
    ONLY_FOR_SCALING,
    NO_LAYER_NEEDED
  };
  ImageLayerization ShouldCreateOwnLayer(nsDisplayListBuilder* aBuilder,
                                         LayerManager* aManager);

  // Cache the result of nsCSSRendering::FindBackground. Always null if
  // mIsThemed is true or if FindBackground returned false.
  RefPtr<mozilla::ComputedStyle> mBackgroundStyle;
  nsCOMPtr<imgIContainer> mImage;
  nsIFrame* mDependentFrame;
  nsRect mBackgroundRect; // relative to the reference frame
  nsRect mFillRect;
  nsRect mDestRect;
  /* Bounds of this display item */
  nsRect mBounds;
  uint32_t mLayer;
  bool mIsRasterImage;
  /* Whether the image should be treated as fixed to the viewport. */
  bool mShouldFixToViewport;
  uint32_t mImageFlags;
};

enum class TableType : uint8_t
{
  TABLE,
  TABLE_COL,
  TABLE_COL_GROUP,
  TABLE_ROW,
  TABLE_ROW_GROUP,
  TABLE_CELL,

  TABLE_TYPE_MAX
};

enum class TableTypeBits : uint8_t
{
  COUNT = 3
};

static_assert(static_cast<uint8_t>(TableType::TABLE_TYPE_MAX) <
                (1 << (static_cast<uint8_t>(TableTypeBits::COUNT) + 1)),
              "TableType cannot fit with TableTypeBits::COUNT");
TableType
GetTableTypeFromFrame(nsIFrame* aFrame);

/**
 * A display item to paint background image for table. For table parts, such
 * as row, row group, col, col group, when drawing its background, we'll
 * create separate background image display item for its containning cell.
 * Those background image display items will reference to same DisplayItemData
 * if we keep the mFrame point to cell's ancestor frame. We don't want to this
 * happened bacause share same DisplatItemData will cause many bugs. So that
 * we let mFrame point to cell frame and store the table type of the ancestor
 * frame. And use mFrame and table type as key to generate DisplayItemData to
 * avoid sharing DisplayItemData.
 *
 * Also store ancestor frame as mStyleFrame for all rendering informations.
 */
class nsDisplayTableBackgroundImage : public nsDisplayBackgroundImage
{
public:
  nsDisplayTableBackgroundImage(nsDisplayListBuilder* aBuilder,
                                const InitData& aInitData,
                                nsIFrame* aCellFrame);
  ~nsDisplayTableBackgroundImage() override;

  NS_DISPLAY_DECL_NAME("TableBackgroundImage", TYPE_TABLE_BACKGROUND_IMAGE)

  uint32_t GetPerFrameKey() const override
  {
    return (mLayer << (TYPE_BITS +
                       static_cast<uint8_t>(TableTypeBits::COUNT))) |
           (static_cast<uint8_t>(mTableType) << TYPE_BITS) |
           nsDisplayItem::GetPerFrameKey();
  }

  bool IsInvalid(nsRect& aRect) const override;

  nsIFrame* FrameForInvalidation() const override { return mStyleFrame; }

  bool HasDeletedFrame() const override
  {
    return !mStyleFrame || nsDisplayBackgroundImage::HasDeletedFrame();
  }

  void RemoveFrame(nsIFrame* aFrame) override
  {
    if (aFrame == mStyleFrame) {
      mStyleFrame = nullptr;
    }
    nsDisplayBackgroundImage::RemoveFrame(aFrame);
  }

protected:
  nsIFrame* StyleFrame() const override { return mStyleFrame; }

  nsIFrame* mStyleFrame;
  TableType mTableType;
};

/**
 * A display item to paint the native theme background for a frame.
 */
class nsDisplayThemedBackground : public nsDisplayItem
{
public:
  nsDisplayThemedBackground(nsDisplayListBuilder* aBuilder,
                            nsIFrame* aFrame,
                            const nsRect& aBackgroundRect);

#ifdef NS_BUILD_REFCNT_LOGGING
  ~nsDisplayThemedBackground() override
  {
    MOZ_COUNT_DTOR(nsDisplayThemedBackground);
  }
#else
  ~nsDisplayThemedBackground() override = default;
#endif

  NS_DISPLAY_DECL_NAME("ThemedBackground", TYPE_THEMED_BACKGROUND)

  void Init(nsDisplayListBuilder* aBuilder);

  void Destroy(nsDisplayListBuilder* aBuilder) override
  {
    aBuilder->UnregisterThemeGeometry(this);
    nsDisplayItem::Destroy(aBuilder);
  }

  void HitTest(nsDisplayListBuilder* aBuilder,
               const nsRect& aRect,
               HitTestState* aState,
               nsTArray<nsIFrame*>* aOutFrames) override;
  nsRegion GetOpaqueRegion(nsDisplayListBuilder* aBuilder,
                           bool* aSnap) const override;
  mozilla::Maybe<nscolor> IsUniform(
    nsDisplayListBuilder* aBuilder) const override;
  bool CreateWebRenderCommands(
    mozilla::wr::DisplayListBuilder& aBuilder,
    mozilla::wr::IpcResourceUpdateQueue& aResources,
    const StackingContextHelper& aSc,
    mozilla::layers::WebRenderLayerManager* aManager,
    nsDisplayListBuilder* aDisplayListBuilder) override;

  bool MustPaintOnContentSide() const override { return true; }

  /**
   * GetBounds() returns the background painting area.
   */
  nsRect GetBounds(nsDisplayListBuilder* aBuilder, bool* aSnap) const override;

  void Paint(nsDisplayListBuilder* aBuilder, gfxContext* aCtx) override;

  /**
   * Return the background positioning area.
   * (GetBounds() returns the background painting area.)
   * Can be called only when mBackgroundStyle is non-null.
   */
  nsRect GetPositioningArea() const;

  /**
   * Return whether our frame's document does not have the state
   * NS_DOCUMENT_STATE_WINDOW_INACTIVE.
   */
  bool IsWindowActive() const;

  nsDisplayItemGeometry* AllocateGeometry(
    nsDisplayListBuilder* aBuilder) override
  {
    return new nsDisplayThemedBackgroundGeometry(this, aBuilder);
  }

  void ComputeInvalidationRegion(nsDisplayListBuilder* aBuilder,
                                 const nsDisplayItemGeometry* aGeometry,
                                 nsRegion* aInvalidRegion) const override;

  void WriteDebugInfo(std::stringstream& aStream) override;

protected:
  nsRect GetBoundsInternal();

  void PaintInternal(nsDisplayListBuilder* aBuilder,
                     gfxContext* aCtx,
                     const nsRect& aBounds,
                     nsRect* aClipRect);

  nsRect mBackgroundRect;
  nsRect mBounds;
  nsITheme::Transparency mThemeTransparency;
  mozilla::StyleAppearance mAppearance;
};

class nsDisplayTableThemedBackground : public nsDisplayThemedBackground
{
public:
  nsDisplayTableThemedBackground(nsDisplayListBuilder* aBuilder,
                                 nsIFrame* aFrame,
                                 const nsRect& aBackgroundRect,
                                 nsIFrame* aAncestorFrame)
    : nsDisplayThemedBackground(aBuilder, aFrame, aBackgroundRect)
    , mAncestorFrame(aAncestorFrame)
    , mTableType(GetTableTypeFromFrame(aAncestorFrame))
  {
    if (aBuilder->IsRetainingDisplayList()) {
      mAncestorFrame->AddDisplayItem(this);
    }
  }

  ~nsDisplayTableThemedBackground() override
  {
    if (mAncestorFrame) {
      mAncestorFrame->RemoveDisplayItem(this);
    }
  }

  NS_DISPLAY_DECL_NAME("TableThemedBackground",
                       TYPE_TABLE_THEMED_BACKGROUND_IMAGE)

  uint32_t GetPerFrameKey() const override
  {
    return (static_cast<uint8_t>(mTableType) << TYPE_BITS) |
           nsDisplayItem::GetPerFrameKey();
  }

  nsIFrame* FrameForInvalidation() const override { return mAncestorFrame; }

  bool HasDeletedFrame() const override
  {
    return !mAncestorFrame || nsDisplayThemedBackground::HasDeletedFrame();
  }

  void RemoveFrame(nsIFrame* aFrame) override
  {
    if (aFrame == mAncestorFrame) {
      mAncestorFrame = nullptr;
    }
    nsDisplayThemedBackground::RemoveFrame(aFrame);
  }

protected:
  nsIFrame* StyleFrame() const override { return mAncestorFrame; }
  nsIFrame* mAncestorFrame;
  TableType mTableType;
};

class nsDisplayBackgroundColor : public nsDisplayItem
{
  typedef mozilla::gfx::Color Color;

public:
  nsDisplayBackgroundColor(nsDisplayListBuilder* aBuilder,
                           nsIFrame* aFrame,
                           const nsRect& aBackgroundRect,
                           mozilla::ComputedStyle* aBackgroundStyle,
                           nscolor aColor)
    : nsDisplayItem(aBuilder, aFrame)
    , mBackgroundRect(aBackgroundRect)
    , mBackgroundStyle(aBackgroundStyle)
    , mDependentFrame(nullptr)
    , mColor(Color::FromABGR(aColor))
  {
    mState.mColor = mColor;
  }

  ~nsDisplayBackgroundColor() override
  {
    if (mDependentFrame) {
      mDependentFrame->RemoveDisplayItem(this);
    }
  }

  NS_DISPLAY_DECL_NAME("BackgroundColor", TYPE_BACKGROUND_COLOR)

  void RestoreState() override
  {
    nsDisplayItem::RestoreState();
    mColor = mState.mColor;
  }

  LayerState GetLayerState(
    nsDisplayListBuilder* aBuilder,
    LayerManager* aManager,
    const ContainerLayerParameters& aParameters) override;
  void Paint(nsDisplayListBuilder* aBuilder, gfxContext* aCtx) override;
  void PaintWithClip(nsDisplayListBuilder* aBuilder,
                     gfxContext* aCtx,
                     const DisplayItemClip& aClip) override;
  already_AddRefed<Layer> BuildLayer(
    nsDisplayListBuilder* aBuilder,
    LayerManager* aManager,
    const ContainerLayerParameters& aContainerParameters) override;
  bool CreateWebRenderCommands(
    mozilla::wr::DisplayListBuilder& aBuilder,
    mozilla::wr::IpcResourceUpdateQueue& aResources,
    const StackingContextHelper& aSc,
    mozilla::layers::WebRenderLayerManager* aManager,
    nsDisplayListBuilder* aDisplayListBuilder) override;
  nsRegion GetOpaqueRegion(nsDisplayListBuilder* aBuilder,
                           bool* aSnap) const override;
  mozilla::Maybe<nscolor> IsUniform(
    nsDisplayListBuilder* aBuilder) const override;
  void HitTest(nsDisplayListBuilder* aBuilder,
               const nsRect& aRect,
               HitTestState* aState,
               nsTArray<nsIFrame*>* aOutFrames) override;
  void ApplyOpacity(nsDisplayListBuilder* aBuilder,
                    float aOpacity,
                    const DisplayItemClipChain* aClip) override;

  bool CanApplyOpacity() const override;

  nsRect GetBounds(nsDisplayListBuilder* aBuilder, bool* aSnap) const override
  {
    *aSnap = true;
    return mBackgroundRect;
  }

  bool CanPaintWithClip(const DisplayItemClip& aClip) override
  {
    mozilla::StyleGeometryBox clip =
      mBackgroundStyle->StyleBackground()->mImage.mLayers[0].mClip;

    if (clip == mozilla::StyleGeometryBox::Text) {
      return false;
    }
    if (aClip.GetRoundedRectCount() > 1) {
      return false;
    }
    return true;
  }

  nsDisplayItemGeometry* AllocateGeometry(
    nsDisplayListBuilder* aBuilder) override
  {
    return new nsDisplaySolidColorGeometry(this, aBuilder, mColor.ToABGR());
  }

  void ComputeInvalidationRegion(nsDisplayListBuilder* aBuilder,
                                 const nsDisplayItemGeometry* aGeometry,
                                 nsRegion* aInvalidRegion) const override
  {
    const nsDisplaySolidColorGeometry* geometry =
      static_cast<const nsDisplaySolidColorGeometry*>(aGeometry);

    if (mColor.ToABGR() != geometry->mColor) {
      bool dummy;
      aInvalidRegion->Or(geometry->mBounds, GetBounds(aBuilder, &dummy));
      return;
    }
    ComputeInvalidationRegionDifference(aBuilder, geometry, aInvalidRegion);
  }

  nsIFrame* GetDependentFrame() override { return mDependentFrame; }

  void SetDependentFrame(nsDisplayListBuilder* aBuilder, nsIFrame* aFrame)
  {
    if (!aBuilder->IsRetainingDisplayList()) {
      return;
    }
    mDependentFrame = aFrame;
    if (aFrame) {
      mDependentFrame->AddDisplayItem(this);
    }
  }

  void RemoveFrame(nsIFrame* aFrame) override
  {
    if (aFrame == mDependentFrame) {
      mDependentFrame = nullptr;
    }
    nsDisplayItem::RemoveFrame(aFrame);
  }

  void WriteDebugInfo(std::stringstream& aStream) override;

protected:
  const nsRect mBackgroundRect;
  RefPtr<mozilla::ComputedStyle> mBackgroundStyle;
  nsIFrame* mDependentFrame;
  mozilla::gfx::Color mColor;

  struct
  {
    mozilla::gfx::Color mColor;
  } mState;
};

class nsDisplayTableBackgroundColor : public nsDisplayBackgroundColor
{
public:
  nsDisplayTableBackgroundColor(nsDisplayListBuilder* aBuilder,
                                nsIFrame* aFrame,
                                const nsRect& aBackgroundRect,
                                mozilla::ComputedStyle* aBackgroundStyle,
                                nscolor aColor,
                                nsIFrame* aAncestorFrame)
    : nsDisplayBackgroundColor(aBuilder,
                               aFrame,
                               aBackgroundRect,
                               aBackgroundStyle,
                               aColor)
    , mAncestorFrame(aAncestorFrame)
    , mTableType(GetTableTypeFromFrame(aAncestorFrame))
  {
    if (aBuilder->IsRetainingDisplayList()) {
      mAncestorFrame->AddDisplayItem(this);
    }
  }

  ~nsDisplayTableBackgroundColor() override
  {
    if (mAncestorFrame) {
      mAncestorFrame->RemoveDisplayItem(this);
    }
  }

  NS_DISPLAY_DECL_NAME("TableBackgroundColor", TYPE_TABLE_BACKGROUND_COLOR)

  nsIFrame* FrameForInvalidation() const override { return mAncestorFrame; }

  bool HasDeletedFrame() const override
  {
    return !mAncestorFrame || nsDisplayBackgroundColor::HasDeletedFrame();
  }

  void RemoveFrame(nsIFrame* aFrame) override
  {
    if (aFrame == mAncestorFrame) {
      mAncestorFrame = nullptr;
    }
    nsDisplayBackgroundColor::RemoveFrame(aFrame);
  }

  uint32_t GetPerFrameKey() const override
  {
    return (static_cast<uint8_t>(mTableType) << TYPE_BITS) |
           nsDisplayItem::GetPerFrameKey();
  }

protected:
  nsIFrame* mAncestorFrame;
  TableType mTableType;
};

class nsDisplayClearBackground : public nsDisplayItem
{
public:
  nsDisplayClearBackground(nsDisplayListBuilder* aBuilder, nsIFrame* aFrame)
    : nsDisplayItem(aBuilder, aFrame)
  {
  }

  NS_DISPLAY_DECL_NAME("ClearBackground", TYPE_CLEAR_BACKGROUND)

  nsRect GetBounds(nsDisplayListBuilder* aBuilder, bool* aSnap) const override
  {
    *aSnap = true;
    return nsRect(ToReferenceFrame(), Frame()->GetSize());
  }

  nsRegion GetOpaqueRegion(nsDisplayListBuilder* aBuilder,
                           bool* aSnap) const override
  {
    *aSnap = false;
    return GetBounds(aBuilder, aSnap);
  }

  mozilla::Maybe<nscolor> IsUniform(
    nsDisplayListBuilder* aBuilder) const override
  {
    return mozilla::Some(NS_RGBA(0, 0, 0, 0));
  }

  bool ClearsBackground() const override { return true; }

  LayerState GetLayerState(nsDisplayListBuilder* aBuilder,
                           LayerManager* aManager,
                           const ContainerLayerParameters& aParameters) override
  {
    return mozilla::LAYER_ACTIVE_FORCE;
  }

  already_AddRefed<Layer> BuildLayer(
    nsDisplayListBuilder* aBuilder,
    LayerManager* aManager,
    const ContainerLayerParameters& aContainerParameters) override;

  bool CreateWebRenderCommands(
    mozilla::wr::DisplayListBuilder& aBuilder,
    mozilla::wr::IpcResourceUpdateQueue& aResources,
    const StackingContextHelper& aSc,
    mozilla::layers::WebRenderLayerManager* aManager,
    nsDisplayListBuilder* aDisplayListBuilder) override;
};

/**
 * The standard display item to paint the outer CSS box-shadows of a frame.
 */
class nsDisplayBoxShadowOuter final : public nsDisplayItem
{
public:
  nsDisplayBoxShadowOuter(nsDisplayListBuilder* aBuilder, nsIFrame* aFrame)
    : nsDisplayItem(aBuilder, aFrame)
    , mOpacity(1.0f)
  {
    MOZ_COUNT_CTOR(nsDisplayBoxShadowOuter);
    mBounds = GetBoundsInternal();
  }

#ifdef NS_BUILD_REFCNT_LOGGING
  ~nsDisplayBoxShadowOuter() override
  {
    MOZ_COUNT_DTOR(nsDisplayBoxShadowOuter);
  }
#endif

  NS_DISPLAY_DECL_NAME("BoxShadowOuter", TYPE_BOX_SHADOW_OUTER)

  void RestoreState() override
  {
    nsDisplayItem::RestoreState();
    mVisibleRegion.SetEmpty();
    mOpacity = 1.0f;
  }

  void Paint(nsDisplayListBuilder* aBuilder, gfxContext* aCtx) override;
  nsRect GetBounds(nsDisplayListBuilder* aBuilder, bool* aSnap) const override;
  bool IsInvisibleInRect(const nsRect& aRect) const override;
  bool ComputeVisibility(nsDisplayListBuilder* aBuilder,
                         nsRegion* aVisibleRegion) override;
  void ComputeInvalidationRegion(nsDisplayListBuilder* aBuilder,
                                 const nsDisplayItemGeometry* aGeometry,
                                 nsRegion* aInvalidRegion) const override;

  void ApplyOpacity(nsDisplayListBuilder* aBuilder,
                    float aOpacity,
                    const DisplayItemClipChain* aClip) override
  {
    NS_ASSERTION(CanApplyOpacity(), "ApplyOpacity should be allowed");
    mOpacity = aOpacity;
    IntersectClip(aBuilder, aClip, false);
  }

  bool CanApplyOpacity() const override { return true; }

  nsDisplayItemGeometry* AllocateGeometry(
    nsDisplayListBuilder* aBuilder) override
  {
    return new nsDisplayBoxShadowOuterGeometry(this, aBuilder, mOpacity);
  }

  bool CanBuildWebRenderDisplayItems();
  bool CreateWebRenderCommands(
    mozilla::wr::DisplayListBuilder& aBuilder,
    mozilla::wr::IpcResourceUpdateQueue& aResources,
    const StackingContextHelper& aSc,
    mozilla::layers::WebRenderLayerManager* aManager,
    nsDisplayListBuilder* aDisplayListBuilder) override;
  nsRect GetBoundsInternal();

private:
  nsRegion mVisibleRegion;
  nsRect mBounds;
  float mOpacity;
};

/**
 * The standard display item to paint the inner CSS box-shadows of a frame.
 */
class nsDisplayBoxShadowInner : public nsDisplayItem
{
public:
  nsDisplayBoxShadowInner(nsDisplayListBuilder* aBuilder, nsIFrame* aFrame)
    : nsDisplayItem(aBuilder, aFrame)
  {
    MOZ_COUNT_CTOR(nsDisplayBoxShadowInner);
  }

#ifdef NS_BUILD_REFCNT_LOGGING
  ~nsDisplayBoxShadowInner() override
  {
    MOZ_COUNT_DTOR(nsDisplayBoxShadowInner);
  }
#endif

  NS_DISPLAY_DECL_NAME("BoxShadowInner", TYPE_BOX_SHADOW_INNER)

  void RestoreState() override
  {
    nsDisplayItem::RestoreState();
    mVisibleRegion.SetEmpty();
  }

  void Paint(nsDisplayListBuilder* aBuilder, gfxContext* aCtx) override;
  bool ComputeVisibility(nsDisplayListBuilder* aBuilder,
                         nsRegion* aVisibleRegion) override;

  nsDisplayItemGeometry* AllocateGeometry(
    nsDisplayListBuilder* aBuilder) override
  {
    return new nsDisplayBoxShadowInnerGeometry(this, aBuilder);
  }

  void ComputeInvalidationRegion(nsDisplayListBuilder* aBuilder,
                                 const nsDisplayItemGeometry* aGeometry,
                                 nsRegion* aInvalidRegion) const override
  {
    const nsDisplayBoxShadowInnerGeometry* geometry =
      static_cast<const nsDisplayBoxShadowInnerGeometry*>(aGeometry);
    if (!geometry->mPaddingRect.IsEqualInterior(GetPaddingRect())) {
      // nsDisplayBoxShadowInner is based around the padding rect, but it can
      // touch pixels outside of this. We should invalidate the entire bounds.
      bool snap;
      aInvalidRegion->Or(geometry->mBounds, GetBounds(aBuilder, &snap));
    }
  }

  static bool CanCreateWebRenderCommands(nsDisplayListBuilder* aBuilder,
                                         nsIFrame* aFrame,
                                         const nsPoint& aReferencePoint);
  static void CreateInsetBoxShadowWebRenderCommands(
    mozilla::wr::DisplayListBuilder& aBuilder,
    const StackingContextHelper& aSc,
    nsRegion& aVisibleRegion,
    nsIFrame* aFrame,
    const nsRect& aBorderRect);
  bool CreateWebRenderCommands(
    mozilla::wr::DisplayListBuilder& aBuilder,
    mozilla::wr::IpcResourceUpdateQueue& aResources,
    const StackingContextHelper& aSc,
    mozilla::layers::WebRenderLayerManager* aManager,
    nsDisplayListBuilder* aDisplayListBuilder) override;

private:
  nsRegion mVisibleRegion;
};

/**
 * The standard display item to paint the CSS outline of a frame.
 */
class nsDisplayOutline : public nsDisplayItem
{
public:
  nsDisplayOutline(nsDisplayListBuilder* aBuilder, nsIFrame* aFrame)
    : nsDisplayItem(aBuilder, aFrame)
  {
    MOZ_COUNT_CTOR(nsDisplayOutline);
  }

#ifdef NS_BUILD_REFCNT_LOGGING
  ~nsDisplayOutline() override { MOZ_COUNT_DTOR(nsDisplayOutline); }
#endif

  NS_DISPLAY_DECL_NAME("Outline", TYPE_OUTLINE)

  bool CreateWebRenderCommands(
    mozilla::wr::DisplayListBuilder& aBuilder,
    mozilla::wr::IpcResourceUpdateQueue& aResources,
    const StackingContextHelper& aSc,
    mozilla::layers::WebRenderLayerManager* aManager,
    nsDisplayListBuilder* aDisplayListBuilder) override;
  bool IsInvisibleInRect(const nsRect& aRect) const override;
  nsRect GetBounds(nsDisplayListBuilder* aBuilder, bool* aSnap) const override;
  void Paint(nsDisplayListBuilder* aBuilder, gfxContext* aCtx) override;
};

/**
 * A class that lets you receive events within the frame bounds but never
 * paints.
 */
class nsDisplayEventReceiver : public nsDisplayItem
{
public:
  nsDisplayEventReceiver(nsDisplayListBuilder* aBuilder, nsIFrame* aFrame)
    : nsDisplayItem(aBuilder, aFrame)
  {
    MOZ_COUNT_CTOR(nsDisplayEventReceiver);
  }

#ifdef NS_BUILD_REFCNT_LOGGING
  ~nsDisplayEventReceiver() override { MOZ_COUNT_DTOR(nsDisplayEventReceiver); }
#endif

  NS_DISPLAY_DECL_NAME("EventReceiver", TYPE_EVENT_RECEIVER)

  void HitTest(nsDisplayListBuilder* aBuilder,
               const nsRect& aRect,
               HitTestState* aState,
               nsTArray<nsIFrame*>* aOutFrames) override;
  bool CreateWebRenderCommands(
    mozilla::wr::DisplayListBuilder& aBuilder,
    mozilla::wr::IpcResourceUpdateQueue& aResources,
    const StackingContextHelper& aSc,
    mozilla::layers::WebRenderLayerManager* aManager,
    nsDisplayListBuilder* aDisplayListBuilder) override;
};

/**
 * Similar to nsDisplayEventReceiver in that it is used for hit-testing. However
 * this gets built when we're doing widget painting and we need to send the
 * compositor some hit-test info for a frame. This is effectively a dummy item
 * whose sole purpose is to carry the hit-test info to the compositor.
 */
class nsDisplayCompositorHitTestInfo : public nsDisplayEventReceiver
{
public:
  nsDisplayCompositorHitTestInfo(
    nsDisplayListBuilder* aBuilder,
    nsIFrame* aFrame,
    mozilla::gfx::CompositorHitTestInfo aHitTestInfo,
    uint32_t aIndex = 0,
    const mozilla::Maybe<nsRect>& aArea = mozilla::Nothing());

#ifdef NS_BUILD_REFCNT_LOGGING
  ~nsDisplayCompositorHitTestInfo() override
  {
    MOZ_COUNT_DTOR(nsDisplayCompositorHitTestInfo);
  }
#endif

  NS_DISPLAY_DECL_NAME("CompositorHitTestInfo", TYPE_COMPOSITOR_HITTEST_INFO)

  mozilla::gfx::CompositorHitTestInfo HitTestInfo() const
  {
    return mHitTestInfo;
  }

  bool CreateWebRenderCommands(
    mozilla::wr::DisplayListBuilder& aBuilder,
    mozilla::wr::IpcResourceUpdateQueue& aResources,
    const StackingContextHelper& aSc,
    mozilla::layers::WebRenderLayerManager* aManager,
    nsDisplayListBuilder* aDisplayListBuilder) override;
  void WriteDebugInfo(std::stringstream& aStream) override;
  uint32_t GetPerFrameKey() const override;
  int32_t ZIndex() const override;
  void SetOverrideZIndex(int32_t aZIndex);

  /**
   * Returns the hit test area of this item.
   */
  const nsRect& Area() const { return mArea; }

  /**
   * ApplyOpacity() is overriden for opacity flattening.
   */
  void ApplyOpacity(nsDisplayListBuilder* aBuilder,
                    float aOpacity,
                    const DisplayItemClipChain* aClip) override
  {
  }

  /**
   * CanApplyOpacity() is overriden for opacity flattening.
   */
  bool CanApplyOpacity() const override { return true; }

  nsRect GetBounds(nsDisplayListBuilder* aBuilder, bool* aSnap) const override
  {
    *aSnap = false;
    return nsRect();
  }

private:
  mozilla::gfx::CompositorHitTestInfo mHitTestInfo;
  mozilla::Maybe<mozilla::layers::FrameMetrics::ViewID> mScrollTarget;
  nsRect mArea;
  uint32_t mIndex;
  mozilla::Maybe<int32_t> mOverrideZIndex;
  int32_t mAppUnitsPerDevPixel;
};

/**
 * A class that lets you wrap a display list as a display item.
 *
 * GetUnderlyingFrame() is troublesome for wrapped lists because if the wrapped
 * list has many items, it's not clear which one has the 'underlying frame'.
 * Thus we force the creator to specify what the underlying frame is. The
 * underlying frame should be the root of a stacking context, because sorting
 * a list containing this item will not get at the children.
 *
 * In some cases (e.g., clipping) we want to wrap a list but we don't have a
 * particular underlying frame that is a stacking context root. In that case
 * we allow the frame to be nullptr. Callers to GetUnderlyingFrame must
 * detect and handle this case.
 */
class nsDisplayWrapList : public nsDisplayItem
{
public:
  /**
   * Takes all the items from aList and puts them in our list.
   */
  nsDisplayWrapList(nsDisplayListBuilder* aBuilder,
                    nsIFrame* aFrame,
                    nsDisplayList* aList,
                    bool aAnonymous = false);
  nsDisplayWrapList(nsDisplayListBuilder* aBuilder,
                    nsIFrame* aFrame,
                    nsDisplayList* aList,
                    const ActiveScrolledRoot* aActiveScrolledRoot,
                    bool aClearClipChain = false,
                    uint32_t aIndex = 0,
                    bool aAnonymous = false);
  nsDisplayWrapList(nsDisplayListBuilder* aBuilder,
                    nsIFrame* aFrame,
                    nsDisplayItem* aItem,
                    bool aAnonymous = false);
  nsDisplayWrapList(nsDisplayListBuilder* aBuilder, nsIFrame* aFrame)
    : nsDisplayItem(aBuilder, aFrame)
    , mFrameActiveScrolledRoot(aBuilder->CurrentActiveScrolledRoot())
    , mOverrideZIndex(0)
    , mIndex(0)
    , mHasZIndexOverride(false)
  {
    MOZ_COUNT_CTOR(nsDisplayWrapList);
    mBaseBuildingRect = GetBuildingRect();
    mListPtr = &mList;
  }

  nsDisplayWrapList() = delete;

  /**
   * A custom copy-constructor that does not copy mList, as this would mutate
   * the other item.
   */
  nsDisplayWrapList(const nsDisplayWrapList& aOther) = delete;
  nsDisplayWrapList(nsDisplayListBuilder* aBuilder,
                    const nsDisplayWrapList& aOther)
    : nsDisplayItem(aBuilder, aOther)
    , mListPtr(&mList)
    , mFrameActiveScrolledRoot(aOther.mFrameActiveScrolledRoot)
    , mMergedFrames(aOther.mMergedFrames)
    , mBounds(aOther.mBounds)
    , mBaseBuildingRect(aOther.mBaseBuildingRect)
    , mOverrideZIndex(aOther.mOverrideZIndex)
    , mIndex(aOther.mIndex)
    , mHasZIndexOverride(aOther.mHasZIndexOverride)
    , mClearingClipChain(aOther.mClearingClipChain)
  {
    MOZ_COUNT_CTOR(nsDisplayWrapList);
  }

  ~nsDisplayWrapList() override;

  NS_DISPLAY_DECL_NAME("WrapList", TYPE_WRAP_LIST)

  const nsDisplayWrapList* AsDisplayWrapList() const override { return this; }

  nsDisplayWrapList* AsDisplayWrapList() override { return this; }

  void Destroy(nsDisplayListBuilder* aBuilder) override
  {
    mList.DeleteAll(aBuilder);
    nsDisplayItem::Destroy(aBuilder);
  }

  /**
   * Creates a new nsDisplayWrapList that holds a pointer to the display list
   * owned by the given nsDisplayItem. The new nsDisplayWrapList will be added
   * to the bottom of this item's contents.
   */
  void MergeDisplayListFromItem(nsDisplayListBuilder* aBuilder,
                                const nsDisplayItem* aItem) override;

  /**
   * Call this if the wrapped list is changed.
   */
  void UpdateBounds(nsDisplayListBuilder* aBuilder) override
  {
    // Clear the clip chain up to the asr, but don't store it, so that we'll
    // recover it when we reuse the item.
    if (mClearingClipChain) {
      const DisplayItemClipChain* clip = mState.mClipChain;
      while (clip && ActiveScrolledRoot::IsAncestor(GetActiveScrolledRoot(),
                                                    clip->mASR)) {
        clip = clip->mParent;
      }
      SetClipChain(clip, false);
    }

    nsRect buildingRect;
    mBounds = mListPtr->GetClippedBoundsWithRespectToASR(
      aBuilder, mActiveScrolledRoot, &buildingRect);
    // The display list may contain content that's visible outside the visible
    // rect (i.e. the current dirty rect) passed in when the item was created.
    // This happens when the dirty rect has been restricted to the visual
    // overflow rect of a frame for some reason (e.g. when setting up dirty
    // rects in nsDisplayListBuilder::MarkOutOfFlowFrameForDisplay), but that
    // frame contains placeholders for out-of-flows that aren't descendants of
    // the frame.
    buildingRect.UnionRect(mBaseBuildingRect, buildingRect);
    SetBuildingRect(buildingRect);
  }

  void HitTest(nsDisplayListBuilder* aBuilder,
               const nsRect& aRect,
               HitTestState* aState,
               nsTArray<nsIFrame*>* aOutFrames) override;
  nsRect GetBounds(nsDisplayListBuilder* aBuilder, bool* aSnap) const override;
  nsRegion GetOpaqueRegion(nsDisplayListBuilder* aBuilder,
                           bool* aSnap) const override;
  mozilla::Maybe<nscolor> IsUniform(
    nsDisplayListBuilder* aBuilder) const override;
  void Paint(nsDisplayListBuilder* aBuilder, gfxContext* aCtx) override;
  bool ComputeVisibility(nsDisplayListBuilder* aBuilder,
                         nsRegion* aVisibleRegion) override;

  uint32_t GetPerFrameKey() const override
  {
    return (mIndex << TYPE_BITS) | nsDisplayItem::GetPerFrameKey();
  }

  bool CanMerge(const nsDisplayItem* aItem) const override { return false; }

  void Merge(const nsDisplayItem* aItem) override
  {
    MOZ_ASSERT(CanMerge(aItem));
    MOZ_ASSERT(Frame() != aItem->Frame());
    MergeFromTrackingMergedFrames(static_cast<const nsDisplayWrapList*>(aItem));
  }

  void GetMergedFrames(nsTArray<nsIFrame*>* aFrames) const override
  {
    aFrames->AppendElements(mMergedFrames);
  }

  bool HasMergedFrames() const override { return !mMergedFrames.IsEmpty(); }

  bool ShouldFlattenAway(nsDisplayListBuilder* aBuilder) override
  {
    return true;
  }

  bool IsInvalid(nsRect& aRect) const override
  {
    if (mFrame->IsInvalid(aRect) && aRect.IsEmpty()) {
      return true;
    }
    nsRect temp;
    for (uint32_t i = 0; i < mMergedFrames.Length(); i++) {
      if (mMergedFrames[i]->IsInvalid(temp) && temp.IsEmpty()) {
        aRect.SetEmpty();
        return true;
      }
      aRect = aRect.Union(temp);
    }
    aRect += ToReferenceFrame();
    return !aRect.IsEmpty();
  }

  nsRect GetComponentAlphaBounds(nsDisplayListBuilder* aBuilder) const override;

  RetainedDisplayList* GetSameCoordinateSystemChildren() const override
  {
    NS_ASSERTION(mListPtr->IsEmpty() || !ReferenceFrame() ||
                   !mListPtr->GetBottom()->ReferenceFrame() ||
                   mListPtr->GetBottom()->ReferenceFrame() == ReferenceFrame(),
                 "Children must have same reference frame");
    return mListPtr;
  }

  RetainedDisplayList* GetChildren() const override { return mListPtr; }

  int32_t ZIndex() const override
  {
    return (mHasZIndexOverride) ? mOverrideZIndex : nsDisplayItem::ZIndex();
  }

  void SetOverrideZIndex(int32_t aZIndex)
  {
    mHasZIndexOverride = true;
    mOverrideZIndex = aZIndex;
  }

  void SetReferenceFrame(const nsIFrame* aFrame);

  /**
   * This creates a copy of this item, but wrapping aItem instead of
   * our existing list. Only gets called if this item returned nullptr
   * for GetUnderlyingFrame(). aItem is guaranteed to return non-null from
   * GetUnderlyingFrame().
   */
  nsDisplayWrapList* WrapWithClone(nsDisplayListBuilder* aBuilder,
                                   nsDisplayItem* aItem)
  {
    MOZ_ASSERT_UNREACHABLE("We never returned nullptr for GetUnderlyingFrame!");
    return nullptr;
  }

  bool CreateWebRenderCommands(
    mozilla::wr::DisplayListBuilder& aBuilder,
    mozilla::wr::IpcResourceUpdateQueue& aResources,
    const StackingContextHelper& aSc,
    mozilla::layers::WebRenderLayerManager* aManager,
    nsDisplayListBuilder* aDisplayListBuilder) override;

  const ActiveScrolledRoot* GetFrameActiveScrolledRoot()
  {
    return mFrameActiveScrolledRoot;
  }

protected:
  void MergeFromTrackingMergedFrames(const nsDisplayWrapList* aOther)
  {
    mBounds.UnionRect(mBounds, aOther->mBounds);
    nsRect buildingRect;
    buildingRect.UnionRect(GetBuildingRect(), aOther->GetBuildingRect());
    SetBuildingRect(buildingRect);
    mMergedFrames.AppendElement(aOther->mFrame);
    mMergedFrames.AppendElements(aOther->mMergedFrames);
  }

  RetainedDisplayList mList;
  RetainedDisplayList* mListPtr;
  // The active scrolled root for the frame that created this
  // wrap list.
  RefPtr<const ActiveScrolledRoot> mFrameActiveScrolledRoot;
  // The frames from items that have been merged into this item, excluding
  // this item's own frame.
  nsTArray<nsIFrame*> mMergedFrames;
  nsRect mBounds;
  // Displaylist building rect contributed by this display item itself.
  // Our mBuildingRect may include the visible areas of children.
  nsRect mBaseBuildingRect;
  int32_t mOverrideZIndex;
  uint32_t mIndex;
  bool mHasZIndexOverride;
  bool mClearingClipChain = false;
};

/**
 * We call WrapDisplayList on the in-flow lists: BorderBackground(),
 * BlockBorderBackgrounds() and Content().
 * We call WrapDisplayItem on each item of Outlines(), PositionedDescendants(),
 * and Floats(). This is done to support special wrapping processing for frames
 * that may not be in-flow descendants of the current frame.
 */
class nsDisplayWrapper
{
public:
  // This is never instantiated directly (it has pure virtual methods), so no
  // need to count constructors and destructors.

  bool WrapBorderBackground() { return true; }
  virtual nsDisplayItem* WrapList(nsDisplayListBuilder* aBuilder,
                                  nsIFrame* aFrame,
                                  nsDisplayList* aList) = 0;
  virtual nsDisplayItem* WrapItem(nsDisplayListBuilder* aBuilder,
                                  nsDisplayItem* aItem) = 0;

  nsresult WrapLists(nsDisplayListBuilder* aBuilder,
                     nsIFrame* aFrame,
                     const nsDisplayListSet& aIn,
                     const nsDisplayListSet& aOut);
  nsresult WrapListsInPlace(nsDisplayListBuilder* aBuilder,
                            nsIFrame* aFrame,
                            const nsDisplayListSet& aLists);

protected:
  nsDisplayWrapper() = default;
};

/**
 * The standard display item to paint a stacking context with translucency
 * set by the stacking context root frame's 'opacity' style.
 */
class nsDisplayOpacity : public nsDisplayWrapList
{
public:
  nsDisplayOpacity(nsDisplayListBuilder* aBuilder,
                   nsIFrame* aFrame,
                   nsDisplayList* aList,
                   const ActiveScrolledRoot* aActiveScrolledRoot,
                   bool aForEventsAndPluginsOnly,
                   bool aNeedsActiveLayer);

  nsDisplayOpacity(nsDisplayListBuilder* aBuilder,
                   const nsDisplayOpacity& aOther)
    : nsDisplayWrapList(aBuilder, aOther)
    , mOpacity(aOther.mOpacity)
    , mForEventsAndPluginsOnly(aOther.mForEventsAndPluginsOnly)
<<<<<<< HEAD
=======
    , mNeedsActiveLayer(aOther.mNeedsActiveLayer)
>>>>>>> 94e37e71
    , mChildOpacityState(ChildOpacityState::Unknown)
  {
    // We should not try to merge flattened opacities.
    MOZ_ASSERT(aOther.mChildOpacityState != ChildOpacityState::Applied);
  }

#ifdef NS_BUILD_REFCNT_LOGGING
  ~nsDisplayOpacity() override { MOZ_COUNT_DTOR(nsDisplayOpacity); }
#endif

  NS_DISPLAY_DECL_NAME("Opacity", TYPE_OPACITY)

  void RestoreState() override
  {
    nsDisplayItem::RestoreState();
    mOpacity = mState.mOpacity;
  }

  nsDisplayWrapList* Clone(nsDisplayListBuilder* aBuilder) const override
  {
    MOZ_COUNT_CTOR(nsDisplayOpacity);
    return MakeDisplayItem<nsDisplayOpacity>(aBuilder, *this);
  }

<<<<<<< HEAD
  virtual void InvalidateCachedChildInfo() override { mChildOpacityState = ChildOpacityState::Unknown; }

  virtual nsRegion GetOpaqueRegion(nsDisplayListBuilder* aBuilder,
                                   bool* aSnap) const override;
  virtual already_AddRefed<Layer> BuildLayer(nsDisplayListBuilder* aBuilder,
                                             LayerManager* aManager,
                                             const ContainerLayerParameters& aContainerParameters) override;
  virtual LayerState GetLayerState(nsDisplayListBuilder* aBuilder,
                                   LayerManager* aManager,
                                   const ContainerLayerParameters& aParameters) override;
  virtual bool ComputeVisibility(nsDisplayListBuilder* aBuilder,
                                 nsRegion* aVisibleRegion) override;
=======
  void InvalidateCachedChildInfo() override
  {
    mChildOpacityState = ChildOpacityState::Unknown;
  }
>>>>>>> 94e37e71

  nsRegion GetOpaqueRegion(nsDisplayListBuilder* aBuilder,
                           bool* aSnap) const override;
  already_AddRefed<Layer> BuildLayer(
    nsDisplayListBuilder* aBuilder,
    LayerManager* aManager,
    const ContainerLayerParameters& aContainerParameters) override;
  LayerState GetLayerState(
    nsDisplayListBuilder* aBuilder,
    LayerManager* aManager,
    const ContainerLayerParameters& aParameters) override;
  bool ComputeVisibility(nsDisplayListBuilder* aBuilder,
                         nsRegion* aVisibleRegion) override;

  bool CanMerge(const nsDisplayItem* aItem) const override
  {
    // items for the same content element should be merged into a single
    // compositing group
<<<<<<< HEAD
    // aItem->GetUnderlyingFrame() returns non-null because it's nsDisplayOpacity
    return HasDifferentFrame(aItem) && HasSameTypeAndClip(aItem) && HasSameContent(aItem);
=======
    // aItem->GetUnderlyingFrame() returns non-null because it's
    // nsDisplayOpacity
    return HasDifferentFrame(aItem) && HasSameTypeAndClip(aItem) &&
           HasSameContent(aItem);
>>>>>>> 94e37e71
  }

  nsDisplayItemGeometry* AllocateGeometry(
    nsDisplayListBuilder* aBuilder) override
  {
    return new nsDisplayOpacityGeometry(this, aBuilder, mOpacity);
  }

  void ComputeInvalidationRegion(nsDisplayListBuilder* aBuilder,
                                 const nsDisplayItemGeometry* aGeometry,
                                 nsRegion* aInvalidRegion) const override;

  bool IsInvalid(nsRect& aRect) const override
  {
    if (mForEventsAndPluginsOnly) {
      return false;
    }
    return nsDisplayWrapList::IsInvalid(aRect);
  }
  void ApplyOpacity(nsDisplayListBuilder* aBuilder,
                    float aOpacity,
                    const DisplayItemClipChain* aClip) override;
  bool CanApplyOpacity() const override;
  bool ShouldFlattenAway(nsDisplayListBuilder* aBuilder) override;

  bool NeedsGeometryUpdates() const override
  {
    // For flattened nsDisplayOpacity items, ComputeInvalidationRegion() only
    // handles invalidation for changed |mOpacity|. In order to keep track of
    // the current bounds of the item for invalidation, nsDisplayOpacityGeometry
    // for the corresponding DisplayItemData needs to be updated, even if the
    // reported invalidation region is empty.
    return mChildOpacityState == ChildOpacityState::Deferred;
  }

  bool NeedsGeometryUpdates() const override
  {
    // For flattened nsDisplayOpacity items, ComputeInvalidationRegion() only
    // handles invalidation for changed |mOpacity|. In order to keep track of
    // the current bounds of the item for invalidation, nsDisplayOpacityGeometry
    // for the corresponding DisplayItemData needs to be updated, even if the
    // reported invalidation region is empty.
    return mChildOpacityState == ChildOpacityState::Deferred;
  }

  /**
   * Returns true if ShouldFlattenAway() applied opacity to children.
   */
<<<<<<< HEAD
  bool OpacityAppliedToChildren() const { return mChildOpacityState == ChildOpacityState::Applied; }

  static bool NeedsActiveLayer(nsDisplayListBuilder* aBuilder, nsIFrame* aFrame);
  NS_DISPLAY_DECL_NAME("Opacity", TYPE_OPACITY)
  virtual void WriteDebugInfo(std::stringstream& aStream) override;
=======
  bool OpacityAppliedToChildren() const
  {
    return mChildOpacityState == ChildOpacityState::Applied;
  }
>>>>>>> 94e37e71

  static bool NeedsActiveLayer(nsDisplayListBuilder* aBuilder,
                               nsIFrame* aFrame);
  void WriteDebugInfo(std::stringstream& aStream) override;
  bool CanUseAsyncAnimations(nsDisplayListBuilder* aBuilder) override;
  bool CreateWebRenderCommands(
    mozilla::wr::DisplayListBuilder& aBuilder,
    mozilla::wr::IpcResourceUpdateQueue& aResources,
    const StackingContextHelper& aSc,
    mozilla::layers::WebRenderLayerManager* aManager,
    nsDisplayListBuilder* aDisplayListBuilder) override;

  float GetOpacity() const { return mOpacity; }

private:
  bool ApplyOpacityToChildren(nsDisplayListBuilder* aBuilder);

  float mOpacity;
  bool mForEventsAndPluginsOnly : 1;
<<<<<<< HEAD
  enum class ChildOpacityState : uint8_t {
    // Our child list has changed since the last time ApplyOpacityToChildren was called.
=======
  enum class ChildOpacityState : uint8_t
  {
    // Our child list has changed since the last time ApplyOpacityToChildren was
    // called.
>>>>>>> 94e37e71
    Unknown,
    // Our children defer opacity handling to us.
    Deferred,
    // Opacity is applied to our children.
    Applied
  };
<<<<<<< HEAD
=======
  bool mNeedsActiveLayer : 1;
>>>>>>> 94e37e71
#ifndef __GNUC__
  ChildOpacityState mChildOpacityState : 2;
#else
  ChildOpacityState mChildOpacityState;
#endif

  struct
  {
    float mOpacity;
  } mState;
};

class nsDisplayBlendMode : public nsDisplayWrapList
{
public:
  nsDisplayBlendMode(nsDisplayListBuilder* aBuilder,
                     nsIFrame* aFrame,
                     nsDisplayList* aList,
                     uint8_t aBlendMode,
                     const ActiveScrolledRoot* aActiveScrolledRoot,
                     uint32_t aIndex = 0);
  nsDisplayBlendMode(nsDisplayListBuilder* aBuilder,
                     const nsDisplayBlendMode& aOther)
    : nsDisplayWrapList(aBuilder, aOther)
    , mBlendMode(aOther.mBlendMode)
    , mIndex(aOther.mIndex)
  {
  }

#ifdef NS_BUILD_REFCNT_LOGGING
  ~nsDisplayBlendMode() override { MOZ_COUNT_DTOR(nsDisplayBlendMode); }
#endif

  NS_DISPLAY_DECL_NAME("BlendMode", TYPE_BLEND_MODE)

  nsDisplayWrapList* Clone(nsDisplayListBuilder* aBuilder) const override
  {
    MOZ_COUNT_CTOR(nsDisplayBlendMode);
    return MakeDisplayItem<nsDisplayBlendMode>(aBuilder, *this);
  }

  nsRegion GetOpaqueRegion(nsDisplayListBuilder* aBuilder,
                           bool* aSnap) const override;
  already_AddRefed<Layer> BuildLayer(
    nsDisplayListBuilder* aBuilder,
    LayerManager* aManager,
    const ContainerLayerParameters& aContainerParameters) override;
  void ComputeInvalidationRegion(nsDisplayListBuilder* aBuilder,
                                 const nsDisplayItemGeometry* aGeometry,
                                 nsRegion* aInvalidRegion) const override
  {
    // We don't need to compute an invalidation region since we have
    // LayerTreeInvalidation
  }

  uint32_t GetPerFrameKey() const override
  {
    return (mIndex << TYPE_BITS) | nsDisplayItem::GetPerFrameKey();
  }

  LayerState GetLayerState(
    nsDisplayListBuilder* aBuilder,
    LayerManager* aManager,
    const ContainerLayerParameters& aParameters) override;
  bool CreateWebRenderCommands(
    mozilla::wr::DisplayListBuilder& aBuilder,
    mozilla::wr::IpcResourceUpdateQueue& aResources,
    const StackingContextHelper& aSc,
    mozilla::layers::WebRenderLayerManager* aManager,
    nsDisplayListBuilder* aDisplayListBuilder) override;
  bool ComputeVisibility(nsDisplayListBuilder* aBuilder,
                         nsRegion* aVisibleRegion) override;

  bool CanMerge(const nsDisplayItem* aItem) const override;

  bool ShouldFlattenAway(nsDisplayListBuilder* aBuilder) override
  {
    return false;
  }

  mozilla::gfx::CompositionOp BlendMode();

protected:
  uint8_t mBlendMode;
  uint32_t mIndex;
};

class nsDisplayTableBlendMode : public nsDisplayBlendMode
{
public:
  nsDisplayTableBlendMode(nsDisplayListBuilder* aBuilder,
                          nsIFrame* aFrame,
                          nsDisplayList* aList,
                          uint8_t aBlendMode,
                          const ActiveScrolledRoot* aActiveScrolledRoot,
                          uint32_t aIndex,
                          nsIFrame* aAncestorFrame)
    : nsDisplayBlendMode(aBuilder,
                         aFrame,
                         aList,
                         aBlendMode,
                         aActiveScrolledRoot,
                         aIndex)
    , mAncestorFrame(aAncestorFrame)
    , mTableType(GetTableTypeFromFrame(aAncestorFrame))
  {
    if (aBuilder->IsRetainingDisplayList()) {
      mAncestorFrame->AddDisplayItem(this);
    }
  }

  nsDisplayTableBlendMode(nsDisplayListBuilder* aBuilder,
                          const nsDisplayTableBlendMode& aOther)
    : nsDisplayBlendMode(aBuilder, aOther)
    , mAncestorFrame(aOther.mAncestorFrame)
    , mTableType(aOther.mTableType)
  {
    if (aBuilder->IsRetainingDisplayList()) {
      mAncestorFrame->AddDisplayItem(this);
    }
  }

  ~nsDisplayTableBlendMode() override
  {
    if (mAncestorFrame) {
      mAncestorFrame->RemoveDisplayItem(this);
    }
  }

  NS_DISPLAY_DECL_NAME("TableBlendMode", TYPE_TABLE_BLEND_MODE)

  nsDisplayWrapList* Clone(nsDisplayListBuilder* aBuilder) const override
  {
    return MakeDisplayItem<nsDisplayTableBlendMode>(aBuilder, *this);
  }

  nsIFrame* FrameForInvalidation() const override { return mAncestorFrame; }

  bool HasDeletedFrame() const override
  {
    return !mAncestorFrame || nsDisplayBlendMode::HasDeletedFrame();
  }

  void RemoveFrame(nsIFrame* aFrame) override
  {
    if (aFrame == mAncestorFrame) {
      mAncestorFrame = nullptr;
    }
    nsDisplayBlendMode::RemoveFrame(aFrame);
  }

  uint32_t GetPerFrameKey() const override
  {
    return (mIndex << (TYPE_BITS +
                       static_cast<uint8_t>(TableTypeBits::COUNT))) |
           (static_cast<uint8_t>(mTableType) << TYPE_BITS) |
           nsDisplayItem::GetPerFrameKey();
  }

protected:
  nsIFrame* mAncestorFrame;
  TableType mTableType;
};

class nsDisplayBlendContainer : public nsDisplayWrapList
{
public:
  static nsDisplayBlendContainer* CreateForMixBlendMode(
    nsDisplayListBuilder* aBuilder,
    nsIFrame* aFrame,
    nsDisplayList* aList,
    const ActiveScrolledRoot* aActiveScrolledRoot);

  static nsDisplayBlendContainer* CreateForBackgroundBlendMode(
    nsDisplayListBuilder* aBuilder,
    nsIFrame* aFrame,
    nsDisplayList* aList,
    const ActiveScrolledRoot* aActiveScrolledRoot);

#ifdef NS_BUILD_REFCNT_LOGGING
  ~nsDisplayBlendContainer() override
  {
    MOZ_COUNT_DTOR(nsDisplayBlendContainer);
  }
#endif

<<<<<<< HEAD
    virtual nsDisplayWrapList* Clone(nsDisplayListBuilder* aBuilder) const override
    {
      MOZ_COUNT_CTOR(nsDisplayBlendContainer);
      return MakeDisplayItem<nsDisplayBlendContainer>(aBuilder, *this);
    }

    virtual already_AddRefed<Layer> BuildLayer(nsDisplayListBuilder* aBuilder,
                                               LayerManager* aManager,
                                               const ContainerLayerParameters& aContainerParameters) override;
    virtual LayerState GetLayerState(nsDisplayListBuilder* aBuilder,
                                     LayerManager* aManager,
                                     const ContainerLayerParameters& aParameters) override;
    bool CreateWebRenderCommands(mozilla::wr::DisplayListBuilder& aBuilder,
                                 mozilla::wr::IpcResourceUpdateQueue& aResources,
                                 const StackingContextHelper& aSc,
                                 mozilla::layers::WebRenderLayerManager* aManager,
                                 nsDisplayListBuilder* aDisplayListBuilder) override;

    virtual bool CanMerge(const nsDisplayItem* aItem) const override
    {
      // Items for the same content element should be merged into a single
      // compositing group.
      return HasDifferentFrame(aItem) && HasSameTypeAndClip(aItem) && HasSameContent(aItem)
          && mIsForBackground == static_cast<const nsDisplayBlendContainer*>(aItem)->mIsForBackground;
    }
=======
  NS_DISPLAY_DECL_NAME("BlendContainer", TYPE_BLEND_CONTAINER)
>>>>>>> 94e37e71

  nsDisplayWrapList* Clone(nsDisplayListBuilder* aBuilder) const override
  {
    MOZ_COUNT_CTOR(nsDisplayBlendContainer);
    return MakeDisplayItem<nsDisplayBlendContainer>(aBuilder, *this);
  }

  already_AddRefed<Layer> BuildLayer(
    nsDisplayListBuilder* aBuilder,
    LayerManager* aManager,
    const ContainerLayerParameters& aContainerParameters) override;
  LayerState GetLayerState(
    nsDisplayListBuilder* aBuilder,
    LayerManager* aManager,
    const ContainerLayerParameters& aParameters) override;
  bool CreateWebRenderCommands(
    mozilla::wr::DisplayListBuilder& aBuilder,
    mozilla::wr::IpcResourceUpdateQueue& aResources,
    const StackingContextHelper& aSc,
    mozilla::layers::WebRenderLayerManager* aManager,
    nsDisplayListBuilder* aDisplayListBuilder) override;

  bool CanMerge(const nsDisplayItem* aItem) const override
  {
    // Items for the same content element should be merged into a single
    // compositing group.
    return HasDifferentFrame(aItem) && HasSameTypeAndClip(aItem) &&
           HasSameContent(aItem) &&
           mIsForBackground ==
             static_cast<const nsDisplayBlendContainer*>(aItem)
               ->mIsForBackground;
  }

  bool ShouldFlattenAway(nsDisplayListBuilder* aBuilder) override
  {
    return false;
  }

  uint32_t GetPerFrameKey() const override
  {
    return (mIsForBackground ? 1 << TYPE_BITS : 0) |
           nsDisplayItem::GetPerFrameKey();
  }

protected:
  nsDisplayBlendContainer(nsDisplayListBuilder* aBuilder,
                          nsIFrame* aFrame,
                          nsDisplayList* aList,
                          const ActiveScrolledRoot* aActiveScrolledRoot,
                          bool aIsForBackground);
  nsDisplayBlendContainer(nsDisplayListBuilder* aBuilder,
                          const nsDisplayBlendContainer& aOther)
    : nsDisplayWrapList(aBuilder, aOther)
    , mIsForBackground(aOther.mIsForBackground)
  {
  }

  // Used to distinguish containers created at building stacking
  // context or appending background.
  bool mIsForBackground;
};

class nsDisplayTableBlendContainer : public nsDisplayBlendContainer
{
public:
  static nsDisplayTableBlendContainer* CreateForBackgroundBlendMode(
    nsDisplayListBuilder* aBuilder,
    nsIFrame* aFrame,
    nsDisplayList* aList,
    const ActiveScrolledRoot* aActiveScrolledRoot,
    nsIFrame* aAncestorFrame);

  NS_DISPLAY_DECL_NAME("TableBlendContainer", TYPE_TABLE_BLEND_CONTAINER)

  nsDisplayWrapList* Clone(nsDisplayListBuilder* aBuilder) const override
  {
    return MakeDisplayItem<nsDisplayTableBlendContainer>(aBuilder, *this);
  }

  nsIFrame* FrameForInvalidation() const override { return mAncestorFrame; }

  bool HasDeletedFrame() const override
  {
    return !mAncestorFrame || nsDisplayBlendContainer::HasDeletedFrame();
  }

  void RemoveFrame(nsIFrame* aFrame) override
  {
    if (aFrame == mAncestorFrame) {
      mAncestorFrame = nullptr;
    }
    nsDisplayBlendContainer::RemoveFrame(aFrame);
  }

  uint32_t GetPerFrameKey() const override
  {
    return (static_cast<uint8_t>(mTableType) << TYPE_BITS) |
           nsDisplayItem::GetPerFrameKey();
  }

protected:
  nsDisplayTableBlendContainer(nsDisplayListBuilder* aBuilder,
                               nsIFrame* aFrame,
                               nsDisplayList* aList,
                               const ActiveScrolledRoot* aActiveScrolledRoot,
                               bool aIsForBackground,
                               nsIFrame* aAncestorFrame)
    : nsDisplayBlendContainer(aBuilder,
                              aFrame,
                              aList,
                              aActiveScrolledRoot,
                              aIsForBackground)
    , mAncestorFrame(aAncestorFrame)
    , mTableType(GetTableTypeFromFrame(aAncestorFrame))
  {
    if (aBuilder->IsRetainingDisplayList()) {
      mAncestorFrame->AddDisplayItem(this);
    }
  }

  nsDisplayTableBlendContainer(nsDisplayListBuilder* aBuilder,
                               const nsDisplayTableBlendContainer& aOther)
    : nsDisplayBlendContainer(aBuilder, aOther)
    , mAncestorFrame(aOther.mAncestorFrame)
    , mTableType(aOther.mTableType)
  {
    if (aBuilder->IsRetainingDisplayList()) {
      mAncestorFrame->AddDisplayItem(this);
    }
  }

  ~nsDisplayTableBlendContainer() override
  {
    if (mAncestorFrame) {
      mAncestorFrame->RemoveDisplayItem(this);
    }
  }

  nsIFrame* mAncestorFrame;
  TableType mTableType;
};

/**
 * nsDisplayOwnLayer constructor flags. If we nest this class inside
 * nsDisplayOwnLayer then we can't forward-declare it up at the top of this
 * file and that makes it hard to use in all the places that we need to use it.
 */
enum class nsDisplayOwnLayerFlags
{
  eNone = 0,
  eGenerateSubdocInvalidations = 1 << 0,
  eGenerateScrollableLayer = 1 << 1,
};

MOZ_MAKE_ENUM_CLASS_BITWISE_OPERATORS(nsDisplayOwnLayerFlags)

/**
 * A display item that has no purpose but to ensure its contents get
 * their own layer.
 */
class nsDisplayOwnLayer : public nsDisplayWrapList
{
public:
  typedef mozilla::layers::ScrollbarData ScrollbarData;

  /**
   * @param aFlags eGenerateSubdocInvalidations :
   * Add UserData to the created ContainerLayer, so that invalidations
   * for this layer are send to our nsPresContext.
   * eGenerateScrollableLayer : only valid on nsDisplaySubDocument (and
   * subclasses), indicates this layer is to be a scrollable layer, so call
   * ComputeFrameMetrics, etc.
   * @param aScrollTarget when eVerticalScrollbar or eHorizontalScrollbar
   * is set in the flags, this parameter should be the ViewID of the
   * scrollable content this scrollbar is for.
   */
  nsDisplayOwnLayer(
    nsDisplayListBuilder* aBuilder,
    nsIFrame* aFrame,
    nsDisplayList* aList,
    const ActiveScrolledRoot* aActiveScrolledRoot,
    nsDisplayOwnLayerFlags aFlags = nsDisplayOwnLayerFlags::eNone,
    const ScrollbarData& aScrollbarData = ScrollbarData{},
    bool aForceActive = true,
    bool aClearClipChain = false);

  nsDisplayOwnLayer(nsDisplayListBuilder* aBuilder,
                    const nsDisplayOwnLayer& aOther)
    : nsDisplayWrapList(aBuilder, aOther)
    , mFlags(aOther.mFlags)
    , mScrollbarData(aOther.mScrollbarData)
    , mForceActive(aOther.mForceActive)
    , mWrAnimationId(aOther.mWrAnimationId)
  {
    MOZ_COUNT_CTOR(nsDisplayOwnLayer);
  }

#ifdef NS_BUILD_REFCNT_LOGGING
  ~nsDisplayOwnLayer() override { MOZ_COUNT_DTOR(nsDisplayOwnLayer); }
#endif

  NS_DISPLAY_DECL_NAME("OwnLayer", TYPE_OWN_LAYER)

  bool ShouldBuildLayerEvenIfInvisible(
    nsDisplayListBuilder* aBuilder) const override;
  already_AddRefed<Layer> BuildLayer(
    nsDisplayListBuilder* aBuilder,
    LayerManager* aManager,
    const ContainerLayerParameters& aContainerParameters) override;
  bool CreateWebRenderCommands(
    mozilla::wr::DisplayListBuilder& aBuilder,
    mozilla::wr::IpcResourceUpdateQueue& aResources,
    const StackingContextHelper& aSc,
    mozilla::layers::WebRenderLayerManager* aManager,
    nsDisplayListBuilder* aDisplayListBuilder) override;
  bool UpdateScrollData(
    mozilla::layers::WebRenderScrollData* aData,
    mozilla::layers::WebRenderLayerScrollData* aLayerData) override;
  LayerState GetLayerState(
    nsDisplayListBuilder* aBuilder,
    LayerManager* aManager,
    const ContainerLayerParameters& aParameters) override;

  bool CanMerge(const nsDisplayItem* aItem) const override
  {
    // Don't allow merging, each sublist must have its own layer
    return false;
  }

  bool ShouldFlattenAway(nsDisplayListBuilder* aBuilder) override
  {
    return false;
  }

  void WriteDebugInfo(std::stringstream& aStream) override;
  nsDisplayOwnLayerFlags GetFlags() { return mFlags; }
  bool IsScrollThumbLayer() const;
  bool IsScrollbarContainer() const;

protected:
  nsDisplayOwnLayerFlags mFlags;

  /**
   * If this nsDisplayOwnLayer represents a scroll thumb layer or a
   * scrollbar container layer, mScrollbarData stores information
   * about the scrollbar. Otherwise, mScrollbarData will be
   * default-constructed (in particular with mDirection == Nothing())
   * and can be ignored.
   */
  ScrollbarData mScrollbarData;
  bool mForceActive;
  uint64_t mWrAnimationId;
};

/**
 * A display item for subdocuments. This is more or less the same as
 * nsDisplayOwnLayer, except that it always populates the FrameMetrics instance
 * on the ContainerLayer it builds.
 */
class nsDisplaySubDocument : public nsDisplayOwnLayer
{
public:
  nsDisplaySubDocument(nsDisplayListBuilder* aBuilder,
                       nsIFrame* aFrame,
                       nsSubDocumentFrame* aSubDocFrame,
                       nsDisplayList* aList,
                       nsDisplayOwnLayerFlags aFlags);
  ~nsDisplaySubDocument() override;

  NS_DISPLAY_DECL_NAME("SubDocument", TYPE_SUBDOCUMENT)

  nsRect GetBounds(nsDisplayListBuilder* aBuilder, bool* aSnap) const override;

  virtual nsSubDocumentFrame* SubDocumentFrame() { return mSubDocFrame; }

  bool ComputeVisibility(nsDisplayListBuilder* aBuilder,
                         nsRegion* aVisibleRegion) override;
  bool ShouldBuildLayerEvenIfInvisible(
    nsDisplayListBuilder* aBuilder) const override;

  bool ShouldFlattenAway(nsDisplayListBuilder* aBuilder) override
  {
    return mShouldFlatten;
  }

  void SetShouldFlattenAway(bool aShouldFlatten)
  {
    mShouldFlatten = aShouldFlatten;
  }

  LayerState GetLayerState(nsDisplayListBuilder* aBuilder,
                           LayerManager* aManager,
                           const ContainerLayerParameters& aParameters) override
  {
    if (mShouldFlatten) {
      return mozilla::LAYER_NONE;
    }
    return nsDisplayOwnLayer::GetLayerState(aBuilder, aManager, aParameters);
  }

  nsRegion GetOpaqueRegion(nsDisplayListBuilder* aBuilder,
                           bool* aSnap) const override;

  mozilla::UniquePtr<ScrollMetadata> ComputeScrollMetadata(
    LayerManager* aLayerManager,
    const ContainerLayerParameters& aContainerParameters);

  nsIFrame* FrameForInvalidation() const override;
  bool HasDeletedFrame() const override;
  void RemoveFrame(nsIFrame* aFrame) override;

  void Disown();

protected:
  ViewID mScrollParentId;
  bool mForceDispatchToContentRegion;
  bool mShouldFlatten;
  nsSubDocumentFrame* mSubDocFrame;
};

/**
 * A display item for subdocuments to capture the resolution from the presShell
 * and ensure that it gets applied to all the right elements. This item creates
 * a container layer.
 */
class nsDisplayResolution : public nsDisplaySubDocument
{
public:
  nsDisplayResolution(nsDisplayListBuilder* aBuilder,
                      nsIFrame* aFrame,
                      nsSubDocumentFrame* aSubDocFrame,
                      nsDisplayList* aList,
                      nsDisplayOwnLayerFlags aFlags);
#ifdef NS_BUILD_REFCNT_LOGGING
  ~nsDisplayResolution() override { MOZ_COUNT_DTOR(nsDisplayResolution); }
#endif

  NS_DISPLAY_DECL_NAME("Resolution", TYPE_RESOLUTION)

  void HitTest(nsDisplayListBuilder* aBuilder,
               const nsRect& aRect,
               HitTestState* aState,
               nsTArray<nsIFrame*>* aOutFrames) override;
  already_AddRefed<Layer> BuildLayer(
    nsDisplayListBuilder* aBuilder,
    LayerManager* aManager,
    const ContainerLayerParameters& aContainerParameters) override;
};

/**
 * A display item used to represent sticky position elements. The contents
 * gets its own layer and creates a stacking context, and the layer will have
 * position-related metadata set on it.
 */
class nsDisplayStickyPosition : public nsDisplayOwnLayer
{
public:
  nsDisplayStickyPosition(nsDisplayListBuilder* aBuilder,
                          nsIFrame* aFrame,
                          nsDisplayList* aList,
                          const ActiveScrolledRoot* aActiveScrolledRoot,
                          const ActiveScrolledRoot* aContainerASR);
  nsDisplayStickyPosition(nsDisplayListBuilder* aBuilder,
                          const nsDisplayStickyPosition& aOther)
    : nsDisplayOwnLayer(aBuilder, aOther)
    , mContainerASR(aOther.mContainerASR)
  {
  }

#ifdef NS_BUILD_REFCNT_LOGGING
  ~nsDisplayStickyPosition() override
  {
    MOZ_COUNT_DTOR(nsDisplayStickyPosition);
  }
#endif

  void SetClipChain(const DisplayItemClipChain* aClipChain,
                    bool aStore) override;
  nsDisplayWrapList* Clone(nsDisplayListBuilder* aBuilder) const override
  {
    MOZ_COUNT_CTOR(nsDisplayStickyPosition);
    return MakeDisplayItem<nsDisplayStickyPosition>(aBuilder, *this);
  }

  already_AddRefed<Layer> BuildLayer(
    nsDisplayListBuilder* aBuilder,
    LayerManager* aManager,
    const ContainerLayerParameters& aContainerParameters) override;
  NS_DISPLAY_DECL_NAME("StickyPosition", TYPE_STICKY_POSITION)
  LayerState GetLayerState(nsDisplayListBuilder* aBuilder,
                           LayerManager* aManager,
                           const ContainerLayerParameters& aParameters) override
  {
    return mozilla::LAYER_ACTIVE;
  }

  bool CreateWebRenderCommands(
    mozilla::wr::DisplayListBuilder& aBuilder,
    mozilla::wr::IpcResourceUpdateQueue& aResources,
    const StackingContextHelper& aSc,
    mozilla::layers::WebRenderLayerManager* aManager,
    nsDisplayListBuilder* aDisplayListBuilder) override;

  const ActiveScrolledRoot* GetContainerASR() const { return mContainerASR; }

private:
  // This stores the ASR that this sticky container item would have assuming it
  // has no fixed descendants. This may be the same as the ASR returned by
  // GetActiveScrolledRoot(), or it may be a descendant of that.
  RefPtr<const ActiveScrolledRoot> mContainerASR;
};

class nsDisplayFixedPosition : public nsDisplayOwnLayer
{
public:
  nsDisplayFixedPosition(nsDisplayListBuilder* aBuilder,
                         nsIFrame* aFrame,
                         nsDisplayList* aList,
                         const ActiveScrolledRoot* aActiveScrolledRoot,
                         const ActiveScrolledRoot* aContainerASR);
  nsDisplayFixedPosition(nsDisplayListBuilder* aBuilder,
                         const nsDisplayFixedPosition& aOther)
    : nsDisplayOwnLayer(aBuilder, aOther)
    , mAnimatedGeometryRootForScrollMetadata(
        aOther.mAnimatedGeometryRootForScrollMetadata)
    , mIndex(aOther.mIndex)
    , mIsFixedBackground(aOther.mIsFixedBackground)
    , mContainerASR(aOther.mContainerASR)
  {
    MOZ_COUNT_CTOR(nsDisplayFixedPosition);
  }

  static nsDisplayFixedPosition* CreateForFixedBackground(
    nsDisplayListBuilder* aBuilder,
    nsIFrame* aFrame,
    nsDisplayBackgroundImage* aImage,
    uint32_t aIndex);

#ifdef NS_BUILD_REFCNT_LOGGING
  ~nsDisplayFixedPosition() override { MOZ_COUNT_DTOR(nsDisplayFixedPosition); }
#endif

  NS_DISPLAY_DECL_NAME("FixedPosition", TYPE_FIXED_POSITION)

  nsDisplayWrapList* Clone(nsDisplayListBuilder* aBuilder) const override
  {
    return MakeDisplayItem<nsDisplayFixedPosition>(aBuilder, *this);
  }

  already_AddRefed<Layer> BuildLayer(
    nsDisplayListBuilder* aBuilder,
    LayerManager* aManager,
    const ContainerLayerParameters& aContainerParameters) override;

  LayerState GetLayerState(nsDisplayListBuilder* aBuilder,
                           LayerManager* aManager,
                           const ContainerLayerParameters& aParameters) override
  {
    return mozilla::LAYER_ACTIVE_FORCE;
  }

  bool ShouldFixToViewport(nsDisplayListBuilder* aBuilder) const override
  {
    return mIsFixedBackground;
  }

  uint32_t GetPerFrameKey() const override
  {
    return (mIndex << TYPE_BITS) | nsDisplayItem::GetPerFrameKey();
  }

  AnimatedGeometryRoot* AnimatedGeometryRootForScrollMetadata() const override
  {
    return mAnimatedGeometryRootForScrollMetadata;
  }

  bool CreateWebRenderCommands(
    mozilla::wr::DisplayListBuilder& aBuilder,
    mozilla::wr::IpcResourceUpdateQueue& aResources,
    const StackingContextHelper& aSc,
    mozilla::layers::WebRenderLayerManager* aManager,
    nsDisplayListBuilder* aDisplayListBuilder) override;
  bool UpdateScrollData(
    mozilla::layers::WebRenderScrollData* aData,
    mozilla::layers::WebRenderLayerScrollData* aLayerData) override;
  void WriteDebugInfo(std::stringstream& aStream) override;

protected:
  // For background-attachment:fixed
  nsDisplayFixedPosition(nsDisplayListBuilder* aBuilder,
                         nsIFrame* aFrame,
                         nsDisplayList* aList,
                         uint32_t aIndex);
  void Init(nsDisplayListBuilder* aBuilder);
  ViewID GetScrollTargetId();

  RefPtr<AnimatedGeometryRoot> mAnimatedGeometryRootForScrollMetadata;
  uint32_t mIndex;
  bool mIsFixedBackground;
  RefPtr<const ActiveScrolledRoot> mContainerASR;
};

class nsDisplayTableFixedPosition : public nsDisplayFixedPosition
{
public:
  static nsDisplayTableFixedPosition* CreateForFixedBackground(
    nsDisplayListBuilder* aBuilder,
    nsIFrame* aFrame,
    nsDisplayBackgroundImage* aImage,
    uint32_t aIndex,
    nsIFrame* aAncestorFrame);

  NS_DISPLAY_DECL_NAME("TableFixedPosition", TYPE_TABLE_FIXED_POSITION)

  nsDisplayWrapList* Clone(nsDisplayListBuilder* aBuilder) const override
  {
    return MakeDisplayItem<nsDisplayTableFixedPosition>(aBuilder, *this);
  }

  nsIFrame* FrameForInvalidation() const override { return mAncestorFrame; }

  bool HasDeletedFrame() const override
  {
    return !mAncestorFrame || nsDisplayFixedPosition::HasDeletedFrame();
  }

  void RemoveFrame(nsIFrame* aFrame) override
  {
    if (aFrame == mAncestorFrame) {
      mAncestorFrame = nullptr;
    }
    nsDisplayFixedPosition::RemoveFrame(aFrame);
  }

  uint32_t GetPerFrameKey() const override
  {
    return (mIndex << (TYPE_BITS +
                       static_cast<uint8_t>(TableTypeBits::COUNT))) |
           (static_cast<uint8_t>(mTableType) << TYPE_BITS) |
           nsDisplayItem::GetPerFrameKey();
  }

protected:
  nsDisplayTableFixedPosition(nsDisplayListBuilder* aBuilder,
                              nsIFrame* aFrame,
                              nsDisplayList* aList,
                              uint32_t aIndex,
                              nsIFrame* aAncestorFrame);

  nsDisplayTableFixedPosition(nsDisplayListBuilder* aBuilder,
                              const nsDisplayTableFixedPosition& aOther)
    : nsDisplayFixedPosition(aBuilder, aOther)
    , mAncestorFrame(aOther.mAncestorFrame)
    , mTableType(aOther.mTableType)
  {
    if (aBuilder->IsRetainingDisplayList()) {
      mAncestorFrame->AddDisplayItem(this);
    }
  }

  ~nsDisplayTableFixedPosition() override
  {
    if (mAncestorFrame) {
      mAncestorFrame->RemoveDisplayItem(this);
    }
  }

  nsIFrame* mAncestorFrame;
  TableType mTableType;
};

/**
 * This creates an empty scrollable layer. It has no child layers.
 * It is used to record the existence of a scrollable frame in the layer
 * tree.
 */
class nsDisplayScrollInfoLayer : public nsDisplayWrapList
{
public:
  nsDisplayScrollInfoLayer(nsDisplayListBuilder* aBuilder,
                           nsIFrame* aScrolledFrame,
                           nsIFrame* aScrollFrame);

#ifdef NS_BUILD_REFCNT_LOGGING
  ~nsDisplayScrollInfoLayer() override
  {
    MOZ_COUNT_DTOR(nsDisplayScrollInfoLayer);
  }
#endif

  NS_DISPLAY_DECL_NAME("ScrollInfoLayer", TYPE_SCROLL_INFO_LAYER)

  already_AddRefed<Layer> BuildLayer(
    nsDisplayListBuilder* aBuilder,
    LayerManager* aManager,
    const ContainerLayerParameters& aContainerParameters) override;

  bool ShouldBuildLayerEvenIfInvisible(
    nsDisplayListBuilder* aBuilder) const override
  {
    return true;
  }

  nsRegion GetOpaqueRegion(nsDisplayListBuilder* aBuilder,
                           bool* aSnap) const override
  {
    *aSnap = false;
    return nsRegion();
  }

  LayerState GetLayerState(
    nsDisplayListBuilder* aBuilder,
    LayerManager* aManager,
    const ContainerLayerParameters& aParameters) override;

  bool ShouldFlattenAway(nsDisplayListBuilder* aBuilder) override
  {
    return false;
  }

  void WriteDebugInfo(std::stringstream& aStream) override;
  mozilla::UniquePtr<ScrollMetadata> ComputeScrollMetadata(
    LayerManager* aLayerManager,
    const ContainerLayerParameters& aContainerParameters);
  bool UpdateScrollData(
    mozilla::layers::WebRenderScrollData* aData,
    mozilla::layers::WebRenderLayerScrollData* aLayerData) override;

protected:
  nsIFrame* mScrollFrame;
  nsIFrame* mScrolledFrame;
  ViewID mScrollParentId;
};

/**
 * nsDisplayZoom is used for subdocuments that have a different full zoom than
 * their parent documents. This item creates a container layer.
 */
class nsDisplayZoom : public nsDisplaySubDocument
{
public:
  /**
   * @param aFrame is the root frame of the subdocument.
   * @param aList contains the display items for the subdocument.
   * @param aAPD is the app units per dev pixel ratio of the subdocument.
   * @param aParentAPD is the app units per dev pixel ratio of the parent
   * document.
   * @param aFlags eGenerateSubdocInvalidations :
   * Add UserData to the created ContainerLayer, so that invalidations
   * for this layer are send to our nsPresContext.
   */
  nsDisplayZoom(nsDisplayListBuilder* aBuilder,
                nsIFrame* aFrame,
                nsSubDocumentFrame* aSubDocFrame,
                nsDisplayList* aList,
                int32_t aAPD,
                int32_t aParentAPD,
                nsDisplayOwnLayerFlags aFlags = nsDisplayOwnLayerFlags::eNone);

#ifdef NS_BUILD_REFCNT_LOGGING
  ~nsDisplayZoom() override { MOZ_COUNT_DTOR(nsDisplayZoom); }
#endif

  NS_DISPLAY_DECL_NAME("Zoom", TYPE_ZOOM)

  nsRect GetBounds(nsDisplayListBuilder* aBuilder, bool* aSnap) const override;
  void HitTest(nsDisplayListBuilder* aBuilder,
               const nsRect& aRect,
               HitTestState* aState,
               nsTArray<nsIFrame*>* aOutFrames) override;
  bool ComputeVisibility(nsDisplayListBuilder* aBuilder,
                         nsRegion* aVisibleRegion) override;
  LayerState GetLayerState(nsDisplayListBuilder* aBuilder,
                           LayerManager* aManager,
                           const ContainerLayerParameters& aParameters) override
  {
    return mozilla::LAYER_ACTIVE;
  }

  // Get the app units per dev pixel ratio of the child document.
  int32_t GetChildAppUnitsPerDevPixel() { return mAPD; }
  // Get the app units per dev pixel ratio of the parent document.
  int32_t GetParentAppUnitsPerDevPixel() { return mParentAPD; }

private:
  int32_t mAPD, mParentAPD;
};

class nsDisplaySVGEffects : public nsDisplayWrapList
{
public:
  nsDisplaySVGEffects(nsDisplayListBuilder* aBuilder,
                      nsIFrame* aFrame,
                      nsDisplayList* aList,
                      bool aHandleOpacity,
                      const ActiveScrolledRoot* aActiveScrolledRoot,
                      bool aClearClipChain = false);
  nsDisplaySVGEffects(nsDisplayListBuilder* aBuilder,
                      nsIFrame* aFrame,
                      nsDisplayList* aList,
                      bool aHandleOpacity);

  nsDisplaySVGEffects(nsDisplayListBuilder* aBuilder,
                      const nsDisplaySVGEffects& aOther)
    : nsDisplayWrapList(aBuilder, aOther)
    , mEffectsBounds(aOther.mEffectsBounds)
    , mHandleOpacity(aOther.mHandleOpacity)
  {
    MOZ_COUNT_CTOR(nsDisplaySVGEffects);
  }

#ifdef NS_BUILD_REFCNT_LOGGING
  ~nsDisplaySVGEffects() override { MOZ_COUNT_DTOR(nsDisplaySVGEffects); }
#endif

  nsRegion GetOpaqueRegion(nsDisplayListBuilder* aBuilder,
                           bool* aSnap) const override;
  void HitTest(nsDisplayListBuilder* aBuilder,
               const nsRect& aRect,
               HitTestState* aState,
               nsTArray<nsIFrame*>* aOutFrames) override;

  bool ShouldFlattenAway(nsDisplayListBuilder* aBuilder) override
  {
    return false;
  }

  bool ShouldHandleOpacity() { return mHandleOpacity; }

  gfxRect BBoxInUserSpace() const;
  gfxPoint UserSpaceOffset() const;

  void ComputeInvalidationRegion(nsDisplayListBuilder* aBuilder,
                                 const nsDisplayItemGeometry* aGeometry,
                                 nsRegion* aInvalidRegion) const override;

protected:
  bool ValidateSVGFrame();

  // relative to mFrame
  nsRect mEffectsBounds;
  // True if we need to handle css opacity in this display item.
  bool mHandleOpacity;
};

/**
 * A display item to paint a stacking context with mask and clip effects
 * set by the stacking context root frame's style.
 */
class nsDisplayMask : public nsDisplaySVGEffects
{
public:
  typedef mozilla::layers::ImageLayer ImageLayer;

  nsDisplayMask(nsDisplayListBuilder* aBuilder,
                nsIFrame* aFrame,
                nsDisplayList* aList,
                bool aHandleOpacity,
                const ActiveScrolledRoot* aActiveScrolledRoot);
  nsDisplayMask(nsDisplayListBuilder* aBuilder, const nsDisplayMask& aOther)
    : nsDisplaySVGEffects(aBuilder, aOther)
    , mDestRects(aOther.mDestRects)
  {
  }

#ifdef NS_BUILD_REFCNT_LOGGING
  ~nsDisplayMask() override { MOZ_COUNT_DTOR(nsDisplayMask); }
#endif

  NS_DISPLAY_DECL_NAME("Mask", TYPE_MASK)

  nsDisplayWrapList* Clone(nsDisplayListBuilder* aBuilder) const override
  {
    MOZ_COUNT_CTOR(nsDisplayMask);
    return MakeDisplayItem<nsDisplayMask>(aBuilder, *this);
  }

  bool CanMerge(const nsDisplayItem* aItem) const override;

  void Merge(const nsDisplayItem* aItem) override
  {
    nsDisplayWrapList::Merge(aItem);

    const nsDisplayMask* other = static_cast<const nsDisplayMask*>(aItem);
    mEffectsBounds.UnionRect(mEffectsBounds,
                             other->mEffectsBounds +
                               other->mFrame->GetOffsetTo(mFrame));
  }

  already_AddRefed<Layer> BuildLayer(
    nsDisplayListBuilder* aBuilder,
    LayerManager* aManager,
    const ContainerLayerParameters& aContainerParameters) override;
  LayerState GetLayerState(
    nsDisplayListBuilder* aBuilder,
    LayerManager* aManager,
    const ContainerLayerParameters& aParameters) override;
  bool ComputeVisibility(nsDisplayListBuilder* aBuilder,
                         nsRegion* aVisibleRegion) override;

  nsDisplayItemGeometry* AllocateGeometry(
    nsDisplayListBuilder* aBuilder) override
  {
    return new nsDisplayMaskGeometry(this, aBuilder);
  }

  void ComputeInvalidationRegion(nsDisplayListBuilder* aBuilder,
                                 const nsDisplayItemGeometry* aGeometry,
                                 nsRegion* aInvalidRegion) const override;
#ifdef MOZ_DUMP_PAINTING
  void PrintEffects(nsACString& aTo);
#endif

  void PaintAsLayer(nsDisplayListBuilder* aBuilder,
                    gfxContext* aCtx,
                    LayerManager* aManager);

  /*
   * Paint mask onto aMaskContext in mFrame's coordinate space and
   * return whether the mask layer was painted successfully.
   */
  bool PaintMask(nsDisplayListBuilder* aBuilder,
                 gfxContext* aMaskContext,
                 bool* aMaskPainted = nullptr);

  const nsTArray<nsRect>& GetDestRects() { return mDestRects; }

  bool CreateWebRenderCommands(
    mozilla::wr::DisplayListBuilder& aBuilder,
    mozilla::wr::IpcResourceUpdateQueue& aResources,
    const StackingContextHelper& aSc,
    mozilla::layers::WebRenderLayerManager* aManager,
    nsDisplayListBuilder* aDisplayListBuilder) override;

  mozilla::Maybe<nsRect> GetClipWithRespectToASR(
    nsDisplayListBuilder* aBuilder,
    const ActiveScrolledRoot* aASR) const override;

private:
  // According to mask property and the capability of aManager, determine
  // whether we can paint the mask onto a dedicate mask layer.
  bool CanPaintOnMaskLayer(LayerManager* aManager);

  nsTArray<nsRect> mDestRects;
};

/**
 * A display item to paint a stacking context with filter effects set by the
 * stacking context root frame's style.
 */
class nsDisplayFilter : public nsDisplaySVGEffects
{
public:
  nsDisplayFilter(nsDisplayListBuilder* aBuilder,
                  nsIFrame* aFrame,
                  nsDisplayList* aList,
                  bool aHandleOpacity);

  nsDisplayFilter(nsDisplayListBuilder* aBuilder, const nsDisplayFilter& aOther)
    : nsDisplaySVGEffects(aBuilder, aOther)
    , mEffectsBounds(aOther.mEffectsBounds)
  {
  }

#ifdef NS_BUILD_REFCNT_LOGGING
  ~nsDisplayFilter() override { MOZ_COUNT_DTOR(nsDisplayFilter); }
#endif

  NS_DISPLAY_DECL_NAME("Filter", TYPE_FILTER)

  nsDisplayWrapList* Clone(nsDisplayListBuilder* aBuilder) const override
  {
    MOZ_COUNT_CTOR(nsDisplayFilter);
    return MakeDisplayItem<nsDisplayFilter>(aBuilder, *this);
  }

  bool CanMerge(const nsDisplayItem* aItem) const override
  {
    // Items for the same content element should be merged into a single
    // compositing group.
<<<<<<< HEAD
    return HasDifferentFrame(aItem) && HasSameTypeAndClip(aItem) && HasSameContent(aItem);
=======
    return HasDifferentFrame(aItem) && HasSameTypeAndClip(aItem) &&
           HasSameContent(aItem);
>>>>>>> 94e37e71
  }

  void Merge(const nsDisplayItem* aItem) override
  {
    nsDisplayWrapList::Merge(aItem);

    const nsDisplayFilter* other = static_cast<const nsDisplayFilter*>(aItem);
    mEffectsBounds.UnionRect(mEffectsBounds,
                             other->mEffectsBounds +
                               other->mFrame->GetOffsetTo(mFrame));
  }

  already_AddRefed<Layer> BuildLayer(
    nsDisplayListBuilder* aBuilder,
    LayerManager* aManager,
    const ContainerLayerParameters& aContainerParameters) override;
  LayerState GetLayerState(
    nsDisplayListBuilder* aBuilder,
    LayerManager* aManager,
    const ContainerLayerParameters& aParameters) override;

  nsRect GetBounds(nsDisplayListBuilder* aBuilder, bool* aSnap) const override
  {
    *aSnap = false;
    return mEffectsBounds + ToReferenceFrame();
  }

  bool ComputeVisibility(nsDisplayListBuilder* aBuilder,
                         nsRegion* aVisibleRegion) override;

  nsDisplayItemGeometry* AllocateGeometry(
    nsDisplayListBuilder* aBuilder) override
  {
    return new nsDisplayFilterGeometry(this, aBuilder);
  }

  void ComputeInvalidationRegion(nsDisplayListBuilder* aBuilder,
                                 const nsDisplayItemGeometry* aGeometry,
                                 nsRegion* aInvalidRegion) const override;
#ifdef MOZ_DUMP_PAINTING
  void PrintEffects(nsACString& aTo);
#endif

  void PaintAsLayer(nsDisplayListBuilder* aBuilder,
                    gfxContext* aCtx,
                    LayerManager* aManager);

  bool CreateWebRenderCommands(
    mozilla::wr::DisplayListBuilder& aBuilder,
    mozilla::wr::IpcResourceUpdateQueue& aResources,
    const StackingContextHelper& aSc,
    mozilla::layers::WebRenderLayerManager* aManager,
    nsDisplayListBuilder* aDisplayListBuilder) override;

private:
  // relative to mFrame
  nsRect mEffectsBounds;
};

/* A display item that applies a transformation to all of its descendant
 * elements.  This wrapper should only be used if there is a transform applied
 * to the root element.
 *
 * The reason that a "bounds" rect is involved in transform calculations is
 * because CSS-transforms allow percentage values for the x and y components
 * of <translation-value>s, where percentages are percentages of the element's
 * border box.
 *
 * INVARIANT: The wrapped frame is transformed or we supplied a transform getter
 * function.
 * INVARIANT: The wrapped frame is non-null.
 */
class nsDisplayTransform : public nsDisplayItem
{
  typedef mozilla::gfx::Matrix4x4 Matrix4x4;
  typedef mozilla::gfx::Matrix4x4Flagged Matrix4x4Flagged;
  typedef mozilla::gfx::Point3D Point3D;

  /*
   * Avoid doing UpdateBounds() during construction.
   */
  class StoreList : public nsDisplayWrapList
  {
  public:
    StoreList(nsDisplayListBuilder* aBuilder,
              nsIFrame* aFrame,
              nsDisplayList* aList)
      : nsDisplayWrapList(aBuilder, aFrame, aList, true)
    {
    }

    ~StoreList() override = default;

    void UpdateBounds(nsDisplayListBuilder* aBuilder) override
    {
      // For extending 3d rendering context, the bounds would be
      // updated by DoUpdateBoundsPreserves3D(), not here.
      if (!mFrame->Extend3DContext()) {
        nsDisplayWrapList::UpdateBounds(aBuilder);
      }
    }

    void ForceUpdateBounds(nsDisplayListBuilder* aBuilder)
    {
      nsDisplayWrapList::UpdateBounds(aBuilder);
    }

    void DoUpdateBoundsPreserves3D(nsDisplayListBuilder* aBuilder) override
    {
      for (nsDisplayItem* i = mList.GetBottom(); i; i = i->GetAbove()) {
        i->DoUpdateBoundsPreserves3D(aBuilder);
      }
      nsDisplayWrapList::UpdateBounds(aBuilder);
    }
  };

public:
  enum PrerenderDecision
  {
    NoPrerender,
    FullPrerender,
    PartialPrerender
  };

  /**
   * Returns a matrix (in pixels) for the current frame. The matrix should be
   * relative to the current frame's coordinate space.
   *
   * @param aFrame The frame to compute the transform for.
   * @param aAppUnitsPerPixel The number of app units per graphics unit.
   */
  typedef Matrix4x4 (*ComputeTransformFunction)(nsIFrame* aFrame,
                                                float aAppUnitsPerPixel);

  /* Constructor accepts a display list, empties it, and wraps it up.  It also
   * ferries the underlying frame to the nsDisplayItem constructor.
   */
  nsDisplayTransform(nsDisplayListBuilder* aBuilder,
                     nsIFrame* aFrame,
                     nsDisplayList* aList,
                     const nsRect& aChildrenBuildingRect,
                     uint32_t aIndex = 0,
                     bool aAllowAsyncAnimation = false);
  nsDisplayTransform(nsDisplayListBuilder* aBuilder,
                     nsIFrame* aFrame,
                     nsDisplayList* aList,
                     const nsRect& aChildrenBuildingRect,
                     ComputeTransformFunction aTransformGetter,
                     uint32_t aIndex = 0);
  nsDisplayTransform(nsDisplayListBuilder* aBuilder,
                     nsIFrame* aFrame,
                     nsDisplayList* aList,
                     const nsRect& aChildrenBuildingRect,
                     const Matrix4x4& aTransform,
                     uint32_t aIndex = 0);

#ifdef NS_BUILD_REFCNT_LOGGING
  ~nsDisplayTransform() override { MOZ_COUNT_DTOR(nsDisplayTransform); }
#endif

  NS_DISPLAY_DECL_NAME("nsDisplayTransform", TYPE_TRANSFORM)

  void RestoreState() override { mShouldFlatten = false; }

  void UpdateBounds(nsDisplayListBuilder* aBuilder) override
  {
    mHasBounds = false;
    if (IsTransformSeparator()) {
      mStoredList.ForceUpdateBounds(aBuilder);
      return;
    }
    mStoredList.UpdateBounds(aBuilder);
    UpdateBoundsFor3D(aBuilder);
  }

  void Destroy(nsDisplayListBuilder* aBuilder) override
  {
    mStoredList.GetChildren()->DeleteAll(aBuilder);
    nsDisplayItem::Destroy(aBuilder);
  }

  nsRect GetComponentAlphaBounds(nsDisplayListBuilder* aBuilder) const override
  {
    if (mStoredList.GetComponentAlphaBounds(aBuilder).IsEmpty())
      return nsRect();
    bool snap;
    return GetBounds(aBuilder, &snap);
  }

  RetainedDisplayList* GetChildren() const override
  {
    return mStoredList.GetChildren();
  }

  bool ShouldFlattenAway(nsDisplayListBuilder* aBuilder) override;

  void SetActiveScrolledRoot(
    const ActiveScrolledRoot* aActiveScrolledRoot) override
  {
    nsDisplayItem::SetActiveScrolledRoot(aActiveScrolledRoot);
    mStoredList.SetActiveScrolledRoot(aActiveScrolledRoot);
  }

  void HitTest(nsDisplayListBuilder* aBuilder,
               const nsRect& aRect,
               HitTestState* aState,
               nsTArray<nsIFrame*>* aOutFrames) override;
  nsRect GetBounds(nsDisplayListBuilder* aBuilder, bool* aSnap) const override;
  nsRegion GetOpaqueRegion(nsDisplayListBuilder* aBuilder,
                           bool* aSnap) const override;
  LayerState GetLayerState(
    nsDisplayListBuilder* aBuilder,
    LayerManager* aManager,
    const ContainerLayerParameters& aParameters) override;
  already_AddRefed<Layer> BuildLayer(
    nsDisplayListBuilder* aBuilder,
    LayerManager* aManager,
    const ContainerLayerParameters& aContainerParameters) override;
  bool CreateWebRenderCommands(
    mozilla::wr::DisplayListBuilder& aBuilder,
    mozilla::wr::IpcResourceUpdateQueue& aResources,
    const StackingContextHelper& aSc,
    mozilla::layers::WebRenderLayerManager* aManager,
    nsDisplayListBuilder* aDisplayListBuilder) override;
  bool UpdateScrollData(
    mozilla::layers::WebRenderScrollData* aData,
    mozilla::layers::WebRenderLayerScrollData* aLayerData) override;
  bool ShouldBuildLayerEvenIfInvisible(
    nsDisplayListBuilder* aBuilder) const override;
  bool ComputeVisibility(nsDisplayListBuilder* aBuilder,
                         nsRegion* aVisibleRegion) override;

  bool CanMerge(const nsDisplayItem* aItem) const override { return false; }

  uint32_t GetPerFrameKey() const override
  {
    return (mIndex << TYPE_BITS) | nsDisplayItem::GetPerFrameKey();
  }

  nsDisplayItemGeometry* AllocateGeometry(
    nsDisplayListBuilder* aBuilder) override
  {
    return new nsDisplayTransformGeometry(
      this,
      aBuilder,
      GetTransformForRendering(),
      mFrame->PresContext()->AppUnitsPerDevPixel());
  }

  void ComputeInvalidationRegion(nsDisplayListBuilder* aBuilder,
                                 const nsDisplayItemGeometry* aGeometry,
                                 nsRegion* aInvalidRegion) const override
  {
    const nsDisplayTransformGeometry* geometry =
      static_cast<const nsDisplayTransformGeometry*>(aGeometry);

    // This code is only called for flattened, inactive transform items.
    // Only check if the transform has changed. The bounds invalidation should
    // be handled by the children themselves.
    if (!geometry->mTransform.FuzzyEqual(GetTransformForRendering())) {
      bool snap;
      aInvalidRegion->Or(GetBounds(aBuilder, &snap), geometry->mBounds);
    }
  }

  bool NeedsGeometryUpdates() const override { return mShouldFlatten; }

  const nsIFrame* ReferenceFrameForChildren() const override
  {
    // If we were created using a transform-getter, then we don't
    // belong to a transformed frame, and aren't a reference frame
    // for our children.
    if (!mTransformGetter) {
      return mFrame;
    }
    return nsDisplayItem::ReferenceFrameForChildren();
  }

  AnimatedGeometryRoot* AnimatedGeometryRootForScrollMetadata() const override
  {
    return mAnimatedGeometryRootForScrollMetadata;
  }

  const nsRect& GetBuildingRectForChildren() const override
  {
    return mChildrenBuildingRect;
  }

  enum
  {
    INDEX_MAX = UINT32_MAX >> TYPE_BITS
  };

  /**
   * We include the perspective matrix from our containing block for the
   * purposes of visibility calculations, but we exclude it from the transform
   * we set on the layer (for rendering), since there will be an
   * nsDisplayPerspective created for that.
   */
  const Matrix4x4Flagged& GetTransform() const;
  const Matrix4x4Flagged& GetInverseTransform() const;

  bool ShouldSkipTransform(nsDisplayListBuilder* aBuilder) const;
  Matrix4x4 GetTransformForRendering(
    mozilla::LayoutDevicePoint* aOutOrigin = nullptr) const;

  /**
   * Return the transform that is aggregation of all transform on the
   * preserves3d chain.
   */
  const Matrix4x4& GetAccumulatedPreserved3DTransform(
    nsDisplayListBuilder* aBuilder);

  float GetHitDepthAtPoint(nsDisplayListBuilder* aBuilder,
                           const nsPoint& aPoint);

  /**
   * TransformRect takes in as parameters a rectangle (in aFrame's coordinate
   * space) and returns the smallest rectangle (in aFrame's coordinate space)
   * containing the transformed image of that rectangle.  That is, it takes
   * the four corners of the rectangle, transforms them according to the
   * matrix associated with the specified frame, then returns the smallest
   * rectangle containing the four transformed points.
   *
   * @param untransformedBounds The rectangle (in app units) to transform.
   * @param aFrame The frame whose transformation should be applied.  This
   *        function raises an assertion if aFrame is null or doesn't have a
   *        transform applied to it.
   * @param aOrigin The origin of the transform relative to aFrame's local
   *        coordinate space.
   * @param aBoundsOverride (optional) Rather than using the frame's computed
   *        bounding rect as frame bounds, use this rectangle instead.  Pass
   *        nullptr (or nothing at all) to use the default.
   */
  static nsRect TransformRect(const nsRect& aUntransformedBounds,
                              const nsIFrame* aFrame,
                              const nsRect* aBoundsOverride = nullptr);

  /* UntransformRect is like TransformRect, except that it inverts the
   * transform.
   */
  static bool UntransformRect(const nsRect& aTransformedBounds,
                              const nsRect& aChildBounds,
                              const nsIFrame* aFrame,
                              nsRect* aOutRect);

  bool UntransformRect(nsDisplayListBuilder* aBuilder,
                       const nsRect& aRect,
                       nsRect* aOutRect) const;

  bool UntransformBuildingRect(nsDisplayListBuilder* aBuilder,
                               nsRect* aOutRect) const
  {
    return UntransformRect(aBuilder, GetBuildingRect(), aOutRect);
  }

  bool UntransformPaintRect(nsDisplayListBuilder* aBuilder,
                            nsRect* aOutRect) const
  {
    return UntransformRect(aBuilder, GetPaintRect(), aOutRect);
  }

  static Point3D GetDeltaToTransformOrigin(const nsIFrame* aFrame,
                                           float aAppUnitsPerPixel,
                                           const nsRect* aBoundsOverride);

  /*
   * Returns true if aFrame has perspective applied from its containing
   * block.
   * Returns the matrix to append to apply the persective (taking
   * perspective-origin into account), relative to aFrames coordinate
   * space).
   * aOutMatrix is assumed to be the identity matrix, and isn't explicitly
   * cleared.
   */
  static bool ComputePerspectiveMatrix(const nsIFrame* aFrame,
                                       float aAppUnitsPerPixel,
                                       Matrix4x4& aOutMatrix);

  struct FrameTransformProperties
  {
    FrameTransformProperties(const nsIFrame* aFrame,
                             float aAppUnitsPerPixel,
                             const nsRect* aBoundsOverride);
    // This constructor is used on the compositor (for animations).
    // Bug 1186329, Bug 1425837, If we want to support compositor animationsf
    // or individual transforms and motion path, we may need to update this.
    // For now, let mIndividualTransformList and mMotion as nullptr and
    // Nothing().
    FrameTransformProperties(
      RefPtr<const nsCSSValueSharedList>&& aTransformList,
      const Point3D& aToTransformOrigin)
      : mFrame(nullptr)
      , mTransformList(std::move(aTransformList))
      , mToTransformOrigin(aToTransformOrigin)
    {
    }

    bool HasTransform() const
    {
      return mIndividualTransformList || mTransformList || mMotion.isSome();
    }

    const nsIFrame* mFrame;
    const RefPtr<const nsCSSValueSharedList> mIndividualTransformList;
    const mozilla::Maybe<mozilla::MotionPathData> mMotion;
    const RefPtr<const nsCSSValueSharedList> mTransformList;
    const Point3D mToTransformOrigin;
  };

  /**
   * Given a frame with the -moz-transform property or an SVG transform,
   * returns the transformation matrix for that frame.
   *
   * @param aFrame The frame to get the matrix from.
   * @param aOrigin Relative to which point this transform should be applied.
   * @param aAppUnitsPerPixel The number of app units per graphics unit.
   * @param aBoundsOverride [optional] If this is nullptr (the default), the
   *        computation will use the value of TransformReferenceBox(aFrame).
   *        Otherwise, it will use the value of aBoundsOverride.  This is
   *        mostly for internal use and in most cases you will not need to
   *        specify a value.
   * @param aFlags OFFSET_BY_ORIGIN The resulting matrix will be translated
   *        by aOrigin. This translation is applied *before* the CSS transform.
   * @param aFlags INCLUDE_PRESERVE3D_ANCESTORS The computed transform will
   *        include the transform of any ancestors participating in the same
   *        3d rendering context.
   * @param aFlags INCLUDE_PERSPECTIVE The resulting matrix will include the
   *        perspective transform from the containing block if applicable.
   */
  enum
  {
    OFFSET_BY_ORIGIN = 1 << 0,
    INCLUDE_PRESERVE3D_ANCESTORS = 1 << 1,
    INCLUDE_PERSPECTIVE = 1 << 2,
  };
  static Matrix4x4 GetResultingTransformMatrix(
    const nsIFrame* aFrame,
    const nsPoint& aOrigin,
    float aAppUnitsPerPixel,
    uint32_t aFlags,
    const nsRect* aBoundsOverride = nullptr);
  static Matrix4x4 GetResultingTransformMatrix(
    const FrameTransformProperties& aProperties,
    const nsPoint& aOrigin,
    float aAppUnitsPerPixel,
    uint32_t aFlags,
    const nsRect* aBoundsOverride = nullptr);
  /**
   * Decide whether we should prerender some or all of the contents of the
   * transformed frame even when it's not completely visible (yet).
   * Return FullPrerender if the entire contents should be prerendered,
   * PartialPrerender if some but not all of the contents should be prerendered,
   * or NoPrerender if only the visible area should be rendered.
   * |aDirtyRect| is updated to the area that should be prerendered.
   */
  static PrerenderDecision ShouldPrerenderTransformedContent(
    nsDisplayListBuilder* aBuilder,
    nsIFrame* aFrame,
    nsRect* aDirtyRect);
  bool CanUseAsyncAnimations(nsDisplayListBuilder* aBuilder) override;

  bool MayBeAnimated(nsDisplayListBuilder* aBuilder) const;

  void WriteDebugInfo(std::stringstream& aStream) override;

  // Force the layer created for this item not to extend 3D context.
  // See nsIFrame::BuildDisplayListForStackingContext()
  void SetNoExtendContext() { mNoExtendContext = true; }

  void DoUpdateBoundsPreserves3D(nsDisplayListBuilder* aBuilder) override
  {
    MOZ_ASSERT(mFrame->Combines3DTransformWithAncestors() ||
               IsTransformSeparator());
    // Updating is not going through to child 3D context.
    ComputeBounds(aBuilder);
  }

  /**
   * This function updates bounds for items with a frame establishing
   * 3D rendering context.
   *
   * \see nsDisplayItem::DoUpdateBoundsPreserves3D()
   */
  void UpdateBoundsFor3D(nsDisplayListBuilder* aBuilder)
  {
    if (!mFrame->Extend3DContext() ||
        mFrame->Combines3DTransformWithAncestors() || IsTransformSeparator()) {
      // Not an establisher of a 3D rendering context.
      return;
    }
    // Always start updating from an establisher of a 3D rendering context.

    nsDisplayListBuilder::AutoAccumulateRect accRect(aBuilder);
    nsDisplayListBuilder::AutoAccumulateTransform accTransform(aBuilder);
    accTransform.StartRoot();
    ComputeBounds(aBuilder);
    mBounds = aBuilder->GetAccumulatedRect();
    mHasBounds = true;
  }

  /**
   * This item is an additional item as the boundary between parent
   * and child 3D rendering context.
   * \see nsIFrame::BuildDisplayListForStackingContext().
   */
  bool IsTransformSeparator() { return mIsTransformSeparator; }
  /**
   * This item is the boundary between parent and child 3D rendering
   * context.
   */
  bool IsLeafOf3DContext()
  {
    return (IsTransformSeparator() ||
            (!mFrame->Extend3DContext() &&
             mFrame->Combines3DTransformWithAncestors()));
  }
  /**
   * The backing frame of this item participates a 3D rendering
   * context.
   */
  bool IsParticipating3DContext()
  {
    return mFrame->Extend3DContext() ||
           mFrame->Combines3DTransformWithAncestors();
  }

  void RemoveFrame(nsIFrame* aFrame) override
  {
    nsDisplayItem::RemoveFrame(aFrame);
    mStoredList.RemoveFrame(aFrame);
  }

private:
  void ComputeBounds(nsDisplayListBuilder* aBuilder);
  void SetReferenceFrameToAncestor(nsDisplayListBuilder* aBuilder);
  void Init(nsDisplayListBuilder* aBuilder);

  static Matrix4x4 GetResultingTransformMatrixInternal(
    const FrameTransformProperties& aProperties,
    const nsPoint& aOrigin,
    float aAppUnitsPerPixel,
    uint32_t aFlags,
    const nsRect* aBoundsOverride);

  StoreList mStoredList;
  mutable mozilla::Maybe<Matrix4x4Flagged> mTransform;
  mutable mozilla::Maybe<Matrix4x4Flagged> mInverseTransform;
  // Accumulated transform of ancestors on the preserves-3d chain.
  Matrix4x4 mTransformPreserves3D;
  ComputeTransformFunction mTransformGetter;
  RefPtr<AnimatedGeometryRoot> mAnimatedGeometryRootForChildren;
  RefPtr<AnimatedGeometryRoot> mAnimatedGeometryRootForScrollMetadata;
  nsRect mChildrenBuildingRect;
  uint32_t mIndex;
  mutable nsRect mBounds;
  // True for mBounds is valid.
  mutable bool mHasBounds;
  // Be forced not to extend 3D context.  Since we don't create a
  // transform item, a container layer, for every frames in a
  // preserves3d context, the transform items of a child preserves3d
  // context may extend the parent context not intented if the root of
  // the child preserves3d context doesn't create a transform item.
  // With this flags, we force the item not extending 3D context.
  bool mNoExtendContext;
  // This item is a separator between 3D rendering contexts, and
  // mTransform have been presetted by the constructor.
  bool mIsTransformSeparator;
  // True if mTransformPreserves3D have been initialized.
  bool mTransformPreserves3DInited;
  // True if async animation of the transform is allowed.
  bool mAllowAsyncAnimation;
  // True if this nsDisplayTransform should get flattened
  bool mShouldFlatten;
};

/* A display item that applies a perspective transformation to a single
 * nsDisplayTransform child item. We keep this as a separate item since the
 * perspective-origin is relative to an ancestor of the transformed frame, and
 * APZ can scroll the child separately.
 */
class nsDisplayPerspective : public nsDisplayItem
{
  typedef mozilla::gfx::Point3D Point3D;

public:
  nsDisplayPerspective(nsDisplayListBuilder* aBuilder,
                       nsIFrame* aFrame,
                       nsDisplayList* aList);
  ~nsDisplayPerspective() override = default;

  NS_DISPLAY_DECL_NAME("nsDisplayPerspective", TYPE_PERSPECTIVE)

  void HitTest(nsDisplayListBuilder* aBuilder,
               const nsRect& aRect,
               HitTestState* aState,
               nsTArray<nsIFrame*>* aOutFrames) override
  {
    return mList.HitTest(aBuilder, aRect, aState, aOutFrames);
  }

  nsRect GetBounds(nsDisplayListBuilder* aBuilder, bool* aSnap) const override
  {
    return mList.GetBounds(aBuilder, aSnap);
  }

  void UpdateBounds(nsDisplayListBuilder* aBuilder) override
  {
    mList.UpdateBounds(aBuilder);
  }

  void ComputeInvalidationRegion(nsDisplayListBuilder* aBuilder,
                                 const nsDisplayItemGeometry* aGeometry,
                                 nsRegion* aInvalidRegion) const override
  {
  }

  nsRegion GetOpaqueRegion(nsDisplayListBuilder* aBuilder,
                           bool* aSnap) const override
  {
    return mList.GetOpaqueRegion(aBuilder, aSnap);
  }

  mozilla::Maybe<nscolor> IsUniform(
    nsDisplayListBuilder* aBuilder) const override
  {
    return mList.IsUniform(aBuilder);
  }

  LayerState GetLayerState(
    nsDisplayListBuilder* aBuilder,
    LayerManager* aManager,
    const ContainerLayerParameters& aParameters) override;
  bool CreateWebRenderCommands(
    mozilla::wr::DisplayListBuilder& aBuilder,
    mozilla::wr::IpcResourceUpdateQueue& aResources,
    const StackingContextHelper& aSc,
    mozilla::layers::WebRenderLayerManager* aManager,
    nsDisplayListBuilder* aDisplayListBuilder) override;

  bool ShouldBuildLayerEvenIfInvisible(
    nsDisplayListBuilder* aBuilder) const override
  {
    if (!mList.GetChildren()->GetTop()) {
      return false;
    }
    return mList.GetChildren()->GetTop()->ShouldBuildLayerEvenIfInvisible(
      aBuilder);
  }

  already_AddRefed<Layer> BuildLayer(
    nsDisplayListBuilder* aBuilder,
    LayerManager* aManager,
    const ContainerLayerParameters& aContainerParameters) override;

  bool ComputeVisibility(nsDisplayListBuilder* aBuilder,
                         nsRegion* aVisibleRegion) override
  {
    mList.RecomputeVisibility(aBuilder, aVisibleRegion);
    return true;
  }

  RetainedDisplayList* GetSameCoordinateSystemChildren() const override
  {
    return mList.GetChildren();
  }

  RetainedDisplayList* GetChildren() const override
  {
    return mList.GetChildren();
  }

  void SetActiveScrolledRoot(
    const ActiveScrolledRoot* aActiveScrolledRoot) override
  {
    nsDisplayItem::SetActiveScrolledRoot(aActiveScrolledRoot);
    mList.SetActiveScrolledRoot(aActiveScrolledRoot);
  }

  nsRect GetComponentAlphaBounds(nsDisplayListBuilder* aBuilder) const override
  {
    return mList.GetComponentAlphaBounds(aBuilder);
  }

  void DoUpdateBoundsPreserves3D(nsDisplayListBuilder* aBuilder) override
  {
    if (mList.GetChildren()->GetTop()) {
      static_cast<nsDisplayTransform*>(mList.GetChildren()->GetTop())
        ->DoUpdateBoundsPreserves3D(aBuilder);
    }
  }

  void Destroy(nsDisplayListBuilder* aBuilder) override
  {
    mList.GetChildren()->DeleteAll(aBuilder);
    nsDisplayItem::Destroy(aBuilder);
  }

  void RemoveFrame(nsIFrame* aFrame) override
  {
    nsDisplayItem::RemoveFrame(aFrame);
    mList.RemoveFrame(aFrame);
  }

private:
  nsDisplayWrapList mList;
};

/**
 * This class adds basic support for limiting the rendering (in the inline axis
 * of the writing mode) to the part inside the specified edges.  It's a base
 * class for the display item classes that do the actual work.
 * The two members, mVisIStartEdge and mVisIEndEdge, are relative to the edges
 * of the frame's scrollable overflow rectangle and are the amount to suppress
 * on each side.
 *
 * Setting none, both or only one edge is allowed.
 * The values must be non-negative.
 * The default value for both edges is zero, which means everything is painted.
 */
class nsCharClipDisplayItem : public nsDisplayItem
{
public:
  nsCharClipDisplayItem(nsDisplayListBuilder* aBuilder, nsIFrame* aFrame)
    : nsDisplayItem(aBuilder, aFrame)
    , mVisIStartEdge(0)
    , mVisIEndEdge(0)
  {
  }

  explicit nsCharClipDisplayItem(nsIFrame* aFrame)
    : nsDisplayItem(aFrame)
    , mVisIStartEdge(0)
    , mVisIEndEdge(0)
  {
  }

  void RestoreState() override
  {
    nsDisplayItem::RestoreState();
    mIsFrameSelected.reset();
  }

  nsDisplayItemGeometry* AllocateGeometry(
    nsDisplayListBuilder* aBuilder) override;

  void ComputeInvalidationRegion(nsDisplayListBuilder* aBuilder,
                                 const nsDisplayItemGeometry* aGeometry,
                                 nsRegion* aInvalidRegion) const override;

  struct ClipEdges
  {
    ClipEdges(const nsDisplayItem& aItem,
              nscoord aVisIStartEdge,
              nscoord aVisIEndEdge)
    {
      nsRect r =
        aItem.Frame()->GetScrollableOverflowRect() + aItem.ToReferenceFrame();
      if (aItem.Frame()->GetWritingMode().IsVertical()) {
        mVisIStart = aVisIStartEdge > 0 ? r.y + aVisIStartEdge : nscoord_MIN;
        mVisIEnd = aVisIEndEdge > 0
                     ? std::max(r.YMost() - aVisIEndEdge, mVisIStart)
                     : nscoord_MAX;
      } else {
        mVisIStart = aVisIStartEdge > 0 ? r.x + aVisIStartEdge : nscoord_MIN;
        mVisIEnd = aVisIEndEdge > 0
                     ? std::max(r.XMost() - aVisIEndEdge, mVisIStart)
                     : nscoord_MAX;
      }
    }

    void Intersect(nscoord* aVisIStart, nscoord* aVisISize) const
    {
      nscoord end = *aVisIStart + *aVisISize;
      *aVisIStart = std::max(*aVisIStart, mVisIStart);
      *aVisISize = std::max(std::min(end, mVisIEnd) - *aVisIStart, 0);
    }

    nscoord mVisIStart;
    nscoord mVisIEnd;
  };

  ClipEdges Edges() const
  {
    return ClipEdges(*this, mVisIStartEdge, mVisIEndEdge);
  }

  static nsCharClipDisplayItem* CheckCast(nsDisplayItem* aItem)
  {
    DisplayItemType t = aItem->GetType();
    return (t == DisplayItemType::TYPE_TEXT ||
            t == DisplayItemType::TYPE_SVG_CHAR_CLIP)
             ? static_cast<nsCharClipDisplayItem*>(aItem)
             : nullptr;
  }

  // Lengths measured from the visual inline start and end sides
  // (i.e. left and right respectively in horizontal writing modes,
  // regardless of bidi directionality; top and bottom in vertical modes).
  nscoord mVisIStartEdge;
  nscoord mVisIEndEdge;
  // Cached result of mFrame->IsSelected().  Only initialized when needed.
  mutable mozilla::Maybe<bool> mIsFrameSelected;
};

/**
 * A display item that for webrender to handle SVG
 */
class nsDisplaySVGWrapper : public nsDisplayWrapList
{
public:
  nsDisplaySVGWrapper(nsDisplayListBuilder* aBuilder,
                      nsIFrame* aFrame,
                      nsDisplayList* aList);

#ifdef NS_BUILD_REFCNT_LOGGING
  ~nsDisplaySVGWrapper() override { MOZ_COUNT_DTOR(nsDisplaySVGWrapper); }
#endif

  NS_DISPLAY_DECL_NAME("SVGWrapper", TYPE_SVG_WRAPPER)

  already_AddRefed<Layer> BuildLayer(
    nsDisplayListBuilder* aBuilder,
    LayerManager* aManager,
    const ContainerLayerParameters& aContainerParameters) override;
  LayerState GetLayerState(
    nsDisplayListBuilder* aBuilder,
    LayerManager* aManager,
    const ContainerLayerParameters& aParameters) override;
  bool ShouldFlattenAway(nsDisplayListBuilder* aBuilder) override;
  bool CreateWebRenderCommands(
    mozilla::wr::DisplayListBuilder& aBuilder,
    mozilla::wr::IpcResourceUpdateQueue& aResources,
    const StackingContextHelper& aSc,
    mozilla::layers::WebRenderLayerManager* aManager,
    nsDisplayListBuilder* aDisplayListBuilder) override;
};

/**
 * A display item for webrender to handle SVG foreign object
 */
class nsDisplayForeignObject : public nsDisplayWrapList {
public:
  NS_DISPLAY_DECL_NAME("ForeignObject", TYPE_FOREIGN_OBJECT)

  nsDisplayForeignObject(nsDisplayListBuilder* aBuilder, nsIFrame* aFrame,
                         nsDisplayList* aList);
#ifdef NS_BUILD_REFCNT_LOGGING
  virtual ~nsDisplayForeignObject();
#endif
  virtual already_AddRefed<Layer> BuildLayer(nsDisplayListBuilder* aBuilder,
                                             LayerManager* aManager,
                                             const ContainerLayerParameters& aContainerParameters) override;
  virtual LayerState GetLayerState(nsDisplayListBuilder* aBuilder,
                                   LayerManager* aManager,
                                   const ContainerLayerParameters& aParameters) override;
  virtual bool ShouldFlattenAway(nsDisplayListBuilder* aBuilder) override;

  bool CreateWebRenderCommands(mozilla::wr::DisplayListBuilder& aBuilder,
                               mozilla::wr::IpcResourceUpdateQueue& aResources,
                               const StackingContextHelper& aSc,
                               mozilla::layers::WebRenderLayerManager* aManager,
                               nsDisplayListBuilder* aDisplayListBuilder) override;
};

namespace mozilla {

class PaintTelemetry
{
public:
  enum class Metric
  {
    DisplayList,
    Layerization,
    FlushRasterization,
    Rasterization,
    COUNT,
  };

  class AutoRecord
  {
  public:
    explicit AutoRecord(Metric aMetric);
    ~AutoRecord();

    TimeStamp GetStart() const { return mStart; }

  private:
    Metric mMetric;
    mozilla::TimeStamp mStart;
  };

  class AutoRecordPaint
  {
  public:
    AutoRecordPaint();
    ~AutoRecordPaint();

  private:
    mozilla::TimeStamp mStart;
  };

private:
  static uint32_t sPaintLevel;
  static uint32_t sMetricLevel;
  static mozilla::EnumeratedArray<Metric, Metric::COUNT, double> sMetrics;
};

} // namespace mozilla

#endif /*NSDISPLAYLIST_H_*/<|MERGE_RESOLUTION|>--- conflicted
+++ resolved
@@ -2855,14 +2855,7 @@
    * Returns true if this item needs to have its geometry updated, despite
    * returning empty invalidation region.
    */
-<<<<<<< HEAD
-  virtual bool NeedsGeometryUpdates() const
-  {
-    return false;
-  }
-=======
   virtual bool NeedsGeometryUpdates() const { return false; }
->>>>>>> 94e37e71
 
   /**
    * Some items such as those calling into the native themed widget machinery
@@ -3072,11 +3065,6 @@
   bool BackfaceIsHidden() const { return mFrame->BackfaceIsHidden(); }
 
   bool In3DContextAndBackfaceIsHidden() { return mBackfaceHidden; }
-
-  bool HasDifferentFrame(const nsDisplayItem* aOther) const
-  {
-    return mFrame != aOther->mFrame;
-  }
 
   bool HasDifferentFrame(const nsDisplayItem* aOther) const
   {
@@ -5664,10 +5652,7 @@
     : nsDisplayWrapList(aBuilder, aOther)
     , mOpacity(aOther.mOpacity)
     , mForEventsAndPluginsOnly(aOther.mForEventsAndPluginsOnly)
-<<<<<<< HEAD
-=======
     , mNeedsActiveLayer(aOther.mNeedsActiveLayer)
->>>>>>> 94e37e71
     , mChildOpacityState(ChildOpacityState::Unknown)
   {
     // We should not try to merge flattened opacities.
@@ -5692,25 +5677,10 @@
     return MakeDisplayItem<nsDisplayOpacity>(aBuilder, *this);
   }
 
-<<<<<<< HEAD
-  virtual void InvalidateCachedChildInfo() override { mChildOpacityState = ChildOpacityState::Unknown; }
-
-  virtual nsRegion GetOpaqueRegion(nsDisplayListBuilder* aBuilder,
-                                   bool* aSnap) const override;
-  virtual already_AddRefed<Layer> BuildLayer(nsDisplayListBuilder* aBuilder,
-                                             LayerManager* aManager,
-                                             const ContainerLayerParameters& aContainerParameters) override;
-  virtual LayerState GetLayerState(nsDisplayListBuilder* aBuilder,
-                                   LayerManager* aManager,
-                                   const ContainerLayerParameters& aParameters) override;
-  virtual bool ComputeVisibility(nsDisplayListBuilder* aBuilder,
-                                 nsRegion* aVisibleRegion) override;
-=======
   void InvalidateCachedChildInfo() override
   {
     mChildOpacityState = ChildOpacityState::Unknown;
   }
->>>>>>> 94e37e71
 
   nsRegion GetOpaqueRegion(nsDisplayListBuilder* aBuilder,
                            bool* aSnap) const override;
@@ -5729,15 +5699,10 @@
   {
     // items for the same content element should be merged into a single
     // compositing group
-<<<<<<< HEAD
-    // aItem->GetUnderlyingFrame() returns non-null because it's nsDisplayOpacity
-    return HasDifferentFrame(aItem) && HasSameTypeAndClip(aItem) && HasSameContent(aItem);
-=======
     // aItem->GetUnderlyingFrame() returns non-null because it's
     // nsDisplayOpacity
     return HasDifferentFrame(aItem) && HasSameTypeAndClip(aItem) &&
            HasSameContent(aItem);
->>>>>>> 94e37e71
   }
 
   nsDisplayItemGeometry* AllocateGeometry(
@@ -5773,31 +5738,13 @@
     return mChildOpacityState == ChildOpacityState::Deferred;
   }
 
-  bool NeedsGeometryUpdates() const override
-  {
-    // For flattened nsDisplayOpacity items, ComputeInvalidationRegion() only
-    // handles invalidation for changed |mOpacity|. In order to keep track of
-    // the current bounds of the item for invalidation, nsDisplayOpacityGeometry
-    // for the corresponding DisplayItemData needs to be updated, even if the
-    // reported invalidation region is empty.
-    return mChildOpacityState == ChildOpacityState::Deferred;
-  }
-
   /**
    * Returns true if ShouldFlattenAway() applied opacity to children.
    */
-<<<<<<< HEAD
-  bool OpacityAppliedToChildren() const { return mChildOpacityState == ChildOpacityState::Applied; }
-
-  static bool NeedsActiveLayer(nsDisplayListBuilder* aBuilder, nsIFrame* aFrame);
-  NS_DISPLAY_DECL_NAME("Opacity", TYPE_OPACITY)
-  virtual void WriteDebugInfo(std::stringstream& aStream) override;
-=======
   bool OpacityAppliedToChildren() const
   {
     return mChildOpacityState == ChildOpacityState::Applied;
   }
->>>>>>> 94e37e71
 
   static bool NeedsActiveLayer(nsDisplayListBuilder* aBuilder,
                                nsIFrame* aFrame);
@@ -5817,25 +5764,17 @@
 
   float mOpacity;
   bool mForEventsAndPluginsOnly : 1;
-<<<<<<< HEAD
-  enum class ChildOpacityState : uint8_t {
-    // Our child list has changed since the last time ApplyOpacityToChildren was called.
-=======
   enum class ChildOpacityState : uint8_t
   {
     // Our child list has changed since the last time ApplyOpacityToChildren was
     // called.
->>>>>>> 94e37e71
     Unknown,
     // Our children defer opacity handling to us.
     Deferred,
     // Opacity is applied to our children.
     Applied
   };
-<<<<<<< HEAD
-=======
   bool mNeedsActiveLayer : 1;
->>>>>>> 94e37e71
 #ifndef __GNUC__
   ChildOpacityState mChildOpacityState : 2;
 #else
@@ -6022,35 +5961,7 @@
   }
 #endif
 
-<<<<<<< HEAD
-    virtual nsDisplayWrapList* Clone(nsDisplayListBuilder* aBuilder) const override
-    {
-      MOZ_COUNT_CTOR(nsDisplayBlendContainer);
-      return MakeDisplayItem<nsDisplayBlendContainer>(aBuilder, *this);
-    }
-
-    virtual already_AddRefed<Layer> BuildLayer(nsDisplayListBuilder* aBuilder,
-                                               LayerManager* aManager,
-                                               const ContainerLayerParameters& aContainerParameters) override;
-    virtual LayerState GetLayerState(nsDisplayListBuilder* aBuilder,
-                                     LayerManager* aManager,
-                                     const ContainerLayerParameters& aParameters) override;
-    bool CreateWebRenderCommands(mozilla::wr::DisplayListBuilder& aBuilder,
-                                 mozilla::wr::IpcResourceUpdateQueue& aResources,
-                                 const StackingContextHelper& aSc,
-                                 mozilla::layers::WebRenderLayerManager* aManager,
-                                 nsDisplayListBuilder* aDisplayListBuilder) override;
-
-    virtual bool CanMerge(const nsDisplayItem* aItem) const override
-    {
-      // Items for the same content element should be merged into a single
-      // compositing group.
-      return HasDifferentFrame(aItem) && HasSameTypeAndClip(aItem) && HasSameContent(aItem)
-          && mIsForBackground == static_cast<const nsDisplayBlendContainer*>(aItem)->mIsForBackground;
-    }
-=======
   NS_DISPLAY_DECL_NAME("BlendContainer", TYPE_BLEND_CONTAINER)
->>>>>>> 94e37e71
 
   nsDisplayWrapList* Clone(nsDisplayListBuilder* aBuilder) const override
   {
@@ -6931,12 +6842,8 @@
   {
     // Items for the same content element should be merged into a single
     // compositing group.
-<<<<<<< HEAD
-    return HasDifferentFrame(aItem) && HasSameTypeAndClip(aItem) && HasSameContent(aItem);
-=======
     return HasDifferentFrame(aItem) && HasSameTypeAndClip(aItem) &&
            HasSameContent(aItem);
->>>>>>> 94e37e71
   }
 
   void Merge(const nsDisplayItem* aItem) override
