/* -*- Mode: C++; tab-width: 2; indent-tabs-mode: nil; c-basic-offset: 2 -*-
 * vim: set ts=2 sw=2 et tw=78:
 * This Source Code Form is subject to the terms of the Mozilla Public
 * License, v. 2.0. If a copy of the MPL was not distributed with this
 * file, You can obtain one at http://mozilla.org/MPL/2.0/.
 */

/*
 * structures that represent things to be painted (ordered in z-order),
 * used during painting and hit testing
 */

#include "nsDisplayList.h"

#include <stdint.h>
#include <algorithm>
#include <limits>

#include "gfxContext.h"
#include "gfxUtils.h"
#include "mozilla/dom/TabChild.h"
#include "mozilla/dom/KeyframeEffectReadOnly.h"
#include "mozilla/gfx/2D.h"
#include "mozilla/layers/PLayerTransaction.h"
#include "nsCSSRendering.h"
#include "nsISelectionController.h"
#include "nsIPresShell.h"
#include "nsRegion.h"
#include "nsStyleStructInlines.h"
#include "nsStyleTransformMatrix.h"
#include "gfxMatrix.h"
#include "gfxPrefs.h"
#include "nsSVGIntegrationUtils.h"
#include "nsSVGUtils.h"
#include "nsLayoutUtils.h"
#include "nsIScrollableFrame.h"
#include "nsIFrameInlines.h"
#include "nsThemeConstants.h"
#include "BorderConsts.h"
#include "LayerTreeInvalidation.h"
#include "mozilla/MathAlgorithms.h"

#include "imgIContainer.h"
#include "BasicLayers.h"
#include "nsBoxFrame.h"
#include "nsSubDocumentFrame.h"
#include "SVGObserverUtils.h"
#include "nsSVGElement.h"
#include "nsSVGClipPathFrame.h"
#include "GeckoProfiler.h"
#include "nsViewManager.h"
#include "ImageLayers.h"
#include "ImageContainer.h"
#include "nsCanvasFrame.h"
#include "StickyScrollContainer.h"
#include "mozilla/AnimationPerformanceWarning.h"
#include "mozilla/AnimationUtils.h"
#include "mozilla/EffectCompositor.h"
#include "mozilla/EffectSet.h"
#include "mozilla/EventStates.h"
#include "mozilla/LookAndFeel.h"
#include "mozilla/OperatorNewExtensions.h"
#include "mozilla/PendingAnimationTracker.h"
#include "mozilla/Preferences.h"
#include "mozilla/StyleAnimationValue.h"
#include "mozilla/ServoBindings.h"
#include "mozilla/Telemetry.h"
#include "mozilla/UniquePtr.h"
#include "mozilla/Unused.h"
#include "mozilla/ViewportFrame.h"
#include "mozilla/gfx/gfxVars.h"
#include "ActiveLayerTracker.h"
#include "nsContentUtils.h"
#include "nsPrintfCString.h"
#include "UnitTransforms.h"
#include "LayersLogging.h"
#include "FrameLayerBuilder.h"
#include "mozilla/EventStateManager.h"
#include "mozilla/GeckoRestyleManager.h"
#include "nsCaret.h"
#include "nsISelection.h"
#include "nsDOMTokenList.h"
#include "mozilla/RuleNodeCacheConditions.h"
#include "nsCSSProps.h"
#include "nsPluginFrame.h"
#include "nsSVGMaskFrame.h"
#include "nsSliderFrame.h"
#include "nsTableCellFrame.h"
#include "nsTableColFrame.h"
#include "nsSliderFrame.h"
#include "ClientLayerManager.h"
#include "mozilla/layers/StackingContextHelper.h"
#include "mozilla/layers/WebRenderBridgeChild.h"
#include "mozilla/layers/WebRenderLayerManager.h"
#include "mozilla/layers/WebRenderMessages.h"
#include "mozilla/layers/WebRenderScrollData.h"

// GetCurrentTime is defined in winbase.h as zero argument macro forwarding to
// GetTickCount().
#ifdef GetCurrentTime
#undef GetCurrentTime
#endif

using namespace mozilla;
using namespace mozilla::layers;
using namespace mozilla::dom;
using namespace mozilla::layout;
using namespace mozilla::gfx;

typedef FrameMetrics::ViewID ViewID;
typedef nsStyleTransformMatrix::TransformReferenceBox TransformReferenceBox;

#ifdef DEBUG
static bool
SpammyLayoutWarningsEnabled()
{
  static bool sValue = false;
  static bool sValueInitialized = false;

  if (!sValueInitialized) {
    Preferences::GetBool("layout.spammy_warnings.enabled", &sValue);
    sValueInitialized = true;
  }

  return sValue;
}
#endif

/* static */ bool
ActiveScrolledRoot::IsAncestor(const ActiveScrolledRoot* aAncestor,
                               const ActiveScrolledRoot* aDescendant)
{
  if (!aAncestor) {
    // nullptr is the root
    return true;
  }
  if (Depth(aAncestor) > Depth(aDescendant)) {
    return false;
  }
  const ActiveScrolledRoot* asr = aDescendant;
  while (asr) {
    if (asr == aAncestor) {
      return true;
    }
    asr = asr->mParent;
  }
  return false;
}

/* static */ nsCString
ActiveScrolledRoot::ToString(const ActiveScrolledRoot* aActiveScrolledRoot)
{
  nsAutoCString str;
  for (auto* asr = aActiveScrolledRoot; asr; asr = asr->mParent) {
    str.AppendPrintf("<0x%p>", asr->mScrollableFrame);
    if (asr->mParent) {
      str.AppendLiteral(", ");
    }
  }
  return str;
}

static inline CSSAngle
MakeCSSAngle(const nsCSSValue& aValue)
{
  return CSSAngle(aValue.GetAngleValue(), aValue.GetUnit());
}

static void AddTransformFunctions(const nsCSSValueList* aList,
                                  nsStyleContext* aContext,
                                  nsPresContext* aPresContext,
                                  TransformReferenceBox& aRefBox,
                                  InfallibleTArray<TransformFunction>& aFunctions)
{
  if (aList->mValue.GetUnit() == eCSSUnit_None) {
    return;
  }

  GeckoStyleContext* contextIfGecko = aContext
                                      ? aContext->GetAsGecko()
                                      : nullptr;

  for (const nsCSSValueList* curr = aList; curr; curr = curr->mNext) {
    const nsCSSValue& currElem = curr->mValue;
    NS_ASSERTION(currElem.GetUnit() == eCSSUnit_Function,
                 "Stream should consist solely of functions!");
    nsCSSValue::Array* array = currElem.GetArrayValue();
    RuleNodeCacheConditions conditions;
    switch (nsStyleTransformMatrix::TransformFunctionOf(array)) {
      case eCSSKeyword_rotatex:
      {
        CSSAngle theta = MakeCSSAngle(array->Item(1));
        aFunctions.AppendElement(RotationX(theta));
        break;
      }
      case eCSSKeyword_rotatey:
      {
        CSSAngle theta = MakeCSSAngle(array->Item(1));
        aFunctions.AppendElement(RotationY(theta));
        break;
      }
      case eCSSKeyword_rotatez:
      {
        CSSAngle theta = MakeCSSAngle(array->Item(1));
        aFunctions.AppendElement(RotationZ(theta));
        break;
      }
      case eCSSKeyword_rotate:
      {
        CSSAngle theta = MakeCSSAngle(array->Item(1));
        aFunctions.AppendElement(Rotation(theta));
        break;
      }
      case eCSSKeyword_rotate3d:
      {
        double x = array->Item(1).GetFloatValue();
        double y = array->Item(2).GetFloatValue();
        double z = array->Item(3).GetFloatValue();
        CSSAngle theta = MakeCSSAngle(array->Item(4));
        aFunctions.AppendElement(Rotation3D(x, y, z, theta));
        break;
      }
      case eCSSKeyword_scalex:
      {
        double x = array->Item(1).GetFloatValue();
        aFunctions.AppendElement(Scale(x, 1, 1));
        break;
      }
      case eCSSKeyword_scaley:
      {
        double y = array->Item(1).GetFloatValue();
        aFunctions.AppendElement(Scale(1, y, 1));
        break;
      }
      case eCSSKeyword_scalez:
      {
        double z = array->Item(1).GetFloatValue();
        aFunctions.AppendElement(Scale(1, 1, z));
        break;
      }
      case eCSSKeyword_scale:
      {
        double x = array->Item(1).GetFloatValue();
        // scale(x) is shorthand for scale(x, x);
        double y = array->Count() == 2 ? x : array->Item(2).GetFloatValue();
        aFunctions.AppendElement(Scale(x, y, 1));
        break;
      }
      case eCSSKeyword_scale3d:
      {
        double x = array->Item(1).GetFloatValue();
        double y = array->Item(2).GetFloatValue();
        double z = array->Item(3).GetFloatValue();
        aFunctions.AppendElement(Scale(x, y, z));
        break;
      }
      case eCSSKeyword_translatex:
      {
        double x = nsStyleTransformMatrix::ProcessTranslatePart(
          array->Item(1), contextIfGecko, aPresContext, conditions,
          &aRefBox, &TransformReferenceBox::Width);
        aFunctions.AppendElement(Translation(x, 0, 0));
        break;
      }
      case eCSSKeyword_translatey:
      {
        double y = nsStyleTransformMatrix::ProcessTranslatePart(
          array->Item(1), contextIfGecko, aPresContext, conditions,
          &aRefBox, &TransformReferenceBox::Height);
        aFunctions.AppendElement(Translation(0, y, 0));
        break;
      }
      case eCSSKeyword_translatez:
      {
        double z = nsStyleTransformMatrix::ProcessTranslatePart(
          array->Item(1), contextIfGecko, aPresContext, conditions,
          nullptr);
        aFunctions.AppendElement(Translation(0, 0, z));
        break;
      }
      case eCSSKeyword_translate:
      {
        double x = nsStyleTransformMatrix::ProcessTranslatePart(
          array->Item(1), contextIfGecko, aPresContext, conditions,
          &aRefBox, &TransformReferenceBox::Width);
        // translate(x) is shorthand for translate(x, 0)
        double y = 0;
        if (array->Count() == 3) {
           y = nsStyleTransformMatrix::ProcessTranslatePart(
            array->Item(2), contextIfGecko, aPresContext, conditions,
            &aRefBox, &TransformReferenceBox::Height);
        }
        aFunctions.AppendElement(Translation(x, y, 0));
        break;
      }
      case eCSSKeyword_translate3d:
      {
        double x = nsStyleTransformMatrix::ProcessTranslatePart(
          array->Item(1), contextIfGecko, aPresContext, conditions,
          &aRefBox, &TransformReferenceBox::Width);
        double y = nsStyleTransformMatrix::ProcessTranslatePart(
          array->Item(2), contextIfGecko, aPresContext, conditions,
          &aRefBox, &TransformReferenceBox::Height);
        double z = nsStyleTransformMatrix::ProcessTranslatePart(
          array->Item(3), contextIfGecko, aPresContext, conditions,
          nullptr);

        aFunctions.AppendElement(Translation(x, y, z));
        break;
      }
      case eCSSKeyword_skewx:
      {
        CSSAngle x = MakeCSSAngle(array->Item(1));
        aFunctions.AppendElement(SkewX(x));
        break;
      }
      case eCSSKeyword_skewy:
      {
        CSSAngle y = MakeCSSAngle(array->Item(1));
        aFunctions.AppendElement(SkewY(y));
        break;
      }
      case eCSSKeyword_skew:
      {
        CSSAngle x = MakeCSSAngle(array->Item(1));
        // skew(x) is shorthand for skew(x, 0)
        CSSAngle y(0.0f, eCSSUnit_Degree);
        if (array->Count() == 3) {
          y = MakeCSSAngle(array->Item(2));
        }
        aFunctions.AppendElement(Skew(x, y));
        break;
      }
      case eCSSKeyword_matrix:
      {
        gfx::Matrix4x4 matrix;
        matrix._11 = array->Item(1).GetFloatValue();
        matrix._12 = array->Item(2).GetFloatValue();
        matrix._13 = 0;
        matrix._14 = 0;
        matrix._21 = array->Item(3).GetFloatValue();
        matrix._22 = array->Item(4).GetFloatValue();
        matrix._23 = 0;
        matrix._24 = 0;
        matrix._31 = 0;
        matrix._32 = 0;
        matrix._33 = 1;
        matrix._34 = 0;
        matrix._41 = array->Item(5).GetFloatValue();
        matrix._42 = array->Item(6).GetFloatValue();
        matrix._43 = 0;
        matrix._44 = 1;
        aFunctions.AppendElement(TransformMatrix(matrix));
        break;
      }
      case eCSSKeyword_matrix3d:
      {
        gfx::Matrix4x4 matrix;
        matrix._11 = array->Item(1).GetFloatValue();
        matrix._12 = array->Item(2).GetFloatValue();
        matrix._13 = array->Item(3).GetFloatValue();
        matrix._14 = array->Item(4).GetFloatValue();
        matrix._21 = array->Item(5).GetFloatValue();
        matrix._22 = array->Item(6).GetFloatValue();
        matrix._23 = array->Item(7).GetFloatValue();
        matrix._24 = array->Item(8).GetFloatValue();
        matrix._31 = array->Item(9).GetFloatValue();
        matrix._32 = array->Item(10).GetFloatValue();
        matrix._33 = array->Item(11).GetFloatValue();
        matrix._34 = array->Item(12).GetFloatValue();
        matrix._41 = array->Item(13).GetFloatValue();
        matrix._42 = array->Item(14).GetFloatValue();
        matrix._43 = array->Item(15).GetFloatValue();
        matrix._44 = array->Item(16).GetFloatValue();
        aFunctions.AppendElement(TransformMatrix(matrix));
        break;
      }
      case eCSSKeyword_interpolatematrix:
      {
        bool dummy;
        Matrix4x4 matrix;
        nsStyleTransformMatrix::ProcessInterpolateMatrix(matrix, array,
                                                         contextIfGecko,
                                                         aPresContext,
                                                         conditions,
                                                         aRefBox,
                                                         &dummy);
        aFunctions.AppendElement(TransformMatrix(matrix));
        break;
      }
      case eCSSKeyword_accumulatematrix:
      {
        bool dummy;
        Matrix4x4 matrix;
        nsStyleTransformMatrix::ProcessAccumulateMatrix(matrix, array,
                                                        contextIfGecko,
                                                        aPresContext,
                                                        conditions,
                                                        aRefBox,
                                                        &dummy);
        aFunctions.AppendElement(TransformMatrix(matrix));
        break;
      }
      case eCSSKeyword_perspective:
      {
        aFunctions.AppendElement(Perspective(array->Item(1).GetFloatValue()));
        break;
      }
      default:
        NS_ERROR("Function not handled yet!");
    }
  }
}

static void
AddTransformFunctions(const nsCSSValueSharedList* aList,
                      const nsIFrame* aFrame,
                      TransformReferenceBox& aRefBox,
                      layers::Animatable& aAnimatable)
{
  MOZ_ASSERT(aList->mHead);
  AddTransformFunctions(aList->mHead,
                        aFrame->StyleContext(),
                        aFrame->PresContext(),
                        aRefBox,
                        aAnimatable.get_ArrayOfTransformFunction());
}

static TimingFunction
ToTimingFunction(const Maybe<ComputedTimingFunction>& aCTF)
{
  if (aCTF.isNothing()) {
    return TimingFunction(null_t());
  }

  if (aCTF->HasSpline()) {
    const nsSMILKeySpline* spline = aCTF->GetFunction();
    return TimingFunction(CubicBezierFunction(spline->X1(), spline->Y1(),
                                              spline->X2(), spline->Y2()));
  }

  if (aCTF->GetType() == nsTimingFunction::Type::Frames) {
    return TimingFunction(FramesFunction(aCTF->GetFrames()));
  }

  uint32_t type = aCTF->GetType() == nsTimingFunction::Type::StepStart ? 1 : 2;
  return TimingFunction(StepFunction(aCTF->GetSteps(), type));
}

static void
SetAnimatable(nsCSSPropertyID aProperty,
              const AnimationValue& aAnimationValue,
              nsIFrame* aFrame,
              TransformReferenceBox& aRefBox,
              layers::Animatable& aAnimatable)
{
  MOZ_ASSERT(aFrame);

  if (aAnimationValue.IsNull()) {
    aAnimatable = null_t();
    return;
  }

  switch (aProperty) {
    case eCSSProperty_opacity:
      aAnimatable = aAnimationValue.GetOpacity();
      break;
    case eCSSProperty_transform: {
      aAnimatable = InfallibleTArray<TransformFunction>();
      if (aAnimationValue.mServo) {
        RefPtr<nsCSSValueSharedList> list;
        Servo_AnimationValue_GetTransform(aAnimationValue.mServo, &list);
        AddTransformFunctions(list, aFrame, aRefBox, aAnimatable);
      } else {
        nsCSSValueSharedList* list =
          aAnimationValue.mGecko.GetCSSValueSharedListValue();
        AddTransformFunctions(list, aFrame, aRefBox, aAnimatable);
      }
      break;
    }
    default:
      MOZ_ASSERT_UNREACHABLE("Unsupported property");
  }
}

static void
AddAnimationForProperty(nsIFrame* aFrame, const AnimationProperty& aProperty,
                        dom::Animation* aAnimation, AnimationInfo& aAnimationInfo,
                        AnimationData& aData, bool aPending)
{
  MOZ_ASSERT(aAnimation->GetEffect(),
             "Should not be adding an animation without an effect");
  MOZ_ASSERT(!aAnimation->GetCurrentOrPendingStartTime().IsNull() ||
             !aAnimation->IsPlaying() ||
             (aAnimation->GetTimeline() &&
              aAnimation->GetTimeline()->TracksWallclockTime()),
             "If the animation has an unresolved start time it should either"
             " be static (so we don't need a start time) or else have a"
             " timeline capable of converting TimeStamps (so we can calculate"
             " one later");

  layers::Animation* animation =
    aPending ?
    aAnimationInfo.AddAnimationForNextTransaction() :
    aAnimationInfo.AddAnimation();

  const TimingParams& timing = aAnimation->GetEffect()->SpecifiedTiming();

  // If we are starting a new transition that replaces an existing transition
  // running on the compositor, it is possible that the animation on the
  // compositor will have advanced ahead of the main thread. If we use as
  // the starting point of the new transition, the current value of the
  // replaced transition as calculated on the main thread using the refresh
  // driver time, the new transition will jump when it starts. Instead, we
  // re-calculate the starting point of the new transition by applying the
  // current TimeStamp to the parameters of the replaced transition.
  //
  // We need to do this here, rather than when we generate the new transition,
  // since after generating the new transition other requestAnimationFrame
  // callbacks may run that introduce further lag between the main thread and
  // the compositor.
  if (aAnimation->AsCSSTransition() &&
      aAnimation->GetEffect() &&
      aAnimation->GetEffect()->AsTransition()) {
    // We update startValue from the replaced transition only if the effect is
    // an ElementPropertyTransition.
    aAnimation->GetEffect()->AsTransition()->
      UpdateStartValueFromReplacedTransition();
  }

  animation->originTime() = !aAnimation->GetTimeline()
                            ? TimeStamp()
                            : aAnimation->GetTimeline()->
                                ToTimeStamp(TimeDuration());

  Nullable<TimeDuration> startTime = aAnimation->GetCurrentOrPendingStartTime();
  if (startTime.IsNull()) {
    animation->startTime() = null_t();
  } else {
    animation->startTime() = startTime.Value();
  }

  animation->holdTime() = aAnimation->GetCurrentTime().Value();

  const ComputedTiming computedTiming =
    aAnimation->GetEffect()->GetComputedTiming();
  animation->delay() = timing.Delay();
  animation->endDelay() = timing.EndDelay();
  animation->duration() = computedTiming.mDuration;
  animation->iterations() = computedTiming.mIterations;
  animation->iterationStart() = computedTiming.mIterationStart;
  animation->direction() = static_cast<uint8_t>(timing.Direction());
  animation->fillMode() = static_cast<uint8_t>(computedTiming.mFill);
  animation->property() = aProperty.mProperty;
  animation->playbackRate() = aAnimation->PlaybackRate();
  animation->data() = aData;
  animation->easingFunction() = ToTimingFunction(timing.TimingFunction());
  animation->iterationComposite() =
    static_cast<uint8_t>(aAnimation->GetEffect()->
                         AsKeyframeEffect()->IterationComposite());
  animation->isNotPlaying() = !aAnimation->IsPlaying();

  TransformReferenceBox refBox(aFrame);

  // If the animation is additive or accumulates, we need to pass its base value
  // to the compositor.

  AnimationValue baseStyle =
    aAnimation->GetEffect()->AsKeyframeEffect()->BaseStyle(aProperty.mProperty);
  if (!baseStyle.IsNull()) {
    SetAnimatable(aProperty.mProperty,
                  baseStyle,
                  aFrame, refBox,
                  animation->baseStyle());
  } else {
    animation->baseStyle() = null_t();
  }

  for (uint32_t segIdx = 0; segIdx < aProperty.mSegments.Length(); segIdx++) {
    const AnimationPropertySegment& segment = aProperty.mSegments[segIdx];

    AnimationSegment* animSegment = animation->segments().AppendElement();
    SetAnimatable(aProperty.mProperty,
                  segment.mFromValue,
                  aFrame, refBox,
                  animSegment->startState());
    SetAnimatable(aProperty.mProperty,
                  segment.mToValue,
                  aFrame, refBox,
                  animSegment->endState());

    animSegment->startPortion() = segment.mFromKey;
    animSegment->endPortion() = segment.mToKey;
    animSegment->startComposite() =
      static_cast<uint8_t>(segment.mFromComposite);
    animSegment->endComposite() =
      static_cast<uint8_t>(segment.mToComposite);
    animSegment->sampleFn() = ToTimingFunction(segment.mTimingFunction);
  }
}

static void
AddAnimationsForProperty(nsIFrame* aFrame, nsDisplayListBuilder* aBuilder,
                         nsDisplayItem* aItem, nsCSSPropertyID aProperty,
                         AnimationInfo& aAnimationInfo, bool aPending)
{
  if (aPending) {
    aAnimationInfo.ClearAnimationsForNextTransaction();
  } else {
    aAnimationInfo.ClearAnimations();
  }

  // Update the animation generation on the layer. We need to do this before
  // any early returns since even if we don't add any animations to the
  // layer, we still need to mark it as up-to-date with regards to animations.
  // Otherwise, in RestyleManager we'll notice the discrepancy between the
  // animation generation numbers and update the layer indefinitely.
  uint64_t animationGeneration =
    RestyleManager::GetAnimationGenerationForFrame(aFrame);
  aAnimationInfo.SetAnimationGeneration(animationGeneration);

  EffectCompositor::ClearIsRunningOnCompositor(aFrame, aProperty);
  nsTArray<RefPtr<dom::Animation>> compositorAnimations =
    EffectCompositor::GetAnimationsForCompositor(aFrame, aProperty);
  if (compositorAnimations.IsEmpty()) {
    return;
  }

  // If the frame is not prerendered, bail out.
  // Do this check only during layer construction; during updating the
  // caller is required to check it appropriately.
  if (aItem && !aItem->CanUseAsyncAnimations(aBuilder)) {
    // EffectCompositor needs to know that we refused to run this animation
    // asynchronously so that it will not throttle the main thread
    // animation.
    aFrame->SetProperty(nsIFrame::RefusedAsyncAnimationProperty(), true);

    // We need to schedule another refresh driver run so that EffectCompositor
    // gets a chance to unthrottle the animation.
    aFrame->SchedulePaint();
    return;
  }

  AnimationData data;
  if (aProperty == eCSSProperty_transform) {
    // XXX Performance here isn't ideal for SVG. We'd prefer to avoid resolving
    // the dimensions of refBox. That said, we only get here if there are CSS
    // animations or transitions on this element, and that is likely to be a
    // lot rarer than transforms on SVG (the frequency of which drives the need
    // for TransformReferenceBox).
    TransformReferenceBox refBox(aFrame);
    nsRect bounds(0, 0, refBox.Width(), refBox.Height());
    // all data passed directly to the compositor should be in dev pixels
    int32_t devPixelsToAppUnits = aFrame->PresContext()->AppUnitsPerDevPixel();
    float scale = devPixelsToAppUnits;
    Point3D offsetToTransformOrigin =
      nsDisplayTransform::GetDeltaToTransformOrigin(aFrame, scale, &bounds);
    nsPoint origin;
    float scaleX = 1.0f;
    float scaleY = 1.0f;
    bool hasPerspectiveParent = false;
    if (aItem) {
      // This branch is for display items to leverage the cache of
      // nsDisplayListBuilder.
      origin = aItem->ToReferenceFrame();
    } else {
      // This branch is running for restyling.
      // Animations are animated at the coordination of the reference
      // frame outside, not the given frame itself.  The given frame
      // is also reference frame too, so the parent's reference frame
      // are used.
      nsIFrame* referenceFrame =
        nsLayoutUtils::GetReferenceFrame(nsLayoutUtils::GetCrossDocParentFrame(aFrame));
      origin = aFrame->GetOffsetToCrossDoc(referenceFrame);
    }

    data = TransformData(origin, offsetToTransformOrigin,
                         bounds, devPixelsToAppUnits,
                         scaleX, scaleY, hasPerspectiveParent);
  } else if (aProperty == eCSSProperty_opacity) {
    data = null_t();
  }

  MOZ_ASSERT(nsCSSProps::PropHasFlags(aProperty,
                                      CSS_PROPERTY_CAN_ANIMATE_ON_COMPOSITOR),
             "inconsistent property flags");

  EffectSet* effects = EffectSet::GetEffectSet(aFrame);
  MOZ_ASSERT(effects);

  bool sentAnimations = false;
  // Add from first to last (since last overrides)
  for (size_t animIdx = 0; animIdx < compositorAnimations.Length(); animIdx++) {
    dom::Animation* anim = compositorAnimations[animIdx];
    if (!anim->IsRelevant()) {
      continue;
    }

    dom::KeyframeEffectReadOnly* keyframeEffect =
      anim->GetEffect() ? anim->GetEffect()->AsKeyframeEffect() : nullptr;
    MOZ_ASSERT(keyframeEffect,
               "A playing animation should have a keyframe effect");
    const AnimationProperty* property =
      keyframeEffect->GetEffectiveAnimationOfProperty(aProperty);
    if (!property) {
      continue;
    }

    // Note that if the property is overridden by !important rules,
    // GetEffectiveAnimationOfProperty returns null instead.
    // This is what we want, since if we have animations overridden by
    // !important rules, we don't want to send them to the compositor.
    MOZ_ASSERT(anim->CascadeLevel() !=
                 EffectCompositor::CascadeLevel::Animations ||
               !effects->PropertiesWithImportantRules()
                  .HasProperty(aProperty),
               "GetEffectiveAnimationOfProperty already tested the property "
               "is not overridden by !important rules");

    // Don't add animations that are pending if their timeline does not
    // track wallclock time. This is because any pending animations on layers
    // will have their start time updated with the current wallclock time.
    // If we can't convert that wallclock time back to an equivalent timeline
    // time, we won't be able to update the content animation and it will end
    // up being out of sync with the layer animation.
    //
    // Currently this only happens when the timeline is driven by a refresh
    // driver under test control. In this case, the next time the refresh
    // driver is advanced it will trigger any pending animations.
    if (anim->PlayState() == AnimationPlayState::Pending &&
        (anim->GetTimeline() &&
         !anim->GetTimeline()->TracksWallclockTime())) {
      continue;
    }

    AddAnimationForProperty(aFrame, *property, anim, aAnimationInfo, data, aPending);
    keyframeEffect->SetIsRunningOnCompositor(aProperty, true);
    sentAnimations = true;
  }

  if (sentAnimations && aProperty == eCSSProperty_transform) {
    TimeStamp now = aFrame->PresContext()->RefreshDriver()->MostRecentRefresh();
    effects->UpdateLastTransformSyncTime(now);
  }
}

static bool
GenerateAndPushTextMask(nsIFrame* aFrame, gfxContext* aContext,
                        const nsRect& aFillRect, nsDisplayListBuilder* aBuilder)
{
  if (aBuilder->IsForGenerateGlyphMask() ||
      aBuilder->IsForPaintingSelectionBG()) {
    return false;
  }

  // The main function of enabling background-clip:text property value.
  // When a nsDisplayBackgroundImage detects "text" bg-clip style, it will call
  // this function to
  // 1. Paint background color of the selection text if any.
  // 2. Generate a mask by all descendant text frames
  // 3. Push the generated mask into aContext.
  //
  // TBD: we actually generate display list of aFrame twice here. It's better
  // to reuse the same display list and paint that one twice, one for selection
  // background, one for generating text mask.

  gfxContext* sourceCtx = aContext;
  gfxRect bounds =
    nsLayoutUtils::RectToGfxRect(aFillRect,
                                 aFrame->PresContext()->AppUnitsPerDevPixel());

  {
    // Paint text selection background into sourceCtx.
    gfxContextMatrixAutoSaveRestore save(sourceCtx);
    sourceCtx->SetMatrix(sourceCtx->CurrentMatrix().PreTranslate(bounds.TopLeft()));

    nsLayoutUtils::PaintFrame(aContext, aFrame,
                              nsRect(nsPoint(0, 0), aFrame->GetSize()),
                              NS_RGB(255, 255, 255),
                              nsDisplayListBuilderMode::PAINTING_SELECTION_BACKGROUND);
  }

  // Evaluate required surface size.
  IntRect drawRect =
    RoundedOut(ToRect(sourceCtx->GetClipExtents(gfxContext::eDeviceSpace)));

  // Create a mask surface.
  RefPtr<DrawTarget> sourceTarget = sourceCtx->GetDrawTarget();
  RefPtr<DrawTarget> maskDT =
    sourceTarget->CreateSimilarDrawTarget(drawRect.Size(),
                                          SurfaceFormat::A8);
  if (!maskDT || !maskDT->IsValid()) {
    return false;
  }
  RefPtr<gfxContext> maskCtx = gfxContext::CreatePreservingTransformOrNull(maskDT);
  MOZ_ASSERT(maskCtx);
  gfxMatrix currentMatrix = sourceCtx->CurrentMatrix();
  maskCtx->SetMatrix(gfxMatrix::Translation(bounds.TopLeft()) *
                     currentMatrix *
                     gfxMatrix::Translation(-drawRect.TopLeft()));

  // Shade text shape into mask A8 surface.
  nsLayoutUtils::PaintFrame(maskCtx, aFrame,
                            nsRect(nsPoint(0, 0), aFrame->GetSize()),
                            NS_RGB(255, 255, 255),
                            nsDisplayListBuilderMode::GENERATE_GLYPH);

  // Push the generated mask into aContext, so that the caller can pop and
  // blend with it.
  Matrix maskTransform = ToMatrix(currentMatrix) *
                         Matrix::Translation(-drawRect.x, -drawRect.y);
  maskTransform.Invert();

  RefPtr<SourceSurface> maskSurface = maskDT->Snapshot();
  sourceCtx->PushGroupForBlendBack(gfxContentType::COLOR_ALPHA, 1.0, maskSurface, maskTransform);

  return true;
}

/* static */ void
nsDisplayListBuilder::AddAnimationsAndTransitionsToLayer(Layer* aLayer,
                                                         nsDisplayListBuilder* aBuilder,
                                                         nsDisplayItem* aItem,
                                                         nsIFrame* aFrame,
                                                         nsCSSPropertyID aProperty)
{
  MOZ_ASSERT(nsCSSProps::PropHasFlags(aProperty,
                                      CSS_PROPERTY_CAN_ANIMATE_ON_COMPOSITOR),
             "inconsistent property flags");

  // This function can be called in two ways:  from
  // nsDisplay*::BuildLayer while constructing a layer (with all
  // pointers non-null), or from RestyleManager's handling of
  // UpdateOpacityLayer/UpdateTransformLayer hints.
  MOZ_ASSERT(!aBuilder == !aItem,
             "should only be called in two configurations, with both "
             "aBuilder and aItem, or with neither");
  MOZ_ASSERT(!aItem || aFrame == aItem->Frame(), "frame mismatch");

  // Only send animations to a layer that is actually using
  // off-main-thread compositing.
  LayersBackend backend = aLayer->Manager()->GetBackendType();
  if (!(backend == layers::LayersBackend::LAYERS_CLIENT ||
        backend == layers::LayersBackend::LAYERS_WR)) {
    return;
  }

  bool pending = !aBuilder;
  AnimationInfo& animationInfo = aLayer->GetAnimationInfo();
  AddAnimationsForProperty(aFrame, aBuilder, aItem, aProperty,
                           animationInfo, pending);
  animationInfo.TransferMutatedFlagToLayer(aLayer);
}

nsDisplayItem*
nsDisplayListBuilder::MergeItems(nsTArray<nsDisplayItem*>& aMergedItems)
{
  // For merging, we create a temporary item by cloning the last item of the
  // mergeable items list. This ensures that the temporary item will have the
  // correct frame and bounds.
  nsDisplayItem* merged = nullptr;

  for (nsDisplayItem* item : Reversed(aMergedItems)) {
    MOZ_ASSERT(item);

    if (!merged) {
      // Create the temporary item.
      merged = item->Clone(this);
      MOZ_ASSERT(merged);

      AddTemporaryItem(merged);
    } else {
      // Merge the item properties (frame/bounds/etc) with the previously
      // created temporary item.
      MOZ_ASSERT(merged->CanMerge(item));
      merged->Merge(item);
    }

    // Create nsDisplayWrapList that points to the internal display list of the
    // item we are merging. This nsDisplayWrapList is added to the display list
    // of the temporary item.
    merged->MergeDisplayListFromItem(this, item);
  }

  return merged;
}

void
nsDisplayListBuilder::AutoCurrentActiveScrolledRootSetter::InsertScrollFrame(nsIScrollableFrame* aScrollableFrame)
{
  MOZ_ASSERT(!mUsed);
  size_t descendantsEndIndex = mBuilder->mActiveScrolledRoots.Length();
  const ActiveScrolledRoot* parentASR = mBuilder->mCurrentActiveScrolledRoot;
  const ActiveScrolledRoot* asr = mBuilder->AllocateActiveScrolledRoot(parentASR, aScrollableFrame);
  mBuilder->mCurrentActiveScrolledRoot = asr;

  // All child ASRs of parentASR that were created while this
  // AutoCurrentActiveScrolledRootSetter object was on the stack belong to us
  // now. Reparent them to asr.
  for (size_t i = mDescendantsStartIndex; i < descendantsEndIndex; i++) {
    ActiveScrolledRoot* descendantASR = mBuilder->mActiveScrolledRoots[i];
    if (ActiveScrolledRoot::IsAncestor(parentASR, descendantASR)) {
      descendantASR->IncrementDepth();
      if (descendantASR->mParent == parentASR) {
        descendantASR->mParent = asr;
      }
    }
  }

  mUsed = true;
}

nsDisplayListBuilder::nsDisplayListBuilder(nsIFrame* aReferenceFrame,
    nsDisplayListBuilderMode aMode, bool aBuildCaret, bool aRetainingDisplayList)
    : mReferenceFrame(aReferenceFrame),
      mIgnoreScrollFrame(nullptr),
      mLayerEventRegions(nullptr),
#ifndef USE_PRES_ARENA_ALLOCATOR
      mFreedSize(0),
#endif
      mCurrentTableItem(nullptr),
      mCurrentActiveScrolledRoot(nullptr),
      mCurrentContainerASR(nullptr),
      mCurrentFrame(aReferenceFrame),
      mCurrentReferenceFrame(aReferenceFrame),
      mRootAGR(AnimatedGeometryRoot::CreateAGRForFrame(aReferenceFrame, nullptr, true, aRetainingDisplayList)),
      mCurrentAGR(mRootAGR),
      mUsedAGRBudget(0),
      mDirtyRect(-1,-1,-1,-1),
      mGlassDisplayItem(nullptr),
      mScrollInfoItemsForHoisting(nullptr),
      mActiveScrolledRootForRootScrollframe(nullptr),
      mMode(aMode),
      mCurrentScrollParentId(FrameMetrics::NULL_SCROLL_ID),
      mCurrentScrollbarTarget(FrameMetrics::NULL_SCROLL_ID),
      mCurrentScrollbarFlags(0),
      mPerspectiveItemIndex(0),
      mSVGEffectsBuildingDepth(0),
      mContainsBlendMode(false),
      mIsBuildingScrollbar(false),
      mCurrentScrollbarWillHaveLayer(false),
      mBuildCaret(aBuildCaret),
      mRetainingDisplayList(aRetainingDisplayList),
      mPartialUpdate(false),
      mIgnoreSuppression(false),
      mIsAtRootOfPseudoStackingContext(false),
      mIncludeAllOutOfFlows(false),
      mDescendIntoSubdocuments(true),
      mSelectedFramesOnly(false),
      mAllowMergingAndFlattening(true),
      mWillComputePluginGeometry(false),
      mInTransform(false),
      mIsInChromePresContext(false),
      mSyncDecodeImages(false),
      mIsPaintingToWindow(false),
      mIsCompositingCheap(false),
      mContainsPluginItem(false),
      mAncestorHasApzAwareEventHandler(false),
      mHaveScrollableDisplayPort(false),
      mWindowDraggingAllowed(false),
      mIsBuildingForPopup(nsLayoutUtils::IsPopup(aReferenceFrame)),
      mForceLayerForScrollParent(false),
      mAsyncPanZoomEnabled(nsLayoutUtils::AsyncPanZoomEnabled(aReferenceFrame)),
      mBuildingInvisibleItems(false),
      mHitTestShouldStopAtFirstOpaque(false),
      mIsBuilding(false),
      mInInvalidSubtree(false)
{
  MOZ_COUNT_CTOR(nsDisplayListBuilder);

  nsPresContext* pc = aReferenceFrame->PresContext();
  nsIPresShell *shell = pc->PresShell();
  if (pc->IsRenderingOnlySelection()) {
    nsCOMPtr<nsISelectionController> selcon(do_QueryInterface(shell));
    if (selcon) {
      selcon->GetSelection(nsISelectionController::SELECTION_NORMAL,
                           getter_AddRefs(mBoundingSelection));
    }
  }

  static_assert(static_cast<uint32_t>(DisplayItemType::TYPE_MAX) < (1 << TYPE_BITS),
                "Check TYPE_MAX should not overflow");
}

void
nsDisplayListBuilder::BeginFrame()
{
  nsCSSRendering::BeginFrameTreesLocked();
  mCurrentAGR = mRootAGR;
  mFrameToAnimatedGeometryRootMap.Put(mReferenceFrame, mRootAGR);
<<<<<<< HEAD
  
=======

>>>>>>> 9224f75a
  mIsPaintingToWindow = false;
  mIgnoreSuppression = false;
  mInTransform = false;
  mSyncDecodeImages = false;
}

void
nsDisplayListBuilder::EndFrame()
{
  mFrameToAnimatedGeometryRootMap.Clear();
  mActiveScrolledRoots.Clear();
  FreeClipChains();

  nsCSSRendering::EndFrameTreesLocked();
}

void
<<<<<<< HEAD
nsDisplayListBuilder::MarkFrameForDisplay(nsIFrame* aFrame, nsIFrame* aStopAtFrame) {
=======
nsDisplayListBuilder::MarkFrameForDisplay(nsIFrame* aFrame, nsIFrame* aStopAtFrame)
{
>>>>>>> 9224f75a
  mFramesMarkedForDisplay.AppendElement(aFrame);
  for (nsIFrame* f = aFrame; f;
       f = nsLayoutUtils::GetParentOrPlaceholderFor(f)) {
    if (f->GetStateBits() & NS_FRAME_FORCE_DISPLAY_LIST_DESCEND_INTO)
      return;
    f->AddStateBits(NS_FRAME_FORCE_DISPLAY_LIST_DESCEND_INTO);
    if (f == aStopAtFrame) {
      // we've reached a frame that we know will be painted, so we can stop.
      break;
    }
  }
}

void
<<<<<<< HEAD
nsDisplayListBuilder::MarkFrameForDisplayIfVisible(nsIFrame* aFrame, nsIFrame* aStopAtFrame) {
=======
nsDisplayListBuilder::MarkFrameForDisplayIfVisible(nsIFrame* aFrame, nsIFrame* aStopAtFrame)
{
>>>>>>> 9224f75a
  mFramesMarkedForDisplay.AppendElement(aFrame);
  for (nsIFrame* f = aFrame; f;
       f = nsLayoutUtils::GetParentOrPlaceholderFor(f)) {
    if (f->ForceDescendIntoIfVisible())
      return;
    f->SetForceDescendIntoIfVisible(true);
    if (f == aStopAtFrame) {
      // we've reached a frame that we know will be painted, so we can stop.
      break;
    }
  }
}

bool nsDisplayListBuilder::NeedToForceTransparentSurfaceForItem(nsDisplayItem* aItem)
{
  return aItem == mGlassDisplayItem || aItem->ClearsBackground();
}

AnimatedGeometryRoot*
nsDisplayListBuilder::WrapAGRForFrame(nsIFrame* aAnimatedGeometryRoot,
                                      bool aIsAsync,
                                      AnimatedGeometryRoot* aParent /* = nullptr */)
{
  DebugOnly<bool> dummy;
  MOZ_ASSERT(IsAnimatedGeometryRoot(aAnimatedGeometryRoot, dummy) == AGR_YES);

  RefPtr<AnimatedGeometryRoot> result;
  if (!mFrameToAnimatedGeometryRootMap.Get(aAnimatedGeometryRoot, &result)) {
    MOZ_ASSERT(nsLayoutUtils::IsAncestorFrameCrossDoc(RootReferenceFrame(), aAnimatedGeometryRoot));
    RefPtr<AnimatedGeometryRoot> parent = aParent;
    if (!parent) {
      nsIFrame* parentFrame = nsLayoutUtils::GetCrossDocParentFrame(aAnimatedGeometryRoot);
      if (parentFrame) {
        bool isAsync;
        nsIFrame* parentAGRFrame = FindAnimatedGeometryRootFrameFor(parentFrame, isAsync);
        parent = WrapAGRForFrame(parentAGRFrame, isAsync);
      }
    }
    result = AnimatedGeometryRoot::CreateAGRForFrame(aAnimatedGeometryRoot, parent, aIsAsync, IsRetainingDisplayList());
    mFrameToAnimatedGeometryRootMap.Put(aAnimatedGeometryRoot, result);
  }
  MOZ_ASSERT(!aParent || result->mParentAGR == aParent);
  return result;
}

AnimatedGeometryRoot*
nsDisplayListBuilder::AnimatedGeometryRootForASR(const ActiveScrolledRoot* aASR)
{
  if (!aASR) {
    return GetRootAnimatedGeometryRoot();
  }
  nsIFrame* scrolledFrame = aASR->mScrollableFrame->GetScrolledFrame();
  return FindAnimatedGeometryRootFor(scrolledFrame);
}

AnimatedGeometryRoot*
nsDisplayListBuilder::FindAnimatedGeometryRootFor(nsIFrame* aFrame)
{
  if (!IsPaintingToWindow()) {
    return mRootAGR;
  }
  if (aFrame == mCurrentFrame) {
    return mCurrentAGR;
  }
  RefPtr<AnimatedGeometryRoot> result;
  if (mFrameToAnimatedGeometryRootMap.Get(aFrame, &result)) {
    return result;
  }

  bool isAsync;
  nsIFrame* agrFrame = FindAnimatedGeometryRootFrameFor(aFrame, isAsync);
  result = WrapAGRForFrame(agrFrame, isAsync);
  mFrameToAnimatedGeometryRootMap.Put(aFrame, result);
  return result;
}

AnimatedGeometryRoot*
nsDisplayListBuilder::FindAnimatedGeometryRootFor(nsDisplayItem* aItem)
{
  if (aItem->ShouldFixToViewport(this)) {
    // Make its active scrolled root be the active scrolled root of
    // the enclosing viewport, since it shouldn't be scrolled by scrolled
    // frames in its document. InvalidateFixedBackgroundFramesFromList in
    // nsGfxScrollFrame will not repaint this item when scrolling occurs.
    nsIFrame* viewportFrame = nsLayoutUtils::GetClosestFrameOfType(
      aItem->Frame(), LayoutFrameType::Viewport, RootReferenceFrame());
    if (viewportFrame) {
      return FindAnimatedGeometryRootFor(viewportFrame);
    }
  }
  return FindAnimatedGeometryRootFor(aItem->Frame());
}


void nsDisplayListBuilder::MarkOutOfFlowFrameForDisplay(nsIFrame* aDirtyFrame,
                                                        nsIFrame* aFrame)
{
  nsRect visible = GetVisibleRect();
  nsRect dirtyRectRelativeToDirtyFrame = GetDirtyRect();
  if (nsLayoutUtils::IsFixedPosFrameInDisplayPort(aFrame) &&
      IsPaintingToWindow()) {
    NS_ASSERTION(aDirtyFrame == aFrame->GetParent(), "Dirty frame should be viewport frame");
    // position: fixed items are reflowed into and only drawn inside the
    // viewport, or the scroll position clamping scrollport size, if one is
    // set.
    nsIPresShell* ps = aFrame->PresContext()->PresShell();
    if (ps->IsScrollPositionClampingScrollPortSizeSet()) {
      dirtyRectRelativeToDirtyFrame =
        nsRect(nsPoint(0, 0), ps->GetScrollPositionClampingScrollPortSize());
#ifdef MOZ_WIDGET_ANDROID
    } else {
      dirtyRectRelativeToDirtyFrame =
        nsRect(nsPoint(0, 0), aDirtyFrame->GetSize());
#endif
    }
    // TODO: We probably don't want visible and dirty to be the same here, figure
    // out what to do.
    visible = dirtyRectRelativeToDirtyFrame;
  }
  nsPoint offset = aFrame->GetOffsetTo(aDirtyFrame);
  visible -= offset;
  nsRect dirty = dirtyRectRelativeToDirtyFrame - offset;
  nsRect overflowRect = aFrame->GetVisualOverflowRect();

  if (aFrame->IsTransformed() &&
      EffectCompositor::HasAnimationsForCompositor(aFrame,
                                                   eCSSProperty_transform)) {
   /**
    * Add a fuzz factor to the overflow rectangle so that elements only just
    * out of view are pulled into the display list, so they can be
    * prerendered if necessary.
    */
    overflowRect.Inflate(nsPresContext::CSSPixelsToAppUnits(32));
  }

  visible.IntersectRect(visible, overflowRect);
  dirty.IntersectRect(dirty, overflowRect);

  if (!(aFrame->GetStateBits() & NS_FRAME_FORCE_DISPLAY_LIST_DESCEND_INTO) &&
      dirty.IsEmpty() &&
      (!aFrame->ForceDescendIntoIfVisible() ||
       visible.IsEmpty())) {
    return;
  }

  // mClipState.GetClipChainForContainingBlockDescendants can return pointers
  // to objects on the stack, so we need to clone the chain.
  const DisplayItemClipChain* clipChain =
    CopyWholeChain(mClipState.GetClipChainForContainingBlockDescendants());
  const DisplayItemClipChain* combinedClipChain = mClipState.GetCurrentCombinedClipChain(this);
  const ActiveScrolledRoot* asr = mCurrentActiveScrolledRoot;
  OutOfFlowDisplayData* data = new OutOfFlowDisplayData(clipChain, combinedClipChain, asr, visible, dirty);
  aFrame->SetProperty(nsDisplayListBuilder::OutOfFlowDisplayDataProperty(), data);

  MarkFrameForDisplay(aFrame, aDirtyFrame);
}

static void UnmarkFrameForDisplay(nsIFrame* aFrame) {
  aFrame->DeleteProperty(nsDisplayListBuilder::OutOfFlowDisplayDataProperty());

  for (nsIFrame* f = aFrame; f;
       f = nsLayoutUtils::GetParentOrPlaceholderFor(f)) {
    if (!(f->GetStateBits() & NS_FRAME_FORCE_DISPLAY_LIST_DESCEND_INTO) &&
        !f->ForceDescendIntoIfVisible())
      return;
    f->RemoveStateBits(NS_FRAME_FORCE_DISPLAY_LIST_DESCEND_INTO);
    f->SetForceDescendIntoIfVisible(false);
  }

}

nsDisplayListBuilder::~nsDisplayListBuilder() {
  NS_ASSERTION(mFramesMarkedForDisplay.Length() == 0,
               "All frames should have been unmarked");
  NS_ASSERTION(mPresShellStates.Length() == 0,
               "All presshells should have been exited");
  NS_ASSERTION(!mCurrentTableItem, "No table item should be active");

  for (nsDisplayItem* i : mTemporaryItems) {
    i->Destroy(this);
  }
  for (DisplayItemClipChain* c : mClipChainsToDestroy) {
     c->DisplayItemClipChain::~DisplayItemClipChain();
  }

  MOZ_COUNT_DTOR(nsDisplayListBuilder);
}

uint32_t
nsDisplayListBuilder::GetBackgroundPaintFlags() {
  uint32_t flags = 0;
  if (mSyncDecodeImages) {
    flags |= nsCSSRendering::PAINTBG_SYNC_DECODE_IMAGES;
  }
  if (mIsPaintingToWindow) {
    flags |= nsCSSRendering::PAINTBG_TO_WINDOW;
  }
  return flags;
}

void
nsDisplayListBuilder::SubtractFromVisibleRegion(nsRegion* aVisibleRegion,
                                                const nsRegion& aRegion)
{
  if (aRegion.IsEmpty())
    return;

  nsRegion tmp;
  tmp.Sub(*aVisibleRegion, aRegion);
  // Don't let *aVisibleRegion get too complex, but don't let it fluff out
  // to its bounds either, which can be very bad (see bug 516740).
  // Do let aVisibleRegion get more complex if by doing so we reduce its
  // area by at least half.
  if (GetAccurateVisibleRegions() || tmp.GetNumRects() <= 15 ||
      tmp.Area() <= aVisibleRegion->Area()/2) {
    *aVisibleRegion = tmp;
  }
}

nsCaret *
nsDisplayListBuilder::GetCaret() {
  RefPtr<nsCaret> caret = CurrentPresShellState()->mPresShell->GetCaret();
  return caret;
}

void
nsDisplayListBuilder::IncrementPresShellPaintCount(nsIPresShell* aPresShell)
{
  if (mIsPaintingToWindow) {
    mReferenceFrame->AddPaintedPresShell(aPresShell);
    aPresShell->IncrementPaintCount();
  }
}

void
nsDisplayListBuilder::EnterPresShell(nsIFrame* aReferenceFrame,
                                     bool aPointerEventsNoneDoc)
{
  PresShellState* state = mPresShellStates.AppendElement();
  state->mPresShell = aReferenceFrame->PresContext()->PresShell();

  state->mCaretFrame = nullptr;
  state->mFirstFrameMarkedForDisplay = mFramesMarkedForDisplay.Length();

  nsIScrollableFrame* sf = state->mPresShell->GetRootScrollFrameAsScrollable();
  if (sf) {
    // We are forcing a rebuild of nsDisplayCanvasBackgroundColor to make sure
    // that the canvas background color will be set correctly, and that only one
    // unscrollable item will be created.
    // This is done to avoid, for example, a case where only scrollbar frames
    // are invalidated - we would skip creating nsDisplayCanvasBackgroundColor
    // and possibly end up with an extra nsDisplaySolidColor item.
    nsCanvasFrame* canvasFrame = do_QueryFrame(sf->GetScrolledFrame());
    if (canvasFrame) {
      MarkFrameForDisplayIfVisible(canvasFrame);
    }
  }

#ifdef DEBUG
  state->mAutoLayoutPhase.emplace(aReferenceFrame->PresContext(), eLayoutPhase_DisplayListBuilding);
#endif

  state->mPresShell->UpdateCanvasBackground();

  bool buildCaret = mBuildCaret;
  if (mIgnoreSuppression || !state->mPresShell->IsPaintingSuppressed()) {
    state->mIsBackgroundOnly = false;
  } else {
    state->mIsBackgroundOnly = true;
    buildCaret = false;
  }

  bool pointerEventsNone = aPointerEventsNoneDoc;
  if (IsInSubdocument()) {
    pointerEventsNone |= mPresShellStates[mPresShellStates.Length() - 2].mInsidePointerEventsNoneDoc;
  }
  state->mInsidePointerEventsNoneDoc = pointerEventsNone;

  if (!buildCaret)
    return;

  RefPtr<nsCaret> caret = state->mPresShell->GetCaret();
  state->mCaretFrame = caret->GetPaintGeometry(&state->mCaretRect);
  if (state->mCaretFrame) {
    MarkFrameForDisplay(state->mCaretFrame, nullptr);
  }

  nsPresContext* pc = aReferenceFrame->PresContext();
  nsCOMPtr<nsIDocShell> docShell = pc->GetDocShell();
  if (docShell) {
    docShell->GetWindowDraggingAllowed(&mWindowDraggingAllowed);
  }
  mIsInChromePresContext = pc->IsChrome();
}

// A non-blank paint is a paint that does not just contain the canvas background.
static bool
DisplayListIsNonBlank(nsDisplayList* aList)
{
  for (nsDisplayItem* i = aList->GetBottom(); i != nullptr; i = i->GetAbove()) {
    switch (i->GetType()) {
      case DisplayItemType::TYPE_LAYER_EVENT_REGIONS:
      case DisplayItemType::TYPE_CANVAS_BACKGROUND_COLOR:
      case DisplayItemType::TYPE_CANVAS_BACKGROUND_IMAGE:
        continue;
      case DisplayItemType::TYPE_SOLID_COLOR:
      case DisplayItemType::TYPE_BACKGROUND:
      case DisplayItemType::TYPE_BACKGROUND_COLOR:
        if (i->Frame()->IsCanvasFrame()) {
          continue;
        }
        return true;
      default:
        return true;
    }
  }
  return false;
}

void
nsDisplayListBuilder::LeavePresShell(nsIFrame* aReferenceFrame, nsDisplayList* aPaintedContents)
{
  NS_ASSERTION(CurrentPresShellState()->mPresShell ==
      aReferenceFrame->PresContext()->PresShell(),
      "Presshell mismatch");

  if (mIsPaintingToWindow) {
    nsPresContext* pc = aReferenceFrame->PresContext();
    if (!pc->HadNonBlankPaint()) {
      if (!CurrentPresShellState()->mIsBackgroundOnly &&
          DisplayListIsNonBlank(aPaintedContents)) {
        pc->NotifyNonBlankPaint();
      }
    }
  }

  ResetMarkedFramesForDisplayList();
  mPresShellStates.SetLength(mPresShellStates.Length() - 1);

  if (!mPresShellStates.IsEmpty()) {
    nsPresContext* pc = CurrentPresContext();
    nsCOMPtr<nsIDocShell> docShell = pc->GetDocShell();
    if (docShell) {
      docShell->GetWindowDraggingAllowed(&mWindowDraggingAllowed);
    }
    mIsInChromePresContext = pc->IsChrome();
  } else {
    mCurrentAGR = mRootAGR;
  }
}

void
nsDisplayListBuilder::FreeClipChains()
{
<<<<<<< HEAD
  // Reverse iterate the clip chains, so that we destroy descendants
  // first which will drop the ref count on their ancestors.
=======
  // Iterate the clip chains from newest to oldest (forward
  // iteration), so that we destroy descendants first which
  // will drop the ref count on their ancestors.
>>>>>>> 9224f75a
  auto it = mClipChainsToDestroy.begin();

  while(it != mClipChainsToDestroy.end()) {
    DisplayItemClipChain* clip = *it;

    if (!clip->mRefCount) {
      it = mClipChainsToDestroy.erase(it);
      clip->DisplayItemClipChain::~DisplayItemClipChain();
      Destroy(DisplayItemType::TYPE_ZERO, clip);
    } else {
      ++it;
    }
  }
}

void
nsDisplayListBuilder::ResetMarkedFramesForDisplayList()
{
  // Unmark and pop off the frames marked for display in this pres shell.
  uint32_t firstFrameForShell = CurrentPresShellState()->mFirstFrameMarkedForDisplay;
  for (uint32_t i = firstFrameForShell;
       i < mFramesMarkedForDisplay.Length(); ++i) {
    UnmarkFrameForDisplay(mFramesMarkedForDisplay[i]);
  }
  mFramesMarkedForDisplay.SetLength(firstFrameForShell);
}

void
nsDisplayListBuilder::ClearFixedBackgroundDisplayData()
{
  CurrentPresShellState()->mFixedBackgroundDisplayData = Nothing();
}

void
nsDisplayListBuilder::MarkFramesForDisplayList(nsIFrame* aDirtyFrame,
                                               const nsFrameList& aFrames) {
  for (nsIFrame* e : aFrames) {
    // Skip the AccessibleCaret frame when building no caret.
    if (!IsBuildingCaret()) {
      nsIContent* content = e->GetContent();
      if (content && content->IsInNativeAnonymousSubtree() && content->IsElement()) {
        auto classList = content->AsElement()->ClassList();
        if (classList->Contains(NS_LITERAL_STRING("moz-accessiblecaret"))) {
          continue;
        }
      }
    }
    MarkOutOfFlowFrameForDisplay(aDirtyFrame, e);
  }

  if (!aDirtyFrame->GetParent()) {
    // This is the viewport frame of aDirtyFrame's presshell.
    // Store the current display data so that it can be used for fixed
    // background images.
    NS_ASSERTION(CurrentPresShellState()->mPresShell ==
        aDirtyFrame->PresContext()->PresShell(),
        "Presshell mismatch");
    MOZ_ASSERT(!CurrentPresShellState()->mFixedBackgroundDisplayData,
               "already traversed this presshell's root frame?");

    const DisplayItemClipChain* clipChain =
      CopyWholeChain(mClipState.GetClipChainForContainingBlockDescendants());
    const DisplayItemClipChain* combinedClipChain = mClipState.GetCurrentCombinedClipChain(this);
    const ActiveScrolledRoot* asr = mCurrentActiveScrolledRoot;
    CurrentPresShellState()->mFixedBackgroundDisplayData.emplace(
      clipChain, combinedClipChain, asr, GetVisibleRect(), GetDirtyRect());
  }
}

/**
 * Mark all preserve-3d children with
 * NS_FRAME_FORCE_DISPLAY_LIST_DESCEND_INTO to make sure
 * nsFrame::BuildDisplayListForChild() would visit them.  Also compute
 * dirty rect for preserve-3d children.
 *
 * @param aDirtyFrame is the frame to mark children extending context.
 */
void
nsDisplayListBuilder::MarkPreserve3DFramesForDisplayList(nsIFrame* aDirtyFrame)
{
  AutoTArray<nsIFrame::ChildList,4> childListArray;
  aDirtyFrame->GetChildLists(&childListArray);
  nsIFrame::ChildListArrayIterator lists(childListArray);
  for (; !lists.IsDone(); lists.Next()) {
    nsFrameList::Enumerator childFrames(lists.CurrentList());
    for (; !childFrames.AtEnd(); childFrames.Next()) {
      nsIFrame *child = childFrames.get();
      if (child->Combines3DTransformWithAncestors()) {
        MarkFrameForDisplay(child, aDirtyFrame);
      }
    }
  }
}

<<<<<<< HEAD
#if !defined(USE_PRES_ARENA_ALLOCATOR) || defined(USE_POW2_ARENA_BUCKETS)
uint32_t gDisplayItemSizes[static_cast<uint32_t>(DisplayItemType::TYPE_MAX)] = { 0 };
#endif
=======
uint32_t gDisplayItemSizes[static_cast<uint32_t>(DisplayItemType::TYPE_MAX)] = { 0 };
>>>>>>> 9224f75a

void*
nsDisplayListBuilder::Allocate(size_t aSize, DisplayItemType aType)
{
<<<<<<< HEAD
#ifdef USE_PRES_ARENA_ALLOCATOR
#ifdef USE_POW2_ARENA_BUCKETS
=======
>>>>>>> 9224f75a
  size_t roundedUpSize = RoundUpPow2(aSize);
  uint_fast8_t type = FloorLog2Size(roundedUpSize);

  MOZ_ASSERT(gDisplayItemSizes[static_cast<uint32_t>(aType)] == type ||
             gDisplayItemSizes[static_cast<uint32_t>(aType)] == 0);
  gDisplayItemSizes[static_cast<uint32_t>(aType)] = type;
  return mPool.AllocateByCustomID(type, roundedUpSize);
<<<<<<< HEAD
#else
  return mPool.AllocateByCustomID(static_cast<uint32_t>(aType), aSize);
#endif
#else
  MOZ_ASSERT(gDisplayItemSizes[static_cast<uint32_t>(aType)] == aSize ||
             gDisplayItemSizes[static_cast<uint32_t>(aType)] == 0);
  gDisplayItemSizes[static_cast<uint32_t>(aType)] = aSize;
  return mPool.Allocate(aSize);
#endif
=======
>>>>>>> 9224f75a
}

void
nsDisplayListBuilder::Destroy(DisplayItemType aType, void* aPtr)
{
<<<<<<< HEAD
#ifdef USE_PRES_ARENA_ALLOCATOR
#ifdef USE_POW2_ARENA_BUCKETS
  mPool.FreeByCustomID(gDisplayItemSizes[static_cast<uint32_t>(aType)], aPtr);
#else
  mPool.FreeByCustomID(static_cast<uint32_t>(aType), aPtr);
#endif
#else
  mFreedSize += gDisplayItemSizes[static_cast<uint32_t>(aType)];
#endif
=======
  mPool.FreeByCustomID(gDisplayItemSizes[static_cast<uint32_t>(aType)], aPtr);
>>>>>>> 9224f75a
}

ActiveScrolledRoot*
nsDisplayListBuilder::AllocateActiveScrolledRoot(const ActiveScrolledRoot* aParent,
                                                 nsIScrollableFrame* aScrollableFrame)
{
  RefPtr<ActiveScrolledRoot> asr = ActiveScrolledRoot::CreateASRForFrame(aParent, aScrollableFrame, IsRetainingDisplayList());
  mActiveScrolledRoots.AppendElement(asr);
  return asr;
}

const DisplayItemClipChain*
nsDisplayListBuilder::AllocateDisplayItemClipChain(const DisplayItemClip& aClip,
                                                   const ActiveScrolledRoot* aASR,
                                                   const DisplayItemClipChain* aParent)
{
  void* p = Allocate(sizeof(DisplayItemClipChain), DisplayItemType::TYPE_ZERO);
  DisplayItemClipChain* c = new (KnownNotNull, p) DisplayItemClipChain(aClip, aASR, aParent);
  mClipChainsToDestroy.emplace_front(c);
  return c;
}

struct ClipChainItem {
  DisplayItemClip clip;
  const ActiveScrolledRoot* asr;
};

const DisplayItemClipChain*
nsDisplayListBuilder::CreateClipChainIntersection(const DisplayItemClipChain* aAncestor,
                                                  const DisplayItemClipChain* aLeafClip1,
                                                  const DisplayItemClipChain* aLeafClip2)
{
  AutoTArray<ClipChainItem,8> intersectedClips;

  const DisplayItemClipChain* clip1 = aLeafClip1;
  const DisplayItemClipChain* clip2 = aLeafClip2;

  const ActiveScrolledRoot* asr =
    ActiveScrolledRoot::PickDescendant(clip1 ? clip1->mASR : nullptr,
                                       clip2 ? clip2->mASR : nullptr);

  // Build up the intersection from the leaf to the root and put it into
  // intersectedClips. The loop below will convert intersectedClips into an
  // actual DisplayItemClipChain.
  // (We need to do this in two passes because we need the parent clip in order
  // to create the DisplayItemClipChain object, but the parent clip has not
  // been created at that point.)
  while (!aAncestor || asr != aAncestor->mASR) {
    if (clip1 && clip1->mASR == asr) {
      if (clip2 && clip2->mASR == asr) {
        DisplayItemClip intersection = clip1->mClip;
        intersection.IntersectWith(clip2->mClip);
        intersectedClips.AppendElement(ClipChainItem{ intersection, asr });
        clip2 = clip2->mParent;
      } else {
        intersectedClips.AppendElement(ClipChainItem{ clip1->mClip, asr });
      }
      clip1 = clip1->mParent;
    } else if (clip2 && clip2->mASR == asr) {
      intersectedClips.AppendElement(ClipChainItem{ clip2->mClip, asr });
      clip2 = clip2->mParent;
    }
    if (!asr) {
      MOZ_ASSERT(!aAncestor, "We should have exited this loop earlier");
      break;
    }
    asr = asr->mParent;
  }

  // Convert intersectedClips into a DisplayItemClipChain.
  const DisplayItemClipChain* parentSC = aAncestor;
  for (auto& sc : Reversed(intersectedClips)) {
    parentSC = AllocateDisplayItemClipChain(sc.clip, sc.asr, parentSC);
  }
  return parentSC;
}

const DisplayItemClipChain*
nsDisplayListBuilder::CopyWholeChain(const DisplayItemClipChain* aClipChain)
{
  return CreateClipChainIntersection(nullptr, aClipChain, nullptr);
}

const nsIFrame*
nsDisplayListBuilder::FindReferenceFrameFor(const nsIFrame *aFrame,
                                            nsPoint* aOffset)
{
  if (aFrame == mCurrentFrame) {
    if (aOffset) {
      *aOffset = mCurrentOffsetToReferenceFrame;
    }
    return mCurrentReferenceFrame;
  }
  for (const nsIFrame* f = aFrame; f; f = nsLayoutUtils::GetCrossDocParentFrame(f))
  {
    if (f == mReferenceFrame || f->IsTransformed()) {
      if (aOffset) {
        *aOffset = aFrame->GetOffsetToCrossDoc(f);
      }
      return f;
    }
  }
  if (aOffset) {
    *aOffset = aFrame->GetOffsetToCrossDoc(mReferenceFrame);
  }
  return mReferenceFrame;
}

// Sticky frames are active if their nearest scrollable frame is also active.
static bool
IsStickyFrameActive(nsDisplayListBuilder* aBuilder, nsIFrame* aFrame, nsIFrame* aParent)
{
  MOZ_ASSERT(aFrame->StyleDisplay()->mPosition == NS_STYLE_POSITION_STICKY);

  // Find the nearest scrollframe.
  nsIFrame* cursor = aFrame;
  nsIFrame* parent = aParent;
  if (!parent) {
    parent = nsLayoutUtils::GetCrossDocParentFrame(aFrame);
  }
  while (!parent->IsScrollFrame()) {
    cursor = parent;
    if ((parent = nsLayoutUtils::GetCrossDocParentFrame(cursor)) == nullptr) {
      return false;
    }
  }

  nsIScrollableFrame* sf = do_QueryFrame(parent);
  return sf->IsScrollingActive(aBuilder) && sf->GetScrolledFrame() == cursor;
}

nsDisplayListBuilder::AGRState
nsDisplayListBuilder::IsAnimatedGeometryRoot(nsIFrame* aFrame,
                                             bool& aIsAsync,
                                             nsIFrame** aParent)
{
  aIsAsync = false;
  if (aFrame == mReferenceFrame) {
    aIsAsync = true;
    return AGR_YES;
  }
  if (!IsPaintingToWindow()) {
    if (aParent) {
      *aParent = nsLayoutUtils::GetCrossDocParentFrame(aFrame);
    }
    return AGR_NO;
  }

  nsIFrame* parent = nsLayoutUtils::GetCrossDocParentFrame(aFrame);
  if (!parent) {
    aIsAsync = true;
    return AGR_YES;
  }

  AGRState result = AGR_NO; // Possible to transition from not being an AGR
                            // to being an AGR without a style change.

  LayoutFrameType parentType = parent->Type();

  if (aFrame->IsTransformed()) {
    aIsAsync = EffectCompositor::HasAnimationsForCompositor(aFrame, eCSSProperty_transform);
    result = AGR_YES;
  }

  if (parentType == LayoutFrameType::Scroll ||
      parentType == LayoutFrameType::ListControl) {
    nsIScrollableFrame* sf = do_QueryFrame(parent);
    if (sf->GetScrolledFrame() == aFrame) {
      if (sf->IsScrollingActive(this)) {
        aIsAsync = aIsAsync || sf->MayBeAsynchronouslyScrolled();
        result = AGR_YES;
      } else {
        result = AGR_MAYBE;
      }
    }
  }

  // Finished checking all conditions that might set aIsAsync, so we can
  // early return now.
  if (result == AGR_YES) {
    return result;
  }

  if (nsLayoutUtils::IsPopup(aFrame))
    return AGR_YES;
  if (ActiveLayerTracker::IsOffsetStyleAnimated(aFrame)) {
    const bool inBudget = AddToAGRBudget(aFrame);
    if (inBudget) {
      return AGR_YES;
    }
  }
  if (!aFrame->GetParent() &&
      nsLayoutUtils::ViewportHasDisplayPort(aFrame->PresContext())) {
    // Viewport frames in a display port need to be animated geometry roots
    // for background-attachment:fixed elements.
    return AGR_YES;
  }


  // Treat the slider thumb as being as an active scrolled root when it wants
  // its own layer so that it can move without repainting.
  if (parentType == LayoutFrameType::Slider) {
    nsIScrollableFrame* sf = static_cast<nsSliderFrame*>(parent)->GetScrollFrame();
<<<<<<< HEAD
=======
    // The word "Maybe" in IsMaybeScrollingActive might be confusing but we do
    // indeed need to always consider scroll thumbs as AGRs if
    // IsMaybeScrollingActive is true because that is the same condition we use
    // in ScrollFrameHelper::AppendScrollPartsTo to layerize scroll thumbs.
>>>>>>> 9224f75a
    if (sf && sf->IsMaybeScrollingActive()) {
      return AGR_YES;
    }
    result = AGR_MAYBE;
  }

  if (aFrame->StyleDisplay()->mPosition == NS_STYLE_POSITION_STICKY) {
    if (IsStickyFrameActive(this, aFrame, parent)) {
      return AGR_YES;
    }
    result = AGR_MAYBE;
  }


  // Fixed-pos frames are parented by the viewport frame, which has no parent.
  if (nsLayoutUtils::IsFixedPosFrameInDisplayPort(aFrame)) {
    return AGR_YES;
  }

  if ((aFrame->GetStateBits() & NS_FRAME_MAY_BE_TRANSFORMED) &&
      aFrame->IsFrameOfType(nsIFrame::eSVG)) {
    // For SVG containers, they always have
    // NS_FRAME_MAY_BE_TRANSFORMED bit.  However, they would be
    // affected by the fragement identifiers in the svgView form at
    // runtime without a new style context.
    // For example, layout/reftests/svg/fragmentIdentifier-01.xhtml
    //
    // see https://www.w3.org/TR/SVG/linking.html#SVGFragmentIdentifiers
    result = AGR_MAYBE;
  }

  if (aParent) {
    *aParent = parent;
  }
  return result;
}

nsIFrame*
nsDisplayListBuilder::FindAnimatedGeometryRootFrameFor(nsIFrame* aFrame, bool& aIsAsync)
{
  MOZ_ASSERT(nsLayoutUtils::IsAncestorFrameCrossDoc(RootReferenceFrame(), aFrame));
  nsIFrame* cursor = aFrame;
  while (cursor != RootReferenceFrame()) {
    nsIFrame* next;
    if (IsAnimatedGeometryRoot(cursor, aIsAsync, &next) == AGR_YES)
      return cursor;
    cursor = next;
  }
  return cursor;
}

void
nsDisplayListBuilder::RecomputeCurrentAnimatedGeometryRoot()
{
  bool isAsync;
  if (*mCurrentAGR != mCurrentFrame &&
      IsAnimatedGeometryRoot(const_cast<nsIFrame*>(mCurrentFrame), isAsync) == AGR_YES) {
    AnimatedGeometryRoot* oldAGR = mCurrentAGR;
    mCurrentAGR = WrapAGRForFrame(const_cast<nsIFrame*>(mCurrentFrame), isAsync, mCurrentAGR);

    // Iterate the AGR cache and look for any objects that reference the old AGR and check
    // to see if they need to be updated. AGRs can be in the cache multiple times, so we may
    // end up doing the work multiple times for AGRs that don't change.
    for (auto iter = mFrameToAnimatedGeometryRootMap.Iter(); !iter.Done(); iter.Next()) {
      RefPtr<AnimatedGeometryRoot> cached = iter.UserData();
      if (cached->mParentAGR == oldAGR && cached != mCurrentAGR) {
        // It's possible that this cached AGR struct that has the old AGR as a parent
        // should instead have mCurrentFrame has a parent.
        nsIFrame* parent = FindAnimatedGeometryRootFrameFor(*cached, isAsync);
        MOZ_ASSERT(parent == mCurrentFrame || parent == *oldAGR);
        if (parent == mCurrentFrame) {
          cached->mParentAGR = mCurrentAGR;
        }
      }
    }
  }
}

static nsRect
ApplyAllClipNonRoundedIntersection(const DisplayItemClipChain* aClipChain, const nsRect& aRect)
{
  nsRect result = aRect;
  while (aClipChain) {
    result = aClipChain->mClip.ApplyNonRoundedIntersection(result);
    aClipChain = aClipChain->mParent;
  }
  return result;
}

void
nsDisplayListBuilder::AdjustWindowDraggingRegion(nsIFrame* aFrame)
{
  if (!mWindowDraggingAllowed || !IsForPainting()) {
    return;
  }

  const nsStyleUIReset* styleUI = aFrame->StyleUIReset();
  if (styleUI->mWindowDragging == StyleWindowDragging::Default) {
    // This frame has the default value and doesn't influence the window
    // dragging region.
    return;
  }

  LayoutDeviceToLayoutDeviceMatrix4x4 referenceFrameToRootReferenceFrame;

  // The const_cast is for nsLayoutUtils::GetTransformToAncestor.
  nsIFrame* referenceFrame = const_cast<nsIFrame*>(FindReferenceFrameFor(aFrame));

  if (IsInTransform()) {
    // Only support 2d rectilinear transforms. Transform support is needed for
    // the horizontal flip transform that's applied to the urlbar textbox in
    // RTL mode - it should be able to exclude itself from the draggable region.
    referenceFrameToRootReferenceFrame =
      ViewAs<LayoutDeviceToLayoutDeviceMatrix4x4>(
          nsLayoutUtils::GetTransformToAncestor(referenceFrame, mReferenceFrame));
    Matrix referenceFrameToRootReferenceFrame2d;
    if (!referenceFrameToRootReferenceFrame.Is2D(&referenceFrameToRootReferenceFrame2d) ||
        !referenceFrameToRootReferenceFrame2d.IsRectilinear()) {
      return;
    }
  } else {
    MOZ_ASSERT(referenceFrame == mReferenceFrame,
               "referenceFrameToRootReferenceFrame needs to be adjusted");
  }

  // We do some basic visibility checking on the frame's border box here.
  // We intersect it both with the current dirty rect and with the current
  // clip. Either one is just a conservative approximation on its own, but
  // their intersection luckily works well enough for our purposes, so that
  // we don't have to do full-blown visibility computations.
  // The most important case we need to handle is the scrolled-off tab:
  // If the tab bar overflows, tab parts that are clipped by the scrollbox
  // should not be allowed to interfere with the window dragging region. Using
  // just the current DisplayItemClip is not enough to cover this case
  // completely because clips are reset while building stacking context
  // contents, so for example we'd fail to clip frames that have a clip path
  // applied to them. But the current dirty rect doesn't get reset in that
  // case, so we use it to make this case work.
  nsRect borderBox = aFrame->GetRectRelativeToSelf().Intersect(mVisibleRect);
  borderBox += ToReferenceFrame(aFrame);
  const DisplayItemClipChain* clip = ClipState().GetCurrentCombinedClipChain(this);
  borderBox = ApplyAllClipNonRoundedIntersection(clip, borderBox);
  if (borderBox.IsEmpty()) {
    return;
  }

  LayoutDeviceRect devPixelBorderBox =
    LayoutDevicePixel::FromAppUnits(borderBox, aFrame->PresContext()->AppUnitsPerDevPixel());

  LayoutDeviceRect transformedDevPixelBorderBox =
    TransformBy(referenceFrameToRootReferenceFrame, devPixelBorderBox);
  transformedDevPixelBorderBox.Round();
  LayoutDeviceIntRect transformedDevPixelBorderBoxInt;

  if (!transformedDevPixelBorderBox.ToIntRect(&transformedDevPixelBorderBoxInt)) {
    return;
  }

  LayoutDeviceIntRegion& region =
    styleUI->mWindowDragging == StyleWindowDragging::Drag
      ? mWindowDraggingRegion : mWindowNoDraggingRegion;

  if (!IsRetainingDisplayList()) {
    region.OrWith(transformedDevPixelBorderBoxInt);
    return;
  }

  if (styleUI->mWindowDragging == StyleWindowDragging::Drag) {
    mWindowDraggingFrames.emplace_back(aFrame);
    mWindowDraggingRects.AppendElement(
      nsRegion::RectToBox(transformedDevPixelBorderBoxInt.ToUnknownRect()));
  } else {
    mWindowNoDraggingFrames.emplace_back(aFrame);
    mWindowNoDraggingRects.AppendElement(
      nsRegion::RectToBox(transformedDevPixelBorderBoxInt.ToUnknownRect()));
  }
}

LayoutDeviceIntRegion
nsDisplayListBuilder::GetWindowDraggingRegion() const
{
  LayoutDeviceIntRegion result;
  if (!IsRetainingDisplayList()) {
    result.Sub(mWindowDraggingRegion, mWindowNoDraggingRegion);
    return result;
  }

  LayoutDeviceIntRegion dragRegion((mozilla::gfx::ArrayView<pixman_box32_t>(mWindowDraggingRects)));
  LayoutDeviceIntRegion noDragRegion((mozilla::gfx::ArrayView<pixman_box32_t>(mWindowNoDraggingRects)));

  result.Sub(dragRegion, noDragRegion);
  return result;
}

void
nsDisplayListBuilder::RemoveModifiedWindowDraggingRegion()
{
  uint32_t i = 0;
  uint32_t length = mWindowDraggingFrames.size();
  while (i < length) {
    if (!mWindowDraggingFrames[i].IsAlive() ||
        mWindowDraggingFrames[i]->IsFrameModified()) {
<<<<<<< HEAD
=======
      // Swap the modified frame to the end of the vector so that
      // we can remove them all at the end in one go.
>>>>>>> 9224f75a
      mWindowDraggingFrames[i] = mWindowDraggingFrames[length - 1];
      mWindowDraggingRects[i] = mWindowDraggingRects[length - 1];
      length--;
    } else {
      i++;
    }
  }
  mWindowDraggingFrames.resize(length);
  mWindowDraggingRects.SetLength(length);
<<<<<<< HEAD
  
=======

>>>>>>> 9224f75a
  i = 0;
  length = mWindowNoDraggingFrames.size();
  while (i < length) {
    if (!mWindowNoDraggingFrames[i].IsAlive() ||
        mWindowNoDraggingFrames[i]->IsFrameModified()) {
      mWindowNoDraggingFrames[i] = mWindowNoDraggingFrames[length - 1];
      mWindowNoDraggingRects[i] = mWindowNoDraggingRects[length - 1];
      length--;
    } else {
      i++;
    }
  }
  mWindowNoDraggingFrames.resize(length);
  mWindowNoDraggingRects.SetLength(length);
}

void
nsDisplayListBuilder::ClearWindowDraggingRegion()
{
  mWindowDraggingFrames.clear();
  mWindowDraggingRects.Clear();
  mWindowNoDraggingFrames.clear();
  mWindowNoDraggingRects.Clear();
}

const uint32_t gWillChangeAreaMultiplier = 3;
static uint32_t GetLayerizationCost(const nsSize& aSize) {
  // There's significant overhead for each layer created from Gecko
  // (IPC+Shared Objects) and from the backend (like an OpenGL texture).
  // Therefore we set a minimum cost threshold of a 64x64 area.
  int minBudgetCost = 64 * 64;

  uint32_t budgetCost =
    std::max(minBudgetCost,
      nsPresContext::AppUnitsToIntCSSPixels(aSize.width) *
      nsPresContext::AppUnitsToIntCSSPixels(aSize.height));

  return budgetCost;
}

bool
nsDisplayListBuilder::AddToWillChangeBudget(nsIFrame* aFrame,
                                            const nsSize& aSize) {
  if (mWillChangeBudgetSet.Get(aFrame, nullptr)) {
    return true; // Already accounted
  }

  nsPresContext* key = aFrame->PresContext();
  DocumentWillChangeBudget budget;
  auto willChangeBudgetEntry = mWillChangeBudget.LookupForAdd(key);
  if (willChangeBudgetEntry) {
    // We have an existing entry.
    budget = willChangeBudgetEntry.Data();
  } else {
    budget = DocumentWillChangeBudget();
    willChangeBudgetEntry.OrInsert([&budget] () { return budget; });
  }

  nsRect area = aFrame->PresContext()->GetVisibleArea();
  uint32_t budgetLimit = nsPresContext::AppUnitsToIntCSSPixels(area.width) *
    nsPresContext::AppUnitsToIntCSSPixels(area.height);

  uint32_t cost = GetLayerizationCost(aSize);
  bool onBudget = (budget.mBudget + cost) /
                    gWillChangeAreaMultiplier < budgetLimit;

  if (onBudget) {
    budget.mBudget += cost;
    willChangeBudgetEntry.Data() = budget;
    mWillChangeBudgetSet.Put(aFrame, cost);
    aFrame->SetMayHaveWillChangeBudget(true);
  }

  return onBudget;
}

bool
nsDisplayListBuilder::IsInWillChangeBudget(nsIFrame* aFrame,
                                           const nsSize& aSize) {
  bool onBudget = AddToWillChangeBudget(aFrame, aSize);

  if (!onBudget) {
    nsString usageStr;
    usageStr.AppendInt(GetLayerizationCost(aSize));

    nsString multiplierStr;
    multiplierStr.AppendInt(gWillChangeAreaMultiplier);

    nsString limitStr;
    nsRect area = aFrame->PresContext()->GetVisibleArea();
    uint32_t budgetLimit = nsPresContext::AppUnitsToIntCSSPixels(area.width) *
      nsPresContext::AppUnitsToIntCSSPixels(area.height);
    limitStr.AppendInt(budgetLimit);

    const char16_t* params[] = { multiplierStr.get(), limitStr.get() };
    aFrame->PresContext()->Document()->WarnOnceAbout(
      nsIDocument::eIgnoringWillChangeOverBudget, false,
      params, ArrayLength(params));
  }
  return onBudget;
}

void
nsDisplayListBuilder::ClearWillChangeBudget(nsIFrame* aFrame)
{
  if (!aFrame->MayHaveWillChangeBudget()) {
    return;
  }
  aFrame->SetMayHaveWillChangeBudget(false);

  uint32_t cost = 0;
  if (!mWillChangeBudgetSet.Get(aFrame, &cost)) {
    return;
  }
  mWillChangeBudgetSet.Remove(aFrame);
<<<<<<< HEAD
  
  DocumentWillChangeBudget& budget = 
=======

  DocumentWillChangeBudget& budget =
>>>>>>> 9224f75a
    mWillChangeBudget.GetOrInsert(aFrame->PresContext());
  MOZ_ASSERT(budget.mBudget >= cost);
  budget.mBudget -= cost;
}

#ifdef MOZ_GFX_OPTIMIZE_MOBILE
const float gAGRBudgetAreaMultiplier = 0.3;
#else
const float gAGRBudgetAreaMultiplier = 3.0;
#endif

bool
nsDisplayListBuilder::AddToAGRBudget(nsIFrame* aFrame)
{
  if (mAGRBudgetSet.Contains(aFrame)) {
    return true;
  }

  const nsPresContext* presContext = aFrame->PresContext()->GetRootPresContext();
  if (!presContext) {
    return false;
  }

  const nsRect area = presContext->GetVisibleArea();
  const uint32_t budgetLimit = gAGRBudgetAreaMultiplier *
    nsPresContext::AppUnitsToIntCSSPixels(area.width) *
    nsPresContext::AppUnitsToIntCSSPixels(area.height);

  const uint32_t cost = GetLayerizationCost(aFrame->GetSize());
  const bool onBudget = mUsedAGRBudget + cost < budgetLimit;

  if (onBudget) {
    mUsedAGRBudget += cost;
    mAGRBudgetSet.PutEntry(aFrame);
  }

  return onBudget;
}

void
nsDisplayListBuilder::EnterSVGEffectsContents(nsDisplayList* aHoistedItemsStorage)
{
  MOZ_ASSERT(mSVGEffectsBuildingDepth >= 0);
  MOZ_ASSERT(aHoistedItemsStorage);
  if (mSVGEffectsBuildingDepth == 0) {
    MOZ_ASSERT(!mScrollInfoItemsForHoisting);
    mScrollInfoItemsForHoisting = aHoistedItemsStorage;
  }
  mSVGEffectsBuildingDepth++;
}

void
nsDisplayListBuilder::ExitSVGEffectsContents()
{
  mSVGEffectsBuildingDepth--;
  MOZ_ASSERT(mSVGEffectsBuildingDepth >= 0);
  MOZ_ASSERT(mScrollInfoItemsForHoisting);
  if (mSVGEffectsBuildingDepth == 0) {
    mScrollInfoItemsForHoisting = nullptr;
  }
}

void
nsDisplayListBuilder::AppendNewScrollInfoItemForHoisting(nsDisplayScrollInfoLayer* aScrollInfoItem)
{
  MOZ_ASSERT(ShouldBuildScrollInfoItemsForHoisting());
  MOZ_ASSERT(mScrollInfoItemsForHoisting);
  mScrollInfoItemsForHoisting->AppendNewToTop(aScrollInfoItem);
}

bool
nsDisplayListBuilder::IsBuildingLayerEventRegions()
{
  if (IsPaintingToWindow()) {
    // Note: this function and LayerEventRegionsEnabled are the only places
    // that get to query LayoutEventRegionsEnabled 'directly' - other code
    // should call this function.
    return gfxPrefs::LayoutEventRegionsEnabledDoNotUseDirectly() ||
           mAsyncPanZoomEnabled;
  }
  return false;
}

/* static */ bool
nsDisplayListBuilder::LayerEventRegionsEnabled()
{
  // Note: this function and IsBuildingLayerEventRegions are the only places
  // that get to query LayoutEventRegionsEnabled 'directly' - other code
  // should call this function.
  return gfxPrefs::LayoutEventRegionsEnabledDoNotUseDirectly() ||
         gfxPlatform::AsyncPanZoomEnabled();
}

void nsDisplayListSet::MoveTo(const nsDisplayListSet& aDestination) const
{
  aDestination.BorderBackground()->AppendToTop(BorderBackground());
  aDestination.BlockBorderBackgrounds()->AppendToTop(BlockBorderBackgrounds());
  aDestination.Floats()->AppendToTop(Floats());
  aDestination.Content()->AppendToTop(Content());
  aDestination.PositionedDescendants()->AppendToTop(PositionedDescendants());
  aDestination.Outlines()->AppendToTop(Outlines());
}

static void
MoveListTo(nsDisplayList* aList, nsTArray<nsDisplayItem*>* aElements) {
  nsDisplayItem* item;
  while ((item = aList->RemoveBottom()) != nullptr) {
    aElements->AppendElement(item);
  }
}

nsRect
nsDisplayList::GetBounds(nsDisplayListBuilder* aBuilder) const {
  nsRect bounds;
  for (nsDisplayItem* i = GetBottom(); i != nullptr; i = i->GetAbove()) {
    bounds.UnionRect(bounds, i->GetClippedBounds(aBuilder));
  }
  return bounds;
}

nsRect
nsDisplayList::GetClippedBoundsWithRespectToASR(nsDisplayListBuilder* aBuilder,
                                                const ActiveScrolledRoot* aASR,
                                                nsRect* aVisibleRect) const {
  nsRect bounds;
  for (nsDisplayItem* i = GetBottom(); i != nullptr; i = i->GetAbove()) {
    nsRect r = i->GetClippedBounds(aBuilder);
    if (aASR != i->GetActiveScrolledRoot() && !r.IsEmpty()) {
      const DisplayItemClip* clip = DisplayItemClipChain::ClipForASR(i->GetClipChain(), aASR);
#ifdef DEBUG
      if (!gfxPrefs::LayoutUseContainersForRootFrames()) {
        MOZ_ASSERT(clip,
                   "Need to be clipped wrt aASR. Do not call this function with an ASR that our child items don't have finite bounds wrt.");
      }
#endif
      if (clip) {
        r = clip->GetClipRect();
      }
    }
    if (aVisibleRect) {
      aVisibleRect->UnionRect(*aVisibleRect, i->GetVisibleRect());
    }
    bounds.UnionRect(bounds, r);
  }
  return bounds;
}

nsRect
nsDisplayList::GetVisibleRect() const {
  nsRect result;
  for (nsDisplayItem* i = GetBottom(); i != nullptr; i = i->GetAbove()) {
    result.UnionRect(result, i->GetVisibleRect());
  }
  return result;
}

bool
nsDisplayList::ComputeVisibilityForRoot(nsDisplayListBuilder* aBuilder,
                                        nsRegion* aVisibleRegion) {
  AUTO_PROFILER_LABEL("nsDisplayList::ComputeVisibilityForRoot", GRAPHICS);

  nsRegion r;
  const ActiveScrolledRoot* rootASR = nullptr;
  if (gfxPrefs::LayoutUseContainersForRootFrames()) {
    rootASR = aBuilder->ActiveScrolledRootForRootScrollframe();
  }
  r.And(*aVisibleRegion, GetClippedBoundsWithRespectToASR(aBuilder, rootASR));
  return ComputeVisibilityForSublist(aBuilder, aVisibleRegion, r.GetBounds());
}

static nsRegion
TreatAsOpaque(nsDisplayItem* aItem, nsDisplayListBuilder* aBuilder)
{
  bool snap;
  nsRegion opaque = aItem->GetOpaqueRegion(aBuilder, &snap);
  if (aBuilder->IsForPluginGeometry() &&
      aItem->GetType() != DisplayItemType::TYPE_LAYER_EVENT_REGIONS)
  {
    // Treat all leaf chrome items as opaque, unless their frames are opacity:0.
    // Since opacity:0 frames generate an nsDisplayOpacity, that item will
    // not be treated as opaque here, so opacity:0 chrome content will be
    // effectively ignored, as it should be.
    // We treat leaf chrome items as opaque to ensure that they cover
    // content plugins, for security reasons.
    // Non-leaf chrome items don't render contents of their own so shouldn't
    // be treated as opaque (and their bounds is just the union of their
    // children, which might be a large area their contents don't really cover).
    nsIFrame* f = aItem->Frame();
    if (f->PresContext()->IsChrome() && !aItem->GetChildren() &&
        f->StyleEffects()->mOpacity != 0.0) {
      opaque = aItem->GetBounds(aBuilder, &snap);
    }
  }
  if (opaque.IsEmpty()) {
    return opaque;
  }
  nsRegion opaqueClipped;
  for (auto iter = opaque.RectIter(); !iter.Done(); iter.Next()) {
    opaqueClipped.Or(opaqueClipped,
                     aItem->GetClip().ApproximateIntersectInward(iter.Get()));
  }
  return opaqueClipped;
}

bool
nsDisplayList::ComputeVisibilityForSublist(nsDisplayListBuilder* aBuilder,
                                           nsRegion* aVisibleRegion,
                                           const nsRect& aListVisibleBounds)
{
#ifdef DEBUG
  nsRegion r;
  r.And(*aVisibleRegion, GetBounds(aBuilder));
  NS_ASSERTION(r.GetBounds().IsEqualInterior(aListVisibleBounds),
               "bad aListVisibleBounds");
#endif

  bool anyVisible = false;

  AutoTArray<nsDisplayItem*, 512> elements;
  MoveListTo(this, &elements);

  for (int32_t i = elements.Length() - 1; i >= 0; --i) {
    nsDisplayItem* item = elements[i];

    if (item->ForceNotVisible() && !item->GetSameCoordinateSystemChildren()) {
      NS_ASSERTION(item->GetVisibleRect().IsEmpty(),
        "invisible items should have empty vis rect");
    } else {
      nsRect bounds = item->GetClippedBounds(aBuilder);

      nsRegion itemVisible;
      itemVisible.And(*aVisibleRegion, bounds);
      item->SetVisibleRect(itemVisible.GetBounds(), false);
    }

    if (item->ComputeVisibility(aBuilder, aVisibleRegion)) {
      anyVisible = true;

      nsRegion opaque = TreatAsOpaque(item, aBuilder);
      // Subtract opaque item from the visible region
      aBuilder->SubtractFromVisibleRegion(aVisibleRegion, opaque);
    }
    AppendToBottom(item);
  }

  mIsOpaque = !aVisibleRegion->Intersects(aListVisibleBounds);
  return anyVisible;
}

static bool
TriggerPendingAnimationsOnSubDocuments(nsIDocument* aDocument, void* aReadyTime)
{
  PendingAnimationTracker* tracker = aDocument->GetPendingAnimationTracker();
  if (tracker) {
    nsIPresShell* shell = aDocument->GetShell();
    // If paint-suppression is in effect then we haven't finished painting
    // this document yet so we shouldn't start animations
    if (!shell || !shell->IsPaintingSuppressed()) {
      const TimeStamp& readyTime = *static_cast<TimeStamp*>(aReadyTime);
      tracker->TriggerPendingAnimationsOnNextTick(readyTime);
    }
  }
  aDocument->EnumerateSubDocuments(TriggerPendingAnimationsOnSubDocuments,
                                   aReadyTime);
  return true;
}

static void
TriggerPendingAnimations(nsIDocument* aDocument,
                       const TimeStamp& aReadyTime) {
  MOZ_ASSERT(!aReadyTime.IsNull(),
             "Animation ready time is not set. Perhaps we're using a layer"
             " manager that doesn't update it");
  TriggerPendingAnimationsOnSubDocuments(aDocument,
                                         const_cast<TimeStamp*>(&aReadyTime));
}

LayerManager*
nsDisplayListBuilder::GetWidgetLayerManager(nsView** aView)
{
  if (aView) {
    *aView = RootReferenceFrame()->GetView();
  }
  if (RootReferenceFrame() != nsLayoutUtils::GetDisplayRootFrame(RootReferenceFrame())) {
    return nullptr;
  }
  nsIWidget* window = RootReferenceFrame()->GetNearestWidget();
  if (window) {
    return window->GetLayerManager();
  }
  return nullptr;
}

/**
 * We paint by executing a layer manager transaction, constructing a
 * single layer representing the display list, and then making it the
 * root of the layer manager, drawing into the PaintedLayers.
 */
already_AddRefed<LayerManager> nsDisplayList::PaintRoot(nsDisplayListBuilder* aBuilder,
                                                        gfxContext* aCtx,
                                                        uint32_t aFlags)
{
  AUTO_PROFILER_LABEL("nsDisplayList::PaintRoot", GRAPHICS);

  RefPtr<LayerManager> layerManager;
  bool widgetTransaction = false;
  bool doBeginTransaction = true;
  nsView *view = nullptr;
  if (aFlags & PAINT_USE_WIDGET_LAYERS) {
    layerManager = aBuilder->GetWidgetLayerManager(&view);
    if (layerManager) {
      doBeginTransaction = !(aFlags & PAINT_EXISTING_TRANSACTION);
      widgetTransaction = true;
    }
  }
  if (!layerManager) {
    if (!aCtx) {
      NS_WARNING("Nowhere to paint into");
      return nullptr;
    }
    layerManager = new BasicLayerManager(BasicLayerManager::BLM_OFFSCREEN);
  }

  nsIFrame* frame = aBuilder->RootReferenceFrame();
  nsPresContext* presContext = frame->PresContext();
  nsIPresShell* presShell = presContext->PresShell();
  nsIDocument* document = presShell->GetDocument();

  if (layerManager->GetBackendType() == layers::LayersBackend::LAYERS_WR) {
    if (doBeginTransaction) {
      if (aCtx) {
        if (!layerManager->BeginTransactionWithTarget(aCtx)) {
          return nullptr;
        }
      } else {
        if (!layerManager->BeginTransaction()) {
          return nullptr;
        }
      }
    }

    WebRenderLayerManager* wrManager = static_cast<WebRenderLayerManager*>(layerManager.get());

    MaybeSetupTransactionIdAllocator(layerManager, presContext);
    bool temp = aBuilder->SetIsCompositingCheap(layerManager->IsCompositingCheap());
    wrManager->EndTransactionWithoutLayer(this, aBuilder);

    // For layers-free mode, we check the invalidation state bits in the EndTransaction.
    // So we clear the invalidation state bits after EndTransaction.
    if (widgetTransaction ||
        // SVG-as-an-image docs don't paint as part of the retained layer tree,
        // but they still need the invalidation state bits cleared in order for
        // invalidation for CSS/SMIL animation to work properly.
        (document && document->IsBeingUsedAsImage())) {
      frame->ClearInvalidationStateBits();
    }

    aBuilder->SetIsCompositingCheap(temp);
    if (document && widgetTransaction) {
      TriggerPendingAnimations(document, layerManager->GetAnimationReadyTime());
    }

    if (presContext->RefreshDriver()->HasScheduleFlush()) {
      presContext->NotifyInvalidation(layerManager->GetLastTransactionId(), frame->GetRect());
    }

    return layerManager.forget();
  }

  NotifySubDocInvalidationFunc computeInvalidFunc =
    presContext->MayHavePaintEventListenerInSubDocument() ? nsPresContext::NotifySubDocInvalidation : 0;

  UniquePtr<LayerProperties> props;
  RefPtr<ContainerLayer> root;

  // Store the existing layer builder to reinstate it on return.
  FrameLayerBuilder *oldBuilder = layerManager->GetLayerBuilder();

  FrameLayerBuilder *layerBuilder = new FrameLayerBuilder();
  layerBuilder->Init(aBuilder, layerManager);

  if (aFlags & PAINT_COMPRESSED) {
    layerBuilder->SetLayerTreeCompressionMode();
  }

  {
    AUTO_PROFILER_TRACING("Paint", "LayerBuilding");

    if (doBeginTransaction) {
      if (aCtx) {
        if (!layerManager->BeginTransactionWithTarget(aCtx)) {
          return nullptr;
        }
      } else {
        if (!layerManager->BeginTransaction()) {
          return nullptr;
        }
      }
    }

    if (XRE_IsContentProcess() && gfxPrefs::AlwaysPaint()) {
      FrameLayerBuilder::InvalidateAllLayers(layerManager);
    }

    if (widgetTransaction) {
      layerBuilder->DidBeginRetainedLayerTransaction(layerManager);
    }

    bool computeInvalidRect = (computeInvalidFunc ||
                               (!layerManager->IsCompositingCheap() && layerManager->NeedsWidgetInvalidation())) &&
                              widgetTransaction;

    if (computeInvalidRect) {
      props = Move(LayerProperties::CloneFrom(layerManager->GetRoot()));
    }

    // Clear any ScrollMetadata that may have been set on the root layer on a
    // previous paint. This paint will set new metrics if necessary, and if we
    // don't clear the old one here, we may be left with extra metrics.
    if (Layer* rootLayer = layerManager->GetRoot()) {
      rootLayer->SetScrollMetadata(nsTArray<ScrollMetadata>());
    }

    ContainerLayerParameters containerParameters
      (presShell->GetResolution(), presShell->GetResolution());

    {
      PaintTelemetry::AutoRecord record(PaintTelemetry::Metric::Layerization);

      root = layerBuilder->
        BuildContainerLayerFor(aBuilder, layerManager, frame, nullptr, this,
                               containerParameters, nullptr);

      if (!record.GetStart().IsNull() && gfxPrefs::LayersDrawFPS()) {
        if (PaintTiming* pt = ClientLayerManager::MaybeGetPaintTiming(layerManager)) {
          pt->flbMs() = (TimeStamp::Now() - record.GetStart()).ToMilliseconds();
        }
      }
    }

    if (!root) {
      layerManager->SetUserData(&gLayerManagerLayerBuilder, oldBuilder);
      return nullptr;
    }
    // Root is being scaled up by the X/Y resolution. Scale it back down.
    root->SetPostScale(1.0f/containerParameters.mXScale,
                       1.0f/containerParameters.mYScale);
    root->SetScaleToResolution(presShell->ScaleToResolution(),
        containerParameters.mXScale);
    if (aBuilder->IsBuildingLayerEventRegions() &&
        nsLayoutUtils::HasDocumentLevelListenersForApzAwareEvents(presShell)) {
      root->SetEventRegionsOverride(EventRegionsOverride::ForceDispatchToContent);
    } else {
      root->SetEventRegionsOverride(EventRegionsOverride::NoOverride);
    }

    auto callback = [root](FrameMetrics::ViewID aScrollId) -> bool {
      return nsLayoutUtils::ContainsMetricsWithId(root, aScrollId);
    };
    if (Maybe<ScrollMetadata> rootMetadata = nsLayoutUtils::GetRootMetadata(
          aBuilder, root, containerParameters, callback)) {
      root->SetScrollMetadata(rootMetadata.value());
    }

    // NS_WARNING is debug-only, so don't even bother checking the conditions in
    // a release build.
#ifdef DEBUG
    bool usingDisplayport = false;
    if (nsIFrame* rootScrollFrame = presShell->GetRootScrollFrame()) {
      nsIContent* content = rootScrollFrame->GetContent();
      if (content) {
        usingDisplayport = nsLayoutUtils::HasDisplayPort(content);
      }
    }
    if (usingDisplayport &&
        !(root->GetContentFlags() & Layer::CONTENT_OPAQUE) &&
        SpammyLayoutWarningsEnabled()) {
      // See bug 693938, attachment 567017
      NS_WARNING("Transparent content with displayports can be expensive.");
    }
#endif

    layerManager->SetRoot(root);
    layerBuilder->WillEndTransaction();
  }

  if (widgetTransaction ||
      // SVG-as-an-image docs don't paint as part of the retained layer tree,
      // but they still need the invalidation state bits cleared in order for
      // invalidation for CSS/SMIL animation to work properly.
      (document && document->IsBeingUsedAsImage())) {
    frame->ClearInvalidationStateBits();
  }

  bool temp = aBuilder->SetIsCompositingCheap(layerManager->IsCompositingCheap());
  LayerManager::EndTransactionFlags flags = LayerManager::END_DEFAULT;
  if (layerManager->NeedsWidgetInvalidation()) {
    if (aFlags & PAINT_NO_COMPOSITE) {
      flags = LayerManager::END_NO_COMPOSITE;
    }
  } else {
    // Client layer managers never composite directly, so
    // we don't need to worry about END_NO_COMPOSITE.
    if (aBuilder->WillComputePluginGeometry()) {
      flags = LayerManager::END_NO_REMOTE_COMPOSITE;
    }
  }

  // If this is the content process, we ship plugin geometry updates over with layer
  // updates, so calculate that now before we call EndTransaction.
  nsRootPresContext* rootPresContext = presContext->GetRootPresContext();
  if (rootPresContext && XRE_IsContentProcess()) {
    if (aBuilder->WillComputePluginGeometry()) {
      rootPresContext->ComputePluginGeometryUpdates(aBuilder->RootReferenceFrame(), aBuilder, this);
    }
    // The layer system caches plugin configuration information for forwarding
    // with layer updates which needs to get set during reflow. This must be
    // called even if there are no windowed plugins in the page.
    rootPresContext->CollectPluginGeometryUpdates(layerManager);
  }

  MaybeSetupTransactionIdAllocator(layerManager, presContext);

  layerManager->EndTransaction(FrameLayerBuilder::DrawPaintedLayer,
                               aBuilder, flags);
  aBuilder->SetIsCompositingCheap(temp);
  layerBuilder->DidEndTransaction();

  if (document && widgetTransaction) {
    TriggerPendingAnimations(document, layerManager->GetAnimationReadyTime());
  }

  nsIntRegion invalid;
  bool areaOverflowed = false;
  if (props) {
    if (!props->ComputeDifferences(root, invalid, computeInvalidFunc)) {
      areaOverflowed = true;
    }
  } else if (widgetTransaction) {
    LayerProperties::ClearInvalidations(root);
  }

  bool shouldInvalidate = layerManager->NeedsWidgetInvalidation();
  if (view) {
    if (props && !areaOverflowed) {
      if (!invalid.IsEmpty()) {
        nsIntRect bounds = invalid.GetBounds();
        nsRect rect(presContext->DevPixelsToAppUnits(bounds.x),
                    presContext->DevPixelsToAppUnits(bounds.y),
                    presContext->DevPixelsToAppUnits(bounds.width),
                    presContext->DevPixelsToAppUnits(bounds.height));
        if (shouldInvalidate) {
          view->GetViewManager()->InvalidateViewNoSuppression(view, rect);
        }
        presContext->NotifyInvalidation(layerManager->GetLastTransactionId(), bounds);
      }
    } else if (shouldInvalidate) {
      view->GetViewManager()->InvalidateView(view);
    }
  }

  layerManager->SetUserData(&gLayerManagerLayerBuilder, oldBuilder);
  return layerManager.forget();
}

uint32_t nsDisplayList::Count() const {
  return mLength;
}

nsDisplayItem* nsDisplayList::RemoveBottom() {
  nsDisplayItem* item = mSentinel.mAbove;
  if (!item)
    return nullptr;
  mSentinel.mAbove = item->mAbove;
  if (item == mTop) {
    // must have been the only item
    mTop = &mSentinel;
  }
  item->mAbove = nullptr;
  mLength--;
  return item;
}

void nsDisplayList::DeleteAll(nsDisplayListBuilder* aBuilder) {
  MOZ_DIAGNOSTIC_ASSERT(aBuilder == mBuilder);
  nsDisplayItem* item;
  while ((item = RemoveBottom()) != nullptr) {
    MOZ_DIAGNOSTIC_ASSERT(aBuilder->DebugContains(item));
    item->Destroy(aBuilder);
  }
}

static bool
GetMouseThrough(const nsIFrame* aFrame)
{
  if (!aFrame->IsXULBoxFrame())
    return false;

  const nsIFrame* frame = aFrame;
  while (frame) {
    if (frame->GetStateBits() & NS_FRAME_MOUSE_THROUGH_ALWAYS) {
      return true;
    } else if (frame->GetStateBits() & NS_FRAME_MOUSE_THROUGH_NEVER) {
      return false;
    }
    frame = nsBox::GetParentXULBox(frame);
  }
  return false;
}

static bool
IsFrameReceivingPointerEvents(nsIFrame* aFrame)
{
  return NS_STYLE_POINTER_EVENTS_NONE !=
    aFrame->StyleUserInterface()->GetEffectivePointerEvents(aFrame);
}

// A list of frames, and their z depth. Used for sorting
// the results of hit testing.
struct FramesWithDepth
{
  explicit FramesWithDepth(float aDepth) :
    mDepth(aDepth)
  {}

  bool operator<(const FramesWithDepth& aOther) const {
    if (!FuzzyEqual(mDepth, aOther.mDepth, 0.1f)) {
      // We want to sort so that the shallowest item (highest depth value) is first
      return mDepth > aOther.mDepth;
    }
    return this < &aOther;
  }
  bool operator==(const FramesWithDepth& aOther) const {
    return this == &aOther;
  }

  float mDepth;
  nsTArray<nsIFrame*> mFrames;
};

// Sort the frames by depth and then moves all the contained frames to the destination
void FlushFramesArray(nsTArray<FramesWithDepth>& aSource, nsTArray<nsIFrame*>* aDest)
{
  if (aSource.IsEmpty()) {
    return;
  }
  aSource.Sort();
  uint32_t length = aSource.Length();
  for (uint32_t i = 0; i < length; i++) {
    aDest->AppendElements(Move(aSource[i].mFrames));
  }
  aSource.Clear();
}

void nsDisplayList::HitTest(nsDisplayListBuilder* aBuilder, const nsRect& aRect,
                            nsDisplayItem::HitTestState* aState,
                            nsTArray<nsIFrame*> *aOutFrames) const {
  nsDisplayItem* item;

  if (aState->mInPreserves3D) {
    // Collect leaves of the current 3D rendering context.
    for (item = GetBottom(); item; item = item->GetAbove()) {
      auto itemType = item->GetType();
      if (itemType != DisplayItemType::TYPE_TRANSFORM ||
          !static_cast<nsDisplayTransform*>(item)->IsLeafOf3DContext()) {
        item->HitTest(aBuilder, aRect, aState, aOutFrames);
      } else {
        // One of leaves in the current 3D rendering context.
        aState->mItemBuffer.AppendElement(item);
      }
    }
    return;
  }

  int32_t itemBufferStart = aState->mItemBuffer.Length();
  for (item = GetBottom(); item; item = item->GetAbove()) {
    aState->mItemBuffer.AppendElement(item);
  }

  AutoTArray<FramesWithDepth, 16> temp;
  for (int32_t i = aState->mItemBuffer.Length() - 1; i >= itemBufferStart; --i) {
    // Pop element off the end of the buffer. We want to shorten the buffer
    // so that recursive calls to HitTest have more buffer space.
    item = aState->mItemBuffer[i];
    aState->mItemBuffer.SetLength(i);

    bool snap;
    nsRect r = item->GetBounds(aBuilder, &snap).Intersect(aRect);
    auto itemType = item->GetType();
    bool same3DContext =
      (itemType == DisplayItemType::TYPE_TRANSFORM &&
       static_cast<nsDisplayTransform*>(item)->IsParticipating3DContext()) ||
      (itemType == DisplayItemType::TYPE_PERSPECTIVE &&
       static_cast<nsDisplayPerspective*>(item)->TransformFrame()->Extend3DContext());
    if (same3DContext &&
        (itemType != DisplayItemType::TYPE_TRANSFORM ||
         !static_cast<nsDisplayTransform*>(item)->IsLeafOf3DContext())) {
      if (!item->GetClip().MayIntersect(aRect)) {
        continue;
      }
      AutoTArray<nsIFrame*, 1> neverUsed;
      // Start gethering leaves of the 3D rendering context, and
      // append leaves at the end of mItemBuffer.  Leaves are
      // processed at following iterations.
      aState->mInPreserves3D = true;
      item->HitTest(aBuilder, aRect, aState, &neverUsed);
      aState->mInPreserves3D = false;
      i = aState->mItemBuffer.Length();
      continue;
    }
    if (same3DContext || item->GetClip().MayIntersect(r)) {
      AutoTArray<nsIFrame*, 16> outFrames;
      item->HitTest(aBuilder, aRect, aState, &outFrames);

      // For 3d transforms with preserve-3d we add hit frames into the temp list
      // so we can sort them later, otherwise we add them directly to the output list.
      nsTArray<nsIFrame*> *writeFrames = aOutFrames;
      if (item->GetType() == DisplayItemType::TYPE_TRANSFORM &&
          static_cast<nsDisplayTransform*>(item)->IsLeafOf3DContext()) {
        if (outFrames.Length()) {
          nsDisplayTransform *transform = static_cast<nsDisplayTransform*>(item);
          nsPoint point = aRect.TopLeft();
          // A 1x1 rect means a point, otherwise use the center of the rect
          if (aRect.width != 1 || aRect.height != 1) {
            point = aRect.Center();
          }
          temp.AppendElement(FramesWithDepth(transform->GetHitDepthAtPoint(aBuilder, point)));
          writeFrames = &temp[temp.Length() - 1].mFrames;
        }
      } else {
        // We may have just finished a run of consecutive preserve-3d transforms,
        // so flush these into the destination array before processing our frame list.
        FlushFramesArray(temp, aOutFrames);
      }

      for (uint32_t j = 0; j < outFrames.Length(); j++) {
        nsIFrame *f = outFrames.ElementAt(j);
        // Handle the XUL 'mousethrough' feature and 'pointer-events'.
        if (!GetMouseThrough(f) && IsFrameReceivingPointerEvents(f)) {
          writeFrames->AppendElement(f);
        }
      }

      if (aBuilder->HitTestShouldStopAtFirstOpaque() &&
          item->GetOpaqueRegion(aBuilder, &snap).Contains(aRect)) {
        // We're exiting early, so pop the remaining items off the buffer.
        aState->mItemBuffer.SetLength(itemBufferStart);
        break;
      }
    }
  }
  // Clear any remaining preserve-3d transforms.
  FlushFramesArray(temp, aOutFrames);
  NS_ASSERTION(aState->mItemBuffer.Length() == uint32_t(itemBufferStart),
               "How did we forget to pop some elements?");
}

static nsIContent* FindContentInDocument(nsDisplayItem* aItem, nsIDocument* aDoc) {
  nsIFrame* f = aItem->Frame();
  while (f) {
    nsPresContext* pc = f->PresContext();
    if (pc->Document() == aDoc) {
      return f->GetContent();
    }
    f = nsLayoutUtils::GetCrossDocParentFrame(pc->PresShell()->GetRootFrame());
  }
  return nullptr;
}

struct ZSortItem {
  nsDisplayItem* item;
  int32_t zIndex;

  explicit ZSortItem(nsDisplayItem* aItem)
    : item(aItem), zIndex(aItem->ZIndex()) {}

  operator nsDisplayItem*() {
    return item;
  }
};

struct ZOrderComparator {
  bool operator()(const ZSortItem& aLeft, const ZSortItem& aRight) const {
    // Note that we can't just take the difference of the two
    // z-indices here, because that might overflow a 32-bit int.
    return aLeft.zIndex < aRight.zIndex;
  }
};

void nsDisplayList::SortByZOrder() {
  Sort<ZSortItem>(ZOrderComparator());
}

struct ContentComparator {
  nsIContent* mCommonAncestor;

  explicit ContentComparator(nsIContent* aCommonAncestor)
    : mCommonAncestor(aCommonAncestor) {}

  bool operator()(nsDisplayItem* aLeft, nsDisplayItem* aRight) const {
    // It's possible that the nsIContent for aItem1 or aItem2 is in a subdocument
    // of commonAncestor, because display items for subdocuments have been
    // mixed into the same list. Ensure that we're looking at content
    // in commonAncestor's document.
    nsIDocument* commonAncestorDoc = mCommonAncestor->OwnerDoc();
    nsIContent* content1 = FindContentInDocument(aLeft, commonAncestorDoc);
    nsIContent* content2 = FindContentInDocument(aRight, commonAncestorDoc);
    if (!content1 || !content2) {
      NS_ERROR("Document trees are mixed up!");
      // Something weird going on
      return true;
    }
    return nsLayoutUtils::CompareTreePosition(content1, content2, mCommonAncestor) < 0;
  }
};

void nsDisplayList::SortByContentOrder(nsIContent* aCommonAncestor) {
  Sort<nsDisplayItem*>(ContentComparator(aCommonAncestor));
}

nsDisplayItem::nsDisplayItem(nsDisplayListBuilder* aBuilder, nsIFrame* aFrame)
 : nsDisplayItem(aBuilder, aFrame,
                 aBuilder->CurrentActiveScrolledRoot())
{}

nsDisplayItem::nsDisplayItem(nsDisplayListBuilder* aBuilder, nsIFrame* aFrame,
                             const ActiveScrolledRoot* aActiveScrolledRoot)
  : mFrame(aFrame)
  , mActiveScrolledRoot(aActiveScrolledRoot)
  , mAnimatedGeometryRoot(nullptr)
  , mForceNotVisible(aBuilder->IsBuildingInvisibleItems())
  , mDisableSubpixelAA(false)
  , mReusedItem(false)
#ifdef MOZ_DUMP_PAINTING
  , mPainted(false)
#endif
{
  MOZ_COUNT_CTOR(nsDisplayItem);
  if (aBuilder->IsRetainingDisplayList()) {
    mFrame->AddDisplayItem(this);
  }
  mReferenceFrame = aBuilder->FindReferenceFrameFor(aFrame, &mToReferenceFrame);
  // This can return the wrong result if the item override ShouldFixToViewport(),
  // the item needs to set it again in its constructor.
  mAnimatedGeometryRoot = aBuilder->FindAnimatedGeometryRootFor(aFrame);
  MOZ_ASSERT(nsLayoutUtils::IsAncestorFrameCrossDoc(aBuilder->RootReferenceFrame(),
                                                    *mAnimatedGeometryRoot), "Bad");
  NS_ASSERTION(aBuilder->GetVisibleRect().width >= 0 ||
               !aBuilder->IsForPainting(), "visible rect not set");

  SetClipChain(aBuilder->ClipState().GetCurrentCombinedClipChain(aBuilder), true);

<<<<<<< HEAD
  // The dirty rect is for mCurrentFrame, so we have to use
=======
  // The visible rect is for mCurrentFrame, so we have to use
>>>>>>> 9224f75a
  // mCurrentOffsetToReferenceFrame
  nsRect visible = aBuilder->GetVisibleRect() +
    aBuilder->GetCurrentFrameOffsetToReferenceFrame();
  SetVisibleRect(visible, true);
}

/* static */ bool
nsDisplayItem::ForceActiveLayers()
{
  static bool sForce = false;
  static bool sForceCached = false;

  if (!sForceCached) {
    Preferences::AddBoolVarCache(&sForce, "layers.force-active", false);
    sForceCached = true;
  }

  return sForce;
}

static int32_t ZIndexForFrame(nsIFrame* aFrame)
{
  if (!aFrame->IsAbsPosContainingBlock() && !aFrame->IsFlexOrGridItem())
    return 0;

  const nsStylePosition* position = aFrame->StylePosition();
  if (position->mZIndex.GetUnit() == eStyleUnit_Integer)
    return position->mZIndex.GetIntValue();

  // sort the auto and 0 elements together
  return 0;
}

int32_t
nsDisplayItem::ZIndex() const
{
  return ZIndexForFrame(mFrame);
}

bool
nsDisplayItem::ComputeVisibility(nsDisplayListBuilder* aBuilder,
                                 nsRegion* aVisibleRegion)
{
  return !mVisibleRect.IsEmpty() &&
    !IsInvisibleInRect(aVisibleRegion->GetBounds());
}

bool
nsDisplayItem::RecomputeVisibility(nsDisplayListBuilder* aBuilder,
                                   nsRegion* aVisibleRegion) {
  if (mForceNotVisible && !GetSameCoordinateSystemChildren()) {
    // mForceNotVisible wants to ensure that this display item doesn't render
    // anything itself. If this item has contents, then we obviously want to
    // render those, so we don't need this check in that case.
    NS_ASSERTION(mVisibleRect.IsEmpty(),
      "invisible items without children should have empty vis rect");
  } else {
    nsRect bounds = GetClippedBounds(aBuilder);

    nsRegion itemVisible;
    itemVisible.And(*aVisibleRegion, bounds);
    SetVisibleRect(itemVisible.GetBounds(), false);
  }

  // When we recompute visibility within layers we don't need to
  // expand the visible region for content behind plugins (the plugin
  // is not in the layer).
  if (!ComputeVisibility(aBuilder, aVisibleRegion)) {
    SetVisibleRect(nsRect(), false);
    return false;
  }

  nsRegion opaque = TreatAsOpaque(this, aBuilder);
  aBuilder->SubtractFromVisibleRegion(aVisibleRegion, opaque);
  return true;
}

void
nsDisplayItem::SetClipChain(const DisplayItemClipChain* aClipChain,
                            bool aStore)
{
  mClipChain = aClipChain;
  mClip = DisplayItemClipChain::ClipForASR(aClipChain, mActiveScrolledRoot);

  if (aStore) {
    mState.mClipChain = mClipChain;
    mState.mClip = mClip;
  }
}

void
nsDisplayItem::FuseClipChainUpTo(nsDisplayListBuilder* aBuilder,
                                 const ActiveScrolledRoot* aASR)
{
  const DisplayItemClipChain* sc = mClipChain;
  DisplayItemClip mergedClip;
  while (sc && ActiveScrolledRoot::PickDescendant(aASR, sc->mASR) == sc->mASR) {
    mergedClip.IntersectWith(sc->mClip);
    sc = sc->mParent;
  }
  if (mergedClip.HasClip()) {
    mClipChain = aBuilder->AllocateDisplayItemClipChain(mergedClip, aASR, sc);
    mClip = &mClipChain->mClip;
  } else {
    mClipChain = nullptr;
    mClip = nullptr;
  }
}

bool
nsDisplayItem::ShouldUseAdvancedLayer(LayerManager* aManager, PrefFunc aFunc) const
{
  return CanUseAdvancedLayer(aManager) ? aFunc() : false;
}

bool
nsDisplayItem::CanUseAdvancedLayer(LayerManager* aManager) const
{
  if (!gfxPrefs::LayersAdvancedBasicLayerEnabled() &&
      aManager && aManager->GetBackendType() == layers::LayersBackend::LAYERS_BASIC) {
    return false;
  }

  return true;
}

static const DisplayItemClipChain*
FindCommonAncestorClipForIntersection(const DisplayItemClipChain* aOne,
                                      const DisplayItemClipChain* aTwo)
{
  for (const ActiveScrolledRoot* asr =
         ActiveScrolledRoot::PickDescendant(aOne->mASR, aTwo->mASR);
       asr;
       asr = asr->mParent) {
    if (aOne == aTwo) {
      return aOne;
    }
    if (aOne->mASR == asr) {
      aOne = aOne->mParent;
    }
    if (aTwo->mASR == asr) {
      aTwo = aTwo->mParent;
    }
    if (!aOne) {
      return aTwo;
    }
    if (!aTwo) {
      return aOne;
    }
  }
  return nullptr;
}

void
nsDisplayItem::IntersectClip(nsDisplayListBuilder* aBuilder,
                             const DisplayItemClipChain* aOther,
                             bool aStore)
{
  if (!aOther) {
    return;
  }

  // aOther might be a reference to a clip on the stack. We need to make sure
  // that CreateClipChainIntersection will allocate the actual intersected
  // clip in the builder's arena, so for the mClipChain == nullptr case,
  // we supply nullptr as the common ancestor so that CreateClipChainIntersection
  // clones the whole chain.
  const DisplayItemClipChain* ancestorClip =
    mClipChain ? FindCommonAncestorClipForIntersection(mClipChain, aOther) : nullptr;

  SetClipChain(aBuilder->CreateClipChainIntersection(ancestorClip, mClipChain, aOther),
<<<<<<< HEAD
               aBuilder->IsBuilding());
=======
               aStore);
>>>>>>> 9224f75a
}

nsRect
nsDisplayItem::GetClippedBounds(nsDisplayListBuilder* aBuilder) const
{
  bool snap;
  nsRect r = GetBounds(aBuilder, &snap);
  return GetClip().ApplyNonRoundedIntersection(r);
}

already_AddRefed<Layer>
nsDisplayItem::BuildDisplayItemLayer(nsDisplayListBuilder* aBuilder,
                                     LayerManager* aManager,
                                     const ContainerLayerParameters& aContainerParameters)
{
  RefPtr<Layer> oldLayer = aManager->GetLayerBuilder()->GetLeafLayerFor(aBuilder, this);
  RefPtr<DisplayItemLayer> layer = oldLayer ? oldLayer->AsDisplayItemLayer() : nullptr;

  if (!layer) {
    layer = aManager->CreateDisplayItemLayer();

    if (!layer) {
      return nullptr;
    }
  }

  aManager->TrackDisplayItemLayer(layer);
  layer->SetDisplayItem(this, aBuilder);
  layer->SetBaseTransform(gfx::Matrix4x4::Translation(aContainerParameters.mOffset.x,
                                                      aContainerParameters.mOffset.y, 0));
  return layer.forget();
}

nsRect
nsDisplaySolidColor::GetBounds(nsDisplayListBuilder* aBuilder,
                               bool* aSnap) const
{
  *aSnap = true;
  return mBounds;
}

LayerState
nsDisplaySolidColor::GetLayerState(nsDisplayListBuilder* aBuilder,
                                   LayerManager* aManager,
                                   const ContainerLayerParameters& aParameters)
{
  if (ForceActiveLayers() || ShouldUseAdvancedLayer(aManager, gfxPrefs::LayersAllowSolidColorLayers)) {
    return LAYER_ACTIVE;
  }
  return LAYER_NONE;
}

already_AddRefed<Layer>
nsDisplaySolidColor::BuildLayer(nsDisplayListBuilder* aBuilder,
                                LayerManager* aManager,
                                const ContainerLayerParameters& aContainerParameters)
{
  RefPtr<ColorLayer> layer = static_cast<ColorLayer*>
    (aManager->GetLayerBuilder()->GetLeafLayerFor(aBuilder, this));
  if (!layer) {
    layer = aManager->CreateColorLayer();
    if (!layer) {
      return nullptr;
    }
  }
  layer->SetColor(gfx::Color::FromABGR(mColor));

  const int32_t appUnitsPerDevPixel = mFrame->PresContext()->AppUnitsPerDevPixel();
  layer->SetBounds(mBounds.ToNearestPixels(appUnitsPerDevPixel));
  layer->SetBaseTransform(gfx::Matrix4x4::Translation(aContainerParameters.mOffset.x,
                                                      aContainerParameters.mOffset.y, 0));

  return layer.forget();
}

void
nsDisplaySolidColor::Paint(nsDisplayListBuilder* aBuilder,
                           gfxContext* aCtx)
{
  int32_t appUnitsPerDevPixel = mFrame->PresContext()->AppUnitsPerDevPixel();
  DrawTarget* drawTarget = aCtx->GetDrawTarget();
  Rect rect =
    NSRectToSnappedRect(mVisibleRect, appUnitsPerDevPixel, *drawTarget);
  drawTarget->FillRect(rect, ColorPattern(ToDeviceColor(mColor)));
}

void
nsDisplaySolidColor::WriteDebugInfo(std::stringstream& aStream)
{
  aStream << " (rgba "
          << (int)NS_GET_R(mColor) << ","
          << (int)NS_GET_G(mColor) << ","
          << (int)NS_GET_B(mColor) << ","
          << (int)NS_GET_A(mColor) << ")";
}

bool
nsDisplaySolidColor::CreateWebRenderCommands(mozilla::wr::DisplayListBuilder& aBuilder,
                                             mozilla::wr::IpcResourceUpdateQueue& aResources,
                                             const StackingContextHelper& aSc,
                                             mozilla::layers::WebRenderLayerManager* aManager,
                                             nsDisplayListBuilder* aDisplayListBuilder)
{
  LayoutDeviceRect bounds = LayoutDeviceRect::FromAppUnits(
        mVisibleRect, mFrame->PresContext()->AppUnitsPerDevPixel());
  wr::LayoutRect transformedRect = aSc.ToRelativeLayoutRect(bounds);

  aBuilder.PushRect(transformedRect,
                    transformedRect,
                    !BackfaceIsHidden(),
                    wr::ToColorF(ToDeviceColor(mColor)));

  return true;
}

nsRect
nsDisplaySolidColorRegion::GetBounds(nsDisplayListBuilder* aBuilder,
                                     bool* aSnap) const
{
  *aSnap = true;
  return mRegion.GetBounds();
}

void
nsDisplaySolidColorRegion::Paint(nsDisplayListBuilder* aBuilder,
                                 gfxContext* aCtx)
{
  int32_t appUnitsPerDevPixel = mFrame->PresContext()->AppUnitsPerDevPixel();
  DrawTarget* drawTarget = aCtx->GetDrawTarget();
  ColorPattern color(mColor);
  for (auto iter = mRegion.RectIter(); !iter.Done(); iter.Next()) {
    Rect rect =
      NSRectToSnappedRect(iter.Get(), appUnitsPerDevPixel, *drawTarget);
    drawTarget->FillRect(rect, color);
  }
}

void
nsDisplaySolidColorRegion::WriteDebugInfo(std::stringstream& aStream)
{
  aStream << " (rgba "
          << int(mColor.r * 255) << ","
          << int(mColor.g * 255) << ","
          << int(mColor.b * 255) << ","
          << mColor.a << ")";
}

bool
nsDisplaySolidColorRegion::CreateWebRenderCommands(mozilla::wr::DisplayListBuilder& aBuilder,
                                                   mozilla::wr::IpcResourceUpdateQueue& aResources,
                                                   const StackingContextHelper& aSc,
                                                   mozilla::layers::WebRenderLayerManager* aManager,
                                                   nsDisplayListBuilder* aDisplayListBuilder)
{
  for (auto iter = mRegion.RectIter(); !iter.Done(); iter.Next()) {
    nsRect rect = iter.Get();
    LayoutDeviceRect layerRects = LayoutDeviceRect::FromAppUnits(
      rect, mFrame->PresContext()->AppUnitsPerDevPixel());
    wr::LayoutRect transformedRect = aSc.ToRelativeLayoutRect(layerRects);
    aBuilder.PushRect(transformedRect,
                      transformedRect,
                      !BackfaceIsHidden(),
                      wr::ToColorF(ToDeviceColor(mColor)));
  }

  return true;
}

static void
RegisterThemeGeometry(nsDisplayListBuilder* aBuilder, nsIFrame* aFrame,
                      nsITheme::ThemeGeometryType aType)
{
  if (aBuilder->IsInChromeDocumentOrPopup() && !aBuilder->IsInTransform()) {
    nsIFrame* displayRoot = nsLayoutUtils::GetDisplayRootFrame(aFrame);
    nsPoint offset = aBuilder->IsInSubdocument() ? aBuilder->ToReferenceFrame(aFrame)
                                                 : aFrame->GetOffsetTo(displayRoot);
    nsRect borderBox = nsRect(offset, aFrame->GetSize());
    aBuilder->RegisterThemeGeometry(aType, aFrame,
      LayoutDeviceIntRect::FromUnknownRect(
        borderBox.ToNearestPixels(
          aFrame->PresContext()->AppUnitsPerDevPixel())));
  }
}

// Return the bounds of the viewport relative to |aFrame|'s reference frame.
// Returns Nothing() if transforming into |aFrame|'s coordinate space fails.
static Maybe<nsRect>
GetViewportRectRelativeToReferenceFrame(nsDisplayListBuilder* aBuilder,
                                        nsIFrame* aFrame)
{
  nsIFrame* rootFrame = aFrame->PresContext()->PresShell()->GetRootFrame();
  nsRect rootRect = rootFrame->GetRectRelativeToSelf();
  if (nsLayoutUtils::TransformRect(rootFrame, aFrame, rootRect) == nsLayoutUtils::TRANSFORM_SUCCEEDED) {
    return Some(rootRect + aBuilder->ToReferenceFrame(aFrame));
  }
  return Nothing();
}

/* static */ nsDisplayBackgroundImage::InitData
nsDisplayBackgroundImage::GetInitData(nsDisplayListBuilder* aBuilder,
                                      nsIFrame* aFrame,
                                      uint32_t aLayer,
                                      const nsRect& aBackgroundRect,
                                      const nsStyleBackground* aBackgroundStyle,
                                      LayerizeFixed aLayerizeFixed)
{
  nsPresContext* presContext = aFrame->PresContext();
  uint32_t flags = aBuilder->GetBackgroundPaintFlags();
  const nsStyleImageLayers::Layer &layer = aBackgroundStyle->mImage.mLayers[aLayer];

  bool isTransformedFixed;
  nsBackgroundLayerState state =
    nsCSSRendering::PrepareImageLayer(presContext, aFrame, flags,
                                      aBackgroundRect, aBackgroundRect, layer,
                                      &isTransformedFixed);

  // background-attachment:fixed is treated as background-attachment:scroll
  // if it's affected by a transform.
  // See https://www.w3.org/Bugs/Public/show_bug.cgi?id=17521.
  bool shouldTreatAsFixed =
    layer.mAttachment == NS_STYLE_IMAGELAYER_ATTACHMENT_FIXED && !isTransformedFixed;

  bool shouldFixToViewport = shouldTreatAsFixed && !layer.mImage.IsEmpty();
  if (shouldFixToViewport &&
      aLayerizeFixed == LayerizeFixed::DO_NOT_LAYERIZE_FIXED_BACKGROUND_IF_AVOIDING_COMPONENT_ALPHA_LAYERS &&
      !nsLayoutUtils::UsesAsyncScrolling(aFrame)) {
    RefPtr<LayerManager> layerManager = aBuilder->GetWidgetLayerManager();
    if (layerManager && layerManager->ShouldAvoidComponentAlphaLayers()) {
      shouldFixToViewport = false;
    }
  }

  bool isRasterImage = state.mImageRenderer.IsRasterImage();
  nsCOMPtr<imgIContainer> image;
  if (isRasterImage) {
    image = state.mImageRenderer.GetImage();
  }
  return InitData{
    aBuilder, aFrame, aBackgroundStyle, image, aBackgroundRect,
    state.mFillArea, state.mDestArea, aLayer, isRasterImage,
    shouldFixToViewport
  };
}

nsDisplayBackgroundImage::nsDisplayBackgroundImage(const InitData& aInitData,
                                                   nsIFrame* aFrameForBounds)
  : nsDisplayImageContainer(aInitData.builder, aInitData.frame)
  , mBackgroundStyle(aInitData.backgroundStyle)
  , mImage(aInitData.image)
  , mDependentFrame(nullptr)
  , mBackgroundRect(aInitData.backgroundRect)
  , mFillRect(aInitData.fillArea)
  , mDestRect(aInitData.destArea)
  , mLayer(aInitData.layer)
  , mIsRasterImage(aInitData.isRasterImage)
  , mShouldFixToViewport(aInitData.shouldFixToViewport)
  , mImageFlags(0)
{
  MOZ_COUNT_CTOR(nsDisplayBackgroundImage);

  mBounds = GetBoundsInternal(aInitData.builder, aFrameForBounds);
  if (mShouldFixToViewport) {
    mAnimatedGeometryRoot = aInitData.builder->FindAnimatedGeometryRootFor(this);

    // Expand the item's visible rect to cover the entire bounds, limited to the
    // viewport rect. This is necessary because the background's clip can move
    // asynchronously.
    if (Maybe<nsRect> viewportRect = GetViewportRectRelativeToReferenceFrame(aInitData.builder, mFrame)) {
      SetVisibleRect(mBounds.Intersect(*viewportRect), true);
    }
  }
}

nsDisplayBackgroundImage::~nsDisplayBackgroundImage()
{
#ifdef NS_BUILD_REFCNT_LOGGING
  MOZ_COUNT_DTOR(nsDisplayBackgroundImage);
#endif
  if (mDependentFrame) {
    mDependentFrame->RemoveDisplayItem(this);
  }
}

static nsIFrame* GetBackgroundStyleContextFrame(nsIFrame* aFrame)
{
  nsIFrame* f;
  if (!nsCSSRendering::FindBackgroundFrame(aFrame, &f)) {
    // We don't want to bail out if moz-appearance is set on a root
    // node. If it has a parent content node, bail because it's not
    // a root, other wise keep going in order to let the theme stuff
    // draw the background. The canvas really should be drawing the
    // bg, but there's no way to hook that up via css.
    if (!aFrame->StyleDisplay()->mAppearance) {
      return nullptr;
    }

    nsIContent* content = aFrame->GetContent();
    if (!content || content->GetParent()) {
      return nullptr;
    }

    f = aFrame;
  }
  return f;
}

/* static */ void
SetBackgroundClipRegion(DisplayListClipState::AutoSaveRestore& aClipState,
                        nsIFrame* aFrame, const nsPoint& aToReferenceFrame,
                        const nsStyleImageLayers::Layer& aLayer,
                        const nsRect& aBackgroundRect,
                        bool aWillPaintBorder)
{
  nsCSSRendering::ImageLayerClipState clip;
  nsCSSRendering::GetImageLayerClip(aLayer, aFrame, *aFrame->StyleBorder(),
                                    aBackgroundRect, aBackgroundRect, aWillPaintBorder,
                                    aFrame->PresContext()->AppUnitsPerDevPixel(),
                                    &clip);

  if (clip.mHasAdditionalBGClipArea) {
    aClipState.ClipContentDescendants(clip.mAdditionalBGClipArea, clip.mBGClipArea,
                                      clip.mHasRoundedCorners ? clip.mRadii : nullptr);
  } else {
    aClipState.ClipContentDescendants(clip.mBGClipArea, clip.mHasRoundedCorners ? clip.mRadii : nullptr);
  }
}

/**
 * This is used for the find bar highlighter overlay. It's only accessible
 * through the AnonymousContent API, so it's not exposed to general web pages.
 */
static bool
SpecialCutoutRegionCase(nsDisplayListBuilder* aBuilder,
                        nsIFrame* aFrame,
                        const nsRect& aBackgroundRect,
                        nsDisplayList* aList,
                        nscolor aColor)
{
  nsIContent* content = aFrame->GetContent();
  if (!content) {
    return false;
  }

  void* cutoutRegion = content->GetProperty(nsGkAtoms::cutoutregion);
  if (!cutoutRegion) {
    return false;
  }

  if (NS_GET_A(aColor) == 0) {
    return true;
  }

  nsRegion region;
  region.Sub(aBackgroundRect, *static_cast<nsRegion*>(cutoutRegion));
  region.MoveBy(aBuilder->ToReferenceFrame(aFrame));
  aList->AppendNewToTop(
    new (aBuilder) nsDisplaySolidColorRegion(aBuilder, aFrame, region, aColor));

  return true;
}


/*static*/ bool
nsDisplayBackgroundImage::AppendBackgroundItemsToTop(nsDisplayListBuilder* aBuilder,
                                                     nsIFrame* aFrame,
                                                     const nsRect& aBackgroundRect,
                                                     nsDisplayList* aList,
                                                     bool aAllowWillPaintBorderOptimization,
                                                     nsStyleContext* aStyleContext,
                                                     const nsRect& aBackgroundOriginRect,
                                                     nsIFrame* aSecondaryReferenceFrame)
{
  nsStyleContext* bgSC = aStyleContext;
  const nsStyleBackground* bg = nullptr;
  nsRect bgRect = aBackgroundRect + aBuilder->ToReferenceFrame(aFrame);
  nsRect bgOriginRect = bgRect;
  if (!aBackgroundOriginRect.IsEmpty()) {
    bgOriginRect = aBackgroundOriginRect + aBuilder->ToReferenceFrame(aFrame);
  }
  nsPresContext* presContext = aFrame->PresContext();
  bool isThemed = aFrame->IsThemed();
  nsIFrame* dependentFrame = nullptr;
  if (!isThemed) {
    if (!bgSC) {
      dependentFrame = GetBackgroundStyleContextFrame(aFrame);
      if (dependentFrame) {
        bgSC = dependentFrame->StyleContext();
        if (dependentFrame == aFrame) {
          dependentFrame = nullptr;
        }
      }
    }
    if (bgSC) {
      bg = bgSC->StyleBackground();
    }
  }

  bool drawBackgroundColor = false;
  // Dummy initialisation to keep Valgrind/Memcheck happy.
  // See bug 1122375 comment 1.
  nscolor color = NS_RGBA(0,0,0,0);
  if (!nsCSSRendering::IsCanvasFrame(aFrame) && bg) {
    bool drawBackgroundImage;
    color =
      nsCSSRendering::DetermineBackgroundColor(presContext, bgSC, aFrame,
                                               drawBackgroundImage, drawBackgroundColor);
  }

  if (SpecialCutoutRegionCase(aBuilder, aFrame, aBackgroundRect, aList, color)) {
    return false;
  }

  const nsStyleBorder* borderStyle = aFrame->StyleBorder();
  const nsStyleEffects* effectsStyle = aFrame->StyleEffects();
  bool hasInsetShadow = effectsStyle->mBoxShadow &&
                        effectsStyle->mBoxShadow->HasShadowWithInset(true);
  bool willPaintBorder = aAllowWillPaintBorderOptimization &&
                         !isThemed && !hasInsetShadow &&
                         borderStyle->HasBorder();

  nsPoint toRef = aBuilder->ToReferenceFrame(aFrame);

  // An auxiliary list is necessary in case we have background blending; if that
  // is the case, background items need to be wrapped by a blend container to
  // isolate blending to the background
  nsDisplayList bgItemList(aBuilder);
  // Even if we don't actually have a background color to paint, we may still need
  // to create an item for hit testing.
  if ((drawBackgroundColor && color != NS_RGBA(0,0,0,0)) ||
      aBuilder->IsForEventDelivery()) {
    Maybe<DisplayListClipState::AutoSaveRestore> clipState;
    nsRect bgColorRect = bgRect;
    if (bg && !aBuilder->IsForEventDelivery()) {
      // Disable the will-paint-border optimization for background
      // colors with no border-radius. Enabling it for background colors
      // doesn't help much (there are no tiling issues) and clipping the
      // background breaks detection of the element's border-box being
      // opaque. For nonzero border-radius we still need it because we
      // want to inset the background if possible to avoid antialiasing
      // artifacts along the rounded corners.
      bool useWillPaintBorderOptimization = willPaintBorder &&
          nsLayoutUtils::HasNonZeroCorner(borderStyle->mBorderRadius);

      nsCSSRendering::ImageLayerClipState clip;
      nsCSSRendering::GetImageLayerClip(bg->BottomLayer(), aFrame, *aFrame->StyleBorder(),
                                        bgRect, bgRect, useWillPaintBorderOptimization,
                                        aFrame->PresContext()->AppUnitsPerDevPixel(),
                                        &clip);

      bgColorRect = bgColorRect.Intersect(clip.mBGClipArea);
      if (clip.mHasAdditionalBGClipArea) {
        bgColorRect = bgColorRect.Intersect(clip.mAdditionalBGClipArea);
      }
      if (clip.mHasRoundedCorners) {
        clipState.emplace(aBuilder);
        clipState->ClipContentDescendants(clip.mBGClipArea, clip.mRadii);
      }
    }
    nsDisplayBackgroundColor *bgItem;
    if (aSecondaryReferenceFrame) {
      bgItem =
          new (aBuilder) nsDisplayTableBackgroundColor(aBuilder, aSecondaryReferenceFrame, bgColorRect, bg,
                                                       drawBackgroundColor ? color : NS_RGBA(0, 0, 0, 0),
                                                       aFrame);
    } else {
      bgItem =
          new (aBuilder) nsDisplayBackgroundColor(aBuilder, aFrame, bgColorRect, bg,
                                                  drawBackgroundColor ? color : NS_RGBA(0, 0, 0, 0));
    }
    bgItem->SetDependentFrame(aBuilder, dependentFrame);
    bgItemList.AppendNewToTop(bgItem);
  }

  if (isThemed) {
    nsITheme* theme = presContext->GetTheme();
    if (theme->NeedToClearBackgroundBehindWidget(aFrame, aFrame->StyleDisplay()->mAppearance) &&
        aBuilder->IsInChromeDocumentOrPopup() && !aBuilder->IsInTransform()) {
      bgItemList.AppendNewToTop(
        new (aBuilder) nsDisplayClearBackground(aBuilder, aFrame));
    }
    nsDisplayThemedBackground* bgItem =
      new (aBuilder) nsDisplayThemedBackground(aBuilder, aFrame, bgRect);
    bgItemList.AppendNewToTop(bgItem);
    aList->AppendToTop(&bgItemList);
    return true;
  }

  if (!bg) {
    aList->AppendToTop(&bgItemList);
    return false;
  }

  const ActiveScrolledRoot* asr =
    aBuilder->CurrentActiveScrolledRoot();

  bool needBlendContainer = false;

  // Passing bg == nullptr in this macro will result in one iteration with
  // i = 0.
  NS_FOR_VISIBLE_IMAGE_LAYERS_BACK_TO_FRONT(i, bg->mImage) {
    if (bg->mImage.mLayers[i].mImage.IsEmpty()) {
      continue;
    }

    if (bg->mImage.mLayers[i].mBlendMode != NS_STYLE_BLEND_NORMAL) {
      needBlendContainer = true;
    }

    DisplayListClipState::AutoSaveRestore clipState(aBuilder);
    if (!aBuilder->IsForEventDelivery()) {
      const nsStyleImageLayers::Layer& layer = bg->mImage.mLayers[i];
      SetBackgroundClipRegion(clipState, aFrame, toRef,
                              layer, bgRect, willPaintBorder);
    }

    nsDisplayList thisItemList(aBuilder);
    nsDisplayBackgroundImage::InitData bgData =
      nsDisplayBackgroundImage::GetInitData(aBuilder, aFrame, i, bgOriginRect, bg,
                                            LayerizeFixed::DO_NOT_LAYERIZE_FIXED_BACKGROUND_IF_AVOIDING_COMPONENT_ALPHA_LAYERS);

    if (bgData.shouldFixToViewport) {

      auto* displayData = aBuilder->GetCurrentFixedBackgroundDisplayData();
      nsDisplayListBuilder::AutoBuildingDisplayList
        buildingDisplayList(aBuilder, aFrame, aBuilder->GetVisibleRect(), aBuilder->GetDirtyRect(), false);

      nsDisplayListBuilder::AutoCurrentActiveScrolledRootSetter asrSetter(aBuilder);
      if (displayData) {
        asrSetter.SetCurrentActiveScrolledRoot(
          displayData->mContainingBlockActiveScrolledRoot);
        if (nsLayoutUtils::UsesAsyncScrolling(aFrame)) {
          // Override the dirty rect on the builder to be the dirty rect of
          // the viewport.
          // displayData->mDirtyRect is relative to the presshell's viewport
          // frame (the root frame), and we need it to be relative to aFrame.
          nsIFrame* rootFrame = aBuilder->CurrentPresShellState()->mPresShell->GetRootFrame();
          // There cannot be any transforms between aFrame and rootFrame
          // because then bgData.shouldFixToViewport would have been false.
          nsRect visibleRect = displayData->mVisibleRect + aFrame->GetOffsetTo(rootFrame);
          aBuilder->SetVisibleRect(visibleRect);
          nsRect dirtyRect = displayData->mDirtyRect + aFrame->GetOffsetTo(rootFrame);
          aBuilder->SetDirtyRect(dirtyRect);
        }
      }
      nsDisplayBackgroundImage* bgItem = nullptr;
      {
        // The clip is captured by the nsDisplayFixedPosition, so clear the
        // clip for the nsDisplayBackgroundImage inside.
        DisplayListClipState::AutoSaveRestore bgImageClip(aBuilder);
        bgImageClip.Clear();
        if (aSecondaryReferenceFrame) {
          nsDisplayBackgroundImage::InitData tableData = bgData;
          nsIFrame* styleFrame = tableData.frame;
          tableData.frame = aSecondaryReferenceFrame;
          bgItem = new (aBuilder) nsDisplayTableBackgroundImage(tableData, styleFrame);
        } else {
          bgItem = new (aBuilder) nsDisplayBackgroundImage(bgData);
        }
      }
      bgItem->SetDependentFrame(aBuilder, dependentFrame);
      if (aSecondaryReferenceFrame) {
        thisItemList.AppendNewToTop(
          nsDisplayTableFixedPosition::CreateForFixedBackground(aBuilder,
                                                                aSecondaryReferenceFrame,
                                                                bgItem,
                                                                i,
                                                                aFrame));
      } else {
        thisItemList.AppendNewToTop(
          nsDisplayFixedPosition::CreateForFixedBackground(aBuilder, aFrame, bgItem, i));
      }

    } else {
      nsDisplayBackgroundImage* bgItem;
      if (aSecondaryReferenceFrame) {
        nsDisplayBackgroundImage::InitData tableData = bgData;
        nsIFrame* styleFrame = tableData.frame;
        tableData.frame = aSecondaryReferenceFrame;

        bgItem = new (aBuilder) nsDisplayTableBackgroundImage(tableData, styleFrame);
      } else {
        bgItem = new (aBuilder) nsDisplayBackgroundImage(bgData);
      }
      bgItem->SetDependentFrame(aBuilder, dependentFrame);
      thisItemList.AppendNewToTop(bgItem);
    }

    if (bg->mImage.mLayers[i].mBlendMode != NS_STYLE_BLEND_NORMAL) {
      DisplayListClipState::AutoSaveRestore blendClip(aBuilder);
      blendClip.ClearUpToASR(asr);
      // asr is scrolled. Even if we wrap a fixed background layer, that's
      // fine, because the item will have a scrolled clip that limits the
      // item with respect to asr.
      thisItemList.AppendNewToTop(
        new (aBuilder) nsDisplayBlendMode(aBuilder, aFrame, &thisItemList,
                                          bg->mImage.mLayers[i].mBlendMode,
                                          asr, i + 1));
    }
    bgItemList.AppendToTop(&thisItemList);
  }

  if (needBlendContainer) {
    DisplayListClipState::AutoSaveRestore blendContainerClip(aBuilder);
    blendContainerClip.ClearUpToASR(asr);
    bgItemList.AppendNewToTop(
      nsDisplayBlendContainer::CreateForBackgroundBlendMode(aBuilder, aFrame, &bgItemList, asr));
  }

  aList->AppendToTop(&bgItemList);
  return false;
}

// Check that the rounded border of aFrame, added to aToReferenceFrame,
// intersects aRect.  Assumes that the unrounded border has already
// been checked for intersection.
static bool
RoundedBorderIntersectsRect(nsIFrame* aFrame,
                            const nsPoint& aFrameToReferenceFrame,
                            const nsRect& aTestRect)
{
  if (!nsRect(aFrameToReferenceFrame, aFrame->GetSize()).Intersects(aTestRect))
    return false;

  nscoord radii[8];
  return !aFrame->GetBorderRadii(radii) ||
         nsLayoutUtils::RoundedRectIntersectsRect(nsRect(aFrameToReferenceFrame,
                                                  aFrame->GetSize()),
                                                  radii, aTestRect);
}

// Returns TRUE if aContainedRect is guaranteed to be contained in
// the rounded rect defined by aRoundedRect and aRadii. Complex cases are
// handled conservatively by returning FALSE in some situations where
// a more thorough analysis could return TRUE.
//
// See also RoundedRectIntersectsRect.
static bool RoundedRectContainsRect(const nsRect& aRoundedRect,
                                    const nscoord aRadii[8],
                                    const nsRect& aContainedRect) {
  nsRegion rgn = nsLayoutUtils::RoundedRectIntersectRect(aRoundedRect, aRadii, aContainedRect);
  return rgn.Contains(aContainedRect);
}

bool
nsDisplayBackgroundImage::CanOptimizeToImageLayer(LayerManager* aManager,
                                                  nsDisplayListBuilder* aBuilder)
{
  if (!mBackgroundStyle) {
    return false;
  }

  // We currently can't handle tiled backgrounds.
  if (!mDestRect.Contains(mFillRect)) {
    return false;
  }

  // For 'contain' and 'cover', we allow any pixel of the image to be sampled
  // because there isn't going to be any spriting/atlasing going on.
  const nsStyleImageLayers::Layer &layer = mBackgroundStyle->mImage.mLayers[mLayer];
  bool allowPartialImages =
    (layer.mSize.mWidthType == nsStyleImageLayers::Size::eContain ||
     layer.mSize.mWidthType == nsStyleImageLayers::Size::eCover);
  if (!allowPartialImages && !mFillRect.Contains(mDestRect)) {
    return false;
  }

  return nsDisplayImageContainer::CanOptimizeToImageLayer(aManager, aBuilder);
}

nsRect
nsDisplayBackgroundImage::GetDestRect() const
{
  return mDestRect;
}

already_AddRefed<imgIContainer>
nsDisplayBackgroundImage::GetImage()
{
  nsCOMPtr<imgIContainer> image = mImage;
  return image.forget();
}

nsDisplayBackgroundImage::ImageLayerization
nsDisplayBackgroundImage::ShouldCreateOwnLayer(nsDisplayListBuilder* aBuilder,
                                               LayerManager* aManager)
{
  if (ForceActiveLayers()) {
    return WHENEVER_POSSIBLE;
  }

  nsIFrame* backgroundStyleFrame = nsCSSRendering::FindBackgroundStyleFrame(StyleFrame());
  if (ActiveLayerTracker::IsBackgroundPositionAnimated(aBuilder,
                                                       backgroundStyleFrame)) {
    return WHENEVER_POSSIBLE;
  }

  if (nsLayoutUtils::AnimatedImageLayersEnabled() && mBackgroundStyle) {
    const nsStyleImageLayers::Layer &layer = mBackgroundStyle->mImage.mLayers[mLayer];
    const nsStyleImage* image = &layer.mImage;
    if (image->GetType() == eStyleImageType_Image) {
      imgIRequest* imgreq = image->GetImageData();
      nsCOMPtr<imgIContainer> image;
      if (imgreq &&
          NS_SUCCEEDED(imgreq->GetImage(getter_AddRefs(image))) &&
          image) {
        bool animated = false;
        if (NS_SUCCEEDED(image->GetAnimated(&animated)) && animated) {
          return WHENEVER_POSSIBLE;
        }
      }
    }
  }

  if (nsLayoutUtils::GPUImageScalingEnabled() &&
      aManager->IsCompositingCheap()) {
    return ONLY_FOR_SCALING;
  }

  return NO_LAYER_NEEDED;
}

static void CheckForBorderItem(nsDisplayItem *aItem, uint32_t& aFlags)
{
  nsDisplayItem* nextItem = aItem->GetAbove();
  while (nextItem && nextItem->GetType() == DisplayItemType::TYPE_BACKGROUND) {
    nextItem = nextItem->GetAbove();
  }
  if (nextItem &&
      nextItem->Frame() == aItem->Frame() &&
      nextItem->GetType() == DisplayItemType::TYPE_BORDER) {
    aFlags |= nsCSSRendering::PAINTBG_WILL_PAINT_BORDER;
  }
}

LayerState
nsDisplayBackgroundImage::GetLayerState(nsDisplayListBuilder* aBuilder,
                                        LayerManager* aManager,
                                        const ContainerLayerParameters& aParameters)
{
  mImageFlags = aBuilder->GetBackgroundPaintFlags();
  CheckForBorderItem(this, mImageFlags);

  if (ShouldUseAdvancedLayer(aManager, gfxPrefs::LayersAllowBackgroundImage) &&
      CanBuildWebRenderDisplayItems(aManager)) {
    return LAYER_ACTIVE;
  }

  ImageLayerization shouldLayerize = ShouldCreateOwnLayer(aBuilder, aManager);
  if (shouldLayerize == NO_LAYER_NEEDED) {
    // We can skip the call to CanOptimizeToImageLayer if we don't want a
    // layer anyway.
    return LAYER_NONE;
  }

  if (CanOptimizeToImageLayer(aManager, aBuilder)) {
    if (shouldLayerize == WHENEVER_POSSIBLE) {
      return LAYER_ACTIVE;
    }

    MOZ_ASSERT(shouldLayerize == ONLY_FOR_SCALING, "unhandled ImageLayerization value?");

    MOZ_ASSERT(mImage);
    int32_t imageWidth;
    int32_t imageHeight;
    mImage->GetWidth(&imageWidth);
    mImage->GetHeight(&imageHeight);
    NS_ASSERTION(imageWidth != 0 && imageHeight != 0, "Invalid image size!");

    int32_t appUnitsPerDevPixel = mFrame->PresContext()->AppUnitsPerDevPixel();
    LayoutDeviceRect destRect = LayoutDeviceRect::FromAppUnits(GetDestRect(), appUnitsPerDevPixel);

    const LayerRect destLayerRect = destRect * aParameters.Scale();

    // Calculate the scaling factor for the frame.
    const gfxSize scale = gfxSize(destLayerRect.width / imageWidth,
                                  destLayerRect.height / imageHeight);

    if ((scale.width != 1.0f || scale.height != 1.0f) &&
        (destLayerRect.width * destLayerRect.height >= 64 * 64)) {
      // Separate this image into a layer.
      // There's no point in doing this if we are not scaling at all or if the
      // target size is pretty small.
      return LAYER_ACTIVE;
    }
  }

  return LAYER_NONE;
}

already_AddRefed<Layer>
nsDisplayBackgroundImage::BuildLayer(nsDisplayListBuilder* aBuilder,
                                     LayerManager* aManager,
                                     const ContainerLayerParameters& aParameters)
{
  if (ShouldUseAdvancedLayer(aManager, gfxPrefs::LayersAllowBackgroundImage)) {
    return BuildDisplayItemLayer(aBuilder, aManager, aParameters);
  }

  RefPtr<ImageLayer> layer = static_cast<ImageLayer*>
    (aManager->GetLayerBuilder()->GetLeafLayerFor(aBuilder, this));
  if (!layer) {
    layer = aManager->CreateImageLayer();
    if (!layer)
      return nullptr;
  }
  RefPtr<ImageContainer> imageContainer = GetContainer(aManager, aBuilder);
  layer->SetContainer(imageContainer);
  ConfigureLayer(layer, aParameters);
  return layer.forget();
}

bool
nsDisplayBackgroundImage::CanBuildWebRenderDisplayItems(LayerManager* aManager)
{
  return mBackgroundStyle->mImage.mLayers[mLayer].mClip != StyleGeometryBox::Text &&
         nsCSSRendering::CanBuildWebRenderDisplayItemsForStyleImageLayer(aManager,
                                                                         *StyleFrame()->PresContext(),
                                                                         StyleFrame(),
                                                                         mBackgroundStyle,
                                                                         mLayer);
}

bool
nsDisplayBackgroundImage::CreateWebRenderCommands(mozilla::wr::DisplayListBuilder& aBuilder,
                                                  mozilla::wr::IpcResourceUpdateQueue& aResources,
                                                  const StackingContextHelper& aSc,
                                                  WebRenderLayerManager* aManager,
                                                  nsDisplayListBuilder* aDisplayListBuilder)
{
  ContainerLayerParameters parameter;
  if (GetLayerState(aDisplayListBuilder, aManager, parameter) != LAYER_ACTIVE) {
    return false;
  }

  if (aDisplayListBuilder) {
    mImageFlags = aDisplayListBuilder->GetBackgroundPaintFlags();
  }
  CheckForBorderItem(this, mImageFlags);
  nsCSSRendering::PaintBGParams params =
    nsCSSRendering::PaintBGParams::ForSingleLayer(*StyleFrame()->PresContext(),
                                                  mVisibleRect, mBackgroundRect,
                                                  StyleFrame(), mImageFlags, mLayer,
                                                  CompositionOp::OP_OVER);
  params.bgClipRect = &mBounds;
  DrawResult result =
    nsCSSRendering::BuildWebRenderDisplayItemsForStyleImageLayer(params, aBuilder, aResources, aSc, aManager, this);
  nsDisplayBackgroundGeometry::UpdateDrawResult(this, result);

  return true;
}

void
nsDisplayBackgroundImage::HitTest(nsDisplayListBuilder* aBuilder,
                                  const nsRect& aRect,
                                  HitTestState* aState,
                                  nsTArray<nsIFrame*> *aOutFrames)
{
  if (RoundedBorderIntersectsRect(mFrame, ToReferenceFrame(), aRect)) {
    aOutFrames->AppendElement(mFrame);
  }
}

bool
nsDisplayBackgroundImage::ComputeVisibility(nsDisplayListBuilder* aBuilder,
                                            nsRegion* aVisibleRegion)
{
  if (!nsDisplayItem::ComputeVisibility(aBuilder, aVisibleRegion)) {
    return false;
  }

  // Return false if the background was propagated away from this
  // frame. We don't want this display item to show up and confuse
  // anything.
  return mBackgroundStyle;
}

/* static */ nsRegion
nsDisplayBackgroundImage::GetInsideClipRegion(const nsDisplayItem* aItem,
                                              StyleGeometryBox aClip,
                                              const nsRect& aRect,
                                              const nsRect& aBackgroundRect)
{
  nsRegion result;
  if (aRect.IsEmpty())
    return result;

  nsIFrame *frame = aItem->Frame();

  nsRect clipRect = aBackgroundRect;
  if (frame->IsCanvasFrame()) {
    nsCanvasFrame* canvasFrame = static_cast<nsCanvasFrame*>(frame);
    clipRect = canvasFrame->CanvasArea() + aItem->ToReferenceFrame();
  } else if (aClip == StyleGeometryBox::PaddingBox ||
             aClip == StyleGeometryBox::ContentBox) {
    nsMargin border = frame->GetUsedBorder();
    if (aClip == StyleGeometryBox::ContentBox) {
      border += frame->GetUsedPadding();
    }
    border.ApplySkipSides(frame->GetSkipSides());
    clipRect.Deflate(border);
  }

  return clipRect.Intersect(aRect);
}

nsRegion
nsDisplayBackgroundImage::GetOpaqueRegion(nsDisplayListBuilder* aBuilder,
                                          bool* aSnap) const
{
  nsRegion result;
  *aSnap = false;

  if (!mBackgroundStyle)
    return result;

  *aSnap = true;

  // For StyleBoxDecorationBreak::Slice, don't try to optimize here, since
  // this could easily lead to O(N^2) behavior inside InlineBackgroundData,
  // which expects frames to be sent to it in content order, not reverse
  // content order which we'll produce here.
  // Of course, if there's only one frame in the flow, it doesn't matter.
  if (mFrame->StyleBorder()->mBoxDecorationBreak ==
        StyleBoxDecorationBreak::Clone ||
      (!mFrame->GetPrevContinuation() && !mFrame->GetNextContinuation())) {
    const nsStyleImageLayers::Layer& layer = mBackgroundStyle->mImage.mLayers[mLayer];
    if (layer.mImage.IsOpaque() && layer.mBlendMode == NS_STYLE_BLEND_NORMAL &&
        layer.mRepeat.mXRepeat != StyleImageLayerRepeat::Space &&
        layer.mRepeat.mYRepeat != StyleImageLayerRepeat::Space &&
        layer.mClip != StyleGeometryBox::Text) {
      result = GetInsideClipRegion(this, layer.mClip, mBounds, mBackgroundRect);
    }
  }

  return result;
}

Maybe<nscolor>
nsDisplayBackgroundImage::IsUniform(nsDisplayListBuilder* aBuilder) const
{
  if (!mBackgroundStyle) {
    return Some(NS_RGBA(0,0,0,0));
  }
  return Nothing();
}

nsRect
nsDisplayBackgroundImage::GetPositioningArea() const
{
  if (!mBackgroundStyle) {
    return nsRect();
  }
  nsIFrame* attachedToFrame;
  bool transformedFixed;
  return nsCSSRendering::ComputeImageLayerPositioningArea(
      mFrame->PresContext(), mFrame,
      mBackgroundRect,
      mBackgroundStyle->mImage.mLayers[mLayer],
      &attachedToFrame,
      &transformedFixed) + ToReferenceFrame();
}

bool
nsDisplayBackgroundImage::RenderingMightDependOnPositioningAreaSizeChange() const
{
  if (!mBackgroundStyle)
    return false;

  nscoord radii[8];
  if (mFrame->GetBorderRadii(radii)) {
    // A change in the size of the positioning area might change the position
    // of the rounded corners.
    return true;
  }

  const nsStyleImageLayers::Layer &layer = mBackgroundStyle->mImage.mLayers[mLayer];
  if (layer.RenderingMightDependOnPositioningAreaSizeChange()) {
    return true;
  }
  return false;
}

void
nsDisplayBackgroundImage::Paint(nsDisplayListBuilder* aBuilder,
                                gfxContext* aCtx) {
  PaintInternal(aBuilder, aCtx, mVisibleRect, &mBounds);
}

void
nsDisplayBackgroundImage::PaintInternal(nsDisplayListBuilder* aBuilder,
                                        gfxContext* aCtx, const nsRect& aBounds,
                                        nsRect* aClipRect) {
  gfxContext* ctx = aCtx;
  StyleGeometryBox clip = mBackgroundStyle->mImage.mLayers[mLayer].mClip;

  if (clip == StyleGeometryBox::Text) {
    if (!GenerateAndPushTextMask(StyleFrame(), aCtx, mBackgroundRect, aBuilder)) {
      return;
    }
  }

  nsCSSRendering::PaintBGParams params =
    nsCSSRendering::PaintBGParams::ForSingleLayer(*StyleFrame()->PresContext(),
                                                  aBounds, mBackgroundRect,
                                                  StyleFrame(), mImageFlags, mLayer,
                                                  CompositionOp::OP_OVER);
  params.bgClipRect = aClipRect;
  DrawResult result = nsCSSRendering::PaintStyleImageLayer(params, *aCtx);

  if (clip == StyleGeometryBox::Text) {
    ctx->PopGroupAndBlend();
  }

  nsDisplayBackgroundGeometry::UpdateDrawResult(this, result);
}

void
nsDisplayBackgroundImage::ComputeInvalidationRegion(nsDisplayListBuilder* aBuilder,
                                                    const nsDisplayItemGeometry* aGeometry,
                                                    nsRegion* aInvalidRegion) const
{
  if (!mBackgroundStyle) {
    return;
  }

  const nsDisplayBackgroundGeometry* geometry = static_cast<const nsDisplayBackgroundGeometry*>(aGeometry);

  bool snap;
  nsRect bounds = GetBounds(aBuilder, &snap);
  nsRect positioningArea = GetPositioningArea();
  if (positioningArea.TopLeft() != geometry->mPositioningArea.TopLeft() ||
      (positioningArea.Size() != geometry->mPositioningArea.Size() &&
       RenderingMightDependOnPositioningAreaSizeChange())) {
    // Positioning area changed in a way that could cause everything to change,
    // so invalidate everything (both old and new painting areas).
    aInvalidRegion->Or(bounds, geometry->mBounds);

    if (positioningArea.Size() != geometry->mPositioningArea.Size()) {
      NotifyRenderingChanged();
    }
    return;
  }
  if (!mDestRect.IsEqualInterior(geometry->mDestRect)) {
    // Dest area changed in a way that could cause everything to change,
    // so invalidate everything (both old and new painting areas).
    aInvalidRegion->Or(bounds, geometry->mBounds);
    NotifyRenderingChanged();
    return;
  }
  if (aBuilder->ShouldSyncDecodeImages()) {
    const nsStyleImage& image = mBackgroundStyle->mImage.mLayers[mLayer].mImage;
    if (image.GetType() == eStyleImageType_Image &&
        geometry->ShouldInvalidateToSyncDecodeImages()) {
      aInvalidRegion->Or(*aInvalidRegion, bounds);

      NotifyRenderingChanged();
    }
  }
  if (!bounds.IsEqualInterior(geometry->mBounds)) {
    // Positioning area is unchanged, so invalidate just the change in the
    // painting area.
    aInvalidRegion->Xor(bounds, geometry->mBounds);

    NotifyRenderingChanged();
  }
}

nsRect
nsDisplayBackgroundImage::GetBounds(nsDisplayListBuilder* aBuilder,
                                    bool* aSnap) const
{
  *aSnap = true;
  return mBounds;
}

nsRect
nsDisplayBackgroundImage::GetBoundsInternal(nsDisplayListBuilder* aBuilder,
                                            nsIFrame* aFrameForBounds)
{
  // This allows nsDisplayTableBackgroundImage to change the frame used for
  // bounds calculation.
  nsIFrame* frame = aFrameForBounds ? aFrameForBounds : mFrame;

  nsPresContext* presContext = frame->PresContext();

  if (!mBackgroundStyle) {
    return nsRect();
  }

  nsRect clipRect = mBackgroundRect;
  if (frame->IsCanvasFrame()) {
    nsCanvasFrame* canvasFrame = static_cast<nsCanvasFrame*>(frame);
    clipRect = canvasFrame->CanvasArea() + ToReferenceFrame();
  }
  const nsStyleImageLayers::Layer& layer = mBackgroundStyle->mImage.mLayers[mLayer];
  return nsCSSRendering::GetBackgroundLayerRect(presContext, frame,
                                                mBackgroundRect, clipRect, layer,
                                                aBuilder->GetBackgroundPaintFlags());
}

nsDisplayTableBackgroundImage::nsDisplayTableBackgroundImage(const InitData& aData,
                                                             nsIFrame* aCellFrame)
  : nsDisplayBackgroundImage(aData, aCellFrame)
  , mStyleFrame(aCellFrame)
  , mTableType(GetTableTypeFromFrame(mStyleFrame))
{
}

bool
nsDisplayTableBackgroundImage::IsInvalid(nsRect& aRect) const
{
  bool result = mStyleFrame ? mStyleFrame->IsInvalid(aRect) : false;
  aRect += ToReferenceFrame();
  return result;
}

nsDisplayThemedBackground::nsDisplayThemedBackground(nsDisplayListBuilder* aBuilder,
                                                     nsIFrame* aFrame,
                                                     const nsRect& aBackgroundRect)
  : nsDisplayItem(aBuilder, aFrame)
  , mBackgroundRect(aBackgroundRect)
{
  MOZ_COUNT_CTOR(nsDisplayThemedBackground);

  const nsStyleDisplay* disp = mFrame->StyleDisplay();
  mAppearance = disp->mAppearance;
  mFrame->IsThemed(disp, &mThemeTransparency);

  // Perform necessary RegisterThemeGeometry
  nsITheme* theme = mFrame->PresContext()->GetTheme();
  nsITheme::ThemeGeometryType type =
    theme->ThemeGeometryTypeForWidget(mFrame, disp->mAppearance);
  if (type != nsITheme::eThemeGeometryTypeUnknown) {
    RegisterThemeGeometry(aBuilder, aFrame, type);
  }

  if (disp->mAppearance == NS_THEME_WIN_BORDERLESS_GLASS ||
      disp->mAppearance == NS_THEME_WIN_GLASS) {
    aBuilder->SetGlassDisplayItem(this);
  }

  mBounds = GetBoundsInternal();
}

nsDisplayThemedBackground::~nsDisplayThemedBackground()
{
#ifdef NS_BUILD_REFCNT_LOGGING
  MOZ_COUNT_DTOR(nsDisplayThemedBackground);
#endif
}

void
nsDisplayThemedBackground::WriteDebugInfo(std::stringstream& aStream)
{
  aStream << " (themed, appearance:" << (int)mAppearance << ")";
}

void
nsDisplayThemedBackground::HitTest(nsDisplayListBuilder* aBuilder,
                                  const nsRect& aRect,
                                  HitTestState* aState,
                                  nsTArray<nsIFrame*> *aOutFrames)
{
  // Assume that any point in our background rect is a hit.
  if (mBackgroundRect.Intersects(aRect)) {
    aOutFrames->AppendElement(mFrame);
  }
}

nsRegion
nsDisplayThemedBackground::GetOpaqueRegion(nsDisplayListBuilder* aBuilder,
                                           bool* aSnap) const
{
  nsRegion result;
  *aSnap = false;

  if (mThemeTransparency == nsITheme::eOpaque) {
    result = mBackgroundRect;
  }
  return result;
}

Maybe<nscolor>
nsDisplayThemedBackground::IsUniform(nsDisplayListBuilder* aBuilder) const
{
  if (mAppearance == NS_THEME_WIN_BORDERLESS_GLASS ||
      mAppearance == NS_THEME_WIN_GLASS) {
    return Some(NS_RGBA(0,0,0,0));
  }
  return Nothing();
}

nsRect
nsDisplayThemedBackground::GetPositioningArea() const
{
  return mBackgroundRect;
}

void
nsDisplayThemedBackground::Paint(nsDisplayListBuilder* aBuilder,
                                 gfxContext* aCtx)
{
  PaintInternal(aBuilder, aCtx, mVisibleRect, nullptr);
}


void
nsDisplayThemedBackground::PaintInternal(nsDisplayListBuilder* aBuilder,
                                         gfxContext* aCtx, const nsRect& aBounds,
                                         nsRect* aClipRect)
{
  // XXXzw this ignores aClipRect.
  nsPresContext* presContext = mFrame->PresContext();
  nsITheme *theme = presContext->GetTheme();
  nsRect drawing(mBackgroundRect);
  theme->GetWidgetOverflow(presContext->DeviceContext(), mFrame, mAppearance,
                           &drawing);
  drawing.IntersectRect(drawing, aBounds);
  theme->DrawWidgetBackground(aCtx, mFrame, mAppearance, mBackgroundRect, drawing);
}

bool
nsDisplayThemedBackground::IsWindowActive() const
{
  EventStates docState = mFrame->GetContent()->OwnerDoc()->GetDocumentState();
  return !docState.HasState(NS_DOCUMENT_STATE_WINDOW_INACTIVE);
}

void
nsDisplayThemedBackground::ComputeInvalidationRegion(nsDisplayListBuilder* aBuilder,
                                                     const nsDisplayItemGeometry* aGeometry,
                                                     nsRegion* aInvalidRegion) const
{
  const nsDisplayThemedBackgroundGeometry* geometry = static_cast<const nsDisplayThemedBackgroundGeometry*>(aGeometry);

  bool snap;
  nsRect bounds = GetBounds(aBuilder, &snap);
  nsRect positioningArea = GetPositioningArea();
  if (!positioningArea.IsEqualInterior(geometry->mPositioningArea)) {
    // Invalidate everything (both old and new painting areas).
    aInvalidRegion->Or(bounds, geometry->mBounds);
    return;
  }
  if (!bounds.IsEqualInterior(geometry->mBounds)) {
    // Positioning area is unchanged, so invalidate just the change in the
    // painting area.
    aInvalidRegion->Xor(bounds, geometry->mBounds);
  }
  nsITheme* theme = mFrame->PresContext()->GetTheme();
  if (theme->WidgetAppearanceDependsOnWindowFocus(mAppearance) &&
      IsWindowActive() != geometry->mWindowIsActive) {
    aInvalidRegion->Or(*aInvalidRegion, bounds);
  }
}

nsRect
nsDisplayThemedBackground::GetBounds(nsDisplayListBuilder* aBuilder,
                                     bool* aSnap) const
{
  *aSnap = true;
  return mBounds;
}

nsRect
nsDisplayThemedBackground::GetBoundsInternal() {
  nsPresContext* presContext = mFrame->PresContext();

  nsRect r = mBackgroundRect - ToReferenceFrame();
  presContext->GetTheme()->
      GetWidgetOverflow(presContext->DeviceContext(), mFrame,
                        mFrame->StyleDisplay()->mAppearance, &r);
  return r + ToReferenceFrame();
}

void
nsDisplayImageContainer::ConfigureLayer(ImageLayer* aLayer,
                                        const ContainerLayerParameters& aParameters)
{
  aLayer->SetSamplingFilter(nsLayoutUtils::GetSamplingFilterForFrame(mFrame));

  nsCOMPtr<imgIContainer> image = GetImage();
  MOZ_ASSERT(image);
  int32_t imageWidth;
  int32_t imageHeight;
  image->GetWidth(&imageWidth);
  image->GetHeight(&imageHeight);
  NS_ASSERTION(imageWidth != 0 && imageHeight != 0, "Invalid image size!");

  if (imageWidth > 0 && imageHeight > 0) {
    // We're actually using the ImageContainer. Let our frame know that it
    // should consider itself to have painted successfully.
    nsDisplayBackgroundGeometry::UpdateDrawResult(this, DrawResult::SUCCESS);
  }

  // XXX(seth): Right now we ignore aParameters.Scale() and
  // aParameters.Offset(), because FrameLayerBuilder already applies
  // aParameters.Scale() via the layer's post-transform, and
  // aParameters.Offset() is always zero.
  MOZ_ASSERT(aParameters.Offset() == LayerIntPoint(0,0));

  // It's possible (for example, due to downscale-during-decode) that the
  // ImageContainer this ImageLayer is holding has a different size from the
  // intrinsic size of the image. For this reason we compute the transform using
  // the ImageContainer's size rather than the image's intrinsic size.
  // XXX(seth): In reality, since the size of the ImageContainer may change
  // asynchronously, this is not enough. Bug 1183378 will provide a more
  // complete fix, but this solution is safe in more cases than simply relying
  // on the intrinsic size.
  IntSize containerSize = aLayer->GetContainer()
                        ? aLayer->GetContainer()->GetCurrentSize()
                        : IntSize(imageWidth, imageHeight);

  const int32_t factor = mFrame->PresContext()->AppUnitsPerDevPixel();
  const LayoutDeviceRect destRect(
    LayoutDeviceIntRect::FromAppUnitsToNearest(GetDestRect(), factor));

  const LayoutDevicePoint p = destRect.TopLeft();
  Matrix transform = Matrix::Translation(p.x, p.y);
  transform.PreScale(destRect.width / containerSize.width,
                     destRect.height / containerSize.height);
  aLayer->SetBaseTransform(gfx::Matrix4x4::From2D(transform));
}

already_AddRefed<ImageContainer>
nsDisplayImageContainer::GetContainer(LayerManager* aManager,
                                      nsDisplayListBuilder *aBuilder)
{
  nsCOMPtr<imgIContainer> image = GetImage();
  if (!image) {
    MOZ_ASSERT_UNREACHABLE("Must call CanOptimizeToImage() and get true "
                           "before calling GetContainer()");
    return nullptr;
  }

  uint32_t flags = imgIContainer::FLAG_ASYNC_NOTIFY;
  if (aBuilder->ShouldSyncDecodeImages()) {
    flags |= imgIContainer::FLAG_SYNC_DECODE;
  }

  return image->GetImageContainer(aManager, flags);
}

bool
nsDisplayImageContainer::CanOptimizeToImageLayer(LayerManager* aManager,
                                                 nsDisplayListBuilder* aBuilder)
{
  uint32_t flags = aBuilder->ShouldSyncDecodeImages()
                 ? imgIContainer::FLAG_SYNC_DECODE
                 : imgIContainer::FLAG_NONE;

  nsCOMPtr<imgIContainer> image = GetImage();
  if (!image) {
    return false;
  }

  if (!image->IsImageContainerAvailable(aManager, flags)) {
    return false;
  }

  int32_t imageWidth;
  int32_t imageHeight;
  image->GetWidth(&imageWidth);
  image->GetHeight(&imageHeight);

  if (imageWidth == 0 || imageHeight == 0) {
    NS_ASSERTION(false, "invalid image size");
    return false;
  }

  const int32_t factor = mFrame->PresContext()->AppUnitsPerDevPixel();
  const LayoutDeviceRect destRect(
    LayoutDeviceIntRect::FromAppUnitsToNearest(GetDestRect(), factor));

  // Calculate the scaling factor for the frame.
  const gfxSize scale = gfxSize(destRect.width / imageWidth,
                                destRect.height / imageHeight);

  if (scale.width < 0.34 || scale.height < 0.34) {
    // This would look awful as long as we can't use high-quality downscaling
    // for image layers (bug 803703), so don't turn this into an image layer.
    return false;
  }

  if (mFrame->IsImageFrame()) {
    // Image layer doesn't support draw focus ring for image map.
    nsImageFrame* f = static_cast<nsImageFrame*>(mFrame);
    if (f->HasImageMap()) {
      return false;
    }
  }

  return true;
}

void
nsDisplayBackgroundColor::ApplyOpacity(nsDisplayListBuilder* aBuilder,
                                       float aOpacity,
                                       const DisplayItemClipChain* aClip)
{
  NS_ASSERTION(CanApplyOpacity(), "ApplyOpacity should be allowed");
  mColor.a = mColor.a * aOpacity;
  IntersectClip(aBuilder, aClip, false);
}

bool
nsDisplayBackgroundColor::CanApplyOpacity() const
{
  return true;
}

LayerState
nsDisplayBackgroundColor::GetLayerState(nsDisplayListBuilder* aBuilder,
                                        LayerManager* aManager,
                                        const ContainerLayerParameters& aParameters)
{
  StyleGeometryBox clip = mBackgroundStyle->mImage.mLayers[0].mClip;
  if ((ForceActiveLayers() || ShouldUseAdvancedLayer(aManager, gfxPrefs::LayersAllowBackgroundColorLayers)) &&
      clip != StyleGeometryBox::Text) {
    return LAYER_ACTIVE;
  }
  return LAYER_NONE;
}

already_AddRefed<Layer>
nsDisplayBackgroundColor::BuildLayer(nsDisplayListBuilder* aBuilder,
                                     LayerManager* aManager,
                                     const ContainerLayerParameters& aContainerParameters)
{
  if (mColor == Color()) {
    return nullptr;
  }

  RefPtr<ColorLayer> layer = static_cast<ColorLayer*>
    (aManager->GetLayerBuilder()->GetLeafLayerFor(aBuilder, this));
  if (!layer) {
    layer = aManager->CreateColorLayer();
    if (!layer)
      return nullptr;
  }
  layer->SetColor(mColor);

  int32_t appUnitsPerDevPixel = mFrame->PresContext()->AppUnitsPerDevPixel();
  layer->SetBounds(mBackgroundRect.ToNearestPixels(appUnitsPerDevPixel));
  layer->SetBaseTransform(gfx::Matrix4x4::Translation(aContainerParameters.mOffset.x,
                                                      aContainerParameters.mOffset.y, 0));

  return layer.forget();
}

bool
nsDisplayBackgroundColor::CreateWebRenderCommands(mozilla::wr::DisplayListBuilder& aBuilder,
                                                  mozilla::wr::IpcResourceUpdateQueue& aResources,
                                                  const StackingContextHelper& aSc,
                                                  mozilla::layers::WebRenderLayerManager* aManager,
                                                  nsDisplayListBuilder* aDisplayListBuilder)
{
  if (mColor == Color()) {
    return true;
  }

  StyleGeometryBox clip = mBackgroundStyle->mImage.mLayers[0].mClip;
  if (clip == StyleGeometryBox::Text) {
    return false;
  }

  LayoutDeviceRect bounds = LayoutDeviceRect::FromAppUnits(
        mBackgroundRect, mFrame->PresContext()->AppUnitsPerDevPixel());
  wr::LayoutRect transformedRect = aSc.ToRelativeLayoutRect(bounds);

  aBuilder.PushRect(transformedRect,
                    transformedRect,
                    !BackfaceIsHidden(),
                    wr::ToColorF(ToDeviceColor(mColor)));

  return true;
}

void
nsDisplayBackgroundColor::Paint(nsDisplayListBuilder* aBuilder,
                                gfxContext* aCtx)
{
  if (mColor == Color()) {
    return;
  }

#if 0
  // See https://bugzilla.mozilla.org/show_bug.cgi?id=1148418#c21 for why this
  // results in a precision induced rounding issue that makes the rect one
  // pixel shorter in rare cases. Disabled in favor of the old code for now.
  // Note that the pref layout.css.devPixelsPerPx needs to be set to 1 to
  // reproduce the bug.
  //
  // TODO:
  // This new path does not include support for background-clip:text; need to
  // be fixed if/when we switch to this new code path.

  DrawTarget& aDrawTarget = *aCtx->GetDrawTarget();

  Rect rect = NSRectToSnappedRect(mBackgroundRect,
                                  mFrame->PresContext()->AppUnitsPerDevPixel(),
                                  aDrawTarget);
  ColorPattern color(ToDeviceColor(mColor));
  aDrawTarget.FillRect(rect, color);
#else
  gfxContext* ctx = aCtx;
  gfxRect bounds =
    nsLayoutUtils::RectToGfxRect(mBackgroundRect,
                                 mFrame->PresContext()->AppUnitsPerDevPixel());

  StyleGeometryBox clip = mBackgroundStyle->mImage.mLayers[0].mClip;
  if (clip == StyleGeometryBox::Text) {
    if (!GenerateAndPushTextMask(mFrame, aCtx, mBackgroundRect, aBuilder)) {
      return;
    }

    ctx->SetColor(mColor);
    ctx->Rectangle(bounds, true);
    ctx->Fill();
    ctx->PopGroupAndBlend();
    return;
  }

  ctx->SetColor(mColor);
  ctx->NewPath();
  ctx->Rectangle(bounds, true);
  ctx->Fill();
#endif
}

nsRegion
nsDisplayBackgroundColor::GetOpaqueRegion(nsDisplayListBuilder* aBuilder,
                                          bool* aSnap) const
{
  *aSnap = false;

  if (mColor.a != 1) {
    return nsRegion();
  }

  if (!mBackgroundStyle)
    return nsRegion();


  const nsStyleImageLayers::Layer& bottomLayer = mBackgroundStyle->BottomLayer();
  if (bottomLayer.mClip == StyleGeometryBox::Text) {
    return nsRegion();
  }

  *aSnap = true;
  return nsDisplayBackgroundImage::GetInsideClipRegion(this, bottomLayer.mClip,
                                                       mBackgroundRect, mBackgroundRect);
}

Maybe<nscolor>
nsDisplayBackgroundColor::IsUniform(nsDisplayListBuilder* aBuilder) const
{
  return Some(mColor.ToABGR());
}

void
nsDisplayBackgroundColor::HitTest(nsDisplayListBuilder* aBuilder,
                                  const nsRect& aRect,
                                  HitTestState* aState,
                                  nsTArray<nsIFrame*> *aOutFrames)
{
  if (!RoundedBorderIntersectsRect(mFrame, ToReferenceFrame(), aRect)) {
    // aRect doesn't intersect our border-radius curve.
    return;
  }

  aOutFrames->AppendElement(mFrame);
}

void
nsDisplayBackgroundColor::WriteDebugInfo(std::stringstream& aStream)
{
  aStream << " (rgba " << mColor.r << "," << mColor.g << ","
          << mColor.b << "," << mColor.a << ")";
}

already_AddRefed<Layer>
nsDisplayClearBackground::BuildLayer(nsDisplayListBuilder* aBuilder,
                                     LayerManager* aManager,
                                     const ContainerLayerParameters& aParameters)
{
  RefPtr<ColorLayer> layer = static_cast<ColorLayer*>
    (aManager->GetLayerBuilder()->GetLeafLayerFor(aBuilder, this));
  if (!layer) {
    layer = aManager->CreateColorLayer();
    if (!layer)
      return nullptr;
  }
  layer->SetColor(Color());
  layer->SetMixBlendMode(gfx::CompositionOp::OP_SOURCE);

  bool snap;
  nsRect bounds = GetBounds(aBuilder, &snap);
  int32_t appUnitsPerDevPixel = mFrame->PresContext()->AppUnitsPerDevPixel();
  layer->SetBounds(bounds.ToNearestPixels(appUnitsPerDevPixel)); // XXX Do we need to respect the parent layer's scale here?

  return layer.forget();
}

nsRect
nsDisplayOutline::GetBounds(nsDisplayListBuilder* aBuilder,
                            bool* aSnap) const
{
  *aSnap = false;
  return mFrame->GetVisualOverflowRectRelativeToSelf() + ToReferenceFrame();
}

void
nsDisplayOutline::Paint(nsDisplayListBuilder* aBuilder,
                        gfxContext* aCtx) {
  // TODO join outlines together
  MOZ_ASSERT(mFrame->StyleOutline()->ShouldPaintOutline(),
             "Should have not created a nsDisplayOutline!");

  nsPoint offset = ToReferenceFrame();
  nsCSSRendering::PaintOutline(mFrame->PresContext(), *aCtx, mFrame,
                               mVisibleRect,
                               nsRect(offset, mFrame->GetSize()),
                               mFrame->StyleContext());
}

LayerState
nsDisplayOutline::GetLayerState(nsDisplayListBuilder* aBuilder,
                                LayerManager* aManager,
                                const ContainerLayerParameters& aParameters)
{
  if (!ShouldUseAdvancedLayer(aManager, gfxPrefs::LayersAllowOutlineLayers)) {
    return LAYER_NONE;
  }

  uint8_t outlineStyle = mFrame->StyleContext()->StyleOutline()->mOutlineStyle;
  if (outlineStyle == NS_STYLE_BORDER_STYLE_AUTO && nsLayoutUtils::IsOutlineStyleAutoEnabled()) {
      nsITheme* theme = mFrame->PresContext()->GetTheme();
      if (theme && theme->ThemeSupportsWidget(mFrame->PresContext(), mFrame,
                                              NS_THEME_FOCUS_OUTLINE)) {
        return LAYER_NONE;
      }
  }

  nsPoint offset = ToReferenceFrame();
  Maybe<nsCSSBorderRenderer> br =
    nsCSSRendering::CreateBorderRendererForOutline(mFrame->PresContext(),
                                                   nullptr, mFrame,
                                                   mVisibleRect,
                                                   nsRect(offset, mFrame->GetSize()),
                                                   mFrame->StyleContext());

  if (!br) {
    return LAYER_NONE;
  }

  mBorderRenderer = br;

  return LAYER_ACTIVE;
}

already_AddRefed<Layer>
nsDisplayOutline::BuildLayer(nsDisplayListBuilder* aBuilder,
                             LayerManager* aManager,
                             const ContainerLayerParameters& aContainerParameters)
{
  return BuildDisplayItemLayer(aBuilder, aManager, aContainerParameters);
}

bool
nsDisplayOutline::CreateWebRenderCommands(mozilla::wr::DisplayListBuilder& aBuilder,
                                          mozilla::wr::IpcResourceUpdateQueue& aResources,
                                          const StackingContextHelper& aSc,
                                          mozilla::layers::WebRenderLayerManager* aManager,
                                          nsDisplayListBuilder* aDisplayListBuilder)
{
  ContainerLayerParameters parameter;
  if (GetLayerState(aDisplayListBuilder, aManager, parameter) != LAYER_ACTIVE) {
    return false;
  }

  mBorderRenderer->CreateWebRenderCommands(aBuilder, aResources, aSc);
  return true;
}

bool
nsDisplayOutline::IsInvisibleInRect(const nsRect& aRect) const
{
  const nsStyleOutline* outline = mFrame->StyleOutline();
  nsRect borderBox(ToReferenceFrame(), mFrame->GetSize());
  if (borderBox.Contains(aRect) &&
      !nsLayoutUtils::HasNonZeroCorner(outline->mOutlineRadius)) {
    if (outline->mOutlineOffset >= 0) {
      // aRect is entirely inside the border-rect, and the outline isn't
      // rendered inside the border-rect, so the outline is not visible.
      return true;
    }
  }

  return false;
}

void
nsDisplayEventReceiver::HitTest(nsDisplayListBuilder* aBuilder,
                                const nsRect& aRect,
                                HitTestState* aState,
                                nsTArray<nsIFrame*> *aOutFrames)
{
  if (!RoundedBorderIntersectsRect(mFrame, ToReferenceFrame(), aRect)) {
    // aRect doesn't intersect our border-radius curve.
    return;
  }

  aOutFrames->AppendElement(mFrame);
}

void
nsDisplayLayerEventRegions::AddFrame(nsDisplayListBuilder* aBuilder,
                                     nsIFrame* aFrame)
{
  NS_ASSERTION(aBuilder->FindReferenceFrameFor(aFrame) == aBuilder->FindReferenceFrameFor(mFrame),
               "Reference frame mismatch");
  if (aBuilder->IsInsidePointerEventsNoneDoc()) {
    // Somewhere up the parent document chain is a subdocument with pointer-
    // events:none set on it.
    return;
  }
  if (!aFrame->GetParent()) {
    MOZ_ASSERT(aFrame->IsViewportFrame());
    // Viewport frames are never event targets, other frames, like canvas frames,
    // are the event targets for any regions viewport frames may cover.
    return;
  }

  uint8_t pointerEvents =
    aFrame->StyleUserInterface()->GetEffectivePointerEvents(aFrame);
  if (pointerEvents == NS_STYLE_POINTER_EVENTS_NONE) {
    return;
  }
  bool simpleRegions = aFrame->HasAnyStateBits(NS_FRAME_SIMPLE_EVENT_REGIONS);
  if (!simpleRegions) {
    if (!aFrame->StyleVisibility()->IsVisible()) {
      return;
    }
  }

  if (aFrame != mFrame &&
      aBuilder->IsRetainingDisplayList()) {
    aFrame->AddDisplayItem(this);
  }


  // XXX handle other pointerEvents values for SVG

  // XXX Do something clever here for the common case where the border box
  // is obviously entirely inside mHitRegion.
  nsRect borderBox;

  nsIScrollableFrame* scrollFrame = nsLayoutUtils::GetScrollableFrameFor(aFrame);
  if (scrollFrame) {
    // If the frame is content of a scrollframe, then we need to pick up the
    // area corresponding to the overflow rect as well. Otherwise the parts of
    // the overflow that are not occupied by descendants get skipped and the
    // APZ code sends touch events to the content underneath instead.
    // See https://bugzilla.mozilla.org/show_bug.cgi?id=1127773#c15.
    borderBox = aFrame->GetScrollableOverflowRect();
  } else {
    borderBox = nsRect(nsPoint(0, 0), aFrame->GetSize());
  }
  borderBox += aBuilder->ToReferenceFrame(aFrame);

  bool borderBoxHasRoundedCorners = false;
  if (!simpleRegions) {
    if (nsLayoutUtils::HasNonZeroCorner(aFrame->StyleBorder()->mBorderRadius)) {
      borderBoxHasRoundedCorners = true;
    } else {
      aFrame->AddStateBits(NS_FRAME_SIMPLE_EVENT_REGIONS);
    }
  }

  const DisplayItemClip* clip = DisplayItemClipChain::ClipForASR(
    aBuilder->ClipState().GetCurrentCombinedClipChain(aBuilder),
    aBuilder->CurrentActiveScrolledRoot());
  if (clip) {
    borderBox = clip->ApplyNonRoundedIntersection(borderBox);
    if (clip->GetRoundedRectCount() > 0) {
      borderBoxHasRoundedCorners = true;
    }
  }

  if (borderBoxHasRoundedCorners ||
      (aFrame->GetStateBits() & NS_FRAME_SVG_LAYOUT)) {
    mMaybeHitRegion.Add(aFrame, borderBox);
  } else {
    mHitRegion.Add(aFrame, borderBox);
  }

  if (aBuilder->IsBuildingNonLayerizedScrollbar() ||
      aBuilder->GetAncestorHasApzAwareEventHandler())
  {
    // Scrollbars may be painted into a layer below the actual layer they will
    // scroll, and therefore wheel events may be dispatched to the outer frame
    // instead of the intended scrollframe. To address this, we force a d-t-c
    // region on scrollbar frames that won't be placed in their own layer. See
    // bug 1213324 for details.
    mDispatchToContentHitRegion.Add(aFrame, borderBox);
  } else if (aFrame->IsObjectFrame()) {
    // If the frame is a plugin frame and wants to handle wheel events as
    // default action, we should add the frame to dispatch-to-content region.
    nsPluginFrame* pluginFrame = do_QueryFrame(aFrame);
    if (pluginFrame && pluginFrame->WantsToHandleWheelEventAsDefaultAction()) {
      mDispatchToContentHitRegion.Add(aFrame, borderBox);
    }
  }

  // Touch action region

  nsIFrame* touchActionFrame = aFrame;
  if (scrollFrame) {
    touchActionFrame = do_QueryFrame(scrollFrame);
  }
  uint32_t touchAction = nsLayoutUtils::GetTouchActionFromFrame(touchActionFrame);
  if (touchAction != NS_STYLE_TOUCH_ACTION_AUTO) {
    if (touchAction & NS_STYLE_TOUCH_ACTION_NONE) {
      mNoActionRegion.Add(aFrame, borderBox);
    } else {
      if ((touchAction & NS_STYLE_TOUCH_ACTION_PAN_X)) {
        mHorizontalPanRegion.Add(aFrame, borderBox);
      }
      if ((touchAction & NS_STYLE_TOUCH_ACTION_PAN_Y)) {
        mVerticalPanRegion.Add(aFrame, borderBox);
      }
    }
<<<<<<< HEAD
    if (alreadyHadRegions) {
      // TODO: Is it possible that merging event region items
      // would change whether this needs to happen, and we can't
      // undo it? Should we defer this work until we need the result
      // instead?
      mDispatchToContentHitRegion.Add(mHorizontalPanRegion);
      mDispatchToContentHitRegion.Add(mVerticalPanRegion);
      mDispatchToContentHitRegion.Add(mNoActionRegion);
    }
=======
>>>>>>> 9224f75a
  }
}

static void
RemoveFrameFromFrameRects(nsDisplayLayerEventRegions::FrameRects& aFrameRects, nsIFrame* aFrame)
{
  uint32_t i = 0;
  uint32_t length = aFrameRects.mFrames.Length();
  while (i < length) {
    if (aFrameRects.mFrames[i] == aFrame) {
      aFrameRects.mFrames[i] = aFrameRects.mFrames[length - 1];
      aFrameRects.mBoxes[i] = aFrameRects.mBoxes[length - 1];
      length--;
    } else {
      i++;
    }
  }
  aFrameRects.mFrames.SetLength(length);
  aFrameRects.mBoxes.SetLength(length);
}

void
nsDisplayLayerEventRegions::RemoveFrame(nsIFrame* aFrame)
{
  RemoveFrameFromFrameRects(mHitRegion, aFrame);
  RemoveFrameFromFrameRects(mMaybeHitRegion, aFrame);
  RemoveFrameFromFrameRects(mDispatchToContentHitRegion, aFrame);
  RemoveFrameFromFrameRects(mNoActionRegion, aFrame);
  RemoveFrameFromFrameRects(mHorizontalPanRegion, aFrame);
  RemoveFrameFromFrameRects(mVerticalPanRegion, aFrame);

  nsDisplayItem::RemoveFrame(aFrame);
}

void
nsDisplayLayerEventRegions::AddInactiveScrollPort(nsIFrame* aFrame, const nsRect& aRect)
{
  mHitRegion.Add(aFrame, aRect);
  mDispatchToContentHitRegion.Add(aFrame, aRect);
}

bool
nsDisplayLayerEventRegions::IsEmpty() const
{
  // If the hit region and maybe-hit region are empty, then the rest
  // must be empty too.
  if (mHitRegion.IsEmpty() && mMaybeHitRegion.IsEmpty()) {
    MOZ_ASSERT(mDispatchToContentHitRegion.IsEmpty());
    MOZ_ASSERT(mNoActionRegion.IsEmpty());
    MOZ_ASSERT(mHorizontalPanRegion.IsEmpty());
    MOZ_ASSERT(mVerticalPanRegion.IsEmpty());
    return true;
  }
  return false;
}

nsRegion
nsDisplayLayerEventRegions::CombinedTouchActionRegion()
{
  nsRegion result;
  result.Or(HorizontalPanRegion(), VerticalPanRegion());
  result.OrWith(NoActionRegion());
  return result;
}

int32_t
nsDisplayLayerEventRegions::ZIndex() const
{
  return mOverrideZIndex ? *mOverrideZIndex : nsDisplayItem::ZIndex();
}

void
nsDisplayLayerEventRegions::SetOverrideZIndex(int32_t aZIndex)
{
  mOverrideZIndex = Some(aZIndex);
}

void
nsDisplayLayerEventRegions::WriteDebugInfo(std::stringstream& aStream)
{
  if (!mHitRegion.IsEmpty()) {
    AppendToString(aStream, HitRegion(), " (hitRegion ", ")");
  }
  if (!mMaybeHitRegion.IsEmpty()) {
    AppendToString(aStream, MaybeHitRegion(), " (maybeHitRegion ", ")");
  }
  if (!mDispatchToContentHitRegion.IsEmpty()) {
    AppendToString(aStream, DispatchToContentHitRegion(), " (dispatchToContentRegion ", ")");
  }
  if (!mNoActionRegion.IsEmpty()) {
    AppendToString(aStream, NoActionRegion(), " (noActionRegion ", ")");
  }
  if (!mHorizontalPanRegion.IsEmpty()) {
    AppendToString(aStream, HorizontalPanRegion(), " (horizPanRegion ", ")");
  }
  if (!mVerticalPanRegion.IsEmpty()) {
    AppendToString(aStream, VerticalPanRegion(), " (vertPanRegion ", ")");
  }
}

nsDisplayCaret::nsDisplayCaret(nsDisplayListBuilder* aBuilder,
                               nsIFrame* aCaretFrame)
  : nsDisplayItem(aBuilder, aCaretFrame)
  , mCaret(aBuilder->GetCaret())
  , mBounds(aBuilder->GetCaretRect() + ToReferenceFrame())
{
  MOZ_COUNT_CTOR(nsDisplayCaret);
}

#ifdef NS_BUILD_REFCNT_LOGGING
nsDisplayCaret::~nsDisplayCaret()
{
  MOZ_COUNT_DTOR(nsDisplayCaret);
}
#endif

nsRect
nsDisplayCaret::GetBounds(nsDisplayListBuilder* aBuilder,
                          bool* aSnap) const
{
  *aSnap = true;
  // The caret returns a rect in the coordinates of mFrame.
  return mBounds;
}

void
nsDisplayCaret::Paint(nsDisplayListBuilder* aBuilder,
                      gfxContext* aCtx) {
  // Note: Because we exist, we know that the caret is visible, so we don't
  // need to check for the caret's visibility.
  mCaret->PaintCaret(*aCtx->GetDrawTarget(), mFrame, ToReferenceFrame());
}

bool
nsDisplayCaret::CreateWebRenderCommands(mozilla::wr::DisplayListBuilder& aBuilder,
                                        mozilla::wr::IpcResourceUpdateQueue& aResources,
                                        const StackingContextHelper& aSc,
                                        mozilla::layers::WebRenderLayerManager* aManager,
                                        nsDisplayListBuilder* aDisplayListBuilder)
{
  using namespace mozilla::layers;
  int32_t contentOffset;
  nsIFrame* frame = mCaret->GetFrame(&contentOffset);
  if (!frame) {
    return true;
  }
  NS_ASSERTION(frame == mFrame, "We're referring different frame");

  int32_t appUnitsPerDevPixel = frame->PresContext()->AppUnitsPerDevPixel();

  nsRect caretRect;
  nsRect hookRect;
  mCaret->ComputeCaretRects(frame, contentOffset, &caretRect, &hookRect);

  gfx::Color color = ToDeviceColor(frame->GetCaretColorAt(contentOffset));
  LayoutDeviceRect devCaretRect = LayoutDeviceRect::FromAppUnits(
    caretRect + ToReferenceFrame(), appUnitsPerDevPixel);
  LayoutDeviceRect devHookRect = LayoutDeviceRect::FromAppUnits(
    hookRect + ToReferenceFrame(), appUnitsPerDevPixel);

  wr::LayoutRect caret = aSc.ToRelativeLayoutRect(devCaretRect);
  wr::LayoutRect hook = aSc.ToRelativeLayoutRect(devHookRect);

  // Note, WR will pixel snap anything that is layout aligned.
  aBuilder.PushRect(caret,
                    caret,
                    !BackfaceIsHidden(),
                    wr::ToColorF(color));

  if (!devHookRect.IsEmpty()) {
    aBuilder.PushRect(hook,
                      hook,
                      !BackfaceIsHidden(),
                      wr::ToColorF(color));
  }
  return true;
}

LayerState
nsDisplayCaret::GetLayerState(nsDisplayListBuilder* aBuilder,
                              LayerManager* aManager,
                              const ContainerLayerParameters& aParameters)
{
  if (ShouldUseAdvancedLayer(aManager, gfxPrefs::LayersAllowCaretLayers)) {
    return LAYER_ACTIVE;
  }

  return LAYER_NONE;
}

already_AddRefed<Layer>
nsDisplayCaret::BuildLayer(nsDisplayListBuilder* aBuilder,
                           LayerManager* aManager,
                           const ContainerLayerParameters& aContainerParameters)
{
  return BuildDisplayItemLayer(aBuilder, aManager, aContainerParameters);
}

nsDisplayBorder::nsDisplayBorder(nsDisplayListBuilder* aBuilder, nsIFrame* aFrame)
  : nsDisplayItem(aBuilder, aFrame)
{
  MOZ_COUNT_CTOR(nsDisplayBorder);

  mBounds = CalculateBounds(*mFrame->StyleBorder()).GetBounds();
}

bool
nsDisplayBorder::IsInvisibleInRect(const nsRect& aRect) const
{
  nsRect paddingRect = mFrame->GetPaddingRect() - mFrame->GetPosition() +
    ToReferenceFrame();
  const nsStyleBorder *styleBorder;
  if (paddingRect.Contains(aRect) &&
      !(styleBorder = mFrame->StyleBorder())->IsBorderImageLoaded() &&
      !nsLayoutUtils::HasNonZeroCorner(styleBorder->mBorderRadius)) {
    // aRect is entirely inside the content rect, and no part
    // of the border is rendered inside the content rect, so we are not
    // visible
    // Skip this if there's a border-image (which draws a background
    // too) or if there is a border-radius (which makes the border draw
    // further in).
    return true;
  }

  return false;
}

nsDisplayItemGeometry*
nsDisplayBorder::AllocateGeometry(nsDisplayListBuilder* aBuilder)
{
  return new nsDisplayBorderGeometry(this, aBuilder);
}

void
nsDisplayBorder::ComputeInvalidationRegion(nsDisplayListBuilder* aBuilder,
                                           const nsDisplayItemGeometry* aGeometry,
                                           nsRegion* aInvalidRegion) const
{
  const nsDisplayBorderGeometry* geometry = static_cast<const nsDisplayBorderGeometry*>(aGeometry);
  bool snap;

  if (!geometry->mBounds.IsEqualInterior(GetBounds(aBuilder, &snap)) ||
      !geometry->mContentRect.IsEqualInterior(GetContentRect())) {
    // We can probably get away with only invalidating the difference
    // between the border and padding rects, but the XUL ui at least
    // is apparently painting a background with this?
    aInvalidRegion->Or(GetBounds(aBuilder, &snap), geometry->mBounds);
  }

  if (aBuilder->ShouldSyncDecodeImages() &&
      geometry->ShouldInvalidateToSyncDecodeImages()) {
    aInvalidRegion->Or(*aInvalidRegion, GetBounds(aBuilder, &snap));
  }
}

LayerState
nsDisplayBorder::GetLayerState(nsDisplayListBuilder* aBuilder,
                               LayerManager* aManager,
                               const ContainerLayerParameters& aParameters)
{
  if (!ShouldUseAdvancedLayer(aManager, gfxPrefs::LayersAllowBorderLayers)) {
    return LAYER_NONE;
  }

  nsPoint offset = ToReferenceFrame();
  Maybe<nsCSSBorderRenderer> br =
    nsCSSRendering::CreateBorderRenderer(mFrame->PresContext(),
                                         nullptr,
                                         mFrame,
                                         nsRect(),
                                         nsRect(offset, mFrame->GetSize()),
                                         mFrame->StyleContext(),
                                         mFrame->GetSkipSides());

  const nsStyleBorder *styleBorder = mFrame->StyleContext()->StyleBorder();
  const nsStyleImage* image = &styleBorder->mBorderImageSource;
  mBorderRenderer = Nothing();
  mBorderImageRenderer = Nothing();
  if ((!image ||
       image->GetType() != eStyleImageType_Image ||
       image->GetType() != eStyleImageType_Gradient) && !br) {
    return LAYER_NONE;
  }

  if (!br) {
    return LAYER_NONE;
  }

  bool hasCompositeColors;
  if (!br->AllBordersSolid(&hasCompositeColors) || hasCompositeColors) {
    return LAYER_NONE;
  }

  // We don't support this yet as we don't copy the values to
  // the layer, and BasicBorderLayer doesn't support it yet.
  if (!br->mNoBorderRadius) {
    return LAYER_NONE;
  }

  // We copy these values correctly to the layer, but BasicBorderLayer
  // won't render them
  if (!br->AreBorderSideFinalStylesSame(eSideBitsAll) ||
      !br->AllBordersSameWidth()) {
    return LAYER_NONE;
  }

  NS_FOR_CSS_SIDES(i) {
    if (br->mBorderStyles[i] == NS_STYLE_BORDER_STYLE_SOLID) {
      mColors[i] = ToDeviceColor(br->mBorderColors[i]);
      mWidths[i] = br->mBorderWidths[i];
      mBorderStyles[i] = br->mBorderStyles[i];
    } else {
      mWidths[i] = 0;
    }
  }
  NS_FOR_CSS_FULL_CORNERS(corner) {
    mCorners[corner] = LayerSize(br->mBorderRadii[corner].width, br->mBorderRadii[corner].height);
  }

  mRect = ViewAs<LayerPixel>(br->mOuterRect);
  return LAYER_ACTIVE;
}

already_AddRefed<Layer>
nsDisplayBorder::BuildLayer(nsDisplayListBuilder* aBuilder,
                            LayerManager* aManager,
                            const ContainerLayerParameters& aContainerParameters)
{
  if (ShouldUseAdvancedLayer(aManager, gfxPrefs::LayersAllowBorderLayers)) {
    return BuildDisplayItemLayer(aBuilder, aManager, aContainerParameters);
  } else {
    RefPtr<BorderLayer> layer = static_cast<BorderLayer*>
      (aManager->GetLayerBuilder()->GetLeafLayerFor(aBuilder, this));
    if (!layer) {
      layer = aManager->CreateBorderLayer();
      if (!layer)
        return nullptr;
    }
    layer->SetRect(mRect);
    layer->SetCornerRadii(mCorners);
    layer->SetColors(mColors);
    layer->SetWidths(mWidths);
    layer->SetStyles(mBorderStyles);
    layer->SetBaseTransform(gfx::Matrix4x4::Translation(aContainerParameters.mOffset.x,
                                                        aContainerParameters.mOffset.y, 0));
    return layer.forget();
  }
}

bool
nsDisplayBorder::CreateWebRenderCommands(mozilla::wr::DisplayListBuilder& aBuilder,
                                         mozilla::wr::IpcResourceUpdateQueue& aResources,
                                         const StackingContextHelper& aSc,
                                         mozilla::layers::WebRenderLayerManager* aManager,
                                         nsDisplayListBuilder* aDisplayListBuilder)
{
  nsRect rect = nsRect(ToReferenceFrame(), mFrame->GetSize());

  return nsCSSRendering::CreateWebRenderCommandsForBorder(this,
                                                          mFrame,
                                                          rect,
                                                          aBuilder,
                                                          aResources,
                                                          aSc,
                                                          aManager,
                                                          aDisplayListBuilder);
};

void
nsDisplayBorder::CreateBorderImageWebRenderCommands(mozilla::wr::DisplayListBuilder& aBuilder,
                                                    mozilla::wr::IpcResourceUpdateQueue& aResources,
                                                    const StackingContextHelper& aSc,
                                                    mozilla::layers::WebRenderLayerManager* aManager,
                                                    nsDisplayListBuilder* aDisplayListBuilder)
{
  MOZ_ASSERT(mBorderImageRenderer);
  if (!mBorderImageRenderer->mImageRenderer.IsReady()) {
    return;
  }

  float widths[4];
  float slice[4];
  float outset[4];
  const int32_t appUnitsPerDevPixel = mFrame->PresContext()->AppUnitsPerDevPixel();
  NS_FOR_CSS_SIDES(i) {
    slice[i] = (float)(mBorderImageRenderer->mSlice.Side(i)) / appUnitsPerDevPixel;
    widths[i] = (float)(mBorderImageRenderer->mWidths.Side(i)) / appUnitsPerDevPixel;
    outset[i] = (float)(mBorderImageRenderer->mImageOutset.Side(i)) / appUnitsPerDevPixel;
  }

  LayoutDeviceRect destRect = LayoutDeviceRect::FromAppUnits(
    mBorderImageRenderer->mArea, appUnitsPerDevPixel);
  wr::LayoutRect dest = aSc.ToRelativeLayoutRect(destRect);

  wr::LayoutRect clip = dest;
  if (!mBorderImageRenderer->mClip.IsEmpty()) {
    LayoutDeviceRect clipRect = LayoutDeviceRect::FromAppUnits(
      mBorderImageRenderer->mClip, appUnitsPerDevPixel);
    clip = aSc.ToRelativeLayoutRect(clipRect);
  }

  switch (mBorderImageRenderer->mImageRenderer.GetType()) {
    case eStyleImageType_Image:
    {
      uint32_t flags = aDisplayListBuilder->ShouldSyncDecodeImages() ?
                       imgIContainer::FLAG_SYNC_DECODE :
                       imgIContainer::FLAG_NONE;

      RefPtr<imgIContainer> img = mBorderImageRenderer->mImageRenderer.GetImage();
      RefPtr<layers::ImageContainer> container = img->GetImageContainer(aManager, flags);
      if (!container) {
        return;
      }

      gfx::IntSize size;
      Maybe<wr::ImageKey> key = aManager->CommandBuilder().CreateImageKey(this, container, aBuilder,
                                                                          aResources, aSc, size, Nothing());
      if (key.isNothing()) {
        return;
      }

      aBuilder.PushBorderImage(dest,
                               clip,
                               !BackfaceIsHidden(),
                               wr::ToBorderWidths(widths[0], widths[1], widths[2], widths[3]),
                               key.value(),
                               wr::ToNinePatchDescriptor(
                                 (float)(mBorderImageRenderer->mImageSize.width) / appUnitsPerDevPixel,
                                 (float)(mBorderImageRenderer->mImageSize.height) / appUnitsPerDevPixel,
                                 wr::ToSideOffsets2D_u32(slice[0], slice[1], slice[2], slice[3])),
                               wr::ToSideOffsets2D_f32(outset[0], outset[1], outset[2], outset[3]),
                               wr::ToRepeatMode(mBorderImageRenderer->mRepeatModeHorizontal),
                               wr::ToRepeatMode(mBorderImageRenderer->mRepeatModeVertical));
      break;
    }
    case eStyleImageType_Gradient:
    {
      RefPtr<nsStyleGradient> gradientData = mBorderImageRenderer->mImageRenderer.GetGradientData();
      nsCSSGradientRenderer renderer =
        nsCSSGradientRenderer::Create(mFrame->PresContext(), gradientData,
                                      mBorderImageRenderer->mImageSize);

      wr::ExtendMode extendMode;
      nsTArray<wr::GradientStop> stops;
      LayoutDevicePoint lineStart;
      LayoutDevicePoint lineEnd;
      LayoutDeviceSize gradientRadius;
      renderer.BuildWebRenderParameters(1.0, extendMode, stops, lineStart, lineEnd, gradientRadius);

      if (gradientData->mShape == NS_STYLE_GRADIENT_SHAPE_LINEAR) {
        LayoutDevicePoint startPoint = LayoutDevicePoint(dest.origin.x, dest.origin.y) + lineStart;
        LayoutDevicePoint endPoint = LayoutDevicePoint(dest.origin.x, dest.origin.y) + lineEnd;

        aBuilder.PushBorderGradient(dest,
                                    clip,
                                    !BackfaceIsHidden(),
                                    wr::ToBorderWidths(widths[0], widths[1], widths[2], widths[3]),
                                    wr::ToLayoutPoint(startPoint),
                                    wr::ToLayoutPoint(endPoint),
                                    stops,
                                    extendMode,
                                    wr::ToSideOffsets2D_f32(outset[0], outset[1], outset[2], outset[3]));
      } else {
        aBuilder.PushBorderRadialGradient(dest,
                                          clip,
                                          !BackfaceIsHidden(),
                                          wr::ToBorderWidths(widths[0], widths[1], widths[2], widths[3]),
                                          wr::ToLayoutPoint(lineStart),
                                          wr::ToLayoutSize(gradientRadius),
                                          stops,
                                          extendMode,
                                          wr::ToSideOffsets2D_f32(outset[0], outset[1], outset[2], outset[3]));
      }
      break;
    }
    default:
      MOZ_ASSERT_UNREACHABLE("Unsupport border image type");
  }
}

void
nsDisplayBorder::Paint(nsDisplayListBuilder* aBuilder,
                       gfxContext* aCtx) {
  nsPoint offset = ToReferenceFrame();

  PaintBorderFlags flags = aBuilder->ShouldSyncDecodeImages()
                         ? PaintBorderFlags::SYNC_DECODE_IMAGES
                         : PaintBorderFlags();

  DrawResult result =
    nsCSSRendering::PaintBorder(mFrame->PresContext(), *aCtx, mFrame,
                                mVisibleRect,
                                nsRect(offset, mFrame->GetSize()),
                                mFrame->StyleContext(),
                                flags,
                                mFrame->GetSkipSides());

  nsDisplayBorderGeometry::UpdateDrawResult(this, result);
}

nsRect
nsDisplayBorder::GetBounds(nsDisplayListBuilder* aBuilder,
                           bool* aSnap) const
{
  *aSnap = true;
  return mBounds;
}

nsRegion
nsDisplayBorder::CalculateBounds(const nsStyleBorder& aStyleBorder) const
{
  nsRect borderBounds(ToReferenceFrame(), mFrame->GetSize());
  if (aStyleBorder.IsBorderImageLoaded()) {
    borderBounds.Inflate(aStyleBorder.GetImageOutset());
    return borderBounds;
  } else {
    nsMargin border = aStyleBorder.GetComputedBorder();
    nsRegion result;
    if (border.top > 0) {
      result = nsRect(borderBounds.X(), borderBounds.Y(), borderBounds.Width(), border.top);
    }
    if (border.right > 0) {
      result.OrWith(nsRect(borderBounds.XMost() - border.right, borderBounds.Y(), border.right, borderBounds.Height()));
    }
    if (border.bottom > 0) {
      result.OrWith(nsRect(borderBounds.X(), borderBounds.YMost() - border.bottom, borderBounds.Width(), border.bottom));
    }
    if (border.left > 0) {
      result.OrWith(nsRect(borderBounds.X(), borderBounds.Y(), border.left, borderBounds.Height()));
    }

    nscoord radii[8];
    if (mFrame->GetBorderRadii(radii)) {
      if (border.left > 0 || border.top > 0) {
        nsSize cornerSize(radii[eCornerTopLeftX], radii[eCornerTopLeftY]);
        result.OrWith(nsRect(borderBounds.TopLeft(), cornerSize));
      }
      if (border.top > 0 || border.right > 0) {
        nsSize cornerSize(radii[eCornerTopRightX], radii[eCornerTopRightY]);
        result.OrWith(nsRect(borderBounds.TopRight() - nsPoint(cornerSize.width, 0), cornerSize));
      }
      if (border.right > 0 || border.bottom > 0) {
        nsSize cornerSize(radii[eCornerBottomRightX], radii[eCornerBottomRightY]);
        result.OrWith(nsRect(borderBounds.BottomRight() - nsPoint(cornerSize.width, cornerSize.height), cornerSize));
      }
      if (border.bottom > 0 || border.left > 0) {
        nsSize cornerSize(radii[eCornerBottomLeftX], radii[eCornerBottomLeftY]);
        result.OrWith(nsRect(borderBounds.BottomLeft() - nsPoint(0, cornerSize.height), cornerSize));
      }
    }

    return result;
  }
}

// Given a region, compute a conservative approximation to it as a list
// of rectangles that aren't vertically adjacent (i.e., vertically
// adjacent or overlapping rectangles are combined).
// Right now this is only approximate, some vertically overlapping rectangles
// aren't guaranteed to be combined.
static void
ComputeDisjointRectangles(const nsRegion& aRegion,
                          nsTArray<nsRect>* aRects) {
  nscoord accumulationMargin = nsPresContext::CSSPixelsToAppUnits(25);
  nsRect accumulated;

  for (auto iter = aRegion.RectIter(); !iter.Done(); iter.Next()) {
    const nsRect& r = iter.Get();
    if (accumulated.IsEmpty()) {
      accumulated = r;
      continue;
    }

    if (accumulated.YMost() >= r.y - accumulationMargin) {
      accumulated.UnionRect(accumulated, r);
    } else {
      aRects->AppendElement(accumulated);
      accumulated = r;
    }
  }

  // Finish the in-flight rectangle, if there is one.
  if (!accumulated.IsEmpty()) {
    aRects->AppendElement(accumulated);
  }
}

void
nsDisplayBoxShadowOuter::Paint(nsDisplayListBuilder* aBuilder,
                               gfxContext* aCtx) {
  nsPoint offset = ToReferenceFrame();
  nsRect borderRect = mFrame->VisualBorderRectRelativeToSelf() + offset;
  nsPresContext* presContext = mFrame->PresContext();
  AutoTArray<nsRect,10> rects;
  ComputeDisjointRectangles(mVisibleRegion, &rects);

  AUTO_PROFILER_LABEL("nsDisplayBoxShadowOuter::Paint", GRAPHICS);

  for (uint32_t i = 0; i < rects.Length(); ++i) {
    nsCSSRendering::PaintBoxShadowOuter(presContext, *aCtx, mFrame,
                                        borderRect, rects[i], mOpacity);
  }
}

nsRect
nsDisplayBoxShadowOuter::GetBounds(nsDisplayListBuilder* aBuilder,
                                   bool* aSnap) const
{
  *aSnap = false;
  return mBounds;
}

nsRect
nsDisplayBoxShadowOuter::GetBoundsInternal() {
  return nsLayoutUtils::GetBoxShadowRectForFrame(mFrame, mFrame->GetSize()) +
         ToReferenceFrame();
}

bool
nsDisplayBoxShadowOuter::IsInvisibleInRect(const nsRect& aRect) const
{
  nsPoint origin = ToReferenceFrame();
  nsRect frameRect(origin, mFrame->GetSize());
  if (!frameRect.Contains(aRect))
    return false;

  // the visible region is entirely inside the border-rect, and box shadows
  // never render within the border-rect (unless there's a border radius).
  nscoord twipsRadii[8];
  bool hasBorderRadii = mFrame->GetBorderRadii(twipsRadii);
  if (!hasBorderRadii)
    return true;

  return RoundedRectContainsRect(frameRect, twipsRadii, aRect);
}

bool
nsDisplayBoxShadowOuter::ComputeVisibility(nsDisplayListBuilder* aBuilder,
                                           nsRegion* aVisibleRegion) {
  if (!nsDisplayItem::ComputeVisibility(aBuilder, aVisibleRegion)) {
    return false;
  }

  mVisibleRegion.And(*aVisibleRegion, mVisibleRect);
  return true;
}


LayerState
nsDisplayBoxShadowOuter::GetLayerState(nsDisplayListBuilder* aBuilder,
                                       LayerManager* aManager,
                                       const ContainerLayerParameters& aParameters)
{
  if (ShouldUseAdvancedLayer(aManager, gfxPrefs::LayersAllowOuterBoxShadow)) {
    return LAYER_ACTIVE;
  }

  return LAYER_NONE;
}

already_AddRefed<Layer>
nsDisplayBoxShadowOuter::BuildLayer(nsDisplayListBuilder* aBuilder,
                                    LayerManager* aManager,
                                    const ContainerLayerParameters& aContainerParameters)
{
  return BuildDisplayItemLayer(aBuilder, aManager, aContainerParameters);
}

bool
nsDisplayBoxShadowOuter::CanBuildWebRenderDisplayItems()
{
  nsCSSShadowArray* shadows = mFrame->StyleEffects()->mBoxShadow;
  if (!shadows) {
    return false;
  }

  bool hasBorderRadius;
  bool nativeTheme =
      nsCSSRendering::HasBoxShadowNativeTheme(mFrame, hasBorderRadius);

  // We don't support native themed things yet like box shadows around
  // input buttons.
  if (nativeTheme) {
    return false;
  }

  nsPoint offset = ToReferenceFrame();
  nsRect borderRect = mFrame->VisualBorderRectRelativeToSelf() + offset;
  nsRect frameRect =
      nsCSSRendering::GetShadowRect(borderRect, nativeTheme, mFrame);

  if (hasBorderRadius) {
    nscoord twipsRadii[8];
    nsSize sz = frameRect.Size();
    hasBorderRadius = mFrame->GetBorderRadii(sz, sz, Sides(), twipsRadii);
  }

  if (hasBorderRadius) {
    RectCornerRadii borderRadii;
    nsCSSRendering::GetBorderRadii(frameRect,
                                   borderRect,
                                   mFrame,
                                   borderRadii);
    if (!borderRadii.AreRadiiSame()) {
      return false;
    }
  }

  return true;
}

bool
nsDisplayBoxShadowOuter::CreateWebRenderCommands(mozilla::wr::DisplayListBuilder& aBuilder,
                                                 mozilla::wr::IpcResourceUpdateQueue& aResources,
                                                 const StackingContextHelper& aSc,
                                                 mozilla::layers::WebRenderLayerManager* aManager,
                                                 nsDisplayListBuilder* aDisplayListBuilder)
{
  if (!CanBuildWebRenderDisplayItems()) {
    return false;
  }

  int32_t appUnitsPerDevPixel = mFrame->PresContext()->AppUnitsPerDevPixel();
  nsPoint offset = ToReferenceFrame();
  nsRect borderRect = mFrame->VisualBorderRectRelativeToSelf() + offset;
  AutoTArray<nsRect,10> rects;
  bool snap;
  nsRect bounds = GetBounds(aDisplayListBuilder, &snap);
  ComputeDisjointRectangles(bounds, &rects);

  bool hasBorderRadius;
  bool nativeTheme = nsCSSRendering::HasBoxShadowNativeTheme(mFrame,
                                                             hasBorderRadius);

  // Don't need the full size of the shadow rect like we do in
  // nsCSSRendering since WR takes care of calculations for blur
  // and spread radius.
  nsRect frameRect = nsCSSRendering::GetShadowRect(borderRect,
                                                    nativeTheme,
                                                    mFrame);

  RectCornerRadii borderRadii;
  if (hasBorderRadius) {
    hasBorderRadius = nsCSSRendering::GetBorderRadii(frameRect,
                                                     borderRect,
                                                     mFrame,
                                                     borderRadii);
    MOZ_ASSERT(borderRadii.AreRadiiSame());
  }

  // Everything here is in app units, change to device units.
  for (uint32_t i = 0; i < rects.Length(); ++i) {
    LayoutDeviceRect clipRect = LayoutDeviceRect::FromAppUnits(
        rects[i], appUnitsPerDevPixel);
    nsCSSShadowArray* shadows = mFrame->StyleEffects()->mBoxShadow;
    MOZ_ASSERT(shadows);

    for (uint32_t j = shadows->Length(); j  > 0; j--) {
      nsCSSShadowItem* shadow = shadows->ShadowAt(j - 1);
      if (shadow->mInset) {
        continue;
      }

      float blurRadius = float(shadow->mRadius) / float(appUnitsPerDevPixel);
      gfx::Color shadowColor = nsCSSRendering::GetShadowColor(shadow,
                                                              mFrame,
                                                              mOpacity);

      // We don't move the shadow rect here since WR does it for us
      // Now translate everything to device pixels.
      nsRect shadowRect = frameRect;
      LayoutDevicePoint shadowOffset = LayoutDevicePoint::FromAppUnits(
          nsPoint(shadow->mXOffset, shadow->mYOffset),
          appUnitsPerDevPixel);

      LayoutDeviceRect deviceBox = LayoutDeviceRect::FromAppUnits(
          shadowRect, appUnitsPerDevPixel);
      wr::LayoutRect deviceBoxRect = aSc.ToRelativeLayoutRect(deviceBox);
      wr::LayoutRect deviceClipRect = aSc.ToRelativeLayoutRect(clipRect);

      // TODO: support non-uniform border radius.
      float borderRadius = hasBorderRadius ? borderRadii.TopLeft().width
                                           : 0.0;
      float spreadRadius = float(shadow->mSpread) / float(appUnitsPerDevPixel);

      aBuilder.PushBoxShadow(deviceBoxRect,
                             deviceClipRect,
                             !BackfaceIsHidden(),
                             deviceBoxRect,
                             wr::ToLayoutVector2D(shadowOffset),
                             wr::ToColorF(shadowColor),
                             blurRadius,
                             spreadRadius,
                             borderRadius,
                             wr::BoxShadowClipMode::Outset);
    }
  }

  return true;
}

void
nsDisplayBoxShadowOuter::ComputeInvalidationRegion(nsDisplayListBuilder* aBuilder,
                                                   const nsDisplayItemGeometry* aGeometry,
                                                   nsRegion* aInvalidRegion) const
{
  const nsDisplayBoxShadowOuterGeometry* geometry =
    static_cast<const nsDisplayBoxShadowOuterGeometry*>(aGeometry);
  bool snap;
  if (!geometry->mBounds.IsEqualInterior(GetBounds(aBuilder, &snap)) ||
      !geometry->mBorderRect.IsEqualInterior(GetBorderRect()) ||
      mOpacity != geometry->mOpacity) {
    nsRegion oldShadow, newShadow;
    nscoord dontCare[8];
    bool hasBorderRadius = mFrame->GetBorderRadii(dontCare);
    if (hasBorderRadius) {
      // If we have rounded corners then we need to invalidate the frame area
      // too since we paint into it.
      oldShadow = geometry->mBounds;
      newShadow = GetBounds(aBuilder, &snap);
    } else {
      oldShadow.Sub(geometry->mBounds, geometry->mBorderRect);
      newShadow.Sub(GetBounds(aBuilder, &snap), GetBorderRect());
    }
    aInvalidRegion->Or(oldShadow, newShadow);
  }
}


void
nsDisplayBoxShadowInner::Paint(nsDisplayListBuilder* aBuilder,
                               gfxContext* aCtx) {
  nsPoint offset = ToReferenceFrame();
  nsRect borderRect = nsRect(offset, mFrame->GetSize());
  nsPresContext* presContext = mFrame->PresContext();
  AutoTArray<nsRect,10> rects;
  ComputeDisjointRectangles(mVisibleRegion, &rects);

  AUTO_PROFILER_LABEL("nsDisplayBoxShadowInner::Paint", GRAPHICS);

  DrawTarget* drawTarget = aCtx->GetDrawTarget();
  gfxContext* gfx = aCtx;
  int32_t appUnitsPerDevPixel = mFrame->PresContext()->AppUnitsPerDevPixel();

  for (uint32_t i = 0; i < rects.Length(); ++i) {
    gfx->Save();
    gfx->Clip(NSRectToSnappedRect(rects[i], appUnitsPerDevPixel, *drawTarget));
    nsCSSRendering::PaintBoxShadowInner(presContext, *aCtx, mFrame, borderRect);
    gfx->Restore();
  }
}

bool
nsDisplayBoxShadowInner::CanCreateWebRenderCommands(nsDisplayListBuilder* aBuilder,
                                                    nsIFrame* aFrame,
                                                    nsPoint aReferenceOffset)
{
  nsCSSShadowArray *shadows = aFrame->StyleEffects()->mBoxShadow;
  if (!shadows) {
    // Means we don't have to paint anything
    return true;
  }

  bool hasBorderRadius;
  bool nativeTheme =
    nsCSSRendering::HasBoxShadowNativeTheme(aFrame, hasBorderRadius);

  // We don't support native themed things yet like box shadows around
  // input buttons.
  if (nativeTheme) {
    return false;
  }

  nsRect borderRect = nsRect(aReferenceOffset, aFrame->GetSize());
  RectCornerRadii innerRadii;

  if (hasBorderRadius) {
    hasBorderRadius =
      nsCSSRendering::GetShadowInnerRadii(aFrame, borderRect, innerRadii);
  }

  if (hasBorderRadius && !innerRadii.AreRadiiSame()) {
    return false;
  }

  return true;
}

LayerState
nsDisplayBoxShadowInner::GetLayerState(nsDisplayListBuilder* aBuilder,
                                       LayerManager* aManager,
                                       const ContainerLayerParameters& aParameters)
{
  if (ShouldUseAdvancedLayer(aManager, gfxPrefs::LayersAllowInsetBoxShadow)) {
    return LAYER_ACTIVE;
  }

  return LAYER_NONE;
}

already_AddRefed<Layer>
nsDisplayBoxShadowInner::BuildLayer(nsDisplayListBuilder* aBuilder,
                                    LayerManager* aManager,
                                    const ContainerLayerParameters& aContainerParameters)
{
  return BuildDisplayItemLayer(aBuilder, aManager, aContainerParameters);
}

/* static */ void
nsDisplayBoxShadowInner::CreateInsetBoxShadowWebRenderCommands(mozilla::wr::DisplayListBuilder& aBuilder,
                                                               const StackingContextHelper& aSc,
                                                               nsRegion& aVisibleRegion,
                                                               nsIFrame* aFrame,
                                                               const nsRect aBorderRect)
{
  if (!nsCSSRendering::ShouldPaintBoxShadowInner(aFrame)) {
    return;
  }

  int32_t appUnitsPerDevPixel = aFrame->PresContext()->AppUnitsPerDevPixel();

  AutoTArray<nsRect,10> rects;
  ComputeDisjointRectangles(aVisibleRegion, &rects);

  nsCSSShadowArray* shadows = aFrame->StyleEffects()->mBoxShadow;

  for (uint32_t i = 0; i < rects.Length(); ++i) {
    LayoutDeviceRect clipRect = LayoutDeviceRect::FromAppUnits(
        rects[i], appUnitsPerDevPixel);

    for (uint32_t i = shadows->Length(); i > 0; --i) {
      nsCSSShadowItem* shadowItem = shadows->ShadowAt(i - 1);
      if (!shadowItem->mInset) {
        continue;
      }

      nsRect shadowRect =
        nsCSSRendering::GetBoxShadowInnerPaddingRect(aFrame, aBorderRect);
      RectCornerRadii innerRadii;
      nsCSSRendering::GetShadowInnerRadii(aFrame, aBorderRect, innerRadii);

      // Now translate everything to device pixels.
      LayoutDeviceRect deviceBoxRect = LayoutDeviceRect::FromAppUnits(
          shadowRect, appUnitsPerDevPixel);
      wr::LayoutRect deviceClipRect = aSc.ToRelativeLayoutRect(clipRect);
      Color shadowColor = nsCSSRendering::GetShadowColor(shadowItem, aFrame, 1.0);

      LayoutDevicePoint shadowOffset = LayoutDevicePoint::FromAppUnits(
          nsPoint(shadowItem->mXOffset, shadowItem->mYOffset),
          appUnitsPerDevPixel);

      float blurRadius = float(shadowItem->mRadius) / float(appUnitsPerDevPixel);
      // TODO: WR doesn't support non-uniform border radii
      float borderRadius = innerRadii.TopLeft().width;
      // NOTE: Any spread radius > 0 will render nothing. WR Bug.
      float spreadRadius = float(shadowItem->mSpread) / float(appUnitsPerDevPixel);

      aBuilder.PushBoxShadow(wr::ToLayoutRect(deviceBoxRect),
                             deviceClipRect,
                             !aFrame->BackfaceIsHidden(),
                             wr::ToLayoutRect(deviceBoxRect),
                             wr::ToLayoutVector2D(shadowOffset),
                             wr::ToColorF(shadowColor),
                             blurRadius,
                             spreadRadius,
                             borderRadius,
                             wr::BoxShadowClipMode::Inset
                             );
    }
  }
}

bool
nsDisplayBoxShadowInner::CreateWebRenderCommands(mozilla::wr::DisplayListBuilder& aBuilder,
                                                 mozilla::wr::IpcResourceUpdateQueue& aResources,
                                                 const StackingContextHelper& aSc,
                                                 mozilla::layers::WebRenderLayerManager* aManager,
                                                 nsDisplayListBuilder* aDisplayListBuilder)
{
  if (!CanCreateWebRenderCommands(aDisplayListBuilder, mFrame, ToReferenceFrame())) {
    return false;
  }

  bool snap;
  nsRegion visible = GetBounds(aDisplayListBuilder, &snap);
  nsPoint offset = ToReferenceFrame();
  nsRect borderRect = nsRect(offset, mFrame->GetSize());
  nsDisplayBoxShadowInner::CreateInsetBoxShadowWebRenderCommands(aBuilder, aSc, visible,
                                                                 mFrame, borderRect);

  return true;
}

bool
nsDisplayBoxShadowInner::ComputeVisibility(nsDisplayListBuilder* aBuilder,
                                           nsRegion* aVisibleRegion) {
  if (!nsDisplayItem::ComputeVisibility(aBuilder, aVisibleRegion)) {
    return false;
  }

  mVisibleRegion.And(*aVisibleRegion, mVisibleRect);
  return true;
}

nsDisplayWrapList::nsDisplayWrapList(nsDisplayListBuilder* aBuilder,
                                     nsIFrame* aFrame, nsDisplayList* aList)
  : nsDisplayWrapList(aBuilder, aFrame, aList,
                      aBuilder->CurrentActiveScrolledRoot())
{}

nsDisplayWrapList::nsDisplayWrapList(nsDisplayListBuilder* aBuilder,
                                     nsIFrame* aFrame, nsDisplayList* aList,
                                     const ActiveScrolledRoot* aActiveScrolledRoot)
  : nsDisplayItem(aBuilder, aFrame, aActiveScrolledRoot)
  , mList(aBuilder)
  , mOverrideZIndex(0)
  , mHasZIndexOverride(false)
{
  MOZ_COUNT_CTOR(nsDisplayWrapList);

  mBaseVisibleRect = mVisibleRect;

  mListPtr = &mList;
  mListPtr->AppendToTop(aList);
  UpdateBounds(aBuilder);

  if (!aFrame || !aFrame->IsTransformed()) {
    return;
  }

  // If we're a transformed frame, then we need to find out if we're inside
  // the nsDisplayTransform or outside of it. Frames inside the transform
  // need mReferenceFrame == mFrame, outside needs the next ancestor
  // reference frame.
  // If we're inside the transform, then the nsDisplayItem constructor
  // will have done the right thing.
  // If we're outside the transform, then we should have only one child
  // (since nsDisplayTransform wraps all actual content), and that child
  // will have the correct reference frame set (since nsDisplayTransform
  // handles this explictly).
  nsDisplayItem *i = mListPtr->GetBottom();
  if (i && (!i->GetAbove() || i->GetType() == DisplayItemType::TYPE_TRANSFORM) &&
      i->Frame() == mFrame) {
    mReferenceFrame = i->ReferenceFrame();
    mToReferenceFrame = i->ToReferenceFrame();
  }

  nsRect visible = aBuilder->GetVisibleRect() +
    aBuilder->GetCurrentFrameOffsetToReferenceFrame();

  SetVisibleRect(visible, true);
}

nsDisplayWrapList::nsDisplayWrapList(nsDisplayListBuilder* aBuilder,
                                     nsIFrame* aFrame, nsDisplayItem* aItem)
  : nsDisplayItem(aBuilder, aFrame)
  , mList(aBuilder)
  , mOverrideZIndex(0)
  , mHasZIndexOverride(false)
{
  MOZ_COUNT_CTOR(nsDisplayWrapList);

  mBaseVisibleRect = mVisibleRect;

  mListPtr = &mList;
  mListPtr->AppendToTop(aItem);
  UpdateBounds(aBuilder);

  if (!aFrame || !aFrame->IsTransformed()) {
    return;
  }

  // See the previous nsDisplayWrapList constructor
  if (aItem->Frame() == aFrame) {
    mReferenceFrame = aItem->ReferenceFrame();
    mToReferenceFrame = aItem->ToReferenceFrame();
  }

  nsRect visible = aBuilder->GetVisibleRect() +
    aBuilder->GetCurrentFrameOffsetToReferenceFrame();

  SetVisibleRect(visible, true);
}

nsDisplayWrapList::~nsDisplayWrapList() {
  MOZ_COUNT_DTOR(nsDisplayWrapList);
}

void
nsDisplayWrapList::MergeDisplayListFromItem(nsDisplayListBuilder* aBuilder,
                                            const nsDisplayItem* aItem)
{
  const nsDisplayWrapList* wrappedItem = aItem->AsDisplayWrapList();
  MOZ_ASSERT(wrappedItem);

  // Create a new nsDisplayWrapList using a copy-constructor. This is done
  // to preserve the information about bounds.
  nsDisplayWrapList* wrapper = new (aBuilder) nsDisplayWrapList(aBuilder, *wrappedItem);

  // Set the display list pointer of the new wrapper item to the display list
  // of the wrapped item.
  wrapper->mListPtr = wrappedItem->mListPtr;

  mListPtr->AppendToBottom(wrapper);
}

void
nsDisplayWrapList::HitTest(nsDisplayListBuilder* aBuilder, const nsRect& aRect,
                           HitTestState* aState, nsTArray<nsIFrame*> *aOutFrames) {
  mListPtr->HitTest(aBuilder, aRect, aState, aOutFrames);
}

nsRect
nsDisplayWrapList::GetBounds(nsDisplayListBuilder* aBuilder,
                             bool* aSnap) const
{
  *aSnap = false;
  return mBounds;
}

bool
nsDisplayWrapList::ComputeVisibility(nsDisplayListBuilder* aBuilder,
                                     nsRegion* aVisibleRegion) {
  // Convert the passed in visible region to our appunits.
  nsRegion visibleRegion;
  // mVisibleRect has been clipped to GetClippedBounds
  visibleRegion.And(*aVisibleRegion, mVisibleRect);
  nsRegion originalVisibleRegion = visibleRegion;

  bool retval =
    mListPtr->ComputeVisibilityForSublist(aBuilder,
                                          &visibleRegion,
                                          mVisibleRect);
  nsRegion removed;
  // removed = originalVisibleRegion - visibleRegion
  removed.Sub(originalVisibleRegion, visibleRegion);
  // aVisibleRegion = aVisibleRegion - removed (modulo any simplifications
  // SubtractFromVisibleRegion does)
  aBuilder->SubtractFromVisibleRegion(aVisibleRegion, removed);

  return retval;
}

nsRegion
nsDisplayWrapList::GetOpaqueRegion(nsDisplayListBuilder* aBuilder,
                                   bool* aSnap) const
{
  *aSnap = false;
  nsRegion result;
  if (mListPtr->IsOpaque()) {
    // Everything within GetBounds that's visible is opaque.
    result = GetBounds(aBuilder, aSnap);
  } else if (aBuilder->HitTestShouldStopAtFirstOpaque()) {
    // If we care about an accurate opaque region, iterate the display list
    // and build up a region of opaque bounds.
    nsDisplayItem* item = mList.GetBottom();
    while (item) {
      result.OrWith(item->GetOpaqueRegion(aBuilder, aSnap));
      item = item->GetAbove();
    }
  }
  *aSnap = false;
  return result;
}

Maybe<nscolor>
nsDisplayWrapList::IsUniform(nsDisplayListBuilder* aBuilder) const
{
  // We could try to do something but let's conservatively just return Nothing.
  return Nothing();
}

void nsDisplayWrapList::Paint(nsDisplayListBuilder* aBuilder,
                              gfxContext* aCtx) {
  NS_ERROR("nsDisplayWrapList should have been flattened away for painting");
}

/**
 * Returns true if all descendant display items can be placed in the same
 * PaintedLayer --- GetLayerState returns LAYER_INACTIVE or LAYER_NONE,
 * and they all have the expected animated geometry root.
 */
static LayerState
RequiredLayerStateForChildren(nsDisplayListBuilder* aBuilder,
                              LayerManager* aManager,
                              const ContainerLayerParameters& aParameters,
                              const nsDisplayList& aList,
                              AnimatedGeometryRoot* aExpectedAnimatedGeometryRootForChildren)
{
  LayerState result = LAYER_INACTIVE;
  for (nsDisplayItem* i = aList.GetBottom(); i; i = i->GetAbove()) {
    if (result == LAYER_INACTIVE &&
        i->GetAnimatedGeometryRoot() != aExpectedAnimatedGeometryRootForChildren) {
      result = LAYER_ACTIVE;
    }

    LayerState state = i->GetLayerState(aBuilder, aManager, aParameters);
    if (state == LAYER_ACTIVE && i->GetType() == DisplayItemType::TYPE_BLEND_MODE) {
      // nsDisplayBlendMode always returns LAYER_ACTIVE to ensure that the
      // blending operation happens in the intermediate surface of its parent
      // display item (usually an nsDisplayBlendContainer). But this does not
      // mean that it needs all its ancestor display items to become active.
      // So we ignore its layer state and look at its children instead.
      state = RequiredLayerStateForChildren(aBuilder, aManager, aParameters,
        *i->GetSameCoordinateSystemChildren(), i->GetAnimatedGeometryRoot());
    }
    if ((state == LAYER_ACTIVE || state == LAYER_ACTIVE_FORCE) &&
        state > result) {
      result = state;
    }
    if (state == LAYER_ACTIVE_EMPTY && state > result) {
      result = LAYER_ACTIVE_FORCE;
    }
    if (state == LAYER_NONE) {
      nsDisplayList* list = i->GetSameCoordinateSystemChildren();
      if (list) {
        LayerState childState =
          RequiredLayerStateForChildren(aBuilder, aManager, aParameters, *list,
              aExpectedAnimatedGeometryRootForChildren);
        if (childState > result) {
          result = childState;
        }
      }
    }
  }
  return result;
}

nsRect nsDisplayWrapList::GetComponentAlphaBounds(nsDisplayListBuilder* aBuilder) const
{
  nsRect bounds;
  for (nsDisplayItem* i = mListPtr->GetBottom(); i; i = i->GetAbove()) {
    bounds.UnionRect(bounds, i->GetComponentAlphaBounds(aBuilder));
  }
  return bounds;
}

void
nsDisplayWrapList::SetReferenceFrame(const nsIFrame* aFrame)
{
  mReferenceFrame = aFrame;
  mToReferenceFrame = mFrame->GetOffsetToCrossDoc(mReferenceFrame);
}

bool
nsDisplayWrapList::CreateWebRenderCommands(mozilla::wr::DisplayListBuilder& aBuilder,
                                           mozilla::wr::IpcResourceUpdateQueue& aResources,
                                           const StackingContextHelper& aSc,
                                           mozilla::layers::WebRenderLayerManager* aManager,
                                           nsDisplayListBuilder* aDisplayListBuilder)
{
  aManager->CommandBuilder().CreateWebRenderCommandsFromDisplayList(GetChildren(),
                                                                    aDisplayListBuilder,
                                                                    aSc,
                                                                    aBuilder,
                                                                    aResources);
  return true;
}

static nsresult
WrapDisplayList(nsDisplayListBuilder* aBuilder, nsIFrame* aFrame,
                nsDisplayList* aList, nsDisplayWrapper* aWrapper) {
  if (!aList->GetTop())
    return NS_OK;
  nsDisplayItem* item = aWrapper->WrapList(aBuilder, aFrame, aList);
  if (!item)
    return NS_ERROR_OUT_OF_MEMORY;
  // aList was emptied
  aList->AppendToTop(item);
  return NS_OK;
}

static nsresult
WrapEachDisplayItem(nsDisplayListBuilder* aBuilder,
                    nsDisplayList* aList, nsDisplayWrapper* aWrapper) {
  nsDisplayList newList(aBuilder);
  nsDisplayItem* item;
  while ((item = aList->RemoveBottom())) {
    item = aWrapper->WrapItem(aBuilder, item);
    if (!item)
      return NS_ERROR_OUT_OF_MEMORY;
    newList.AppendToTop(item);
  }
  // aList was emptied
  aList->AppendToTop(&newList);
  return NS_OK;
}

nsresult nsDisplayWrapper::WrapLists(nsDisplayListBuilder* aBuilder,
    nsIFrame* aFrame, const nsDisplayListSet& aIn, const nsDisplayListSet& aOut)
{
  nsresult rv = WrapListsInPlace(aBuilder, aFrame, aIn);
  NS_ENSURE_SUCCESS(rv, rv);

  if (&aOut == &aIn)
    return NS_OK;
  aOut.BorderBackground()->AppendToTop(aIn.BorderBackground());
  aOut.BlockBorderBackgrounds()->AppendToTop(aIn.BlockBorderBackgrounds());
  aOut.Floats()->AppendToTop(aIn.Floats());
  aOut.Content()->AppendToTop(aIn.Content());
  aOut.PositionedDescendants()->AppendToTop(aIn.PositionedDescendants());
  aOut.Outlines()->AppendToTop(aIn.Outlines());
  return NS_OK;
}

nsresult nsDisplayWrapper::WrapListsInPlace(nsDisplayListBuilder* aBuilder,
    nsIFrame* aFrame, const nsDisplayListSet& aLists)
{
  nsresult rv;
  if (WrapBorderBackground()) {
    // Our border-backgrounds are in-flow
    rv = WrapDisplayList(aBuilder, aFrame, aLists.BorderBackground(), this);
    NS_ENSURE_SUCCESS(rv, rv);
  }
  // Our block border-backgrounds are in-flow
  rv = WrapDisplayList(aBuilder, aFrame, aLists.BlockBorderBackgrounds(), this);
  NS_ENSURE_SUCCESS(rv, rv);
  // The floats are not in flow
  rv = WrapEachDisplayItem(aBuilder, aLists.Floats(), this);
  NS_ENSURE_SUCCESS(rv, rv);
  // Our child content is in flow
  rv = WrapDisplayList(aBuilder, aFrame, aLists.Content(), this);
  NS_ENSURE_SUCCESS(rv, rv);
  // The positioned descendants may not be in-flow
  rv = WrapEachDisplayItem(aBuilder, aLists.PositionedDescendants(), this);
  NS_ENSURE_SUCCESS(rv, rv);
  // The outlines may not be in-flow
  return WrapEachDisplayItem(aBuilder, aLists.Outlines(), this);
}

nsDisplayOpacity::nsDisplayOpacity(nsDisplayListBuilder* aBuilder,
                                   nsIFrame* aFrame, nsDisplayList* aList,
                                   const ActiveScrolledRoot* aActiveScrolledRoot,
                                   bool aForEventsAndPluginsOnly)
    : nsDisplayWrapList(aBuilder, aFrame, aList, aActiveScrolledRoot)
    , mOpacity(aFrame->StyleEffects()->mOpacity)
    , mForEventsAndPluginsOnly(aForEventsAndPluginsOnly)
{
  MOZ_COUNT_CTOR(nsDisplayOpacity);
  mState.mOpacity = mOpacity;
}

#ifdef NS_BUILD_REFCNT_LOGGING
nsDisplayOpacity::~nsDisplayOpacity() {
  MOZ_COUNT_DTOR(nsDisplayOpacity);
}
#endif

nsRegion nsDisplayOpacity::GetOpaqueRegion(nsDisplayListBuilder* aBuilder,
                                           bool* aSnap) const
{
  *aSnap = false;
  // The only time where mOpacity == 1.0 should be when we have will-change.
  // We could report this as opaque then but when the will-change value starts
  // animating the element would become non opaque and could cause repaints.
  return nsRegion();
}

// nsDisplayOpacity uses layers for rendering
already_AddRefed<Layer>
nsDisplayOpacity::BuildLayer(nsDisplayListBuilder* aBuilder,
                             LayerManager* aManager,
                             const ContainerLayerParameters& aContainerParameters) {
  ContainerLayerParameters params = aContainerParameters;
  params.mForEventsAndPluginsOnly = mForEventsAndPluginsOnly;
  RefPtr<Layer> container = aManager->GetLayerBuilder()->
    BuildContainerLayerFor(aBuilder, aManager, mFrame, this, &mList,
                           params, nullptr,
                           FrameLayerBuilder::CONTAINER_ALLOW_PULL_BACKGROUND_COLOR);
  if (!container)
    return nullptr;

  container->SetOpacity(mOpacity);
  nsDisplayListBuilder::AddAnimationsAndTransitionsToLayer(container, aBuilder,
                                                           this, mFrame,
                                                           eCSSProperty_opacity);
  return container.forget();
}

/**
 * This doesn't take into account layer scaling --- the layer may be
 * rendered at a higher (or lower) resolution, affecting the retained layer
 * size --- but this should be good enough.
 */
static bool
IsItemTooSmallForActiveLayer(nsIFrame* aFrame)
{
  nsIntRect visibleDevPixels = aFrame->GetVisualOverflowRectRelativeToSelf().ToOutsidePixels(
          aFrame->PresContext()->AppUnitsPerDevPixel());
  return visibleDevPixels.Size() <
    nsIntSize(gfxPrefs::LayoutMinActiveLayerSize(),
              gfxPrefs::LayoutMinActiveLayerSize());
}

/* static */ bool
nsDisplayOpacity::NeedsActiveLayer(nsDisplayListBuilder* aBuilder, nsIFrame* aFrame)
{
  if (EffectCompositor::HasAnimationsForCompositor(aFrame,
                                                   eCSSProperty_opacity) ||
      (ActiveLayerTracker::IsStyleAnimated(aBuilder, aFrame,
                                           eCSSProperty_opacity) &&
       !IsItemTooSmallForActiveLayer(aFrame))) {
    return true;
  }
  return false;
}

void
nsDisplayOpacity::ApplyOpacity(nsDisplayListBuilder* aBuilder,
                             float aOpacity,
                             const DisplayItemClipChain* aClip)
{
  NS_ASSERTION(CanApplyOpacity(), "ApplyOpacity should be allowed");
  mOpacity = mOpacity * aOpacity;
  IntersectClip(aBuilder, aClip, false);
}

bool
nsDisplayOpacity::CanApplyOpacity() const
{
  return true;
}

/**
 * Recursively iterates through |aList| and collects at most |aMaxChildCount|
 * display item pointers to items that return true for CanApplyOpacity().
 * The item pointers are added to |aArray|.
 *
 * LayerEventRegions and WrapList items are ignored.
 *
 * We need to do this recursively, because the child display items might contain
 * nested nsDisplayWrapLists.
 *
 * Returns false if there are more than |aMaxChildCount| items, or if an item
 * that returns false for CanApplyOpacity() is encountered.
 * Otherwise returns true.
 */
static bool
CollectItemsWithOpacity(nsDisplayList* aList,
                     nsTArray<nsDisplayItem*>& aArray,
                     const size_t aMaxChildCount)
{
  for (nsDisplayItem* i = aList->GetBottom(); i; i = i->GetAbove()) {
    DisplayItemType type = i->GetType();
    nsDisplayList* children = i->GetChildren();

    // Descend only into wraplists.
    if (type == DisplayItemType::TYPE_WRAP_LIST && children) {
      // The current display item has children, process them first.
      if (!CollectItemsWithOpacity(children, aArray, aMaxChildCount)) {
        return false;
      }
    }

    if (type == DisplayItemType::TYPE_LAYER_EVENT_REGIONS ||
        type == DisplayItemType::TYPE_WRAP_LIST) {
      continue;
    }

    if (!i->CanApplyOpacity() || aArray.Length() == aMaxChildCount) {
      return false;
    }

    aArray.AppendElement(i);
  }

  return true;
}

bool
nsDisplayOpacity::ShouldFlattenAway(nsDisplayListBuilder* aBuilder)
{
  if (mFrame->GetPrevContinuation() ||
      mFrame->GetNextContinuation()) {
    // If we've been split, then we might need to merge, so
    // don't flatten us away.
    return false;
  }

  if (NeedsActiveLayer(aBuilder, mFrame) || mOpacity == 0.0) {
    // If our opacity is zero then we'll discard all descendant display items
    // except for layer event regions, so there's no point in doing this
    // optimization (and if we do do it, then invalidations of those descendants
    // might trigger repainting).
    return false;
  }

  if (mList.IsEmpty()) {
    return false;
  }

  // Only try folding our opacity down if we have at most kMaxChildCount
  // children that don't overlap and can all apply the opacity to themselves.
  static const size_t kMaxChildCount = 3;

  // Iterate through the child display list and copy at most kMaxChildCount
  // child display item pointers to a temporary list.
  AutoTArray<nsDisplayItem*, kMaxChildCount> items;
  if (!CollectItemsWithOpacity(&mList, items, kMaxChildCount)) {
    return false;
  }

  struct {
    nsDisplayItem* item;
    nsRect bounds;
  } children[kMaxChildCount];

  bool snap;
  size_t childCount = 0;
  for (nsDisplayItem* item : items) {
    children[childCount].item = item;
    children[childCount].bounds = item->GetBounds(aBuilder, &snap);
    childCount++;
  }

  for (size_t i = 0; i < childCount; i++) {
    for (size_t j = i+1; j < childCount; j++) {
      if (children[i].bounds.Intersects(children[j].bounds)) {
        return false;
      }
    }
  }

  // When intersecting the children's clip, only intersect with the clip for
  // our ASR and not with the whole clip chain, because the rest of the clip
  // chain is usually already set on the children. In fact, opacity items
  // usually never have their own clip because during display item creation
  // time we propagated the clip to our contents, so maybe we should just
  // remove the clip parameter from ApplyOpacity completely.
  const DisplayItemClipChain* clip = nullptr;

  if (mClip) {
    clip = aBuilder->AllocateDisplayItemClipChain(*mClip, mActiveScrolledRoot,
                                                  nullptr);
  }

  for (uint32_t i = 0; i < childCount; i++) {
    children[i].item->ApplyOpacity(aBuilder, mOpacity, clip);
  }

  return true;
}

nsDisplayItem::LayerState
nsDisplayOpacity::GetLayerState(nsDisplayListBuilder* aBuilder,
                                LayerManager* aManager,
                                const ContainerLayerParameters& aParameters) {
  // If we only created this item so that we'd get correct nsDisplayEventRegions for child
  // frames, then force us to inactive to avoid unnecessary layerization changes for content
  // that won't ever be painted.
  if (mForEventsAndPluginsOnly) {
    MOZ_ASSERT(mOpacity == 0);
    return LAYER_INACTIVE;
  }

  if (NeedsActiveLayer(aBuilder, mFrame)) {
    // Returns LAYER_ACTIVE_FORCE to avoid flatterning the layer for async
    // animations.
    return LAYER_ACTIVE_FORCE;
  }

  return RequiredLayerStateForChildren(aBuilder, aManager, aParameters, mList, GetAnimatedGeometryRoot());
}

bool
nsDisplayOpacity::ComputeVisibility(nsDisplayListBuilder* aBuilder,
                                    nsRegion* aVisibleRegion) {
  // Our children are translucent so we should not allow them to subtract
  // area from aVisibleRegion. We do need to find out what is visible under
  // our children in the temporary compositing buffer, because if our children
  // paint our entire bounds opaquely then we don't need an alpha channel in
  // the temporary compositing buffer.
  nsRect bounds = GetClippedBounds(aBuilder);
  nsRegion visibleUnderChildren;
  visibleUnderChildren.And(*aVisibleRegion, bounds);
  return
    nsDisplayWrapList::ComputeVisibility(aBuilder, &visibleUnderChildren);
}

void
nsDisplayOpacity::WriteDebugInfo(std::stringstream& aStream)
{
  aStream << " (opacity " << mOpacity << ")";
}

bool
nsDisplayOpacity::CreateWebRenderCommands(mozilla::wr::DisplayListBuilder& aBuilder,
                                          mozilla::wr::IpcResourceUpdateQueue& aResources,
                                          const StackingContextHelper& aSc,
                                          mozilla::layers::WebRenderLayerManager* aManager,
                                          nsDisplayListBuilder* aDisplayListBuilder)
{
  float* opacityForSC = &mOpacity;

  RefPtr<WebRenderAnimationData> animationData = aManager->CommandBuilder().CreateOrRecycleWebRenderUserData<WebRenderAnimationData>(this);
  AnimationInfo& animationInfo = animationData->GetAnimationInfo();
  AddAnimationsForProperty(Frame(), aDisplayListBuilder,
                           this, eCSSProperty_opacity,
                           animationInfo, false);
  animationInfo.StartPendingAnimations(aManager->GetAnimationReadyTime());

  // Note that animationsId can be 0 (uninitialized in AnimationInfo) if there
  // are no active animations.
  uint64_t animationsId = animationInfo.GetCompositorAnimationsId();

  if (!animationInfo.GetAnimations().IsEmpty()) {
    opacityForSC = nullptr;
    OptionalOpacity opacityForCompositor = mOpacity;

    OpAddCompositorAnimations
      anim(CompositorAnimations(animationInfo.GetAnimations(), animationsId),
           void_t(), opacityForCompositor);
    aManager->WrBridge()->AddWebRenderParentCommand(anim);
    aManager->AddActiveCompositorAnimationId(animationsId);
  } else if (animationsId) {
    aManager->AddCompositorAnimationsIdForDiscard(animationsId);
    animationsId = 0;
  }

  nsTArray<mozilla::wr::WrFilterOp> filters;
  StackingContextHelper sc(aSc, aBuilder, filters, nullptr, animationsId,
                           opacityForSC);

  aManager->CommandBuilder().CreateWebRenderCommandsFromDisplayList(&mList,
                                                                    aDisplayListBuilder,
                                                                    sc,
                                                                    aBuilder,
                                                                    aResources);
  return true;
}

nsDisplayBlendMode::nsDisplayBlendMode(nsDisplayListBuilder* aBuilder,
                                             nsIFrame* aFrame, nsDisplayList* aList,
                                             uint8_t aBlendMode,
                                             const ActiveScrolledRoot* aActiveScrolledRoot,
                                             uint32_t aIndex)
  : nsDisplayWrapList(aBuilder, aFrame, aList, aActiveScrolledRoot)
  , mBlendMode(aBlendMode)
  , mIndex(aIndex)
{
  MOZ_COUNT_CTOR(nsDisplayBlendMode);
}

#ifdef NS_BUILD_REFCNT_LOGGING
nsDisplayBlendMode::~nsDisplayBlendMode() {
  MOZ_COUNT_DTOR(nsDisplayBlendMode);
}
#endif

nsRegion nsDisplayBlendMode::GetOpaqueRegion(nsDisplayListBuilder* aBuilder,
                                                bool* aSnap) const
{
  *aSnap = false;
  // We are never considered opaque
  return nsRegion();
}

LayerState
nsDisplayBlendMode::GetLayerState(nsDisplayListBuilder* aBuilder,
                                     LayerManager* aManager,
                                     const ContainerLayerParameters& aParameters)
{
  return LAYER_ACTIVE;
}

bool
nsDisplayBlendMode::CreateWebRenderCommands(mozilla::wr::DisplayListBuilder& aBuilder,
                                            mozilla::wr::IpcResourceUpdateQueue& aResources,
                                            const StackingContextHelper& aSc,
                                            mozilla::layers::WebRenderLayerManager* aManager,
                                            nsDisplayListBuilder* aDisplayListBuilder)
{
  nsTArray<mozilla::wr::WrFilterOp> filters;
  StackingContextHelper sc(aSc, aBuilder, filters, nullptr, 0, nullptr, nullptr,
                           nullptr, nsCSSRendering::GetGFXBlendMode(mBlendMode));

  return nsDisplayWrapList::CreateWebRenderCommands(aBuilder,aResources, sc,
                                                    aManager, aDisplayListBuilder);
}

// nsDisplayBlendMode uses layers for rendering
already_AddRefed<Layer>
nsDisplayBlendMode::BuildLayer(nsDisplayListBuilder* aBuilder,
                                  LayerManager* aManager,
                                  const ContainerLayerParameters& aContainerParameters) {
  ContainerLayerParameters newContainerParameters = aContainerParameters;
  newContainerParameters.mDisableSubpixelAntialiasingInDescendants = true;

  RefPtr<Layer> container = aManager->GetLayerBuilder()->
  BuildContainerLayerFor(aBuilder, aManager, mFrame, this, &mList,
                         newContainerParameters, nullptr);
  if (!container) {
    return nullptr;
  }

  container->SetMixBlendMode(nsCSSRendering::GetGFXBlendMode(mBlendMode));

  return container.forget();
}

bool
nsDisplayBlendMode::ComputeVisibility(nsDisplayListBuilder* aBuilder,
                                              nsRegion* aVisibleRegion) {
  // Our children are need their backdrop so we should not allow them to subtract
  // area from aVisibleRegion. We do need to find out what is visible under
  // our children in the temporary compositing buffer, because if our children
  // paint our entire bounds opaquely then we don't need an alpha channel in
  // the temporary compositing buffer.
  nsRect bounds = GetClippedBounds(aBuilder);
  nsRegion visibleUnderChildren;
  visibleUnderChildren.And(*aVisibleRegion, bounds);
  return nsDisplayWrapList::ComputeVisibility(aBuilder, &visibleUnderChildren);
}

bool
nsDisplayBlendMode::CanMerge(const nsDisplayItem* aItem) const
{
  // Items for the same content element should be merged into a single
  // compositing group.
  if (!HasSameTypeAndClip(aItem) || !HasSameContent(aItem)) {
    return false;
  }

  const nsDisplayBlendMode* item =
    static_cast<const nsDisplayBlendMode*>(aItem);

  if (item->mIndex != 0 || mIndex != 0) {
    // Don't merge background-blend-mode items
    return false;
  }

  return true;
}

/* static */ nsDisplayBlendContainer*
nsDisplayBlendContainer::CreateForMixBlendMode(nsDisplayListBuilder* aBuilder,
                                               nsIFrame* aFrame, nsDisplayList* aList,
                                               const ActiveScrolledRoot* aActiveScrolledRoot)
{
  return new (aBuilder) nsDisplayBlendContainer(aBuilder, aFrame, aList, aActiveScrolledRoot, false);
}

/* static */ nsDisplayBlendContainer*
nsDisplayBlendContainer::CreateForBackgroundBlendMode(nsDisplayListBuilder* aBuilder,
                                                      nsIFrame* aFrame, nsDisplayList* aList,
                                                      const ActiveScrolledRoot* aActiveScrolledRoot)
{
  return new (aBuilder) nsDisplayBlendContainer(aBuilder, aFrame, aList, aActiveScrolledRoot, true);
}

nsDisplayBlendContainer::nsDisplayBlendContainer(nsDisplayListBuilder* aBuilder,
                                                 nsIFrame* aFrame, nsDisplayList* aList,
                                                 const ActiveScrolledRoot* aActiveScrolledRoot,
                                                 bool aIsForBackground)
    : nsDisplayWrapList(aBuilder, aFrame, aList, aActiveScrolledRoot)
    , mIsForBackground(aIsForBackground)
{
  MOZ_COUNT_CTOR(nsDisplayBlendContainer);
}

#ifdef NS_BUILD_REFCNT_LOGGING
nsDisplayBlendContainer::~nsDisplayBlendContainer() {
  MOZ_COUNT_DTOR(nsDisplayBlendContainer);
}
#endif

// nsDisplayBlendContainer uses layers for rendering
already_AddRefed<Layer>
nsDisplayBlendContainer::BuildLayer(nsDisplayListBuilder* aBuilder,
                                    LayerManager* aManager,
                                    const ContainerLayerParameters& aContainerParameters) {
  // turn off anti-aliasing in the parent stacking context because it changes
  // how the group is initialized.
  ContainerLayerParameters newContainerParameters = aContainerParameters;
  newContainerParameters.mDisableSubpixelAntialiasingInDescendants = true;

  RefPtr<Layer> container = aManager->GetLayerBuilder()->
  BuildContainerLayerFor(aBuilder, aManager, mFrame, this, &mList,
                         newContainerParameters, nullptr);
  if (!container) {
    return nullptr;
  }

  container->SetForceIsolatedGroup(true);
  return container.forget();
}

LayerState
nsDisplayBlendContainer::GetLayerState(nsDisplayListBuilder* aBuilder,
                                       LayerManager* aManager,
                                       const ContainerLayerParameters& aParameters)
{
  return RequiredLayerStateForChildren(aBuilder, aManager, aParameters, mList, GetAnimatedGeometryRoot());
}

bool
nsDisplayBlendContainer::CreateWebRenderCommands(mozilla::wr::DisplayListBuilder& aBuilder,
                                                 mozilla::wr::IpcResourceUpdateQueue& aResources,
                                                 const StackingContextHelper& aSc,
                                                 mozilla::layers::WebRenderLayerManager* aManager,
                                                 nsDisplayListBuilder* aDisplayListBuilder)
{
  StackingContextHelper sc(aSc, aBuilder);

  return nsDisplayWrapList::CreateWebRenderCommands(aBuilder, aResources, sc,
                                                    aManager, aDisplayListBuilder);
}

nsDisplayOwnLayer::nsDisplayOwnLayer(nsDisplayListBuilder* aBuilder,
                                     nsIFrame* aFrame, nsDisplayList* aList,
                                     const ActiveScrolledRoot* aActiveScrolledRoot,
                                     uint32_t aFlags, ViewID aScrollTarget,
                                     const ScrollThumbData& aThumbData,
                                     bool aForceActive)
    : nsDisplayWrapList(aBuilder, aFrame, aList, aActiveScrolledRoot)
    , mFlags(aFlags)
    , mScrollTarget(aScrollTarget)
    , mThumbData(aThumbData)
    , mForceActive(aForceActive)
    , mWrAnimationId(0)
{
  MOZ_COUNT_CTOR(nsDisplayOwnLayer);

  // For scroll thumb layers, override the AGR to be the thumb's AGR rather
  // than the AGR for mFrame (which is the slider frame).
  if (IsScrollThumbLayer()) {
    if (nsIFrame* thumbFrame = nsBox::GetChildXULBox(mFrame)) {
      mAnimatedGeometryRoot = aBuilder->FindAnimatedGeometryRootFor(thumbFrame);
    }
  }
}

#ifdef NS_BUILD_REFCNT_LOGGING
nsDisplayOwnLayer::~nsDisplayOwnLayer() {
  MOZ_COUNT_DTOR(nsDisplayOwnLayer);
}
#endif

LayerState
nsDisplayOwnLayer::GetLayerState(nsDisplayListBuilder* aBuilder,
                                 LayerManager* aManager,
                                 const ContainerLayerParameters& aParameters)
{
  if (mForceActive) {
    return mozilla::LAYER_ACTIVE_FORCE;
  }

  return RequiredLayerStateForChildren(aBuilder, aManager, aParameters, mList, mAnimatedGeometryRoot);
}

bool
nsDisplayOwnLayer::IsScrollThumbLayer() const
{
  return (mFlags & VERTICAL_SCROLLBAR) || (mFlags & HORIZONTAL_SCROLLBAR);
}

bool
nsDisplayOwnLayer::ShouldBuildLayerEvenIfInvisible(nsDisplayListBuilder* aBuilder) const
{
  // Render scroll thumb layers even if they are invisible, because async
  // scrolling might bring them into view.
  return IsScrollThumbLayer();
}

// nsDisplayOpacity uses layers for rendering
already_AddRefed<Layer>
nsDisplayOwnLayer::BuildLayer(nsDisplayListBuilder* aBuilder,
                              LayerManager* aManager,
                              const ContainerLayerParameters& aContainerParameters)
{
  RefPtr<ContainerLayer> layer = aManager->GetLayerBuilder()->
    BuildContainerLayerFor(aBuilder, aManager, mFrame, this, &mList,
                           aContainerParameters, nullptr,
                           FrameLayerBuilder::CONTAINER_ALLOW_PULL_BACKGROUND_COLOR);
  if (mThumbData.mDirection != ScrollDirection::NONE) {
    layer->SetScrollThumbData(mScrollTarget, mThumbData);
  }
  if (mFlags & SCROLLBAR_CONTAINER) {
    layer->SetIsScrollbarContainer(mScrollTarget);
  }

  if (mFlags & GENERATE_SUBDOC_INVALIDATIONS) {
    mFrame->PresContext()->SetNotifySubDocInvalidationData(layer);
  }
  return layer.forget();
}

bool
nsDisplayOwnLayer::CreateWebRenderCommands(mozilla::wr::DisplayListBuilder& aBuilder,
                                           mozilla::wr::IpcResourceUpdateQueue& aResources,
                                           const StackingContextHelper& aSc,
                                           WebRenderLayerManager* aManager,
                                           nsDisplayListBuilder* aDisplayListBuilder)
{
  if (!aManager->AsyncPanZoomEnabled() ||
      mThumbData.mDirection == ScrollDirection::NONE) {
    return nsDisplayWrapList::CreateWebRenderCommands(aBuilder, aResources, aSc,
                                                      aManager, aDisplayListBuilder);
  }

  // APZ is enabled and this is a scroll thumb, so we need to create and
  // set an animation id. That way APZ can move this scrollthumb around as
  // needed.
  RefPtr<WebRenderAnimationData> animationData = aManager->CommandBuilder().CreateOrRecycleWebRenderUserData<WebRenderAnimationData>(this);
  AnimationInfo& animationInfo = animationData->GetAnimationInfo();
  animationInfo.EnsureAnimationsId();
  mWrAnimationId = animationInfo.GetCompositorAnimationsId();

  StackingContextHelper sc(aSc, aBuilder, nsTArray<wr::WrFilterOp>(), nullptr,
                           mWrAnimationId);

  nsDisplayWrapList::CreateWebRenderCommands(aBuilder, aResources, sc,
                                             aManager, aDisplayListBuilder);
  return true;
}

bool
nsDisplayOwnLayer::UpdateScrollData(mozilla::layers::WebRenderScrollData* aData,
                                    mozilla::layers::WebRenderLayerScrollData* aLayerData)
{
  bool ret = false;
  if (IsScrollThumbLayer()) {
    ret = true;
    if (aLayerData) {
      aLayerData->SetScrollThumbData(mThumbData);
      aLayerData->SetScrollbarAnimationId(mWrAnimationId);
      aLayerData->SetScrollbarTargetContainerId(mScrollTarget);
    }
  }
  if (mFlags & SCROLLBAR_CONTAINER) {
    ret = true;
    if (aLayerData) {
      aLayerData->SetIsScrollbarContainer();
      aLayerData->SetScrollbarTargetContainerId(mScrollTarget);
    }
  }
  return ret;
}

nsDisplaySubDocument::nsDisplaySubDocument(nsDisplayListBuilder* aBuilder,
                                           nsIFrame* aFrame,
                                           nsSubDocumentFrame* aSubDocFrame,
                                           nsDisplayList* aList, uint32_t aFlags)
    : nsDisplayOwnLayer(aBuilder, aFrame, aList, aBuilder->CurrentActiveScrolledRoot(), aFlags)
    , mScrollParentId(aBuilder->GetCurrentScrollParentId())
<<<<<<< HEAD
    , mShouldFlatten(false)
=======
>>>>>>> 9224f75a
    , mSubDocFrame(aSubDocFrame)
{
  MOZ_COUNT_CTOR(nsDisplaySubDocument);
  mForceDispatchToContentRegion =
    aBuilder->IsBuildingLayerEventRegions() &&
    nsLayoutUtils::HasDocumentLevelListenersForApzAwareEvents(aFrame->PresContext()->PresShell());

  // The SubDocument display item is conceptually outside the viewport frame,
  // so in cases where the viewport frame is an AGR, the SubDocument's AGR
  // should be not the viewport frame itself, but its parent AGR.
  if (*mAnimatedGeometryRoot == mFrame && mAnimatedGeometryRoot->mParentAGR) {
    mAnimatedGeometryRoot = mAnimatedGeometryRoot->mParentAGR;
  }
}

#ifdef NS_BUILD_REFCNT_LOGGING
nsDisplaySubDocument::~nsDisplaySubDocument() {
  MOZ_COUNT_DTOR(nsDisplaySubDocument);
}
#endif

already_AddRefed<Layer>
nsDisplaySubDocument::BuildLayer(nsDisplayListBuilder* aBuilder,
                                 LayerManager* aManager,
                                 const ContainerLayerParameters& aContainerParameters) {
  RefPtr<Layer> layer = nsDisplayOwnLayer::BuildLayer(aBuilder, aManager, aContainerParameters);
  layer->AsContainerLayer()->SetEventRegionsOverride(mForceDispatchToContentRegion
    ? EventRegionsOverride::ForceDispatchToContent
    : EventRegionsOverride::NoOverride);
  return layer.forget();
}

UniquePtr<ScrollMetadata>
nsDisplaySubDocument::ComputeScrollMetadata(Layer* aLayer,
                                            const ContainerLayerParameters& aContainerParameters)
{
  if (!(mFlags & GENERATE_SCROLLABLE_LAYER)) {
    return UniquePtr<ScrollMetadata>(nullptr);
  }

  nsPresContext* presContext = mFrame->PresContext();
  nsIFrame* rootScrollFrame = presContext->PresShell()->GetRootScrollFrame();
  bool isRootContentDocument = presContext->IsRootContentDocument();
  nsIPresShell* presShell = presContext->PresShell();
  ContainerLayerParameters params(
      aContainerParameters.mXScale * presShell->GetResolution(),
      aContainerParameters.mYScale * presShell->GetResolution(),
      nsIntPoint(), aContainerParameters);

  nsRect viewport = mFrame->GetRect() -
                    mFrame->GetPosition() +
                    mFrame->GetOffsetToCrossDoc(ReferenceFrame());

  return MakeUnique<ScrollMetadata>(
    nsLayoutUtils::ComputeScrollMetadata(
      mFrame, rootScrollFrame, rootScrollFrame->GetContent(), ReferenceFrame(),
      aLayer, mScrollParentId, viewport, Nothing(),
      isRootContentDocument, params));
}

static bool
UseDisplayPortForViewport(nsDisplayListBuilder* aBuilder, nsIFrame* aFrame)
{
  return aBuilder->IsPaintingToWindow() &&
      nsLayoutUtils::ViewportHasDisplayPort(aFrame->PresContext());
}

nsRect
nsDisplaySubDocument::GetBounds(nsDisplayListBuilder* aBuilder,
                                bool* aSnap) const
{
  bool usingDisplayPort = UseDisplayPortForViewport(aBuilder, mFrame);

  if ((mFlags & GENERATE_SCROLLABLE_LAYER) && usingDisplayPort) {
    *aSnap = false;
    return mFrame->GetRect() + aBuilder->ToReferenceFrame(mFrame);
  }

  return nsDisplayOwnLayer::GetBounds(aBuilder, aSnap);
}

bool
nsDisplaySubDocument::ComputeVisibility(nsDisplayListBuilder* aBuilder,
                                        nsRegion* aVisibleRegion)
{
  bool usingDisplayPort = UseDisplayPortForViewport(aBuilder, mFrame);

  if (!(mFlags & GENERATE_SCROLLABLE_LAYER) || !usingDisplayPort) {
    return nsDisplayWrapList::ComputeVisibility(aBuilder, aVisibleRegion);
  }

  nsRect displayport;
  nsIFrame* rootScrollFrame = mFrame->PresContext()->PresShell()->GetRootScrollFrame();
  MOZ_ASSERT(rootScrollFrame);
  Unused << nsLayoutUtils::GetDisplayPort(rootScrollFrame->GetContent(), &displayport,
    RelativeTo::ScrollFrame);

  nsRegion childVisibleRegion;
  // The visible region for the children may be much bigger than the hole we
  // are viewing the children from, so that the compositor process has enough
  // content to asynchronously pan while content is being refreshed.
  childVisibleRegion = displayport + mFrame->GetOffsetToCrossDoc(ReferenceFrame());

  nsRect boundedRect =
    childVisibleRegion.GetBounds().Intersect(
      mList.GetClippedBoundsWithRespectToASR(aBuilder, mActiveScrolledRoot));
  bool visible = mList.ComputeVisibilityForSublist(
    aBuilder, &childVisibleRegion, boundedRect);

  // If APZ is enabled then don't allow this computation to influence
  // aVisibleRegion, on the assumption that the layer can be asynchronously
  // scrolled so we'll definitely need all the content under it.
  if (!nsLayoutUtils::UsesAsyncScrolling(mFrame)) {
    bool snap;
    nsRect bounds = GetBounds(aBuilder, &snap);
    nsRegion removed;
    removed.Sub(bounds, childVisibleRegion);

    aBuilder->SubtractFromVisibleRegion(aVisibleRegion, removed);
  }

  return visible;
}

bool
nsDisplaySubDocument::ShouldBuildLayerEvenIfInvisible(nsDisplayListBuilder* aBuilder) const
{
  bool usingDisplayPort = UseDisplayPortForViewport(aBuilder, mFrame);

  if ((mFlags & GENERATE_SCROLLABLE_LAYER) && usingDisplayPort) {
    return true;
  }

  return nsDisplayOwnLayer::ShouldBuildLayerEvenIfInvisible(aBuilder);
}

nsRegion
nsDisplaySubDocument::GetOpaqueRegion(nsDisplayListBuilder* aBuilder,
                                      bool* aSnap) const
{
  bool usingDisplayPort = UseDisplayPortForViewport(aBuilder, mFrame);

  if ((mFlags & GENERATE_SCROLLABLE_LAYER) && usingDisplayPort) {
    *aSnap = false;
    return nsRegion();
  }

  return nsDisplayOwnLayer::GetOpaqueRegion(aBuilder, aSnap);
}

nsDisplayResolution::nsDisplayResolution(nsDisplayListBuilder* aBuilder,
                                         nsIFrame* aFrame, nsDisplayList* aList,
                                         uint32_t aFlags)
    : nsDisplaySubDocument(aBuilder, aFrame, nullptr, aList, aFlags) {
  MOZ_COUNT_CTOR(nsDisplayResolution);
}

#ifdef NS_BUILD_REFCNT_LOGGING
nsDisplayResolution::~nsDisplayResolution() {
  MOZ_COUNT_DTOR(nsDisplayResolution);
}
#endif

void
nsDisplayResolution::HitTest(nsDisplayListBuilder* aBuilder,
                             const nsRect& aRect,
                             HitTestState* aState,
                             nsTArray<nsIFrame*> *aOutFrames)
{
  nsIPresShell* presShell = mFrame->PresContext()->PresShell();
  nsRect rect = aRect.RemoveResolution(presShell->ScaleToResolution() ? presShell->GetResolution () : 1.0f);
  mList.HitTest(aBuilder, rect, aState, aOutFrames);
}

already_AddRefed<Layer>
nsDisplayResolution::BuildLayer(nsDisplayListBuilder* aBuilder,
                                LayerManager* aManager,
                                const ContainerLayerParameters& aContainerParameters) {
  nsIPresShell* presShell = mFrame->PresContext()->PresShell();
  ContainerLayerParameters containerParameters(
    presShell->GetResolution(), presShell->GetResolution(), nsIntPoint(),
    aContainerParameters);

  RefPtr<Layer> layer = nsDisplaySubDocument::BuildLayer(
    aBuilder, aManager, containerParameters);
  layer->SetPostScale(1.0f / presShell->GetResolution(),
                      1.0f / presShell->GetResolution());
  layer->AsContainerLayer()->SetScaleToResolution(
      presShell->ScaleToResolution(), presShell->GetResolution());
  return layer.forget();
}

nsDisplayFixedPosition::nsDisplayFixedPosition(nsDisplayListBuilder* aBuilder,
                                               nsIFrame* aFrame,
                                               nsDisplayList* aList,
                                               const ActiveScrolledRoot* aActiveScrolledRoot)
  : nsDisplayOwnLayer(aBuilder, aFrame, aList, aActiveScrolledRoot)
  , mIndex(0)
  , mIsFixedBackground(false)
{
  MOZ_COUNT_CTOR(nsDisplayFixedPosition);
  Init(aBuilder);
}

nsDisplayFixedPosition::nsDisplayFixedPosition(nsDisplayListBuilder* aBuilder,
                                               nsIFrame* aFrame,
                                               nsDisplayList* aList,
                                               uint32_t aIndex)
  : nsDisplayOwnLayer(aBuilder, aFrame, aList, aBuilder->CurrentActiveScrolledRoot())
  , mIndex(aIndex)
  , mIsFixedBackground(true)
{
  MOZ_COUNT_CTOR(nsDisplayFixedPosition);
  Init(aBuilder);
}

void
nsDisplayFixedPosition::Init(nsDisplayListBuilder* aBuilder)
{
  mAnimatedGeometryRootForScrollMetadata = mAnimatedGeometryRoot;
  if (ShouldFixToViewport(aBuilder)) {
    mAnimatedGeometryRoot = aBuilder->FindAnimatedGeometryRootFor(this);
  }
}

/* static */ nsDisplayFixedPosition*
nsDisplayFixedPosition::CreateForFixedBackground(nsDisplayListBuilder* aBuilder,
                                                 nsIFrame* aFrame,
                                                 nsDisplayBackgroundImage* aImage,
                                                 uint32_t aIndex)
{
  nsDisplayList temp(aBuilder);
  temp.AppendToTop(aImage);

  return new (aBuilder) nsDisplayFixedPosition(aBuilder, aFrame, &temp, aIndex + 1);
}


#ifdef NS_BUILD_REFCNT_LOGGING
nsDisplayFixedPosition::~nsDisplayFixedPosition() {
  MOZ_COUNT_DTOR(nsDisplayFixedPosition);
}
#endif

already_AddRefed<Layer>
nsDisplayFixedPosition::BuildLayer(nsDisplayListBuilder* aBuilder,
                                   LayerManager* aManager,
                                   const ContainerLayerParameters& aContainerParameters) {
  RefPtr<Layer> layer =
    nsDisplayOwnLayer::BuildLayer(aBuilder, aManager, aContainerParameters);

  layer->SetIsFixedPosition(true);

  nsPresContext* presContext = mFrame->PresContext();
  nsIFrame* fixedFrame = mIsFixedBackground ? presContext->PresShell()->GetRootFrame() : mFrame;

  const nsIFrame* viewportFrame = fixedFrame->GetParent();
  // anchorRect will be in the container's coordinate system (aLayer's parent layer).
  // This is the same as the display items' reference frame.
  nsRect anchorRect;
  if (viewportFrame) {
    // Fixed position frames are reflowed into the scroll-port size if one has
    // been set.
    if (presContext->PresShell()->IsScrollPositionClampingScrollPortSizeSet()) {
      anchorRect.SizeTo(presContext->PresShell()->GetScrollPositionClampingScrollPortSize());
    } else {
      anchorRect.SizeTo(viewportFrame->GetSize());
    }
  } else {
    // A display item directly attached to the viewport.
    // For background-attachment:fixed items, the anchor point is always the
    // top-left of the viewport currently.
    viewportFrame = fixedFrame;
  }
  // The anchorRect top-left is always the viewport top-left.
  anchorRect.MoveTo(viewportFrame->GetOffsetToCrossDoc(ReferenceFrame()));

  nsLayoutUtils::SetFixedPositionLayerData(layer,
      viewportFrame, anchorRect, fixedFrame, presContext, aContainerParameters);

  return layer.forget();
}

bool
nsDisplayFixedPosition::UpdateScrollData(mozilla::layers::WebRenderScrollData* aData,
                                         mozilla::layers::WebRenderLayerScrollData* aLayerData)
{
  if (aLayerData) {
    FrameMetrics::ViewID id = nsLayoutUtils::ScrollIdForRootScrollFrame(
        Frame()->PresContext());
    aLayerData->SetFixedPositionScrollContainerId(id);
  }
  return nsDisplayOwnLayer::UpdateScrollData(aData, aLayerData) | true;
}

TableType
GetTableTypeFromFrame(nsIFrame* aFrame)
{
  if (aFrame->IsTableFrame()) {
    return TableType::TABLE;
  }

  if (aFrame->IsTableColFrame()) {
    return TableType::TABLE_COL;
  }

  if (aFrame->IsTableColGroupFrame()) {
    return TableType::TABLE_COL_GROUP;
  }

  if (aFrame->IsTableRowFrame()) {
    return TableType::TABLE_ROW;
  }

  if (aFrame->IsTableRowGroupFrame()) {
    return TableType::TABLE_ROW_GROUP;
  }

  if (aFrame->IsTableCellFrame()) {
    return TableType::TABLE_CELL;
  }

  MOZ_ASSERT_UNREACHABLE("Invalid frame.");
  return TableType::TABLE;
}

nsDisplayTableFixedPosition::nsDisplayTableFixedPosition(nsDisplayListBuilder* aBuilder,
                                                         nsIFrame* aFrame,
                                                         nsDisplayList* aList,
                                                         uint32_t aIndex,
                                                         nsIFrame* aAncestorFrame)
  : nsDisplayFixedPosition(aBuilder, aFrame, aList, aIndex)
  , mAncestorFrame(aAncestorFrame)
  , mTableType(GetTableTypeFromFrame(aAncestorFrame))
{
}

/* static */ nsDisplayTableFixedPosition*
nsDisplayTableFixedPosition::CreateForFixedBackground(nsDisplayListBuilder* aBuilder,
                                                      nsIFrame* aFrame,
                                                      nsDisplayBackgroundImage* aImage,
                                                      uint32_t aIndex,
                                                      nsIFrame* aAncestorFrame)
{
  nsDisplayList temp(aBuilder);
  temp.AppendToTop(aImage);

  return new (aBuilder) nsDisplayTableFixedPosition(aBuilder, aFrame, &temp, aIndex + 1, aAncestorFrame);
}

nsDisplayStickyPosition::nsDisplayStickyPosition(nsDisplayListBuilder* aBuilder,
                                                 nsIFrame* aFrame,
                                                 nsDisplayList* aList,
                                                 const ActiveScrolledRoot* aActiveScrolledRoot)
  : nsDisplayOwnLayer(aBuilder, aFrame, aList, aActiveScrolledRoot)
{
  MOZ_COUNT_CTOR(nsDisplayStickyPosition);
}

void
nsDisplayStickyPosition::SetClipChain(const DisplayItemClipChain* aClipChain,
                                      bool aStore)
{
  mClipChain = aClipChain;
  mClip = nullptr;

  MOZ_ASSERT(!mClip, "There should never be a clip on this item because no clip moves with it.");

  if (aStore) {
    mState.mClipChain = aClipChain;
    mState.mClip = mClip;
  }
}

#ifdef NS_BUILD_REFCNT_LOGGING
nsDisplayStickyPosition::~nsDisplayStickyPosition() {
  MOZ_COUNT_DTOR(nsDisplayStickyPosition);
}
#endif

already_AddRefed<Layer>
nsDisplayStickyPosition::BuildLayer(nsDisplayListBuilder* aBuilder,
                                    LayerManager* aManager,
                                    const ContainerLayerParameters& aContainerParameters) {
  RefPtr<Layer> layer =
    nsDisplayOwnLayer::BuildLayer(aBuilder, aManager, aContainerParameters);

  StickyScrollContainer* stickyScrollContainer = StickyScrollContainer::
    GetStickyScrollContainerForFrame(mFrame);
  if (!stickyScrollContainer) {
    return layer.forget();
  }

  nsIFrame* scrollFrame = do_QueryFrame(stickyScrollContainer->ScrollFrame());
  nsPresContext* presContext = scrollFrame->PresContext();

  // Sticky position frames whose scroll frame is the root scroll frame are
  // reflowed into the scroll-port size if one has been set.
  nsSize scrollFrameSize = scrollFrame->GetSize();
  if (scrollFrame == presContext->PresShell()->GetRootScrollFrame() &&
      presContext->PresShell()->IsScrollPositionClampingScrollPortSizeSet()) {
    scrollFrameSize = presContext->PresShell()->
      GetScrollPositionClampingScrollPortSize();
  }

  nsLayoutUtils::SetFixedPositionLayerData(layer, scrollFrame,
    nsRect(scrollFrame->GetOffsetToCrossDoc(ReferenceFrame()), scrollFrameSize),
    mFrame, presContext, aContainerParameters);

  ViewID scrollId = nsLayoutUtils::FindOrCreateIDFor(
    stickyScrollContainer->ScrollFrame()->GetScrolledFrame()->GetContent());

  float factor = presContext->AppUnitsPerDevPixel();
  nsRect outer;
  nsRect inner;
  stickyScrollContainer->GetScrollRanges(mFrame, &outer, &inner);
  LayerRect stickyOuter(NSAppUnitsToFloatPixels(outer.x, factor) *
                          aContainerParameters.mXScale,
                        NSAppUnitsToFloatPixels(outer.y, factor) *
                          aContainerParameters.mYScale,
                        NSAppUnitsToFloatPixels(outer.width, factor) *
                          aContainerParameters.mXScale,
                        NSAppUnitsToFloatPixels(outer.height, factor) *
                          aContainerParameters.mYScale);
  LayerRect stickyInner(NSAppUnitsToFloatPixels(inner.x, factor) *
                          aContainerParameters.mXScale,
                        NSAppUnitsToFloatPixels(inner.y, factor) *
                          aContainerParameters.mYScale,
                        NSAppUnitsToFloatPixels(inner.width, factor) *
                          aContainerParameters.mXScale,
                        NSAppUnitsToFloatPixels(inner.height, factor) *
                          aContainerParameters.mYScale);
  layer->SetStickyPositionData(scrollId, stickyOuter, stickyInner);

  return layer.forget();
}

bool
nsDisplayStickyPosition::CreateWebRenderCommands(mozilla::wr::DisplayListBuilder& aBuilder,
                                                 mozilla::wr::IpcResourceUpdateQueue& aResources,
                                                 const StackingContextHelper& aSc,
                                                 WebRenderLayerManager* aManager,
                                                 nsDisplayListBuilder* aDisplayListBuilder)
{
  LayoutDevicePoint scTranslation;
  StickyScrollContainer* stickyScrollContainer = StickyScrollContainer::GetStickyScrollContainerForFrame(mFrame);
  if (stickyScrollContainer) {
    float auPerDevPixel = mFrame->PresContext()->AppUnitsPerDevPixel();

    bool snap;
    nsRect itemBounds = GetBounds(aDisplayListBuilder, &snap);

    // The itemBounds here already take into account the main-thread
    // position:sticky implementation, so we need to unapply that.
    nsIFrame* firstCont = nsLayoutUtils::FirstContinuationOrIBSplitSibling(mFrame);
    nsPoint translation = stickyScrollContainer->ComputePosition(firstCont) - firstCont->GetNormalPosition();
    itemBounds.MoveBy(-translation);
    scTranslation = LayoutDevicePoint::FromAppUnits(translation, auPerDevPixel);

    LayoutDeviceRect bounds = LayoutDeviceRect::FromAppUnits(itemBounds, auPerDevPixel);

    Maybe<wr::StickySideConstraint> top;
    Maybe<wr::StickySideConstraint> right;
    Maybe<wr::StickySideConstraint> bottom;
    Maybe<wr::StickySideConstraint> left;

    nsRect outer;
    nsRect inner;
    stickyScrollContainer->GetScrollRanges(mFrame, &outer, &inner);

    nsRect scrollPort = stickyScrollContainer->ScrollFrame()->GetScrollPortRect();

    // The following computations make more sense upon understanding the
    // semantics of "inner" and "outer", which is explained in the comment on
    // SetStickyPositionData in Layers.h.

    if (outer.YMost() != inner.YMost()) {
      // Question: How far will itemBounds.y be from the top of the scrollport
      // when we have scrolled down from the current scroll position of "0" to a
      // scroll position of "inner.YMost()" (which is >= 0 since we are
      // scrolling down)?
      // Answer: (itemBounds.y - 0) - (inner.YMost() - 0)
      //      == itemBounds.y - inner.YMost()
      float margin = NSAppUnitsToFloatPixels(itemBounds.y - inner.YMost(), auPerDevPixel);
      // The scroll distance during which the item should remain "stuck"
      float maxOffset = NSAppUnitsToFloatPixels(outer.YMost() - inner.YMost(), auPerDevPixel);
      top = Some(wr::StickySideConstraint { margin, maxOffset });
    }
    if (outer.y != inner.y) {
      // Question: How far will itemBounds.YMost() be from the bottom of the
      // scrollport when we have scrolled up from the current scroll position of
      // "0" to a scroll position of "inner.y" (which is <= 0 since we are
      // scrolling up)?
      // Answer: (scrollPort.height - itemBounds.YMost()) - (0 - inner.y)
      //      == scrollPort.height - itemBounds.YMost() + inner.y
      float margin = NSAppUnitsToFloatPixels(scrollPort.height - itemBounds.YMost() + inner.y, auPerDevPixel);
      // The scroll distance during which the item should remain "stuck"
      float maxOffset = NSAppUnitsToFloatPixels(outer.y - inner.y, auPerDevPixel);
      bottom = Some(wr::StickySideConstraint { margin, maxOffset });
    }
    // Same as above, but for the x-axis
    if (outer.XMost() != inner.XMost()) {
      float margin = NSAppUnitsToFloatPixels(itemBounds.x - inner.XMost(), auPerDevPixel);
      float maxOffset = NSAppUnitsToFloatPixels(outer.XMost() - inner.XMost(), auPerDevPixel);
      left = Some(wr::StickySideConstraint { margin, maxOffset });
    }
    if (outer.x != inner.x) {
      float margin = NSAppUnitsToFloatPixels(scrollPort.width - itemBounds.XMost() + inner.x, auPerDevPixel);
      float maxOffset = NSAppUnitsToFloatPixels(outer.x - inner.x, auPerDevPixel);
      right = Some(wr::StickySideConstraint { margin, maxOffset });
    }

    wr::WrStickyId id = aBuilder.DefineStickyFrame(aSc.ToRelativeLayoutRect(bounds),
        top.ptrOr(nullptr), right.ptrOr(nullptr), bottom.ptrOr(nullptr), left.ptrOr(nullptr));

    aBuilder.PushStickyFrame(id);
  }

  // All the things inside this position:sticky item also have the main-thread
  // translation already applied, so we need to make sure that gets unapplied.
  // The easiest way to do it is to just create a new stacking context with an
  // adjusted origin and use that for the nested items. This way all the
  // ToRelativeLayoutRect calls on this StackingContextHelper object will
  // include the necessary adjustment.
  StackingContextHelper sc(aSc, aBuilder);
  sc.AdjustOrigin(scTranslation);

  // TODO: if, inside this nested command builder, we try to turn a gecko clip
  // chain into a WR clip chain, we might end up repushing the clip stack
  // without `id` which effectively throws out the sticky behaviour. The
  // repushing can happen because of the need to define a new clip while
  // particular things are on the stack
  nsDisplayOwnLayer::CreateWebRenderCommands(aBuilder, aResources, sc,
      aManager, aDisplayListBuilder);

  if (stickyScrollContainer) {
    aBuilder.PopStickyFrame();
  }

  return true;
}

nsDisplayScrollInfoLayer::nsDisplayScrollInfoLayer(
  nsDisplayListBuilder* aBuilder,
  nsIFrame* aScrolledFrame,
  nsIFrame* aScrollFrame)
  : nsDisplayWrapList(aBuilder, aScrollFrame)
  , mScrollFrame(aScrollFrame)
  , mScrolledFrame(aScrolledFrame)
  , mScrollParentId(aBuilder->GetCurrentScrollParentId())
{
#ifdef NS_BUILD_REFCNT_LOGGING
  MOZ_COUNT_CTOR(nsDisplayScrollInfoLayer);
#endif
}

#ifdef NS_BUILD_REFCNT_LOGGING
nsDisplayScrollInfoLayer::~nsDisplayScrollInfoLayer()
{
  MOZ_COUNT_DTOR(nsDisplayScrollInfoLayer);
}
#endif

already_AddRefed<Layer>
nsDisplayScrollInfoLayer::BuildLayer(nsDisplayListBuilder* aBuilder,
                                     LayerManager* aManager,
                                     const ContainerLayerParameters& aContainerParameters)
{
  // In general for APZ with event-regions we no longer have a need for
  // scrollinfo layers. However, in some cases, there might be content that
  // cannot be layerized, and so needs to scroll synchronously. To handle those
  // cases, we still want to generate scrollinfo layers.

  return aManager->GetLayerBuilder()->
    BuildContainerLayerFor(aBuilder, aManager, mFrame, this, &mList,
                           aContainerParameters, nullptr,
                           FrameLayerBuilder::CONTAINER_ALLOW_PULL_BACKGROUND_COLOR);
}

LayerState
nsDisplayScrollInfoLayer::GetLayerState(nsDisplayListBuilder* aBuilder,
                                    LayerManager* aManager,
                                    const ContainerLayerParameters& aParameters)
{
  return LAYER_ACTIVE_EMPTY;
}

UniquePtr<ScrollMetadata>
nsDisplayScrollInfoLayer::ComputeScrollMetadata(Layer* aLayer,
                                                const ContainerLayerParameters& aContainerParameters)
{
  nsRect viewport = mScrollFrame->GetRect() -
                    mScrollFrame->GetPosition() +
                    mScrollFrame->GetOffsetToCrossDoc(ReferenceFrame());

  ScrollMetadata metadata = nsLayoutUtils::ComputeScrollMetadata(
      mScrolledFrame, mScrollFrame, mScrollFrame->GetContent(),
      ReferenceFrame(), aLayer,
      mScrollParentId, viewport, Nothing(), false, aContainerParameters);
  metadata.GetMetrics().SetIsScrollInfoLayer(true);

  return UniquePtr<ScrollMetadata>(new ScrollMetadata(metadata));
}

bool
nsDisplayScrollInfoLayer::UpdateScrollData(mozilla::layers::WebRenderScrollData* aData,
                                           mozilla::layers::WebRenderLayerScrollData* aLayerData)
{
  if (aLayerData) {
    UniquePtr<ScrollMetadata> metadata =
      ComputeScrollMetadata(nullptr, ContainerLayerParameters());
    MOZ_ASSERT(aData);
    MOZ_ASSERT(metadata);
    aLayerData->AppendScrollMetadata(*aData, *metadata);
  }
  return true;
}

void
nsDisplayScrollInfoLayer::WriteDebugInfo(std::stringstream& aStream)
{
  aStream << " (scrollframe " << mScrollFrame
          << " scrolledFrame " << mScrolledFrame << ")";
}

nsDisplayZoom::nsDisplayZoom(nsDisplayListBuilder* aBuilder,
                             nsIFrame* aFrame, nsDisplayList* aList,
                             int32_t aAPD, int32_t aParentAPD,
                             uint32_t aFlags)
    : nsDisplaySubDocument(aBuilder, aFrame, nullptr, aList, aFlags)
    , mAPD(aAPD), mParentAPD(aParentAPD) {
  MOZ_COUNT_CTOR(nsDisplayZoom);
}

#ifdef NS_BUILD_REFCNT_LOGGING
nsDisplayZoom::~nsDisplayZoom() {
  MOZ_COUNT_DTOR(nsDisplayZoom);
}
#endif

nsRect nsDisplayZoom::GetBounds(nsDisplayListBuilder* aBuilder,
                                bool* aSnap) const
{
  nsRect bounds = nsDisplaySubDocument::GetBounds(aBuilder, aSnap);
  *aSnap = false;
  return bounds.ScaleToOtherAppUnitsRoundOut(mAPD, mParentAPD);
}

void nsDisplayZoom::HitTest(nsDisplayListBuilder *aBuilder,
                            const nsRect& aRect,
                            HitTestState *aState,
                            nsTArray<nsIFrame*> *aOutFrames)
{
  nsRect rect;
  // A 1x1 rect indicates we are just hit testing a point, so pass down a 1x1
  // rect as well instead of possibly rounding the width or height to zero.
  if (aRect.width == 1 && aRect.height == 1) {
    rect.MoveTo(aRect.TopLeft().ScaleToOtherAppUnits(mParentAPD, mAPD));
    rect.width = rect.height = 1;
  } else {
    rect = aRect.ScaleToOtherAppUnitsRoundOut(mParentAPD, mAPD);
  }
  mList.HitTest(aBuilder, rect, aState, aOutFrames);
}

bool nsDisplayZoom::ComputeVisibility(nsDisplayListBuilder *aBuilder,
                                      nsRegion *aVisibleRegion)
{
  // Convert the passed in visible region to our appunits.
  nsRegion visibleRegion;
  // mVisibleRect has been clipped to GetClippedBounds
  visibleRegion.And(*aVisibleRegion, mVisibleRect);
  visibleRegion = visibleRegion.ScaleToOtherAppUnitsRoundOut(mParentAPD, mAPD);
  nsRegion originalVisibleRegion = visibleRegion;

  nsRect transformedVisibleRect =
    mVisibleRect.ScaleToOtherAppUnitsRoundOut(mParentAPD, mAPD);
  bool retval;
  // If we are to generate a scrollable layer we call
  // nsDisplaySubDocument::ComputeVisibility to make the necessary adjustments
  // for ComputeVisibility, it does all it's calculations in the child APD.
  bool usingDisplayPort = UseDisplayPortForViewport(aBuilder, mFrame);
  if (!(mFlags & GENERATE_SCROLLABLE_LAYER) || !usingDisplayPort) {
    retval =
      mList.ComputeVisibilityForSublist(aBuilder, &visibleRegion,
                                        transformedVisibleRect);
  } else {
    retval =
      nsDisplaySubDocument::ComputeVisibility(aBuilder, &visibleRegion);
  }

  nsRegion removed;
  // removed = originalVisibleRegion - visibleRegion
  removed.Sub(originalVisibleRegion, visibleRegion);
  // Convert removed region to parent appunits.
  removed = removed.ScaleToOtherAppUnitsRoundIn(mAPD, mParentAPD);
  // aVisibleRegion = aVisibleRegion - removed (modulo any simplifications
  // SubtractFromVisibleRegion does)
  aBuilder->SubtractFromVisibleRegion(aVisibleRegion, removed);

  return retval;
}

///////////////////////////////////////////////////
// nsDisplayTransform Implementation
//

// Write #define UNIFIED_CONTINUATIONS here and in
// TransformReferenceBox::Initialize to have the transform property try
// to transform content with continuations as one unified block instead of
// several smaller ones.  This is currently disabled because it doesn't work
// correctly, since when the frames are initially being reflowed, their
// continuations all compute their bounding rects independently of each other
// and consequently get the wrong value.  Write #define DEBUG_HIT here to have
// the nsDisplayTransform class dump out a bunch of information about hit
// detection.
#undef  UNIFIED_CONTINUATIONS
#undef  DEBUG_HIT

nsDisplayTransform::nsDisplayTransform(nsDisplayListBuilder* aBuilder,
                                       nsIFrame *aFrame, nsDisplayList *aList,
                                       const nsRect& aChildrenVisibleRect,
                                       ComputeTransformFunction aTransformGetter,
                                       uint32_t aIndex)
  : nsDisplayItem(aBuilder, aFrame)
  , mStoredList(aBuilder, aFrame, aList)
  , mTransformGetter(aTransformGetter)
  , mAnimatedGeometryRootForChildren(mAnimatedGeometryRoot)
  , mAnimatedGeometryRootForScrollMetadata(mAnimatedGeometryRoot)
  , mChildrenVisibleRect(aChildrenVisibleRect)
  , mIndex(aIndex)
  , mNoExtendContext(false)
  , mIsTransformSeparator(false)
  , mTransformPreserves3DInited(false)
  , mAllowAsyncAnimation(false)
{
  MOZ_COUNT_CTOR(nsDisplayTransform);
  MOZ_ASSERT(aFrame, "Must have a frame!");
  Init(aBuilder);
}

void
nsDisplayTransform::SetReferenceFrameToAncestor(nsDisplayListBuilder* aBuilder)
{
  if (mFrame == aBuilder->RootReferenceFrame()) {
    return;
  }
  nsIFrame *outerFrame = nsLayoutUtils::GetCrossDocParentFrame(mFrame);
  mReferenceFrame =
    aBuilder->FindReferenceFrameFor(outerFrame);
  mToReferenceFrame = mFrame->GetOffsetToCrossDoc(mReferenceFrame);
  if (nsLayoutUtils::IsFixedPosFrameInDisplayPort(mFrame)) {
    // This is an odd special case. If we are both IsFixedPosFrameInDisplayPort
    // and transformed that we are our own AGR parent.
    // We want our frame to be our AGR because FrameLayerBuilder uses our AGR to
    // determine if we are inside a fixed pos subtree. If we use the outer AGR
    // from outside the fixed pos subtree FLB can't tell that we are fixed pos.
    mAnimatedGeometryRoot = mAnimatedGeometryRootForChildren;
  } else if (mFrame->StyleDisplay()->mPosition == NS_STYLE_POSITION_STICKY &&
             IsStickyFrameActive(aBuilder, mFrame, nullptr)) {
    // Similar to the IsFixedPosFrameInDisplayPort case we are our own AGR.
    // We are inside the sticky position, so our AGR is the sticky positioned
    // frame, which is our AGR, not the parent AGR.
    mAnimatedGeometryRoot = mAnimatedGeometryRootForChildren;
  } else if (mAnimatedGeometryRoot->mParentAGR) {
    mAnimatedGeometryRootForScrollMetadata = mAnimatedGeometryRoot->mParentAGR;
    if (!MayBeAnimated(aBuilder)) {
      // If we're an animated transform then we want the same AGR as our children
      // so that FrameLayerBuilder knows that this layer moves with the transform
      // and won't compute occlusions. If we're not animated then use our parent
      // AGR so that inactive transform layers can go in the same PaintedLayer as
      // surrounding content.
      mAnimatedGeometryRoot = mAnimatedGeometryRoot->mParentAGR;
    }
  }

  SetVisibleRect(aBuilder->GetVisibleRect() + mToReferenceFrame, true);
}

void
nsDisplayTransform::Init(nsDisplayListBuilder* aBuilder)
{
  mHasBounds = false;
  mStoredList.SetClipChain(nullptr, true);
  mStoredList.SetVisibleRect(mChildrenVisibleRect, true);
}

nsDisplayTransform::nsDisplayTransform(nsDisplayListBuilder* aBuilder,
                                       nsIFrame *aFrame, nsDisplayList *aList,
                                       const nsRect& aChildrenVisibleRect,
                                       uint32_t aIndex,
                                       bool aAllowAsyncAnimation)
  : nsDisplayItem(aBuilder, aFrame)
  , mStoredList(aBuilder, aFrame, aList)
  , mTransformGetter(nullptr)
  , mAnimatedGeometryRootForChildren(mAnimatedGeometryRoot)
  , mAnimatedGeometryRootForScrollMetadata(mAnimatedGeometryRoot)
  , mChildrenVisibleRect(aChildrenVisibleRect)
  , mIndex(aIndex)
  , mNoExtendContext(false)
  , mIsTransformSeparator(false)
  , mTransformPreserves3DInited(false)
  , mAllowAsyncAnimation(aAllowAsyncAnimation)
{
  MOZ_COUNT_CTOR(nsDisplayTransform);
  MOZ_ASSERT(aFrame, "Must have a frame!");
  SetReferenceFrameToAncestor(aBuilder);
  Init(aBuilder);
  UpdateBoundsFor3D(aBuilder);
}

nsDisplayTransform::nsDisplayTransform(nsDisplayListBuilder* aBuilder,
                                       nsIFrame *aFrame, nsDisplayItem *aItem,
                                       const nsRect& aChildrenVisibleRect,
                                       uint32_t aIndex)
  : nsDisplayItem(aBuilder, aFrame)
  , mStoredList(aBuilder, aFrame, aItem)
  , mTransformGetter(nullptr)
  , mAnimatedGeometryRootForChildren(mAnimatedGeometryRoot)
  , mAnimatedGeometryRootForScrollMetadata(mAnimatedGeometryRoot)
  , mChildrenVisibleRect(aChildrenVisibleRect)
  , mIndex(aIndex)
  , mNoExtendContext(false)
  , mIsTransformSeparator(false)
  , mTransformPreserves3DInited(false)
  , mAllowAsyncAnimation(false)
{
  MOZ_COUNT_CTOR(nsDisplayTransform);
  MOZ_ASSERT(aFrame, "Must have a frame!");
  SetReferenceFrameToAncestor(aBuilder);
  Init(aBuilder);
}

nsDisplayTransform::nsDisplayTransform(nsDisplayListBuilder* aBuilder,
                                       nsIFrame *aFrame, nsDisplayList *aList,
                                       const nsRect& aChildrenVisibleRect,
                                       const Matrix4x4& aTransform,
                                       uint32_t aIndex)
  : nsDisplayItem(aBuilder, aFrame)
  , mStoredList(aBuilder, aFrame, aList)
  , mTransform(aTransform)
  , mTransformGetter(nullptr)
  , mAnimatedGeometryRootForChildren(mAnimatedGeometryRoot)
  , mAnimatedGeometryRootForScrollMetadata(mAnimatedGeometryRoot)
  , mChildrenVisibleRect(aChildrenVisibleRect)
  , mIndex(aIndex)
  , mNoExtendContext(false)
  , mIsTransformSeparator(true)
  , mTransformPreserves3DInited(false)
  , mAllowAsyncAnimation(false)
{
  MOZ_COUNT_CTOR(nsDisplayTransform);
  MOZ_ASSERT(aFrame, "Must have a frame!");
  Init(aBuilder);
  UpdateBoundsFor3D(aBuilder);
}

/* Returns the delta specified by the transform-origin property.
 * This is a positive delta, meaning that it indicates the direction to move
 * to get from (0, 0) of the frame to the transform origin.  This function is
 * called off the main thread.
 */
/* static */ Point3D
nsDisplayTransform::GetDeltaToTransformOrigin(const nsIFrame* aFrame,
                                              float aAppUnitsPerPixel,
                                              const nsRect* aBoundsOverride)
{
  NS_PRECONDITION(aFrame, "Can't get delta for a null frame!");
  NS_PRECONDITION(aFrame->IsTransformed() ||
                  aFrame->BackfaceIsHidden() ||
                  aFrame->Combines3DTransformWithAncestors(),
                  "Shouldn't get a delta for an untransformed frame!");

  if (!aFrame->IsTransformed()) {
    return Point3D();
  }

  /* For both of the coordinates, if the value of transform is a
   * percentage, it's relative to the size of the frame.  Otherwise, if it's
   * a distance, it's already computed for us!
   */
  const nsStyleDisplay* display = aFrame->StyleDisplay();
  // We don't use aBoundsOverride for SVG since we need to account for
  // refBox.X/Y(). This happens to work because ReflowSVG sets the frame's
  // mRect before calling FinishAndStoreOverflow so we don't need the override.
  TransformReferenceBox refBox;
  if (aBoundsOverride &&
      !(aFrame->GetStateBits() & NS_FRAME_SVG_LAYOUT)) {
    refBox.Init(aBoundsOverride->Size());
  } else {
    refBox.Init(aFrame);
  }

  /* Allows us to access dimension getters by index. */
  float transformOrigin[2];
  TransformReferenceBox::DimensionGetter dimensionGetter[] =
    { &TransformReferenceBox::Width, &TransformReferenceBox::Height };
  TransformReferenceBox::DimensionGetter offsetGetter[] =
    { &TransformReferenceBox::X, &TransformReferenceBox::Y };

  for (uint8_t index = 0; index < 2; ++index) {
    /* If the transform-origin specifies a percentage, take the percentage
     * of the size of the box.
     */
    const nsStyleCoord& originValue  = display->mTransformOrigin[index];
    if (originValue.GetUnit() == eStyleUnit_Calc) {
      const nsStyleCoord::Calc *calc = originValue.GetCalcValue();
      transformOrigin[index] =
        NSAppUnitsToFloatPixels((refBox.*dimensionGetter[index])(), aAppUnitsPerPixel) *
          calc->mPercent +
        NSAppUnitsToFloatPixels(calc->mLength, aAppUnitsPerPixel);
    } else if (originValue.GetUnit() == eStyleUnit_Percent) {
      transformOrigin[index] =
        NSAppUnitsToFloatPixels((refBox.*dimensionGetter[index])(), aAppUnitsPerPixel) *
        originValue.GetPercentValue();
    } else {
      MOZ_ASSERT(originValue.GetUnit() == eStyleUnit_Coord,
                 "unexpected unit");
      transformOrigin[index] =
        NSAppUnitsToFloatPixels(originValue.GetCoordValue(),
                                aAppUnitsPerPixel);
    }

    if (aFrame->GetStateBits() & NS_FRAME_SVG_LAYOUT) {
      // SVG frames (unlike other frames) have a reference box that can be (and
      // typically is) offset from the TopLeft() of the frame. We need to
      // account for that here.
      transformOrigin[index] +=
        NSAppUnitsToFloatPixels((refBox.*offsetGetter[index])(), aAppUnitsPerPixel);
    }
  }

  return Point3D(transformOrigin[0], transformOrigin[1],
                 NSAppUnitsToFloatPixels(display->mTransformOrigin[2].GetCoordValue(),
                                         aAppUnitsPerPixel));
}

/* static */ bool
nsDisplayTransform::ComputePerspectiveMatrix(const nsIFrame* aFrame,
                                             float aAppUnitsPerPixel,
                                             Matrix4x4& aOutMatrix)
{
  NS_PRECONDITION(aFrame, "Can't get delta for a null frame!");
  NS_PRECONDITION(aFrame->IsTransformed() ||
                  aFrame->BackfaceIsHidden() ||
                  aFrame->Combines3DTransformWithAncestors(),
                  "Shouldn't get a delta for an untransformed frame!");
  NS_PRECONDITION(aOutMatrix.IsIdentity(), "Must have a blank output matrix");

  if (!aFrame->IsTransformed()) {
    return false;
  }

  /* Find our containing block, which is the element that provides the
   * value for perspective we need to use
   */

  //TODO: Is it possible that the cbFrame's bounds haven't been set correctly yet
  // (similar to the aBoundsOverride case for GetResultingTransformMatrix)?
  nsIFrame* cbFrame = aFrame->GetContainingBlock(nsIFrame::SKIP_SCROLLED_FRAME);
  if (!cbFrame) {
    return false;
  }

  /* Grab the values for perspective and perspective-origin (if present) */

  const nsStyleDisplay* cbDisplay = cbFrame->StyleDisplay();
  if (cbDisplay->mChildPerspective.GetUnit() != eStyleUnit_Coord) {
    return false;
  }
  nscoord perspective = cbDisplay->mChildPerspective.GetCoordValue();
  if (perspective < std::numeric_limits<Float>::epsilon()) {
    return true;
  }

  TransformReferenceBox refBox(cbFrame);

  Point perspectiveOrigin =
    nsStyleTransformMatrix::Convert2DPosition(cbDisplay->mPerspectiveOrigin,
                                              refBox, aAppUnitsPerPixel);

  /* GetOffsetTo computes the offset required to move from 0,0 in cbFrame to 0,0
   * in aFrame. Although we actually want the inverse of this, it's faster to
   * compute this way.
   */
  nsPoint frameToCbOffset = -aFrame->GetOffsetTo(cbFrame);
  Point frameToCbGfxOffset(
            NSAppUnitsToFloatPixels(frameToCbOffset.x, aAppUnitsPerPixel),
            NSAppUnitsToFloatPixels(frameToCbOffset.y, aAppUnitsPerPixel));

  /* Move the perspective origin to be relative to aFrame, instead of relative
   * to the containing block which is how it was specified in the style system.
   */
  perspectiveOrigin += frameToCbGfxOffset;

  aOutMatrix._34 =
    -1.0 / NSAppUnitsToFloatPixels(perspective, aAppUnitsPerPixel);

  aOutMatrix.ChangeBasis(Point3D(perspectiveOrigin.x, perspectiveOrigin.y, 0));
  return true;
}

nsDisplayTransform::FrameTransformProperties::FrameTransformProperties(const nsIFrame* aFrame,
                                                                       float aAppUnitsPerPixel,
                                                                       const nsRect* aBoundsOverride)
  : mFrame(aFrame)
  , mTransformList(aFrame->StyleDisplay()->mSpecifiedTransform)
  , mToTransformOrigin(GetDeltaToTransformOrigin(aFrame, aAppUnitsPerPixel, aBoundsOverride))
{
}

/* Wraps up the transform matrix in a change-of-basis matrix pair that
 * translates from local coordinate space to transform coordinate space, then
 * hands it back.
 */
Matrix4x4
nsDisplayTransform::GetResultingTransformMatrix(const FrameTransformProperties& aProperties,
                                                const nsPoint& aOrigin,
                                                float aAppUnitsPerPixel,
                                                uint32_t aFlags,
                                                const nsRect* aBoundsOverride)
{
  return GetResultingTransformMatrixInternal(aProperties, aOrigin, aAppUnitsPerPixel,
                                             aFlags, aBoundsOverride);
}

Matrix4x4
nsDisplayTransform::GetResultingTransformMatrix(const nsIFrame* aFrame,
                                                const nsPoint& aOrigin,
                                                float aAppUnitsPerPixel,
                                                uint32_t aFlags,
                                                const nsRect* aBoundsOverride)
{
  FrameTransformProperties props(aFrame,
                                 aAppUnitsPerPixel,
                                 aBoundsOverride);

  return GetResultingTransformMatrixInternal(props, aOrigin, aAppUnitsPerPixel,
                                             aFlags, aBoundsOverride);
}

Matrix4x4
nsDisplayTransform::GetResultingTransformMatrixInternal(const FrameTransformProperties& aProperties,
                                                        const nsPoint& aOrigin,
                                                        float aAppUnitsPerPixel,
                                                        uint32_t aFlags,
                                                        const nsRect* aBoundsOverride)
{
  const nsIFrame *frame = aProperties.mFrame;
  NS_ASSERTION(frame || !(aFlags & INCLUDE_PERSPECTIVE), "Must have a frame to compute perspective!");

  // Get the underlying transform matrix:

  // We don't use aBoundsOverride for SVG since we need to account for
  // refBox.X/Y(). This happens to work because ReflowSVG sets the frame's
  // mRect before calling FinishAndStoreOverflow so we don't need the override.
  TransformReferenceBox refBox;
  if (aBoundsOverride &&
      (!frame || !(frame->GetStateBits() & NS_FRAME_SVG_LAYOUT))) {
    refBox.Init(aBoundsOverride->Size());
  } else {
    refBox.Init(frame);
  }

  /* Get the matrix, then change its basis to factor in the origin. */
  RuleNodeCacheConditions dummy;
  bool dummyBool;
  Matrix4x4 result;
  // Call IsSVGTransformed() regardless of the value of
  // disp->mSpecifiedTransform, since we still need any
  // parentsChildrenOnlyTransform.
  Matrix svgTransform, parentsChildrenOnlyTransform;
  bool hasSVGTransforms =
    frame && frame->IsSVGTransformed(&svgTransform,
                                     &parentsChildrenOnlyTransform);
  /* Transformed frames always have a transform, or are preserving 3d (and might still have perspective!) */
  if (aProperties.mTransformList) {
    result = nsStyleTransformMatrix::ReadTransforms(aProperties.mTransformList->mHead,
                                                    frame ? frame->StyleContext() : nullptr,
                                                    frame ? frame->PresContext() : nullptr,
                                                    dummy, refBox, aAppUnitsPerPixel,
                                                    &dummyBool);
  } else if (hasSVGTransforms) {
    // Correct the translation components for zoom:
    float pixelsPerCSSPx = frame->PresContext()->AppUnitsPerCSSPixel() /
                             aAppUnitsPerPixel;
    svgTransform._31 *= pixelsPerCSSPx;
    svgTransform._32 *= pixelsPerCSSPx;
    result = Matrix4x4::From2D(svgTransform);
  }

  // Apply any translation due to 'transform-origin' and/or 'transform-box':
  result.ChangeBasis(aProperties.mToTransformOrigin);

  // See the comment for nsSVGContainerFrame::HasChildrenOnlyTransform for
  // an explanation of what children-only transforms are.
  bool parentHasChildrenOnlyTransform =
    hasSVGTransforms && !parentsChildrenOnlyTransform.IsIdentity();

  if (parentHasChildrenOnlyTransform) {
    float pixelsPerCSSPx =
      frame->PresContext()->AppUnitsPerCSSPixel() / aAppUnitsPerPixel;
    parentsChildrenOnlyTransform._31 *= pixelsPerCSSPx;
    parentsChildrenOnlyTransform._32 *= pixelsPerCSSPx;

    Point3D frameOffset(
      NSAppUnitsToFloatPixels(-frame->GetPosition().x, aAppUnitsPerPixel),
      NSAppUnitsToFloatPixels(-frame->GetPosition().y, aAppUnitsPerPixel),
      0);
    Matrix4x4 parentsChildrenOnlyTransform3D =
      Matrix4x4::From2D(parentsChildrenOnlyTransform).ChangeBasis(frameOffset);

    result *= parentsChildrenOnlyTransform3D;
  }

  Matrix4x4 perspectiveMatrix;
  bool hasPerspective = aFlags & INCLUDE_PERSPECTIVE;
  if (hasPerspective) {
    if (ComputePerspectiveMatrix(frame, aAppUnitsPerPixel, perspectiveMatrix)) {
      result *= perspectiveMatrix;
    }
  }

  if ((aFlags & INCLUDE_PRESERVE3D_ANCESTORS) &&
      frame && frame->Combines3DTransformWithAncestors()) {
    // Include the transform set on our parent
    nsIFrame* parentFrame = frame->GetFlattenedTreeParentPrimaryFrame();
    NS_ASSERTION(parentFrame && parentFrame->IsTransformed() &&
                 parentFrame->Extend3DContext(),
                 "Preserve3D mismatch!");
    FrameTransformProperties props(parentFrame,
                                   aAppUnitsPerPixel,
                                   nullptr);

    uint32_t flags = aFlags & (INCLUDE_PRESERVE3D_ANCESTORS|INCLUDE_PERSPECTIVE);

    // If this frame isn't transformed (but we exist for backface-visibility),
    // then we're not a reference frame so no offset to origin will be added.
    // Otherwise we need to manually translate into our parent's coordinate
    // space.
    if (frame->IsTransformed()) {
      nsLayoutUtils::PostTranslate(result, frame->GetPosition(), aAppUnitsPerPixel, !hasSVGTransforms);
    }
    Matrix4x4 parent =
      GetResultingTransformMatrixInternal(props,
                                          nsPoint(0, 0),
                                          aAppUnitsPerPixel, flags,
                                          nullptr);
    result = result * parent;
  }

  if (aFlags & OFFSET_BY_ORIGIN) {
    nsLayoutUtils::PostTranslate(result, aOrigin, aAppUnitsPerPixel, !hasSVGTransforms);
  }

  return result;
}

bool
nsDisplayOpacity::CanUseAsyncAnimations(nsDisplayListBuilder* aBuilder)
{
  if (ActiveLayerTracker::IsStyleAnimated(aBuilder, mFrame, eCSSProperty_opacity)) {
    return true;
  }

  EffectCompositor::SetPerformanceWarning(
    mFrame, eCSSProperty_opacity,
    AnimationPerformanceWarning(
      AnimationPerformanceWarning::Type::OpacityFrameInactive));

  return false;
}

bool
nsDisplayTransform::CanUseAsyncAnimations(nsDisplayListBuilder* aBuilder)
{
  return mAllowAsyncAnimation;
}

static void
RecordAnimationFrameSizeTelemetry(nsIFrame* aFrame, const nsSize& overflow)
{
  gfxSize scale = nsLayoutUtils::GetTransformToAncestorScale(aFrame);
  nsSize frameSize = nsSize(overflow.width * scale.width,
                            overflow.height * scale.height);
  uint32_t pixelArea = uint32_t(nsPresContext::AppUnitsToIntCSSPixels(frameSize.width))
                     * nsPresContext::AppUnitsToIntCSSPixels(frameSize.height);
  if (EffectSet* effects = EffectSet::GetEffectSet(aFrame)) {
    for (KeyframeEffectReadOnly* effect : *effects) {
      effect->RecordFrameSizeTelemetry(pixelArea);
    }
  }
}

/* static */ auto
nsDisplayTransform::ShouldPrerenderTransformedContent(nsDisplayListBuilder* aBuilder,
                                                      nsIFrame* aFrame,
                                                      nsRect* aDirtyRect) -> PrerenderDecision
{
  // Elements whose transform has been modified recently, or which
  // have a compositor-animated transform, can be prerendered. An element
  // might have only just had its transform animated in which case
  // the ActiveLayerManager may not have been notified yet.
  if (!ActiveLayerTracker::IsStyleMaybeAnimated(aFrame, eCSSProperty_transform) &&
      !EffectCompositor::HasAnimationsForCompositor(aFrame,
                                                    eCSSProperty_transform)) {
    EffectCompositor::SetPerformanceWarning(
      aFrame, eCSSProperty_transform,
      AnimationPerformanceWarning(
        AnimationPerformanceWarning::Type::TransformFrameInactive));

    return NoPrerender;
  }

  // We should not allow prerender if any ancestor container element has
  // mask/clip-path effects.
  //
  // With prerender and async transform animation, we do not need to restyle an
  // animated element to respect position changes, since that transform is done
  // by layer animation. As a result, the container element is not aware of
  // position change of that containing element and loses the chance to update
  // the content of mask/clip-path.
  //
  // Why do we need to update a mask? This is relative to how we generate a
  // mask layer in ContainerState::SetupMaskLayerForCSSMask. While creating a
  // mask layer, to reduce memory usage, we did not choose the size of the
  // masked element as mask size. Instead, we read the union of bounds of all
  // children display items by nsDisplayWrapList::GetBounds, which is smaller
  // than or equal to the masked element's boundary, and use it as the position
  // size of the mask layer. That union bounds is actually affected by the
  // geometry of the animated element. To keep the content of mask up to date,
  // forbidding of prerender is required.
  for (nsIFrame* container = nsLayoutUtils::GetCrossDocParentFrame(aFrame);
       container; container = nsLayoutUtils::GetCrossDocParentFrame(container)) {
    const nsStyleSVGReset *svgReset = container->StyleSVGReset();
    if (svgReset->HasMask() || svgReset->HasClipPath()) {
      return NoPrerender;
    }
  }

  nsRect overflow = aFrame->GetVisualOverflowRectRelativeToSelf();

  // Record telemetry about the size of the animated content.
  // Check CanRecordExtended() so we don't do any processing if the
  // telemetry won't be recorded anyways.
  if (Telemetry::CanRecordExtended()) {
    RecordAnimationFrameSizeTelemetry(aFrame, overflow.Size());
  }

  // If the incoming dirty rect already contains the entire overflow area,
  // we are already rendering the entire content.
  if (aDirtyRect->Contains(overflow)) {
    return FullPrerender;
  }

  float viewportRatioX = gfxPrefs::AnimationPrerenderViewportRatioLimitX();
  float viewportRatioY = gfxPrefs::AnimationPrerenderViewportRatioLimitY();
  uint32_t absoluteLimitX = gfxPrefs::AnimationPrerenderAbsoluteLimitX();
  uint32_t absoluteLimitY = gfxPrefs::AnimationPrerenderAbsoluteLimitY();
  nsSize refSize = aBuilder->RootReferenceFrame()->GetSize();
  // Only prerender if the transformed frame's size is <= a multiple of the
  // reference frame size (~viewport), and less than an absolute limit.
  // Both the ratio and the absolute limit are configurable.
  nsSize relativeLimit(nscoord(refSize.width * viewportRatioX),
                       nscoord(refSize.height * viewportRatioY));
  nsSize absoluteLimit(aFrame->PresContext()->DevPixelsToAppUnits(absoluteLimitX),
                       aFrame->PresContext()->DevPixelsToAppUnits(absoluteLimitY));
  nsSize maxSize = Min(relativeLimit, absoluteLimit);
  gfxSize scale = nsLayoutUtils::GetTransformToAncestorScale(aFrame);
  nsSize frameSize(overflow.Size().width * scale.width,
                   overflow.Size().height * scale.height);
  uint64_t maxLimitArea = uint64_t(maxSize.width) * maxSize.height;
  uint64_t frameArea = uint64_t(frameSize.width) * frameSize.height;
  if (frameArea <= maxLimitArea && frameSize <= absoluteLimit) {
    *aDirtyRect = overflow;
    return FullPrerender;
  } else if (gfxPrefs::PartiallyPrerenderAnimatedContent()) {
    *aDirtyRect = nsLayoutUtils::ComputePartialPrerenderArea(*aDirtyRect, overflow, maxSize);
    return PartialPrerender;
  }

  if (frameArea > maxLimitArea) {
    uint64_t appUnitsPerPixel = nsPresContext::AppUnitsPerCSSPixel();
    EffectCompositor::SetPerformanceWarning(
      aFrame, eCSSProperty_transform,
      AnimationPerformanceWarning(
        AnimationPerformanceWarning::Type::ContentTooLargeArea,
        {
          int(frameArea / (appUnitsPerPixel * appUnitsPerPixel)),
          int(maxLimitArea / (appUnitsPerPixel * appUnitsPerPixel)),
        }));
  } else {
    EffectCompositor::SetPerformanceWarning(
      aFrame, eCSSProperty_transform,
      AnimationPerformanceWarning(
        AnimationPerformanceWarning::Type::ContentTooLarge,
        {
          nsPresContext::AppUnitsToIntCSSPixels(frameSize.width),
          nsPresContext::AppUnitsToIntCSSPixels(frameSize.height),
          nsPresContext::AppUnitsToIntCSSPixels(relativeLimit.width),
          nsPresContext::AppUnitsToIntCSSPixels(relativeLimit.height),
          nsPresContext::AppUnitsToIntCSSPixels(absoluteLimit.width),
          nsPresContext::AppUnitsToIntCSSPixels(absoluteLimit.height),
        }));
  }

  return NoPrerender;
}

/* If the matrix is singular, or a hidden backface is shown, the frame won't be visible or hit. */
static bool IsFrameVisible(nsIFrame* aFrame, const Matrix4x4& aMatrix)
{
  if (aMatrix.IsSingular()) {
    return false;
  }
  if (aFrame->BackfaceIsHidden() && aMatrix.IsBackfaceVisible()) {
    return false;
  }
  return true;
}

const Matrix4x4&
nsDisplayTransform::GetTransform() const
{
  if (mTransform.IsIdentity()) {
    float scale = mFrame->PresContext()->AppUnitsPerDevPixel();
    Point3D newOrigin =
      Point3D(NSAppUnitsToFloatPixels(mToReferenceFrame.x, scale),
              NSAppUnitsToFloatPixels(mToReferenceFrame.y, scale),
              0.0f);
    if (mTransformGetter) {
      mTransform = mTransformGetter(mFrame, scale);
      mTransform.ChangeBasis(newOrigin.x, newOrigin.y, newOrigin.z);
    } else if (!mIsTransformSeparator) {
      DebugOnly<bool> isReference =
        mFrame->IsTransformed() ||
        mFrame->Combines3DTransformWithAncestors() || mFrame->Extend3DContext();
      MOZ_ASSERT(isReference);
      mTransform =
        GetResultingTransformMatrix(mFrame, ToReferenceFrame(),
                                    scale, INCLUDE_PERSPECTIVE|OFFSET_BY_ORIGIN);
    }
  }
  return mTransform;
}

Matrix4x4
nsDisplayTransform::GetTransformForRendering()
{
  if (!mFrame->HasPerspective() || mTransformGetter || mIsTransformSeparator) {
    return GetTransform();
  }
  MOZ_ASSERT(!mTransformGetter);

  float scale = mFrame->PresContext()->AppUnitsPerDevPixel();
  // Don't include perspective transform, or the offset to origin, since
  // nsDisplayPerspective will handle both of those.
  return GetResultingTransformMatrix(mFrame, ToReferenceFrame(), scale, 0);
}

const Matrix4x4&
nsDisplayTransform::GetAccumulatedPreserved3DTransform(nsDisplayListBuilder* aBuilder)
{
  MOZ_ASSERT(!mFrame->Extend3DContext() || IsLeafOf3DContext());
  // XXX: should go back to fix mTransformGetter.
  if (!mTransformPreserves3DInited) {
    mTransformPreserves3DInited = true;
    if (!IsLeafOf3DContext()) {
      mTransformPreserves3D = GetTransform();
      return mTransformPreserves3D;
    }

    const nsIFrame* establisher; // Establisher of the 3D rendering context.
    for (establisher = mFrame;
         establisher && establisher->Combines3DTransformWithAncestors();
         establisher = establisher->GetFlattenedTreeParentPrimaryFrame()) {
    }
    const nsIFrame* establisherReference =
      aBuilder->FindReferenceFrameFor(nsLayoutUtils::GetCrossDocParentFrame(establisher));

    nsPoint offset = establisher->GetOffsetToCrossDoc(establisherReference);
    float scale = mFrame->PresContext()->AppUnitsPerDevPixel();
    uint32_t flags = INCLUDE_PRESERVE3D_ANCESTORS|INCLUDE_PERSPECTIVE|OFFSET_BY_ORIGIN;
    mTransformPreserves3D =
      GetResultingTransformMatrix(mFrame, offset, scale, flags);
  }
  return mTransformPreserves3D;
}

bool
nsDisplayTransform::ShouldBuildLayerEvenIfInvisible(nsDisplayListBuilder* aBuilder) const
{
  // The visible rect of a Preserves-3D frame is just an intermediate
  // result.  It should always build a layer to make sure it is
  // rendering correctly.
  return MayBeAnimated(aBuilder) || mFrame->Combines3DTransformWithAncestors();
}

bool
nsDisplayTransform::CreateWebRenderCommands(mozilla::wr::DisplayListBuilder& aBuilder,
                                            mozilla::wr::IpcResourceUpdateQueue& aResources,
                                            const StackingContextHelper& aSc,
                                            WebRenderLayerManager* aManager,
                                            nsDisplayListBuilder* aDisplayListBuilder)
{
  Matrix4x4 newTransformMatrix = GetTransformForRendering();
  gfx::Matrix4x4* transformForSC = &newTransformMatrix;
  if (newTransformMatrix.IsIdentity()) {
    // If the transform is an identity transform, strip it out so that WR
    // doesn't turn this stacking context into a reference frame, as it
    // affects positioning. Bug 1345577 tracks a better fix.
    transformForSC = nullptr;
  }

  RefPtr<WebRenderAnimationData> animationData = aManager->CommandBuilder().CreateOrRecycleWebRenderUserData<WebRenderAnimationData>(this);

  AnimationInfo& animationInfo = animationData->GetAnimationInfo();
  AddAnimationsForProperty(Frame(), aDisplayListBuilder,
                           this, eCSSProperty_transform,
                           animationInfo, false);
  animationInfo.StartPendingAnimations(aManager->GetAnimationReadyTime());

  // Note that animationsId can be 0 (uninitialized in AnimationInfo) if there
  // are no active animations.
  uint64_t animationsId = animationInfo.GetCompositorAnimationsId();

  if (!animationInfo.GetAnimations().IsEmpty()) {
    // Update transfrom as nullptr in stacking context if there exists
    // transform animation, the transform value will be resolved
    // after animation sampling on the compositor
    transformForSC = nullptr;

    // Pass default transform to compositor in case gecko fails to
    // get animated value after animation sampling.
    OptionalTransform transformForCompositor = newTransformMatrix;

    OpAddCompositorAnimations
      anim(CompositorAnimations(animationInfo.GetAnimations(), animationsId),
           transformForCompositor, void_t());
    aManager->WrBridge()->AddWebRenderParentCommand(anim);
    aManager->AddActiveCompositorAnimationId(animationsId);
  } else if (animationsId) {
    aManager->AddCompositorAnimationsIdForDiscard(animationsId);
    animationsId = 0;
  }

  nsTArray<mozilla::wr::WrFilterOp> filters;
  StackingContextHelper sc(aSc,
                           aBuilder,
                           filters,
                           &newTransformMatrix,
                           animationsId,
                           nullptr,
                           transformForSC,
                           nullptr,
                           gfx::CompositionOp::OP_OVER,
                           !BackfaceIsHidden(),
                           mFrame->Extend3DContext());

  return mStoredList.CreateWebRenderCommands(aBuilder, aResources, sc,
                                             aManager, aDisplayListBuilder);
}

bool
nsDisplayTransform::UpdateScrollData(mozilla::layers::WebRenderScrollData* aData,
                                     mozilla::layers::WebRenderLayerScrollData* aLayerData)
{
  if (aLayerData) {
    aLayerData->SetTransform(GetTransform());
    aLayerData->SetTransformIsPerspective(mFrame->HasPerspective());
  }
  return true;
}

already_AddRefed<Layer> nsDisplayTransform::BuildLayer(nsDisplayListBuilder *aBuilder,
                                                       LayerManager *aManager,
                                                       const ContainerLayerParameters& aContainerParameters)
{
  // While generating a glyph mask, the transform vector of the root frame had
  // been applied into the target context, so stop applying it again here.
  const bool shouldSkipTransform =
    (aBuilder->RootReferenceFrame() == mFrame) &&
    (aBuilder->IsForGenerateGlyphMask() || aBuilder->IsForPaintingSelectionBG());

  /* For frames without transform, it would not be removed for
   * backface hidden here.  But, it would be removed by the init
   * function of nsDisplayTransform.
   */
  const Matrix4x4 newTransformMatrix =
    shouldSkipTransform ? Matrix4x4(): GetTransformForRendering();

  uint32_t flags = FrameLayerBuilder::CONTAINER_ALLOW_PULL_BACKGROUND_COLOR;
  RefPtr<ContainerLayer> container = aManager->GetLayerBuilder()->
    BuildContainerLayerFor(aBuilder, aManager, mFrame, this, mStoredList.GetChildren(),
                           aContainerParameters, &newTransformMatrix, flags);

  if (!container) {
    return nullptr;
  }

  // Add the preserve-3d flag for this layer, BuildContainerLayerFor clears all flags,
  // so we never need to explicitely unset this flag.
  if (mFrame->Extend3DContext() && !mNoExtendContext) {
    container->SetContentFlags(container->GetContentFlags() | Layer::CONTENT_EXTEND_3D_CONTEXT);
  } else {
    container->SetContentFlags(container->GetContentFlags() & ~Layer::CONTENT_EXTEND_3D_CONTEXT);
  }

  nsDisplayListBuilder::AddAnimationsAndTransitionsToLayer(container, aBuilder,
                                                           this, mFrame,
                                                           eCSSProperty_transform);
  if (mAllowAsyncAnimation && MayBeAnimated(aBuilder)) {
    // Only allow async updates to the transform if we're an animated layer, since that's what
    // triggers us to set the correct AGR in the constructor and makes sure FrameLayerBuilder
    // won't compute occlusions for this layer.
    container->SetUserData(nsIFrame::LayerIsPrerenderedDataKey(),
                           /*the value is irrelevant*/nullptr);
    container->SetContentFlags(container->GetContentFlags() | Layer::CONTENT_MAY_CHANGE_TRANSFORM);
  } else {
    container->RemoveUserData(nsIFrame::LayerIsPrerenderedDataKey());
    container->SetContentFlags(container->GetContentFlags() & ~Layer::CONTENT_MAY_CHANGE_TRANSFORM);
  }
  return container.forget();
}

bool
nsDisplayTransform::MayBeAnimated(nsDisplayListBuilder* aBuilder) const
{
  // If EffectCompositor::HasAnimationsForCompositor() is true then we can
  // completely bypass the main thread for this animation, so it is always
  // worthwhile.
  // For ActiveLayerTracker::IsStyleAnimated() cases the main thread is
  // already involved so there is less to be gained.
  // Therefore we check that the *post-transform* bounds of this item are
  // big enough to justify an active layer.
  if (EffectCompositor::HasAnimationsForCompositor(mFrame,
                                                   eCSSProperty_transform) ||
      (ActiveLayerTracker::IsStyleAnimated(aBuilder,
                                           mFrame,
                                           eCSSProperty_transform) &&
       !IsItemTooSmallForActiveLayer(mFrame))) {
    return true;
  }
  return false;
}

nsDisplayItem::LayerState
nsDisplayTransform::GetLayerState(nsDisplayListBuilder* aBuilder,
                                  LayerManager* aManager,
                                  const ContainerLayerParameters& aParameters) {
  // If the transform is 3d, the layer takes part in preserve-3d
  // sorting, or the layer is a separator then we *always* want this
  // to be an active layer.
  // Checking HasPerspective() is needed to handle perspective value 0 when
  // the transform is 2D.
  if (!GetTransform().Is2D() || mFrame->Combines3DTransformWithAncestors() ||
      mIsTransformSeparator || mFrame->HasPerspective()) {
    return LAYER_ACTIVE_FORCE;
  }

  if (MayBeAnimated(aBuilder)) {
    // Returns LAYER_ACTIVE_FORCE to avoid flatterning the layer for async
    // animations.
    return LAYER_ACTIVE_FORCE;
  }

  // Expect the child display items to have this frame as their animated
  // geometry root (since it will be their reference frame). If they have a
  // different animated geometry root, we'll make this an active layer so the
  // animation can be accelerated.
  return RequiredLayerStateForChildren(aBuilder, aManager, aParameters,
    *mStoredList.GetChildren(), mAnimatedGeometryRootForChildren);
}

bool nsDisplayTransform::ComputeVisibility(nsDisplayListBuilder *aBuilder,
                                             nsRegion *aVisibleRegion)
{
  /* As we do this, we need to be sure to
   * untransform the visible rect, since we want everything that's painting to
   * think that it's painting in its original rectangular coordinate space.
   * If we can't untransform, take the entire overflow rect */
  nsRect untransformedVisibleRect;
  if (!UntransformVisibleRect(aBuilder, &untransformedVisibleRect))
  {
    untransformedVisibleRect = mFrame->GetVisualOverflowRectRelativeToSelf();
  }
  nsRegion untransformedVisible = untransformedVisibleRect;
  // Call RecomputeVisiblity instead of ComputeVisibility since
  // nsDisplayItem::ComputeVisibility should only be called from
  // nsDisplayList::ComputeVisibility (which sets mVisibleRect on the item)
  mStoredList.RecomputeVisibility(aBuilder, &untransformedVisible);
  return true;
}

#ifdef DEBUG_HIT
#include <time.h>
#endif

/* HitTest does some fun stuff with matrix transforms to obtain the answer. */
void nsDisplayTransform::HitTest(nsDisplayListBuilder *aBuilder,
                                 const nsRect& aRect,
                                 HitTestState *aState,
                                 nsTArray<nsIFrame*> *aOutFrames)
{
  if (aState->mInPreserves3D) {
    mStoredList.HitTest(aBuilder, aRect, aState, aOutFrames);
    return;
  }

  /* Here's how this works:
   * 1. Get the matrix.  If it's singular, abort (clearly we didn't hit
   *    anything).
   * 2. Invert the matrix.
   * 3. Use it to transform the rect into the correct space.
   * 4. Pass that rect down through to the list's version of HitTest.
   */
  // GetTransform always operates in dev pixels.
  float factor = mFrame->PresContext()->AppUnitsPerDevPixel();
  Matrix4x4 matrix = GetAccumulatedPreserved3DTransform(aBuilder);

  if (!IsFrameVisible(mFrame, matrix)) {
    return;
  }

  /* We want to go from transformed-space to regular space.
   * Thus we have to invert the matrix, which normally does
   * the reverse operation (e.g. regular->transformed)
   */

  /* Now, apply the transform and pass it down the channel. */
  matrix.Invert();
  nsRect resultingRect;
  if (aRect.width == 1 && aRect.height == 1) {
    // Magic width/height indicating we're hit testing a point, not a rect
    Point4D point = matrix.ProjectPoint(Point(NSAppUnitsToFloatPixels(aRect.x, factor),
                                              NSAppUnitsToFloatPixels(aRect.y, factor)));
    if (!point.HasPositiveWCoord()) {
      return;
    }

    Point point2d = point.As2DPoint();

    resultingRect = nsRect(NSFloatPixelsToAppUnits(float(point2d.x), factor),
                           NSFloatPixelsToAppUnits(float(point2d.y), factor),
                           1, 1);

  } else {
    Rect originalRect(NSAppUnitsToFloatPixels(aRect.x, factor),
                      NSAppUnitsToFloatPixels(aRect.y, factor),
                      NSAppUnitsToFloatPixels(aRect.width, factor),
                      NSAppUnitsToFloatPixels(aRect.height, factor));


    bool snap;
    nsRect childBounds = mStoredList.GetBounds(aBuilder, &snap);
    Rect childGfxBounds(NSAppUnitsToFloatPixels(childBounds.x, factor),
                        NSAppUnitsToFloatPixels(childBounds.y, factor),
                        NSAppUnitsToFloatPixels(childBounds.width, factor),
                        NSAppUnitsToFloatPixels(childBounds.height, factor));

    Rect rect = matrix.ProjectRectBounds(originalRect, childGfxBounds);

    resultingRect = nsRect(NSFloatPixelsToAppUnits(float(rect.X()), factor),
                           NSFloatPixelsToAppUnits(float(rect.Y()), factor),
                           NSFloatPixelsToAppUnits(float(rect.Width()), factor),
                           NSFloatPixelsToAppUnits(float(rect.Height()), factor));
  }

  if (resultingRect.IsEmpty()) {
    return;
  }


#ifdef DEBUG_HIT
  printf("Frame: %p\n", dynamic_cast<void *>(mFrame));
  printf("  Untransformed point: (%f, %f)\n", resultingRect.X(), resultingRect.Y());
  uint32_t originalFrameCount = aOutFrames.Length();
#endif

  mStoredList.HitTest(aBuilder, resultingRect, aState, aOutFrames);

#ifdef DEBUG_HIT
  if (originalFrameCount != aOutFrames.Length())
    printf("  Hit! Time: %f, first frame: %p\n", static_cast<double>(clock()),
           dynamic_cast<void *>(aOutFrames.ElementAt(0)));
  printf("=== end of hit test ===\n");
#endif

}

float
nsDisplayTransform::GetHitDepthAtPoint(nsDisplayListBuilder* aBuilder, const nsPoint& aPoint)
{
  // GetTransform always operates in dev pixels.
  float factor = mFrame->PresContext()->AppUnitsPerDevPixel();
  Matrix4x4 matrix = GetAccumulatedPreserved3DTransform(aBuilder);

  NS_ASSERTION(IsFrameVisible(mFrame, matrix),
               "We can't have hit a frame that isn't visible!");

  Matrix4x4 inverse = matrix;
  inverse.Invert();
  Point4D point = inverse.ProjectPoint(Point(NSAppUnitsToFloatPixels(aPoint.x, factor),
                                             NSAppUnitsToFloatPixels(aPoint.y, factor)));

  Point point2d = point.As2DPoint();

  Point3D transformed = matrix.TransformPoint(Point3D(point2d.x, point2d.y, 0));
  return transformed.z;
}

/* The bounding rectangle for the object is the overflow rectangle translated
 * by the reference point.
 */
nsRect
nsDisplayTransform::GetBounds(nsDisplayListBuilder* aBuilder,
                              bool* aSnap) const
{
  *aSnap = false;

  if (mHasBounds) {
    return mBounds;
  }

  if (mFrame->Extend3DContext() && !mIsTransformSeparator) {
    return nsRect();
  }

  nsRect untransformedBounds = mStoredList.GetBounds(aBuilder, aSnap);
  // GetTransform always operates in dev pixels.
  float factor = mFrame->PresContext()->AppUnitsPerDevPixel();
  mBounds = nsLayoutUtils::MatrixTransformRect(untransformedBounds,
                                               GetTransform(),
                                               factor);
  mHasBounds = true;
  return mBounds;
}

void
nsDisplayTransform::ComputeBounds(nsDisplayListBuilder* aBuilder)
{
  MOZ_ASSERT(mFrame->Extend3DContext() || IsLeafOf3DContext());

  /* For some cases, the transform would make an empty bounds, but it
   * may be turned back again to get a non-empty bounds.  We should
   * not depend on transforming bounds level by level.
   *
   * Here, it applies accumulated transforms on the leaf frames of the
   * 3d rendering context, and track and accmulate bounds at
   * nsDisplayListBuilder.
   */
  nsDisplayListBuilder::AutoAccumulateTransform accTransform(aBuilder);

  accTransform.Accumulate(GetTransform());

  if (!IsLeafOf3DContext()) {
    // Do not dive into another 3D context.
    mStoredList.DoUpdateBoundsPreserves3D(aBuilder);
  }

  /* For Preserves3D, it is bounds of only children as leaf frames.
   * For non-leaf frames, their bounds are accumulated and kept at
   * nsDisplayListBuilder.
   */
  bool snap;
  nsRect untransformedBounds = mStoredList.GetBounds(aBuilder, &snap);
  // GetTransform always operates in dev pixels.
  float factor = mFrame->PresContext()->AppUnitsPerDevPixel();
  nsRect rect =
    nsLayoutUtils::MatrixTransformRect(untransformedBounds,
                                       accTransform.GetCurrentTransform(),
                                       factor);

  aBuilder->AccumulateRect(rect);
}

/* The transform is opaque iff the transform consists solely of scales and
 * translations and if the underlying content is opaque.  Thus if the transform
 * is of the form
 *
 * |a c e|
 * |b d f|
 * |0 0 1|
 *
 * We need b and c to be zero.
 *
 * We also need to check whether the underlying opaque content completely fills
 * our visible rect. We use UntransformRect which expands to the axis-aligned
 * bounding rect, but that's OK since if
 * mStoredList.GetVisibleRect().Contains(untransformedVisible), then it
 * certainly contains the actual (non-axis-aligned) untransformed rect.
 */
nsRegion
nsDisplayTransform::GetOpaqueRegion(nsDisplayListBuilder *aBuilder,
                                             bool* aSnap) const
{
  *aSnap = false;
  nsRect untransformedVisible;
  if (!UntransformVisibleRect(aBuilder, &untransformedVisible)) {
      return nsRegion();
  }

  const Matrix4x4& matrix = GetTransform();

  nsRegion result;
  Matrix matrix2d;
  bool tmpSnap;
  if (matrix.Is2D(&matrix2d) &&
      matrix2d.PreservesAxisAlignedRectangles() &&
      mStoredList.GetOpaqueRegion(aBuilder, &tmpSnap).Contains(untransformedVisible)) {
    result = mVisibleRect.Intersect(GetBounds(aBuilder, &tmpSnap));
  }
  return result;
}

/* The transform is uniform if it fills the entire bounding rect and the
 * wrapped list is uniform.  See GetOpaqueRegion for discussion of why this
 * works.
 */
Maybe<nscolor>
nsDisplayTransform::IsUniform(nsDisplayListBuilder *aBuilder) const
{
  nsRect untransformedVisible;
  if (!UntransformVisibleRect(aBuilder, &untransformedVisible)) {
    return Nothing();
  }
  const Matrix4x4& matrix = GetTransform();

  Matrix matrix2d;
  if (matrix.Is2D(&matrix2d) &&
      matrix2d.PreservesAxisAlignedRectangles() &&
      mStoredList.GetVisibleRect().Contains(untransformedVisible)) {
    return mStoredList.IsUniform(aBuilder);
  }

  return Nothing();
}

/* TransformRect takes in as parameters a rectangle (in app space) and returns
 * the smallest rectangle (in app space) containing the transformed image of
 * that rectangle.  That is, it takes the four corners of the rectangle,
 * transforms them according to the matrix associated with the specified frame,
 * then returns the smallest rectangle containing the four transformed points.
 *
 * @param aUntransformedBounds The rectangle (in app units) to transform.
 * @param aFrame The frame whose transformation should be applied.
 * @param aOrigin The delta from the frame origin to the coordinate space origin
 * @param aBoundsOverride (optional) Force the frame bounds to be the
 *        specified bounds.
 * @return The smallest rectangle containing the image of the transformed
 *         rectangle.
 */
nsRect nsDisplayTransform::TransformRect(const nsRect &aUntransformedBounds,
                                         const nsIFrame* aFrame,
                                         const nsRect* aBoundsOverride)
{
  NS_PRECONDITION(aFrame, "Can't take the transform based on a null frame!");

  float factor = aFrame->PresContext()->AppUnitsPerDevPixel();

  uint32_t flags = INCLUDE_PERSPECTIVE|OFFSET_BY_ORIGIN|INCLUDE_PRESERVE3D_ANCESTORS;
  return nsLayoutUtils::MatrixTransformRect
    (aUntransformedBounds,
     GetResultingTransformMatrix(aFrame, nsPoint(0, 0), factor, flags, aBoundsOverride),
     factor);
}

bool nsDisplayTransform::UntransformRect(const nsRect &aTransformedBounds,
                                         const nsRect &aChildBounds,
                                         const nsIFrame* aFrame,
                                         nsRect *aOutRect)
{
  NS_PRECONDITION(aFrame, "Can't take the transform based on a null frame!");

  float factor = aFrame->PresContext()->AppUnitsPerDevPixel();

  uint32_t flags = INCLUDE_PERSPECTIVE|OFFSET_BY_ORIGIN|INCLUDE_PRESERVE3D_ANCESTORS;

  Matrix4x4 transform = GetResultingTransformMatrix(aFrame, nsPoint(0, 0), factor, flags);
  if (transform.IsSingular()) {
    return false;
  }

  RectDouble result(NSAppUnitsToFloatPixels(aTransformedBounds.x, factor),
                    NSAppUnitsToFloatPixels(aTransformedBounds.y, factor),
                    NSAppUnitsToFloatPixels(aTransformedBounds.width, factor),
                    NSAppUnitsToFloatPixels(aTransformedBounds.height, factor));

  RectDouble childGfxBounds(NSAppUnitsToFloatPixels(aChildBounds.x, factor),
                            NSAppUnitsToFloatPixels(aChildBounds.y, factor),
                            NSAppUnitsToFloatPixels(aChildBounds.width, factor),
                            NSAppUnitsToFloatPixels(aChildBounds.height, factor));

  result = transform.Inverse().ProjectRectBounds(result, childGfxBounds);
  *aOutRect = nsLayoutUtils::RoundGfxRectToAppRect(ThebesRect(result), factor);
  return true;
}

bool nsDisplayTransform::UntransformVisibleRect(nsDisplayListBuilder* aBuilder,
                                                nsRect *aOutRect) const
{
  const Matrix4x4& matrix = GetTransform();
  if (matrix.IsSingular())
    return false;

  // GetTransform always operates in dev pixels.
  float factor = mFrame->PresContext()->AppUnitsPerDevPixel();
  RectDouble result(NSAppUnitsToFloatPixels(mVisibleRect.x, factor),
                    NSAppUnitsToFloatPixels(mVisibleRect.y, factor),
                    NSAppUnitsToFloatPixels(mVisibleRect.width, factor),
                    NSAppUnitsToFloatPixels(mVisibleRect.height, factor));

  bool snap;
  nsRect childBounds = mStoredList.GetBounds(aBuilder, &snap);
  RectDouble childGfxBounds(NSAppUnitsToFloatPixels(childBounds.x, factor),
                            NSAppUnitsToFloatPixels(childBounds.y, factor),
                            NSAppUnitsToFloatPixels(childBounds.width, factor),
                            NSAppUnitsToFloatPixels(childBounds.height, factor));

  /* We want to untransform the matrix, so invert the transformation first! */
  result = matrix.Inverse().ProjectRectBounds(result, childGfxBounds);

  *aOutRect = nsLayoutUtils::RoundGfxRectToAppRect(ThebesRect(result), factor);

  return true;
}

void
nsDisplayTransform::WriteDebugInfo(std::stringstream& aStream)
{
  AppendToString(aStream, GetTransform());
  if (IsTransformSeparator()) {
    aStream << " transform-separator";
  }
  if (IsLeafOf3DContext()) {
    aStream << " 3d-context-leaf";
  }
  if (mFrame->Extend3DContext()) {
    aStream << " extends-3d-context";
  }
  if (mFrame->Combines3DTransformWithAncestors()) {
    aStream << " combines-3d-with-ancestors";
  }
}

nsDisplayPerspective::nsDisplayPerspective(nsDisplayListBuilder* aBuilder,
                                           nsIFrame* aTransformFrame,
                                           nsIFrame* aPerspectiveFrame,
                                           nsDisplayList* aList)
  : nsDisplayItem(aBuilder, aPerspectiveFrame)
  , mList(aBuilder, aPerspectiveFrame, aList)
  , mTransformFrame(aTransformFrame)
  , mIndex(aBuilder->AllocatePerspectiveItemIndex())
{
  MOZ_ASSERT(mList.GetChildren()->Count() == 1);
  MOZ_ASSERT(mList.GetChildren()->GetTop()->GetType() == DisplayItemType::TYPE_TRANSFORM);
}

already_AddRefed<Layer>
nsDisplayPerspective::BuildLayer(nsDisplayListBuilder *aBuilder,
                                 LayerManager *aManager,
                                 const ContainerLayerParameters& aContainerParameters)
{
  float appUnitsPerPixel = mFrame->PresContext()->AppUnitsPerDevPixel();

  Matrix4x4 perspectiveMatrix;
  DebugOnly<bool> hasPerspective =
    nsDisplayTransform::ComputePerspectiveMatrix(mTransformFrame, appUnitsPerPixel,
                                                 perspectiveMatrix);
  MOZ_ASSERT(hasPerspective, "Why did we create nsDisplayPerspective?");

  /*
   * ClipListToRange can remove our child after we were created.
   */
  if (!mList.GetChildren()->GetTop()) {
    return nullptr;
  }

  /*
   * The resulting matrix is still in the coordinate space of the transformed
   * frame. Append a translation to the reference frame coordinates.
   */
  nsDisplayTransform* transform =
    static_cast<nsDisplayTransform*>(mList.GetChildren()->GetTop());

  Point3D newOrigin =
    Point3D(NSAppUnitsToFloatPixels(transform->ToReferenceFrame().x, appUnitsPerPixel),
            NSAppUnitsToFloatPixels(transform->ToReferenceFrame().y, appUnitsPerPixel),
            0.0f);
  Point3D roundedOrigin(NS_round(newOrigin.x),
                        NS_round(newOrigin.y),
                        0);

  perspectiveMatrix.PostTranslate(roundedOrigin);

  RefPtr<ContainerLayer> container = aManager->GetLayerBuilder()->
    BuildContainerLayerFor(aBuilder, aManager, mFrame, this, mList.GetChildren(),
                           aContainerParameters, &perspectiveMatrix, 0);

  if (!container) {
    return nullptr;
  }

  // Sort of a lie, but we want to pretend that the perspective layer extends a 3d context
  // so that it gets its transform combined with children. Might need a better name that reflects
  // this use case and isn't specific to preserve-3d.
  container->SetContentFlags(container->GetContentFlags() | Layer::CONTENT_EXTEND_3D_CONTEXT);
  container->SetTransformIsPerspective(true);

  return container.forget();
}

LayerState
nsDisplayPerspective::GetLayerState(nsDisplayListBuilder* aBuilder,
                                    LayerManager* aManager,
                                    const ContainerLayerParameters& aParameters)
{
  return LAYER_ACTIVE_FORCE;
}

bool
nsDisplayPerspective::CreateWebRenderCommands(mozilla::wr::DisplayListBuilder& aBuilder,
                                              mozilla::wr::IpcResourceUpdateQueue& aResources,
                                              const StackingContextHelper& aSc,
                                              WebRenderLayerManager* aManager,
                                              nsDisplayListBuilder* aDisplayListBuilder)
{
  float appUnitsPerPixel = mFrame->PresContext()->AppUnitsPerDevPixel();
  Matrix4x4 perspectiveMatrix;
  DebugOnly<bool> hasPerspective =
    nsDisplayTransform::ComputePerspectiveMatrix(mTransformFrame, appUnitsPerPixel,
                                                 perspectiveMatrix);
  MOZ_ASSERT(hasPerspective, "Why did we create nsDisplayPerspective?");

  /*
   * ClipListToRange can remove our child after we were created.
   */
  if (!mList.GetChildren()->GetTop()) {
    return false;
  }

  /*
   * The resulting matrix is still in the coordinate space of the transformed
   * frame. Append a translation to the reference frame coordinates.
   */
  nsDisplayTransform* transform =
    static_cast<nsDisplayTransform*>(mList.GetChildren()->GetTop());

  Point3D newOrigin =
    Point3D(NSAppUnitsToFloatPixels(transform->ToReferenceFrame().x, appUnitsPerPixel),
            NSAppUnitsToFloatPixels(transform->ToReferenceFrame().y, appUnitsPerPixel),
            0.0f);
  Point3D roundedOrigin(NS_round(newOrigin.x),
                        NS_round(newOrigin.y),
                        0);

  gfx::Matrix4x4 transformForSC = gfx::Matrix4x4::Translation(roundedOrigin);

  nsTArray<mozilla::wr::WrFilterOp> filters;
  StackingContextHelper sc(aSc,
                           aBuilder,
                           filters,
                           nullptr,
                           0,
                           nullptr,
                           &transformForSC,
                           &perspectiveMatrix,
                           gfx::CompositionOp::OP_OVER,
                           !BackfaceIsHidden(),
                           true);

  return mList.CreateWebRenderCommands(aBuilder, aResources, sc,
                                       aManager, aDisplayListBuilder);
}

int32_t
nsDisplayPerspective::ZIndex() const
{
  return ZIndexForFrame(mTransformFrame);
}

nsDisplayItemGeometry*
nsCharClipDisplayItem::AllocateGeometry(nsDisplayListBuilder* aBuilder)
{
  return new nsCharClipGeometry(this, aBuilder);
}

void
nsCharClipDisplayItem::ComputeInvalidationRegion(nsDisplayListBuilder* aBuilder,
                                         const nsDisplayItemGeometry* aGeometry,
                                         nsRegion* aInvalidRegion) const
{
  const nsCharClipGeometry* geometry = static_cast<const nsCharClipGeometry*>(aGeometry);

  bool snap;
  nsRect newRect = geometry->mBounds;
  nsRect oldRect = GetBounds(aBuilder, &snap);
  if (mVisIStartEdge != geometry->mVisIStartEdge ||
      mVisIEndEdge != geometry->mVisIEndEdge ||
      !oldRect.IsEqualInterior(newRect) ||
      !geometry->mBorderRect.IsEqualInterior(GetBorderRect())) {
    aInvalidRegion->Or(oldRect, newRect);
  }
}

nsDisplaySVGEffects::nsDisplaySVGEffects(nsDisplayListBuilder* aBuilder,
                                         nsIFrame* aFrame, nsDisplayList* aList,
                                         bool aHandleOpacity,
                                         const ActiveScrolledRoot* aActiveScrolledRoot)
  : nsDisplayWrapList(aBuilder, aFrame, aList, aActiveScrolledRoot)
  , mHandleOpacity(aHandleOpacity)
{
  MOZ_COUNT_CTOR(nsDisplaySVGEffects);
}

nsDisplaySVGEffects::nsDisplaySVGEffects(nsDisplayListBuilder* aBuilder,
                                         nsIFrame* aFrame, nsDisplayList* aList,
                                         bool aHandleOpacity)
  : nsDisplayWrapList(aBuilder, aFrame, aList)
  , mHandleOpacity(aHandleOpacity)
{
  MOZ_COUNT_CTOR(nsDisplaySVGEffects);
}

#ifdef NS_BUILD_REFCNT_LOGGING
nsDisplaySVGEffects::~nsDisplaySVGEffects()
{
  MOZ_COUNT_DTOR(nsDisplaySVGEffects);
}
#endif

nsRegion nsDisplaySVGEffects::GetOpaqueRegion(nsDisplayListBuilder* aBuilder,
                                              bool* aSnap) const
{
  *aSnap = false;
  return nsRegion();
}

void
nsDisplaySVGEffects::HitTest(nsDisplayListBuilder* aBuilder, const nsRect& aRect,
                             HitTestState* aState, nsTArray<nsIFrame*> *aOutFrames)
{
  nsPoint rectCenter(aRect.x + aRect.width / 2, aRect.y + aRect.height / 2);
  if (nsSVGIntegrationUtils::HitTestFrameForEffects(mFrame,
      rectCenter - ToReferenceFrame())) {
    mList.HitTest(aBuilder, aRect, aState, aOutFrames);
  }
}

gfxRect
nsDisplaySVGEffects::BBoxInUserSpace() const
{
  return nsSVGUtils::GetBBox(mFrame);
}

gfxPoint
nsDisplaySVGEffects::UserSpaceOffset() const
{
  return nsSVGUtils::FrameSpaceInCSSPxToUserSpaceOffset(mFrame);
}

void
nsDisplaySVGEffects::ComputeInvalidationRegion(nsDisplayListBuilder* aBuilder,
                                               const nsDisplayItemGeometry* aGeometry,
                                               nsRegion* aInvalidRegion) const
{
  const nsDisplaySVGEffectGeometry* geometry =
    static_cast<const nsDisplaySVGEffectGeometry*>(aGeometry);
  bool snap;
  nsRect bounds = GetBounds(aBuilder, &snap);
  if (geometry->mFrameOffsetToReferenceFrame != ToReferenceFrame() ||
      geometry->mUserSpaceOffset != UserSpaceOffset() ||
      !geometry->mBBox.IsEqualInterior(BBoxInUserSpace())) {
    // Filter and mask output can depend on the location of the frame's user
    // space and on the frame's BBox. We need to invalidate if either of these
    // change relative to the reference frame.
    // Invalidations from our inactive layer manager are not enough to catch
    // some of these cases because filters can produce output even if there's
    // nothing in the filter input.
    aInvalidRegion->Or(bounds, geometry->mBounds);
  }
}

bool nsDisplaySVGEffects::ValidateSVGFrame()
{
  const nsIContent* content = mFrame->GetContent();
  bool hasSVGLayout = (mFrame->GetStateBits() & NS_FRAME_SVG_LAYOUT);
  if (hasSVGLayout) {
    nsSVGDisplayableFrame* svgFrame = do_QueryFrame(mFrame);
    if (!svgFrame || !mFrame->GetContent()->IsSVGElement()) {
      NS_ASSERTION(false, "why?");
      return false;
    }
    if (!static_cast<const nsSVGElement*>(content)->HasValidDimensions()) {
      return false; // The SVG spec says not to draw filters for this
    }
  }

  return true;
}

static IntRect
ComputeClipExtsInDeviceSpace(gfxContext& aCtx)
{
  // Get the clip extents in device space.
  gfxRect clippedFrameSurfaceRect =
    aCtx.GetClipExtents(gfxContext::eDeviceSpace);
  clippedFrameSurfaceRect.RoundOut();

  IntRect result;
  ToRect(clippedFrameSurfaceRect).ToIntRect(&result);
  return mozilla::gfx::Factory::CheckSurfaceSize(result.Size()) ? result
                                                                : IntRect();
}

typedef nsSVGIntegrationUtils::PaintFramesParams PaintFramesParams;

static nsPoint
ComputeOffsetToUserSpace(const PaintFramesParams& aParams)
{
  nsIFrame* frame = aParams.frame;
  nsPoint offsetToBoundingBox = aParams.builder->ToReferenceFrame(frame) -
                         nsSVGIntegrationUtils::GetOffsetToBoundingBox(frame);
  if (!frame->IsFrameOfType(nsIFrame::eSVG)) {
    // Snap the offset if the reference frame is not a SVG frame, since other
    // frames will be snapped to pixel when rendering.
    offsetToBoundingBox = nsPoint(
      frame->PresContext()->RoundAppUnitsToNearestDevPixels(offsetToBoundingBox.x),
      frame->PresContext()->RoundAppUnitsToNearestDevPixels(offsetToBoundingBox.y));
  }

  // After applying only "offsetToBoundingBox", aParams.ctx would have its
  // origin at the top left corner of frame's bounding box (over all
  // continuations).
  // However, SVG painting needs the origin to be located at the origin of the
  // SVG frame's "user space", i.e. the space in which, for example, the
  // frame's BBox lives.
  // SVG geometry frames and foreignObject frames apply their own offsets, so
  // their position is relative to their user space. So for these frame types,
  // if we want aCtx to be in user space, we first need to subtract the
  // frame's position so that SVG painting can later add it again and the
  // frame is painted in the right place.
  gfxPoint toUserSpaceGfx = nsSVGUtils::FrameSpaceInCSSPxToUserSpaceOffset(frame);
  nsPoint toUserSpace =
    nsPoint(nsPresContext::CSSPixelsToAppUnits(float(toUserSpaceGfx.x)),
            nsPresContext::CSSPixelsToAppUnits(float(toUserSpaceGfx.y)));

  return (offsetToBoundingBox - toUserSpace);
}

static void
ComputeMaskGeometry(PaintFramesParams& aParams)
{
  // Properties are added lazily and may have been removed by a restyle, so
  // make sure all applicable ones are set again.
  nsIFrame* firstFrame =
    nsLayoutUtils::FirstContinuationOrIBSplitSibling(aParams.frame);

  const nsStyleSVGReset *svgReset = firstFrame->StyleSVGReset();

  SVGObserverUtils::EffectProperties effectProperties =
    SVGObserverUtils::GetEffectProperties(firstFrame);
  nsTArray<nsSVGMaskFrame *> maskFrames = effectProperties.GetMaskFrames();

  if (maskFrames.Length() == 0) {
    return;
  }

  gfxContext& ctx = aParams.ctx;
  nsIFrame* frame = aParams.frame;

  nsPoint offsetToUserSpace = ComputeOffsetToUserSpace(aParams);
  gfxPoint devPixelOffsetToUserSpace =
    nsLayoutUtils::PointToGfxPoint(offsetToUserSpace,
                                   frame->PresContext()->AppUnitsPerDevPixel());

  gfxContextMatrixAutoSaveRestore matSR(&ctx);
  ctx.SetMatrix(ctx.CurrentMatrix().PreTranslate(devPixelOffsetToUserSpace));

  // Convert boaderArea and dirtyRect to user space.
  int32_t appUnitsPerDevPixel = frame->PresContext()->AppUnitsPerDevPixel();
  nsRect userSpaceBorderArea = aParams.borderArea - offsetToUserSpace;
  nsRect userSpaceDirtyRect = aParams.dirtyRect - offsetToUserSpace;

  // Union all mask layer rectangles in user space.
  gfxRect maskInUserSpace;
  for (size_t i = 0; i < maskFrames.Length() ; i++) {
    nsSVGMaskFrame* maskFrame = maskFrames[i];
    gfxRect currentMaskSurfaceRect;

    if (maskFrame) {
      currentMaskSurfaceRect = maskFrame->GetMaskArea(aParams.frame);
    } else {
      nsCSSRendering::ImageLayerClipState clipState;
      nsCSSRendering::GetImageLayerClip(svgReset->mMask.mLayers[i],
                                       frame,
                                       *frame->StyleBorder(),
                                       userSpaceBorderArea,
                                       userSpaceDirtyRect,
                                       false, /* aWillPaintBorder */
                                       appUnitsPerDevPixel,
                                       &clipState);
      currentMaskSurfaceRect = clipState.mDirtyRectInDevPx;
    }

    maskInUserSpace = maskInUserSpace.Union(currentMaskSurfaceRect);
  }

  gfxContextAutoSaveRestore autoSR;

  if (!maskInUserSpace.IsEmpty()) {
    autoSR.SetContext(&ctx);
    ctx.Clip(maskInUserSpace);
  }

  IntRect result = ComputeClipExtsInDeviceSpace(ctx);
  aParams.maskRect = result;
}

nsDisplayMask::nsDisplayMask(nsDisplayListBuilder* aBuilder,
                             nsIFrame* aFrame, nsDisplayList* aList,
                             bool aHandleOpacity,
                             const ActiveScrolledRoot* aActiveScrolledRoot)
  : nsDisplaySVGEffects(aBuilder, aFrame, aList, aHandleOpacity, aActiveScrolledRoot)
{
  MOZ_COUNT_CTOR(nsDisplayMask);

  nsPresContext* presContext = mFrame->PresContext();
  uint32_t flags = aBuilder->GetBackgroundPaintFlags() |
                   nsCSSRendering::PAINTBG_MASK_IMAGE;
  const nsStyleSVGReset *svgReset = aFrame->StyleSVGReset();
  NS_FOR_VISIBLE_IMAGE_LAYERS_BACK_TO_FRONT(i, svgReset->mMask) {
    if (!svgReset->mMask.mLayers[i].mImage.IsResolved()) {
      continue;
    }
    bool isTransformedFixed;
    nsBackgroundLayerState state =
      nsCSSRendering::PrepareImageLayer(presContext, aFrame, flags,
                                        mFrame->GetRectRelativeToSelf(),
                                        mFrame->GetRectRelativeToSelf(),
                                        svgReset->mMask.mLayers[i],
                                        &isTransformedFixed);
    mDestRects.AppendElement(state.mDestArea);
  }
}

#ifdef NS_BUILD_REFCNT_LOGGING
nsDisplayMask::~nsDisplayMask()
{
  MOZ_COUNT_DTOR(nsDisplayMask);
}
#endif

static bool
CanMergeDisplayMaskFrame(nsIFrame* aFrame)
{
  // Do not merge items for box-decoration-break:clone elements,
  // since each box should have its own mask in that case.
  if (aFrame->StyleBorder()->mBoxDecorationBreak ==
        mozilla::StyleBoxDecorationBreak::Clone) {
    return false;
  }

  // Do not merge if either frame has a mask. Continuation frames should apply
  // the mask independently (just like nsDisplayBackgroundImage).
  if (aFrame->StyleSVGReset()->HasMask()) {
    return false;
  }

  return true;
}

bool
nsDisplayMask::CanMerge(const nsDisplayItem* aItem) const
{
  // Items for the same content element should be merged into a single
  // compositing group.
  if (!HasSameTypeAndClip(aItem) || !HasSameContent(aItem)) {
    return false;
  }

  return CanMergeDisplayMaskFrame(mFrame) &&
         CanMergeDisplayMaskFrame(aItem->Frame());
}

already_AddRefed<Layer>
nsDisplayMask::BuildLayer(nsDisplayListBuilder* aBuilder,
                          LayerManager* aManager,
                          const ContainerLayerParameters& aContainerParameters)
{
  if (!ValidateSVGFrame()) {
    return nullptr;
  }

  if (mFrame->StyleEffects()->mOpacity == 0.0f && mHandleOpacity) {
    return nullptr;
  }

  nsIFrame* firstFrame =
    nsLayoutUtils::FirstContinuationOrIBSplitSibling(mFrame);
  SVGObserverUtils::EffectProperties effectProperties =
    SVGObserverUtils::GetEffectProperties(firstFrame);

  if (effectProperties.HasInvalidClipPath() ||
      effectProperties.HasInvalidMask()) {
    return nullptr;
  }

  RefPtr<ContainerLayer> container = aManager->GetLayerBuilder()->
    BuildContainerLayerFor(aBuilder, aManager, mFrame, this, &mList,
                           aContainerParameters, nullptr);

  return container.forget();
}

bool
nsDisplayMask::PaintMask(nsDisplayListBuilder* aBuilder,
                         gfxContext* aMaskContext)
{
  MOZ_ASSERT(aMaskContext->GetDrawTarget()->GetFormat() == SurfaceFormat::A8);

  imgDrawingParams imgParmas(aBuilder->ShouldSyncDecodeImages()
                             ? imgIContainer::FLAG_SYNC_DECODE
                             : imgIContainer::FLAG_SYNC_DECODE_IF_FAST);
  nsRect borderArea = nsRect(ToReferenceFrame(), mFrame->GetSize());
  nsSVGIntegrationUtils::PaintFramesParams params(*aMaskContext,
                                                  mFrame,  mVisibleRect,
                                                  borderArea, aBuilder,
                                                  nullptr,
                                                  mHandleOpacity, imgParmas);
  ComputeMaskGeometry(params);
  nsSVGIntegrationUtils::PaintMask(params);

  nsDisplayMaskGeometry::UpdateDrawResult(this, imgParmas.result);

  return imgParmas.result == mozilla::image::DrawResult::SUCCESS;
}

LayerState
nsDisplayMask::GetLayerState(nsDisplayListBuilder* aBuilder,
                             LayerManager* aManager,
                             const ContainerLayerParameters& aParameters)
{
  if (ShouldPaintOnMaskLayer(aManager)) {
    return RequiredLayerStateForChildren(aBuilder, aManager, aParameters,
                                         mList, GetAnimatedGeometryRoot());
  }

  return LAYER_SVG_EFFECTS;
}

bool nsDisplayMask::ShouldPaintOnMaskLayer(LayerManager* aManager)
{
  if (!aManager->IsCompositingCheap()) {
    return false;
  }

  if (!nsSVGIntegrationUtils::IsMaskResourceReady(mFrame)) {
    return false;
  }

  if (gfxPrefs::DrawMaskLayer()) {
    return false;
  }

  return true;
}

bool nsDisplayMask::ComputeVisibility(nsDisplayListBuilder* aBuilder,
                                      nsRegion* aVisibleRegion)
{
  // Our children may be made translucent or arbitrarily deformed so we should
  // not allow them to subtract area from aVisibleRegion.
  nsRegion childrenVisible(mVisibleRect);
  nsRect r = mVisibleRect.Intersect(
    mList.GetClippedBoundsWithRespectToASR(aBuilder, mActiveScrolledRoot));
  mList.ComputeVisibilityForSublist(aBuilder, &childrenVisible, r);
  return true;
}

void
nsDisplayMask::ComputeInvalidationRegion(nsDisplayListBuilder* aBuilder,
                                         const nsDisplayItemGeometry* aGeometry,
                                         nsRegion* aInvalidRegion) const
{
  nsDisplaySVGEffects::ComputeInvalidationRegion(aBuilder, aGeometry,
                                                 aInvalidRegion);

  const nsDisplayMaskGeometry* geometry =
    static_cast<const nsDisplayMaskGeometry*>(aGeometry);
  bool snap;
  nsRect bounds = GetBounds(aBuilder, &snap);

  if (mDestRects.Length() != geometry->mDestRects.Length()) {
    aInvalidRegion->Or(bounds, geometry->mBounds);
  } else {
    for (size_t i = 0; i < mDestRects.Length(); i++) {
      if (!mDestRects[i].IsEqualInterior(geometry->mDestRects[i])) {
        aInvalidRegion->Or(bounds, geometry->mBounds);
        break;
      }
    }
  }

  if (aBuilder->ShouldSyncDecodeImages() &&
      geometry->ShouldInvalidateToSyncDecodeImages()) {
    const nsStyleSVGReset *svgReset = mFrame->StyleSVGReset();
    NS_FOR_VISIBLE_IMAGE_LAYERS_BACK_TO_FRONT(i, svgReset->mMask) {
      const nsStyleImage& image = svgReset->mMask.mLayers[i].mImage;
      if (image.GetType() == eStyleImageType_Image ) {
        aInvalidRegion->Or(*aInvalidRegion, bounds);
        break;
      }
    }
  }
}

void
nsDisplayMask::PaintAsLayer(nsDisplayListBuilder* aBuilder,
                            gfxContext* aCtx,
                            LayerManager* aManager)
{
  MOZ_ASSERT(!ShouldPaintOnMaskLayer(aManager));

  // Clip the drawing target by mVisibleRect, which contains the visible
  // region of the target frame and its out-of-flow and inflow descendants.
  gfxContext* context = aCtx;

  Rect bounds =
    NSRectToRect(mVisibleRect, mFrame->PresContext()->AppUnitsPerDevPixel());
  bounds.RoundOut();
  context->Clip(bounds);

  imgDrawingParams imgParams(aBuilder->ShouldSyncDecodeImages()
                             ? imgIContainer::FLAG_SYNC_DECODE
                             : imgIContainer::FLAG_SYNC_DECODE_IF_FAST);
  nsRect borderArea = nsRect(ToReferenceFrame(), mFrame->GetSize());
  nsSVGIntegrationUtils::PaintFramesParams params(*aCtx,
                                                  mFrame,  mVisibleRect,
                                                  borderArea, aBuilder,
                                                  aManager,
                                                  mHandleOpacity, imgParams);

  ComputeMaskGeometry(params);

  nsSVGIntegrationUtils::PaintMaskAndClipPath(params);

  context->PopClip();

  nsDisplayMaskGeometry::UpdateDrawResult(this, imgParams.result);
}

bool
nsDisplayMask::CreateWebRenderCommands(mozilla::wr::DisplayListBuilder& aBuilder,
                                       mozilla::wr::IpcResourceUpdateQueue& aResources,
                                       const StackingContextHelper& aSc,
                                       mozilla::layers::WebRenderLayerManager* aManager,
                                       nsDisplayListBuilder* aDisplayListBuilder)
{
  bool snap;
  float appUnitsPerDevPixel = mFrame->PresContext()->AppUnitsPerDevPixel();
  nsRect displayBound = GetBounds(aDisplayListBuilder, &snap);
  LayoutDeviceRect bounds = LayoutDeviceRect::FromAppUnits(displayBound, appUnitsPerDevPixel);

  Maybe<wr::WrImageMask> mask = aManager->CommandBuilder().BuildWrMaskImage(this, aBuilder, aResources,
                                                                            aSc, aDisplayListBuilder,
                                                                            bounds);
  if (mask) {
    wr::WrClipId clipId = aBuilder.DefineClip(
        aSc.ToRelativeLayoutRect(bounds), nullptr, mask.ptr());
    // Don't record this clip push in aBuilder's internal clip stack, because
    // otherwise any nested ScrollingLayersHelper instances that are created
    // will get confused about which clips are pushed.
    aBuilder.PushClip(clipId, /*aMask*/ true);
  }

  nsDisplaySVGEffects::CreateWebRenderCommands(aBuilder, aResources, aSc, aManager, aDisplayListBuilder);

  if (mask) {
    aBuilder.PopClip(/*aMask*/ true);
  }

  return true;
}

#ifdef MOZ_DUMP_PAINTING
void
nsDisplayMask::PrintEffects(nsACString& aTo)
{
  nsIFrame* firstFrame =
    nsLayoutUtils::FirstContinuationOrIBSplitSibling(mFrame);
  SVGObserverUtils::EffectProperties effectProperties =
    SVGObserverUtils::GetEffectProperties(firstFrame);
  nsSVGClipPathFrame *clipPathFrame = effectProperties.GetClipPathFrame();
  bool first = true;
  aTo += " effects=(";
  if (mFrame->StyleEffects()->mOpacity != 1.0f && mHandleOpacity) {
    first = false;
    aTo += nsPrintfCString("opacity(%f)", mFrame->StyleEffects()->mOpacity);
  }
  if (clipPathFrame) {
    if (!first) {
      aTo += ", ";
    }
    aTo += nsPrintfCString("clip(%s)", clipPathFrame->IsTrivial() ? "trivial" : "non-trivial");
    first = false;
  }
  const nsStyleSVGReset *style = mFrame->StyleSVGReset();
  if (style->HasClipPath() && !clipPathFrame) {
    if (!first) {
      aTo += ", ";
    }
    aTo += "clip(basic-shape)";
    first = false;
  }

  nsTArray<nsSVGMaskFrame*> masks = effectProperties.GetMaskFrames();
  if (!masks.IsEmpty() && masks[0]) {
    if (!first) {
      aTo += ", ";
    }
    aTo += "mask";
  }
  aTo += ")";
}
#endif

nsDisplayFilter::nsDisplayFilter(nsDisplayListBuilder* aBuilder,
                                 nsIFrame* aFrame, nsDisplayList* aList,
                                 bool aHandleOpacity)
  : nsDisplaySVGEffects(aBuilder, aFrame, aList, aHandleOpacity),
    mEffectsBounds(aFrame->GetVisualOverflowRectRelativeToSelf())
{
  MOZ_COUNT_CTOR(nsDisplayFilter);
}

#ifdef NS_BUILD_REFCNT_LOGGING
nsDisplayFilter::~nsDisplayFilter()
{
  MOZ_COUNT_DTOR(nsDisplayFilter);
}
#endif

already_AddRefed<Layer>
nsDisplayFilter::BuildLayer(nsDisplayListBuilder* aBuilder,
                           LayerManager* aManager,
                           const ContainerLayerParameters& aContainerParameters)
{
  if (!ValidateSVGFrame()) {
    return nullptr;
  }

  if (mFrame->StyleEffects()->mOpacity == 0.0f && mHandleOpacity) {
    return nullptr;
  }

  nsIFrame* firstFrame =
    nsLayoutUtils::FirstContinuationOrIBSplitSibling(mFrame);
  SVGObserverUtils::EffectProperties effectProperties =
    SVGObserverUtils::GetEffectProperties(firstFrame);

  if (effectProperties.HasInvalidFilter()) {
    return nullptr;
  }

  MOZ_ASSERT(effectProperties.mFilter && mFrame->StyleEffects()->HasFilters(),
             "By getting here, we must have valid CSS filters.");

  ContainerLayerParameters newContainerParameters = aContainerParameters;
  newContainerParameters.mDisableSubpixelAntialiasingInDescendants = true;

  RefPtr<ContainerLayer> container = aManager->GetLayerBuilder()->
    BuildContainerLayerFor(aBuilder, aManager, mFrame, this, &mList,
                           newContainerParameters, nullptr);
  return container.forget();
}

LayerState
nsDisplayFilter::GetLayerState(nsDisplayListBuilder* aBuilder,
                               LayerManager* aManager,
                               const ContainerLayerParameters& aParameters)
{
  return LAYER_SVG_EFFECTS;
}

bool
nsDisplayFilter::ComputeVisibility(nsDisplayListBuilder* aBuilder,
                                   nsRegion* aVisibleRegion)
{
  nsPoint offset = ToReferenceFrame();
  nsRect dirtyRect =
    nsSVGIntegrationUtils::GetRequiredSourceForInvalidArea(mFrame,
                                                           mVisibleRect - offset) +
    offset;

  // Our children may be made translucent or arbitrarily deformed so we should
  // not allow them to subtract area from aVisibleRegion.
  nsRegion childrenVisible(dirtyRect);
  nsRect r = dirtyRect.Intersect(
    mList.GetClippedBoundsWithRespectToASR(aBuilder, mActiveScrolledRoot));
  mList.ComputeVisibilityForSublist(aBuilder, &childrenVisible, r);
  return true;
}

void
nsDisplayFilter::ComputeInvalidationRegion(nsDisplayListBuilder* aBuilder,
                                           const nsDisplayItemGeometry* aGeometry,
                                           nsRegion* aInvalidRegion) const
{
  nsDisplaySVGEffects::ComputeInvalidationRegion(aBuilder, aGeometry,
                                                 aInvalidRegion);

  const nsDisplayFilterGeometry* geometry =
    static_cast<const nsDisplayFilterGeometry*>(aGeometry);

  if (aBuilder->ShouldSyncDecodeImages() &&
      geometry->ShouldInvalidateToSyncDecodeImages()) {
    bool snap;
    nsRect bounds = GetBounds(aBuilder, &snap);
    aInvalidRegion->Or(*aInvalidRegion, bounds);
  }
}

void
nsDisplayFilter::PaintAsLayer(nsDisplayListBuilder* aBuilder,
                              gfxContext* aCtx,
                              LayerManager* aManager)
{
  imgDrawingParams imgParams(aBuilder->ShouldSyncDecodeImages()
                             ? imgIContainer::FLAG_SYNC_DECODE
                             : imgIContainer::FLAG_SYNC_DECODE_IF_FAST);
  nsRect borderArea = nsRect(ToReferenceFrame(), mFrame->GetSize());
  nsSVGIntegrationUtils::PaintFramesParams params(*aCtx,
                                                  mFrame,  mVisibleRect,
                                                  borderArea, aBuilder,
                                                  aManager,
                                                  mHandleOpacity, imgParams);
  nsSVGIntegrationUtils::PaintFilter(params);
  nsDisplayFilterGeometry::UpdateDrawResult(this, imgParams.result);
}

bool
nsDisplayFilter::CreateWebRenderCommands(mozilla::wr::DisplayListBuilder& aBuilder,
                                         mozilla::wr::IpcResourceUpdateQueue& aResources,
                                         const StackingContextHelper& aSc,
                                         mozilla::layers::WebRenderLayerManager* aManager,
                                         nsDisplayListBuilder* aDisplayListBuilder)
{
  if (mFrame->IsFrameOfType(nsIFrame::eSVG) || mFrame->StyleEffects()->mOpacity != 1.0f) {
    return false;
  }

  // Due to differences in the way that WebRender filters operate
  // only the brightness and contrast filters use that path. We
  // can gradually enable more filters as WebRender bugs are fixed.
  nsTArray<mozilla::wr::WrFilterOp> wrFilters;
  const nsTArray<nsStyleFilter>& filters = mFrame->StyleEffects()->mFilters;
  for (const nsStyleFilter& filter : filters) {
    switch (filter.GetType()) {
      case NS_STYLE_FILTER_BRIGHTNESS:
      case NS_STYLE_FILTER_CONTRAST:
      case NS_STYLE_FILTER_GRAYSCALE:
      case NS_STYLE_FILTER_INVERT:
      case NS_STYLE_FILTER_SEPIA: {
        mozilla::wr::WrFilterOp filterOp = {
          wr::ToWrFilterOpType(filter.GetType()),
          filter.GetFilterParameter().GetFactorOrPercentValue(),
        };
        wrFilters.AppendElement(filterOp);
        break;
      }
      default:
        return false;
    }
  }

  StackingContextHelper sc(aSc, aBuilder, wrFilters);

  nsDisplaySVGEffects::CreateWebRenderCommands(aBuilder, aResources, sc, aManager, aDisplayListBuilder);
  return true;
}

#ifdef MOZ_DUMP_PAINTING
void
nsDisplayFilter::PrintEffects(nsACString& aTo)
{
  nsIFrame* firstFrame =
    nsLayoutUtils::FirstContinuationOrIBSplitSibling(mFrame);
  SVGObserverUtils::EffectProperties effectProperties =
    SVGObserverUtils::GetEffectProperties(firstFrame);
  bool first = true;
  aTo += " effects=(";
  if (mFrame->StyleEffects()->mOpacity != 1.0f && mHandleOpacity) {
    first = false;
    aTo += nsPrintfCString("opacity(%f)", mFrame->StyleEffects()->mOpacity);
  }
  if (effectProperties.HasValidFilter()) {
    if (!first) {
      aTo += ", ";
    }
    aTo += "filter";
  }
  aTo += ")";
}
#endif

namespace mozilla {

uint32_t PaintTelemetry::sPaintLevel = 0;
uint32_t PaintTelemetry::sMetricLevel = 0;
EnumeratedArray<PaintTelemetry::Metric,
                PaintTelemetry::Metric::COUNT,
                double> PaintTelemetry::sMetrics;

PaintTelemetry::AutoRecordPaint::AutoRecordPaint()
{
  // Don't record nested paints.
  if (sPaintLevel++ > 0) {
    return;
  }

  // Reset metrics for a new paint.
  for (auto& metric : sMetrics) {
    metric = 0.0;
  }
  mStart = TimeStamp::Now();
}

PaintTelemetry::AutoRecordPaint::~AutoRecordPaint()
{
  MOZ_ASSERT(sPaintLevel != 0);
  if (--sPaintLevel > 0) {
    return;
  }

  // If we're in multi-process mode, don't include paint times for the parent
  // process.
  if (gfxVars::BrowserTabsRemoteAutostart() && XRE_IsParentProcess()) {
    return;
  }

  double totalMs = (TimeStamp::Now() - mStart).ToMilliseconds();

  // Record the total time.
  Telemetry::Accumulate(Telemetry::CONTENT_PAINT_TIME, static_cast<uint32_t>(totalMs));

  // If the total time was >= 16ms, then it's likely we missed a frame due to
  // painting. In this case we'll gather some detailed metrics below.
  if (totalMs <= 16.0) {
    return;
  }

  auto record = [=](const char* aKey, double aDurationMs) -> void {
    MOZ_ASSERT(aDurationMs <= totalMs);

    uint32_t amount = static_cast<int32_t>((aDurationMs / totalMs) * 100.0);

    nsDependentCString key(aKey);
    Telemetry::Accumulate(Telemetry::CONTENT_LARGE_PAINT_PHASE_WEIGHT, key, amount);
  };

  double dlMs = sMetrics[Metric::DisplayList];
  double flbMs = sMetrics[Metric::Layerization];
  double rMs = sMetrics[Metric::Rasterization];

  // Record all permutations since aggregation makes it difficult to
  // correlate. For example we can't derive "flb+r" from "dl" because we
  // don't know the total time associated with a bucket entry. So we just
  // play it safe and include everything. We can however derive "other" time
  // from the final permutation.
  record("dl", dlMs);
  record("flb", flbMs);
  record("r", rMs);
  record("dl,flb", dlMs + flbMs);
  record("dl,r", dlMs + rMs);
  record("flb,r", flbMs + rMs);
  record("dl,flb,r", dlMs + flbMs + rMs);
}

PaintTelemetry::AutoRecord::AutoRecord(Metric aMetric)
 : mMetric(aMetric)
{
  // Don't double-record anything nested.
  if (sMetricLevel++ > 0) {
    return;
  }

  // Don't record inside nested paints, or outside of paints.
  if (sPaintLevel != 1) {
    return;
  }

  mStart = TimeStamp::Now();
}

PaintTelemetry::AutoRecord::~AutoRecord()
{
  MOZ_ASSERT(sMetricLevel != 0);

  sMetricLevel--;
  if (mStart.IsNull()) {
    return;
  }

  sMetrics[mMetric] += (TimeStamp::Now() - mStart).ToMilliseconds();
}

} // namespace mozilla<|MERGE_RESOLUTION|>--- conflicted
+++ resolved
@@ -84,7 +84,6 @@
 #include "nsCSSProps.h"
 #include "nsPluginFrame.h"
 #include "nsSVGMaskFrame.h"
-#include "nsSliderFrame.h"
 #include "nsTableCellFrame.h"
 #include "nsTableColFrame.h"
 #include "nsSliderFrame.h"
@@ -915,9 +914,6 @@
     : mReferenceFrame(aReferenceFrame),
       mIgnoreScrollFrame(nullptr),
       mLayerEventRegions(nullptr),
-#ifndef USE_PRES_ARENA_ALLOCATOR
-      mFreedSize(0),
-#endif
       mCurrentTableItem(nullptr),
       mCurrentActiveScrolledRoot(nullptr),
       mCurrentContainerASR(nullptr),
@@ -988,11 +984,7 @@
   nsCSSRendering::BeginFrameTreesLocked();
   mCurrentAGR = mRootAGR;
   mFrameToAnimatedGeometryRootMap.Put(mReferenceFrame, mRootAGR);
-<<<<<<< HEAD
-  
-=======
-
->>>>>>> 9224f75a
+
   mIsPaintingToWindow = false;
   mIgnoreSuppression = false;
   mInTransform = false;
@@ -1010,12 +1002,8 @@
 }
 
 void
-<<<<<<< HEAD
-nsDisplayListBuilder::MarkFrameForDisplay(nsIFrame* aFrame, nsIFrame* aStopAtFrame) {
-=======
 nsDisplayListBuilder::MarkFrameForDisplay(nsIFrame* aFrame, nsIFrame* aStopAtFrame)
 {
->>>>>>> 9224f75a
   mFramesMarkedForDisplay.AppendElement(aFrame);
   for (nsIFrame* f = aFrame; f;
        f = nsLayoutUtils::GetParentOrPlaceholderFor(f)) {
@@ -1030,12 +1018,8 @@
 }
 
 void
-<<<<<<< HEAD
-nsDisplayListBuilder::MarkFrameForDisplayIfVisible(nsIFrame* aFrame, nsIFrame* aStopAtFrame) {
-=======
 nsDisplayListBuilder::MarkFrameForDisplayIfVisible(nsIFrame* aFrame, nsIFrame* aStopAtFrame)
 {
->>>>>>> 9224f75a
   mFramesMarkedForDisplay.AppendElement(aFrame);
   for (nsIFrame* f = aFrame; f;
        f = nsLayoutUtils::GetParentOrPlaceholderFor(f)) {
@@ -1145,15 +1129,14 @@
     if (ps->IsScrollPositionClampingScrollPortSizeSet()) {
       dirtyRectRelativeToDirtyFrame =
         nsRect(nsPoint(0, 0), ps->GetScrollPositionClampingScrollPortSize());
+      visible = dirtyRectRelativeToDirtyFrame;
 #ifdef MOZ_WIDGET_ANDROID
     } else {
       dirtyRectRelativeToDirtyFrame =
         nsRect(nsPoint(0, 0), aDirtyFrame->GetSize());
+      visible = dirtyRectRelativeToDirtyFrame;
 #endif
     }
-    // TODO: We probably don't want visible and dirty to be the same here, figure
-    // out what to do.
-    visible = dirtyRectRelativeToDirtyFrame;
   }
   nsPoint offset = aFrame->GetOffsetTo(aDirtyFrame);
   visible -= offset;
@@ -1218,7 +1201,7 @@
     i->Destroy(this);
   }
   for (DisplayItemClipChain* c : mClipChainsToDestroy) {
-     c->DisplayItemClipChain::~DisplayItemClipChain();
+    c->DisplayItemClipChain::~DisplayItemClipChain();
   }
 
   MOZ_COUNT_DTOR(nsDisplayListBuilder);
@@ -1276,7 +1259,6 @@
 {
   PresShellState* state = mPresShellStates.AppendElement();
   state->mPresShell = aReferenceFrame->PresContext()->PresShell();
-
   state->mCaretFrame = nullptr;
   state->mFirstFrameMarkedForDisplay = mFramesMarkedForDisplay.Length();
 
@@ -1390,14 +1372,9 @@
 void
 nsDisplayListBuilder::FreeClipChains()
 {
-<<<<<<< HEAD
-  // Reverse iterate the clip chains, so that we destroy descendants
-  // first which will drop the ref count on their ancestors.
-=======
   // Iterate the clip chains from newest to oldest (forward
   // iteration), so that we destroy descendants first which
   // will drop the ref count on their ancestors.
->>>>>>> 9224f75a
   auto it = mClipChainsToDestroy.begin();
 
   while(it != mClipChainsToDestroy.end()) {
@@ -1492,22 +1469,11 @@
   }
 }
 
-<<<<<<< HEAD
-#if !defined(USE_PRES_ARENA_ALLOCATOR) || defined(USE_POW2_ARENA_BUCKETS)
 uint32_t gDisplayItemSizes[static_cast<uint32_t>(DisplayItemType::TYPE_MAX)] = { 0 };
-#endif
-=======
-uint32_t gDisplayItemSizes[static_cast<uint32_t>(DisplayItemType::TYPE_MAX)] = { 0 };
->>>>>>> 9224f75a
 
 void*
 nsDisplayListBuilder::Allocate(size_t aSize, DisplayItemType aType)
 {
-<<<<<<< HEAD
-#ifdef USE_PRES_ARENA_ALLOCATOR
-#ifdef USE_POW2_ARENA_BUCKETS
-=======
->>>>>>> 9224f75a
   size_t roundedUpSize = RoundUpPow2(aSize);
   uint_fast8_t type = FloorLog2Size(roundedUpSize);
 
@@ -1515,36 +1481,12 @@
              gDisplayItemSizes[static_cast<uint32_t>(aType)] == 0);
   gDisplayItemSizes[static_cast<uint32_t>(aType)] = type;
   return mPool.AllocateByCustomID(type, roundedUpSize);
-<<<<<<< HEAD
-#else
-  return mPool.AllocateByCustomID(static_cast<uint32_t>(aType), aSize);
-#endif
-#else
-  MOZ_ASSERT(gDisplayItemSizes[static_cast<uint32_t>(aType)] == aSize ||
-             gDisplayItemSizes[static_cast<uint32_t>(aType)] == 0);
-  gDisplayItemSizes[static_cast<uint32_t>(aType)] = aSize;
-  return mPool.Allocate(aSize);
-#endif
-=======
->>>>>>> 9224f75a
 }
 
 void
 nsDisplayListBuilder::Destroy(DisplayItemType aType, void* aPtr)
 {
-<<<<<<< HEAD
-#ifdef USE_PRES_ARENA_ALLOCATOR
-#ifdef USE_POW2_ARENA_BUCKETS
   mPool.FreeByCustomID(gDisplayItemSizes[static_cast<uint32_t>(aType)], aPtr);
-#else
-  mPool.FreeByCustomID(static_cast<uint32_t>(aType), aPtr);
-#endif
-#else
-  mFreedSize += gDisplayItemSizes[static_cast<uint32_t>(aType)];
-#endif
-=======
-  mPool.FreeByCustomID(gDisplayItemSizes[static_cast<uint32_t>(aType)], aPtr);
->>>>>>> 9224f75a
 }
 
 ActiveScrolledRoot*
@@ -1748,13 +1690,10 @@
   // its own layer so that it can move without repainting.
   if (parentType == LayoutFrameType::Slider) {
     nsIScrollableFrame* sf = static_cast<nsSliderFrame*>(parent)->GetScrollFrame();
-<<<<<<< HEAD
-=======
     // The word "Maybe" in IsMaybeScrollingActive might be confusing but we do
     // indeed need to always consider scroll thumbs as AGRs if
     // IsMaybeScrollingActive is true because that is the same condition we use
     // in ScrollFrameHelper::AppendScrollPartsTo to layerize scroll thumbs.
->>>>>>> 9224f75a
     if (sf && sf->IsMaybeScrollingActive()) {
       return AGR_YES;
     }
@@ -1957,11 +1896,8 @@
   while (i < length) {
     if (!mWindowDraggingFrames[i].IsAlive() ||
         mWindowDraggingFrames[i]->IsFrameModified()) {
-<<<<<<< HEAD
-=======
       // Swap the modified frame to the end of the vector so that
       // we can remove them all at the end in one go.
->>>>>>> 9224f75a
       mWindowDraggingFrames[i] = mWindowDraggingFrames[length - 1];
       mWindowDraggingRects[i] = mWindowDraggingRects[length - 1];
       length--;
@@ -1971,11 +1907,7 @@
   }
   mWindowDraggingFrames.resize(length);
   mWindowDraggingRects.SetLength(length);
-<<<<<<< HEAD
-  
-=======
-
->>>>>>> 9224f75a
+
   i = 0;
   length = mWindowNoDraggingFrames.size();
   while (i < length) {
@@ -2091,13 +2023,8 @@
     return;
   }
   mWillChangeBudgetSet.Remove(aFrame);
-<<<<<<< HEAD
-  
-  DocumentWillChangeBudget& budget = 
-=======
 
   DocumentWillChangeBudget& budget =
->>>>>>> 9224f75a
     mWillChangeBudget.GetOrInsert(aFrame->PresContext());
   MOZ_ASSERT(budget.mBudget >= cost);
   budget.mBudget -= cost;
@@ -2950,11 +2877,7 @@
 
   SetClipChain(aBuilder->ClipState().GetCurrentCombinedClipChain(aBuilder), true);
 
-<<<<<<< HEAD
-  // The dirty rect is for mCurrentFrame, so we have to use
-=======
   // The visible rect is for mCurrentFrame, so we have to use
->>>>>>> 9224f75a
   // mCurrentOffsetToReferenceFrame
   nsRect visible = aBuilder->GetVisibleRect() +
     aBuilder->GetCurrentFrameOffsetToReferenceFrame();
@@ -3126,11 +3049,7 @@
     mClipChain ? FindCommonAncestorClipForIntersection(mClipChain, aOther) : nullptr;
 
   SetClipChain(aBuilder->CreateClipChainIntersection(ancestorClip, mClipChain, aOther),
-<<<<<<< HEAD
-               aBuilder->IsBuilding());
-=======
                aStore);
->>>>>>> 9224f75a
 }
 
 nsRect
@@ -4963,18 +4882,6 @@
         mVerticalPanRegion.Add(aFrame, borderBox);
       }
     }
-<<<<<<< HEAD
-    if (alreadyHadRegions) {
-      // TODO: Is it possible that merging event region items
-      // would change whether this needs to happen, and we can't
-      // undo it? Should we defer this work until we need the result
-      // instead?
-      mDispatchToContentHitRegion.Add(mHorizontalPanRegion);
-      mDispatchToContentHitRegion.Add(mVerticalPanRegion);
-      mDispatchToContentHitRegion.Add(mNoActionRegion);
-    }
-=======
->>>>>>> 9224f75a
   }
 }
 
@@ -6920,10 +6827,6 @@
                                            nsDisplayList* aList, uint32_t aFlags)
     : nsDisplayOwnLayer(aBuilder, aFrame, aList, aBuilder->CurrentActiveScrolledRoot(), aFlags)
     , mScrollParentId(aBuilder->GetCurrentScrollParentId())
-<<<<<<< HEAD
-    , mShouldFlatten(false)
-=======
->>>>>>> 9224f75a
     , mSubDocFrame(aSubDocFrame)
 {
   MOZ_COUNT_CTOR(nsDisplaySubDocument);
