--- conflicted
+++ resolved
@@ -952,29 +952,21 @@
 nsDisplayListBuilder::BeginFrame()
 {
   nsCSSRendering::BeginFrameTreesLocked();
-<<<<<<< HEAD
   mCurrentAGR = mRootAGR;
   mFrameToAnimatedGeometryRootMap.Put(mReferenceFrame, mRootAGR);
-=======
-  mCurrentAGR = &mRootAGR;
-  mFrameToAnimatedGeometryRootMap.Put(mReferenceFrame, &mRootAGR);
-
+  
   mIsPaintingToWindow = false;
   mIgnoreSuppression = false;
   mInTransform = false;
   mSyncDecodeImages = false;
->>>>>>> 63267249
 }
 
 void
 nsDisplayListBuilder::EndFrame()
 {
   mFrameToAnimatedGeometryRootMap.Clear();
-<<<<<<< HEAD
   mActiveScrolledRoots.Clear();
   FreeClipChains();
-=======
->>>>>>> 63267249
 
   nsCSSRendering::EndFrameTreesLocked();
 }
@@ -1171,13 +1163,8 @@
                "All presshells should have been exited");
   NS_ASSERTION(!mCurrentTableItem, "No table item should be active");
 
-<<<<<<< HEAD
   for (nsDisplayItem* i : mTemporaryItems) {
     i->Destroy(this);
-=======
-  for (ActiveScrolledRoot* asr : mActiveScrolledRoots) {
-    asr->ActiveScrolledRoot::~ActiveScrolledRoot();
->>>>>>> 63267249
   }
   for (DisplayItemClipChain* c : mClipChainsToDestroy) {
 #ifdef USE_HEAP_ALLOCATED_CLIP_CHAINS
