/* -*- Mode: C++; tab-width: 2; indent-tabs-mode: nil; c-basic-offset: 2 -*-
 * vim: set ts=2 sw=2 et tw=78:
 * This Source Code Form is subject to the terms of the Mozilla Public
 * License, v. 2.0. If a copy of the MPL was not distributed with this
 * file, You can obtain one at http://mozilla.org/MPL/2.0/.
 */

/*
 * structures that represent things to be painted (ordered in z-order),
 * used during painting and hit testing
 */

#include "nsDisplayList.h"

#include <stdint.h>
#include <algorithm>
#include <limits>

#include "gfxContext.h"
#include "gfxUtils.h"
#include "mozilla/dom/TabChild.h"
#include "mozilla/dom/KeyframeEffectReadOnly.h"
#include "mozilla/gfx/2D.h"
#include "mozilla/layers/PLayerTransaction.h"
#include "nsCSSRendering.h"
#include "nsISelectionController.h"
#include "nsIPresShell.h"
#include "nsRegion.h"
#include "nsStyleStructInlines.h"
#include "nsStyleTransformMatrix.h"
#include "gfxMatrix.h"
#include "gfxPrefs.h"
#include "nsSVGIntegrationUtils.h"
#include "nsSVGUtils.h"
#include "nsLayoutUtils.h"
#include "nsIScrollableFrame.h"
#include "nsIFrameInlines.h"
#include "nsThemeConstants.h"
#include "BorderConsts.h"
#include "LayerTreeInvalidation.h"

#include "imgIContainer.h"
#include "BasicLayers.h"
#include "nsBoxFrame.h"
#include "nsSubDocumentFrame.h"
#include "nsSVGEffects.h"
#include "nsSVGElement.h"
#include "nsSVGClipPathFrame.h"
#include "GeckoProfiler.h"
#include "nsViewManager.h"
#include "ImageLayers.h"
#include "ImageContainer.h"
#include "nsCanvasFrame.h"
#include "StickyScrollContainer.h"
#include "mozilla/AnimationPerformanceWarning.h"
#include "mozilla/AnimationUtils.h"
#include "mozilla/EffectCompositor.h"
#include "mozilla/EffectSet.h"
#include "mozilla/EventStates.h"
#include "mozilla/LookAndFeel.h"
#include "mozilla/OperatorNewExtensions.h"
#include "mozilla/PendingAnimationTracker.h"
#include "mozilla/Preferences.h"
#include "mozilla/StyleAnimationValue.h"
#include "mozilla/ServoBindings.h"
#include "mozilla/Telemetry.h"
#include "mozilla/UniquePtr.h"
#include "mozilla/Unused.h"
#include "mozilla/ViewportFrame.h"
#include "mozilla/gfx/gfxVars.h"
#include "ActiveLayerTracker.h"
#include "nsContentUtils.h"
#include "nsPrintfCString.h"
#include "UnitTransforms.h"
#include "LayersLogging.h"
#include "FrameLayerBuilder.h"
#include "mozilla/EventStateManager.h"
#include "mozilla/GeckoRestyleManager.h"
#include "nsCaret.h"
#include "nsISelection.h"
#include "nsDOMTokenList.h"
#include "mozilla/RuleNodeCacheConditions.h"
#include "nsCSSProps.h"
#include "nsPluginFrame.h"
#include "nsSVGMaskFrame.h"
#include "nsSliderFrame.h"
#include "nsTableCellFrame.h"
#include "nsTableColFrame.h"
#include "ClientLayerManager.h"
#include "mozilla/layers/StackingContextHelper.h"
#include "mozilla/layers/WebRenderBridgeChild.h"
#include "mozilla/layers/WebRenderDisplayItemLayer.h"
#include "mozilla/layers/WebRenderLayerManager.h"
#include "mozilla/layers/WebRenderMessages.h"
#include "mozilla/layers/WebRenderScrollData.h"

// GetCurrentTime is defined in winbase.h as zero argument macro forwarding to
// GetTickCount().
#ifdef GetCurrentTime
#undef GetCurrentTime
#endif

using namespace mozilla;
using namespace mozilla::layers;
using namespace mozilla::dom;
using namespace mozilla::layout;
using namespace mozilla::gfx;

typedef FrameMetrics::ViewID ViewID;
typedef nsStyleTransformMatrix::TransformReferenceBox TransformReferenceBox;

#ifdef DEBUG
static bool
SpammyLayoutWarningsEnabled()
{
  static bool sValue = false;
  static bool sValueInitialized = false;

  if (!sValueInitialized) {
    Preferences::GetBool("layout.spammy_warnings.enabled", &sValue);
    sValueInitialized = true;
  }

  return sValue;
}
#endif

<<<<<<< HEAD
=======
void*
AnimatedGeometryRoot::operator new(size_t aSize, nsDisplayListBuilder* aBuilder)
{
  return aBuilder->Allocate(aSize, DisplayItemType::TYPE_ZERO);
}

>>>>>>> cc2172ea
/* static */ bool
ActiveScrolledRoot::IsAncestor(const ActiveScrolledRoot* aAncestor,
                               const ActiveScrolledRoot* aDescendant)
{
  if (!aAncestor) {
    // nullptr is the root
    return true;
  }
  if (Depth(aAncestor) > Depth(aDescendant)) {
    return false;
  }
  const ActiveScrolledRoot* asr = aDescendant;
  while (asr) {
    if (asr == aAncestor) {
      return true;
    }
    asr = asr->mParent;
  }
  return false;
}

/* static */ nsCString
ActiveScrolledRoot::ToString(const ActiveScrolledRoot* aActiveScrolledRoot)
{
  nsAutoCString str;
  for (auto* asr = aActiveScrolledRoot; asr; asr = asr->mParent) {
    str.AppendPrintf("<0x%p>", asr->mScrollableFrame);
    if (asr->mParent) {
      str.Append(", ");
    }
  }
  return str;
}

static inline CSSAngle
MakeCSSAngle(const nsCSSValue& aValue)
{
  return CSSAngle(aValue.GetAngleValue(), aValue.GetUnit());
}

static void AddTransformFunctions(const nsCSSValueList* aList,
                                  nsStyleContext* aContext,
                                  nsPresContext* aPresContext,
                                  TransformReferenceBox& aRefBox,
                                  InfallibleTArray<TransformFunction>& aFunctions)
{
  if (aList->mValue.GetUnit() == eCSSUnit_None) {
    return;
  }

  GeckoStyleContext* contextIfGecko = aContext
                                      ? aContext->GetAsGecko()
                                      : nullptr;

  for (const nsCSSValueList* curr = aList; curr; curr = curr->mNext) {
    const nsCSSValue& currElem = curr->mValue;
    NS_ASSERTION(currElem.GetUnit() == eCSSUnit_Function,
                 "Stream should consist solely of functions!");
    nsCSSValue::Array* array = currElem.GetArrayValue();
    RuleNodeCacheConditions conditions;
    switch (nsStyleTransformMatrix::TransformFunctionOf(array)) {
      case eCSSKeyword_rotatex:
      {
        CSSAngle theta = MakeCSSAngle(array->Item(1));
        aFunctions.AppendElement(RotationX(theta));
        break;
      }
      case eCSSKeyword_rotatey:
      {
        CSSAngle theta = MakeCSSAngle(array->Item(1));
        aFunctions.AppendElement(RotationY(theta));
        break;
      }
      case eCSSKeyword_rotatez:
      {
        CSSAngle theta = MakeCSSAngle(array->Item(1));
        aFunctions.AppendElement(RotationZ(theta));
        break;
      }
      case eCSSKeyword_rotate:
      {
        CSSAngle theta = MakeCSSAngle(array->Item(1));
        aFunctions.AppendElement(Rotation(theta));
        break;
      }
      case eCSSKeyword_rotate3d:
      {
        double x = array->Item(1).GetFloatValue();
        double y = array->Item(2).GetFloatValue();
        double z = array->Item(3).GetFloatValue();
        CSSAngle theta = MakeCSSAngle(array->Item(4));
        aFunctions.AppendElement(Rotation3D(x, y, z, theta));
        break;
      }
      case eCSSKeyword_scalex:
      {
        double x = array->Item(1).GetFloatValue();
        aFunctions.AppendElement(Scale(x, 1, 1));
        break;
      }
      case eCSSKeyword_scaley:
      {
        double y = array->Item(1).GetFloatValue();
        aFunctions.AppendElement(Scale(1, y, 1));
        break;
      }
      case eCSSKeyword_scalez:
      {
        double z = array->Item(1).GetFloatValue();
        aFunctions.AppendElement(Scale(1, 1, z));
        break;
      }
      case eCSSKeyword_scale:
      {
        double x = array->Item(1).GetFloatValue();
        // scale(x) is shorthand for scale(x, x);
        double y = array->Count() == 2 ? x : array->Item(2).GetFloatValue();
        aFunctions.AppendElement(Scale(x, y, 1));
        break;
      }
      case eCSSKeyword_scale3d:
      {
        double x = array->Item(1).GetFloatValue();
        double y = array->Item(2).GetFloatValue();
        double z = array->Item(3).GetFloatValue();
        aFunctions.AppendElement(Scale(x, y, z));
        break;
      }
      case eCSSKeyword_translatex:
      {
        double x = nsStyleTransformMatrix::ProcessTranslatePart(
          array->Item(1), contextIfGecko, aPresContext, conditions,
          &aRefBox, &TransformReferenceBox::Width);
        aFunctions.AppendElement(Translation(x, 0, 0));
        break;
      }
      case eCSSKeyword_translatey:
      {
        double y = nsStyleTransformMatrix::ProcessTranslatePart(
          array->Item(1), contextIfGecko, aPresContext, conditions,
          &aRefBox, &TransformReferenceBox::Height);
        aFunctions.AppendElement(Translation(0, y, 0));
        break;
      }
      case eCSSKeyword_translatez:
      {
        double z = nsStyleTransformMatrix::ProcessTranslatePart(
          array->Item(1), contextIfGecko, aPresContext, conditions,
          nullptr);
        aFunctions.AppendElement(Translation(0, 0, z));
        break;
      }
      case eCSSKeyword_translate:
      {
        double x = nsStyleTransformMatrix::ProcessTranslatePart(
          array->Item(1), contextIfGecko, aPresContext, conditions,
          &aRefBox, &TransformReferenceBox::Width);
        // translate(x) is shorthand for translate(x, 0)
        double y = 0;
        if (array->Count() == 3) {
           y = nsStyleTransformMatrix::ProcessTranslatePart(
            array->Item(2), contextIfGecko, aPresContext, conditions,
            &aRefBox, &TransformReferenceBox::Height);
        }
        aFunctions.AppendElement(Translation(x, y, 0));
        break;
      }
      case eCSSKeyword_translate3d:
      {
        double x = nsStyleTransformMatrix::ProcessTranslatePart(
          array->Item(1), contextIfGecko, aPresContext, conditions,
          &aRefBox, &TransformReferenceBox::Width);
        double y = nsStyleTransformMatrix::ProcessTranslatePart(
          array->Item(2), contextIfGecko, aPresContext, conditions,
          &aRefBox, &TransformReferenceBox::Height);
        double z = nsStyleTransformMatrix::ProcessTranslatePart(
          array->Item(3), contextIfGecko, aPresContext, conditions,
          nullptr);

        aFunctions.AppendElement(Translation(x, y, z));
        break;
      }
      case eCSSKeyword_skewx:
      {
        CSSAngle x = MakeCSSAngle(array->Item(1));
        aFunctions.AppendElement(SkewX(x));
        break;
      }
      case eCSSKeyword_skewy:
      {
        CSSAngle y = MakeCSSAngle(array->Item(1));
        aFunctions.AppendElement(SkewY(y));
        break;
      }
      case eCSSKeyword_skew:
      {
        CSSAngle x = MakeCSSAngle(array->Item(1));
        // skew(x) is shorthand for skew(x, 0)
        CSSAngle y(0.0f, eCSSUnit_Degree);
        if (array->Count() == 3) {
          y = MakeCSSAngle(array->Item(2));
        }
        aFunctions.AppendElement(Skew(x, y));
        break;
      }
      case eCSSKeyword_matrix:
      {
        gfx::Matrix4x4 matrix;
        matrix._11 = array->Item(1).GetFloatValue();
        matrix._12 = array->Item(2).GetFloatValue();
        matrix._13 = 0;
        matrix._14 = 0;
        matrix._21 = array->Item(3).GetFloatValue();
        matrix._22 = array->Item(4).GetFloatValue();
        matrix._23 = 0;
        matrix._24 = 0;
        matrix._31 = 0;
        matrix._32 = 0;
        matrix._33 = 1;
        matrix._34 = 0;
        matrix._41 = array->Item(5).GetFloatValue();
        matrix._42 = array->Item(6).GetFloatValue();
        matrix._43 = 0;
        matrix._44 = 1;
        aFunctions.AppendElement(TransformMatrix(matrix));
        break;
      }
      case eCSSKeyword_matrix3d:
      {
        gfx::Matrix4x4 matrix;
        matrix._11 = array->Item(1).GetFloatValue();
        matrix._12 = array->Item(2).GetFloatValue();
        matrix._13 = array->Item(3).GetFloatValue();
        matrix._14 = array->Item(4).GetFloatValue();
        matrix._21 = array->Item(5).GetFloatValue();
        matrix._22 = array->Item(6).GetFloatValue();
        matrix._23 = array->Item(7).GetFloatValue();
        matrix._24 = array->Item(8).GetFloatValue();
        matrix._31 = array->Item(9).GetFloatValue();
        matrix._32 = array->Item(10).GetFloatValue();
        matrix._33 = array->Item(11).GetFloatValue();
        matrix._34 = array->Item(12).GetFloatValue();
        matrix._41 = array->Item(13).GetFloatValue();
        matrix._42 = array->Item(14).GetFloatValue();
        matrix._43 = array->Item(15).GetFloatValue();
        matrix._44 = array->Item(16).GetFloatValue();
        aFunctions.AppendElement(TransformMatrix(matrix));
        break;
      }
      case eCSSKeyword_interpolatematrix:
      {
        bool dummy;
        Matrix4x4 matrix;
        nsStyleTransformMatrix::ProcessInterpolateMatrix(matrix, array,
                                                         contextIfGecko,
                                                         aPresContext,
                                                         conditions,
                                                         aRefBox,
                                                         &dummy);
        aFunctions.AppendElement(TransformMatrix(matrix));
        break;
      }
      case eCSSKeyword_accumulatematrix:
      {
        bool dummy;
        Matrix4x4 matrix;
        nsStyleTransformMatrix::ProcessAccumulateMatrix(matrix, array,
                                                        contextIfGecko,
                                                        aPresContext,
                                                        conditions,
                                                        aRefBox,
                                                        &dummy);
        aFunctions.AppendElement(TransformMatrix(matrix));
        break;
      }
      case eCSSKeyword_perspective:
      {
        aFunctions.AppendElement(Perspective(array->Item(1).GetFloatValue()));
        break;
      }
      default:
        NS_ERROR("Function not handled yet!");
    }
  }
}

static void
AddTransformFunctions(const nsCSSValueSharedList* aList,
                      const nsIFrame* aFrame,
                      TransformReferenceBox& aRefBox,
                      layers::Animatable& aAnimatable)
{
  MOZ_ASSERT(aList->mHead);
  AddTransformFunctions(aList->mHead,
                        aFrame->StyleContext(),
                        aFrame->PresContext(),
                        aRefBox,
                        aAnimatable.get_ArrayOfTransformFunction());
}

static TimingFunction
ToTimingFunction(const Maybe<ComputedTimingFunction>& aCTF)
{
  if (aCTF.isNothing()) {
    return TimingFunction(null_t());
  }

  if (aCTF->HasSpline()) {
    const nsSMILKeySpline* spline = aCTF->GetFunction();
    return TimingFunction(CubicBezierFunction(spline->X1(), spline->Y1(),
                                              spline->X2(), spline->Y2()));
  }

  if (aCTF->GetType() == nsTimingFunction::Type::Frames) {
    return TimingFunction(FramesFunction(aCTF->GetFrames()));
  }

  uint32_t type = aCTF->GetType() == nsTimingFunction::Type::StepStart ? 1 : 2;
  return TimingFunction(StepFunction(aCTF->GetSteps(), type));
}

static void
SetAnimatable(nsCSSPropertyID aProperty,
              const AnimationValue& aAnimationValue,
              nsIFrame* aFrame,
              TransformReferenceBox& aRefBox,
              layers::Animatable& aAnimatable)
{
  MOZ_ASSERT(aFrame);

  if (aAnimationValue.IsNull()) {
    aAnimatable = null_t();
    return;
  }

  switch (aProperty) {
    case eCSSProperty_opacity:
      aAnimatable = aAnimationValue.GetOpacity();
      break;
    case eCSSProperty_transform: {
      aAnimatable = InfallibleTArray<TransformFunction>();
      if (aAnimationValue.mServo) {
        RefPtr<nsCSSValueSharedList> list;
        Servo_AnimationValue_GetTransform(aAnimationValue.mServo, &list);
        AddTransformFunctions(list, aFrame, aRefBox, aAnimatable);
      } else {
        nsCSSValueSharedList* list =
          aAnimationValue.mGecko.GetCSSValueSharedListValue();
        AddTransformFunctions(list, aFrame, aRefBox, aAnimatable);
      }
      break;
    }
    default:
      MOZ_ASSERT_UNREACHABLE("Unsupported property");
  }
}

static void
AddAnimationForProperty(nsIFrame* aFrame, const AnimationProperty& aProperty,
                        dom::Animation* aAnimation, AnimationInfo& aAnimationInfo,
                        AnimationData& aData, bool aPending)
{
  MOZ_ASSERT(aAnimation->GetEffect(),
             "Should not be adding an animation without an effect");
  MOZ_ASSERT(!aAnimation->GetCurrentOrPendingStartTime().IsNull() ||
             !aAnimation->IsPlaying() ||
             (aAnimation->GetTimeline() &&
              aAnimation->GetTimeline()->TracksWallclockTime()),
             "If the animation has an unresolved start time it should either"
             " be static (so we don't need a start time) or else have a"
             " timeline capable of converting TimeStamps (so we can calculate"
             " one later");

  layers::Animation* animation =
    aPending ?
    aAnimationInfo.AddAnimationForNextTransaction() :
    aAnimationInfo.AddAnimation();

  const TimingParams& timing = aAnimation->GetEffect()->SpecifiedTiming();

  // If we are starting a new transition that replaces an existing transition
  // running on the compositor, it is possible that the animation on the
  // compositor will have advanced ahead of the main thread. If we use as
  // the starting point of the new transition, the current value of the
  // replaced transition as calculated on the main thread using the refresh
  // driver time, the new transition will jump when it starts. Instead, we
  // re-calculate the starting point of the new transition by applying the
  // current TimeStamp to the parameters of the replaced transition.
  //
  // We need to do this here, rather than when we generate the new transition,
  // since after generating the new transition other requestAnimationFrame
  // callbacks may run that introduce further lag between the main thread and
  // the compositor.
  if (aAnimation->AsCSSTransition() &&
      aAnimation->GetEffect() &&
      aAnimation->GetEffect()->AsTransition()) {
    // We update startValue from the replaced transition only if the effect is
    // an ElementPropertyTransition.
    aAnimation->GetEffect()->AsTransition()->
      UpdateStartValueFromReplacedTransition();
  }

  animation->originTime() = !aAnimation->GetTimeline()
                            ? TimeStamp()
                            : aAnimation->GetTimeline()->
                                ToTimeStamp(TimeDuration());

  Nullable<TimeDuration> startTime = aAnimation->GetCurrentOrPendingStartTime();
  if (startTime.IsNull()) {
    animation->startTime() = null_t();
  } else {
    animation->startTime() = startTime.Value();
  }

  animation->holdTime() = aAnimation->GetCurrentTime().Value();

  const ComputedTiming computedTiming =
    aAnimation->GetEffect()->GetComputedTiming();
  animation->delay() = timing.Delay();
  animation->endDelay() = timing.EndDelay();
  animation->duration() = computedTiming.mDuration;
  animation->iterations() = computedTiming.mIterations;
  animation->iterationStart() = computedTiming.mIterationStart;
  animation->direction() = static_cast<uint8_t>(timing.Direction());
  animation->fillMode() = static_cast<uint8_t>(computedTiming.mFill);
  animation->property() = aProperty.mProperty;
  animation->playbackRate() = aAnimation->PlaybackRate();
  animation->data() = aData;
  animation->easingFunction() = ToTimingFunction(timing.TimingFunction());
  animation->iterationComposite() =
    static_cast<uint8_t>(aAnimation->GetEffect()->
                         AsKeyframeEffect()->IterationComposite());
  animation->isNotPlaying() = !aAnimation->IsPlaying();

  TransformReferenceBox refBox(aFrame);

  // If the animation is additive or accumulates, we need to pass its base value
  // to the compositor.

  AnimationValue baseStyle =
    aAnimation->GetEffect()->AsKeyframeEffect()->BaseStyle(aProperty.mProperty);
  if (!baseStyle.IsNull()) {
    SetAnimatable(aProperty.mProperty,
                  baseStyle,
                  aFrame, refBox,
                  animation->baseStyle());
  } else {
    animation->baseStyle() = null_t();
  }

  for (uint32_t segIdx = 0; segIdx < aProperty.mSegments.Length(); segIdx++) {
    const AnimationPropertySegment& segment = aProperty.mSegments[segIdx];

    AnimationSegment* animSegment = animation->segments().AppendElement();
    SetAnimatable(aProperty.mProperty,
                  segment.mFromValue,
                  aFrame, refBox,
                  animSegment->startState());
    SetAnimatable(aProperty.mProperty,
                  segment.mToValue,
                  aFrame, refBox,
                  animSegment->endState());

    animSegment->startPortion() = segment.mFromKey;
    animSegment->endPortion() = segment.mToKey;
    animSegment->startComposite() =
      static_cast<uint8_t>(segment.mFromComposite);
    animSegment->endComposite() =
      static_cast<uint8_t>(segment.mToComposite);
    animSegment->sampleFn() = ToTimingFunction(segment.mTimingFunction);
  }
}

static void
AddAnimationsForProperty(nsIFrame* aFrame, nsDisplayListBuilder* aBuilder,
                         nsDisplayItem* aItem, nsCSSPropertyID aProperty,
                         AnimationInfo& aAnimationInfo, bool aPending)
{
  if (aPending) {
    aAnimationInfo.ClearAnimationsForNextTransaction();
  } else {
    aAnimationInfo.ClearAnimations();
  }

  // Update the animation generation on the layer. We need to do this before
  // any early returns since even if we don't add any animations to the
  // layer, we still need to mark it as up-to-date with regards to animations.
  // Otherwise, in RestyleManager we'll notice the discrepancy between the
  // animation generation numbers and update the layer indefinitely.
  uint64_t animationGeneration =
    RestyleManager::GetAnimationGenerationForFrame(aFrame);
  aAnimationInfo.SetAnimationGeneration(animationGeneration);

  EffectCompositor::ClearIsRunningOnCompositor(aFrame, aProperty);
  nsTArray<RefPtr<dom::Animation>> compositorAnimations =
    EffectCompositor::GetAnimationsForCompositor(aFrame, aProperty);
  if (compositorAnimations.IsEmpty()) {
    return;
  }

  // If the frame is not prerendered, bail out.
  // Do this check only during layer construction; during updating the
  // caller is required to check it appropriately.
  if (aItem && !aItem->CanUseAsyncAnimations(aBuilder)) {
    // EffectCompositor needs to know that we refused to run this animation
    // asynchronously so that it will not throttle the main thread
    // animation.
    aFrame->SetProperty(nsIFrame::RefusedAsyncAnimationProperty(), true);

    // We need to schedule another refresh driver run so that EffectCompositor
    // gets a chance to unthrottle the animation.
    aFrame->SchedulePaint();
    return;
  }

  AnimationData data;
  if (aProperty == eCSSProperty_transform) {
    // XXX Performance here isn't ideal for SVG. We'd prefer to avoid resolving
    // the dimensions of refBox. That said, we only get here if there are CSS
    // animations or transitions on this element, and that is likely to be a
    // lot rarer than transforms on SVG (the frequency of which drives the need
    // for TransformReferenceBox).
    TransformReferenceBox refBox(aFrame);
    nsRect bounds(0, 0, refBox.Width(), refBox.Height());
    // all data passed directly to the compositor should be in dev pixels
    int32_t devPixelsToAppUnits = aFrame->PresContext()->AppUnitsPerDevPixel();
    float scale = devPixelsToAppUnits;
    Point3D offsetToTransformOrigin =
      nsDisplayTransform::GetDeltaToTransformOrigin(aFrame, scale, &bounds);
    nsPoint origin;
    float scaleX = 1.0f;
    float scaleY = 1.0f;
    bool hasPerspectiveParent = false;
    if (aItem) {
      // This branch is for display items to leverage the cache of
      // nsDisplayListBuilder.
      origin = aItem->ToReferenceFrame();
    } else {
      // This branch is running for restyling.
      // Animations are animated at the coordination of the reference
      // frame outside, not the given frame itself.  The given frame
      // is also reference frame too, so the parent's reference frame
      // are used.
      nsIFrame* referenceFrame =
        nsLayoutUtils::GetReferenceFrame(nsLayoutUtils::GetCrossDocParentFrame(aFrame));
      origin = aFrame->GetOffsetToCrossDoc(referenceFrame);
    }

    data = TransformData(origin, offsetToTransformOrigin,
                         bounds, devPixelsToAppUnits,
                         scaleX, scaleY, hasPerspectiveParent);
  } else if (aProperty == eCSSProperty_opacity) {
    data = null_t();
  }

  MOZ_ASSERT(nsCSSProps::PropHasFlags(aProperty,
                                      CSS_PROPERTY_CAN_ANIMATE_ON_COMPOSITOR),
             "inconsistent property flags");

  EffectSet* effects = EffectSet::GetEffectSet(aFrame);
  MOZ_ASSERT(effects);

  bool sentAnimations = false;
  // Add from first to last (since last overrides)
  for (size_t animIdx = 0; animIdx < compositorAnimations.Length(); animIdx++) {
    dom::Animation* anim = compositorAnimations[animIdx];
    if (!anim->IsRelevant()) {
      continue;
    }

    dom::KeyframeEffectReadOnly* keyframeEffect =
      anim->GetEffect() ? anim->GetEffect()->AsKeyframeEffect() : nullptr;
    MOZ_ASSERT(keyframeEffect,
               "A playing animation should have a keyframe effect");
    const AnimationProperty* property =
      keyframeEffect->GetEffectiveAnimationOfProperty(aProperty);
    if (!property) {
      continue;
    }

    // Note that if the property is overridden by !important rules,
    // GetEffectiveAnimationOfProperty returns null instead.
    // This is what we want, since if we have animations overridden by
    // !important rules, we don't want to send them to the compositor.
    MOZ_ASSERT(anim->CascadeLevel() !=
                 EffectCompositor::CascadeLevel::Animations ||
               !effects->PropertiesWithImportantRules()
                  .HasProperty(aProperty),
               "GetEffectiveAnimationOfProperty already tested the property "
               "is not overridden by !important rules");

    // Don't add animations that are pending if their timeline does not
    // track wallclock time. This is because any pending animations on layers
    // will have their start time updated with the current wallclock time.
    // If we can't convert that wallclock time back to an equivalent timeline
    // time, we won't be able to update the content animation and it will end
    // up being out of sync with the layer animation.
    //
    // Currently this only happens when the timeline is driven by a refresh
    // driver under test control. In this case, the next time the refresh
    // driver is advanced it will trigger any pending animations.
    if (anim->PlayState() == AnimationPlayState::Pending &&
        (anim->GetTimeline() &&
         !anim->GetTimeline()->TracksWallclockTime())) {
      continue;
    }

    AddAnimationForProperty(aFrame, *property, anim, aAnimationInfo, data, aPending);
    keyframeEffect->SetIsRunningOnCompositor(aProperty, true);
    sentAnimations = true;
  }

  if (sentAnimations && aProperty == eCSSProperty_transform) {
    TimeStamp now = aFrame->PresContext()->RefreshDriver()->MostRecentRefresh();
    effects->UpdateLastTransformSyncTime(now);
  }
}

static bool
GenerateAndPushTextMask(nsIFrame* aFrame, gfxContext* aContext,
                        const nsRect& aFillRect, nsDisplayListBuilder* aBuilder)
{
  if (aBuilder->IsForGenerateGlyphMask() ||
      aBuilder->IsForPaintingSelectionBG()) {
    return false;
  }

  // The main function of enabling background-clip:text property value.
  // When a nsDisplayBackgroundImage detects "text" bg-clip style, it will call
  // this function to
  // 1. Paint background color of the selection text if any.
  // 2. Generate a mask by all descendant text frames
  // 3. Push the generated mask into aContext.
  //
  // TBD: we actually generate display list of aFrame twice here. It's better
  // to reuse the same display list and paint that one twice, one for selection
  // background, one for generating text mask.

  gfxContext* sourceCtx = aContext;
  gfxRect bounds =
    nsLayoutUtils::RectToGfxRect(aFillRect,
                                 aFrame->PresContext()->AppUnitsPerDevPixel());

  {
    // Paint text selection background into sourceCtx.
    gfxContextMatrixAutoSaveRestore save(sourceCtx);
    sourceCtx->SetMatrix(sourceCtx->CurrentMatrix().PreTranslate(bounds.TopLeft()));

    nsLayoutUtils::PaintFrame(aContext, aFrame,
                              nsRect(nsPoint(0, 0), aFrame->GetSize()),
                              NS_RGB(255, 255, 255),
                              nsDisplayListBuilderMode::PAINTING_SELECTION_BACKGROUND);
  }

  // Evaluate required surface size.
  IntRect drawRect;
  {
    gfxContextMatrixAutoSaveRestore matRestore(sourceCtx);

    sourceCtx->SetMatrix(gfxMatrix());
    gfxRect clipRect = sourceCtx->GetClipExtents();
    drawRect = RoundedOut(ToRect(clipRect));
  }

  // Create a mask surface.
  RefPtr<DrawTarget> sourceTarget = sourceCtx->GetDrawTarget();
  RefPtr<DrawTarget> maskDT =
    sourceTarget->CreateSimilarDrawTarget(drawRect.Size(),
                                          SurfaceFormat::A8);
  if (!maskDT || !maskDT->IsValid()) {
    return false;
  }
  RefPtr<gfxContext> maskCtx = gfxContext::CreatePreservingTransformOrNull(maskDT);
  MOZ_ASSERT(maskCtx);
  gfxMatrix currentMatrix = sourceCtx->CurrentMatrix();
  maskCtx->SetMatrix(gfxMatrix::Translation(bounds.TopLeft()) *
                     currentMatrix *
                     gfxMatrix::Translation(-drawRect.TopLeft()));

  // Shade text shape into mask A8 surface.
  nsLayoutUtils::PaintFrame(maskCtx, aFrame,
                            nsRect(nsPoint(0, 0), aFrame->GetSize()),
                            NS_RGB(255, 255, 255),
                            nsDisplayListBuilderMode::GENERATE_GLYPH);

  // Push the generated mask into aContext, so that the caller can pop and
  // blend with it.
  Matrix maskTransform = ToMatrix(currentMatrix) *
                         Matrix::Translation(-drawRect.x, -drawRect.y);
  maskTransform.Invert();

  RefPtr<SourceSurface> maskSurface = maskDT->Snapshot();
  sourceCtx->PushGroupForBlendBack(gfxContentType::COLOR_ALPHA, 1.0, maskSurface, maskTransform);

  return true;
}

/* static */ void
nsDisplayListBuilder::AddAnimationsAndTransitionsToLayer(Layer* aLayer,
                                                         nsDisplayListBuilder* aBuilder,
                                                         nsDisplayItem* aItem,
                                                         nsIFrame* aFrame,
                                                         nsCSSPropertyID aProperty)
{
  MOZ_ASSERT(nsCSSProps::PropHasFlags(aProperty,
                                      CSS_PROPERTY_CAN_ANIMATE_ON_COMPOSITOR),
             "inconsistent property flags");

  // This function can be called in two ways:  from
  // nsDisplay*::BuildLayer while constructing a layer (with all
  // pointers non-null), or from RestyleManager's handling of
  // UpdateOpacityLayer/UpdateTransformLayer hints.
  MOZ_ASSERT(!aBuilder == !aItem,
             "should only be called in two configurations, with both "
             "aBuilder and aItem, or with neither");
  MOZ_ASSERT(!aItem || aFrame == aItem->Frame(), "frame mismatch");

  // Only send animations to a layer that is actually using
  // off-main-thread compositing.
  LayersBackend backend = aLayer->Manager()->GetBackendType();
  if (!(backend == layers::LayersBackend::LAYERS_CLIENT ||
        backend == layers::LayersBackend::LAYERS_WR)) {
    return;
  }

  bool pending = !aBuilder;
  AnimationInfo& animationInfo = aLayer->GetAnimationInfo();
  AddAnimationsForProperty(aFrame, aBuilder, aItem, aProperty,
                           animationInfo, pending);
  animationInfo.TransferMutatedFlagToLayer(aLayer);
}

void
nsDisplayListBuilder::AutoCurrentActiveScrolledRootSetter::InsertScrollFrame(nsIScrollableFrame* aScrollableFrame)
{
  MOZ_ASSERT(!mUsed);
  size_t descendantsEndIndex = mBuilder->mActiveScrolledRoots.Length();
  const ActiveScrolledRoot* parentASR = mBuilder->mCurrentActiveScrolledRoot;
  const ActiveScrolledRoot* asr = mBuilder->AllocateActiveScrolledRoot(parentASR, aScrollableFrame);
  mBuilder->mCurrentActiveScrolledRoot = asr;

  // All child ASRs of parentASR that were created while this
  // AutoCurrentActiveScrolledRootSetter object was on the stack belong to us
  // now. Reparent them to asr.
  for (size_t i = mDescendantsStartIndex; i < descendantsEndIndex; i++) {
    ActiveScrolledRoot* descendantASR = mBuilder->mActiveScrolledRoots[i];
    if (ActiveScrolledRoot::IsAncestor(parentASR, descendantASR)) {
      descendantASR->IncrementDepth();
      if (descendantASR->mParent == parentASR) {
        descendantASR->mParent = asr;
      }
    }
  }

  mUsed = true;
}

nsDisplayListBuilder::nsDisplayListBuilder(nsIFrame* aReferenceFrame,
    nsDisplayListBuilderMode aMode, bool aBuildCaret, bool aRetainingDisplayList)
    : mReferenceFrame(aReferenceFrame),
      mIgnoreScrollFrame(nullptr),
      mLayerEventRegions(nullptr),
      mCurrentTableItem(nullptr),
      mCurrentActiveScrolledRoot(nullptr),
      mCurrentContainerASR(nullptr),
      mCurrentFrame(aReferenceFrame),
      mCurrentReferenceFrame(aReferenceFrame),
      mRootAGR(AnimatedGeometryRoot::CreateAGRForFrame(aReferenceFrame, nullptr, true, aRetainingDisplayList)),
      mCurrentAGR(mRootAGR),
      mUsedAGRBudget(0),
      mDirtyRect(-1,-1,-1,-1),
      mGlassDisplayItem(nullptr),
      mScrollInfoItemsForHoisting(nullptr),
      mActiveScrolledRootForRootScrollframe(nullptr),
      mMode(aMode),
      mCurrentScrollParentId(FrameMetrics::NULL_SCROLL_ID),
      mCurrentScrollbarTarget(FrameMetrics::NULL_SCROLL_ID),
      mCurrentScrollbarFlags(0),
      mPerspectiveItemIndex(0),
      mSVGEffectsBuildingDepth(0),
      mContainsBlendMode(false),
      mIsBuildingScrollbar(false),
      mCurrentScrollbarWillHaveLayer(false),
      mBuildCaret(aBuildCaret),
      mRetainingDisplayList(aRetainingDisplayList),
      mPartialUpdate(false),
      mIgnoreSuppression(false),
      mIsAtRootOfPseudoStackingContext(false),
      mIncludeAllOutOfFlows(false),
      mDescendIntoSubdocuments(true),
      mSelectedFramesOnly(false),
      mAllowMergingAndFlattening(true),
      mWillComputePluginGeometry(false),
      mInTransform(false),
      mIsInChromePresContext(false),
      mSyncDecodeImages(false),
      mIsPaintingToWindow(false),
      mIsCompositingCheap(false),
      mContainsPluginItem(false),
      mAncestorHasApzAwareEventHandler(false),
      mHaveScrollableDisplayPort(false),
      mWindowDraggingAllowed(false),
      mIsBuildingForPopup(nsLayoutUtils::IsPopup(aReferenceFrame)),
      mForceLayerForScrollParent(false),
      mAsyncPanZoomEnabled(nsLayoutUtils::AsyncPanZoomEnabled(aReferenceFrame)),
      mBuildingInvisibleItems(false),
      mHitTestShouldStopAtFirstOpaque(false),
      mIsBuilding(false),
      mInInvalidSubtree(false)
{
  MOZ_COUNT_CTOR(nsDisplayListBuilder);

  nsPresContext* pc = aReferenceFrame->PresContext();
  nsIPresShell *shell = pc->PresShell();
  if (pc->IsRenderingOnlySelection()) {
    nsCOMPtr<nsISelectionController> selcon(do_QueryInterface(shell));
    if (selcon) {
      selcon->GetSelection(nsISelectionController::SELECTION_NORMAL,
                           getter_AddRefs(mBoundingSelection));
    }
  }

  static_assert(TYPE_MAX < (1 << TYPE_BITS),
                "Check TYPE_MAX should not overflow");
}

void
nsDisplayListBuilder::BeginFrame()
{
  nsCSSRendering::BeginFrameTreesLocked();
<<<<<<< HEAD
  mCurrentAGR = mRootAGR;
  mFrameToAnimatedGeometryRootMap.Put(mReferenceFrame, mRootAGR);
=======
  static_assert(static_cast<uint32_t>(DisplayItemType::TYPE_MAX) < (1 << TYPE_BITS),
                "Check nsDisplayItem::TYPE_MAX should not overflow");
>>>>>>> cc2172ea
}

void
nsDisplayListBuilder::EndFrame()
{
  mFrameToAnimatedGeometryRootMap.Clear();
  mActiveScrolledRoots.Clear();
  FreeClipChains();

  nsCSSRendering::EndFrameTreesLocked();
}

void
nsDisplayListBuilder::MarkFrameForDisplay(nsIFrame* aFrame, nsIFrame* aStopAtFrame) {
  mFramesMarkedForDisplay.AppendElement(aFrame);
  for (nsIFrame* f = aFrame; f;
       f = nsLayoutUtils::GetParentOrPlaceholderFor(f)) {
    if (f->GetStateBits() & NS_FRAME_FORCE_DISPLAY_LIST_DESCEND_INTO)
      return;
    f->AddStateBits(NS_FRAME_FORCE_DISPLAY_LIST_DESCEND_INTO);
    if (f == aStopAtFrame) {
      // we've reached a frame that we know will be painted, so we can stop.
      break;
    }
  }
}

void
nsDisplayListBuilder::MarkFrameForDisplayIfVisible(nsIFrame* aFrame, nsIFrame* aStopAtFrame) {
  mFramesMarkedForDisplay.AppendElement(aFrame);
  for (nsIFrame* f = aFrame; f;
       f = nsLayoutUtils::GetParentOrPlaceholderFor(f)) {
    if (f->ForceDescendIntoIfVisible())
      return;
    f->SetForceDescendIntoIfVisible(true);
    if (f == aStopAtFrame) {
      // we've reached a frame that we know will be painted, so we can stop.
      break;
    }
  }
}

bool nsDisplayListBuilder::NeedToForceTransparentSurfaceForItem(nsDisplayItem* aItem)
{
  return aItem == mGlassDisplayItem || aItem->ClearsBackground();
}

AnimatedGeometryRoot*
nsDisplayListBuilder::WrapAGRForFrame(nsIFrame* aAnimatedGeometryRoot,
                                      bool aIsAsync,
                                      AnimatedGeometryRoot* aParent /* = nullptr */)
{
  DebugOnly<bool> dummy;
  MOZ_ASSERT(IsAnimatedGeometryRoot(aAnimatedGeometryRoot, dummy) == AGR_YES);

  RefPtr<AnimatedGeometryRoot> result;
  if (!mFrameToAnimatedGeometryRootMap.Get(aAnimatedGeometryRoot, &result)) {
    MOZ_ASSERT(nsLayoutUtils::IsAncestorFrameCrossDoc(RootReferenceFrame(), aAnimatedGeometryRoot));
    RefPtr<AnimatedGeometryRoot> parent = aParent;
    if (!parent) {
      nsIFrame* parentFrame = nsLayoutUtils::GetCrossDocParentFrame(aAnimatedGeometryRoot);
      if (parentFrame) {
        bool isAsync;
        nsIFrame* parentAGRFrame = FindAnimatedGeometryRootFrameFor(parentFrame, isAsync);
        parent = WrapAGRForFrame(parentAGRFrame, isAsync);
      }
    }
    result = AnimatedGeometryRoot::CreateAGRForFrame(aAnimatedGeometryRoot, parent, aIsAsync, IsRetainingDisplayList());
    mFrameToAnimatedGeometryRootMap.Put(aAnimatedGeometryRoot, result);
  }
  MOZ_ASSERT(!aParent || result->mParentAGR == aParent);
  return result;
}

AnimatedGeometryRoot*
nsDisplayListBuilder::AnimatedGeometryRootForASR(const ActiveScrolledRoot* aASR)
{
  if (!aASR) {
    return GetRootAnimatedGeometryRoot();
  }
  nsIFrame* scrolledFrame = aASR->mScrollableFrame->GetScrolledFrame();
  return FindAnimatedGeometryRootFor(scrolledFrame);
}

AnimatedGeometryRoot*
nsDisplayListBuilder::FindAnimatedGeometryRootFor(nsIFrame* aFrame)
{
  if (!IsPaintingToWindow()) {
    return mRootAGR;
  }
  if (aFrame == mCurrentFrame) {
    return mCurrentAGR;
  }
  RefPtr<AnimatedGeometryRoot> result;
  if (mFrameToAnimatedGeometryRootMap.Get(aFrame, &result)) {
    return result;
  }

  bool isAsync;
  nsIFrame* agrFrame = FindAnimatedGeometryRootFrameFor(aFrame, isAsync);
  result = WrapAGRForFrame(agrFrame, isAsync);
  mFrameToAnimatedGeometryRootMap.Put(aFrame, result);
  return result;
}

AnimatedGeometryRoot*
nsDisplayListBuilder::FindAnimatedGeometryRootFor(nsDisplayItem* aItem)
{
  if (aItem->ShouldFixToViewport(this)) {
    // Make its active scrolled root be the active scrolled root of
    // the enclosing viewport, since it shouldn't be scrolled by scrolled
    // frames in its document. InvalidateFixedBackgroundFramesFromList in
    // nsGfxScrollFrame will not repaint this item when scrolling occurs.
    nsIFrame* viewportFrame = nsLayoutUtils::GetClosestFrameOfType(
      aItem->Frame(), LayoutFrameType::Viewport, RootReferenceFrame());
    if (viewportFrame) {
      return FindAnimatedGeometryRootFor(viewportFrame);
    }
  }
  return FindAnimatedGeometryRootFor(aItem->Frame());
}


void nsDisplayListBuilder::MarkOutOfFlowFrameForDisplay(nsIFrame* aDirtyFrame,
                                                        nsIFrame* aFrame)
{
<<<<<<< HEAD
  nsRect visible = GetVisibleRect();
=======
>>>>>>> cc2172ea
  nsRect dirtyRectRelativeToDirtyFrame = GetDirtyRect();
  if (nsLayoutUtils::IsFixedPosFrameInDisplayPort(aFrame) &&
      IsPaintingToWindow()) {
    NS_ASSERTION(aDirtyFrame == aFrame->GetParent(), "Dirty frame should be viewport frame");
    // position: fixed items are reflowed into and only drawn inside the
    // viewport, or the scroll position clamping scrollport size, if one is
    // set.
    nsIPresShell* ps = aFrame->PresContext()->PresShell();
    dirtyRectRelativeToDirtyFrame.MoveTo(0, 0);
    if (ps->IsScrollPositionClampingScrollPortSizeSet()) {
      dirtyRectRelativeToDirtyFrame.SizeTo(ps->GetScrollPositionClampingScrollPortSize());
    } else {
      dirtyRectRelativeToDirtyFrame.SizeTo(aDirtyFrame->GetSize());
    }
    // TODO: We probably don't want visible and dirty to be the same here, figure
    // out what to do.
    visible = dirtyRectRelativeToDirtyFrame;
  }
  nsPoint offset = aFrame->GetOffsetTo(aDirtyFrame);
<<<<<<< HEAD
  visible -= offset;
=======
>>>>>>> cc2172ea
  nsRect dirty = dirtyRectRelativeToDirtyFrame - offset;
  nsRect overflowRect = aFrame->GetVisualOverflowRect();

  if (aFrame->IsTransformed() &&
      EffectCompositor::HasAnimationsForCompositor(aFrame,
                                                   eCSSProperty_transform)) {
   /**
    * Add a fuzz factor to the overflow rectangle so that elements only just
    * out of view are pulled into the display list, so they can be
    * prerendered if necessary.
    */
    overflowRect.Inflate(nsPresContext::CSSPixelsToAppUnits(32));
  }

  visible.IntersectRect(visible, overflowRect);
  dirty.IntersectRect(dirty, overflowRect);

  if (!(aFrame->GetStateBits() & NS_FRAME_FORCE_DISPLAY_LIST_DESCEND_INTO) &&
      dirty.IsEmpty() &&
      (!aFrame->ForceDescendIntoIfVisible() ||
       visible.IsEmpty())) {
    return;
  }

  // mClipState.GetClipChainForContainingBlockDescendants can return pointers
  // to objects on the stack, so we need to clone the chain.
  const DisplayItemClipChain* clipChain =
    CopyWholeChain(mClipState.GetClipChainForContainingBlockDescendants());
  const DisplayItemClipChain* combinedClipChain = mClipState.GetCurrentCombinedClipChain(this);
  const ActiveScrolledRoot* asr = mCurrentActiveScrolledRoot;
  OutOfFlowDisplayData* data = new OutOfFlowDisplayData(clipChain, combinedClipChain, asr, visible, dirty);
  aFrame->SetProperty(nsDisplayListBuilder::OutOfFlowDisplayDataProperty(), data);

  MarkFrameForDisplay(aFrame, aDirtyFrame);
}

static void UnmarkFrameForDisplay(nsIFrame* aFrame) {
  aFrame->DeleteProperty(nsDisplayListBuilder::OutOfFlowDisplayDataProperty());

  for (nsIFrame* f = aFrame; f;
       f = nsLayoutUtils::GetParentOrPlaceholderFor(f)) {
    if (!(f->GetStateBits() & NS_FRAME_FORCE_DISPLAY_LIST_DESCEND_INTO) &&
        !f->ForceDescendIntoIfVisible())
      return;
    f->RemoveStateBits(NS_FRAME_FORCE_DISPLAY_LIST_DESCEND_INTO);
    f->SetForceDescendIntoIfVisible(false);
  }

}

nsDisplayListBuilder::~nsDisplayListBuilder() {
  NS_ASSERTION(mFramesMarkedForDisplay.Length() == 0,
               "All frames should have been unmarked");
  NS_ASSERTION(mPresShellStates.Length() == 0,
               "All presshells should have been exited");
  NS_ASSERTION(!mCurrentTableItem, "No table item should be active");

  for (nsDisplayItem* i : mTemporaryItems) {
    i->Destroy(this);
  }
  for (DisplayItemClipChain* c : mClipChainsToDestroy) {
    delete c;
  }

  MOZ_COUNT_DTOR(nsDisplayListBuilder);
}

uint32_t
nsDisplayListBuilder::GetBackgroundPaintFlags() {
  uint32_t flags = 0;
  if (mSyncDecodeImages) {
    flags |= nsCSSRendering::PAINTBG_SYNC_DECODE_IMAGES;
  }
  if (mIsPaintingToWindow) {
    flags |= nsCSSRendering::PAINTBG_TO_WINDOW;
  }
  return flags;
}

void
nsDisplayListBuilder::SubtractFromVisibleRegion(nsRegion* aVisibleRegion,
                                                const nsRegion& aRegion)
{
  if (aRegion.IsEmpty())
    return;

  nsRegion tmp;
  tmp.Sub(*aVisibleRegion, aRegion);
  // Don't let *aVisibleRegion get too complex, but don't let it fluff out
  // to its bounds either, which can be very bad (see bug 516740).
  // Do let aVisibleRegion get more complex if by doing so we reduce its
  // area by at least half.
  if (GetAccurateVisibleRegions() || tmp.GetNumRects() <= 15 ||
      tmp.Area() <= aVisibleRegion->Area()/2) {
    *aVisibleRegion = tmp;
  }
}

nsCaret *
nsDisplayListBuilder::GetCaret() {
  RefPtr<nsCaret> caret = CurrentPresShellState()->mPresShell->GetCaret();
  return caret;
}

void
nsDisplayListBuilder::IncrementPresShellPaintCount(nsIPresShell* aPresShell)
{
  if (mIsPaintingToWindow) {
    mReferenceFrame->AddPaintedPresShell(aPresShell);
    aPresShell->IncrementPaintCount();
  }
}

void
nsDisplayListBuilder::EnterPresShell(nsIFrame* aReferenceFrame,
                                     bool aPointerEventsNoneDoc)
{
  PresShellState* state = mPresShellStates.AppendElement();
  state->mPresShell = aReferenceFrame->PresContext()->PresShell();

#ifdef DEBUG
  state->mAutoLayoutPhase.emplace(aReferenceFrame->PresContext(), eLayoutPhase_DisplayListBuilding);
#endif

  state->mCaretFrame = nullptr;
  state->mFirstFrameMarkedForDisplay = mFramesMarkedForDisplay.Length();

  state->mPresShell->UpdateCanvasBackground();

  bool buildCaret = mBuildCaret;
  if (mIgnoreSuppression || !state->mPresShell->IsPaintingSuppressed()) {
    state->mIsBackgroundOnly = false;
  } else {
    state->mIsBackgroundOnly = true;
    buildCaret = false;
  }

  bool pointerEventsNone = aPointerEventsNoneDoc;
  if (IsInSubdocument()) {
    pointerEventsNone |= mPresShellStates[mPresShellStates.Length() - 2].mInsidePointerEventsNoneDoc;
  }
  state->mInsidePointerEventsNoneDoc = pointerEventsNone;

  if (!buildCaret)
    return;

  RefPtr<nsCaret> caret = state->mPresShell->GetCaret();
  state->mCaretFrame = caret->GetPaintGeometry(&state->mCaretRect);
  if (state->mCaretFrame) {
    MarkFrameForDisplay(state->mCaretFrame, nullptr);
  }

  nsPresContext* pc = aReferenceFrame->PresContext();
  nsCOMPtr<nsIDocShell> docShell = pc->GetDocShell();
  if (docShell) {
    docShell->GetWindowDraggingAllowed(&mWindowDraggingAllowed);
  }
  mIsInChromePresContext = pc->IsChrome();
}

// A non-blank paint is a paint that does not just contain the canvas background.
static bool
DisplayListIsNonBlank(nsDisplayList* aList)
{
  for (nsDisplayItem* i = aList->GetBottom(); i != nullptr; i = i->GetAbove()) {
    switch (i->GetType()) {
<<<<<<< HEAD
      case TYPE_LAYER_EVENT_REGIONS:
      case TYPE_CANVAS_BACKGROUND_COLOR:
      case TYPE_CANVAS_BACKGROUND_IMAGE:
        continue;
      case TYPE_SOLID_COLOR:
      case TYPE_BACKGROUND:
      case TYPE_BACKGROUND_COLOR:
=======
      case DisplayItemType::TYPE_LAYER_EVENT_REGIONS:
      case DisplayItemType::TYPE_CANVAS_BACKGROUND_COLOR:
      case DisplayItemType::TYPE_CANVAS_BACKGROUND_IMAGE:
        continue;
      case DisplayItemType::TYPE_SOLID_COLOR:
      case DisplayItemType::TYPE_BACKGROUND:
      case DisplayItemType::TYPE_BACKGROUND_COLOR:
>>>>>>> cc2172ea
        if (i->Frame()->IsCanvasFrame()) {
          continue;
        }
        return true;
      default:
        return true;
    }
  }
  return false;
}

void
nsDisplayListBuilder::LeavePresShell(nsIFrame* aReferenceFrame, nsDisplayList* aPaintedContents)
{
  NS_ASSERTION(CurrentPresShellState()->mPresShell ==
      aReferenceFrame->PresContext()->PresShell(),
      "Presshell mismatch");

  if (mIsPaintingToWindow) {
    nsPresContext* pc = aReferenceFrame->PresContext();
    if (!pc->HadNonBlankPaint()) {
      if (!CurrentPresShellState()->mIsBackgroundOnly &&
          DisplayListIsNonBlank(aPaintedContents)) {
        pc->NotifyNonBlankPaint();
      }
    }
  }

  ResetMarkedFramesForDisplayList();
  mPresShellStates.SetLength(mPresShellStates.Length() - 1);

  if (!mPresShellStates.IsEmpty()) {
    nsPresContext* pc = CurrentPresContext();
    nsCOMPtr<nsIDocShell> docShell = pc->GetDocShell();
    if (docShell) {
      docShell->GetWindowDraggingAllowed(&mWindowDraggingAllowed);
    }
    mIsInChromePresContext = pc->IsChrome();
  } else {
    mCurrentAGR = mRootAGR;
  }
}

void
nsDisplayListBuilder::FreeClipChains()
{
  // Reverse iterate the clip chains, so that we destroy descendants
  // first which will drop the ref count on their ancestors.
  auto it = mClipChainsToDestroy.begin();

  while(it != mClipChainsToDestroy.end()) {
    DisplayItemClipChain* clip = *it;

    if (!clip->mRefCount) {
      it = mClipChainsToDestroy.erase(it);
      delete clip;
    } else {
      ++it;
    }
  }
}

void
nsDisplayListBuilder::ResetMarkedFramesForDisplayList()
{
  // Unmark and pop off the frames marked for display in this pres shell.
  uint32_t firstFrameForShell = CurrentPresShellState()->mFirstFrameMarkedForDisplay;
  for (uint32_t i = firstFrameForShell;
       i < mFramesMarkedForDisplay.Length(); ++i) {
    UnmarkFrameForDisplay(mFramesMarkedForDisplay[i]);
  }
  mFramesMarkedForDisplay.SetLength(firstFrameForShell);
}

void
nsDisplayListBuilder::ClearFixedBackgroundDisplayData()
{
  CurrentPresShellState()->mFixedBackgroundDisplayData = Nothing();
}

void
nsDisplayListBuilder::MarkFramesForDisplayList(nsIFrame* aDirtyFrame,
                                               const nsFrameList& aFrames) {
  for (nsIFrame* e : aFrames) {
    // Skip the AccessibleCaret frame when building no caret.
    if (!IsBuildingCaret()) {
      nsIContent* content = e->GetContent();
      if (content && content->IsInNativeAnonymousSubtree() && content->IsElement()) {
        auto classList = content->AsElement()->ClassList();
        if (classList->Contains(NS_LITERAL_STRING("moz-accessiblecaret"))) {
          continue;
        }
      }
    }
<<<<<<< HEAD
=======

    mFramesMarkedForDisplay.AppendElement(e);
>>>>>>> cc2172ea
    MarkOutOfFlowFrameForDisplay(aDirtyFrame, e);
  }

  if (!aDirtyFrame->GetParent()) {
    // This is the viewport frame of aDirtyFrame's presshell.
    // Store the current display data so that it can be used for fixed
    // background images.
    NS_ASSERTION(CurrentPresShellState()->mPresShell ==
        aDirtyFrame->PresContext()->PresShell(),
        "Presshell mismatch");
    MOZ_ASSERT(!CurrentPresShellState()->mFixedBackgroundDisplayData,
               "already traversed this presshell's root frame?");

    const DisplayItemClipChain* clipChain =
      CopyWholeChain(mClipState.GetClipChainForContainingBlockDescendants());
    const DisplayItemClipChain* combinedClipChain = mClipState.GetCurrentCombinedClipChain(this);
    const ActiveScrolledRoot* asr = mCurrentActiveScrolledRoot;
    CurrentPresShellState()->mFixedBackgroundDisplayData.emplace(
<<<<<<< HEAD
      clipChain, combinedClipChain, asr, GetVisibleRect(), GetDirtyRect());
=======
      clipChain, combinedClipChain, asr, GetDirtyRect());
>>>>>>> cc2172ea
  }
}

/**
 * Mark all preserve-3d children with
 * NS_FRAME_FORCE_DISPLAY_LIST_DESCEND_INTO to make sure
 * nsFrame::BuildDisplayListForChild() would visit them.  Also compute
 * dirty rect for preserve-3d children.
 *
 * @param aDirtyFrame is the frame to mark children extending context.
 */
void
nsDisplayListBuilder::MarkPreserve3DFramesForDisplayList(nsIFrame* aDirtyFrame)
{
  AutoTArray<nsIFrame::ChildList,4> childListArray;
  aDirtyFrame->GetChildLists(&childListArray);
  nsIFrame::ChildListArrayIterator lists(childListArray);
  for (; !lists.IsDone(); lists.Next()) {
    nsFrameList::Enumerator childFrames(lists.CurrentList());
    for (; !childFrames.AtEnd(); childFrames.Next()) {
      nsIFrame *child = childFrames.get();
      if (child->Combines3DTransformWithAncestors()) {
        MarkFrameForDisplay(child, aDirtyFrame);
      }
    }
  }
}

void*
nsDisplayListBuilder::Allocate(size_t aSize, DisplayItemType aType)
<<<<<<< HEAD
{
  return mPool.AllocateByCustomID(aType, aSize);
}

void
nsDisplayListBuilder::Destroy(DisplayItemType aType, void* aPtr)
=======
>>>>>>> cc2172ea
{
  mPool.FreeByCustomID(aType, aPtr);
}

void
nsDisplayListBuilder::Destroy(DisplayItemType aType, void* aPtr)
{
}

ActiveScrolledRoot*
nsDisplayListBuilder::AllocateActiveScrolledRoot(const ActiveScrolledRoot* aParent,
                                                 nsIScrollableFrame* aScrollableFrame)
{
<<<<<<< HEAD
  RefPtr<ActiveScrolledRoot> asr = ActiveScrolledRoot::CreateASRForFrame(aParent, aScrollableFrame, IsRetainingDisplayList());
=======
  void* p = Allocate(sizeof(ActiveScrolledRoot), DisplayItemType::TYPE_ZERO);
  ActiveScrolledRoot* asr =
    new (KnownNotNull, p) ActiveScrolledRoot(aParent, aScrollableFrame);
>>>>>>> cc2172ea
  mActiveScrolledRoots.AppendElement(asr);
  return asr;
}

const DisplayItemClipChain*
nsDisplayListBuilder::AllocateDisplayItemClipChain(const DisplayItemClip& aClip,
                                                   const ActiveScrolledRoot* aASR,
                                                   const DisplayItemClipChain* aParent)
{
<<<<<<< HEAD
  DisplayItemClipChain* c = new DisplayItemClipChain(aClip, aASR, aParent);
  mClipChainsToDestroy.emplace_front(c);
=======
  void* p = Allocate(sizeof(DisplayItemClipChain), DisplayItemType::TYPE_ZERO);
  DisplayItemClipChain* c = new (KnownNotNull, p) DisplayItemClipChain{ aClip, aASR, aParent };
  mClipChainsToDestroy.AppendElement(c);
>>>>>>> cc2172ea
  return c;
}

struct ClipChainItem {
  DisplayItemClip clip;
  const ActiveScrolledRoot* asr;
};

const DisplayItemClipChain*
nsDisplayListBuilder::CreateClipChainIntersection(const DisplayItemClipChain* aAncestor,
                                                  const DisplayItemClipChain* aLeafClip1,
                                                  const DisplayItemClipChain* aLeafClip2)
{
  AutoTArray<ClipChainItem,8> intersectedClips;

  const DisplayItemClipChain* clip1 = aLeafClip1;
  const DisplayItemClipChain* clip2 = aLeafClip2;

  const ActiveScrolledRoot* asr =
    ActiveScrolledRoot::PickDescendant(clip1 ? clip1->mASR : nullptr,
                                       clip2 ? clip2->mASR : nullptr);

  // Build up the intersection from the leaf to the root and put it into
  // intersectedClips. The loop below will convert intersectedClips into an
  // actual DisplayItemClipChain.
  // (We need to do this in two passes because we need the parent clip in order
  // to create the DisplayItemClipChain object, but the parent clip has not
  // been created at that point.)
  while (!aAncestor || asr != aAncestor->mASR) {
    if (clip1 && clip1->mASR == asr) {
      if (clip2 && clip2->mASR == asr) {
        DisplayItemClip intersection = clip1->mClip;
        intersection.IntersectWith(clip2->mClip);
        intersectedClips.AppendElement(ClipChainItem{ intersection, asr });
        clip2 = clip2->mParent;
      } else {
        intersectedClips.AppendElement(ClipChainItem{ clip1->mClip, asr });
      }
      clip1 = clip1->mParent;
    } else if (clip2 && clip2->mASR == asr) {
      intersectedClips.AppendElement(ClipChainItem{ clip2->mClip, asr });
      clip2 = clip2->mParent;
    }
    if (!asr) {
      MOZ_ASSERT(!aAncestor, "We should have exited this loop earlier");
      break;
    }
    asr = asr->mParent;
  }

  // Convert intersectedClips into a DisplayItemClipChain.
  const DisplayItemClipChain* parentSC = aAncestor;
  for (auto& sc : Reversed(intersectedClips)) {
    parentSC = AllocateDisplayItemClipChain(sc.clip, sc.asr, parentSC);
  }
  return parentSC;
}

const DisplayItemClipChain*
nsDisplayListBuilder::CopyWholeChain(const DisplayItemClipChain* aClipChain)
{
  return CreateClipChainIntersection(nullptr, aClipChain, nullptr);
}

const nsIFrame*
nsDisplayListBuilder::FindReferenceFrameFor(const nsIFrame *aFrame,
                                            nsPoint* aOffset)
{
  if (aFrame == mCurrentFrame) {
    if (aOffset) {
      *aOffset = mCurrentOffsetToReferenceFrame;
    }
    return mCurrentReferenceFrame;
  }
  for (const nsIFrame* f = aFrame; f; f = nsLayoutUtils::GetCrossDocParentFrame(f))
  {
    if (f == mReferenceFrame || f->IsTransformed()) {
      if (aOffset) {
        *aOffset = aFrame->GetOffsetToCrossDoc(f);
      }
      return f;
    }
  }
  if (aOffset) {
    *aOffset = aFrame->GetOffsetToCrossDoc(mReferenceFrame);
  }
  return mReferenceFrame;
}

// Sticky frames are active if their nearest scrollable frame is also active.
static bool
IsStickyFrameActive(nsDisplayListBuilder* aBuilder, nsIFrame* aFrame, nsIFrame* aParent)
{
  MOZ_ASSERT(aFrame->StyleDisplay()->mPosition == NS_STYLE_POSITION_STICKY);

  // Find the nearest scrollframe.
  nsIFrame* cursor = aFrame;
  nsIFrame* parent = aParent;
  if (!parent) {
    parent = nsLayoutUtils::GetCrossDocParentFrame(aFrame);
  }
  while (!parent->IsScrollFrame()) {
    cursor = parent;
    if ((parent = nsLayoutUtils::GetCrossDocParentFrame(cursor)) == nullptr) {
      return false;
    }
  }

  nsIScrollableFrame* sf = do_QueryFrame(parent);
  return sf->IsScrollingActive(aBuilder) && sf->GetScrolledFrame() == cursor;
}

nsDisplayListBuilder::AGRState
nsDisplayListBuilder::IsAnimatedGeometryRoot(nsIFrame* aFrame,
                                             bool& aIsAsync,
                                             nsIFrame** aParent)
{
  aIsAsync = false;
  if (aFrame == mReferenceFrame) {
    aIsAsync = true;
    return AGR_YES;
  }
  if (!IsPaintingToWindow()) {
    if (aParent) {
      *aParent = nsLayoutUtils::GetCrossDocParentFrame(aFrame);
    }
    return AGR_NO;
  }

  nsIFrame* parent = nsLayoutUtils::GetCrossDocParentFrame(aFrame);
  if (!parent) {
    aIsAsync = true;
    return AGR_YES;
  }

  AGRState result = AGR_NO; // Possible to transition from not being an AGR
                            // to being an AGR without a style change.

  LayoutFrameType parentType = parent->Type();

  if (aFrame->IsTransformed()) {
    aIsAsync = EffectCompositor::HasAnimationsForCompositor(aFrame, eCSSProperty_transform);
    result = AGR_YES;
  }

  if (parentType == LayoutFrameType::Scroll ||
      parentType == LayoutFrameType::ListControl) {
    nsIScrollableFrame* sf = do_QueryFrame(parent);
    if (sf->GetScrolledFrame() == aFrame) {
      if (sf->IsScrollingActive(this)) {
        aIsAsync = aIsAsync || sf->MayBeAsynchronouslyScrolled();
        result = AGR_YES;
      } else {
        result = AGR_MAYBE;
      }
    }
  }

  // Finished checking all conditions that might set aIsAsync, so we can
  // early return now.
  if (result == AGR_YES) {
    return result;
  }

  if (nsLayoutUtils::IsPopup(aFrame))
    return AGR_YES;
  if (ActiveLayerTracker::IsOffsetOrMarginStyleAnimated(aFrame)) {
    const bool inBudget = AddToAGRBudget(aFrame);
    if (inBudget) {
      return AGR_YES;
    }
  }
  if (!aFrame->GetParent() &&
      nsLayoutUtils::ViewportHasDisplayPort(aFrame->PresContext())) {
    // Viewport frames in a display port need to be animated geometry roots
    // for background-attachment:fixed elements.
    return AGR_YES;
  }


  // Treat the slider thumb as being as an active scrolled root when it wants
  // its own layer so that it can move without repainting.
  if (parentType == LayoutFrameType::Slider) {
    nsIScrollableFrame* sf = static_cast<nsSliderFrame*>(parent)->GetScrollFrame();
    if (sf && sf->IsMaybeScrollingActive()) {
      return AGR_YES;
    }
    result = AGR_MAYBE;
  }

  if (aFrame->StyleDisplay()->mPosition == NS_STYLE_POSITION_STICKY) {
    if (IsStickyFrameActive(this, aFrame, parent)) {
      return AGR_YES;
    }
    result = AGR_MAYBE;
  }


  // Fixed-pos frames are parented by the viewport frame, which has no parent.
  if (nsLayoutUtils::IsFixedPosFrameInDisplayPort(aFrame)) {
    return AGR_YES;
  }

  if ((aFrame->GetStateBits() & NS_FRAME_MAY_BE_TRANSFORMED) &&
      aFrame->IsFrameOfType(nsIFrame::eSVG)) {
    // For SVG containers, they always have
    // NS_FRAME_MAY_BE_TRANSFORMED bit.  However, they would be
    // affected by the fragement identifiers in the svgView form at
    // runtime without a new style context.
    // For example, layout/reftests/svg/fragmentIdentifier-01.xhtml
    //
    // see https://www.w3.org/TR/SVG/linking.html#SVGFragmentIdentifiers
    result = AGR_MAYBE;
  }

  if (aParent) {
    *aParent = parent;
  }
  return result;
}

nsIFrame*
nsDisplayListBuilder::FindAnimatedGeometryRootFrameFor(nsIFrame* aFrame, bool& aIsAsync)
{
  MOZ_ASSERT(nsLayoutUtils::IsAncestorFrameCrossDoc(RootReferenceFrame(), aFrame));
  nsIFrame* cursor = aFrame;
  while (cursor != RootReferenceFrame()) {
    nsIFrame* next;
    if (IsAnimatedGeometryRoot(cursor, aIsAsync, &next) == AGR_YES)
      return cursor;
    cursor = next;
  }
  return cursor;
}

void
nsDisplayListBuilder::RecomputeCurrentAnimatedGeometryRoot()
{
  bool isAsync;
  if (*mCurrentAGR != mCurrentFrame &&
      IsAnimatedGeometryRoot(const_cast<nsIFrame*>(mCurrentFrame), isAsync) == AGR_YES) {
    AnimatedGeometryRoot* oldAGR = mCurrentAGR;
    mCurrentAGR = WrapAGRForFrame(const_cast<nsIFrame*>(mCurrentFrame), isAsync, mCurrentAGR);

    // Iterate the AGR cache and look for any objects that reference the old AGR and check
    // to see if they need to be updated. AGRs can be in the cache multiple times, so we may
    // end up doing the work multiple times for AGRs that don't change.
    for (auto iter = mFrameToAnimatedGeometryRootMap.Iter(); !iter.Done(); iter.Next()) {
      RefPtr<AnimatedGeometryRoot> cached = iter.UserData();
      if (cached->mParentAGR == oldAGR && cached != mCurrentAGR) {
        // It's possible that this cached AGR struct that has the old AGR as a parent
        // should instead have mCurrentFrame has a parent.
        nsIFrame* parent = FindAnimatedGeometryRootFrameFor(*cached, isAsync);
        MOZ_ASSERT(parent == mCurrentFrame || parent == *oldAGR);
        if (parent == mCurrentFrame) {
          cached->mParentAGR = mCurrentAGR;
        }
      }
    }
  }
}

static nsRect
ApplyAllClipNonRoundedIntersection(const DisplayItemClipChain* aClipChain, const nsRect& aRect)
{
  nsRect result = aRect;
  while (aClipChain) {
    result = aClipChain->mClip.ApplyNonRoundedIntersection(result);
    aClipChain = aClipChain->mParent;
  }
  return result;
}

void
nsDisplayListBuilder::AdjustWindowDraggingRegion(nsIFrame* aFrame)
{
  if (!mWindowDraggingAllowed || !IsForPainting()) {
    return;
  }

  const nsStyleUIReset* styleUI = aFrame->StyleUIReset();
  if (styleUI->mWindowDragging == StyleWindowDragging::Default) {
    // This frame has the default value and doesn't influence the window
    // dragging region.
    return;
  }

  LayoutDeviceToLayoutDeviceMatrix4x4 referenceFrameToRootReferenceFrame;

  // The const_cast is for nsLayoutUtils::GetTransformToAncestor.
  nsIFrame* referenceFrame = const_cast<nsIFrame*>(FindReferenceFrameFor(aFrame));

  if (IsInTransform()) {
    // Only support 2d rectilinear transforms. Transform support is needed for
    // the horizontal flip transform that's applied to the urlbar textbox in
    // RTL mode - it should be able to exclude itself from the draggable region.
    referenceFrameToRootReferenceFrame =
      ViewAs<LayoutDeviceToLayoutDeviceMatrix4x4>(
          nsLayoutUtils::GetTransformToAncestor(referenceFrame, mReferenceFrame));
    Matrix referenceFrameToRootReferenceFrame2d;
    if (!referenceFrameToRootReferenceFrame.Is2D(&referenceFrameToRootReferenceFrame2d) ||
        !referenceFrameToRootReferenceFrame2d.IsRectilinear()) {
      return;
    }
  } else {
    MOZ_ASSERT(referenceFrame == mReferenceFrame,
               "referenceFrameToRootReferenceFrame needs to be adjusted");
  }

  // We do some basic visibility checking on the frame's border box here.
  // We intersect it both with the current dirty rect and with the current
  // clip. Either one is just a conservative approximation on its own, but
  // their intersection luckily works well enough for our purposes, so that
  // we don't have to do full-blown visibility computations.
  // The most important case we need to handle is the scrolled-off tab:
  // If the tab bar overflows, tab parts that are clipped by the scrollbox
  // should not be allowed to interfere with the window dragging region. Using
  // just the current DisplayItemClip is not enough to cover this case
  // completely because clips are reset while building stacking context
  // contents, so for example we'd fail to clip frames that have a clip path
  // applied to them. But the current dirty rect doesn't get reset in that
  // case, so we use it to make this case work.
  nsRect borderBox = aFrame->GetRectRelativeToSelf().Intersect(mVisibleRect);
  borderBox += ToReferenceFrame(aFrame);
  const DisplayItemClipChain* clip = ClipState().GetCurrentCombinedClipChain(this);
  borderBox = ApplyAllClipNonRoundedIntersection(clip, borderBox);
  if (!borderBox.IsEmpty()) {
    LayoutDeviceRect devPixelBorderBox =
      LayoutDevicePixel::FromAppUnits(borderBox, aFrame->PresContext()->AppUnitsPerDevPixel());
    LayoutDeviceRect transformedDevPixelBorderBox =
      TransformBy(referenceFrameToRootReferenceFrame, devPixelBorderBox);
    transformedDevPixelBorderBox.Round();
    LayoutDeviceIntRect transformedDevPixelBorderBoxInt;
    if (transformedDevPixelBorderBox.ToIntRect(&transformedDevPixelBorderBoxInt)) {
      if (styleUI->mWindowDragging == StyleWindowDragging::Drag) {
        mWindowDraggingRegion.OrWith(transformedDevPixelBorderBoxInt);
      } else {
        mWindowNoDraggingRegion.OrWith(transformedDevPixelBorderBoxInt);
      }
    }
  }
}

LayoutDeviceIntRegion
nsDisplayListBuilder::GetWindowDraggingRegion() const
{
  LayoutDeviceIntRegion result;
  result.Sub(mWindowDraggingRegion, mWindowNoDraggingRegion);;
  return result;
}

const uint32_t gWillChangeAreaMultiplier = 3;
static uint32_t GetLayerizationCost(const nsSize& aSize) {
  // There's significant overhead for each layer created from Gecko
  // (IPC+Shared Objects) and from the backend (like an OpenGL texture).
  // Therefore we set a minimum cost threshold of a 64x64 area.
  int minBudgetCost = 64 * 64;

  uint32_t budgetCost =
    std::max(minBudgetCost,
      nsPresContext::AppUnitsToIntCSSPixels(aSize.width) *
      nsPresContext::AppUnitsToIntCSSPixels(aSize.height));

  return budgetCost;
}

bool
nsDisplayListBuilder::AddToWillChangeBudget(nsIFrame* aFrame,
                                            const nsSize& aSize) {
  if (mWillChangeBudgetSet.Get(aFrame, nullptr)) {
    return true; // Already accounted
  }

  nsPresContext* key = aFrame->PresContext();
  DocumentWillChangeBudget budget;
  auto willChangeBudgetEntry = mWillChangeBudget.LookupForAdd(key);
  if (willChangeBudgetEntry) {
    // We have an existing entry.
    budget = willChangeBudgetEntry.Data();
  } else {
    budget = DocumentWillChangeBudget();
    willChangeBudgetEntry.OrInsert([&budget] () { return budget; });
  }

  nsRect area = aFrame->PresContext()->GetVisibleArea();
  uint32_t budgetLimit = nsPresContext::AppUnitsToIntCSSPixels(area.width) *
    nsPresContext::AppUnitsToIntCSSPixels(area.height);

  uint32_t cost = GetLayerizationCost(aSize);
  bool onBudget = (budget.mBudget + cost) /
                    gWillChangeAreaMultiplier < budgetLimit;

  if (onBudget) {
    budget.mBudget += cost;
    willChangeBudgetEntry.Data() = budget;
    mWillChangeBudgetSet.Put(aFrame, cost);
    aFrame->SetMayHaveWillChangeBudget(true);
  }

  return onBudget;
}

bool
nsDisplayListBuilder::IsInWillChangeBudget(nsIFrame* aFrame,
                                           const nsSize& aSize) {
  bool onBudget = AddToWillChangeBudget(aFrame, aSize);

  if (!onBudget) {
    nsString usageStr;
    usageStr.AppendInt(GetLayerizationCost(aSize));

    nsString multiplierStr;
    multiplierStr.AppendInt(gWillChangeAreaMultiplier);

    nsString limitStr;
    nsRect area = aFrame->PresContext()->GetVisibleArea();
    uint32_t budgetLimit = nsPresContext::AppUnitsToIntCSSPixels(area.width) *
      nsPresContext::AppUnitsToIntCSSPixels(area.height);
    limitStr.AppendInt(budgetLimit);

    const char16_t* params[] = { multiplierStr.get(), limitStr.get() };
    aFrame->PresContext()->Document()->WarnOnceAbout(
      nsIDocument::eIgnoringWillChangeOverBudget, false,
      params, ArrayLength(params));
  }
  return onBudget;
}

void
nsDisplayListBuilder::ClearWillChangeBudget(nsIFrame* aFrame)
{
  if (!aFrame->MayHaveWillChangeBudget()) {
    return;
  }
  aFrame->SetMayHaveWillChangeBudget(false);

  uint32_t cost = 0;
  if (!mWillChangeBudgetSet.Get(aFrame, &cost)) {
    return;
  }
  mWillChangeBudgetSet.Remove(aFrame);
  
  DocumentWillChangeBudget& budget = 
    mWillChangeBudget.GetOrInsert(aFrame->PresContext());
  MOZ_ASSERT(budget.mBudget >= cost);
  budget.mBudget -= cost;
}

#ifdef MOZ_GFX_OPTIMIZE_MOBILE
const float gAGRBudgetAreaMultiplier = 0.3;
#else
const float gAGRBudgetAreaMultiplier = 3.0;
#endif

bool
nsDisplayListBuilder::AddToAGRBudget(nsIFrame* aFrame)
{
  if (mAGRBudgetSet.Contains(aFrame)) {
    return true;
  }

  const nsPresContext* presContext = aFrame->PresContext()->GetRootPresContext();
  if (!presContext) {
    return false;
  }

  const nsRect area = presContext->GetVisibleArea();
  const uint32_t budgetLimit = gAGRBudgetAreaMultiplier *
    nsPresContext::AppUnitsToIntCSSPixels(area.width) *
    nsPresContext::AppUnitsToIntCSSPixels(area.height);

  const uint32_t cost = GetLayerizationCost(aFrame->GetSize());
  const bool onBudget = mUsedAGRBudget + cost < budgetLimit;

  if (onBudget) {
    mUsedAGRBudget += cost;
    mAGRBudgetSet.PutEntry(aFrame);
  }

  return onBudget;
}

void
nsDisplayListBuilder::EnterSVGEffectsContents(nsDisplayList* aHoistedItemsStorage)
{
  MOZ_ASSERT(mSVGEffectsBuildingDepth >= 0);
  MOZ_ASSERT(aHoistedItemsStorage);
  if (mSVGEffectsBuildingDepth == 0) {
    MOZ_ASSERT(!mScrollInfoItemsForHoisting);
    mScrollInfoItemsForHoisting = aHoistedItemsStorage;
  }
  mSVGEffectsBuildingDepth++;
}

void
nsDisplayListBuilder::ExitSVGEffectsContents()
{
  mSVGEffectsBuildingDepth--;
  MOZ_ASSERT(mSVGEffectsBuildingDepth >= 0);
  MOZ_ASSERT(mScrollInfoItemsForHoisting);
  if (mSVGEffectsBuildingDepth == 0) {
    mScrollInfoItemsForHoisting = nullptr;
  }
}

void
nsDisplayListBuilder::AppendNewScrollInfoItemForHoisting(nsDisplayScrollInfoLayer* aScrollInfoItem)
{
  MOZ_ASSERT(ShouldBuildScrollInfoItemsForHoisting());
  MOZ_ASSERT(mScrollInfoItemsForHoisting);
  mScrollInfoItemsForHoisting->AppendNewToTop(aScrollInfoItem);
}

bool
nsDisplayListBuilder::IsBuildingLayerEventRegions()
{
  if (IsPaintingToWindow()) {
    // Note: this function and LayerEventRegionsEnabled are the only places
    // that get to query LayoutEventRegionsEnabled 'directly' - other code
    // should call this function.
    return gfxPrefs::LayoutEventRegionsEnabledDoNotUseDirectly() ||
           mAsyncPanZoomEnabled;
  }
  return false;
}

/* static */ bool
nsDisplayListBuilder::LayerEventRegionsEnabled()
{
  // Note: this function and IsBuildingLayerEventRegions are the only places
  // that get to query LayoutEventRegionsEnabled 'directly' - other code
  // should call this function.
  return gfxPrefs::LayoutEventRegionsEnabledDoNotUseDirectly() ||
         gfxPlatform::AsyncPanZoomEnabled();
}

void nsDisplayListSet::MoveTo(const nsDisplayListSet& aDestination) const
{
  aDestination.BorderBackground()->AppendToTop(BorderBackground());
  aDestination.BlockBorderBackgrounds()->AppendToTop(BlockBorderBackgrounds());
  aDestination.Floats()->AppendToTop(Floats());
  aDestination.Content()->AppendToTop(Content());
  aDestination.PositionedDescendants()->AppendToTop(PositionedDescendants());
  aDestination.Outlines()->AppendToTop(Outlines());
}

static void
MoveListTo(nsDisplayList* aList, nsTArray<nsDisplayItem*>* aElements) {
  nsDisplayItem* item;
  while ((item = aList->RemoveBottom()) != nullptr) {
    aElements->AppendElement(item);
  }
}

nsRect
nsDisplayList::GetBounds(nsDisplayListBuilder* aBuilder) const {
  nsRect bounds;
  for (nsDisplayItem* i = GetBottom(); i != nullptr; i = i->GetAbove()) {
    bounds.UnionRect(bounds, i->GetClippedBounds(aBuilder));
  }
  return bounds;
}

nsRect
nsDisplayList::GetClippedBoundsWithRespectToASR(nsDisplayListBuilder* aBuilder,
                                                const ActiveScrolledRoot* aASR,
                                                nsRect* aVisibleRect) const {
  nsRect bounds;
  for (nsDisplayItem* i = GetBottom(); i != nullptr; i = i->GetAbove()) {
    nsRect r = i->GetClippedBounds(aBuilder);
    if (aASR != i->GetActiveScrolledRoot() && !r.IsEmpty()) {
      const DisplayItemClip* clip = DisplayItemClipChain::ClipForASR(i->GetClipChain(), aASR);
#ifdef DEBUG
      if (!gfxPrefs::LayoutUseContainersForRootFrames()) {
        MOZ_ASSERT(clip,
                   "Need to be clipped wrt aASR. Do not call this function with an ASR that our child items don't have finite bounds wrt.");
      }
#endif
      if (clip) {
        r = clip->GetClipRect();
      }
    }
    if (aVisibleRect) {
      aVisibleRect->UnionRect(*aVisibleRect, i->GetVisibleRect());
    }
    bounds.UnionRect(bounds, r);
  }
  return bounds;
}

nsRect
nsDisplayList::GetVisibleRect() const {
  nsRect result;
  for (nsDisplayItem* i = GetBottom(); i != nullptr; i = i->GetAbove()) {
    result.UnionRect(result, i->GetVisibleRect());
  }
  return result;
}

bool
nsDisplayList::ComputeVisibilityForRoot(nsDisplayListBuilder* aBuilder,
                                        nsRegion* aVisibleRegion) {
  AUTO_PROFILER_LABEL("nsDisplayList::ComputeVisibilityForRoot", GRAPHICS);

  nsRegion r;
  const ActiveScrolledRoot* rootASR = nullptr;
  if (gfxPrefs::LayoutUseContainersForRootFrames()) {
    rootASR = aBuilder->ActiveScrolledRootForRootScrollframe();
  }
  r.And(*aVisibleRegion, GetClippedBoundsWithRespectToASR(aBuilder, rootASR));
  return ComputeVisibilityForSublist(aBuilder, aVisibleRegion, r.GetBounds());
}

static nsRegion
TreatAsOpaque(nsDisplayItem* aItem, nsDisplayListBuilder* aBuilder)
{
  bool snap;
  nsRegion opaque = aItem->GetOpaqueRegion(aBuilder, &snap);
  if (aBuilder->IsForPluginGeometry() &&
<<<<<<< HEAD
      aItem->GetType() != TYPE_LAYER_EVENT_REGIONS)
=======
      aItem->GetType() != DisplayItemType::TYPE_LAYER_EVENT_REGIONS)
>>>>>>> cc2172ea
  {
    // Treat all leaf chrome items as opaque, unless their frames are opacity:0.
    // Since opacity:0 frames generate an nsDisplayOpacity, that item will
    // not be treated as opaque here, so opacity:0 chrome content will be
    // effectively ignored, as it should be.
    // We treat leaf chrome items as opaque to ensure that they cover
    // content plugins, for security reasons.
    // Non-leaf chrome items don't render contents of their own so shouldn't
    // be treated as opaque (and their bounds is just the union of their
    // children, which might be a large area their contents don't really cover).
    nsIFrame* f = aItem->Frame();
    if (f->PresContext()->IsChrome() && !aItem->GetChildren() &&
        f->StyleEffects()->mOpacity != 0.0) {
      opaque = aItem->GetBounds(aBuilder, &snap);
    }
  }
  if (opaque.IsEmpty()) {
    return opaque;
  }
  nsRegion opaqueClipped;
  for (auto iter = opaque.RectIter(); !iter.Done(); iter.Next()) {
    opaqueClipped.Or(opaqueClipped,
                     aItem->GetClip().ApproximateIntersectInward(iter.Get()));
  }
  return opaqueClipped;
}

bool
nsDisplayList::ComputeVisibilityForSublist(nsDisplayListBuilder* aBuilder,
                                           nsRegion* aVisibleRegion,
                                           const nsRect& aListVisibleBounds)
{
#ifdef DEBUG
  nsRegion r;
  r.And(*aVisibleRegion, GetBounds(aBuilder));
  NS_ASSERTION(r.GetBounds().IsEqualInterior(aListVisibleBounds),
               "bad aListVisibleBounds");
#endif

  bool anyVisible = false;

  AutoTArray<nsDisplayItem*, 512> elements;
  MoveListTo(this, &elements);

  for (int32_t i = elements.Length() - 1; i >= 0; --i) {
    nsDisplayItem* item = elements[i];

    if (item->ForceNotVisible() && !item->GetSameCoordinateSystemChildren()) {
      NS_ASSERTION(item->GetVisibleRect().IsEmpty(),
        "invisible items should have empty vis rect");
    } else {
      nsRect bounds = item->GetClippedBounds(aBuilder);

      nsRegion itemVisible;
      itemVisible.And(*aVisibleRegion, bounds);
      item->SetVisibleRect(itemVisible.GetBounds(), false);
    }

    if (item->ComputeVisibility(aBuilder, aVisibleRegion)) {
      anyVisible = true;

      nsRegion opaque = TreatAsOpaque(item, aBuilder);
      // Subtract opaque item from the visible region
      aBuilder->SubtractFromVisibleRegion(aVisibleRegion, opaque);
    }
    AppendToBottom(item);
  }

  mIsOpaque = !aVisibleRegion->Intersects(aListVisibleBounds);
  return anyVisible;
}

static bool
TriggerPendingAnimationsOnSubDocuments(nsIDocument* aDocument, void* aReadyTime)
{
  PendingAnimationTracker* tracker = aDocument->GetPendingAnimationTracker();
  if (tracker) {
    nsIPresShell* shell = aDocument->GetShell();
    // If paint-suppression is in effect then we haven't finished painting
    // this document yet so we shouldn't start animations
    if (!shell || !shell->IsPaintingSuppressed()) {
      const TimeStamp& readyTime = *static_cast<TimeStamp*>(aReadyTime);
      tracker->TriggerPendingAnimationsOnNextTick(readyTime);
    }
  }
  aDocument->EnumerateSubDocuments(TriggerPendingAnimationsOnSubDocuments,
                                   aReadyTime);
  return true;
}

static void
TriggerPendingAnimations(nsIDocument* aDocument,
                       const TimeStamp& aReadyTime) {
  MOZ_ASSERT(!aReadyTime.IsNull(),
             "Animation ready time is not set. Perhaps we're using a layer"
             " manager that doesn't update it");
  TriggerPendingAnimationsOnSubDocuments(aDocument,
                                         const_cast<TimeStamp*>(&aReadyTime));
}

LayerManager*
nsDisplayListBuilder::GetWidgetLayerManager(nsView** aView)
{
  if (aView) {
    *aView = RootReferenceFrame()->GetView();
  }
  if (RootReferenceFrame() != nsLayoutUtils::GetDisplayRootFrame(RootReferenceFrame())) {
    return nullptr;
  }
  nsIWidget* window = RootReferenceFrame()->GetNearestWidget();
  if (window) {
    return window->GetLayerManager();
  }
  return nullptr;
}

/**
 * We paint by executing a layer manager transaction, constructing a
 * single layer representing the display list, and then making it the
 * root of the layer manager, drawing into the PaintedLayers.
 */
already_AddRefed<LayerManager> nsDisplayList::PaintRoot(nsDisplayListBuilder* aBuilder,
                                                        gfxContext* aCtx,
                                                        uint32_t aFlags)
{
  AUTO_PROFILER_LABEL("nsDisplayList::PaintRoot", GRAPHICS);

  RefPtr<LayerManager> layerManager;
  bool widgetTransaction = false;
  bool doBeginTransaction = true;
  nsView *view = nullptr;
  if (aFlags & PAINT_USE_WIDGET_LAYERS) {
    layerManager = aBuilder->GetWidgetLayerManager(&view);
    if (layerManager) {
      doBeginTransaction = !(aFlags & PAINT_EXISTING_TRANSACTION);
      widgetTransaction = true;
    }
  }
  if (!layerManager) {
    if (!aCtx) {
      NS_WARNING("Nowhere to paint into");
      return nullptr;
    }
    layerManager = new BasicLayerManager(BasicLayerManager::BLM_OFFSCREEN);
  }

  nsIFrame* frame = aBuilder->RootReferenceFrame();
  nsPresContext* presContext = frame->PresContext();
  nsIPresShell* presShell = presContext->PresShell();
  nsIDocument* document = presShell->GetDocument();

  if (gfxPrefs::WebRenderLayersFree() &&
      layerManager->GetBackendType() == layers::LayersBackend::LAYERS_WR) {
    if (doBeginTransaction) {
      if (aCtx) {
        if (!layerManager->BeginTransactionWithTarget(aCtx)) {
          return nullptr;
        }
      } else {
        if (!layerManager->BeginTransaction()) {
          return nullptr;
        }
      }
    }

    MaybeSetupTransactionIdAllocator(layerManager, presContext);
    bool temp = aBuilder->SetIsCompositingCheap(layerManager->IsCompositingCheap());
    static_cast<WebRenderLayerManager*>(layerManager.get())->EndTransactionWithoutLayer(this, aBuilder);

    // For layers-free mode, we check the invalidation state bits in the EndTransaction.
    // So we clear the invalidation state bits after EndTransaction.
    if (widgetTransaction ||
        // SVG-as-an-image docs don't paint as part of the retained layer tree,
        // but they still need the invalidation state bits cleared in order for
        // invalidation for CSS/SMIL animation to work properly.
        (document && document->IsBeingUsedAsImage())) {
      frame->ClearInvalidationStateBits();
    }

    aBuilder->SetIsCompositingCheap(temp);
    if (document && widgetTransaction) {
      TriggerPendingAnimations(document, layerManager->GetAnimationReadyTime());
    }

    return layerManager.forget();
  }

  NotifySubDocInvalidationFunc computeInvalidFunc =
    presContext->MayHavePaintEventListenerInSubDocument() ? nsPresContext::NotifySubDocInvalidation : 0;

  UniquePtr<LayerProperties> props;
  RefPtr<ContainerLayer> root;

  // Store the existing layer builder to reinstate it on return.
  FrameLayerBuilder *oldBuilder = layerManager->GetLayerBuilder();

  FrameLayerBuilder *layerBuilder = new FrameLayerBuilder();
  layerBuilder->Init(aBuilder, layerManager);

  if (aFlags & PAINT_COMPRESSED) {
    layerBuilder->SetLayerTreeCompressionMode();
  }

  {
    AutoProfilerTracing tracing("Paint", "LayerBuilding");

    if (doBeginTransaction) {
      if (aCtx) {
        if (!layerManager->BeginTransactionWithTarget(aCtx)) {
          return nullptr;
        }
      } else {
        if (!layerManager->BeginTransaction()) {
          return nullptr;
        }
      }
    }

    if (XRE_IsContentProcess() && gfxPrefs::AlwaysPaint()) {
      FrameLayerBuilder::InvalidateAllLayers(layerManager);
    }

    if (widgetTransaction) {
      layerBuilder->DidBeginRetainedLayerTransaction(layerManager);
    }

    bool computeInvalidRect = (computeInvalidFunc ||
                               (!layerManager->IsCompositingCheap() && layerManager->NeedsWidgetInvalidation())) &&
                              widgetTransaction;

    if (computeInvalidRect) {
      props = Move(LayerProperties::CloneFrom(layerManager->GetRoot()));
    }

    // Clear any ScrollMetadata that may have been set on the root layer on a
    // previous paint. This paint will set new metrics if necessary, and if we
    // don't clear the old one here, we may be left with extra metrics.
    if (Layer* rootLayer = layerManager->GetRoot()) {
      rootLayer->SetScrollMetadata(nsTArray<ScrollMetadata>());
    }

    ContainerLayerParameters containerParameters
      (presShell->GetResolution(), presShell->GetResolution());

    {
      PaintTelemetry::AutoRecord record(PaintTelemetry::Metric::Layerization);

      root = layerBuilder->
        BuildContainerLayerFor(aBuilder, layerManager, frame, nullptr, this,
                               containerParameters, nullptr);

      if (!record.GetStart().IsNull() && gfxPrefs::LayersDrawFPS()) {
        if (PaintTiming* pt = ClientLayerManager::MaybeGetPaintTiming(layerManager)) {
          pt->flbMs() = (TimeStamp::Now() - record.GetStart()).ToMilliseconds();
        }
      }
    }

    if (!root) {
      layerManager->SetUserData(&gLayerManagerLayerBuilder, oldBuilder);
      return nullptr;
    }
    // Root is being scaled up by the X/Y resolution. Scale it back down.
    root->SetPostScale(1.0f/containerParameters.mXScale,
                       1.0f/containerParameters.mYScale);
    root->SetScaleToResolution(presShell->ScaleToResolution(),
        containerParameters.mXScale);
    if (aBuilder->IsBuildingLayerEventRegions() &&
        nsLayoutUtils::HasDocumentLevelListenersForApzAwareEvents(presShell)) {
      root->SetEventRegionsOverride(EventRegionsOverride::ForceDispatchToContent);
    } else {
      root->SetEventRegionsOverride(EventRegionsOverride::NoOverride);
    }

    // If we're using containerless scrolling, there is still one case where we
    // want the root container layer to have metrics. If the parent process is
    // using XUL windows, there is no root scrollframe, and without explicitly
    // creating metrics there will be no guaranteed top-level APZC.
    bool addMetrics = gfxPrefs::LayoutUseContainersForRootFrames() ||
        (XRE_IsParentProcess() && !presShell->GetRootScrollFrame());

    // Add metrics if there are none in the layer tree with the id (create an id
    // if there isn't one already) of the root scroll frame/root content.
    bool ensureMetricsForRootId =
      nsLayoutUtils::AsyncPanZoomEnabled(frame) &&
      !gfxPrefs::LayoutUseContainersForRootFrames() &&
      aBuilder->IsPaintingToWindow() &&
      !presContext->GetParentPresContext();

    nsIContent* content = nullptr;
    nsIFrame* rootScrollFrame = presShell->GetRootScrollFrame();
    if (rootScrollFrame) {
      content = rootScrollFrame->GetContent();
    } else {
      // If there is no root scroll frame, pick the document element instead.
      // The only case we don't want to do this is in non-APZ fennec, where
      // we want the root xul document to get a null scroll id so that the root
      // content document gets the first non-null scroll id.
      content = document->GetDocumentElement();
    }

    if (ensureMetricsForRootId && content) {
      ViewID scrollId = nsLayoutUtils::FindOrCreateIDFor(content);
      if (nsLayoutUtils::ContainsMetricsWithId(root, scrollId)) {
        ensureMetricsForRootId = false;
      }
    }

    if (addMetrics || ensureMetricsForRootId) {
      bool isRootContent = presContext->IsRootContentDocument();

      nsRect viewport(aBuilder->ToReferenceFrame(frame), frame->GetSize());

      root->SetScrollMetadata(
        nsLayoutUtils::ComputeScrollMetadata(frame,
                           rootScrollFrame, content,
                           aBuilder->FindReferenceFrameFor(frame),
                           root, FrameMetrics::NULL_SCROLL_ID, viewport, Nothing(),
                           isRootContent, containerParameters));
    }

    // NS_WARNING is debug-only, so don't even bother checking the conditions in
    // a release build.
#ifdef DEBUG
    bool usingDisplayport = false;
    if (nsIFrame* rootScrollFrame = presShell->GetRootScrollFrame()) {
      nsIContent* content = rootScrollFrame->GetContent();
      if (content) {
        usingDisplayport = nsLayoutUtils::HasDisplayPort(content);
      }
    }
    if (usingDisplayport &&
        !(root->GetContentFlags() & Layer::CONTENT_OPAQUE) &&
        SpammyLayoutWarningsEnabled()) {
      // See bug 693938, attachment 567017
      NS_WARNING("Transparent content with displayports can be expensive.");
    }
#endif

    layerManager->SetRoot(root);
    layerBuilder->WillEndTransaction();
  }

  if (widgetTransaction ||
      // SVG-as-an-image docs don't paint as part of the retained layer tree,
      // but they still need the invalidation state bits cleared in order for
      // invalidation for CSS/SMIL animation to work properly.
      (document && document->IsBeingUsedAsImage())) {
    frame->ClearInvalidationStateBits();
  }

  bool temp = aBuilder->SetIsCompositingCheap(layerManager->IsCompositingCheap());
  LayerManager::EndTransactionFlags flags = LayerManager::END_DEFAULT;
  if (layerManager->NeedsWidgetInvalidation()) {
    if (aFlags & PAINT_NO_COMPOSITE) {
      flags = LayerManager::END_NO_COMPOSITE;
    }
  } else {
    // Client layer managers never composite directly, so
    // we don't need to worry about END_NO_COMPOSITE.
    if (aBuilder->WillComputePluginGeometry()) {
      flags = LayerManager::END_NO_REMOTE_COMPOSITE;
    }
  }

  // If this is the content process, we ship plugin geometry updates over with layer
  // updates, so calculate that now before we call EndTransaction.
  nsRootPresContext* rootPresContext = presContext->GetRootPresContext();
  if (rootPresContext && XRE_IsContentProcess()) {
    if (aBuilder->WillComputePluginGeometry()) {
      rootPresContext->ComputePluginGeometryUpdates(aBuilder->RootReferenceFrame(), aBuilder, this);
    }
    // The layer system caches plugin configuration information for forwarding
    // with layer updates which needs to get set during reflow. This must be
    // called even if there are no windowed plugins in the page.
    rootPresContext->CollectPluginGeometryUpdates(layerManager);
  }

  MaybeSetupTransactionIdAllocator(layerManager, presContext);

  layerManager->EndTransaction(FrameLayerBuilder::DrawPaintedLayer,
                               aBuilder, flags);
  aBuilder->SetIsCompositingCheap(temp);
  layerBuilder->DidEndTransaction();

  if (document && widgetTransaction) {
    TriggerPendingAnimations(document, layerManager->GetAnimationReadyTime());
  }

  nsIntRegion invalid;
  bool areaOverflowed = false;
  if (props) {
    if (!props->ComputeDifferences(root, invalid, computeInvalidFunc)) {
      areaOverflowed = true;
    }
  } else if (widgetTransaction) {
    LayerProperties::ClearInvalidations(root);
  }

  bool shouldInvalidate = layerManager->NeedsWidgetInvalidation();
  if (view) {
    if (props && !areaOverflowed) {
      if (!invalid.IsEmpty()) {
        nsIntRect bounds = invalid.GetBounds();
        nsRect rect(presContext->DevPixelsToAppUnits(bounds.x),
                    presContext->DevPixelsToAppUnits(bounds.y),
                    presContext->DevPixelsToAppUnits(bounds.width),
                    presContext->DevPixelsToAppUnits(bounds.height));
        if (shouldInvalidate) {
          view->GetViewManager()->InvalidateViewNoSuppression(view, rect);
        }
        presContext->NotifyInvalidation(layerManager->GetLastTransactionId(), bounds);
      }
    } else if (shouldInvalidate) {
      view->GetViewManager()->InvalidateView(view);
    }
  }

  layerManager->SetUserData(&gLayerManagerLayerBuilder, oldBuilder);
  return layerManager.forget();
}

uint32_t nsDisplayList::Count() const {
  return mLength;
}

nsDisplayItem* nsDisplayList::RemoveBottom() {
  nsDisplayItem* item = mSentinel.mAbove;
  if (!item)
    return nullptr;
  mSentinel.mAbove = item->mAbove;
  if (item == mTop) {
    // must have been the only item
    mTop = &mSentinel;
  }
  item->mAbove = nullptr;
  mLength--;
  return item;
}

void nsDisplayList::DeleteAll(nsDisplayListBuilder* aBuilder) {
  nsDisplayItem* item;
  while ((item = RemoveBottom()) != nullptr) {
    item->Destroy(aBuilder);
  }
}

static bool
GetMouseThrough(const nsIFrame* aFrame)
{
  if (!aFrame->IsXULBoxFrame())
    return false;

  const nsIFrame* frame = aFrame;
  while (frame) {
    if (frame->GetStateBits() & NS_FRAME_MOUSE_THROUGH_ALWAYS) {
      return true;
    } else if (frame->GetStateBits() & NS_FRAME_MOUSE_THROUGH_NEVER) {
      return false;
    }
    frame = nsBox::GetParentXULBox(frame);
  }
  return false;
}

static bool
IsFrameReceivingPointerEvents(nsIFrame* aFrame)
{
  return NS_STYLE_POINTER_EVENTS_NONE !=
    aFrame->StyleUserInterface()->GetEffectivePointerEvents(aFrame);
}

// A list of frames, and their z depth. Used for sorting
// the results of hit testing.
struct FramesWithDepth
{
  explicit FramesWithDepth(float aDepth) :
    mDepth(aDepth)
  {}

  bool operator<(const FramesWithDepth& aOther) const {
    if (!FuzzyEqual(mDepth, aOther.mDepth, 0.1f)) {
      // We want to sort so that the shallowest item (highest depth value) is first
      return mDepth > aOther.mDepth;
    }
    return this < &aOther;
  }
  bool operator==(const FramesWithDepth& aOther) const {
    return this == &aOther;
  }

  float mDepth;
  nsTArray<nsIFrame*> mFrames;
};

// Sort the frames by depth and then moves all the contained frames to the destination
void FlushFramesArray(nsTArray<FramesWithDepth>& aSource, nsTArray<nsIFrame*>* aDest)
{
  if (aSource.IsEmpty()) {
    return;
  }
  aSource.Sort();
  uint32_t length = aSource.Length();
  for (uint32_t i = 0; i < length; i++) {
    aDest->AppendElements(Move(aSource[i].mFrames));
  }
  aSource.Clear();
}

void nsDisplayList::HitTest(nsDisplayListBuilder* aBuilder, const nsRect& aRect,
                            nsDisplayItem::HitTestState* aState,
                            nsTArray<nsIFrame*> *aOutFrames) const {
  nsDisplayItem* item;

  if (aState->mInPreserves3D) {
    // Collect leaves of the current 3D rendering context.
    for (item = GetBottom(); item; item = item->GetAbove()) {
      auto itemType = item->GetType();
<<<<<<< HEAD
      if (itemType != TYPE_TRANSFORM ||
=======
      if (itemType != DisplayItemType::TYPE_TRANSFORM ||
>>>>>>> cc2172ea
          !static_cast<nsDisplayTransform*>(item)->IsLeafOf3DContext()) {
        item->HitTest(aBuilder, aRect, aState, aOutFrames);
      } else {
        // One of leaves in the current 3D rendering context.
        aState->mItemBuffer.AppendElement(item);
      }
    }
    return;
  }

  int32_t itemBufferStart = aState->mItemBuffer.Length();
  for (item = GetBottom(); item; item = item->GetAbove()) {
    aState->mItemBuffer.AppendElement(item);
  }

  AutoTArray<FramesWithDepth, 16> temp;
  for (int32_t i = aState->mItemBuffer.Length() - 1; i >= itemBufferStart; --i) {
    // Pop element off the end of the buffer. We want to shorten the buffer
    // so that recursive calls to HitTest have more buffer space.
    item = aState->mItemBuffer[i];
    aState->mItemBuffer.SetLength(i);

    bool snap;
    nsRect r = item->GetBounds(aBuilder, &snap).Intersect(aRect);
    auto itemType = item->GetType();
    bool same3DContext =
<<<<<<< HEAD
      (itemType == TYPE_TRANSFORM &&
       static_cast<nsDisplayTransform*>(item)->IsParticipating3DContext()) ||
      (itemType == TYPE_PERSPECTIVE &&
       item->Frame()->Extend3DContext());
    if (same3DContext &&
        (itemType != TYPE_TRANSFORM ||
=======
      (itemType == DisplayItemType::TYPE_TRANSFORM &&
       static_cast<nsDisplayTransform*>(item)->IsParticipating3DContext()) ||
      (itemType == DisplayItemType::TYPE_PERSPECTIVE &&
       item->Frame()->Extend3DContext());
    if (same3DContext &&
        (itemType != DisplayItemType::TYPE_TRANSFORM ||
>>>>>>> cc2172ea
         !static_cast<nsDisplayTransform*>(item)->IsLeafOf3DContext())) {
      if (!item->GetClip().MayIntersect(aRect)) {
        continue;
      }
      AutoTArray<nsIFrame*, 1> neverUsed;
      // Start gethering leaves of the 3D rendering context, and
      // append leaves at the end of mItemBuffer.  Leaves are
      // processed at following iterations.
      aState->mInPreserves3D = true;
      item->HitTest(aBuilder, aRect, aState, &neverUsed);
      aState->mInPreserves3D = false;
      i = aState->mItemBuffer.Length();
      continue;
    }
    if (same3DContext || item->GetClip().MayIntersect(r)) {
      AutoTArray<nsIFrame*, 16> outFrames;
      item->HitTest(aBuilder, aRect, aState, &outFrames);

      // For 3d transforms with preserve-3d we add hit frames into the temp list
      // so we can sort them later, otherwise we add them directly to the output list.
      nsTArray<nsIFrame*> *writeFrames = aOutFrames;
<<<<<<< HEAD
      if (item->GetType() == TYPE_TRANSFORM &&
=======
      if (item->GetType() == DisplayItemType::TYPE_TRANSFORM &&
>>>>>>> cc2172ea
          static_cast<nsDisplayTransform*>(item)->IsLeafOf3DContext()) {
        if (outFrames.Length()) {
          nsDisplayTransform *transform = static_cast<nsDisplayTransform*>(item);
          nsPoint point = aRect.TopLeft();
          // A 1x1 rect means a point, otherwise use the center of the rect
          if (aRect.width != 1 || aRect.height != 1) {
            point = aRect.Center();
          }
          temp.AppendElement(FramesWithDepth(transform->GetHitDepthAtPoint(aBuilder, point)));
          writeFrames = &temp[temp.Length() - 1].mFrames;
        }
      } else {
        // We may have just finished a run of consecutive preserve-3d transforms,
        // so flush these into the destination array before processing our frame list.
        FlushFramesArray(temp, aOutFrames);
      }

      for (uint32_t j = 0; j < outFrames.Length(); j++) {
        nsIFrame *f = outFrames.ElementAt(j);
        // Handle the XUL 'mousethrough' feature and 'pointer-events'.
        if (!GetMouseThrough(f) && IsFrameReceivingPointerEvents(f)) {
          writeFrames->AppendElement(f);
        }
      }

      if (aBuilder->HitTestShouldStopAtFirstOpaque() &&
          item->GetOpaqueRegion(aBuilder, &snap).Contains(aRect)) {
        // We're exiting early, so pop the remaining items off the buffer.
        aState->mItemBuffer.SetLength(itemBufferStart);
        break;
      }
    }
  }
  // Clear any remaining preserve-3d transforms.
  FlushFramesArray(temp, aOutFrames);
  NS_ASSERTION(aState->mItemBuffer.Length() == uint32_t(itemBufferStart),
               "How did we forget to pop some elements?");
}

static nsIContent* FindContentInDocument(nsDisplayItem* aItem, nsIDocument* aDoc) {
  nsIFrame* f = aItem->Frame();
  while (f) {
    nsPresContext* pc = f->PresContext();
    if (pc->Document() == aDoc) {
      return f->GetContent();
    }
    f = nsLayoutUtils::GetCrossDocParentFrame(pc->PresShell()->GetRootFrame());
  }
  return nullptr;
}

struct ZSortItem {
  nsDisplayItem* item;
  int32_t zIndex;

  explicit ZSortItem(nsDisplayItem* aItem)
    : item(aItem), zIndex(aItem->ZIndex()) {}

  operator nsDisplayItem*() {
    return item;
  }
};

struct ZOrderComparator {
  bool operator()(const ZSortItem& aLeft, const ZSortItem& aRight) const {
    // Note that we can't just take the difference of the two
    // z-indices here, because that might overflow a 32-bit int.
    return aLeft.zIndex < aRight.zIndex;
  }
};

void nsDisplayList::SortByZOrder() {
  Sort<ZSortItem>(ZOrderComparator());
}

struct ContentComparator {
  nsIContent* mCommonAncestor;

  explicit ContentComparator(nsIContent* aCommonAncestor)
    : mCommonAncestor(aCommonAncestor) {}

  bool operator()(nsDisplayItem* aLeft, nsDisplayItem* aRight) const {
    // It's possible that the nsIContent for aItem1 or aItem2 is in a subdocument
    // of commonAncestor, because display items for subdocuments have been
    // mixed into the same list. Ensure that we're looking at content
    // in commonAncestor's document.
    nsIDocument* commonAncestorDoc = mCommonAncestor->OwnerDoc();
    nsIContent* content1 = FindContentInDocument(aLeft, commonAncestorDoc);
    nsIContent* content2 = FindContentInDocument(aRight, commonAncestorDoc);
    if (!content1 || !content2) {
      NS_ERROR("Document trees are mixed up!");
      // Something weird going on
      return true;
    }
    return nsLayoutUtils::CompareTreePosition(content1, content2, mCommonAncestor) < 0;
  }
};

void nsDisplayList::SortByContentOrder(nsIContent* aCommonAncestor) {
  Sort<nsDisplayItem*>(ContentComparator(aCommonAncestor));
}

nsDisplayItem::nsDisplayItem(nsDisplayListBuilder* aBuilder, nsIFrame* aFrame)
 : nsDisplayItem(aBuilder, aFrame,
                 aBuilder->CurrentActiveScrolledRoot())
{}

nsDisplayItem::nsDisplayItem(nsDisplayListBuilder* aBuilder, nsIFrame* aFrame,
                             const ActiveScrolledRoot* aActiveScrolledRoot)
  : mFrame(aFrame)
  , mActiveScrolledRoot(aActiveScrolledRoot)
  , mAnimatedGeometryRoot(nullptr)
  , mForceNotVisible(aBuilder->IsBuildingInvisibleItems())
  , mDisableSubpixelAA(false)
  , mReusedItem(false)
#ifdef MOZ_DUMP_PAINTING
  , mPainted(false)
#endif
{
  mFrame->RealDisplayItemData().AppendElement(this);
  mReferenceFrame = aBuilder->FindReferenceFrameFor(aFrame, &mToReferenceFrame);
  // This can return the wrong result if the item override ShouldFixToViewport(),
  // the item needs to set it again in its constructor.
  mAnimatedGeometryRoot = aBuilder->FindAnimatedGeometryRootFor(aFrame);
  MOZ_ASSERT(nsLayoutUtils::IsAncestorFrameCrossDoc(aBuilder->RootReferenceFrame(),
                                                    *mAnimatedGeometryRoot), "Bad");
  NS_ASSERTION(aBuilder->GetVisibleRect().width >= 0 ||
               !aBuilder->IsForPainting(), "visible rect not set");

  SetClipChain(aBuilder->ClipState().GetCurrentCombinedClipChain(aBuilder), true);

  // The dirty rect is for mCurrentFrame, so we have to use
  // mCurrentOffsetToReferenceFrame
  nsRect visible = aBuilder->GetVisibleRect() +
    aBuilder->GetCurrentFrameOffsetToReferenceFrame();
  SetVisibleRect(visible, true);
}

/* static */ bool
nsDisplayItem::ForceActiveLayers()
{
  static bool sForce = false;
  static bool sForceCached = false;

  if (!sForceCached) {
    Preferences::AddBoolVarCache(&sForce, "layers.force-active", false);
    sForceCached = true;
  }

  return sForce;
}

static int32_t ZIndexForFrame(nsIFrame* aFrame)
{
  if (!aFrame->IsAbsPosContainingBlock() && !aFrame->IsFlexOrGridItem())
    return 0;

  const nsStylePosition* position = aFrame->StylePosition();
  if (position->mZIndex.GetUnit() == eStyleUnit_Integer)
    return position->mZIndex.GetIntValue();

  // sort the auto and 0 elements together
  return 0;
}

int32_t
nsDisplayItem::ZIndex() const
{
  return ZIndexForFrame(mFrame);
}

bool
nsDisplayItem::ComputeVisibility(nsDisplayListBuilder* aBuilder,
                                 nsRegion* aVisibleRegion)
{
  return !mVisibleRect.IsEmpty() &&
    !IsInvisibleInRect(aVisibleRegion->GetBounds());
}

bool
nsDisplayItem::RecomputeVisibility(nsDisplayListBuilder* aBuilder,
                                   nsRegion* aVisibleRegion) {
  if (mForceNotVisible && !GetSameCoordinateSystemChildren()) {
    // mForceNotVisible wants to ensure that this display item doesn't render
    // anything itself. If this item has contents, then we obviously want to
    // render those, so we don't need this check in that case.
    NS_ASSERTION(mVisibleRect.IsEmpty(),
      "invisible items without children should have empty vis rect");
  } else {
    nsRect bounds = GetClippedBounds(aBuilder);

    nsRegion itemVisible;
    itemVisible.And(*aVisibleRegion, bounds);
    SetVisibleRect(itemVisible.GetBounds(), false);
  }

  // When we recompute visibility within layers we don't need to
  // expand the visible region for content behind plugins (the plugin
  // is not in the layer).
  if (!ComputeVisibility(aBuilder, aVisibleRegion)) {
    SetVisibleRect(nsRect(), false);
    return false;
  }

  nsRegion opaque = TreatAsOpaque(this, aBuilder);
  aBuilder->SubtractFromVisibleRegion(aVisibleRegion, opaque);
  return true;
}

void
nsDisplayItem::SetClipChain(const DisplayItemClipChain* aClipChain,
                            bool aStore)
{
  mClipChain = aClipChain;
  mClip = DisplayItemClipChain::ClipForASR(aClipChain, mActiveScrolledRoot);

  if (aStore) {
    mState.mClipChain = mClipChain;
    mState.mClip = mClip;
  }
}

void
nsDisplayItem::FuseClipChainUpTo(nsDisplayListBuilder* aBuilder,
                                 const ActiveScrolledRoot* aASR)
{
  const DisplayItemClipChain* sc = mClipChain;
  DisplayItemClip mergedClip;
  while (sc && ActiveScrolledRoot::PickDescendant(aASR, sc->mASR) == sc->mASR) {
    mergedClip.IntersectWith(sc->mClip);
    sc = sc->mParent;
  }
  if (mergedClip.HasClip()) {
    mClipChain = aBuilder->AllocateDisplayItemClipChain(mergedClip, aASR, sc);
    mClip = &mClipChain->mClip;
  } else {
    mClipChain = nullptr;
    mClip = nullptr;
  }
}

bool
nsDisplayItem::ShouldUseAdvancedLayer(LayerManager* aManager, PrefFunc aFunc) const
{
  return CanUseAdvancedLayer(aManager) ? aFunc() : false;
}

bool
nsDisplayItem::CanUseAdvancedLayer(LayerManager* aManager) const
{
  if (!gfxPrefs::LayersAdvancedBasicLayerEnabled() &&
      aManager && aManager->GetBackendType() == layers::LayersBackend::LAYERS_BASIC) {
    return false;
  }

  return true;
}

static const DisplayItemClipChain*
FindCommonAncestorClipForIntersection(const DisplayItemClipChain* aOne,
                                      const DisplayItemClipChain* aTwo)
{
  for (const ActiveScrolledRoot* asr =
         ActiveScrolledRoot::PickDescendant(aOne->mASR, aTwo->mASR);
       asr;
       asr = asr->mParent) {
    if (aOne == aTwo) {
      return aOne;
    }
    if (aOne->mASR == asr) {
      aOne = aOne->mParent;
    }
    if (aTwo->mASR == asr) {
      aTwo = aTwo->mParent;
    }
    if (!aOne) {
      return aTwo;
    }
    if (!aTwo) {
      return aOne;
    }
  }
  return nullptr;
}

void
nsDisplayItem::IntersectClip(nsDisplayListBuilder* aBuilder,
                             const DisplayItemClipChain* aOther)
{
  if (!aOther) {
    return;
  }

  // aOther might be a reference to a clip on the stack. We need to make sure
  // that CreateClipChainIntersection will allocate the actual intersected
  // clip in the builder's arena, so for the mClipChain == nullptr case,
  // we supply nullptr as the common ancestor so that CreateClipChainIntersection
  // clones the whole chain.
  const DisplayItemClipChain* ancestorClip =
    mClipChain ? FindCommonAncestorClipForIntersection(mClipChain, aOther) : nullptr;

  SetClipChain(aBuilder->CreateClipChainIntersection(ancestorClip, mClipChain, aOther),
               aBuilder->IsBuilding());
}

nsRect
nsDisplayItem::GetClippedBounds(nsDisplayListBuilder* aBuilder) const
{
  bool snap;
  nsRect r = GetBounds(aBuilder, &snap);
  return GetClip().ApplyNonRoundedIntersection(r);
}

already_AddRefed<Layer>
nsDisplayItem::BuildDisplayItemLayer(nsDisplayListBuilder* aBuilder,
                                     LayerManager* aManager,
                                     const ContainerLayerParameters& aContainerParameters)
{
  RefPtr<Layer> oldLayer = aManager->GetLayerBuilder()->GetLeafLayerFor(aBuilder, this);
  RefPtr<DisplayItemLayer> layer = oldLayer ? oldLayer->AsDisplayItemLayer() : nullptr;

  if (!layer) {
    layer = aManager->CreateDisplayItemLayer();

    if (!layer) {
      return nullptr;
    }
  }

  aManager->TrackDisplayItemLayer(layer);
  layer->SetDisplayItem(this, aBuilder);
  layer->SetBaseTransform(gfx::Matrix4x4::Translation(aContainerParameters.mOffset.x,
                                                      aContainerParameters.mOffset.y, 0));
  return layer.forget();
}

nsRect
nsDisplaySolidColor::GetBounds(nsDisplayListBuilder* aBuilder,
                               bool* aSnap) const
{
  *aSnap = true;
  return mBounds;
}

LayerState
nsDisplaySolidColor::GetLayerState(nsDisplayListBuilder* aBuilder,
                                   LayerManager* aManager,
                                   const ContainerLayerParameters& aParameters)
{
  if (ForceActiveLayers() || ShouldUseAdvancedLayer(aManager, gfxPrefs::LayersAllowSolidColorLayers)) {
    return LAYER_ACTIVE;
  }
  return LAYER_NONE;
}

already_AddRefed<Layer>
nsDisplaySolidColor::BuildLayer(nsDisplayListBuilder* aBuilder,
                                LayerManager* aManager,
                                const ContainerLayerParameters& aContainerParameters)
{
  RefPtr<ColorLayer> layer = static_cast<ColorLayer*>
    (aManager->GetLayerBuilder()->GetLeafLayerFor(aBuilder, this));
  if (!layer) {
    layer = aManager->CreateColorLayer();
    if (!layer) {
      return nullptr;
    }
  }
  layer->SetColor(gfx::Color::FromABGR(mColor));

  const int32_t appUnitsPerDevPixel = mFrame->PresContext()->AppUnitsPerDevPixel();
  layer->SetBounds(mBounds.ToNearestPixels(appUnitsPerDevPixel));
  layer->SetBaseTransform(gfx::Matrix4x4::Translation(aContainerParameters.mOffset.x,
                                                      aContainerParameters.mOffset.y, 0));

  return layer.forget();
}

void
nsDisplaySolidColor::Paint(nsDisplayListBuilder* aBuilder,
                           gfxContext* aCtx)
{
  int32_t appUnitsPerDevPixel = mFrame->PresContext()->AppUnitsPerDevPixel();
  DrawTarget* drawTarget = aCtx->GetDrawTarget();
  Rect rect =
    NSRectToSnappedRect(mVisibleRect, appUnitsPerDevPixel, *drawTarget);
  drawTarget->FillRect(rect, ColorPattern(ToDeviceColor(mColor)));
}

void
nsDisplaySolidColor::WriteDebugInfo(std::stringstream& aStream)
{
  aStream << " (rgba "
          << (int)NS_GET_R(mColor) << ","
          << (int)NS_GET_G(mColor) << ","
          << (int)NS_GET_B(mColor) << ","
          << (int)NS_GET_A(mColor) << ")";
}

bool
nsDisplaySolidColor::CreateWebRenderCommands(mozilla::wr::DisplayListBuilder& aBuilder,
                                             const StackingContextHelper& aSc,
                                             nsTArray<WebRenderParentCommand>& aParentCommands,
                                             mozilla::layers::WebRenderLayerManager* aManager,
                                             nsDisplayListBuilder* aDisplayListBuilder)
{
  if (aManager->IsLayersFreeTransaction()) {
    ContainerLayerParameters parameter;
    if (GetLayerState(aDisplayListBuilder, aManager, parameter) != LAYER_ACTIVE) {
      return false;
    }
  }

  LayoutDeviceRect bounds = LayoutDeviceRect::FromAppUnits(
        mVisibleRect, mFrame->PresContext()->AppUnitsPerDevPixel());
  wr::LayoutRect transformedRect = aSc.ToRelativeLayoutRect(bounds);

  aBuilder.PushRect(transformedRect,
                    transformedRect,
                    wr::ToColorF(ToDeviceColor(mColor)));

  return true;
}

nsRect
nsDisplaySolidColorRegion::GetBounds(nsDisplayListBuilder* aBuilder,
                                     bool* aSnap) const
{
  *aSnap = true;
  return mRegion.GetBounds();
}

void
nsDisplaySolidColorRegion::Paint(nsDisplayListBuilder* aBuilder,
                                 gfxContext* aCtx)
{
  int32_t appUnitsPerDevPixel = mFrame->PresContext()->AppUnitsPerDevPixel();
  DrawTarget* drawTarget = aCtx->GetDrawTarget();
  ColorPattern color(mColor);
  for (auto iter = mRegion.RectIter(); !iter.Done(); iter.Next()) {
    Rect rect =
      NSRectToSnappedRect(iter.Get(), appUnitsPerDevPixel, *drawTarget);
    drawTarget->FillRect(rect, color);
  }
}

void
nsDisplaySolidColorRegion::WriteDebugInfo(std::stringstream& aStream)
{
  aStream << " (rgba "
          << int(mColor.r * 255) << ","
          << int(mColor.g * 255) << ","
          << int(mColor.b * 255) << ","
          << mColor.a << ")";
}

static void
RegisterThemeGeometry(nsDisplayListBuilder* aBuilder, nsIFrame* aFrame,
                      nsITheme::ThemeGeometryType aType)
{
  if (aBuilder->IsInChromeDocumentOrPopup() && !aBuilder->IsInTransform()) {
    nsIFrame* displayRoot = nsLayoutUtils::GetDisplayRootFrame(aFrame);
    nsPoint offset = aBuilder->IsInSubdocument() ? aBuilder->ToReferenceFrame(aFrame)
                                                 : aFrame->GetOffsetTo(displayRoot);
    nsRect borderBox = nsRect(offset, aFrame->GetSize());
    aBuilder->RegisterThemeGeometry(aType, aFrame,
      LayoutDeviceIntRect::FromUnknownRect(
        borderBox.ToNearestPixels(
          aFrame->PresContext()->AppUnitsPerDevPixel())));
  }
}

// Return the bounds of the viewport relative to |aFrame|'s reference frame.
// Returns Nothing() if transforming into |aFrame|'s coordinate space fails.
static Maybe<nsRect>
GetViewportRectRelativeToReferenceFrame(nsDisplayListBuilder* aBuilder,
                                        nsIFrame* aFrame)
{
  nsIFrame* rootFrame = aFrame->PresContext()->PresShell()->GetRootFrame();
  nsRect rootRect = rootFrame->GetRectRelativeToSelf();
  if (nsLayoutUtils::TransformRect(rootFrame, aFrame, rootRect) == nsLayoutUtils::TRANSFORM_SUCCEEDED) {
    return Some(rootRect + aBuilder->ToReferenceFrame(aFrame));
  }
  return Nothing();
}

/* static */ nsDisplayBackgroundImage::InitData
nsDisplayBackgroundImage::GetInitData(nsDisplayListBuilder* aBuilder,
                                      nsIFrame* aFrame,
                                      uint32_t aLayer,
                                      const nsRect& aBackgroundRect,
                                      const nsStyleBackground* aBackgroundStyle,
                                      LayerizeFixed aLayerizeFixed)
{
  nsPresContext* presContext = aFrame->PresContext();
  uint32_t flags = aBuilder->GetBackgroundPaintFlags();
  const nsStyleImageLayers::Layer &layer = aBackgroundStyle->mImage.mLayers[aLayer];

  bool isTransformedFixed;
  nsBackgroundLayerState state =
    nsCSSRendering::PrepareImageLayer(presContext, aFrame, flags,
                                      aBackgroundRect, aBackgroundRect, layer,
                                      &isTransformedFixed);

  // background-attachment:fixed is treated as background-attachment:scroll
  // if it's affected by a transform.
  // See https://www.w3.org/Bugs/Public/show_bug.cgi?id=17521.
  bool shouldTreatAsFixed =
    layer.mAttachment == NS_STYLE_IMAGELAYER_ATTACHMENT_FIXED && !isTransformedFixed;

  bool shouldFixToViewport = shouldTreatAsFixed && !layer.mImage.IsEmpty();
  if (shouldFixToViewport &&
      aLayerizeFixed == LayerizeFixed::DO_NOT_LAYERIZE_FIXED_BACKGROUND_IF_AVOIDING_COMPONENT_ALPHA_LAYERS &&
      !nsLayoutUtils::UsesAsyncScrolling(aFrame)) {
    RefPtr<LayerManager> layerManager = aBuilder->GetWidgetLayerManager();
    if (layerManager && layerManager->ShouldAvoidComponentAlphaLayers()) {
      shouldFixToViewport = false;
    }
  }

  bool isRasterImage = state.mImageRenderer.IsRasterImage();
  nsCOMPtr<imgIContainer> image;
  if (isRasterImage) {
    image = state.mImageRenderer.GetImage();
  }
  return InitData{
    aBuilder, aFrame, aBackgroundStyle, image, aBackgroundRect,
    state.mFillArea, state.mDestArea, aLayer, isRasterImage,
    shouldFixToViewport
  };
}

nsDisplayBackgroundImage::nsDisplayBackgroundImage(const InitData& aInitData,
                                                   nsIFrame* aFrameForBounds)
  : nsDisplayImageContainer(aInitData.builder, aInitData.frame)
  , mBackgroundStyle(aInitData.backgroundStyle)
  , mImage(aInitData.image)
  , mBackgroundRect(aInitData.backgroundRect)
  , mFillRect(aInitData.fillArea)
  , mDestRect(aInitData.destArea)
  , mLayer(aInitData.layer)
  , mIsRasterImage(aInitData.isRasterImage)
  , mShouldFixToViewport(aInitData.shouldFixToViewport)
  , mImageFlags(0)
{
  MOZ_COUNT_CTOR(nsDisplayBackgroundImage);

  mBounds = GetBoundsInternal(aInitData.builder, aFrameForBounds);
  if (mShouldFixToViewport) {
    mAnimatedGeometryRoot = aInitData.builder->FindAnimatedGeometryRootFor(this);

    // Expand the item's visible rect to cover the entire bounds, limited to the
    // viewport rect. This is necessary because the background's clip can move
    // asynchronously.
    if (Maybe<nsRect> viewportRect = GetViewportRectRelativeToReferenceFrame(aInitData.builder, mFrame)) {
      SetVisibleRect(mBounds.Intersect(*viewportRect), true);
    }
  }
}

nsDisplayBackgroundImage::~nsDisplayBackgroundImage()
{
#ifdef NS_BUILD_REFCNT_LOGGING
  MOZ_COUNT_DTOR(nsDisplayBackgroundImage);
#endif
}

static nsStyleContext* GetBackgroundStyleContext(nsIFrame* aFrame)
{
  nsStyleContext *sc;
  if (!nsCSSRendering::FindBackground(aFrame, &sc)) {
    // We don't want to bail out if moz-appearance is set on a root
    // node. If it has a parent content node, bail because it's not
    // a root, other wise keep going in order to let the theme stuff
    // draw the background. The canvas really should be drawing the
    // bg, but there's no way to hook that up via css.
    if (!aFrame->StyleDisplay()->mAppearance) {
      return nullptr;
    }

    nsIContent* content = aFrame->GetContent();
    if (!content || content->GetParent()) {
      return nullptr;
    }

    sc = aFrame->StyleContext();
  }
  return sc;
}

/* static */ void
SetBackgroundClipRegion(DisplayListClipState::AutoSaveRestore& aClipState,
                        nsIFrame* aFrame, const nsPoint& aToReferenceFrame,
                        const nsStyleImageLayers::Layer& aLayer,
                        const nsRect& aBackgroundRect,
                        bool aWillPaintBorder)
{
  nsCSSRendering::ImageLayerClipState clip;
  nsCSSRendering::GetImageLayerClip(aLayer, aFrame, *aFrame->StyleBorder(),
                                    aBackgroundRect, aBackgroundRect, aWillPaintBorder,
                                    aFrame->PresContext()->AppUnitsPerDevPixel(),
                                    &clip);

  if (clip.mHasAdditionalBGClipArea) {
    aClipState.ClipContentDescendants(clip.mAdditionalBGClipArea, clip.mBGClipArea,
                                      clip.mHasRoundedCorners ? clip.mRadii : nullptr);
  } else {
    aClipState.ClipContentDescendants(clip.mBGClipArea, clip.mHasRoundedCorners ? clip.mRadii : nullptr);
  }
}

/**
 * This is used for the find bar highlighter overlay. It's only accessible
 * through the AnonymousContent API, so it's not exposed to general web pages.
 */
static bool
SpecialCutoutRegionCase(nsDisplayListBuilder* aBuilder,
                        nsIFrame* aFrame,
                        const nsRect& aBackgroundRect,
                        nsDisplayList* aList,
                        nscolor aColor)
{
  nsIContent* content = aFrame->GetContent();
  if (!content) {
    return false;
  }

  void* cutoutRegion = content->GetProperty(nsGkAtoms::cutoutregion);
  if (!cutoutRegion) {
    return false;
  }

  if (NS_GET_A(aColor) == 0) {
    return true;
  }

  nsRegion region;
  region.Sub(aBackgroundRect, *static_cast<nsRegion*>(cutoutRegion));
  region.MoveBy(aBuilder->ToReferenceFrame(aFrame));
  aList->AppendNewToTop(
    new (aBuilder) nsDisplaySolidColorRegion(aBuilder, aFrame, region, aColor));

  return true;
}


/*static*/ bool
nsDisplayBackgroundImage::AppendBackgroundItemsToTop(nsDisplayListBuilder* aBuilder,
                                                     nsIFrame* aFrame,
                                                     const nsRect& aBackgroundRect,
                                                     nsDisplayList* aList,
                                                     bool aAllowWillPaintBorderOptimization,
                                                     nsStyleContext* aStyleContext,
                                                     const nsRect& aBackgroundOriginRect,
                                                     nsIFrame* aSecondaryReferenceFrame)
{
  nsStyleContext* bgSC = aStyleContext;
  const nsStyleBackground* bg = nullptr;
  nsRect bgRect = aBackgroundRect + aBuilder->ToReferenceFrame(aFrame);
  nsRect bgOriginRect = bgRect;
  if (!aBackgroundOriginRect.IsEmpty()) {
    bgOriginRect = aBackgroundOriginRect + aBuilder->ToReferenceFrame(aFrame);
  }
  nsPresContext* presContext = aFrame->PresContext();
  bool isThemed = aFrame->IsThemed();
  if (!isThemed) {
    if (!bgSC) {
      bgSC = GetBackgroundStyleContext(aFrame);
    }
    if (bgSC) {
      bg = bgSC->StyleBackground();
    }
  }

  bool drawBackgroundColor = false;
  // Dummy initialisation to keep Valgrind/Memcheck happy.
  // See bug 1122375 comment 1.
  nscolor color = NS_RGBA(0,0,0,0);
  if (!nsCSSRendering::IsCanvasFrame(aFrame) && bg) {
    bool drawBackgroundImage;
    color =
      nsCSSRendering::DetermineBackgroundColor(presContext, bgSC, aFrame,
                                               drawBackgroundImage, drawBackgroundColor);
  }

  if (SpecialCutoutRegionCase(aBuilder, aFrame, aBackgroundRect, aList, color)) {
    return false;
  }

  const nsStyleBorder* borderStyle = aFrame->StyleBorder();
  const nsStyleEffects* effectsStyle = aFrame->StyleEffects();
  bool hasInsetShadow = effectsStyle->mBoxShadow &&
                        effectsStyle->mBoxShadow->HasShadowWithInset(true);
  bool willPaintBorder = aAllowWillPaintBorderOptimization &&
                         !isThemed && !hasInsetShadow &&
                         borderStyle->HasBorder();

  nsPoint toRef = aBuilder->ToReferenceFrame(aFrame);

  // An auxiliary list is necessary in case we have background blending; if that
  // is the case, background items need to be wrapped by a blend container to
  // isolate blending to the background
  nsDisplayList bgItemList;
  // Even if we don't actually have a background color to paint, we may still need
  // to create an item for hit testing.
  if ((drawBackgroundColor && color != NS_RGBA(0,0,0,0)) ||
      aBuilder->IsForEventDelivery()) {
    DisplayListClipState::AutoSaveRestore clipState(aBuilder);
    if (bg && !aBuilder->IsForEventDelivery()) {
      // Disable the will-paint-border optimization for background
      // colors with no border-radius. Enabling it for background colors
      // doesn't help much (there are no tiling issues) and clipping the
      // background breaks detection of the element's border-box being
      // opaque. For nonzero border-radius we still need it because we
      // want to inset the background if possible to avoid antialiasing
      // artifacts along the rounded corners.
      bool useWillPaintBorderOptimization = willPaintBorder &&
          nsLayoutUtils::HasNonZeroCorner(borderStyle->mBorderRadius);
      SetBackgroundClipRegion(clipState, aFrame, toRef,
                              bg->BottomLayer(), bgRect,
                              useWillPaintBorderOptimization);
    }
    if (aSecondaryReferenceFrame) {
      bgItemList.AppendNewToTop(
          new (aBuilder) nsDisplayTableBackgroundColor(aBuilder, aSecondaryReferenceFrame, bgRect, bg,
                                                       drawBackgroundColor ? color : NS_RGBA(0, 0, 0, 0),
                                                       aFrame));
    } else {
      bgItemList.AppendNewToTop(
          new (aBuilder) nsDisplayBackgroundColor(aBuilder, aFrame, bgRect, bg,
                                                  drawBackgroundColor ? color : NS_RGBA(0, 0, 0, 0)));
    }
  }

  if (isThemed) {
    nsITheme* theme = presContext->GetTheme();
    if (theme->NeedToClearBackgroundBehindWidget(aFrame, aFrame->StyleDisplay()->mAppearance) &&
        aBuilder->IsInChromeDocumentOrPopup() && !aBuilder->IsInTransform()) {
      bgItemList.AppendNewToTop(
        new (aBuilder) nsDisplayClearBackground(aBuilder, aFrame));
    }
    nsDisplayThemedBackground* bgItem =
      new (aBuilder) nsDisplayThemedBackground(aBuilder, aFrame, bgRect);
    bgItemList.AppendNewToTop(bgItem);
    aList->AppendToTop(&bgItemList);
    return true;
  }

  if (!bg) {
    aList->AppendToTop(&bgItemList);
    return false;
  }

  const ActiveScrolledRoot* asr =
    aBuilder->CurrentActiveScrolledRoot();

  bool needBlendContainer = false;

  // Passing bg == nullptr in this macro will result in one iteration with
  // i = 0.
  NS_FOR_VISIBLE_IMAGE_LAYERS_BACK_TO_FRONT(i, bg->mImage) {
    if (bg->mImage.mLayers[i].mImage.IsEmpty()) {
      continue;
    }

    if (bg->mImage.mLayers[i].mBlendMode != NS_STYLE_BLEND_NORMAL) {
      needBlendContainer = true;
    }

    DisplayListClipState::AutoSaveRestore clipState(aBuilder);
    if (!aBuilder->IsForEventDelivery()) {
      const nsStyleImageLayers::Layer& layer = bg->mImage.mLayers[i];
      SetBackgroundClipRegion(clipState, aFrame, toRef,
                              layer, bgRect, willPaintBorder);
    }

    nsDisplayList thisItemList;
    nsDisplayBackgroundImage::InitData bgData =
      nsDisplayBackgroundImage::GetInitData(aBuilder, aFrame, i, bgOriginRect, bg,
                                            LayerizeFixed::DO_NOT_LAYERIZE_FIXED_BACKGROUND_IF_AVOIDING_COMPONENT_ALPHA_LAYERS);

    if (bgData.shouldFixToViewport) {

      auto* displayData = aBuilder->GetCurrentFixedBackgroundDisplayData();
      nsDisplayListBuilder::AutoBuildingDisplayList
        buildingDisplayList(aBuilder, aFrame, aBuilder->GetVisibleRect(), aBuilder->GetDirtyRect(), false);

      nsDisplayListBuilder::AutoCurrentActiveScrolledRootSetter asrSetter(aBuilder);
      if (displayData) {
        asrSetter.SetCurrentActiveScrolledRoot(
          displayData->mContainingBlockActiveScrolledRoot);
        if (nsLayoutUtils::UsesAsyncScrolling(aFrame)) {
          // Override the dirty rect on the builder to be the dirty rect of
          // the viewport.
          // displayData->mDirtyRect is relative to the presshell's viewport
          // frame (the root frame), and we need it to be relative to aFrame.
          nsIFrame* rootFrame = aBuilder->CurrentPresShellState()->mPresShell->GetRootFrame();
          // There cannot be any transforms between aFrame and rootFrame
          // because then bgData.shouldFixToViewport would have been false.
          nsRect visibleRect = displayData->mVisibleRect + aFrame->GetOffsetTo(rootFrame);
          aBuilder->SetVisibleRect(visibleRect);
          nsRect dirtyRect = displayData->mDirtyRect + aFrame->GetOffsetTo(rootFrame);
          aBuilder->SetDirtyRect(dirtyRect);
        }
      }
      nsDisplayBackgroundImage* bgItem = nullptr;
      {
        // The clip is captured by the nsDisplayFixedPosition, so clear the
        // clip for the nsDisplayBackgroundImage inside.
        DisplayListClipState::AutoSaveRestore bgImageClip(aBuilder);
        bgImageClip.Clear();
        if (aSecondaryReferenceFrame) {
<<<<<<< HEAD
          nsDisplayBackgroundImage::InitData tableData = bgData;
          nsIFrame* styleFrame = tableData.frame;
          tableData.frame = aSecondaryReferenceFrame;
          bgItem = new (aBuilder) nsDisplayTableBackgroundImage(tableData, styleFrame);
=======
          bgItem = new (aBuilder) nsDisplayTableBackgroundImage(bgData, aSecondaryReferenceFrame);
>>>>>>> cc2172ea
        } else {
          bgItem = new (aBuilder) nsDisplayBackgroundImage(bgData);
        }
      }
      if (aSecondaryReferenceFrame) {
        thisItemList.AppendNewToTop(
          nsDisplayTableFixedPosition::CreateForFixedBackground(aBuilder,
                                                                aSecondaryReferenceFrame,
                                                                bgItem,
                                                                i,
                                                                aFrame));
      } else {
        thisItemList.AppendNewToTop(
          nsDisplayFixedPosition::CreateForFixedBackground(aBuilder, aFrame, bgItem, i));
      }

    } else {
      if (aSecondaryReferenceFrame) {
        nsDisplayBackgroundImage::InitData tableData = bgData;
        nsIFrame* styleFrame = tableData.frame;
        tableData.frame = aSecondaryReferenceFrame;

        thisItemList.AppendNewToTop(
          new (aBuilder) nsDisplayTableBackgroundImage(tableData, styleFrame));
      } else {
        thisItemList.AppendNewToTop(new (aBuilder) nsDisplayBackgroundImage(bgData));
      }
    }

    if (bg->mImage.mLayers[i].mBlendMode != NS_STYLE_BLEND_NORMAL) {
      DisplayListClipState::AutoSaveRestore blendClip(aBuilder);
      blendClip.ClearUpToASR(asr);
      // asr is scrolled. Even if we wrap a fixed background layer, that's
      // fine, because the item will have a scrolled clip that limits the
      // item with respect to asr.
      thisItemList.AppendNewToTop(
        new (aBuilder) nsDisplayBlendMode(aBuilder, aFrame, &thisItemList,
                                          bg->mImage.mLayers[i].mBlendMode,
                                          asr, i + 1));
    }
    bgItemList.AppendToTop(&thisItemList);
  }

  if (needBlendContainer) {
    DisplayListClipState::AutoSaveRestore blendContainerClip(aBuilder);
    blendContainerClip.ClearUpToASR(asr);
    bgItemList.AppendNewToTop(
      nsDisplayBlendContainer::CreateForBackgroundBlendMode(aBuilder, aFrame, &bgItemList, asr));
  }

  aList->AppendToTop(&bgItemList);
  return false;
}

// Check that the rounded border of aFrame, added to aToReferenceFrame,
// intersects aRect.  Assumes that the unrounded border has already
// been checked for intersection.
static bool
RoundedBorderIntersectsRect(nsIFrame* aFrame,
                            const nsPoint& aFrameToReferenceFrame,
                            const nsRect& aTestRect)
{
  if (!nsRect(aFrameToReferenceFrame, aFrame->GetSize()).Intersects(aTestRect))
    return false;

  nscoord radii[8];
  return !aFrame->GetBorderRadii(radii) ||
         nsLayoutUtils::RoundedRectIntersectsRect(nsRect(aFrameToReferenceFrame,
                                                  aFrame->GetSize()),
                                                  radii, aTestRect);
}

// Returns TRUE if aContainedRect is guaranteed to be contained in
// the rounded rect defined by aRoundedRect and aRadii. Complex cases are
// handled conservatively by returning FALSE in some situations where
// a more thorough analysis could return TRUE.
//
// See also RoundedRectIntersectsRect.
static bool RoundedRectContainsRect(const nsRect& aRoundedRect,
                                    const nscoord aRadii[8],
                                    const nsRect& aContainedRect) {
  nsRegion rgn = nsLayoutUtils::RoundedRectIntersectRect(aRoundedRect, aRadii, aContainedRect);
  return rgn.Contains(aContainedRect);
}

bool
nsDisplayBackgroundImage::CanOptimizeToImageLayer(LayerManager* aManager,
                                                  nsDisplayListBuilder* aBuilder)
{
  if (!mBackgroundStyle) {
    return false;
  }

  // We currently can't handle tiled backgrounds.
  if (!mDestRect.Contains(mFillRect)) {
    return false;
  }

  // For 'contain' and 'cover', we allow any pixel of the image to be sampled
  // because there isn't going to be any spriting/atlasing going on.
  const nsStyleImageLayers::Layer &layer = mBackgroundStyle->mImage.mLayers[mLayer];
  bool allowPartialImages =
    (layer.mSize.mWidthType == nsStyleImageLayers::Size::eContain ||
     layer.mSize.mWidthType == nsStyleImageLayers::Size::eCover);
  if (!allowPartialImages && !mFillRect.Contains(mDestRect)) {
    return false;
  }

  return nsDisplayImageContainer::CanOptimizeToImageLayer(aManager, aBuilder);
}

nsRect
nsDisplayBackgroundImage::GetDestRect() const
{
  return mDestRect;
}

already_AddRefed<imgIContainer>
nsDisplayBackgroundImage::GetImage()
{
  nsCOMPtr<imgIContainer> image = mImage;
  return image.forget();
}

nsDisplayBackgroundImage::ImageLayerization
nsDisplayBackgroundImage::ShouldCreateOwnLayer(nsDisplayListBuilder* aBuilder,
                                               LayerManager* aManager)
{
  if (ForceActiveLayers()) {
    return WHENEVER_POSSIBLE;
  }

  nsIFrame* backgroundStyleFrame = nsCSSRendering::FindBackgroundStyleFrame(StyleFrame());
  if (ActiveLayerTracker::IsBackgroundPositionAnimated(aBuilder,
                                                       backgroundStyleFrame)) {
    return WHENEVER_POSSIBLE;
  }

  if (nsLayoutUtils::AnimatedImageLayersEnabled() && mBackgroundStyle) {
    const nsStyleImageLayers::Layer &layer = mBackgroundStyle->mImage.mLayers[mLayer];
    const nsStyleImage* image = &layer.mImage;
    if (image->GetType() == eStyleImageType_Image) {
      imgIRequest* imgreq = image->GetImageData();
      nsCOMPtr<imgIContainer> image;
      if (imgreq &&
          NS_SUCCEEDED(imgreq->GetImage(getter_AddRefs(image))) &&
          image) {
        bool animated = false;
        if (NS_SUCCEEDED(image->GetAnimated(&animated)) && animated) {
          return WHENEVER_POSSIBLE;
        }
      }
    }
  }

  if (nsLayoutUtils::GPUImageScalingEnabled() &&
      aManager->IsCompositingCheap()) {
    return ONLY_FOR_SCALING;
  }

  return NO_LAYER_NEEDED;
}

static void CheckForBorderItem(nsDisplayItem *aItem, uint32_t& aFlags)
{
  nsDisplayItem* nextItem = aItem->GetAbove();
<<<<<<< HEAD
  while (nextItem && nextItem->GetType() == TYPE_BACKGROUND) {
=======
  while (nextItem && nextItem->GetType() == DisplayItemType::TYPE_BACKGROUND) {
>>>>>>> cc2172ea
    nextItem = nextItem->GetAbove();
  }
  if (nextItem &&
      nextItem->Frame() == aItem->Frame() &&
<<<<<<< HEAD
      nextItem->GetType() == TYPE_BORDER) {
=======
      nextItem->GetType() == DisplayItemType::TYPE_BORDER) {
>>>>>>> cc2172ea
    aFlags |= nsCSSRendering::PAINTBG_WILL_PAINT_BORDER;
  }
}

LayerState
nsDisplayBackgroundImage::GetLayerState(nsDisplayListBuilder* aBuilder,
                                        LayerManager* aManager,
                                        const ContainerLayerParameters& aParameters)
{
  mImageFlags = aBuilder->GetBackgroundPaintFlags();
  CheckForBorderItem(this, mImageFlags);

  if (ShouldUseAdvancedLayer(aManager, gfxPrefs::LayersAllowBackgroundImage) &&
      CanBuildWebRenderDisplayItems(aManager)) {
    return LAYER_ACTIVE;
  }

  ImageLayerization shouldLayerize = ShouldCreateOwnLayer(aBuilder, aManager);
  if (shouldLayerize == NO_LAYER_NEEDED) {
    // We can skip the call to CanOptimizeToImageLayer if we don't want a
    // layer anyway.
    return LAYER_NONE;
  }

  if (CanOptimizeToImageLayer(aManager, aBuilder)) {
    if (shouldLayerize == WHENEVER_POSSIBLE) {
      return LAYER_ACTIVE;
    }

    MOZ_ASSERT(shouldLayerize == ONLY_FOR_SCALING, "unhandled ImageLayerization value?");

    MOZ_ASSERT(mImage);
    int32_t imageWidth;
    int32_t imageHeight;
    mImage->GetWidth(&imageWidth);
    mImage->GetHeight(&imageHeight);
    NS_ASSERTION(imageWidth != 0 && imageHeight != 0, "Invalid image size!");

    int32_t appUnitsPerDevPixel = mFrame->PresContext()->AppUnitsPerDevPixel();
    LayoutDeviceRect destRect = LayoutDeviceRect::FromAppUnits(GetDestRect(), appUnitsPerDevPixel);

    const LayerRect destLayerRect = destRect * aParameters.Scale();

    // Calculate the scaling factor for the frame.
    const gfxSize scale = gfxSize(destLayerRect.width / imageWidth,
                                  destLayerRect.height / imageHeight);

    if ((scale.width != 1.0f || scale.height != 1.0f) &&
        (destLayerRect.width * destLayerRect.height >= 64 * 64)) {
      // Separate this image into a layer.
      // There's no point in doing this if we are not scaling at all or if the
      // target size is pretty small.
      return LAYER_ACTIVE;
    }
  }

  return LAYER_NONE;
}

already_AddRefed<Layer>
nsDisplayBackgroundImage::BuildLayer(nsDisplayListBuilder* aBuilder,
                                     LayerManager* aManager,
                                     const ContainerLayerParameters& aParameters)
{
  if (ShouldUseAdvancedLayer(aManager, gfxPrefs::LayersAllowBackgroundImage)) {
    return BuildDisplayItemLayer(aBuilder, aManager, aParameters);
  }

  RefPtr<ImageLayer> layer = static_cast<ImageLayer*>
    (aManager->GetLayerBuilder()->GetLeafLayerFor(aBuilder, this));
  if (!layer) {
    layer = aManager->CreateImageLayer();
    if (!layer)
      return nullptr;
  }
  RefPtr<ImageContainer> imageContainer = GetContainer(aManager, aBuilder);
  layer->SetContainer(imageContainer);
  ConfigureLayer(layer, aParameters);
  return layer.forget();
}

bool
nsDisplayBackgroundImage::CanBuildWebRenderDisplayItems(LayerManager* aManager)
{
  return mBackgroundStyle->mImage.mLayers[mLayer].mClip != StyleGeometryBox::Text &&
         nsCSSRendering::CanBuildWebRenderDisplayItemsForStyleImageLayer(aManager,
                                                                         *StyleFrame()->PresContext(),
                                                                         StyleFrame(),
                                                                         mBackgroundStyle,
                                                                         mLayer);
}

bool
nsDisplayBackgroundImage::CreateWebRenderCommands(mozilla::wr::DisplayListBuilder& aBuilder,
                                                  const StackingContextHelper& aSc,
                                                  nsTArray<WebRenderParentCommand>& aParentCommands,
                                                  WebRenderLayerManager* aManager,
                                                  nsDisplayListBuilder* aDisplayListBuilder)
{
  if (!CanBuildWebRenderDisplayItems(aManager)) {
    return false;
  }

  if (aDisplayListBuilder) {
    mImageFlags = aDisplayListBuilder->GetBackgroundPaintFlags();
  }
  CheckForBorderItem(this, mImageFlags);
  nsCSSRendering::PaintBGParams params =
    nsCSSRendering::PaintBGParams::ForSingleLayer(*StyleFrame()->PresContext(),
                                                  mVisibleRect, mBackgroundRect,
                                                  StyleFrame(), mImageFlags, mLayer,
                                                  CompositionOp::OP_OVER);
  params.bgClipRect = &mBounds;
  DrawResult result =
    nsCSSRendering::BuildWebRenderDisplayItemsForStyleImageLayer(params, aBuilder, aSc, aParentCommands, nullptr, aManager, this);
  nsDisplayBackgroundGeometry::UpdateDrawResult(this, result);

  return true;
}

void
nsDisplayBackgroundImage::HitTest(nsDisplayListBuilder* aBuilder,
                                  const nsRect& aRect,
                                  HitTestState* aState,
                                  nsTArray<nsIFrame*> *aOutFrames)
{
  if (RoundedBorderIntersectsRect(mFrame, ToReferenceFrame(), aRect)) {
    aOutFrames->AppendElement(mFrame);
  }
}

bool
nsDisplayBackgroundImage::ComputeVisibility(nsDisplayListBuilder* aBuilder,
                                            nsRegion* aVisibleRegion)
{
  if (!nsDisplayItem::ComputeVisibility(aBuilder, aVisibleRegion)) {
    return false;
  }

  // Return false if the background was propagated away from this
  // frame. We don't want this display item to show up and confuse
  // anything.
  return mBackgroundStyle;
}

/* static */ nsRegion
nsDisplayBackgroundImage::GetInsideClipRegion(const nsDisplayItem* aItem,
                                              StyleGeometryBox aClip,
                                              const nsRect& aRect,
                                              const nsRect& aBackgroundRect)
{
  nsRegion result;
  if (aRect.IsEmpty())
    return result;

  nsIFrame *frame = aItem->Frame();

  nsRect clipRect = aBackgroundRect;
  if (frame->IsCanvasFrame()) {
    nsCanvasFrame* canvasFrame = static_cast<nsCanvasFrame*>(frame);
    clipRect = canvasFrame->CanvasArea() + aItem->ToReferenceFrame();
  } else if (aClip == StyleGeometryBox::PaddingBox ||
             aClip == StyleGeometryBox::ContentBox) {
    nsMargin border = frame->GetUsedBorder();
    if (aClip == StyleGeometryBox::ContentBox) {
      border += frame->GetUsedPadding();
    }
    border.ApplySkipSides(frame->GetSkipSides());
    clipRect.Deflate(border);
  }

  return clipRect.Intersect(aRect);
}

nsRegion
nsDisplayBackgroundImage::GetOpaqueRegion(nsDisplayListBuilder* aBuilder,
                                          bool* aSnap) const
{
  nsRegion result;
  *aSnap = false;

  if (!mBackgroundStyle)
    return result;

  *aSnap = true;

  // For StyleBoxDecorationBreak::Slice, don't try to optimize here, since
  // this could easily lead to O(N^2) behavior inside InlineBackgroundData,
  // which expects frames to be sent to it in content order, not reverse
  // content order which we'll produce here.
  // Of course, if there's only one frame in the flow, it doesn't matter.
  if (mFrame->StyleBorder()->mBoxDecorationBreak ==
        StyleBoxDecorationBreak::Clone ||
      (!mFrame->GetPrevContinuation() && !mFrame->GetNextContinuation())) {
    const nsStyleImageLayers::Layer& layer = mBackgroundStyle->mImage.mLayers[mLayer];
    if (layer.mImage.IsOpaque() && layer.mBlendMode == NS_STYLE_BLEND_NORMAL &&
        layer.mRepeat.mXRepeat != StyleImageLayerRepeat::Space &&
        layer.mRepeat.mYRepeat != StyleImageLayerRepeat::Space &&
        layer.mClip != StyleGeometryBox::Text) {
      result = GetInsideClipRegion(this, layer.mClip, mBounds, mBackgroundRect);
    }
  }

  return result;
}

Maybe<nscolor>
nsDisplayBackgroundImage::IsUniform(nsDisplayListBuilder* aBuilder) const
{
  if (!mBackgroundStyle) {
    return Some(NS_RGBA(0,0,0,0));
  }
  return Nothing();
}

nsRect
nsDisplayBackgroundImage::GetPositioningArea() const
{
  if (!mBackgroundStyle) {
    return nsRect();
  }
  nsIFrame* attachedToFrame;
  bool transformedFixed;
  return nsCSSRendering::ComputeImageLayerPositioningArea(
      mFrame->PresContext(), mFrame,
      mBackgroundRect,
      mBackgroundStyle->mImage.mLayers[mLayer],
      &attachedToFrame,
      &transformedFixed) + ToReferenceFrame();
}

bool
nsDisplayBackgroundImage::RenderingMightDependOnPositioningAreaSizeChange() const
{
  if (!mBackgroundStyle)
    return false;

  nscoord radii[8];
  if (mFrame->GetBorderRadii(radii)) {
    // A change in the size of the positioning area might change the position
    // of the rounded corners.
    return true;
  }

  const nsStyleImageLayers::Layer &layer = mBackgroundStyle->mImage.mLayers[mLayer];
  if (layer.RenderingMightDependOnPositioningAreaSizeChange()) {
    return true;
  }
  return false;
}

void
nsDisplayBackgroundImage::Paint(nsDisplayListBuilder* aBuilder,
                                gfxContext* aCtx) {
  PaintInternal(aBuilder, aCtx, mVisibleRect, &mBounds);
}

void
nsDisplayBackgroundImage::PaintInternal(nsDisplayListBuilder* aBuilder,
                                        gfxContext* aCtx, const nsRect& aBounds,
                                        nsRect* aClipRect) {
  gfxContext* ctx = aCtx;
  StyleGeometryBox clip = mBackgroundStyle->mImage.mLayers[mLayer].mClip;

  if (clip == StyleGeometryBox::Text) {
    if (!GenerateAndPushTextMask(StyleFrame(), aCtx, mBackgroundRect, aBuilder)) {
      return;
    }
  }

  nsCSSRendering::PaintBGParams params =
    nsCSSRendering::PaintBGParams::ForSingleLayer(*StyleFrame()->PresContext(),
                                                  aBounds, mBackgroundRect,
                                                  StyleFrame(), mImageFlags, mLayer,
                                                  CompositionOp::OP_OVER);
  params.bgClipRect = aClipRect;
  DrawResult result = nsCSSRendering::PaintStyleImageLayer(params, *aCtx);

  if (clip == StyleGeometryBox::Text) {
    ctx->PopGroupAndBlend();
  }

  nsDisplayBackgroundGeometry::UpdateDrawResult(this, result);
}

void
nsDisplayBackgroundImage::ComputeInvalidationRegion(nsDisplayListBuilder* aBuilder,
                                                    const nsDisplayItemGeometry* aGeometry,
                                                    nsRegion* aInvalidRegion) const
{
  if (!mBackgroundStyle) {
    return;
  }

  const nsDisplayBackgroundGeometry* geometry = static_cast<const nsDisplayBackgroundGeometry*>(aGeometry);

  bool snap;
  nsRect bounds = GetBounds(aBuilder, &snap);
  nsRect positioningArea = GetPositioningArea();
  if (positioningArea.TopLeft() != geometry->mPositioningArea.TopLeft() ||
      (positioningArea.Size() != geometry->mPositioningArea.Size() &&
       RenderingMightDependOnPositioningAreaSizeChange())) {
    // Positioning area changed in a way that could cause everything to change,
    // so invalidate everything (both old and new painting areas).
    aInvalidRegion->Or(bounds, geometry->mBounds);

    if (positioningArea.Size() != geometry->mPositioningArea.Size()) {
      NotifyRenderingChanged();
    }
    return;
  }
  if (!mDestRect.IsEqualInterior(geometry->mDestRect)) {
    // Dest area changed in a way that could cause everything to change,
    // so invalidate everything (both old and new painting areas).
    aInvalidRegion->Or(bounds, geometry->mBounds);
    NotifyRenderingChanged();
    return;
  }
  if (aBuilder->ShouldSyncDecodeImages()) {
    const nsStyleImage& image = mBackgroundStyle->mImage.mLayers[mLayer].mImage;
    if (image.GetType() == eStyleImageType_Image &&
        geometry->ShouldInvalidateToSyncDecodeImages()) {
      aInvalidRegion->Or(*aInvalidRegion, bounds);

      NotifyRenderingChanged();
    }
  }
  if (!bounds.IsEqualInterior(geometry->mBounds)) {
    // Positioning area is unchanged, so invalidate just the change in the
    // painting area.
    aInvalidRegion->Xor(bounds, geometry->mBounds);

    NotifyRenderingChanged();
  }
}

nsRect
nsDisplayBackgroundImage::GetBounds(nsDisplayListBuilder* aBuilder,
                                    bool* aSnap) const
{
  *aSnap = true;
  return mBounds;
}

nsRect
nsDisplayBackgroundImage::GetBoundsInternal(nsDisplayListBuilder* aBuilder,
                                            nsIFrame* aFrameForBounds)
{
  // This allows nsDisplayTableBackgroundImage to change the frame used for
  // bounds calculation.
  nsIFrame* frame = aFrameForBounds ? aFrameForBounds : mFrame;

  nsPresContext* presContext = frame->PresContext();

  if (!mBackgroundStyle) {
    return nsRect();
  }

  nsRect clipRect = mBackgroundRect;
  if (frame->IsCanvasFrame()) {
    nsCanvasFrame* canvasFrame = static_cast<nsCanvasFrame*>(frame);
    clipRect = canvasFrame->CanvasArea() + ToReferenceFrame();
  }
  const nsStyleImageLayers::Layer& layer = mBackgroundStyle->mImage.mLayers[mLayer];
  return nsCSSRendering::GetBackgroundLayerRect(presContext, frame,
                                                mBackgroundRect, clipRect, layer,
                                                aBuilder->GetBackgroundPaintFlags());
}

<<<<<<< HEAD
=======
uint32_t
nsDisplayBackgroundImage::GetPerFrameKey()
{
  return (mLayer << TYPE_BITS) | nsDisplayItem::GetPerFrameKey();
}

>>>>>>> cc2172ea
nsDisplayTableBackgroundImage::nsDisplayTableBackgroundImage(const InitData& aData,
                                                             nsIFrame* aCellFrame)
  : nsDisplayBackgroundImage(aData, aCellFrame)
  , mStyleFrame(aCellFrame)
  , mTableType(GetTableTypeFromFrame(mStyleFrame))
{
}

bool
nsDisplayTableBackgroundImage::IsInvalid(nsRect& aRect) const
{
  bool result = mStyleFrame ? mStyleFrame->IsInvalid(aRect) : false;
  aRect += ToReferenceFrame();
  return result;
}

nsDisplayThemedBackground::nsDisplayThemedBackground(nsDisplayListBuilder* aBuilder,
                                                     nsIFrame* aFrame,
                                                     const nsRect& aBackgroundRect)
  : nsDisplayItem(aBuilder, aFrame)
  , mBackgroundRect(aBackgroundRect)
{
  MOZ_COUNT_CTOR(nsDisplayThemedBackground);

  const nsStyleDisplay* disp = mFrame->StyleDisplay();
  mAppearance = disp->mAppearance;
  mFrame->IsThemed(disp, &mThemeTransparency);

  // Perform necessary RegisterThemeGeometry
  nsITheme* theme = mFrame->PresContext()->GetTheme();
  nsITheme::ThemeGeometryType type =
    theme->ThemeGeometryTypeForWidget(mFrame, disp->mAppearance);
  if (type != nsITheme::eThemeGeometryTypeUnknown) {
    RegisterThemeGeometry(aBuilder, aFrame, type);
  }

  if (disp->mAppearance == NS_THEME_WIN_BORDERLESS_GLASS ||
      disp->mAppearance == NS_THEME_WIN_GLASS) {
    aBuilder->SetGlassDisplayItem(this);
  }

  mBounds = GetBoundsInternal();
}

nsDisplayThemedBackground::~nsDisplayThemedBackground()
{
#ifdef NS_BUILD_REFCNT_LOGGING
  MOZ_COUNT_DTOR(nsDisplayThemedBackground);
#endif
}

void
nsDisplayThemedBackground::WriteDebugInfo(std::stringstream& aStream)
{
  aStream << " (themed, appearance:" << (int)mAppearance << ")";
}

void
nsDisplayThemedBackground::HitTest(nsDisplayListBuilder* aBuilder,
                                  const nsRect& aRect,
                                  HitTestState* aState,
                                  nsTArray<nsIFrame*> *aOutFrames)
{
  // Assume that any point in our background rect is a hit.
  if (mBackgroundRect.Intersects(aRect)) {
    aOutFrames->AppendElement(mFrame);
  }
}

nsRegion
nsDisplayThemedBackground::GetOpaqueRegion(nsDisplayListBuilder* aBuilder,
                                           bool* aSnap) const
{
  nsRegion result;
  *aSnap = false;

  if (mThemeTransparency == nsITheme::eOpaque) {
    result = mBackgroundRect;
  }
  return result;
}

Maybe<nscolor>
nsDisplayThemedBackground::IsUniform(nsDisplayListBuilder* aBuilder) const
{
  if (mAppearance == NS_THEME_WIN_BORDERLESS_GLASS ||
      mAppearance == NS_THEME_WIN_GLASS) {
    return Some(NS_RGBA(0,0,0,0));
  }
  return Nothing();
}

bool
nsDisplayThemedBackground::ProvidesFontSmoothingBackgroundColor(nscolor* aColor) const
{
  nsITheme* theme = mFrame->PresContext()->GetTheme();
  return theme->WidgetProvidesFontSmoothingBackgroundColor(mFrame, mAppearance, aColor);
}

nsRect
nsDisplayThemedBackground::GetPositioningArea() const
{
  return mBackgroundRect;
}

void
nsDisplayThemedBackground::Paint(nsDisplayListBuilder* aBuilder,
                                 gfxContext* aCtx)
{
  PaintInternal(aBuilder, aCtx, mVisibleRect, nullptr);
}


void
nsDisplayThemedBackground::PaintInternal(nsDisplayListBuilder* aBuilder,
                                         gfxContext* aCtx, const nsRect& aBounds,
                                         nsRect* aClipRect)
{
  // XXXzw this ignores aClipRect.
  nsPresContext* presContext = mFrame->PresContext();
  nsITheme *theme = presContext->GetTheme();
  nsRect drawing(mBackgroundRect);
  theme->GetWidgetOverflow(presContext->DeviceContext(), mFrame, mAppearance,
                           &drawing);
  drawing.IntersectRect(drawing, aBounds);
  theme->DrawWidgetBackground(aCtx, mFrame, mAppearance, mBackgroundRect, drawing);
}

bool
nsDisplayThemedBackground::IsWindowActive() const
{
  EventStates docState = mFrame->GetContent()->OwnerDoc()->GetDocumentState();
  return !docState.HasState(NS_DOCUMENT_STATE_WINDOW_INACTIVE);
}

void
nsDisplayThemedBackground::ComputeInvalidationRegion(nsDisplayListBuilder* aBuilder,
                                                     const nsDisplayItemGeometry* aGeometry,
                                                     nsRegion* aInvalidRegion) const
{
  const nsDisplayThemedBackgroundGeometry* geometry = static_cast<const nsDisplayThemedBackgroundGeometry*>(aGeometry);

  bool snap;
  nsRect bounds = GetBounds(aBuilder, &snap);
  nsRect positioningArea = GetPositioningArea();
  if (!positioningArea.IsEqualInterior(geometry->mPositioningArea)) {
    // Invalidate everything (both old and new painting areas).
    aInvalidRegion->Or(bounds, geometry->mBounds);
    return;
  }
  if (!bounds.IsEqualInterior(geometry->mBounds)) {
    // Positioning area is unchanged, so invalidate just the change in the
    // painting area.
    aInvalidRegion->Xor(bounds, geometry->mBounds);
  }
  nsITheme* theme = mFrame->PresContext()->GetTheme();
  if (theme->WidgetAppearanceDependsOnWindowFocus(mAppearance) &&
      IsWindowActive() != geometry->mWindowIsActive) {
    aInvalidRegion->Or(*aInvalidRegion, bounds);
  }
}

nsRect
nsDisplayThemedBackground::GetBounds(nsDisplayListBuilder* aBuilder,
                                     bool* aSnap) const
{
  *aSnap = true;
  return mBounds;
}

nsRect
nsDisplayThemedBackground::GetBoundsInternal() {
  nsPresContext* presContext = mFrame->PresContext();

  nsRect r = mBackgroundRect - ToReferenceFrame();
  presContext->GetTheme()->
      GetWidgetOverflow(presContext->DeviceContext(), mFrame,
                        mFrame->StyleDisplay()->mAppearance, &r);
  return r + ToReferenceFrame();
}

void
nsDisplayImageContainer::ConfigureLayer(ImageLayer* aLayer,
                                        const ContainerLayerParameters& aParameters)
{
  aLayer->SetSamplingFilter(nsLayoutUtils::GetSamplingFilterForFrame(mFrame));

  nsCOMPtr<imgIContainer> image = GetImage();
  MOZ_ASSERT(image);
  int32_t imageWidth;
  int32_t imageHeight;
  image->GetWidth(&imageWidth);
  image->GetHeight(&imageHeight);
  NS_ASSERTION(imageWidth != 0 && imageHeight != 0, "Invalid image size!");

  if (imageWidth > 0 && imageHeight > 0) {
    // We're actually using the ImageContainer. Let our frame know that it
    // should consider itself to have painted successfully.
    nsDisplayBackgroundGeometry::UpdateDrawResult(this, DrawResult::SUCCESS);
  }

  // XXX(seth): Right now we ignore aParameters.Scale() and
  // aParameters.Offset(), because FrameLayerBuilder already applies
  // aParameters.Scale() via the layer's post-transform, and
  // aParameters.Offset() is always zero.
  MOZ_ASSERT(aParameters.Offset() == LayerIntPoint(0,0));

  // It's possible (for example, due to downscale-during-decode) that the
  // ImageContainer this ImageLayer is holding has a different size from the
  // intrinsic size of the image. For this reason we compute the transform using
  // the ImageContainer's size rather than the image's intrinsic size.
  // XXX(seth): In reality, since the size of the ImageContainer may change
  // asynchronously, this is not enough. Bug 1183378 will provide a more
  // complete fix, but this solution is safe in more cases than simply relying
  // on the intrinsic size.
  IntSize containerSize = aLayer->GetContainer()
                        ? aLayer->GetContainer()->GetCurrentSize()
                        : IntSize(imageWidth, imageHeight);

  const int32_t factor = mFrame->PresContext()->AppUnitsPerDevPixel();
  const LayoutDeviceRect destRect(
    LayoutDeviceIntRect::FromAppUnitsToNearest(GetDestRect(), factor));

  const LayoutDevicePoint p = destRect.TopLeft();
  Matrix transform = Matrix::Translation(p.x, p.y);
  transform.PreScale(destRect.width / containerSize.width,
                     destRect.height / containerSize.height);
  aLayer->SetBaseTransform(gfx::Matrix4x4::From2D(transform));
}

already_AddRefed<ImageContainer>
nsDisplayImageContainer::GetContainer(LayerManager* aManager,
                                      nsDisplayListBuilder *aBuilder)
{
  nsCOMPtr<imgIContainer> image = GetImage();
  if (!image) {
    MOZ_ASSERT_UNREACHABLE("Must call CanOptimizeToImage() and get true "
                           "before calling GetContainer()");
    return nullptr;
  }

  uint32_t flags = imgIContainer::FLAG_ASYNC_NOTIFY;
  if (aBuilder->ShouldSyncDecodeImages()) {
    flags |= imgIContainer::FLAG_SYNC_DECODE;
  }

  return image->GetImageContainer(aManager, flags);
}

bool
nsDisplayImageContainer::CanOptimizeToImageLayer(LayerManager* aManager,
                                                 nsDisplayListBuilder* aBuilder)
{
  uint32_t flags = aBuilder->ShouldSyncDecodeImages()
                 ? imgIContainer::FLAG_SYNC_DECODE
                 : imgIContainer::FLAG_NONE;

  nsCOMPtr<imgIContainer> image = GetImage();
  if (!image) {
    return false;
  }

  if (!image->IsImageContainerAvailable(aManager, flags)) {
    return false;
  }

  int32_t imageWidth;
  int32_t imageHeight;
  image->GetWidth(&imageWidth);
  image->GetHeight(&imageHeight);

  if (imageWidth == 0 || imageHeight == 0) {
    NS_ASSERTION(false, "invalid image size");
    return false;
  }

  const int32_t factor = mFrame->PresContext()->AppUnitsPerDevPixel();
  const LayoutDeviceRect destRect(
    LayoutDeviceIntRect::FromAppUnitsToNearest(GetDestRect(), factor));

  // Calculate the scaling factor for the frame.
  const gfxSize scale = gfxSize(destRect.width / imageWidth,
                                destRect.height / imageHeight);

  if (scale.width < 0.34 || scale.height < 0.34) {
    // This would look awful as long as we can't use high-quality downscaling
    // for image layers (bug 803703), so don't turn this into an image layer.
    return false;
  }

  if (mFrame->IsImageFrame()) {
    // Image layer doesn't support draw focus ring for image map.
    nsImageFrame* f = static_cast<nsImageFrame*>(mFrame);
    if (f->HasImageMap()) {
      return false;
    }
  }

  return true;
}

void
nsDisplayBackgroundColor::ApplyOpacity(nsDisplayListBuilder* aBuilder,
                                       float aOpacity,
                                       const DisplayItemClipChain* aClip)
{
  NS_ASSERTION(CanApplyOpacity(), "ApplyOpacity should be allowed");
  mColor.a = mColor.a * aOpacity;
  IntersectClip(aBuilder, aClip);
}

bool
nsDisplayBackgroundColor::CanApplyOpacity() const
{
  return true;
}

LayerState
nsDisplayBackgroundColor::GetLayerState(nsDisplayListBuilder* aBuilder,
                                        LayerManager* aManager,
                                        const ContainerLayerParameters& aParameters)
{
  StyleGeometryBox clip = mBackgroundStyle->mImage.mLayers[0].mClip;
  if ((ForceActiveLayers() || ShouldUseAdvancedLayer(aManager, gfxPrefs::LayersAllowBackgroundColorLayers)) &&
      clip != StyleGeometryBox::Text) {
    return LAYER_ACTIVE;
  }
  return LAYER_NONE;
}

already_AddRefed<Layer>
nsDisplayBackgroundColor::BuildLayer(nsDisplayListBuilder* aBuilder,
                                     LayerManager* aManager,
                                     const ContainerLayerParameters& aContainerParameters)
{
  if (mColor == Color()) {
    return nullptr;
  }

  RefPtr<ColorLayer> layer = static_cast<ColorLayer*>
    (aManager->GetLayerBuilder()->GetLeafLayerFor(aBuilder, this));
  if (!layer) {
    layer = aManager->CreateColorLayer();
    if (!layer)
      return nullptr;
  }
  layer->SetColor(mColor);

  int32_t appUnitsPerDevPixel = mFrame->PresContext()->AppUnitsPerDevPixel();
  layer->SetBounds(mBackgroundRect.ToNearestPixels(appUnitsPerDevPixel));
  layer->SetBaseTransform(gfx::Matrix4x4::Translation(aContainerParameters.mOffset.x,
                                                      aContainerParameters.mOffset.y, 0));

  return layer.forget();
}

bool
nsDisplayBackgroundColor::CreateWebRenderCommands(mozilla::wr::DisplayListBuilder& aBuilder,
                                                  const StackingContextHelper& aSc,
                                                  nsTArray<WebRenderParentCommand>& aParentCommands,
                                                  mozilla::layers::WebRenderLayerManager* aManager,
                                                  nsDisplayListBuilder* aDisplayListBuilder)
{
  if (aManager->IsLayersFreeTransaction()) {
    ContainerLayerParameters parameter;
    if (GetLayerState(aDisplayListBuilder, aManager, parameter) != LAYER_ACTIVE) {
      return false;
    }
  }

  if (mColor == Color()) {
    return true;
  }

  LayoutDeviceRect bounds = LayoutDeviceRect::FromAppUnits(
        mBackgroundRect, mFrame->PresContext()->AppUnitsPerDevPixel());
  wr::LayoutRect transformedRect = aSc.ToRelativeLayoutRect(bounds);

  aBuilder.PushRect(transformedRect,
                    transformedRect,
                    wr::ToColorF(ToDeviceColor(mColor)));

  return true;
}

void
nsDisplayBackgroundColor::Paint(nsDisplayListBuilder* aBuilder,
                                gfxContext* aCtx)
{
  if (mColor == Color()) {
    return;
  }

#if 0
  // See https://bugzilla.mozilla.org/show_bug.cgi?id=1148418#c21 for why this
  // results in a precision induced rounding issue that makes the rect one
  // pixel shorter in rare cases. Disabled in favor of the old code for now.
  // Note that the pref layout.css.devPixelsPerPx needs to be set to 1 to
  // reproduce the bug.
  //
  // TODO:
  // This new path does not include support for background-clip:text; need to
  // be fixed if/when we switch to this new code path.

  DrawTarget& aDrawTarget = *aCtx->GetDrawTarget();

  Rect rect = NSRectToSnappedRect(mBackgroundRect,
                                  mFrame->PresContext()->AppUnitsPerDevPixel(),
                                  aDrawTarget);
  ColorPattern color(ToDeviceColor(mColor));
  aDrawTarget.FillRect(rect, color);
#else
  gfxContext* ctx = aCtx;
  gfxRect bounds =
    nsLayoutUtils::RectToGfxRect(mBackgroundRect,
                                 mFrame->PresContext()->AppUnitsPerDevPixel());

  StyleGeometryBox clip = mBackgroundStyle->mImage.mLayers[0].mClip;
  if (clip == StyleGeometryBox::Text) {
    if (!GenerateAndPushTextMask(mFrame, aCtx, mBackgroundRect, aBuilder)) {
      return;
    }

    ctx->SetColor(mColor);
    ctx->Rectangle(bounds, true);
    ctx->Fill();
    ctx->PopGroupAndBlend();
    return;
  }

  ctx->SetColor(mColor);
  ctx->NewPath();
  ctx->Rectangle(bounds, true);
  ctx->Fill();
#endif
}

nsRegion
nsDisplayBackgroundColor::GetOpaqueRegion(nsDisplayListBuilder* aBuilder,
                                          bool* aSnap) const
{
  *aSnap = false;

  if (mColor.a != 1) {
    return nsRegion();
  }

  if (!mBackgroundStyle)
    return nsRegion();


  const nsStyleImageLayers::Layer& bottomLayer = mBackgroundStyle->BottomLayer();
  if (bottomLayer.mClip == StyleGeometryBox::Text) {
    return nsRegion();
  }

  *aSnap = true;
  return nsDisplayBackgroundImage::GetInsideClipRegion(this, bottomLayer.mClip,
                                                       mBackgroundRect, mBackgroundRect);
}

Maybe<nscolor>
nsDisplayBackgroundColor::IsUniform(nsDisplayListBuilder* aBuilder) const
{
  return Some(mColor.ToABGR());
}

void
nsDisplayBackgroundColor::HitTest(nsDisplayListBuilder* aBuilder,
                                  const nsRect& aRect,
                                  HitTestState* aState,
                                  nsTArray<nsIFrame*> *aOutFrames)
{
  if (!RoundedBorderIntersectsRect(mFrame, ToReferenceFrame(), aRect)) {
    // aRect doesn't intersect our border-radius curve.
    return;
  }

  aOutFrames->AppendElement(mFrame);
}

void
nsDisplayBackgroundColor::WriteDebugInfo(std::stringstream& aStream)
{
  aStream << " (rgba " << mColor.r << "," << mColor.g << ","
          << mColor.b << "," << mColor.a << ")";
}

already_AddRefed<Layer>
nsDisplayClearBackground::BuildLayer(nsDisplayListBuilder* aBuilder,
                                     LayerManager* aManager,
                                     const ContainerLayerParameters& aParameters)
{
  RefPtr<ColorLayer> layer = static_cast<ColorLayer*>
    (aManager->GetLayerBuilder()->GetLeafLayerFor(aBuilder, this));
  if (!layer) {
    layer = aManager->CreateColorLayer();
    if (!layer)
      return nullptr;
  }
  layer->SetColor(Color());
  layer->SetMixBlendMode(gfx::CompositionOp::OP_SOURCE);

  bool snap;
  nsRect bounds = GetBounds(aBuilder, &snap);
  int32_t appUnitsPerDevPixel = mFrame->PresContext()->AppUnitsPerDevPixel();
  layer->SetBounds(bounds.ToNearestPixels(appUnitsPerDevPixel)); // XXX Do we need to respect the parent layer's scale here?

  return layer.forget();
}

nsRect
nsDisplayOutline::GetBounds(nsDisplayListBuilder* aBuilder,
                            bool* aSnap) const
{
  *aSnap = false;
  return mFrame->GetVisualOverflowRectRelativeToSelf() + ToReferenceFrame();
}

void
nsDisplayOutline::Paint(nsDisplayListBuilder* aBuilder,
                        gfxContext* aCtx) {
  // TODO join outlines together
  MOZ_ASSERT(mFrame->StyleOutline()->ShouldPaintOutline(),
             "Should have not created a nsDisplayOutline!");

  nsPoint offset = ToReferenceFrame();
  nsCSSRendering::PaintOutline(mFrame->PresContext(), *aCtx, mFrame,
                               mVisibleRect,
                               nsRect(offset, mFrame->GetSize()),
                               mFrame->StyleContext());
}

LayerState
nsDisplayOutline::GetLayerState(nsDisplayListBuilder* aBuilder,
                                LayerManager* aManager,
                                const ContainerLayerParameters& aParameters)
{
  if (!ShouldUseAdvancedLayer(aManager, gfxPrefs::LayersAllowOutlineLayers)) {
    return LAYER_NONE;
  }

  uint8_t outlineStyle = mFrame->StyleContext()->StyleOutline()->mOutlineStyle;
  if (outlineStyle == NS_STYLE_BORDER_STYLE_AUTO && nsLayoutUtils::IsOutlineStyleAutoEnabled()) {
      nsITheme* theme = mFrame->PresContext()->GetTheme();
      if (theme && theme->ThemeSupportsWidget(mFrame->PresContext(), mFrame,
                                              NS_THEME_FOCUS_OUTLINE)) {
        return LAYER_NONE;
      }
  }

  nsPoint offset = ToReferenceFrame();
  Maybe<nsCSSBorderRenderer> br =
    nsCSSRendering::CreateBorderRendererForOutline(mFrame->PresContext(),
                                                   nullptr, mFrame,
                                                   mVisibleRect,
                                                   nsRect(offset, mFrame->GetSize()),
                                                   mFrame->StyleContext());

  if (!br) {
    return LAYER_NONE;
  }

  mBorderRenderer = br;

  return LAYER_ACTIVE;
}

already_AddRefed<Layer>
nsDisplayOutline::BuildLayer(nsDisplayListBuilder* aBuilder,
                             LayerManager* aManager,
                             const ContainerLayerParameters& aContainerParameters)
{
  return BuildDisplayItemLayer(aBuilder, aManager, aContainerParameters);
}

bool
nsDisplayOutline::CreateWebRenderCommands(mozilla::wr::DisplayListBuilder& aBuilder,
                                          const StackingContextHelper& aSc,
                                          nsTArray<WebRenderParentCommand>& aParentCommands,
                                          mozilla::layers::WebRenderLayerManager* aManager,
                                          nsDisplayListBuilder* aDisplayListBuilder)
{
  if (aManager->IsLayersFreeTransaction()) {
    ContainerLayerParameters parameter;
    if (GetLayerState(aDisplayListBuilder, aManager, parameter) != LAYER_ACTIVE) {
      return false;
    }
  }

  mBorderRenderer->CreateWebRenderCommands(aBuilder, aSc);
  return true;
}

bool
nsDisplayOutline::IsInvisibleInRect(const nsRect& aRect) const
{
  const nsStyleOutline* outline = mFrame->StyleOutline();
  nsRect borderBox(ToReferenceFrame(), mFrame->GetSize());
  if (borderBox.Contains(aRect) &&
      !nsLayoutUtils::HasNonZeroCorner(outline->mOutlineRadius)) {
    if (outline->mOutlineOffset >= 0) {
      // aRect is entirely inside the border-rect, and the outline isn't
      // rendered inside the border-rect, so the outline is not visible.
      return true;
    }
  }

  return false;
}

void
nsDisplayEventReceiver::HitTest(nsDisplayListBuilder* aBuilder,
                                const nsRect& aRect,
                                HitTestState* aState,
                                nsTArray<nsIFrame*> *aOutFrames)
{
  if (!RoundedBorderIntersectsRect(mFrame, ToReferenceFrame(), aRect)) {
    // aRect doesn't intersect our border-radius curve.
    return;
  }

  aOutFrames->AppendElement(mFrame);
}

void
nsDisplayLayerEventRegions::AddFrame(nsDisplayListBuilder* aBuilder,
                                     nsIFrame* aFrame)
{
  NS_ASSERTION(aBuilder->FindReferenceFrameFor(aFrame) == aBuilder->FindReferenceFrameFor(mFrame),
               "Reference frame mismatch");
  if (aBuilder->IsInsidePointerEventsNoneDoc()) {
    // Somewhere up the parent document chain is a subdocument with pointer-
    // events:none set on it.
    return;
  }
  if (!aFrame->GetParent()) {
    MOZ_ASSERT(aFrame->IsViewportFrame());
    // Viewport frames are never event targets, other frames, like canvas frames,
    // are the event targets for any regions viewport frames may cover.
    return;
  }

  uint8_t pointerEvents =
    aFrame->StyleUserInterface()->GetEffectivePointerEvents(aFrame);
  if (pointerEvents == NS_STYLE_POINTER_EVENTS_NONE) {
    return;
  }
  bool simpleRegions = aFrame->HasAnyStateBits(NS_FRAME_SIMPLE_EVENT_REGIONS);
  if (!simpleRegions) {
    if (!aFrame->StyleVisibility()->IsVisible()) {
      return;
    }
  }

  if (aFrame != mFrame) {
    MOZ_ASSERT(!aFrame->RealDisplayItemData().Contains(this));
    aFrame->RealDisplayItemData().AppendElement(this);
  }


  // XXX handle other pointerEvents values for SVG

  // XXX Do something clever here for the common case where the border box
  // is obviously entirely inside mHitRegion.
  nsRect borderBox;
  if (nsLayoutUtils::GetScrollableFrameFor(aFrame)) {
    // If the frame is content of a scrollframe, then we need to pick up the
    // area corresponding to the overflow rect as well. Otherwise the parts of
    // the overflow that are not occupied by descendants get skipped and the
    // APZ code sends touch events to the content underneath instead.
    // See https://bugzilla.mozilla.org/show_bug.cgi?id=1127773#c15.
    borderBox = aFrame->GetScrollableOverflowRect();
  } else {
    borderBox = nsRect(nsPoint(0, 0), aFrame->GetSize());
  }
  borderBox += aBuilder->ToReferenceFrame(aFrame);

  bool borderBoxHasRoundedCorners = false;
  if (!simpleRegions) {
    if (nsLayoutUtils::HasNonZeroCorner(aFrame->StyleBorder()->mBorderRadius)) {
      borderBoxHasRoundedCorners = true;
    } else {
      aFrame->AddStateBits(NS_FRAME_SIMPLE_EVENT_REGIONS);
    }
  }

  const DisplayItemClip* clip = DisplayItemClipChain::ClipForASR(
    aBuilder->ClipState().GetCurrentCombinedClipChain(aBuilder),
    aBuilder->CurrentActiveScrolledRoot());
  if (clip) {
    borderBox = clip->ApplyNonRoundedIntersection(borderBox);
    if (clip->GetRoundedRectCount() > 0) {
      borderBoxHasRoundedCorners = true;
    }
  }

  if (borderBoxHasRoundedCorners ||
      (aFrame->GetStateBits() & NS_FRAME_SVG_LAYOUT)) {
    mMaybeHitRegion.Add(aFrame, borderBox);
  } else {
    mHitRegion.Add(aFrame, borderBox);
  }

  if (aBuilder->IsBuildingNonLayerizedScrollbar() ||
      aBuilder->GetAncestorHasApzAwareEventHandler())
  {
    // Scrollbars may be painted into a layer below the actual layer they will
    // scroll, and therefore wheel events may be dispatched to the outer frame
    // instead of the intended scrollframe. To address this, we force a d-t-c
    // region on scrollbar frames that won't be placed in their own layer. See
    // bug 1213324 for details.
    mDispatchToContentHitRegion.Add(aFrame, borderBox);
  } else if (aFrame->IsObjectFrame()) {
    // If the frame is a plugin frame and wants to handle wheel events as
    // default action, we should add the frame to dispatch-to-content region.
    nsPluginFrame* pluginFrame = do_QueryFrame(aFrame);
    if (pluginFrame && pluginFrame->WantsToHandleWheelEventAsDefaultAction()) {
      mDispatchToContentHitRegion.Add(aFrame, borderBox);
    }
  }

  // Touch action region

  nsIFrame* touchActionFrame = aFrame;
  nsIScrollableFrame* scrollFrame = nsLayoutUtils::GetScrollableFrameFor(aFrame);
  if (scrollFrame) {
    touchActionFrame = do_QueryFrame(scrollFrame);
  }
  uint32_t touchAction = nsLayoutUtils::GetTouchActionFromFrame(touchActionFrame);
  if (touchAction != NS_STYLE_TOUCH_ACTION_AUTO) {
    // If this frame has touch-action areas, and there were already
    // touch-action areas from some other element on this same event regions,
    // then all we know is that there are multiple elements with touch-action
    // properties. In particular, we don't know what the relationship is
    // between those elements in terms of DOM ancestry, and so we don't know
    // how to combine the regions properly. Instead, we just add all the areas
    // to the dispatch-to-content region, so that the APZ knows to check with
    // the main thread. XXX we need to come up with a better way to do this,
    // see bug 1287829.
    bool alreadyHadRegions = !mNoActionRegion.IsEmpty() ||
        !mHorizontalPanRegion.IsEmpty() ||
        !mVerticalPanRegion.IsEmpty();
    if (touchAction & NS_STYLE_TOUCH_ACTION_NONE) {
      mNoActionRegion.Add(aFrame, borderBox);
    } else {
      if ((touchAction & NS_STYLE_TOUCH_ACTION_PAN_X)) {
        mHorizontalPanRegion.Add(aFrame, borderBox);
      }
      if ((touchAction & NS_STYLE_TOUCH_ACTION_PAN_Y)) {
        mVerticalPanRegion.Add(aFrame, borderBox);
      }
    }
    if (alreadyHadRegions) {
      // TODO: Is it possible that merging event region items
      // would change whether this needs to happen, and we can't
      // undo it? Should we defer this work until we need the result
      // instead?
      mDispatchToContentHitRegion.Add(mHorizontalPanRegion);
      mDispatchToContentHitRegion.Add(mVerticalPanRegion);
      mDispatchToContentHitRegion.Add(mNoActionRegion);
    }
  }
}

static void
RemoveFrameFromFrameRects(nsDisplayLayerEventRegions::FrameRects& aFrameRects, nsIFrame* aFrame)
{
  for (uint32_t i = 0; i < aFrameRects.mFrames.Length(); i++) {
    if (aFrameRects.mFrames[i] == aFrame) {
      aFrameRects.mFrames.RemoveElementAt(i);
      aFrameRects.mBoxes.RemoveElementAt(i);
    }
  }
}

void
nsDisplayLayerEventRegions::RemoveFrame(nsIFrame* aFrame)
{
  RemoveFrameFromFrameRects(mHitRegion, aFrame);
  RemoveFrameFromFrameRects(mMaybeHitRegion, aFrame);
  RemoveFrameFromFrameRects(mDispatchToContentHitRegion, aFrame);
  RemoveFrameFromFrameRects(mNoActionRegion, aFrame);
  RemoveFrameFromFrameRects(mHorizontalPanRegion, aFrame);
  RemoveFrameFromFrameRects(mVerticalPanRegion, aFrame);
}

void
nsDisplayLayerEventRegions::AddInactiveScrollPort(nsIFrame* aFrame, const nsRect& aRect)
{
  mHitRegion.Add(aFrame, aRect);
  mDispatchToContentHitRegion.Add(aFrame, aRect);
}

bool
nsDisplayLayerEventRegions::IsEmpty() const
{
  // If the hit region and maybe-hit region are empty, then the rest
  // must be empty too.
  if (mHitRegion.IsEmpty() && mMaybeHitRegion.IsEmpty()) {
    MOZ_ASSERT(mDispatchToContentHitRegion.IsEmpty());
    MOZ_ASSERT(mNoActionRegion.IsEmpty());
    MOZ_ASSERT(mHorizontalPanRegion.IsEmpty());
    MOZ_ASSERT(mVerticalPanRegion.IsEmpty());
    return true;
  }
  return false;
}

nsRegion
nsDisplayLayerEventRegions::CombinedTouchActionRegion()
{
  nsRegion result;
  result.Or(HorizontalPanRegion(), VerticalPanRegion());
  result.OrWith(NoActionRegion());
  return result;
}

int32_t
nsDisplayLayerEventRegions::ZIndex() const
{
  return mOverrideZIndex ? *mOverrideZIndex : nsDisplayItem::ZIndex();
}

void
nsDisplayLayerEventRegions::SetOverrideZIndex(int32_t aZIndex)
{
  mOverrideZIndex = Some(aZIndex);
}

void
nsDisplayLayerEventRegions::WriteDebugInfo(std::stringstream& aStream)
{
  if (!mHitRegion.IsEmpty()) {
    AppendToString(aStream, HitRegion(), " (hitRegion ", ")");
  }
  if (!mMaybeHitRegion.IsEmpty()) {
    AppendToString(aStream, MaybeHitRegion(), " (maybeHitRegion ", ")");
  }
  if (!mDispatchToContentHitRegion.IsEmpty()) {
    AppendToString(aStream, DispatchToContentHitRegion(), " (dispatchToContentRegion ", ")");
  }
  if (!mNoActionRegion.IsEmpty()) {
    AppendToString(aStream, NoActionRegion(), " (noActionRegion ", ")");
  }
  if (!mHorizontalPanRegion.IsEmpty()) {
    AppendToString(aStream, HorizontalPanRegion(), " (horizPanRegion ", ")");
  }
  if (!mVerticalPanRegion.IsEmpty()) {
    AppendToString(aStream, VerticalPanRegion(), " (vertPanRegion ", ")");
  }
}

nsDisplayCaret::nsDisplayCaret(nsDisplayListBuilder* aBuilder,
                               nsIFrame* aCaretFrame)
  : nsDisplayItem(aBuilder, aCaretFrame)
  , mCaret(aBuilder->GetCaret())
  , mBounds(aBuilder->GetCaretRect() + ToReferenceFrame())
{
  MOZ_COUNT_CTOR(nsDisplayCaret);
}

#ifdef NS_BUILD_REFCNT_LOGGING
nsDisplayCaret::~nsDisplayCaret()
{
  MOZ_COUNT_DTOR(nsDisplayCaret);
}
#endif

nsRect
nsDisplayCaret::GetBounds(nsDisplayListBuilder* aBuilder,
                          bool* aSnap) const
{
  *aSnap = true;
  // The caret returns a rect in the coordinates of mFrame.
  return mBounds;
}

void
nsDisplayCaret::Paint(nsDisplayListBuilder* aBuilder,
                      gfxContext* aCtx) {
  // Note: Because we exist, we know that the caret is visible, so we don't
  // need to check for the caret's visibility.
  mCaret->PaintCaret(*aCtx->GetDrawTarget(), mFrame, ToReferenceFrame());
}

bool
nsDisplayCaret::CreateWebRenderCommands(mozilla::wr::DisplayListBuilder& aBuilder,
                                        const StackingContextHelper& aSc,
                                        nsTArray<WebRenderParentCommand>& aParentCommands,
                                        mozilla::layers::WebRenderLayerManager* aManager,
                                        nsDisplayListBuilder* aDisplayListBuilder)
{
  if (aManager->IsLayersFreeTransaction()) {
    ContainerLayerParameters parameter;
    if (GetLayerState(aDisplayListBuilder, aManager, parameter) != LAYER_ACTIVE) {
      return false;
    }
  }

  using namespace mozilla::layers;
  int32_t contentOffset;
  nsIFrame* frame = mCaret->GetFrame(&contentOffset);
  if (!frame) {
    return true;
  }
  NS_ASSERTION(frame == mFrame, "We're referring different frame");

  int32_t appUnitsPerDevPixel = frame->PresContext()->AppUnitsPerDevPixel();

  nsRect caretRect;
  nsRect hookRect;
  mCaret->ComputeCaretRects(frame, contentOffset, &caretRect, &hookRect);

  gfx::Color color = ToDeviceColor(frame->GetCaretColorAt(contentOffset));
  LayoutDeviceRect devCaretRect = LayoutDeviceRect::FromAppUnits(
    caretRect + ToReferenceFrame(), appUnitsPerDevPixel);
  LayoutDeviceRect devHookRect = LayoutDeviceRect::FromAppUnits(
    hookRect + ToReferenceFrame(), appUnitsPerDevPixel);

  wr::LayoutRect caret = aSc.ToRelativeLayoutRectRounded(devCaretRect);
  wr::LayoutRect hook = aSc.ToRelativeLayoutRectRounded(devHookRect);

  // Note, WR will pixel snap anything that is layout aligned.
  aBuilder.PushRect(caret,
                    caret,
                    wr::ToColorF(color));

  if (!devHookRect.IsEmpty()) {
    aBuilder.PushRect(hook,
                      hook,
                      wr::ToColorF(color));
  }
  return true;
}

LayerState
nsDisplayCaret::GetLayerState(nsDisplayListBuilder* aBuilder,
                              LayerManager* aManager,
                              const ContainerLayerParameters& aParameters)
{
  if (ShouldUseAdvancedLayer(aManager, gfxPrefs::LayersAllowCaretLayers)) {
    return LAYER_ACTIVE;
  }

  return LAYER_NONE;
}

already_AddRefed<Layer>
nsDisplayCaret::BuildLayer(nsDisplayListBuilder* aBuilder,
                           LayerManager* aManager,
                           const ContainerLayerParameters& aContainerParameters)
{
  return BuildDisplayItemLayer(aBuilder, aManager, aContainerParameters);
}

nsDisplayBorder::nsDisplayBorder(nsDisplayListBuilder* aBuilder, nsIFrame* aFrame)
  : nsDisplayItem(aBuilder, aFrame)
{
  MOZ_COUNT_CTOR(nsDisplayBorder);

  mBounds = CalculateBounds(*mFrame->StyleBorder()).GetBounds();
}

bool
nsDisplayBorder::IsInvisibleInRect(const nsRect& aRect) const
{
  nsRect paddingRect = mFrame->GetPaddingRect() - mFrame->GetPosition() +
    ToReferenceFrame();
  const nsStyleBorder *styleBorder;
  if (paddingRect.Contains(aRect) &&
      !(styleBorder = mFrame->StyleBorder())->IsBorderImageLoaded() &&
      !nsLayoutUtils::HasNonZeroCorner(styleBorder->mBorderRadius)) {
    // aRect is entirely inside the content rect, and no part
    // of the border is rendered inside the content rect, so we are not
    // visible
    // Skip this if there's a border-image (which draws a background
    // too) or if there is a border-radius (which makes the border draw
    // further in).
    return true;
  }

  return false;
}

nsDisplayItemGeometry*
nsDisplayBorder::AllocateGeometry(nsDisplayListBuilder* aBuilder)
{
  return new nsDisplayBorderGeometry(this, aBuilder);
}

void
nsDisplayBorder::ComputeInvalidationRegion(nsDisplayListBuilder* aBuilder,
                                           const nsDisplayItemGeometry* aGeometry,
                                           nsRegion* aInvalidRegion) const
{
  const nsDisplayBorderGeometry* geometry = static_cast<const nsDisplayBorderGeometry*>(aGeometry);
  bool snap;

  if (!geometry->mBounds.IsEqualInterior(GetBounds(aBuilder, &snap)) ||
      !geometry->mContentRect.IsEqualInterior(GetContentRect())) {
    // We can probably get away with only invalidating the difference
    // between the border and padding rects, but the XUL ui at least
    // is apparently painting a background with this?
    aInvalidRegion->Or(GetBounds(aBuilder, &snap), geometry->mBounds);
  }

  if (aBuilder->ShouldSyncDecodeImages() &&
      geometry->ShouldInvalidateToSyncDecodeImages()) {
    aInvalidRegion->Or(*aInvalidRegion, GetBounds(aBuilder, &snap));
  }
}

LayerState
nsDisplayBorder::GetLayerState(nsDisplayListBuilder* aBuilder,
                               LayerManager* aManager,
                               const ContainerLayerParameters& aParameters)
{
  if (!ShouldUseAdvancedLayer(aManager, gfxPrefs::LayersAllowBorderLayers)) {
    return LAYER_NONE;
  }

  nsPoint offset = ToReferenceFrame();
  Maybe<nsCSSBorderRenderer> br =
    nsCSSRendering::CreateBorderRenderer(mFrame->PresContext(),
                                         nullptr,
                                         mFrame,
                                         nsRect(),
                                         nsRect(offset, mFrame->GetSize()),
                                         mFrame->StyleContext(),
                                         mFrame->GetSkipSides());

  const nsStyleBorder *styleBorder = mFrame->StyleContext()->StyleBorder();
  const nsStyleImage* image = &styleBorder->mBorderImageSource;
  mBorderRenderer = Nothing();
  mBorderImageRenderer = Nothing();
  if ((!image ||
       image->GetType() != eStyleImageType_Image ||
       image->GetType() != eStyleImageType_Gradient) && !br) {
    return LAYER_NONE;
  }

  LayersBackend backend = aManager->GetBackendType();
  if (backend == layers::LayersBackend::LAYERS_WR) {
    if (br) {
      if (!br->CanCreateWebRenderCommands()) {
        return LAYER_NONE;
      }
      mBorderRenderer = br;
    } else {
      if (styleBorder->mBorderImageRepeatH == NS_STYLE_BORDER_IMAGE_REPEAT_ROUND ||
          styleBorder->mBorderImageRepeatH == NS_STYLE_BORDER_IMAGE_REPEAT_SPACE ||
          styleBorder->mBorderImageRepeatV == NS_STYLE_BORDER_IMAGE_REPEAT_ROUND ||
          styleBorder->mBorderImageRepeatV == NS_STYLE_BORDER_IMAGE_REPEAT_SPACE) {
        // WebRender not supports this currently
        return LAYER_NONE;
      }

      uint32_t flags = 0;
      if (aBuilder->ShouldSyncDecodeImages()) {
        flags |= nsImageRenderer::FLAG_SYNC_DECODE_IMAGES;
      }

      image::DrawResult result;
      mBorderImageRenderer =
        nsCSSBorderImageRenderer::CreateBorderImageRenderer(mFrame->PresContext(),
                                                            mFrame,
                                                            nsRect(offset, mFrame->GetSize()),
                                                            *(mFrame->StyleContext()->StyleBorder()),
                                                            mVisibleRect,
                                                            mFrame->GetSkipSides(),
                                                            flags,
                                                            &result);

      if (!mBorderImageRenderer) {
        return LAYER_NONE;
      }

      if (!mBorderImageRenderer->mImageRenderer.IsImageContainerAvailable(aManager, flags)) {
        return LAYER_NONE;
      }
    }

    return LAYER_ACTIVE;
  }

  if (!br) {
    return LAYER_NONE;
  }

  bool hasCompositeColors;
  if (!br->AllBordersSolid(&hasCompositeColors) || hasCompositeColors) {
    return LAYER_NONE;
  }

  // We don't support this yet as we don't copy the values to
  // the layer, and BasicBorderLayer doesn't support it yet.
  if (!br->mNoBorderRadius) {
    return LAYER_NONE;
  }

  // We copy these values correctly to the layer, but BasicBorderLayer
  // won't render them
  if (!br->AreBorderSideFinalStylesSame(eSideBitsAll) ||
      !br->AllBordersSameWidth()) {
    return LAYER_NONE;
  }

  NS_FOR_CSS_SIDES(i) {
    if (br->mBorderStyles[i] == NS_STYLE_BORDER_STYLE_SOLID) {
      mColors[i] = ToDeviceColor(br->mBorderColors[i]);
      mWidths[i] = br->mBorderWidths[i];
      mBorderStyles[i] = br->mBorderStyles[i];
    } else {
      mWidths[i] = 0;
    }
  }
  NS_FOR_CSS_FULL_CORNERS(corner) {
    mCorners[corner] = LayerSize(br->mBorderRadii[corner].width, br->mBorderRadii[corner].height);
  }

  mRect = ViewAs<LayerPixel>(br->mOuterRect);
  return LAYER_ACTIVE;
}

already_AddRefed<Layer>
nsDisplayBorder::BuildLayer(nsDisplayListBuilder* aBuilder,
                            LayerManager* aManager,
                            const ContainerLayerParameters& aContainerParameters)
{
  if (ShouldUseAdvancedLayer(aManager, gfxPrefs::LayersAllowBorderLayers)) {
    return BuildDisplayItemLayer(aBuilder, aManager, aContainerParameters);
  } else {
    RefPtr<BorderLayer> layer = static_cast<BorderLayer*>
      (aManager->GetLayerBuilder()->GetLeafLayerFor(aBuilder, this));
    if (!layer) {
      layer = aManager->CreateBorderLayer();
      if (!layer)
        return nullptr;
    }
    layer->SetRect(mRect);
    layer->SetCornerRadii(mCorners);
    layer->SetColors(mColors);
    layer->SetWidths(mWidths);
    layer->SetStyles(mBorderStyles);
    layer->SetBaseTransform(gfx::Matrix4x4::Translation(aContainerParameters.mOffset.x,
                                                        aContainerParameters.mOffset.y, 0));
    return layer.forget();
  }
}

bool
nsDisplayBorder::CreateWebRenderCommands(mozilla::wr::DisplayListBuilder& aBuilder,
                                         const StackingContextHelper& aSc,
                                         nsTArray<WebRenderParentCommand>& aParentCommands,
                                         mozilla::layers::WebRenderLayerManager* aManager,
                                         nsDisplayListBuilder* aDisplayListBuilder)
{
  if (aManager->IsLayersFreeTransaction()) {
    ContainerLayerParameters parameter;
    if (GetLayerState(aDisplayListBuilder, aManager, parameter) != LAYER_ACTIVE) {
      return false;
    }
  }

  if (mBorderImageRenderer) {
    CreateBorderImageWebRenderCommands(aBuilder, aSc, aParentCommands,
                                       aManager, aDisplayListBuilder);
  } else if (mBorderRenderer) {
    mBorderRenderer->CreateWebRenderCommands(aBuilder, aSc);
  }

  return true;
};

void
nsDisplayBorder::CreateBorderImageWebRenderCommands(mozilla::wr::DisplayListBuilder& aBuilder,
                                                    const StackingContextHelper& aSc,
                                                    nsTArray<WebRenderParentCommand>& aParentCommands,
                                                    mozilla::layers::WebRenderLayerManager* aManager,
                                                    nsDisplayListBuilder* aDisplayListBuilder)
{
  MOZ_ASSERT(mBorderImageRenderer);
  if (!mBorderImageRenderer->mImageRenderer.IsReady()) {
    return;
  }

  float widths[4];
  float slice[4];
  float outset[4];
  const int32_t appUnitsPerDevPixel = mFrame->PresContext()->AppUnitsPerDevPixel();
  NS_FOR_CSS_SIDES(i) {
    slice[i] = (float)(mBorderImageRenderer->mSlice.Side(i)) / appUnitsPerDevPixel;
    widths[i] = (float)(mBorderImageRenderer->mWidths.Side(i)) / appUnitsPerDevPixel;
    outset[i] = (float)(mBorderImageRenderer->mImageOutset.Side(i)) / appUnitsPerDevPixel;
  }

  LayoutDeviceRect destRect = LayoutDeviceRect::FromAppUnits(
    mBorderImageRenderer->mArea, appUnitsPerDevPixel);
  wr::LayoutRect dest = aSc.ToRelativeLayoutRectRounded(destRect);

  wr::LayoutRect clip = dest;
  if (!mBorderImageRenderer->mClip.IsEmpty()) {
    LayoutDeviceRect clipRect = LayoutDeviceRect::FromAppUnits(
      mBorderImageRenderer->mClip, appUnitsPerDevPixel);
    clip = aSc.ToRelativeLayoutRectRounded(clipRect);
  }

  switch (mBorderImageRenderer->mImageRenderer.GetType()) {
    case eStyleImageType_Image:
    {
      uint32_t flags = aDisplayListBuilder->ShouldSyncDecodeImages() ?
                       imgIContainer::FLAG_SYNC_DECODE :
                       imgIContainer::FLAG_NONE;

      RefPtr<imgIContainer> img = mBorderImageRenderer->mImageRenderer.GetImage();
      RefPtr<layers::ImageContainer> container = img->GetImageContainer(aManager, flags);
      if (!container) {
        return;
      }

      gfx::IntSize size;
      Maybe<wr::ImageKey> key = aManager->CreateImageKey(this, container, aBuilder, aSc, size);
      if (key.isNothing()) {
        return;
      }

      aBuilder.PushBorderImage(dest,
                               clip,
                               wr::ToBorderWidths(widths[0], widths[1], widths[2], widths[3]),
                               key.value(),
                               wr::ToNinePatchDescriptor(
                                 (float)(mBorderImageRenderer->mImageSize.width) / appUnitsPerDevPixel,
                                 (float)(mBorderImageRenderer->mImageSize.height) / appUnitsPerDevPixel,
                                 wr::ToSideOffsets2D_u32(slice[0], slice[1], slice[2], slice[3])),
                               wr::ToSideOffsets2D_f32(outset[0], outset[1], outset[2], outset[3]),
                               wr::ToRepeatMode(mBorderImageRenderer->mRepeatModeHorizontal),
                               wr::ToRepeatMode(mBorderImageRenderer->mRepeatModeVertical));
      break;
    }
    case eStyleImageType_Gradient:
    {
      RefPtr<nsStyleGradient> gradientData = mBorderImageRenderer->mImageRenderer.GetGradientData();
      nsCSSGradientRenderer renderer =
        nsCSSGradientRenderer::Create(mFrame->PresContext(), gradientData,
                                      mBorderImageRenderer->mImageSize);

      wr::ExtendMode extendMode;
      nsTArray<wr::GradientStop> stops;
      LayoutDevicePoint lineStart;
      LayoutDevicePoint lineEnd;
      LayoutDeviceSize gradientRadius;
      renderer.BuildWebRenderParameters(1.0, extendMode, stops, lineStart, lineEnd, gradientRadius);

      if (gradientData->mShape == NS_STYLE_GRADIENT_SHAPE_LINEAR) {
        LayerPoint startPoint = LayerPoint(dest.origin.x, dest.origin.y);
        startPoint = startPoint + ViewAs<LayerPixel>(lineStart, PixelCastJustification::WebRenderHasUnitResolution);
        LayerPoint endPoint = LayerPoint(dest.origin.x, dest.origin.y);
        endPoint = endPoint + ViewAs<LayerPixel>(lineEnd, PixelCastJustification::WebRenderHasUnitResolution);

        aBuilder.PushBorderGradient(dest,
                                    clip,
                                    wr::ToBorderWidths(widths[0], widths[1], widths[2], widths[3]),
                                    wr::ToLayoutPoint(startPoint),
                                    wr::ToLayoutPoint(endPoint),
                                    stops,
                                    extendMode,
                                    wr::ToSideOffsets2D_f32(outset[0], outset[1], outset[2], outset[3]));
      } else {
        aBuilder.PushBorderRadialGradient(dest,
                                          clip,
                                          wr::ToBorderWidths(widths[0], widths[1], widths[2], widths[3]),
                                          wr::ToLayoutPoint(lineStart),
                                          wr::ToLayoutSize(gradientRadius),
                                          stops,
                                          extendMode,
                                          wr::ToSideOffsets2D_f32(outset[0], outset[1], outset[2], outset[3]));
      }
      break;
    }
    default:
      MOZ_ASSERT_UNREACHABLE("Unsupport border image type");
  }
}

void
nsDisplayBorder::Paint(nsDisplayListBuilder* aBuilder,
                       gfxContext* aCtx) {
  nsPoint offset = ToReferenceFrame();

  PaintBorderFlags flags = aBuilder->ShouldSyncDecodeImages()
                         ? PaintBorderFlags::SYNC_DECODE_IMAGES
                         : PaintBorderFlags();

  DrawResult result =
    nsCSSRendering::PaintBorder(mFrame->PresContext(), *aCtx, mFrame,
                                mVisibleRect,
                                nsRect(offset, mFrame->GetSize()),
                                mFrame->StyleContext(),
                                flags,
                                mFrame->GetSkipSides());

  nsDisplayBorderGeometry::UpdateDrawResult(this, result);
}

nsRect
nsDisplayBorder::GetBounds(nsDisplayListBuilder* aBuilder,
                           bool* aSnap) const
{
  *aSnap = true;
  return mBounds;
}

nsRegion
nsDisplayBorder::CalculateBounds(const nsStyleBorder& aStyleBorder) const
{
  nsRect borderBounds(ToReferenceFrame(), mFrame->GetSize());
  if (aStyleBorder.IsBorderImageLoaded()) {
    borderBounds.Inflate(aStyleBorder.GetImageOutset());
    return borderBounds;
  } else {
    nsMargin border = aStyleBorder.GetComputedBorder();
    nsRegion result;
    if (border.top > 0) {
      result = nsRect(borderBounds.X(), borderBounds.Y(), borderBounds.Width(), border.top);
    }
    if (border.right > 0) {
      result.OrWith(nsRect(borderBounds.XMost() - border.right, borderBounds.Y(), border.right, borderBounds.Height()));
    }
    if (border.bottom > 0) {
      result.OrWith(nsRect(borderBounds.X(), borderBounds.YMost() - border.bottom, borderBounds.Width(), border.bottom));
    }
    if (border.left > 0) {
      result.OrWith(nsRect(borderBounds.X(), borderBounds.Y(), border.left, borderBounds.Height()));
    }

    nscoord radii[8];
    if (mFrame->GetBorderRadii(radii)) {
      if (border.left > 0 || border.top > 0) {
        nsSize cornerSize(radii[eCornerTopLeftX], radii[eCornerTopLeftY]);
        result.OrWith(nsRect(borderBounds.TopLeft(), cornerSize));
      }
      if (border.top > 0 || border.right > 0) {
        nsSize cornerSize(radii[eCornerTopRightX], radii[eCornerTopRightY]);
        result.OrWith(nsRect(borderBounds.TopRight() - nsPoint(cornerSize.width, 0), cornerSize));
      }
      if (border.right > 0 || border.bottom > 0) {
        nsSize cornerSize(radii[eCornerBottomRightX], radii[eCornerBottomRightY]);
        result.OrWith(nsRect(borderBounds.BottomRight() - nsPoint(cornerSize.width, cornerSize.height), cornerSize));
      }
      if (border.bottom > 0 || border.left > 0) {
        nsSize cornerSize(radii[eCornerBottomLeftX], radii[eCornerBottomLeftY]);
        result.OrWith(nsRect(borderBounds.BottomLeft() - nsPoint(0, cornerSize.height), cornerSize));
      }
    }

    return result;
  }
}

// Given a region, compute a conservative approximation to it as a list
// of rectangles that aren't vertically adjacent (i.e., vertically
// adjacent or overlapping rectangles are combined).
// Right now this is only approximate, some vertically overlapping rectangles
// aren't guaranteed to be combined.
static void
ComputeDisjointRectangles(const nsRegion& aRegion,
                          nsTArray<nsRect>* aRects) {
  nscoord accumulationMargin = nsPresContext::CSSPixelsToAppUnits(25);
  nsRect accumulated;

  for (auto iter = aRegion.RectIter(); !iter.Done(); iter.Next()) {
    const nsRect& r = iter.Get();
    if (accumulated.IsEmpty()) {
      accumulated = r;
      continue;
    }

    if (accumulated.YMost() >= r.y - accumulationMargin) {
      accumulated.UnionRect(accumulated, r);
    } else {
      aRects->AppendElement(accumulated);
      accumulated = r;
    }
  }

  // Finish the in-flight rectangle, if there is one.
  if (!accumulated.IsEmpty()) {
    aRects->AppendElement(accumulated);
  }
}

void
nsDisplayBoxShadowOuter::Paint(nsDisplayListBuilder* aBuilder,
                               gfxContext* aCtx) {
  nsPoint offset = ToReferenceFrame();
  nsRect borderRect = mFrame->VisualBorderRectRelativeToSelf() + offset;
  nsPresContext* presContext = mFrame->PresContext();
  AutoTArray<nsRect,10> rects;
  ComputeDisjointRectangles(mVisibleRegion, &rects);

  AUTO_PROFILER_LABEL("nsDisplayBoxShadowOuter::Paint", GRAPHICS);

  for (uint32_t i = 0; i < rects.Length(); ++i) {
    nsCSSRendering::PaintBoxShadowOuter(presContext, *aCtx, mFrame,
                                        borderRect, rects[i], mOpacity);
  }
}

nsRect
nsDisplayBoxShadowOuter::GetBounds(nsDisplayListBuilder* aBuilder,
                                   bool* aSnap) const
{
  *aSnap = false;
  return mBounds;
}

nsRect
nsDisplayBoxShadowOuter::GetBoundsInternal() {
  return nsLayoutUtils::GetBoxShadowRectForFrame(mFrame, mFrame->GetSize()) +
         ToReferenceFrame();
}

bool
nsDisplayBoxShadowOuter::IsInvisibleInRect(const nsRect& aRect) const
{
  nsPoint origin = ToReferenceFrame();
  nsRect frameRect(origin, mFrame->GetSize());
  if (!frameRect.Contains(aRect))
    return false;

  // the visible region is entirely inside the border-rect, and box shadows
  // never render within the border-rect (unless there's a border radius).
  nscoord twipsRadii[8];
  bool hasBorderRadii = mFrame->GetBorderRadii(twipsRadii);
  if (!hasBorderRadii)
    return true;

  return RoundedRectContainsRect(frameRect, twipsRadii, aRect);
}

bool
nsDisplayBoxShadowOuter::ComputeVisibility(nsDisplayListBuilder* aBuilder,
                                           nsRegion* aVisibleRegion) {
  if (!nsDisplayItem::ComputeVisibility(aBuilder, aVisibleRegion)) {
    return false;
  }

  mVisibleRegion.And(*aVisibleRegion, mVisibleRect);
  return true;
}


LayerState
nsDisplayBoxShadowOuter::GetLayerState(nsDisplayListBuilder* aBuilder,
                                       LayerManager* aManager,
                                       const ContainerLayerParameters& aParameters)
{
  if (ShouldUseAdvancedLayer(aManager, gfxPrefs::LayersAllowOuterBoxShadow) &&
      CanBuildWebRenderDisplayItems()) {
    return LAYER_ACTIVE;
  }

  return LAYER_NONE;
}

already_AddRefed<Layer>
nsDisplayBoxShadowOuter::BuildLayer(nsDisplayListBuilder* aBuilder,
                                    LayerManager* aManager,
                                    const ContainerLayerParameters& aContainerParameters)
{
  return BuildDisplayItemLayer(aBuilder, aManager, aContainerParameters);
}

bool
nsDisplayBoxShadowOuter::CanBuildWebRenderDisplayItems()
{
  nsCSSShadowArray* shadows = mFrame->StyleEffects()->mBoxShadow;
  if (!shadows) {
    return false;
  }

  bool hasBorderRadius;
  bool nativeTheme =
      nsCSSRendering::HasBoxShadowNativeTheme(mFrame, hasBorderRadius);

  // We don't support native themed things yet like box shadows around
  // input buttons.
  if (nativeTheme) {
    return false;
  }

  nsPoint offset = ToReferenceFrame();
  nsRect borderRect = mFrame->VisualBorderRectRelativeToSelf() + offset;
  nsRect frameRect =
      nsCSSRendering::GetShadowRect(borderRect, nativeTheme, mFrame);

  if (hasBorderRadius) {
    nscoord twipsRadii[8];
    nsSize sz = frameRect.Size();
    hasBorderRadius = mFrame->GetBorderRadii(sz, sz, Sides(), twipsRadii);
  }

  if (hasBorderRadius) {
    RectCornerRadii borderRadii;
    nsCSSRendering::GetBorderRadii(frameRect,
                                   borderRect,
                                   mFrame,
                                   borderRadii);
    if (!borderRadii.AreRadiiSame()) {
      return false;
    }
  }

  return true;
}

bool
nsDisplayBoxShadowOuter::CreateWebRenderCommands(mozilla::wr::DisplayListBuilder& aBuilder,
                                                 const StackingContextHelper& aSc,
                                                 nsTArray<WebRenderParentCommand>& aParentCommands,
                                                 mozilla::layers::WebRenderLayerManager* aManager,
                                                 nsDisplayListBuilder* aDisplayListBuilder)
{
  if (aManager->IsLayersFreeTransaction()) {
    ContainerLayerParameters parameter;
    if (GetLayerState(aDisplayListBuilder, aManager, parameter) != LAYER_ACTIVE) {
      return false;
    }
  }

  int32_t appUnitsPerDevPixel = mFrame->PresContext()->AppUnitsPerDevPixel();
  nsPoint offset = ToReferenceFrame();
  nsRect borderRect = mFrame->VisualBorderRectRelativeToSelf() + offset;
  AutoTArray<nsRect,10> rects;
  bool snap;
  nsRect bounds = GetBounds(aDisplayListBuilder, &snap);
  ComputeDisjointRectangles(bounds, &rects);

  bool hasBorderRadius;
  bool nativeTheme = nsCSSRendering::HasBoxShadowNativeTheme(mFrame,
                                                             hasBorderRadius);

  // Don't need the full size of the shadow rect like we do in
  // nsCSSRendering since WR takes care of calculations for blur
  // and spread radius.
  nsRect frameRect = nsCSSRendering::GetShadowRect(borderRect,
                                                    nativeTheme,
                                                    mFrame);

  RectCornerRadii borderRadii;
  if (hasBorderRadius) {
    hasBorderRadius = nsCSSRendering::GetBorderRadii(frameRect,
                                                     borderRect,
                                                     mFrame,
                                                     borderRadii);
    MOZ_ASSERT(borderRadii.AreRadiiSame());
  }

  // Everything here is in app units, change to device units.
  for (uint32_t i = 0; i < rects.Length(); ++i) {
    LayoutDeviceRect clipRect = LayoutDeviceRect::FromAppUnits(
        rects[i], appUnitsPerDevPixel);
    nsCSSShadowArray* shadows = mFrame->StyleEffects()->mBoxShadow;
    MOZ_ASSERT(shadows);

    for (uint32_t j = shadows->Length(); j  > 0; j--) {
      nsCSSShadowItem* shadow = shadows->ShadowAt(j - 1);
      float blurRadius = float(shadow->mRadius) / float(appUnitsPerDevPixel);
      gfx::Color shadowColor = nsCSSRendering::GetShadowColor(shadow,
                                                              mFrame,
                                                              mOpacity);

      // We don't move the shadow rect here since WR does it for us
      // Now translate everything to device pixels.
      nsRect shadowRect = frameRect;
      Point shadowOffset;
      shadowOffset.x = (shadow->mXOffset / appUnitsPerDevPixel);
      shadowOffset.y = (shadow->mYOffset / appUnitsPerDevPixel);

      LayoutDeviceRect deviceBox = LayoutDeviceRect::FromAppUnits(
          shadowRect, appUnitsPerDevPixel);
      wr::LayoutRect deviceBoxRect = aSc.ToRelativeLayoutRectRounded(deviceBox);
      wr::LayoutRect deviceClipRect = aSc.ToRelativeLayoutRect(clipRect);

      // TODO: support non-uniform border radius.
      float borderRadius = hasBorderRadius ? borderRadii.TopLeft().width
                                           : 0.0;
      float spreadRadius = float(shadow->mSpread) / float(appUnitsPerDevPixel);

      aBuilder.PushBoxShadow(deviceBoxRect,
                             deviceClipRect,
                             deviceBoxRect,
                             wr::ToLayoutVector2D(shadowOffset),
                             wr::ToColorF(shadowColor),
                             blurRadius,
                             spreadRadius,
                             borderRadius,
                             wr::BoxShadowClipMode::Outset);
    }
  }

  return true;
}

void
nsDisplayBoxShadowOuter::ComputeInvalidationRegion(nsDisplayListBuilder* aBuilder,
                                                   const nsDisplayItemGeometry* aGeometry,
                                                   nsRegion* aInvalidRegion) const
{
  const nsDisplayBoxShadowOuterGeometry* geometry =
    static_cast<const nsDisplayBoxShadowOuterGeometry*>(aGeometry);
  bool snap;
  if (!geometry->mBounds.IsEqualInterior(GetBounds(aBuilder, &snap)) ||
      !geometry->mBorderRect.IsEqualInterior(GetBorderRect()) ||
      mOpacity != geometry->mOpacity) {
    nsRegion oldShadow, newShadow;
    nscoord dontCare[8];
    bool hasBorderRadius = mFrame->GetBorderRadii(dontCare);
    if (hasBorderRadius) {
      // If we have rounded corners then we need to invalidate the frame area
      // too since we paint into it.
      oldShadow = geometry->mBounds;
      newShadow = GetBounds(aBuilder, &snap);
    } else {
      oldShadow.Sub(geometry->mBounds, geometry->mBorderRect);
      newShadow.Sub(GetBounds(aBuilder, &snap), GetBorderRect());
    }
    aInvalidRegion->Or(oldShadow, newShadow);
  }
}


void
nsDisplayBoxShadowInner::Paint(nsDisplayListBuilder* aBuilder,
                               gfxContext* aCtx) {
  nsPoint offset = ToReferenceFrame();
  nsRect borderRect = nsRect(offset, mFrame->GetSize());
  nsPresContext* presContext = mFrame->PresContext();
  AutoTArray<nsRect,10> rects;
  ComputeDisjointRectangles(mVisibleRegion, &rects);

  AUTO_PROFILER_LABEL("nsDisplayBoxShadowInner::Paint", GRAPHICS);

  DrawTarget* drawTarget = aCtx->GetDrawTarget();
  gfxContext* gfx = aCtx;
  int32_t appUnitsPerDevPixel = mFrame->PresContext()->AppUnitsPerDevPixel();

  for (uint32_t i = 0; i < rects.Length(); ++i) {
    gfx->Save();
    gfx->Clip(NSRectToSnappedRect(rects[i], appUnitsPerDevPixel, *drawTarget));
    nsCSSRendering::PaintBoxShadowInner(presContext, *aCtx, mFrame, borderRect);
    gfx->Restore();
  }
}

bool
nsDisplayBoxShadowInner::CanCreateWebRenderCommands(nsDisplayListBuilder* aBuilder,
                                                    nsIFrame* aFrame,
                                                    nsPoint aReferenceOffset)
{
  nsRect borderRect = nsRect(aReferenceOffset, aFrame->GetSize());
  RectCornerRadii innerRadii;
  bool hasBorderRadius =
      nsCSSRendering::GetShadowInnerRadii(aFrame, borderRect, innerRadii);
  if (hasBorderRadius) {
    return false;
  }

  nsCSSShadowArray *shadows = aFrame->StyleEffects()->mBoxShadow;
  if (!shadows) {
    // Means we don't have to paint anything
    return true;
  }

  return true;
}

LayerState
nsDisplayBoxShadowInner::GetLayerState(nsDisplayListBuilder* aBuilder,
                                       LayerManager* aManager,
                                       const ContainerLayerParameters& aParameters)
{
  if (ShouldUseAdvancedLayer(aManager, gfxPrefs::LayersAllowInsetBoxShadow) &&
      CanCreateWebRenderCommands(aBuilder, mFrame, ToReferenceFrame())) {
    return LAYER_ACTIVE;
  }

  return LAYER_NONE;
}

already_AddRefed<Layer>
nsDisplayBoxShadowInner::BuildLayer(nsDisplayListBuilder* aBuilder,
                                    LayerManager* aManager,
                                    const ContainerLayerParameters& aContainerParameters)
{
  return BuildDisplayItemLayer(aBuilder, aManager, aContainerParameters);
}

/* static */ void
nsDisplayBoxShadowInner::CreateInsetBoxShadowWebRenderCommands(mozilla::wr::DisplayListBuilder& aBuilder,
                                                               const StackingContextHelper& aSc,
                                                               nsRegion& aVisibleRegion,
                                                               nsIFrame* aFrame,
                                                               const nsRect aBorderRect)
{
  if (!nsCSSRendering::ShouldPaintBoxShadowInner(aFrame)) {
    return;
  }

  int32_t appUnitsPerDevPixel = aFrame->PresContext()->AppUnitsPerDevPixel();

  AutoTArray<nsRect,10> rects;
  ComputeDisjointRectangles(aVisibleRegion, &rects);

  nsCSSShadowArray* shadows = aFrame->StyleEffects()->mBoxShadow;

  for (uint32_t i = 0; i < rects.Length(); ++i) {
    LayoutDeviceRect clipRect = LayoutDeviceRect::FromAppUnits(
        rects[i], appUnitsPerDevPixel);

    for (uint32_t i = shadows->Length(); i > 0; --i) {
      nsCSSShadowItem* shadowItem = shadows->ShadowAt(i - 1);
      if (!shadowItem->mInset) {
        continue;
      }

      nsRect shadowRect =
        nsCSSRendering::GetBoxShadowInnerPaddingRect(aFrame, aBorderRect);
      RectCornerRadii innerRadii;
      nsCSSRendering::GetShadowInnerRadii(aFrame, aBorderRect, innerRadii);

      // Now translate everything to device pixels.
      Rect deviceBoxRect = LayoutDeviceRect::FromAppUnits(
          shadowRect, appUnitsPerDevPixel).ToUnknownRect();
      wr::LayoutRect deviceClipRect = aSc.ToRelativeLayoutRect(clipRect);
      Color shadowColor = nsCSSRendering::GetShadowColor(shadowItem, aFrame, 1.0);

      Point shadowOffset;
      shadowOffset.x = (shadowItem->mXOffset / appUnitsPerDevPixel);
      shadowOffset.y = (shadowItem->mYOffset / appUnitsPerDevPixel);

      float blurRadius = float(shadowItem->mRadius) / float(appUnitsPerDevPixel);
      // TODO: WR doesn't support non-uniform border radii
      float borderRadius = innerRadii.TopLeft().width;
      // NOTE: Any spread radius > 0 will render nothing. WR Bug.
      float spreadRadius = float(shadowItem->mSpread) / float(appUnitsPerDevPixel);

      aBuilder.PushBoxShadow(wr::ToLayoutRect(deviceBoxRect),
                             deviceClipRect,
                             wr::ToLayoutRect(deviceBoxRect),
                             wr::ToLayoutVector2D(shadowOffset),
                             wr::ToColorF(shadowColor),
                             blurRadius,
                             spreadRadius,
                             borderRadius,
                             wr::BoxShadowClipMode::Inset
                             );
    }
  }
}

bool
nsDisplayBoxShadowInner::CreateWebRenderCommands(mozilla::wr::DisplayListBuilder& aBuilder,
                                                 const StackingContextHelper& aSc,
                                                 nsTArray<WebRenderParentCommand>& aParentCommands,
                                                 mozilla::layers::WebRenderLayerManager* aManager,
                                                 nsDisplayListBuilder* aDisplayListBuilder)
{
  if (aManager->IsLayersFreeTransaction()) {
    ContainerLayerParameters parameter;
    if (GetLayerState(aDisplayListBuilder, aManager, parameter) != LAYER_ACTIVE) {
      return false;
    }
  }

  bool snap;
  nsRegion visible = GetBounds(aDisplayListBuilder, &snap);
  nsPoint offset = ToReferenceFrame();
  nsRect borderRect = nsRect(offset, mFrame->GetSize());
  nsDisplayBoxShadowInner::CreateInsetBoxShadowWebRenderCommands(aBuilder, aSc, visible,
                                                                 mFrame, borderRect);

  return true;
}

bool
nsDisplayBoxShadowInner::ComputeVisibility(nsDisplayListBuilder* aBuilder,
                                           nsRegion* aVisibleRegion) {
  if (!nsDisplayItem::ComputeVisibility(aBuilder, aVisibleRegion)) {
    return false;
  }

  mVisibleRegion.And(*aVisibleRegion, mVisibleRect);
  return true;
}

nsDisplayWrapList::nsDisplayWrapList(nsDisplayListBuilder* aBuilder,
                                     nsIFrame* aFrame, nsDisplayList* aList)
  : nsDisplayWrapList(aBuilder, aFrame, aList,
                      aBuilder->CurrentActiveScrolledRoot())
{}

nsDisplayWrapList::nsDisplayWrapList(nsDisplayListBuilder* aBuilder,
                                     nsIFrame* aFrame, nsDisplayList* aList,
                                     const ActiveScrolledRoot* aActiveScrolledRoot)
  : nsDisplayItem(aBuilder, aFrame, aActiveScrolledRoot)
  , mOverrideZIndex(0)
  , mHasZIndexOverride(false)
{
  MOZ_COUNT_CTOR(nsDisplayWrapList);

  mBaseVisibleRect = mVisibleRect;

  mListPtr = &mList;
  mListPtr->AppendToTop(aList);
  UpdateBounds(aBuilder);

  if (!aFrame || !aFrame->IsTransformed()) {
    return;
  }

  // If we're a transformed frame, then we need to find out if we're inside
  // the nsDisplayTransform or outside of it. Frames inside the transform
  // need mReferenceFrame == mFrame, outside needs the next ancestor
  // reference frame.
  // If we're inside the transform, then the nsDisplayItem constructor
  // will have done the right thing.
  // If we're outside the transform, then we should have only one child
  // (since nsDisplayTransform wraps all actual content), and that child
  // will have the correct reference frame set (since nsDisplayTransform
  // handles this explictly).
<<<<<<< HEAD
  nsDisplayItem *i = mListPtr->GetBottom();
  if (i && (!i->GetAbove() || i->GetType() == TYPE_TRANSFORM) &&
=======
  nsDisplayItem *i = mList.GetBottom();
  if (i && (!i->GetAbove() || i->GetType() == DisplayItemType::TYPE_TRANSFORM) &&
>>>>>>> cc2172ea
      i->Frame() == mFrame) {
    mReferenceFrame = i->ReferenceFrame();
    mToReferenceFrame = i->ToReferenceFrame();
  }

  nsRect visible = aBuilder->GetVisibleRect() +
    aBuilder->GetCurrentFrameOffsetToReferenceFrame();

  SetVisibleRect(visible, true);
}

nsDisplayWrapList::nsDisplayWrapList(nsDisplayListBuilder* aBuilder,
                                     nsIFrame* aFrame, nsDisplayItem* aItem)
  : nsDisplayItem(aBuilder, aFrame)
  , mOverrideZIndex(0)
  , mHasZIndexOverride(false)
{
  MOZ_COUNT_CTOR(nsDisplayWrapList);

  mBaseVisibleRect = mVisibleRect;

  mListPtr = &mList;
  mListPtr->AppendToTop(aItem);
  UpdateBounds(aBuilder);

  if (!aFrame || !aFrame->IsTransformed()) {
    return;
  }

  // See the previous nsDisplayWrapList constructor
  if (aItem->Frame() == aFrame) {
    mReferenceFrame = aItem->ReferenceFrame();
    mToReferenceFrame = aItem->ToReferenceFrame();
  }

  nsRect visible = aBuilder->GetVisibleRect() +
    aBuilder->GetCurrentFrameOffsetToReferenceFrame();

  SetVisibleRect(visible, true);
}

nsDisplayWrapList::~nsDisplayWrapList() {
  MOZ_COUNT_DTOR(nsDisplayWrapList);
}

void
nsDisplayWrapList::HitTest(nsDisplayListBuilder* aBuilder, const nsRect& aRect,
                           HitTestState* aState, nsTArray<nsIFrame*> *aOutFrames) {
  mListPtr->HitTest(aBuilder, aRect, aState, aOutFrames);
}

nsRect
nsDisplayWrapList::GetBounds(nsDisplayListBuilder* aBuilder,
                             bool* aSnap) const
{
  *aSnap = false;
  return mBounds;
}

bool
nsDisplayWrapList::ComputeVisibility(nsDisplayListBuilder* aBuilder,
                                     nsRegion* aVisibleRegion) {
  // Convert the passed in visible region to our appunits.
  nsRegion visibleRegion;
  // mVisibleRect has been clipped to GetClippedBounds
  visibleRegion.And(*aVisibleRegion, mVisibleRect);
  nsRegion originalVisibleRegion = visibleRegion;

  bool retval =
    mListPtr->ComputeVisibilityForSublist(aBuilder,
                                          &visibleRegion,
                                          mVisibleRect);
  nsRegion removed;
  // removed = originalVisibleRegion - visibleRegion
  removed.Sub(originalVisibleRegion, visibleRegion);
  // aVisibleRegion = aVisibleRegion - removed (modulo any simplifications
  // SubtractFromVisibleRegion does)
  aBuilder->SubtractFromVisibleRegion(aVisibleRegion, removed);

  return retval;
}

nsRegion
nsDisplayWrapList::GetOpaqueRegion(nsDisplayListBuilder* aBuilder,
                                   bool* aSnap) const
{
  *aSnap = false;
  nsRegion result;
  if (mListPtr->IsOpaque()) {
    // Everything within GetBounds that's visible is opaque.
    result = GetBounds(aBuilder, aSnap);
  }
  return result;
}

Maybe<nscolor>
nsDisplayWrapList::IsUniform(nsDisplayListBuilder* aBuilder) const
{
  // We could try to do something but let's conservatively just return Nothing.
  return Nothing();
}

void nsDisplayWrapList::Paint(nsDisplayListBuilder* aBuilder,
                              gfxContext* aCtx) {
  NS_ERROR("nsDisplayWrapList should have been flattened away for painting");
}

/**
 * Returns true if all descendant display items can be placed in the same
 * PaintedLayer --- GetLayerState returns LAYER_INACTIVE or LAYER_NONE,
 * and they all have the expected animated geometry root.
 */
static LayerState
RequiredLayerStateForChildren(nsDisplayListBuilder* aBuilder,
                              LayerManager* aManager,
                              const ContainerLayerParameters& aParameters,
                              const nsDisplayList& aList,
                              AnimatedGeometryRoot* aExpectedAnimatedGeometryRootForChildren)
{
  LayerState result = LAYER_INACTIVE;
  for (nsDisplayItem* i = aList.GetBottom(); i; i = i->GetAbove()) {
    if (result == LAYER_INACTIVE &&
        i->GetAnimatedGeometryRoot() != aExpectedAnimatedGeometryRootForChildren) {
      result = LAYER_ACTIVE;
    }

    LayerState state = i->GetLayerState(aBuilder, aManager, aParameters);
<<<<<<< HEAD
    if (state == LAYER_ACTIVE && i->GetType() == TYPE_BLEND_MODE) {
=======
    if (state == LAYER_ACTIVE && i->GetType() == DisplayItemType::TYPE_BLEND_MODE) {
>>>>>>> cc2172ea
      // nsDisplayBlendMode always returns LAYER_ACTIVE to ensure that the
      // blending operation happens in the intermediate surface of its parent
      // display item (usually an nsDisplayBlendContainer). But this does not
      // mean that it needs all its ancestor display items to become active.
      // So we ignore its layer state and look at its children instead.
      state = RequiredLayerStateForChildren(aBuilder, aManager, aParameters,
        *i->GetSameCoordinateSystemChildren(), i->GetAnimatedGeometryRoot());
    }
    if ((state == LAYER_ACTIVE || state == LAYER_ACTIVE_FORCE) &&
        state > result) {
      result = state;
    }
    if (state == LAYER_ACTIVE_EMPTY && state > result) {
      result = LAYER_ACTIVE_FORCE;
    }
    if (state == LAYER_NONE) {
      nsDisplayList* list = i->GetSameCoordinateSystemChildren();
      if (list) {
        LayerState childState =
          RequiredLayerStateForChildren(aBuilder, aManager, aParameters, *list,
              aExpectedAnimatedGeometryRootForChildren);
        if (childState > result) {
          result = childState;
        }
      }
    }
  }
  return result;
}

nsRect nsDisplayWrapList::GetComponentAlphaBounds(nsDisplayListBuilder* aBuilder) const
{
  nsRect bounds;
  for (nsDisplayItem* i = mListPtr->GetBottom(); i; i = i->GetAbove()) {
    bounds.UnionRect(bounds, i->GetComponentAlphaBounds(aBuilder));
  }
  return bounds;
}

void
nsDisplayWrapList::SetReferenceFrame(const nsIFrame* aFrame)
{
  mReferenceFrame = aFrame;
  mToReferenceFrame = mFrame->GetOffsetToCrossDoc(mReferenceFrame);
}

bool
nsDisplayWrapList::CreateWebRenderCommands(mozilla::wr::DisplayListBuilder& aBuilder,
                                           const StackingContextHelper& aSc,
                                           nsTArray<WebRenderParentCommand>& aParentCommands,
                                           mozilla::layers::WebRenderLayerManager* aManager,
                                           nsDisplayListBuilder* aDisplayListBuilder)
{
  // If this function is called in layers mode that means we created a
  // WebRenderDisplayItemLayer for a display item that is a subclass of
  // nsDisplayWrapList, but we didn't actually implement the overridden
  // CreateWebRenderCommandsFromDisplayList on it. That doesn't seem correct.
  MOZ_ASSERT(aManager->IsLayersFreeTransaction());

  aManager->CreateWebRenderCommandsFromDisplayList(GetChildren(),
                                                   aDisplayListBuilder,
                                                   aSc,
                                                   aBuilder);
  return true;
}

static nsresult
WrapDisplayList(nsDisplayListBuilder* aBuilder, nsIFrame* aFrame,
                nsDisplayList* aList, nsDisplayWrapper* aWrapper) {
  if (!aList->GetTop())
    return NS_OK;
  nsDisplayItem* item = aWrapper->WrapList(aBuilder, aFrame, aList);
  if (!item)
    return NS_ERROR_OUT_OF_MEMORY;
  // aList was emptied
  aList->AppendToTop(item);
  return NS_OK;
}

static nsresult
WrapEachDisplayItem(nsDisplayListBuilder* aBuilder,
                    nsDisplayList* aList, nsDisplayWrapper* aWrapper) {
  nsDisplayList newList;
  nsDisplayItem* item;
  while ((item = aList->RemoveBottom())) {
    item = aWrapper->WrapItem(aBuilder, item);
    if (!item)
      return NS_ERROR_OUT_OF_MEMORY;
    newList.AppendToTop(item);
  }
  // aList was emptied
  aList->AppendToTop(&newList);
  return NS_OK;
}

nsresult nsDisplayWrapper::WrapLists(nsDisplayListBuilder* aBuilder,
    nsIFrame* aFrame, const nsDisplayListSet& aIn, const nsDisplayListSet& aOut)
{
  nsresult rv = WrapListsInPlace(aBuilder, aFrame, aIn);
  NS_ENSURE_SUCCESS(rv, rv);

  if (&aOut == &aIn)
    return NS_OK;
  aOut.BorderBackground()->AppendToTop(aIn.BorderBackground());
  aOut.BlockBorderBackgrounds()->AppendToTop(aIn.BlockBorderBackgrounds());
  aOut.Floats()->AppendToTop(aIn.Floats());
  aOut.Content()->AppendToTop(aIn.Content());
  aOut.PositionedDescendants()->AppendToTop(aIn.PositionedDescendants());
  aOut.Outlines()->AppendToTop(aIn.Outlines());
  return NS_OK;
}

nsresult nsDisplayWrapper::WrapListsInPlace(nsDisplayListBuilder* aBuilder,
    nsIFrame* aFrame, const nsDisplayListSet& aLists)
{
  nsresult rv;
  if (WrapBorderBackground()) {
    // Our border-backgrounds are in-flow
    rv = WrapDisplayList(aBuilder, aFrame, aLists.BorderBackground(), this);
    NS_ENSURE_SUCCESS(rv, rv);
  }
  // Our block border-backgrounds are in-flow
  rv = WrapDisplayList(aBuilder, aFrame, aLists.BlockBorderBackgrounds(), this);
  NS_ENSURE_SUCCESS(rv, rv);
  // The floats are not in flow
  rv = WrapEachDisplayItem(aBuilder, aLists.Floats(), this);
  NS_ENSURE_SUCCESS(rv, rv);
  // Our child content is in flow
  rv = WrapDisplayList(aBuilder, aFrame, aLists.Content(), this);
  NS_ENSURE_SUCCESS(rv, rv);
  // The positioned descendants may not be in-flow
  rv = WrapEachDisplayItem(aBuilder, aLists.PositionedDescendants(), this);
  NS_ENSURE_SUCCESS(rv, rv);
  // The outlines may not be in-flow
  return WrapEachDisplayItem(aBuilder, aLists.Outlines(), this);
}

nsDisplayOpacity::nsDisplayOpacity(nsDisplayListBuilder* aBuilder,
                                   nsIFrame* aFrame, nsDisplayList* aList,
                                   const ActiveScrolledRoot* aActiveScrolledRoot,
                                   bool aForEventsAndPluginsOnly)
    : nsDisplayWrapList(aBuilder, aFrame, aList, aActiveScrolledRoot)
    , mOpacity(aFrame->StyleEffects()->mOpacity)
    , mForEventsAndPluginsOnly(aForEventsAndPluginsOnly)
{
  MOZ_COUNT_CTOR(nsDisplayOpacity);
  mState.mOpacity = mOpacity;
}

#ifdef NS_BUILD_REFCNT_LOGGING
nsDisplayOpacity::~nsDisplayOpacity() {
  MOZ_COUNT_DTOR(nsDisplayOpacity);
}
#endif

nsRegion nsDisplayOpacity::GetOpaqueRegion(nsDisplayListBuilder* aBuilder,
                                           bool* aSnap) const
{
  *aSnap = false;
  // The only time where mOpacity == 1.0 should be when we have will-change.
  // We could report this as opaque then but when the will-change value starts
  // animating the element would become non opaque and could cause repaints.
  return nsRegion();
}

// nsDisplayOpacity uses layers for rendering
already_AddRefed<Layer>
nsDisplayOpacity::BuildLayer(nsDisplayListBuilder* aBuilder,
                             LayerManager* aManager,
                             const ContainerLayerParameters& aContainerParameters) {
  ContainerLayerParameters params = aContainerParameters;
  params.mForEventsAndPluginsOnly = mForEventsAndPluginsOnly;
  RefPtr<Layer> container = aManager->GetLayerBuilder()->
    BuildContainerLayerFor(aBuilder, aManager, mFrame, this, &mList,
                           params, nullptr,
                           FrameLayerBuilder::CONTAINER_ALLOW_PULL_BACKGROUND_COLOR);
  if (!container)
    return nullptr;

  container->SetOpacity(mOpacity);
  nsDisplayListBuilder::AddAnimationsAndTransitionsToLayer(container, aBuilder,
                                                           this, mFrame,
                                                           eCSSProperty_opacity);
  return container.forget();
}

/**
 * This doesn't take into account layer scaling --- the layer may be
 * rendered at a higher (or lower) resolution, affecting the retained layer
 * size --- but this should be good enough.
 */
static bool
IsItemTooSmallForActiveLayer(nsIFrame* aFrame)
{
  nsIntRect visibleDevPixels = aFrame->GetVisualOverflowRectRelativeToSelf().ToOutsidePixels(
          aFrame->PresContext()->AppUnitsPerDevPixel());
  return visibleDevPixels.Size() <
    nsIntSize(gfxPrefs::LayoutMinActiveLayerSize(),
              gfxPrefs::LayoutMinActiveLayerSize());
}

/* static */ bool
nsDisplayOpacity::NeedsActiveLayer(nsDisplayListBuilder* aBuilder, nsIFrame* aFrame)
{
  if (EffectCompositor::HasAnimationsForCompositor(aFrame,
                                                   eCSSProperty_opacity) ||
      (ActiveLayerTracker::IsStyleAnimated(aBuilder, aFrame,
                                           eCSSProperty_opacity) &&
       !IsItemTooSmallForActiveLayer(aFrame))) {
    return true;
  }
  return false;
}

void
nsDisplayOpacity::ApplyOpacity(nsDisplayListBuilder* aBuilder,
                             float aOpacity,
                             const DisplayItemClipChain* aClip)
{
  NS_ASSERTION(CanApplyOpacity(), "ApplyOpacity should be allowed");
  mOpacity = mOpacity * aOpacity;
  IntersectClip(aBuilder, aClip);
}

bool
nsDisplayOpacity::CanApplyOpacity() const
{
  return true;
}

static bool
CopyItemsWithOpacity(nsDisplayList* aList,
                     nsTArray<nsDisplayItem*>& aArray,
                     const size_t aMaxChildCount)
{
  for (nsDisplayItem* i = aList->GetBottom(); i; i = i->GetAbove()) {
    nsDisplayList* children = i->GetChildren();

    if (children) {
      // The current display item has children, process them first.
      if (!CopyItemsWithOpacity(children, aArray, aMaxChildCount)) {
        return false;
      }
    }

    if (i->GetType() == TYPE_LAYER_EVENT_REGIONS ||
        i->GetType() == TYPE_WRAP_LIST) {
      continue;
    }

    if (!i->CanApplyOpacity() || aArray.Length() == aMaxChildCount) {
      return false;
    }

    aArray.AppendElement(i);
  }

  return true;
}

// TODO: Flattened and non-flattened nsDisplayOpacities can cause different
// rendering result. This is a bug that some reftests rely on. Below is a
// non-exhaustive list of such reftests.
//
// layout/reftests/box-shadow/boxshadow-opacity.html
// layout/reftests/bugs/759036-1.html
// layout/reftests/bugs/797797-1.html
// layout/reftests/bugs/797797-2.html
// layout/reftests/bugs/991046-1.html
// layout/reftests/text/475092-pos.html
bool
nsDisplayOpacity::ShouldFlattenAway(nsDisplayListBuilder* aBuilder)
{
  if (NeedsActiveLayer(aBuilder, mFrame) || mOpacity == 0.0) {
    // If our opacity is zero then we'll discard all descendant display items
    // except for layer event regions, so there's no point in doing this
    // optimization (and if we do do it, then invalidations of those descendants
    // might trigger repainting).
    return false;
  }

  if (mList.IsEmpty()) {
    return false;
  }

  // Only try folding our opacity down if we have at most kMaxChildCount
  // children that don't overlap and can all apply the opacity to themselves.
  static const size_t kMaxChildCount = 3;

  // Copy and flatten the children. This is required because the child display
  // items might be nsDisplayWrapLists.
  AutoTArray<nsDisplayItem*, kMaxChildCount> items;

  if (!CopyItemsWithOpacity(&mList, items, kMaxChildCount)) {
    return false;
  }

  struct {
    nsDisplayItem* item;
    nsRect bounds;
  } children[kMaxChildCount];

  bool snap;
<<<<<<< HEAD
  size_t childCount = 0;
  for (nsDisplayItem* item : items) {
    children[childCount].item = item;
    children[childCount].bounds = item->GetBounds(aBuilder, &snap);
    childCount++;
=======
  uint32_t numChildren = 0;
  for (; numChildren < ArrayLength(children) && child; numChildren++, child = child->GetAbove()) {
    if (child->GetType() == DisplayItemType::TYPE_LAYER_EVENT_REGIONS) {
      numChildren--;
      continue;
    }
    if (!child->CanApplyOpacity()) {
      return false;
    }
    children[numChildren].item = child;
    children[numChildren].bounds = child->GetBounds(aBuilder, &snap);
  }
  if (child) {
    // we have a fourth (or more) child
    return false;
>>>>>>> cc2172ea
  }

  for (size_t i = 0; i < childCount; i++) {
    for (size_t j = i+1; j < childCount; j++) {
      if (children[i].bounds.Intersects(children[j].bounds)) {
        return false;
      }
    }
  }

  // When intersecting the children's clip, only intersect with the clip for
  // our ASR and not with the whole clip chain, because the rest of the clip
  // chain is usually already set on the children. In fact, opacity items
  // usually never have their own clip because during display item creation
  // time we propagated the clip to our contents, so maybe we should just
  // remove the clip parameter from ApplyOpacity completely.
  DisplayItemClipChain clip(GetClip(), mActiveScrolledRoot, nullptr);

  for (uint32_t i = 0; i < childCount; i++) {
    children[i].item->ApplyOpacity(aBuilder, mOpacity, mClip ? &clip : nullptr);
  }

  return true;
}

nsDisplayItem::LayerState
nsDisplayOpacity::GetLayerState(nsDisplayListBuilder* aBuilder,
                                LayerManager* aManager,
                                const ContainerLayerParameters& aParameters) {
  // If we only created this item so that we'd get correct nsDisplayEventRegions for child
  // frames, then force us to inactive to avoid unnecessary layerization changes for content
  // that won't ever be painted.
  if (mForEventsAndPluginsOnly) {
    MOZ_ASSERT(mOpacity == 0);
    return LAYER_INACTIVE;
  }

  if (NeedsActiveLayer(aBuilder, mFrame)) {
    // Returns LAYER_ACTIVE_FORCE to avoid flatterning the layer for async
    // animations.
    return LAYER_ACTIVE_FORCE;
  }

  return RequiredLayerStateForChildren(aBuilder, aManager, aParameters, mList, GetAnimatedGeometryRoot());
}

bool
nsDisplayOpacity::ComputeVisibility(nsDisplayListBuilder* aBuilder,
                                    nsRegion* aVisibleRegion) {
  // Our children are translucent so we should not allow them to subtract
  // area from aVisibleRegion. We do need to find out what is visible under
  // our children in the temporary compositing buffer, because if our children
  // paint our entire bounds opaquely then we don't need an alpha channel in
  // the temporary compositing buffer.
  nsRect bounds = GetClippedBounds(aBuilder);
  nsRegion visibleUnderChildren;
  visibleUnderChildren.And(*aVisibleRegion, bounds);
  return
    nsDisplayWrapList::ComputeVisibility(aBuilder, &visibleUnderChildren);
}

<<<<<<< HEAD
=======
bool nsDisplayOpacity::TryMerge(nsDisplayItem* aItem) {
  if (aItem->GetType() != DisplayItemType::TYPE_OPACITY)
    return false;
  // items for the same content element should be merged into a single
  // compositing group
  // aItem->GetUnderlyingFrame() returns non-null because it's nsDisplayOpacity
  if (aItem->Frame()->GetContent() != mFrame->GetContent())
    return false;
  if (aItem->GetClipChain() != GetClipChain())
    return false;
  MergeFromTrackingMergedFrames(static_cast<nsDisplayOpacity*>(aItem));
  return true;
}

>>>>>>> cc2172ea
void
nsDisplayOpacity::WriteDebugInfo(std::stringstream& aStream)
{
  aStream << " (opacity " << mOpacity << ")";
}

bool
nsDisplayOpacity::CreateWebRenderCommands(mozilla::wr::DisplayListBuilder& aBuilder,
                                          const StackingContextHelper& aSc,
                                          nsTArray<WebRenderParentCommand>& aParentCommands,
                                          mozilla::layers::WebRenderLayerManager* aManager,
                                          nsDisplayListBuilder* aDisplayListBuilder)
{
  float* opacityForSC = &mOpacity;

  RefPtr<WebRenderAnimationData> animationData = aManager->CreateOrRecycleWebRenderUserData<WebRenderAnimationData>(this);
  AnimationInfo& animationInfo = animationData->GetAnimationInfo();
  AddAnimationsForProperty(Frame(), aDisplayListBuilder,
                           this, eCSSProperty_opacity,
                           animationInfo, false);
  animationInfo.StartPendingAnimations(aManager->GetAnimationReadyTime());
  uint64_t animationsId = 0;

  if (!animationInfo.GetAnimations().IsEmpty()) {
    animationsId = animationInfo.GetCompositorAnimationsId();
    opacityForSC = nullptr;
    OptionalOpacity opacityForCompositor = mOpacity;

    OpAddCompositorAnimations
      anim(CompositorAnimations(animationInfo.GetAnimations(), animationsId),
           void_t(), opacityForCompositor);
    aManager->WrBridge()->AddWebRenderParentCommand(anim);
  }

  nsTArray<mozilla::wr::WrFilterOp> filters;
  StackingContextHelper sc(aSc,
                           aBuilder,
                           aDisplayListBuilder,
                           this,
                           &mList,
                           nullptr,
                           animationsId,
                           opacityForSC,
                           nullptr,
                           filters);

  aManager->CreateWebRenderCommandsFromDisplayList(&mList,
                                                   aDisplayListBuilder,
                                                   sc,
                                                   aBuilder);
  return true;
}

nsDisplayBlendMode::nsDisplayBlendMode(nsDisplayListBuilder* aBuilder,
                                             nsIFrame* aFrame, nsDisplayList* aList,
                                             uint8_t aBlendMode,
                                             const ActiveScrolledRoot* aActiveScrolledRoot,
                                             uint32_t aIndex)
  : nsDisplayWrapList(aBuilder, aFrame, aList, aActiveScrolledRoot)
  , mBlendMode(aBlendMode)
  , mIndex(aIndex)
{
  MOZ_COUNT_CTOR(nsDisplayBlendMode);
}

#ifdef NS_BUILD_REFCNT_LOGGING
nsDisplayBlendMode::~nsDisplayBlendMode() {
  MOZ_COUNT_DTOR(nsDisplayBlendMode);
}
#endif

nsRegion nsDisplayBlendMode::GetOpaqueRegion(nsDisplayListBuilder* aBuilder,
                                                bool* aSnap) const
{
  *aSnap = false;
  // We are never considered opaque
  return nsRegion();
}

LayerState
nsDisplayBlendMode::GetLayerState(nsDisplayListBuilder* aBuilder,
                                     LayerManager* aManager,
                                     const ContainerLayerParameters& aParameters)
{
  return LAYER_ACTIVE;
}

bool
nsDisplayBlendMode::CreateWebRenderCommands(mozilla::wr::DisplayListBuilder& aBuilder,
                                            const StackingContextHelper& aSc,
                                            nsTArray<WebRenderParentCommand>& aParentCommands,
                                            mozilla::layers::WebRenderLayerManager* aManager,
                                            nsDisplayListBuilder* aDisplayListBuilder)
{
  nsTArray<mozilla::wr::WrFilterOp> filters;
  StackingContextHelper sc(aSc, aBuilder, aDisplayListBuilder, this,
                           &mList, nullptr, 0, nullptr, nullptr,
                           filters, nsCSSRendering::GetGFXBlendMode(mBlendMode));

  return nsDisplayWrapList::CreateWebRenderCommands(aBuilder, sc, aParentCommands,
                                                    aManager, aDisplayListBuilder);
}

// nsDisplayBlendMode uses layers for rendering
already_AddRefed<Layer>
nsDisplayBlendMode::BuildLayer(nsDisplayListBuilder* aBuilder,
                                  LayerManager* aManager,
                                  const ContainerLayerParameters& aContainerParameters) {
  ContainerLayerParameters newContainerParameters = aContainerParameters;
  newContainerParameters.mDisableSubpixelAntialiasingInDescendants = true;

  RefPtr<Layer> container = aManager->GetLayerBuilder()->
  BuildContainerLayerFor(aBuilder, aManager, mFrame, this, &mList,
                         newContainerParameters, nullptr);
  if (!container) {
    return nullptr;
  }

  container->SetMixBlendMode(nsCSSRendering::GetGFXBlendMode(mBlendMode));

  return container.forget();
}

bool
nsDisplayBlendMode::ComputeVisibility(nsDisplayListBuilder* aBuilder,
                                              nsRegion* aVisibleRegion) {
  // Our children are need their backdrop so we should not allow them to subtract
  // area from aVisibleRegion. We do need to find out what is visible under
  // our children in the temporary compositing buffer, because if our children
  // paint our entire bounds opaquely then we don't need an alpha channel in
  // the temporary compositing buffer.
  nsRect bounds = GetClippedBounds(aBuilder);
  nsRegion visibleUnderChildren;
  visibleUnderChildren.And(*aVisibleRegion, bounds);
  return nsDisplayWrapList::ComputeVisibility(aBuilder, &visibleUnderChildren);
}

<<<<<<< HEAD
=======
bool nsDisplayBlendMode::TryMerge(nsDisplayItem* aItem) {
  if (aItem->GetType() != DisplayItemType::TYPE_BLEND_MODE)
    return false;
  nsDisplayBlendMode* item = static_cast<nsDisplayBlendMode*>(aItem);
  // items for the same content element should be merged into a single
  // compositing group
  if (item->Frame()->GetContent() != mFrame->GetContent())
    return false;
  if (item->mIndex != 0 || mIndex != 0)
    return false; // don't merge background-blend-mode items
  if (item->GetClipChain() != GetClipChain())
    return false;
  MergeFromTrackingMergedFrames(item);
  return true;
}

>>>>>>> cc2172ea
/* static */ nsDisplayBlendContainer*
nsDisplayBlendContainer::CreateForMixBlendMode(nsDisplayListBuilder* aBuilder,
                                               nsIFrame* aFrame, nsDisplayList* aList,
                                               const ActiveScrolledRoot* aActiveScrolledRoot)
{
  return new (aBuilder) nsDisplayBlendContainer(aBuilder, aFrame, aList, aActiveScrolledRoot, false);
}

/* static */ nsDisplayBlendContainer*
nsDisplayBlendContainer::CreateForBackgroundBlendMode(nsDisplayListBuilder* aBuilder,
                                                      nsIFrame* aFrame, nsDisplayList* aList,
                                                      const ActiveScrolledRoot* aActiveScrolledRoot)
{
  return new (aBuilder) nsDisplayBlendContainer(aBuilder, aFrame, aList, aActiveScrolledRoot, true);
}

nsDisplayBlendContainer::nsDisplayBlendContainer(nsDisplayListBuilder* aBuilder,
                                                 nsIFrame* aFrame, nsDisplayList* aList,
                                                 const ActiveScrolledRoot* aActiveScrolledRoot,
                                                 bool aIsForBackground)
    : nsDisplayWrapList(aBuilder, aFrame, aList, aActiveScrolledRoot)
    , mIsForBackground(aIsForBackground)
{
  MOZ_COUNT_CTOR(nsDisplayBlendContainer);
}

#ifdef NS_BUILD_REFCNT_LOGGING
nsDisplayBlendContainer::~nsDisplayBlendContainer() {
  MOZ_COUNT_DTOR(nsDisplayBlendContainer);
}
#endif

// nsDisplayBlendContainer uses layers for rendering
already_AddRefed<Layer>
nsDisplayBlendContainer::BuildLayer(nsDisplayListBuilder* aBuilder,
                                    LayerManager* aManager,
                                    const ContainerLayerParameters& aContainerParameters) {
  // turn off anti-aliasing in the parent stacking context because it changes
  // how the group is initialized.
  ContainerLayerParameters newContainerParameters = aContainerParameters;
  newContainerParameters.mDisableSubpixelAntialiasingInDescendants = true;

  RefPtr<Layer> container = aManager->GetLayerBuilder()->
  BuildContainerLayerFor(aBuilder, aManager, mFrame, this, &mList,
                         newContainerParameters, nullptr);
  if (!container) {
    return nullptr;
  }

  container->SetForceIsolatedGroup(true);
  return container.forget();
}

LayerState
nsDisplayBlendContainer::GetLayerState(nsDisplayListBuilder* aBuilder,
                                       LayerManager* aManager,
                                       const ContainerLayerParameters& aParameters)
{
  return RequiredLayerStateForChildren(aBuilder, aManager, aParameters, mList, GetAnimatedGeometryRoot());
}

<<<<<<< HEAD
=======
bool
nsDisplayBlendContainer::CreateWebRenderCommands(mozilla::wr::DisplayListBuilder& aBuilder,
                                                 const StackingContextHelper& aSc,
                                                 nsTArray<WebRenderParentCommand>& aParentCommands,
                                                 mozilla::layers::WebRenderLayerManager* aManager,
                                                 nsDisplayListBuilder* aDisplayListBuilder)
{
  StackingContextHelper sc(aSc, aBuilder, aDisplayListBuilder, this,
                           &mList, nullptr, 0, nullptr, nullptr);

  return nsDisplayWrapList::CreateWebRenderCommands(aBuilder, sc, aParentCommands,
                                                    aManager, aDisplayListBuilder);
}

bool nsDisplayBlendContainer::TryMerge(nsDisplayItem* aItem) {
  if (aItem->GetType() != DisplayItemType::TYPE_BLEND_CONTAINER)
    return false;
  // items for the same content element should be merged into a single
  // compositing group
  // aItem->GetUnderlyingFrame() returns non-null because it's nsDisplayOpacity
  if (aItem->Frame()->GetContent() != mFrame->GetContent())
    return false;
  if (aItem->GetClipChain() != GetClipChain())
    return false;
  MergeFromTrackingMergedFrames(static_cast<nsDisplayBlendContainer*>(aItem));
  return true;
}

>>>>>>> cc2172ea
nsDisplayOwnLayer::nsDisplayOwnLayer(nsDisplayListBuilder* aBuilder,
                                     nsIFrame* aFrame, nsDisplayList* aList,
                                     const ActiveScrolledRoot* aActiveScrolledRoot,
                                     uint32_t aFlags, ViewID aScrollTarget,
                                     const ScrollThumbData& aThumbData,
                                     bool aForceActive)
    : nsDisplayWrapList(aBuilder, aFrame, aList, aActiveScrolledRoot)
    , mFlags(aFlags)
    , mScrollTarget(aScrollTarget)
    , mThumbData(aThumbData)
    , mForceActive(aForceActive)
    , mWrAnimationId(0)
{
  MOZ_COUNT_CTOR(nsDisplayOwnLayer);

  // For scroll thumb layers, override the AGR to be the thumb's AGR rather
  // than the AGR for mFrame (which is the slider frame).
  if (IsScrollThumbLayer()) {
    if (nsIFrame* thumbFrame = nsBox::GetChildXULBox(mFrame)) {
      mAnimatedGeometryRoot = aBuilder->FindAnimatedGeometryRootFor(thumbFrame);
    }
  }
}

#ifdef NS_BUILD_REFCNT_LOGGING
nsDisplayOwnLayer::~nsDisplayOwnLayer() {
  MOZ_COUNT_DTOR(nsDisplayOwnLayer);
}
#endif

LayerState
nsDisplayOwnLayer::GetLayerState(nsDisplayListBuilder* aBuilder,
                                 LayerManager* aManager,
                                 const ContainerLayerParameters& aParameters)
{
  if (mForceActive) {
    return mozilla::LAYER_ACTIVE_FORCE;
  }

  return RequiredLayerStateForChildren(aBuilder, aManager, aParameters, mList, mAnimatedGeometryRoot);
}

bool
nsDisplayOwnLayer::IsScrollThumbLayer() const
{
  return (mFlags & VERTICAL_SCROLLBAR) || (mFlags & HORIZONTAL_SCROLLBAR);
}

bool
nsDisplayOwnLayer::ShouldBuildLayerEvenIfInvisible(nsDisplayListBuilder* aBuilder) const
{
  // Render scroll thumb layers even if they are invisible, because async
  // scrolling might bring them into view.
  return IsScrollThumbLayer();
}

// nsDisplayOpacity uses layers for rendering
already_AddRefed<Layer>
nsDisplayOwnLayer::BuildLayer(nsDisplayListBuilder* aBuilder,
                              LayerManager* aManager,
                              const ContainerLayerParameters& aContainerParameters)
{
  RefPtr<ContainerLayer> layer = aManager->GetLayerBuilder()->
    BuildContainerLayerFor(aBuilder, aManager, mFrame, this, &mList,
                           aContainerParameters, nullptr,
                           FrameLayerBuilder::CONTAINER_ALLOW_PULL_BACKGROUND_COLOR);
  if (mThumbData.mDirection != ScrollDirection::NONE) {
    layer->SetScrollThumbData(mScrollTarget, mThumbData);
  }
  if (mFlags & SCROLLBAR_CONTAINER) {
    layer->SetIsScrollbarContainer(mScrollTarget);
  }

  if (mFlags & GENERATE_SUBDOC_INVALIDATIONS) {
    mFrame->PresContext()->SetNotifySubDocInvalidationData(layer);
  }
  return layer.forget();
}

bool
nsDisplayOwnLayer::CreateWebRenderCommands(mozilla::wr::DisplayListBuilder& aBuilder,
                                           const StackingContextHelper& aSc,
                                           nsTArray<WebRenderParentCommand>& aParentCommands,
                                           WebRenderLayerManager* aManager,
                                           nsDisplayListBuilder* aDisplayListBuilder)
{
  if (!aManager->AsyncPanZoomEnabled() ||
      mThumbData.mDirection == ScrollDirection::NONE) {
    return nsDisplayWrapList::CreateWebRenderCommands(aBuilder, aSc,
        aParentCommands, aManager, aDisplayListBuilder);
  }

  // APZ is enabled and this is a scroll thumb, so we need to create and
  // set an animation id. That way APZ can move this scrollthumb around as
  // needed.
  RefPtr<WebRenderAnimationData> animationData = aManager->CreateOrRecycleWebRenderUserData<WebRenderAnimationData>(this);
  AnimationInfo& animationInfo = animationData->GetAnimationInfo();
  animationInfo.EnsureAnimationsId();
  mWrAnimationId = animationInfo.GetCompositorAnimationsId();

  StackingContextHelper sc(aSc, aBuilder, aDisplayListBuilder, this,
                           &mList, nullptr, mWrAnimationId, nullptr, nullptr);

  nsDisplayWrapList::CreateWebRenderCommands(aBuilder, sc,
      aParentCommands, aManager, aDisplayListBuilder);
  return true;
}

bool
nsDisplayOwnLayer::UpdateScrollData(mozilla::layers::WebRenderScrollData* aData,
                                    mozilla::layers::WebRenderLayerScrollData* aLayerData)
{
  bool ret = false;
  if (IsScrollThumbLayer()) {
    ret = true;
    if (aLayerData) {
      aLayerData->SetScrollThumbData(mThumbData);
      aLayerData->SetScrollbarAnimationId(mWrAnimationId);
      aLayerData->SetScrollbarTargetContainerId(mScrollTarget);
    }
  }
  if (mFlags & SCROLLBAR_CONTAINER) {
    ret = true;
    if (aLayerData) {
      aLayerData->SetIsScrollbarContainer();
      aLayerData->SetScrollbarTargetContainerId(mScrollTarget);
    }
  }
  return ret;
}

nsDisplaySubDocument::nsDisplaySubDocument(nsDisplayListBuilder* aBuilder,
                                           nsIFrame* aFrame,
                                           nsSubDocumentFrame* aSubDocFrame,
                                           nsDisplayList* aList, uint32_t aFlags)
    : nsDisplayOwnLayer(aBuilder, aFrame, aList, aBuilder->CurrentActiveScrolledRoot(), aFlags)
    , mScrollParentId(aBuilder->GetCurrentScrollParentId())
    , mShouldFlatten(false)
    , mSubDocFrame(aSubDocFrame)
{
  MOZ_COUNT_CTOR(nsDisplaySubDocument);
  mForceDispatchToContentRegion =
    aBuilder->IsBuildingLayerEventRegions() &&
    nsLayoutUtils::HasDocumentLevelListenersForApzAwareEvents(aFrame->PresContext()->PresShell());

  // The SubDocument display item is conceptually outside the viewport frame,
  // so in cases where the viewport frame is an AGR, the SubDocument's AGR
  // should be not the viewport frame itself, but its parent AGR.
  if (*mAnimatedGeometryRoot == mFrame && mAnimatedGeometryRoot->mParentAGR) {
    mAnimatedGeometryRoot = mAnimatedGeometryRoot->mParentAGR;
  }
}

#ifdef NS_BUILD_REFCNT_LOGGING
nsDisplaySubDocument::~nsDisplaySubDocument() {
  MOZ_COUNT_DTOR(nsDisplaySubDocument);
}
#endif

already_AddRefed<Layer>
nsDisplaySubDocument::BuildLayer(nsDisplayListBuilder* aBuilder,
                                 LayerManager* aManager,
                                 const ContainerLayerParameters& aContainerParameters) {
  RefPtr<Layer> layer = nsDisplayOwnLayer::BuildLayer(aBuilder, aManager, aContainerParameters);
  layer->AsContainerLayer()->SetEventRegionsOverride(mForceDispatchToContentRegion
    ? EventRegionsOverride::ForceDispatchToContent
    : EventRegionsOverride::NoOverride);
  return layer.forget();
}

UniquePtr<ScrollMetadata>
nsDisplaySubDocument::ComputeScrollMetadata(Layer* aLayer,
                                            const ContainerLayerParameters& aContainerParameters)
{
  if (!(mFlags & GENERATE_SCROLLABLE_LAYER)) {
    return UniquePtr<ScrollMetadata>(nullptr);
  }

  nsPresContext* presContext = mFrame->PresContext();
  nsIFrame* rootScrollFrame = presContext->PresShell()->GetRootScrollFrame();
  bool isRootContentDocument = presContext->IsRootContentDocument();
  nsIPresShell* presShell = presContext->PresShell();
  ContainerLayerParameters params(
      aContainerParameters.mXScale * presShell->GetResolution(),
      aContainerParameters.mYScale * presShell->GetResolution(),
      nsIntPoint(), aContainerParameters);

  nsRect viewport = mFrame->GetRect() -
                    mFrame->GetPosition() +
                    mFrame->GetOffsetToCrossDoc(ReferenceFrame());

  return MakeUnique<ScrollMetadata>(
    nsLayoutUtils::ComputeScrollMetadata(
      mFrame, rootScrollFrame, rootScrollFrame->GetContent(), ReferenceFrame(),
      aLayer, mScrollParentId, viewport, Nothing(),
      isRootContentDocument, params));
}

static bool
UseDisplayPortForViewport(nsDisplayListBuilder* aBuilder, nsIFrame* aFrame)
{
  return aBuilder->IsPaintingToWindow() &&
      nsLayoutUtils::ViewportHasDisplayPort(aFrame->PresContext());
}

nsRect
nsDisplaySubDocument::GetBounds(nsDisplayListBuilder* aBuilder,
                                bool* aSnap) const
{
  bool usingDisplayPort = UseDisplayPortForViewport(aBuilder, mFrame);

  if ((mFlags & GENERATE_SCROLLABLE_LAYER) && usingDisplayPort) {
    *aSnap = false;
    return mFrame->GetRect() + aBuilder->ToReferenceFrame(mFrame);
  }

  return nsDisplayOwnLayer::GetBounds(aBuilder, aSnap);
}

bool
nsDisplaySubDocument::ComputeVisibility(nsDisplayListBuilder* aBuilder,
                                        nsRegion* aVisibleRegion)
{
  bool usingDisplayPort = UseDisplayPortForViewport(aBuilder, mFrame);

  if (!(mFlags & GENERATE_SCROLLABLE_LAYER) || !usingDisplayPort) {
    return nsDisplayWrapList::ComputeVisibility(aBuilder, aVisibleRegion);
  }

  nsRect displayport;
  nsIFrame* rootScrollFrame = mFrame->PresContext()->PresShell()->GetRootScrollFrame();
  MOZ_ASSERT(rootScrollFrame);
  Unused << nsLayoutUtils::GetDisplayPort(rootScrollFrame->GetContent(), &displayport,
    RelativeTo::ScrollFrame);

  nsRegion childVisibleRegion;
  // The visible region for the children may be much bigger than the hole we
  // are viewing the children from, so that the compositor process has enough
  // content to asynchronously pan while content is being refreshed.
  childVisibleRegion = displayport + mFrame->GetOffsetToCrossDoc(ReferenceFrame());

  nsRect boundedRect =
    childVisibleRegion.GetBounds().Intersect(
      mList.GetClippedBoundsWithRespectToASR(aBuilder, mActiveScrolledRoot));
  bool visible = mList.ComputeVisibilityForSublist(
    aBuilder, &childVisibleRegion, boundedRect);

  // If APZ is enabled then don't allow this computation to influence
  // aVisibleRegion, on the assumption that the layer can be asynchronously
  // scrolled so we'll definitely need all the content under it.
  if (!nsLayoutUtils::UsesAsyncScrolling(mFrame)) {
    bool snap;
    nsRect bounds = GetBounds(aBuilder, &snap);
    nsRegion removed;
    removed.Sub(bounds, childVisibleRegion);

    aBuilder->SubtractFromVisibleRegion(aVisibleRegion, removed);
  }

  return visible;
}

bool
nsDisplaySubDocument::ShouldBuildLayerEvenIfInvisible(nsDisplayListBuilder* aBuilder) const
{
  bool usingDisplayPort = UseDisplayPortForViewport(aBuilder, mFrame);

  if ((mFlags & GENERATE_SCROLLABLE_LAYER) && usingDisplayPort) {
    return true;
  }

  return nsDisplayOwnLayer::ShouldBuildLayerEvenIfInvisible(aBuilder);
}

nsRegion
nsDisplaySubDocument::GetOpaqueRegion(nsDisplayListBuilder* aBuilder,
                                      bool* aSnap) const
{
  bool usingDisplayPort = UseDisplayPortForViewport(aBuilder, mFrame);

  if ((mFlags & GENERATE_SCROLLABLE_LAYER) && usingDisplayPort) {
    *aSnap = false;
    return nsRegion();
  }

  return nsDisplayOwnLayer::GetOpaqueRegion(aBuilder, aSnap);
}

nsDisplayResolution::nsDisplayResolution(nsDisplayListBuilder* aBuilder,
                                         nsIFrame* aFrame, nsDisplayList* aList,
                                         uint32_t aFlags)
    : nsDisplaySubDocument(aBuilder, aFrame, nullptr, aList, aFlags) {
  MOZ_COUNT_CTOR(nsDisplayResolution);
}

#ifdef NS_BUILD_REFCNT_LOGGING
nsDisplayResolution::~nsDisplayResolution() {
  MOZ_COUNT_DTOR(nsDisplayResolution);
}
#endif

void
nsDisplayResolution::HitTest(nsDisplayListBuilder* aBuilder,
                             const nsRect& aRect,
                             HitTestState* aState,
                             nsTArray<nsIFrame*> *aOutFrames)
{
  nsIPresShell* presShell = mFrame->PresContext()->PresShell();
  nsRect rect = aRect.RemoveResolution(presShell->ScaleToResolution() ? presShell->GetResolution () : 1.0f);
  mList.HitTest(aBuilder, rect, aState, aOutFrames);
}

already_AddRefed<Layer>
nsDisplayResolution::BuildLayer(nsDisplayListBuilder* aBuilder,
                                LayerManager* aManager,
                                const ContainerLayerParameters& aContainerParameters) {
  nsIPresShell* presShell = mFrame->PresContext()->PresShell();
  ContainerLayerParameters containerParameters(
    presShell->GetResolution(), presShell->GetResolution(), nsIntPoint(),
    aContainerParameters);

  RefPtr<Layer> layer = nsDisplaySubDocument::BuildLayer(
    aBuilder, aManager, containerParameters);
  layer->SetPostScale(1.0f / presShell->GetResolution(),
                      1.0f / presShell->GetResolution());
  layer->AsContainerLayer()->SetScaleToResolution(
      presShell->ScaleToResolution(), presShell->GetResolution());
  return layer.forget();
}

nsDisplayFixedPosition::nsDisplayFixedPosition(nsDisplayListBuilder* aBuilder,
                                               nsIFrame* aFrame,
                                               nsDisplayList* aList,
                                               const ActiveScrolledRoot* aActiveScrolledRoot)
  : nsDisplayOwnLayer(aBuilder, aFrame, aList, aActiveScrolledRoot)
  , mIndex(0)
  , mIsFixedBackground(false)
{
  MOZ_COUNT_CTOR(nsDisplayFixedPosition);
  Init(aBuilder);
}

nsDisplayFixedPosition::nsDisplayFixedPosition(nsDisplayListBuilder* aBuilder,
                                               nsIFrame* aFrame,
                                               nsDisplayList* aList,
                                               uint32_t aIndex)
  : nsDisplayOwnLayer(aBuilder, aFrame, aList, aBuilder->CurrentActiveScrolledRoot())
  , mIndex(aIndex)
  , mIsFixedBackground(true)
{
  MOZ_COUNT_CTOR(nsDisplayFixedPosition);
  Init(aBuilder);
}

void
nsDisplayFixedPosition::Init(nsDisplayListBuilder* aBuilder)
{
  mAnimatedGeometryRootForScrollMetadata = mAnimatedGeometryRoot;
  if (ShouldFixToViewport(aBuilder)) {
    mAnimatedGeometryRoot = aBuilder->FindAnimatedGeometryRootFor(this);
  }
}

/* static */ nsDisplayFixedPosition*
nsDisplayFixedPosition::CreateForFixedBackground(nsDisplayListBuilder* aBuilder,
                                                 nsIFrame* aFrame,
                                                 nsDisplayBackgroundImage* aImage,
                                                 uint32_t aIndex)
{
  nsDisplayList temp;
  temp.AppendToTop(aImage);

  return new (aBuilder) nsDisplayFixedPosition(aBuilder, aFrame, &temp, aIndex + 1);
}


#ifdef NS_BUILD_REFCNT_LOGGING
nsDisplayFixedPosition::~nsDisplayFixedPosition() {
  MOZ_COUNT_DTOR(nsDisplayFixedPosition);
}
#endif

already_AddRefed<Layer>
nsDisplayFixedPosition::BuildLayer(nsDisplayListBuilder* aBuilder,
                                   LayerManager* aManager,
                                   const ContainerLayerParameters& aContainerParameters) {
  RefPtr<Layer> layer =
    nsDisplayOwnLayer::BuildLayer(aBuilder, aManager, aContainerParameters);

  layer->SetIsFixedPosition(true);

  nsPresContext* presContext = mFrame->PresContext();
  nsIFrame* fixedFrame = mIsFixedBackground ? presContext->PresShell()->GetRootFrame() : mFrame;

  const nsIFrame* viewportFrame = fixedFrame->GetParent();
  // anchorRect will be in the container's coordinate system (aLayer's parent layer).
  // This is the same as the display items' reference frame.
  nsRect anchorRect;
  if (viewportFrame) {
    // Fixed position frames are reflowed into the scroll-port size if one has
    // been set.
    if (presContext->PresShell()->IsScrollPositionClampingScrollPortSizeSet()) {
      anchorRect.SizeTo(presContext->PresShell()->GetScrollPositionClampingScrollPortSize());
    } else {
      anchorRect.SizeTo(viewportFrame->GetSize());
    }
  } else {
    // A display item directly attached to the viewport.
    // For background-attachment:fixed items, the anchor point is always the
    // top-left of the viewport currently.
    viewportFrame = fixedFrame;
  }
  // The anchorRect top-left is always the viewport top-left.
  anchorRect.MoveTo(viewportFrame->GetOffsetToCrossDoc(ReferenceFrame()));

  nsLayoutUtils::SetFixedPositionLayerData(layer,
      viewportFrame, anchorRect, fixedFrame, presContext, aContainerParameters);

  return layer.forget();
}

<<<<<<< HEAD
=======
bool nsDisplayFixedPosition::TryMerge(nsDisplayItem* aItem) {
  if (aItem->GetType() != DisplayItemType::TYPE_FIXED_POSITION)
    return false;
  // Items with the same fixed position frame can be merged.
  nsDisplayFixedPosition* other = static_cast<nsDisplayFixedPosition*>(aItem);
  if (other->mFrame != mFrame)
    return false;
  if (aItem->GetClipChain() != GetClipChain())
    return false;
  MergeFromTrackingMergedFrames(other);
  return true;
}

bool
nsDisplayFixedPosition::UpdateScrollData(mozilla::layers::WebRenderScrollData* aData,
                                         mozilla::layers::WebRenderLayerScrollData* aLayerData)
{
  if (aLayerData) {
    FrameMetrics::ViewID id = nsLayoutUtils::ScrollIdForRootScrollFrame(
        Frame()->PresContext());
    aLayerData->SetFixedPositionScrollContainerId(id);
  }
  return nsDisplayOwnLayer::UpdateScrollData(aData, aLayerData) | true;
}

>>>>>>> cc2172ea
TableType
GetTableTypeFromFrame(nsIFrame* aFrame)
{
  if (aFrame->IsTableFrame()) {
    return TableType::TABLE;
  }

  if (aFrame->IsTableColFrame()) {
    return TableType::TABLE_COL;
  }

  if (aFrame->IsTableColGroupFrame()) {
    return TableType::TABLE_COL_GROUP;
  }

  if (aFrame->IsTableRowFrame()) {
    return TableType::TABLE_ROW;
  }

  if (aFrame->IsTableRowGroupFrame()) {
    return TableType::TABLE_ROW_GROUP;
  }

  if (aFrame->IsTableCellFrame()) {
    return TableType::TABLE_CELL;
  }

  MOZ_ASSERT_UNREACHABLE("Invalid frame.");
  return TableType::TABLE;
}

nsDisplayTableFixedPosition::nsDisplayTableFixedPosition(nsDisplayListBuilder* aBuilder,
                                                         nsIFrame* aFrame,
                                                         nsDisplayList* aList,
                                                         uint32_t aIndex,
                                                         nsIFrame* aAncestorFrame)
  : nsDisplayFixedPosition(aBuilder, aFrame, aList, aIndex)
  , mTableType(GetTableTypeFromFrame(aAncestorFrame))
{
}

/* static */ nsDisplayTableFixedPosition*
nsDisplayTableFixedPosition::CreateForFixedBackground(nsDisplayListBuilder* aBuilder,
                                                      nsIFrame* aFrame,
                                                      nsDisplayBackgroundImage* aImage,
                                                      uint32_t aIndex,
                                                      nsIFrame* aAncestorFrame)
{
  nsDisplayList temp;
  temp.AppendToTop(aImage);

  return new (aBuilder) nsDisplayTableFixedPosition(aBuilder, aFrame, &temp, aIndex + 1, aAncestorFrame);
}

nsDisplayStickyPosition::nsDisplayStickyPosition(nsDisplayListBuilder* aBuilder,
                                                 nsIFrame* aFrame,
                                                 nsDisplayList* aList,
                                                 const ActiveScrolledRoot* aActiveScrolledRoot)
  : nsDisplayOwnLayer(aBuilder, aFrame, aList, aActiveScrolledRoot)
{
  MOZ_COUNT_CTOR(nsDisplayStickyPosition);
}

void
nsDisplayStickyPosition::SetClipChain(const DisplayItemClipChain* aClipChain,
                                      bool aStore)
{
  mClipChain = aClipChain;
  mClip = nullptr;

  MOZ_ASSERT(!mClip, "There should never be a clip on this item because no clip moves with it.");

  if (aStore) {
    mState.mClipChain = aClipChain;
    mState.mClip = mClip;
  }
}

#ifdef NS_BUILD_REFCNT_LOGGING
nsDisplayStickyPosition::~nsDisplayStickyPosition() {
  MOZ_COUNT_DTOR(nsDisplayStickyPosition);
}
#endif

already_AddRefed<Layer>
nsDisplayStickyPosition::BuildLayer(nsDisplayListBuilder* aBuilder,
                                    LayerManager* aManager,
                                    const ContainerLayerParameters& aContainerParameters) {
  RefPtr<Layer> layer =
    nsDisplayOwnLayer::BuildLayer(aBuilder, aManager, aContainerParameters);

  StickyScrollContainer* stickyScrollContainer = StickyScrollContainer::
    GetStickyScrollContainerForFrame(mFrame);
  if (!stickyScrollContainer) {
    return layer.forget();
  }

  nsIFrame* scrollFrame = do_QueryFrame(stickyScrollContainer->ScrollFrame());
  nsPresContext* presContext = scrollFrame->PresContext();

  // Sticky position frames whose scroll frame is the root scroll frame are
  // reflowed into the scroll-port size if one has been set.
  nsSize scrollFrameSize = scrollFrame->GetSize();
  if (scrollFrame == presContext->PresShell()->GetRootScrollFrame() &&
      presContext->PresShell()->IsScrollPositionClampingScrollPortSizeSet()) {
    scrollFrameSize = presContext->PresShell()->
      GetScrollPositionClampingScrollPortSize();
  }

  nsLayoutUtils::SetFixedPositionLayerData(layer, scrollFrame,
    nsRect(scrollFrame->GetOffsetToCrossDoc(ReferenceFrame()), scrollFrameSize),
    mFrame, presContext, aContainerParameters);

  ViewID scrollId = nsLayoutUtils::FindOrCreateIDFor(
    stickyScrollContainer->ScrollFrame()->GetScrolledFrame()->GetContent());

  float factor = presContext->AppUnitsPerDevPixel();
  nsRect outer;
  nsRect inner;
  stickyScrollContainer->GetScrollRanges(mFrame, &outer, &inner);
  LayerRect stickyOuter(NSAppUnitsToFloatPixels(outer.x, factor) *
                          aContainerParameters.mXScale,
                        NSAppUnitsToFloatPixels(outer.y, factor) *
                          aContainerParameters.mYScale,
                        NSAppUnitsToFloatPixels(outer.width, factor) *
                          aContainerParameters.mXScale,
                        NSAppUnitsToFloatPixels(outer.height, factor) *
                          aContainerParameters.mYScale);
  LayerRect stickyInner(NSAppUnitsToFloatPixels(inner.x, factor) *
                          aContainerParameters.mXScale,
                        NSAppUnitsToFloatPixels(inner.y, factor) *
                          aContainerParameters.mYScale,
                        NSAppUnitsToFloatPixels(inner.width, factor) *
                          aContainerParameters.mXScale,
                        NSAppUnitsToFloatPixels(inner.height, factor) *
                          aContainerParameters.mYScale);
  layer->SetStickyPositionData(scrollId, stickyOuter, stickyInner);

  return layer.forget();
}

<<<<<<< HEAD
=======
bool nsDisplayStickyPosition::TryMerge(nsDisplayItem* aItem) {
  if (aItem->GetType() != DisplayItemType::TYPE_STICKY_POSITION)
    return false;
  // Items with the same fixed position frame can be merged.
  nsDisplayStickyPosition* other = static_cast<nsDisplayStickyPosition*>(aItem);
  if (other->mFrame != mFrame)
    return false;
  if (aItem->GetClipChain() != GetClipChain())
    return false;
  MergeFromTrackingMergedFrames(other);
  return true;
}

>>>>>>> cc2172ea
nsDisplayScrollInfoLayer::nsDisplayScrollInfoLayer(
  nsDisplayListBuilder* aBuilder,
  nsIFrame* aScrolledFrame,
  nsIFrame* aScrollFrame)
  : nsDisplayWrapList(aBuilder, aScrollFrame)
  , mScrollFrame(aScrollFrame)
  , mScrolledFrame(aScrolledFrame)
  , mScrollParentId(aBuilder->GetCurrentScrollParentId())
{
#ifdef NS_BUILD_REFCNT_LOGGING
  MOZ_COUNT_CTOR(nsDisplayScrollInfoLayer);
#endif
}

#ifdef NS_BUILD_REFCNT_LOGGING
nsDisplayScrollInfoLayer::~nsDisplayScrollInfoLayer()
{
  MOZ_COUNT_DTOR(nsDisplayScrollInfoLayer);
}
#endif

already_AddRefed<Layer>
nsDisplayScrollInfoLayer::BuildLayer(nsDisplayListBuilder* aBuilder,
                                     LayerManager* aManager,
                                     const ContainerLayerParameters& aContainerParameters)
{
  // In general for APZ with event-regions we no longer have a need for
  // scrollinfo layers. However, in some cases, there might be content that
  // cannot be layerized, and so needs to scroll synchronously. To handle those
  // cases, we still want to generate scrollinfo layers.

  return aManager->GetLayerBuilder()->
    BuildContainerLayerFor(aBuilder, aManager, mFrame, this, &mList,
                           aContainerParameters, nullptr,
                           FrameLayerBuilder::CONTAINER_ALLOW_PULL_BACKGROUND_COLOR);
}

LayerState
nsDisplayScrollInfoLayer::GetLayerState(nsDisplayListBuilder* aBuilder,
                                    LayerManager* aManager,
                                    const ContainerLayerParameters& aParameters)
{
  return LAYER_ACTIVE_EMPTY;
}

UniquePtr<ScrollMetadata>
nsDisplayScrollInfoLayer::ComputeScrollMetadata(Layer* aLayer,
                                                const ContainerLayerParameters& aContainerParameters)
{
  nsRect viewport = mScrollFrame->GetRect() -
                    mScrollFrame->GetPosition() +
                    mScrollFrame->GetOffsetToCrossDoc(ReferenceFrame());

  ScrollMetadata metadata = nsLayoutUtils::ComputeScrollMetadata(
      mScrolledFrame, mScrollFrame, mScrollFrame->GetContent(),
      ReferenceFrame(), aLayer,
      mScrollParentId, viewport, Nothing(), false, aContainerParameters);
  metadata.GetMetrics().SetIsScrollInfoLayer(true);

  return UniquePtr<ScrollMetadata>(new ScrollMetadata(metadata));
}

bool
nsDisplayScrollInfoLayer::UpdateScrollData(mozilla::layers::WebRenderScrollData* aData,
                                           mozilla::layers::WebRenderLayerScrollData* aLayerData)
{
  if (aLayerData) {
    UniquePtr<ScrollMetadata> metadata =
      ComputeScrollMetadata(nullptr, ContainerLayerParameters());
    MOZ_ASSERT(aData);
    MOZ_ASSERT(metadata);
    aLayerData->AppendScrollMetadata(*aData, *metadata);
  }
  return true;
}

void
nsDisplayScrollInfoLayer::WriteDebugInfo(std::stringstream& aStream)
{
  aStream << " (scrollframe " << mScrollFrame
          << " scrolledFrame " << mScrolledFrame << ")";
}

nsDisplayZoom::nsDisplayZoom(nsDisplayListBuilder* aBuilder,
                             nsIFrame* aFrame, nsDisplayList* aList,
                             int32_t aAPD, int32_t aParentAPD,
                             uint32_t aFlags)
    : nsDisplaySubDocument(aBuilder, aFrame, nullptr, aList, aFlags)
    , mAPD(aAPD), mParentAPD(aParentAPD) {
  MOZ_COUNT_CTOR(nsDisplayZoom);
}

#ifdef NS_BUILD_REFCNT_LOGGING
nsDisplayZoom::~nsDisplayZoom() {
  MOZ_COUNT_DTOR(nsDisplayZoom);
}
#endif

nsRect nsDisplayZoom::GetBounds(nsDisplayListBuilder* aBuilder,
                                bool* aSnap) const
{
  nsRect bounds = nsDisplaySubDocument::GetBounds(aBuilder, aSnap);
  *aSnap = false;
  return bounds.ScaleToOtherAppUnitsRoundOut(mAPD, mParentAPD);
}

void nsDisplayZoom::HitTest(nsDisplayListBuilder *aBuilder,
                            const nsRect& aRect,
                            HitTestState *aState,
                            nsTArray<nsIFrame*> *aOutFrames)
{
  nsRect rect;
  // A 1x1 rect indicates we are just hit testing a point, so pass down a 1x1
  // rect as well instead of possibly rounding the width or height to zero.
  if (aRect.width == 1 && aRect.height == 1) {
    rect.MoveTo(aRect.TopLeft().ScaleToOtherAppUnits(mParentAPD, mAPD));
    rect.width = rect.height = 1;
  } else {
    rect = aRect.ScaleToOtherAppUnitsRoundOut(mParentAPD, mAPD);
  }
  mList.HitTest(aBuilder, rect, aState, aOutFrames);
}

bool nsDisplayZoom::ComputeVisibility(nsDisplayListBuilder *aBuilder,
                                      nsRegion *aVisibleRegion)
{
  // Convert the passed in visible region to our appunits.
  nsRegion visibleRegion;
  // mVisibleRect has been clipped to GetClippedBounds
  visibleRegion.And(*aVisibleRegion, mVisibleRect);
  visibleRegion = visibleRegion.ScaleToOtherAppUnitsRoundOut(mParentAPD, mAPD);
  nsRegion originalVisibleRegion = visibleRegion;

  nsRect transformedVisibleRect =
    mVisibleRect.ScaleToOtherAppUnitsRoundOut(mParentAPD, mAPD);
  bool retval;
  // If we are to generate a scrollable layer we call
  // nsDisplaySubDocument::ComputeVisibility to make the necessary adjustments
  // for ComputeVisibility, it does all it's calculations in the child APD.
  bool usingDisplayPort = UseDisplayPortForViewport(aBuilder, mFrame);
  if (!(mFlags & GENERATE_SCROLLABLE_LAYER) || !usingDisplayPort) {
    retval =
      mList.ComputeVisibilityForSublist(aBuilder, &visibleRegion,
                                        transformedVisibleRect);
  } else {
    retval =
      nsDisplaySubDocument::ComputeVisibility(aBuilder, &visibleRegion);
  }

  nsRegion removed;
  // removed = originalVisibleRegion - visibleRegion
  removed.Sub(originalVisibleRegion, visibleRegion);
  // Convert removed region to parent appunits.
  removed = removed.ScaleToOtherAppUnitsRoundIn(mAPD, mParentAPD);
  // aVisibleRegion = aVisibleRegion - removed (modulo any simplifications
  // SubtractFromVisibleRegion does)
  aBuilder->SubtractFromVisibleRegion(aVisibleRegion, removed);

  return retval;
}

///////////////////////////////////////////////////
// nsDisplayTransform Implementation
//

// Write #define UNIFIED_CONTINUATIONS here and in
// TransformReferenceBox::Initialize to have the transform property try
// to transform content with continuations as one unified block instead of
// several smaller ones.  This is currently disabled because it doesn't work
// correctly, since when the frames are initially being reflowed, their
// continuations all compute their bounding rects independently of each other
// and consequently get the wrong value.  Write #define DEBUG_HIT here to have
// the nsDisplayTransform class dump out a bunch of information about hit
// detection.
#undef  UNIFIED_CONTINUATIONS
#undef  DEBUG_HIT

nsDisplayTransform::nsDisplayTransform(nsDisplayListBuilder* aBuilder,
                                       nsIFrame *aFrame, nsDisplayList *aList,
                                       const nsRect& aChildrenVisibleRect,
                                       ComputeTransformFunction aTransformGetter,
                                       uint32_t aIndex)
  : nsDisplayItem(aBuilder, aFrame)
  , mStoredList(aBuilder, aFrame, aList)
  , mTransformGetter(aTransformGetter)
  , mAnimatedGeometryRootForChildren(mAnimatedGeometryRoot)
  , mAnimatedGeometryRootForScrollMetadata(mAnimatedGeometryRoot)
  , mChildrenVisibleRect(aChildrenVisibleRect)
  , mIndex(aIndex)
  , mNoExtendContext(false)
  , mIsTransformSeparator(false)
  , mTransformPreserves3DInited(false)
  , mAllowAsyncAnimation(false)
{
  MOZ_COUNT_CTOR(nsDisplayTransform);
  MOZ_ASSERT(aFrame, "Must have a frame!");
  Init(aBuilder);
}

void
nsDisplayTransform::SetReferenceFrameToAncestor(nsDisplayListBuilder* aBuilder)
{
  if (mFrame == aBuilder->RootReferenceFrame()) {
    return;
  }
  nsIFrame *outerFrame = nsLayoutUtils::GetCrossDocParentFrame(mFrame);
  mReferenceFrame =
    aBuilder->FindReferenceFrameFor(outerFrame);
  mToReferenceFrame = mFrame->GetOffsetToCrossDoc(mReferenceFrame);
  if (nsLayoutUtils::IsFixedPosFrameInDisplayPort(mFrame)) {
    // This is an odd special case. If we are both IsFixedPosFrameInDisplayPort
    // and transformed that we are our own AGR parent.
    // We want our frame to be our AGR because FrameLayerBuilder uses our AGR to
    // determine if we are inside a fixed pos subtree. If we use the outer AGR
    // from outside the fixed pos subtree FLB can't tell that we are fixed pos.
    mAnimatedGeometryRoot = mAnimatedGeometryRootForChildren;
  } else if (mFrame->StyleDisplay()->mPosition == NS_STYLE_POSITION_STICKY &&
             IsStickyFrameActive(aBuilder, mFrame, nullptr)) {
    // Similar to the IsFixedPosFrameInDisplayPort case we are our own AGR.
    // We are inside the sticky position, so our AGR is the sticky positioned
    // frame, which is our AGR, not the parent AGR.
    mAnimatedGeometryRoot = mAnimatedGeometryRootForChildren;
  } else if (mAnimatedGeometryRoot->mParentAGR) {
    mAnimatedGeometryRootForScrollMetadata = mAnimatedGeometryRoot->mParentAGR;
    if (!MayBeAnimated(aBuilder)) {
      // If we're an animated transform then we want the same AGR as our children
      // so that FrameLayerBuilder knows that this layer moves with the transform
      // and won't compute occlusions. If we're not animated then use our parent
      // AGR so that inactive transform layers can go in the same PaintedLayer as
      // surrounding content.
      mAnimatedGeometryRoot = mAnimatedGeometryRoot->mParentAGR;
    }
  }

  SetVisibleRect(aBuilder->GetVisibleRect() + mToReferenceFrame, true);
}

void
nsDisplayTransform::Init(nsDisplayListBuilder* aBuilder)
{
  mHasBounds = false;
  mStoredList.SetClipChain(nullptr, true);
  mStoredList.SetVisibleRect(mChildrenVisibleRect, true);
}

nsDisplayTransform::nsDisplayTransform(nsDisplayListBuilder* aBuilder,
                                       nsIFrame *aFrame, nsDisplayList *aList,
                                       const nsRect& aChildrenVisibleRect,
                                       uint32_t aIndex,
                                       bool aAllowAsyncAnimation)
  : nsDisplayItem(aBuilder, aFrame)
  , mStoredList(aBuilder, aFrame, aList)
  , mTransformGetter(nullptr)
  , mAnimatedGeometryRootForChildren(mAnimatedGeometryRoot)
  , mAnimatedGeometryRootForScrollMetadata(mAnimatedGeometryRoot)
  , mChildrenVisibleRect(aChildrenVisibleRect)
  , mIndex(aIndex)
  , mNoExtendContext(false)
  , mIsTransformSeparator(false)
  , mTransformPreserves3DInited(false)
  , mAllowAsyncAnimation(aAllowAsyncAnimation)
{
  MOZ_COUNT_CTOR(nsDisplayTransform);
  MOZ_ASSERT(aFrame, "Must have a frame!");
  SetReferenceFrameToAncestor(aBuilder);
  Init(aBuilder);
  UpdateBoundsFor3D(aBuilder);
}

nsDisplayTransform::nsDisplayTransform(nsDisplayListBuilder* aBuilder,
                                       nsIFrame *aFrame, nsDisplayItem *aItem,
                                       const nsRect& aChildrenVisibleRect,
                                       uint32_t aIndex)
  : nsDisplayItem(aBuilder, aFrame)
  , mStoredList(aBuilder, aFrame, aItem)
  , mTransformGetter(nullptr)
  , mAnimatedGeometryRootForChildren(mAnimatedGeometryRoot)
  , mAnimatedGeometryRootForScrollMetadata(mAnimatedGeometryRoot)
  , mChildrenVisibleRect(aChildrenVisibleRect)
  , mIndex(aIndex)
  , mNoExtendContext(false)
  , mIsTransformSeparator(false)
  , mTransformPreserves3DInited(false)
  , mAllowAsyncAnimation(false)
{
  MOZ_COUNT_CTOR(nsDisplayTransform);
  MOZ_ASSERT(aFrame, "Must have a frame!");
  SetReferenceFrameToAncestor(aBuilder);
  Init(aBuilder);
}

nsDisplayTransform::nsDisplayTransform(nsDisplayListBuilder* aBuilder,
                                       nsIFrame *aFrame, nsDisplayList *aList,
                                       const nsRect& aChildrenVisibleRect,
                                       const Matrix4x4& aTransform,
                                       uint32_t aIndex)
  : nsDisplayItem(aBuilder, aFrame)
  , mStoredList(aBuilder, aFrame, aList)
  , mTransform(aTransform)
  , mTransformGetter(nullptr)
  , mAnimatedGeometryRootForChildren(mAnimatedGeometryRoot)
  , mAnimatedGeometryRootForScrollMetadata(mAnimatedGeometryRoot)
  , mChildrenVisibleRect(aChildrenVisibleRect)
  , mIndex(aIndex)
  , mNoExtendContext(false)
  , mIsTransformSeparator(true)
  , mTransformPreserves3DInited(false)
  , mAllowAsyncAnimation(false)
{
  MOZ_COUNT_CTOR(nsDisplayTransform);
  MOZ_ASSERT(aFrame, "Must have a frame!");
  Init(aBuilder);
  UpdateBoundsFor3D(aBuilder);
}

/* Returns the delta specified by the transform-origin property.
 * This is a positive delta, meaning that it indicates the direction to move
 * to get from (0, 0) of the frame to the transform origin.  This function is
 * called off the main thread.
 */
/* static */ Point3D
nsDisplayTransform::GetDeltaToTransformOrigin(const nsIFrame* aFrame,
                                              float aAppUnitsPerPixel,
                                              const nsRect* aBoundsOverride)
{
  NS_PRECONDITION(aFrame, "Can't get delta for a null frame!");
  NS_PRECONDITION(aFrame->IsTransformed() ||
                  aFrame->BackfaceIsHidden() ||
                  aFrame->Combines3DTransformWithAncestors(),
                  "Shouldn't get a delta for an untransformed frame!");

  if (!aFrame->IsTransformed()) {
    return Point3D();
  }

  /* For both of the coordinates, if the value of transform is a
   * percentage, it's relative to the size of the frame.  Otherwise, if it's
   * a distance, it's already computed for us!
   */
  const nsStyleDisplay* display = aFrame->StyleDisplay();
  // We don't use aBoundsOverride for SVG since we need to account for
  // refBox.X/Y(). This happens to work because ReflowSVG sets the frame's
  // mRect before calling FinishAndStoreOverflow so we don't need the override.
  TransformReferenceBox refBox;
  if (aBoundsOverride &&
      !(aFrame->GetStateBits() & NS_FRAME_SVG_LAYOUT)) {
    refBox.Init(aBoundsOverride->Size());
  } else {
    refBox.Init(aFrame);
  }

  /* Allows us to access dimension getters by index. */
  float transformOrigin[2];
  TransformReferenceBox::DimensionGetter dimensionGetter[] =
    { &TransformReferenceBox::Width, &TransformReferenceBox::Height };
  TransformReferenceBox::DimensionGetter offsetGetter[] =
    { &TransformReferenceBox::X, &TransformReferenceBox::Y };

  for (uint8_t index = 0; index < 2; ++index) {
    /* If the transform-origin specifies a percentage, take the percentage
     * of the size of the box.
     */
    const nsStyleCoord& originValue  = display->mTransformOrigin[index];
    if (originValue.GetUnit() == eStyleUnit_Calc) {
      const nsStyleCoord::Calc *calc = originValue.GetCalcValue();
      transformOrigin[index] =
        NSAppUnitsToFloatPixels((refBox.*dimensionGetter[index])(), aAppUnitsPerPixel) *
          calc->mPercent +
        NSAppUnitsToFloatPixels(calc->mLength, aAppUnitsPerPixel);
    } else if (originValue.GetUnit() == eStyleUnit_Percent) {
      transformOrigin[index] =
        NSAppUnitsToFloatPixels((refBox.*dimensionGetter[index])(), aAppUnitsPerPixel) *
        originValue.GetPercentValue();
    } else {
      MOZ_ASSERT(originValue.GetUnit() == eStyleUnit_Coord,
                 "unexpected unit");
      transformOrigin[index] =
        NSAppUnitsToFloatPixels(originValue.GetCoordValue(),
                                aAppUnitsPerPixel);
    }

    if (aFrame->GetStateBits() & NS_FRAME_SVG_LAYOUT) {
      // SVG frames (unlike other frames) have a reference box that can be (and
      // typically is) offset from the TopLeft() of the frame. We need to
      // account for that here.
      transformOrigin[index] +=
        NSAppUnitsToFloatPixels((refBox.*offsetGetter[index])(), aAppUnitsPerPixel);
    }
  }

  return Point3D(transformOrigin[0], transformOrigin[1],
                 NSAppUnitsToFloatPixels(display->mTransformOrigin[2].GetCoordValue(),
                                         aAppUnitsPerPixel));
}

/* static */ bool
nsDisplayTransform::ComputePerspectiveMatrix(const nsIFrame* aFrame,
                                             float aAppUnitsPerPixel,
                                             Matrix4x4& aOutMatrix)
{
  NS_PRECONDITION(aFrame, "Can't get delta for a null frame!");
  NS_PRECONDITION(aFrame->IsTransformed() ||
                  aFrame->BackfaceIsHidden() ||
                  aFrame->Combines3DTransformWithAncestors(),
                  "Shouldn't get a delta for an untransformed frame!");
  NS_PRECONDITION(aOutMatrix.IsIdentity(), "Must have a blank output matrix");

  if (!aFrame->IsTransformed()) {
    return false;
  }

  /* Find our containing block, which is the element that provides the
   * value for perspective we need to use
   */

  //TODO: Is it possible that the cbFrame's bounds haven't been set correctly yet
  // (similar to the aBoundsOverride case for GetResultingTransformMatrix)?
  nsIFrame* cbFrame = aFrame->GetContainingBlock(nsIFrame::SKIP_SCROLLED_FRAME);
  if (!cbFrame) {
    return false;
  }

  /* Grab the values for perspective and perspective-origin (if present) */

  const nsStyleDisplay* cbDisplay = cbFrame->StyleDisplay();
  if (cbDisplay->mChildPerspective.GetUnit() != eStyleUnit_Coord) {
    return false;
  }
  nscoord perspective = cbDisplay->mChildPerspective.GetCoordValue();
  if (perspective < std::numeric_limits<Float>::epsilon()) {
    return true;
  }

  TransformReferenceBox refBox(cbFrame);

  Point perspectiveOrigin =
    nsStyleTransformMatrix::Convert2DPosition(cbDisplay->mPerspectiveOrigin,
                                              refBox, aAppUnitsPerPixel);

  /* GetOffsetTo computes the offset required to move from 0,0 in cbFrame to 0,0
   * in aFrame. Although we actually want the inverse of this, it's faster to
   * compute this way.
   */
  nsPoint frameToCbOffset = -aFrame->GetOffsetTo(cbFrame);
  Point frameToCbGfxOffset(
            NSAppUnitsToFloatPixels(frameToCbOffset.x, aAppUnitsPerPixel),
            NSAppUnitsToFloatPixels(frameToCbOffset.y, aAppUnitsPerPixel));

  /* Move the perspective origin to be relative to aFrame, instead of relative
   * to the containing block which is how it was specified in the style system.
   */
  perspectiveOrigin += frameToCbGfxOffset;

  aOutMatrix._34 =
    -1.0 / NSAppUnitsToFloatPixels(perspective, aAppUnitsPerPixel);

  aOutMatrix.ChangeBasis(Point3D(perspectiveOrigin.x, perspectiveOrigin.y, 0));
  return true;
}

nsDisplayTransform::FrameTransformProperties::FrameTransformProperties(const nsIFrame* aFrame,
                                                                       float aAppUnitsPerPixel,
                                                                       const nsRect* aBoundsOverride)
  : mFrame(aFrame)
  , mTransformList(aFrame->StyleDisplay()->mSpecifiedTransform)
  , mToTransformOrigin(GetDeltaToTransformOrigin(aFrame, aAppUnitsPerPixel, aBoundsOverride))
{
}

/* Wraps up the transform matrix in a change-of-basis matrix pair that
 * translates from local coordinate space to transform coordinate space, then
 * hands it back.
 */
Matrix4x4
nsDisplayTransform::GetResultingTransformMatrix(const FrameTransformProperties& aProperties,
                                                const nsPoint& aOrigin,
                                                float aAppUnitsPerPixel,
                                                uint32_t aFlags,
                                                const nsRect* aBoundsOverride)
{
  return GetResultingTransformMatrixInternal(aProperties, aOrigin, aAppUnitsPerPixel,
                                             aFlags, aBoundsOverride);
}

Matrix4x4
nsDisplayTransform::GetResultingTransformMatrix(const nsIFrame* aFrame,
                                                const nsPoint& aOrigin,
                                                float aAppUnitsPerPixel,
                                                uint32_t aFlags,
                                                const nsRect* aBoundsOverride)
{
  FrameTransformProperties props(aFrame,
                                 aAppUnitsPerPixel,
                                 aBoundsOverride);

  return GetResultingTransformMatrixInternal(props, aOrigin, aAppUnitsPerPixel,
                                             aFlags, aBoundsOverride);
}

Matrix4x4
nsDisplayTransform::GetResultingTransformMatrixInternal(const FrameTransformProperties& aProperties,
                                                        const nsPoint& aOrigin,
                                                        float aAppUnitsPerPixel,
                                                        uint32_t aFlags,
                                                        const nsRect* aBoundsOverride)
{
  const nsIFrame *frame = aProperties.mFrame;
  NS_ASSERTION(frame || !(aFlags & INCLUDE_PERSPECTIVE), "Must have a frame to compute perspective!");

  // Get the underlying transform matrix:

  // We don't use aBoundsOverride for SVG since we need to account for
  // refBox.X/Y(). This happens to work because ReflowSVG sets the frame's
  // mRect before calling FinishAndStoreOverflow so we don't need the override.
  TransformReferenceBox refBox;
  if (aBoundsOverride &&
      (!frame || !(frame->GetStateBits() & NS_FRAME_SVG_LAYOUT))) {
    refBox.Init(aBoundsOverride->Size());
  } else {
    refBox.Init(frame);
  }

  /* Get the matrix, then change its basis to factor in the origin. */
  RuleNodeCacheConditions dummy;
  bool dummyBool;
  Matrix4x4 result;
  // Call IsSVGTransformed() regardless of the value of
  // disp->mSpecifiedTransform, since we still need any
  // parentsChildrenOnlyTransform.
  Matrix svgTransform, parentsChildrenOnlyTransform;
  bool hasSVGTransforms =
    frame && frame->IsSVGTransformed(&svgTransform,
                                     &parentsChildrenOnlyTransform);
  /* Transformed frames always have a transform, or are preserving 3d (and might still have perspective!) */
  if (aProperties.mTransformList) {
    result = nsStyleTransformMatrix::ReadTransforms(aProperties.mTransformList->mHead,
                                                    frame ? frame->StyleContext() : nullptr,
                                                    frame ? frame->PresContext() : nullptr,
                                                    dummy, refBox, aAppUnitsPerPixel,
                                                    &dummyBool);
  } else if (hasSVGTransforms) {
    // Correct the translation components for zoom:
    float pixelsPerCSSPx = frame->PresContext()->AppUnitsPerCSSPixel() /
                             aAppUnitsPerPixel;
    svgTransform._31 *= pixelsPerCSSPx;
    svgTransform._32 *= pixelsPerCSSPx;
    result = Matrix4x4::From2D(svgTransform);
  }

  // Apply any translation due to 'transform-origin' and/or 'transform-box':
  result.ChangeBasis(aProperties.mToTransformOrigin);

  // See the comment for nsSVGContainerFrame::HasChildrenOnlyTransform for
  // an explanation of what children-only transforms are.
  bool parentHasChildrenOnlyTransform =
    hasSVGTransforms && !parentsChildrenOnlyTransform.IsIdentity();

  if (parentHasChildrenOnlyTransform) {
    float pixelsPerCSSPx =
      frame->PresContext()->AppUnitsPerCSSPixel() / aAppUnitsPerPixel;
    parentsChildrenOnlyTransform._31 *= pixelsPerCSSPx;
    parentsChildrenOnlyTransform._32 *= pixelsPerCSSPx;

    Point3D frameOffset(
      NSAppUnitsToFloatPixels(-frame->GetPosition().x, aAppUnitsPerPixel),
      NSAppUnitsToFloatPixels(-frame->GetPosition().y, aAppUnitsPerPixel),
      0);
    Matrix4x4 parentsChildrenOnlyTransform3D =
      Matrix4x4::From2D(parentsChildrenOnlyTransform).ChangeBasis(frameOffset);

    result *= parentsChildrenOnlyTransform3D;
  }

  Matrix4x4 perspectiveMatrix;
  bool hasPerspective = aFlags & INCLUDE_PERSPECTIVE;
  if (hasPerspective) {
    if (ComputePerspectiveMatrix(frame, aAppUnitsPerPixel, perspectiveMatrix)) {
      result *= perspectiveMatrix;
    }
  }

  if ((aFlags & INCLUDE_PRESERVE3D_ANCESTORS) &&
      frame && frame->Combines3DTransformWithAncestors()) {
    // Include the transform set on our parent
    NS_ASSERTION(frame->GetParent() &&
                 frame->GetParent()->IsTransformed() &&
                 frame->GetParent()->Extend3DContext(),
                 "Preserve3D mismatch!");
    FrameTransformProperties props(frame->GetParent(),
                                   aAppUnitsPerPixel,
                                   nullptr);

    uint32_t flags = aFlags & (INCLUDE_PRESERVE3D_ANCESTORS|INCLUDE_PERSPECTIVE);

    // If this frame isn't transformed (but we exist for backface-visibility),
    // then we're not a reference frame so no offset to origin will be added.
    // Otherwise we need to manually translate into our parent's coordinate
    // space.
    if (frame->IsTransformed()) {
      nsLayoutUtils::PostTranslate(result, frame->GetPosition(), aAppUnitsPerPixel, !hasSVGTransforms);
    }
    Matrix4x4 parent =
      GetResultingTransformMatrixInternal(props,
                                          nsPoint(0, 0),
                                          aAppUnitsPerPixel, flags,
                                          nullptr);
    result = result * parent;
  }

  if (aFlags & OFFSET_BY_ORIGIN) {
    nsLayoutUtils::PostTranslate(result, aOrigin, aAppUnitsPerPixel, !hasSVGTransforms);
  }

  return result;
}

bool
nsDisplayOpacity::CanUseAsyncAnimations(nsDisplayListBuilder* aBuilder)
{
  if (ActiveLayerTracker::IsStyleAnimated(aBuilder, mFrame, eCSSProperty_opacity)) {
    return true;
  }

  EffectCompositor::SetPerformanceWarning(
    mFrame, eCSSProperty_opacity,
    AnimationPerformanceWarning(
      AnimationPerformanceWarning::Type::OpacityFrameInactive));

  return false;
}

bool
nsDisplayTransform::CanUseAsyncAnimations(nsDisplayListBuilder* aBuilder)
{
  return mAllowAsyncAnimation;
}

static void
RecordAnimationFrameSizeTelemetry(nsIFrame* aFrame, const nsSize& overflow)
{
  gfxSize scale = nsLayoutUtils::GetTransformToAncestorScale(aFrame);
  nsSize frameSize = nsSize(overflow.width * scale.width,
                            overflow.height * scale.height);
  uint32_t pixelArea = uint32_t(nsPresContext::AppUnitsToIntCSSPixels(frameSize.width))
                     * nsPresContext::AppUnitsToIntCSSPixels(frameSize.height);
  if (EffectSet* effects = EffectSet::GetEffectSet(aFrame)) {
    for (KeyframeEffectReadOnly* effect : *effects) {
      effect->RecordFrameSizeTelemetry(pixelArea);
    }
  }
}

/* static */ auto
nsDisplayTransform::ShouldPrerenderTransformedContent(nsDisplayListBuilder* aBuilder,
                                                      nsIFrame* aFrame,
                                                      nsRect* aDirtyRect) -> PrerenderDecision
{
  // Elements whose transform has been modified recently, or which
  // have a compositor-animated transform, can be prerendered. An element
  // might have only just had its transform animated in which case
  // the ActiveLayerManager may not have been notified yet.
  if (!ActiveLayerTracker::IsStyleMaybeAnimated(aFrame, eCSSProperty_transform) &&
      !EffectCompositor::HasAnimationsForCompositor(aFrame,
                                                    eCSSProperty_transform)) {
    EffectCompositor::SetPerformanceWarning(
      aFrame, eCSSProperty_transform,
      AnimationPerformanceWarning(
        AnimationPerformanceWarning::Type::TransformFrameInactive));

    return NoPrerender;
  }

  // We should not allow prerender if any ancestor container element has
  // mask/clip-path effects.
  //
  // With prerender and async transform animation, we do not need to restyle an
  // animated element to respect position changes, since that transform is done
  // by layer animation. As a result, the container element is not aware of
  // position change of that containing element and loses the chance to update
  // the content of mask/clip-path.
  //
  // Why do we need to update a mask? This is relative to how we generate a
  // mask layer in ContainerState::SetupMaskLayerForCSSMask. While creating a
  // mask layer, to reduce memory usage, we did not choose the size of the
  // masked element as mask size. Instead, we read the union of bounds of all
  // children display items by nsDisplayWrapList::GetBounds, which is smaller
  // than or equal to the masked element's boundary, and use it as the position
  // size of the mask layer. That union bounds is actually affected by the
  // geometry of the animated element. To keep the content of mask up to date,
  // forbidding of prerender is required.
  for (nsIFrame* container = nsLayoutUtils::GetCrossDocParentFrame(aFrame);
       container; container = nsLayoutUtils::GetCrossDocParentFrame(container)) {
    const nsStyleSVGReset *svgReset = container->StyleSVGReset();
    if (svgReset->HasMask() || svgReset->HasClipPath()) {
      return NoPrerender;
    }
  }

  nsRect overflow = aFrame->GetVisualOverflowRectRelativeToSelf();

  // Record telemetry about the size of the animated content.
  // Check CanRecordExtended() so we don't do any processing if the
  // telemetry won't be recorded anyways.
  if (Telemetry::CanRecordExtended()) {
    RecordAnimationFrameSizeTelemetry(aFrame, overflow.Size());
  }

  // If the incoming dirty rect already contains the entire overflow area,
  // we are already rendering the entire content.
  if (aDirtyRect->Contains(overflow)) {
    return FullPrerender;
  }

  float viewportRatioX = gfxPrefs::AnimationPrerenderViewportRatioLimitX();
  float viewportRatioY = gfxPrefs::AnimationPrerenderViewportRatioLimitY();
  uint32_t absoluteLimitX = gfxPrefs::AnimationPrerenderAbsoluteLimitX();
  uint32_t absoluteLimitY = gfxPrefs::AnimationPrerenderAbsoluteLimitY();
  nsSize refSize = aBuilder->RootReferenceFrame()->GetSize();
  // Only prerender if the transformed frame's size is <= a multiple of the
  // reference frame size (~viewport), and less than an absolute limit.
  // Both the ratio and the absolute limit are configurable.
  nsSize relativeLimit(nscoord(refSize.width * viewportRatioX),
                       nscoord(refSize.height * viewportRatioY));
  nsSize absoluteLimit(aFrame->PresContext()->DevPixelsToAppUnits(absoluteLimitX),
                       aFrame->PresContext()->DevPixelsToAppUnits(absoluteLimitY));
  nsSize maxSize = Min(relativeLimit, absoluteLimit);
  gfxSize scale = nsLayoutUtils::GetTransformToAncestorScale(aFrame);
  nsSize frameSize(overflow.Size().width * scale.width,
                   overflow.Size().height * scale.height);
  uint64_t maxLimitArea = uint64_t(maxSize.width) * maxSize.height;
  uint64_t frameArea = uint64_t(frameSize.width) * frameSize.height;
  if (frameArea <= maxLimitArea && frameSize <= absoluteLimit) {
    *aDirtyRect = overflow;
    return FullPrerender;
  } else if (gfxPrefs::PartiallyPrerenderAnimatedContent()) {
    *aDirtyRect = nsLayoutUtils::ComputePartialPrerenderArea(*aDirtyRect, overflow, maxSize);
    return PartialPrerender;
  }

  if (frameArea > maxLimitArea) {
    uint64_t appUnitsPerPixel = nsPresContext::AppUnitsPerCSSPixel();
    EffectCompositor::SetPerformanceWarning(
      aFrame, eCSSProperty_transform,
      AnimationPerformanceWarning(
        AnimationPerformanceWarning::Type::ContentTooLargeArea,
        {
          int(frameArea / (appUnitsPerPixel * appUnitsPerPixel)),
          int(maxLimitArea / (appUnitsPerPixel * appUnitsPerPixel)),
        }));
  } else {
    EffectCompositor::SetPerformanceWarning(
      aFrame, eCSSProperty_transform,
      AnimationPerformanceWarning(
        AnimationPerformanceWarning::Type::ContentTooLarge,
        {
          nsPresContext::AppUnitsToIntCSSPixels(frameSize.width),
          nsPresContext::AppUnitsToIntCSSPixels(frameSize.height),
          nsPresContext::AppUnitsToIntCSSPixels(relativeLimit.width),
          nsPresContext::AppUnitsToIntCSSPixels(relativeLimit.height),
          nsPresContext::AppUnitsToIntCSSPixels(absoluteLimit.width),
          nsPresContext::AppUnitsToIntCSSPixels(absoluteLimit.height),
        }));
  }

  return NoPrerender;
}

/* If the matrix is singular, or a hidden backface is shown, the frame won't be visible or hit. */
static bool IsFrameVisible(nsIFrame* aFrame, const Matrix4x4& aMatrix)
{
  if (aMatrix.IsSingular()) {
    return false;
  }
  if (aFrame->BackfaceIsHidden() && aMatrix.IsBackfaceVisible()) {
    return false;
  }
  return true;
}

const Matrix4x4&
nsDisplayTransform::GetTransform() const
{
  if (mTransform.IsIdentity()) {
    float scale = mFrame->PresContext()->AppUnitsPerDevPixel();
    Point3D newOrigin =
      Point3D(NSAppUnitsToFloatPixels(mToReferenceFrame.x, scale),
              NSAppUnitsToFloatPixels(mToReferenceFrame.y, scale),
              0.0f);
    if (mTransformGetter) {
      mTransform = mTransformGetter(mFrame, scale);
      mTransform.ChangeBasis(newOrigin.x, newOrigin.y, newOrigin.z);
    } else if (!mIsTransformSeparator) {
      DebugOnly<bool> isReference =
        mFrame->IsTransformed() ||
        mFrame->Combines3DTransformWithAncestors() || mFrame->Extend3DContext();
      MOZ_ASSERT(isReference);
      mTransform =
        GetResultingTransformMatrix(mFrame, ToReferenceFrame(),
                                    scale, INCLUDE_PERSPECTIVE|OFFSET_BY_ORIGIN);
    }
  }
  return mTransform;
}

Matrix4x4
nsDisplayTransform::GetTransformForRendering()
{
  if (!mFrame->HasPerspective() || mTransformGetter || mIsTransformSeparator) {
    return GetTransform();
  }
  MOZ_ASSERT(!mTransformGetter);

  float scale = mFrame->PresContext()->AppUnitsPerDevPixel();
  // Don't include perspective transform, or the offset to origin, since
  // nsDisplayPerspective will handle both of those.
  return GetResultingTransformMatrix(mFrame, ToReferenceFrame(), scale, 0);
}

const Matrix4x4&
nsDisplayTransform::GetAccumulatedPreserved3DTransform(nsDisplayListBuilder* aBuilder)
{
  MOZ_ASSERT(!mFrame->Extend3DContext() || IsLeafOf3DContext());
  // XXX: should go back to fix mTransformGetter.
  if (!mTransformPreserves3DInited) {
    mTransformPreserves3DInited = true;
    if (!IsLeafOf3DContext()) {
      mTransformPreserves3D = GetTransform();
      return mTransformPreserves3D;
    }

    const nsIFrame* establisher; // Establisher of the 3D rendering context.
    for (establisher = mFrame;
         establisher && establisher->Combines3DTransformWithAncestors();
         establisher = nsLayoutUtils::GetCrossDocParentFrame(establisher)) {
    }
    const nsIFrame* establisherReference =
      aBuilder->FindReferenceFrameFor(nsLayoutUtils::GetCrossDocParentFrame(establisher));

    nsPoint offset = establisher->GetOffsetToCrossDoc(establisherReference);
    float scale = mFrame->PresContext()->AppUnitsPerDevPixel();
    uint32_t flags = INCLUDE_PRESERVE3D_ANCESTORS|INCLUDE_PERSPECTIVE|OFFSET_BY_ORIGIN;
    mTransformPreserves3D =
      GetResultingTransformMatrix(mFrame, offset, scale, flags);
  }
  return mTransformPreserves3D;
}

bool
nsDisplayTransform::ShouldBuildLayerEvenIfInvisible(nsDisplayListBuilder* aBuilder) const
{
  // The visible rect of a Preserves-3D frame is just an intermediate
  // result.  It should always build a layer to make sure it is
  // rendering correctly.
  return MayBeAnimated(aBuilder) || mFrame->Combines3DTransformWithAncestors();
}

bool
nsDisplayTransform::CreateWebRenderCommands(mozilla::wr::DisplayListBuilder& aBuilder,
                                            const StackingContextHelper& aSc,
                                            nsTArray<WebRenderParentCommand>& aParentCommands,
                                            WebRenderLayerManager* aManager,
                                            nsDisplayListBuilder* aDisplayListBuilder)
{
  Matrix4x4 newTransformMatrix = GetTransformForRendering();
  gfx::Matrix4x4* transformForSC = &newTransformMatrix;
  if (newTransformMatrix.IsIdentity()) {
    // If the transform is an identity transform, strip it out so that WR
    // doesn't turn this stacking context into a reference frame, as it
    // affects positioning. Bug 1345577 tracks a better fix.
    transformForSC = nullptr;
  }

  RefPtr<WebRenderAnimationData> animationData = aManager->CreateOrRecycleWebRenderUserData<WebRenderAnimationData>(this);

  AnimationInfo& animationInfo = animationData->GetAnimationInfo();
  AddAnimationsForProperty(Frame(), aDisplayListBuilder,
                           this, eCSSProperty_transform,
                           animationInfo, false);
  animationInfo.StartPendingAnimations(aManager->GetAnimationReadyTime());
  uint64_t animationsId = 0;

  if (!animationInfo.GetAnimations().IsEmpty()) {
    animationsId = animationInfo.GetCompositorAnimationsId();

    // Update transfrom as nullptr in stacking context if there exists
    // transform animation, the transform value will be resolved
    // after animation sampling on the compositor
    transformForSC = nullptr;

    // Pass default transform to compositor in case gecko fails to
    // get animated value after animation sampling.
    OptionalTransform transformForCompositor = newTransformMatrix;

    OpAddCompositorAnimations
      anim(CompositorAnimations(animationInfo.GetAnimations(), animationsId),
           transformForCompositor, void_t());
    aManager->WrBridge()->AddWebRenderParentCommand(anim);
  }

  gfx::Matrix4x4Typed<LayerPixel, LayerPixel> boundTransform = ViewAs< gfx::Matrix4x4Typed<LayerPixel, LayerPixel> >(newTransformMatrix);
  boundTransform._41 = 0.0f;
  boundTransform._42 = 0.0f;
  boundTransform._43 = 0.0f;

  nsTArray<mozilla::wr::WrFilterOp> filters;
  StackingContextHelper sc(aSc,
                           aBuilder,
                           aDisplayListBuilder,
                           this,
                           mStoredList.GetChildren(),
                           &boundTransform,
                           animationsId,
                           nullptr,
                           transformForSC,
                           filters);

  return mStoredList.CreateWebRenderCommands(aBuilder, sc, aParentCommands,
                                             aManager, aDisplayListBuilder);
}

already_AddRefed<Layer> nsDisplayTransform::BuildLayer(nsDisplayListBuilder *aBuilder,
                                                       LayerManager *aManager,
                                                       const ContainerLayerParameters& aContainerParameters)
{
  /* For frames without transform, it would not be removed for
   * backface hidden here.  But, it would be removed by the init
   * function of nsDisplayTransform.
   */
  const Matrix4x4& newTransformMatrix = GetTransformForRendering();

  uint32_t flags = FrameLayerBuilder::CONTAINER_ALLOW_PULL_BACKGROUND_COLOR;
  RefPtr<ContainerLayer> container = aManager->GetLayerBuilder()->
    BuildContainerLayerFor(aBuilder, aManager, mFrame, this, mStoredList.GetChildren(),
                           aContainerParameters, &newTransformMatrix, flags);

  if (!container) {
    return nullptr;
  }

  // Add the preserve-3d flag for this layer, BuildContainerLayerFor clears all flags,
  // so we never need to explicitely unset this flag.
  if (mFrame->Extend3DContext() && !mNoExtendContext) {
    container->SetContentFlags(container->GetContentFlags() | Layer::CONTENT_EXTEND_3D_CONTEXT);
  } else {
    container->SetContentFlags(container->GetContentFlags() & ~Layer::CONTENT_EXTEND_3D_CONTEXT);
  }

  nsDisplayListBuilder::AddAnimationsAndTransitionsToLayer(container, aBuilder,
                                                           this, mFrame,
                                                           eCSSProperty_transform);
  if (mAllowAsyncAnimation && MayBeAnimated(aBuilder)) {
    // Only allow async updates to the transform if we're an animated layer, since that's what
    // triggers us to set the correct AGR in the constructor and makes sure FrameLayerBuilder
    // won't compute occlusions for this layer.
    container->SetUserData(nsIFrame::LayerIsPrerenderedDataKey(),
                           /*the value is irrelevant*/nullptr);
    container->SetContentFlags(container->GetContentFlags() | Layer::CONTENT_MAY_CHANGE_TRANSFORM);
  } else {
    container->RemoveUserData(nsIFrame::LayerIsPrerenderedDataKey());
    container->SetContentFlags(container->GetContentFlags() & ~Layer::CONTENT_MAY_CHANGE_TRANSFORM);
  }
  return container.forget();
}

bool
nsDisplayTransform::MayBeAnimated(nsDisplayListBuilder* aBuilder) const
{
  // If EffectCompositor::HasAnimationsForCompositor() is true then we can
  // completely bypass the main thread for this animation, so it is always
  // worthwhile.
  // For ActiveLayerTracker::IsStyleAnimated() cases the main thread is
  // already involved so there is less to be gained.
  // Therefore we check that the *post-transform* bounds of this item are
  // big enough to justify an active layer.
  if (EffectCompositor::HasAnimationsForCompositor(mFrame,
                                                   eCSSProperty_transform) ||
      (ActiveLayerTracker::IsStyleAnimated(aBuilder,
                                           mFrame,
                                           eCSSProperty_transform) &&
       !IsItemTooSmallForActiveLayer(mFrame))) {
    return true;
  }
  return false;
}

nsDisplayItem::LayerState
nsDisplayTransform::GetLayerState(nsDisplayListBuilder* aBuilder,
                                  LayerManager* aManager,
                                  const ContainerLayerParameters& aParameters) {
  // If the transform is 3d, the layer takes part in preserve-3d
  // sorting, or the layer is a separator then we *always* want this
  // to be an active layer.
  // Checking HasPerspective() is needed to handle perspective value 0 when
  // the transform is 2D.
  if (!GetTransform().Is2D() || mFrame->Combines3DTransformWithAncestors() ||
      mIsTransformSeparator || mFrame->HasPerspective()) {
    return LAYER_ACTIVE_FORCE;
  }

  if (MayBeAnimated(aBuilder)) {
    // Returns LAYER_ACTIVE_FORCE to avoid flatterning the layer for async
    // animations.
    return LAYER_ACTIVE_FORCE;
  }

  // Expect the child display items to have this frame as their animated
  // geometry root (since it will be their reference frame). If they have a
  // different animated geometry root, we'll make this an active layer so the
  // animation can be accelerated.
  return RequiredLayerStateForChildren(aBuilder, aManager, aParameters,
    *mStoredList.GetChildren(), mAnimatedGeometryRootForChildren);
}

bool nsDisplayTransform::ComputeVisibility(nsDisplayListBuilder *aBuilder,
                                             nsRegion *aVisibleRegion)
{
  /* As we do this, we need to be sure to
   * untransform the visible rect, since we want everything that's painting to
   * think that it's painting in its original rectangular coordinate space.
   * If we can't untransform, take the entire overflow rect */
  nsRect untransformedVisibleRect;
  if (!UntransformVisibleRect(aBuilder, &untransformedVisibleRect))
  {
    untransformedVisibleRect = mFrame->GetVisualOverflowRectRelativeToSelf();
  }
  nsRegion untransformedVisible = untransformedVisibleRect;
  // Call RecomputeVisiblity instead of ComputeVisibility since
  // nsDisplayItem::ComputeVisibility should only be called from
  // nsDisplayList::ComputeVisibility (which sets mVisibleRect on the item)
  mStoredList.RecomputeVisibility(aBuilder, &untransformedVisible);
  return true;
}

#ifdef DEBUG_HIT
#include <time.h>
#endif

/* HitTest does some fun stuff with matrix transforms to obtain the answer. */
void nsDisplayTransform::HitTest(nsDisplayListBuilder *aBuilder,
                                 const nsRect& aRect,
                                 HitTestState *aState,
                                 nsTArray<nsIFrame*> *aOutFrames)
{
  if (aState->mInPreserves3D) {
    mStoredList.HitTest(aBuilder, aRect, aState, aOutFrames);
    return;
  }

  /* Here's how this works:
   * 1. Get the matrix.  If it's singular, abort (clearly we didn't hit
   *    anything).
   * 2. Invert the matrix.
   * 3. Use it to transform the rect into the correct space.
   * 4. Pass that rect down through to the list's version of HitTest.
   */
  // GetTransform always operates in dev pixels.
  float factor = mFrame->PresContext()->AppUnitsPerDevPixel();
  Matrix4x4 matrix = GetAccumulatedPreserved3DTransform(aBuilder);

  if (!IsFrameVisible(mFrame, matrix)) {
    return;
  }

  /* We want to go from transformed-space to regular space.
   * Thus we have to invert the matrix, which normally does
   * the reverse operation (e.g. regular->transformed)
   */

  /* Now, apply the transform and pass it down the channel. */
  matrix.Invert();
  nsRect resultingRect;
  if (aRect.width == 1 && aRect.height == 1) {
    // Magic width/height indicating we're hit testing a point, not a rect
    Point4D point = matrix.ProjectPoint(Point(NSAppUnitsToFloatPixels(aRect.x, factor),
                                              NSAppUnitsToFloatPixels(aRect.y, factor)));
    if (!point.HasPositiveWCoord()) {
      return;
    }

    Point point2d = point.As2DPoint();

    resultingRect = nsRect(NSFloatPixelsToAppUnits(float(point2d.x), factor),
                           NSFloatPixelsToAppUnits(float(point2d.y), factor),
                           1, 1);

  } else {
    Rect originalRect(NSAppUnitsToFloatPixels(aRect.x, factor),
                      NSAppUnitsToFloatPixels(aRect.y, factor),
                      NSAppUnitsToFloatPixels(aRect.width, factor),
                      NSAppUnitsToFloatPixels(aRect.height, factor));


    bool snap;
    nsRect childBounds = mStoredList.GetBounds(aBuilder, &snap);
    Rect childGfxBounds(NSAppUnitsToFloatPixels(childBounds.x, factor),
                        NSAppUnitsToFloatPixels(childBounds.y, factor),
                        NSAppUnitsToFloatPixels(childBounds.width, factor),
                        NSAppUnitsToFloatPixels(childBounds.height, factor));

    Rect rect = matrix.ProjectRectBounds(originalRect, childGfxBounds);

    resultingRect = nsRect(NSFloatPixelsToAppUnits(float(rect.X()), factor),
                           NSFloatPixelsToAppUnits(float(rect.Y()), factor),
                           NSFloatPixelsToAppUnits(float(rect.Width()), factor),
                           NSFloatPixelsToAppUnits(float(rect.Height()), factor));
  }

  if (resultingRect.IsEmpty()) {
    return;
  }


#ifdef DEBUG_HIT
  printf("Frame: %p\n", dynamic_cast<void *>(mFrame));
  printf("  Untransformed point: (%f, %f)\n", resultingRect.X(), resultingRect.Y());
  uint32_t originalFrameCount = aOutFrames.Length();
#endif

  mStoredList.HitTest(aBuilder, resultingRect, aState, aOutFrames);

#ifdef DEBUG_HIT
  if (originalFrameCount != aOutFrames.Length())
    printf("  Hit! Time: %f, first frame: %p\n", static_cast<double>(clock()),
           dynamic_cast<void *>(aOutFrames.ElementAt(0)));
  printf("=== end of hit test ===\n");
#endif

}

float
nsDisplayTransform::GetHitDepthAtPoint(nsDisplayListBuilder* aBuilder, const nsPoint& aPoint)
{
  // GetTransform always operates in dev pixels.
  float factor = mFrame->PresContext()->AppUnitsPerDevPixel();
  Matrix4x4 matrix = GetAccumulatedPreserved3DTransform(aBuilder);

  NS_ASSERTION(IsFrameVisible(mFrame, matrix),
               "We can't have hit a frame that isn't visible!");

  Matrix4x4 inverse = matrix;
  inverse.Invert();
  Point4D point = inverse.ProjectPoint(Point(NSAppUnitsToFloatPixels(aPoint.x, factor),
                                             NSAppUnitsToFloatPixels(aPoint.y, factor)));

  Point point2d = point.As2DPoint();

  Point3D transformed = matrix.TransformPoint(Point3D(point2d.x, point2d.y, 0));
  return transformed.z;
}

/* The bounding rectangle for the object is the overflow rectangle translated
 * by the reference point.
 */
nsRect
nsDisplayTransform::GetBounds(nsDisplayListBuilder* aBuilder,
                              bool* aSnap) const
{
  *aSnap = false;

  if (mHasBounds) {
    return mBounds;
  }

  if (mFrame->Extend3DContext() && !mIsTransformSeparator) {
    return nsRect();
  }

  nsRect untransformedBounds = mStoredList.GetBounds(aBuilder, aSnap);
  // GetTransform always operates in dev pixels.
  float factor = mFrame->PresContext()->AppUnitsPerDevPixel();
  mBounds = nsLayoutUtils::MatrixTransformRect(untransformedBounds,
                                               GetTransform(),
                                               factor);
  mHasBounds = true;
  return mBounds;
}

void
nsDisplayTransform::ComputeBounds(nsDisplayListBuilder* aBuilder)
{
  MOZ_ASSERT(mFrame->Extend3DContext() || IsLeafOf3DContext());

  /* For some cases, the transform would make an empty bounds, but it
   * may be turned back again to get a non-empty bounds.  We should
   * not depend on transforming bounds level by level.
   *
   * Here, it applies accumulated transforms on the leaf frames of the
   * 3d rendering context, and track and accmulate bounds at
   * nsDisplayListBuilder.
   */
  nsDisplayListBuilder::AutoAccumulateTransform accTransform(aBuilder);

  accTransform.Accumulate(GetTransform());

  if (!IsLeafOf3DContext()) {
    // Do not dive into another 3D context.
    mStoredList.DoUpdateBoundsPreserves3D(aBuilder);
  }

  /* For Preserves3D, it is bounds of only children as leaf frames.
   * For non-leaf frames, their bounds are accumulated and kept at
   * nsDisplayListBuilder.
   */
  bool snap;
  nsRect untransformedBounds = mStoredList.GetBounds(aBuilder, &snap);
  // GetTransform always operates in dev pixels.
  float factor = mFrame->PresContext()->AppUnitsPerDevPixel();
  nsRect rect =
    nsLayoutUtils::MatrixTransformRect(untransformedBounds,
                                       accTransform.GetCurrentTransform(),
                                       factor);

  aBuilder->AccumulateRect(rect);
}

/* The transform is opaque iff the transform consists solely of scales and
 * translations and if the underlying content is opaque.  Thus if the transform
 * is of the form
 *
 * |a c e|
 * |b d f|
 * |0 0 1|
 *
 * We need b and c to be zero.
 *
 * We also need to check whether the underlying opaque content completely fills
 * our visible rect. We use UntransformRect which expands to the axis-aligned
 * bounding rect, but that's OK since if
 * mStoredList.GetVisibleRect().Contains(untransformedVisible), then it
 * certainly contains the actual (non-axis-aligned) untransformed rect.
 */
nsRegion
nsDisplayTransform::GetOpaqueRegion(nsDisplayListBuilder *aBuilder,
                                             bool* aSnap) const
{
  *aSnap = false;
  nsRect untransformedVisible;
  if (!UntransformVisibleRect(aBuilder, &untransformedVisible)) {
      return nsRegion();
  }

  const Matrix4x4& matrix = GetTransform();

  nsRegion result;
  Matrix matrix2d;
  bool tmpSnap;
  if (matrix.Is2D(&matrix2d) &&
      matrix2d.PreservesAxisAlignedRectangles() &&
      mStoredList.GetOpaqueRegion(aBuilder, &tmpSnap).Contains(untransformedVisible)) {
    result = mVisibleRect.Intersect(GetBounds(aBuilder, &tmpSnap));
  }
  return result;
}

/* The transform is uniform if it fills the entire bounding rect and the
 * wrapped list is uniform.  See GetOpaqueRegion for discussion of why this
 * works.
 */
Maybe<nscolor>
nsDisplayTransform::IsUniform(nsDisplayListBuilder *aBuilder) const
{
  nsRect untransformedVisible;
  if (!UntransformVisibleRect(aBuilder, &untransformedVisible)) {
    return Nothing();
  }
  const Matrix4x4& matrix = GetTransform();

  Matrix matrix2d;
  if (matrix.Is2D(&matrix2d) &&
      matrix2d.PreservesAxisAlignedRectangles() &&
      mStoredList.GetVisibleRect().Contains(untransformedVisible)) {
    return mStoredList.IsUniform(aBuilder);
  }

  return Nothing();
}

/* TransformRect takes in as parameters a rectangle (in app space) and returns
 * the smallest rectangle (in app space) containing the transformed image of
 * that rectangle.  That is, it takes the four corners of the rectangle,
 * transforms them according to the matrix associated with the specified frame,
 * then returns the smallest rectangle containing the four transformed points.
 *
 * @param aUntransformedBounds The rectangle (in app units) to transform.
 * @param aFrame The frame whose transformation should be applied.
 * @param aOrigin The delta from the frame origin to the coordinate space origin
 * @param aBoundsOverride (optional) Force the frame bounds to be the
 *        specified bounds.
 * @return The smallest rectangle containing the image of the transformed
 *         rectangle.
 */
nsRect nsDisplayTransform::TransformRect(const nsRect &aUntransformedBounds,
                                         const nsIFrame* aFrame,
                                         const nsRect* aBoundsOverride)
{
  NS_PRECONDITION(aFrame, "Can't take the transform based on a null frame!");

  float factor = aFrame->PresContext()->AppUnitsPerDevPixel();

  uint32_t flags = INCLUDE_PERSPECTIVE|OFFSET_BY_ORIGIN|INCLUDE_PRESERVE3D_ANCESTORS;
  return nsLayoutUtils::MatrixTransformRect
    (aUntransformedBounds,
     GetResultingTransformMatrix(aFrame, nsPoint(0, 0), factor, flags, aBoundsOverride),
     factor);
}

bool nsDisplayTransform::UntransformRect(const nsRect &aTransformedBounds,
                                         const nsRect &aChildBounds,
                                         const nsIFrame* aFrame,
                                         nsRect *aOutRect)
{
  NS_PRECONDITION(aFrame, "Can't take the transform based on a null frame!");

  float factor = aFrame->PresContext()->AppUnitsPerDevPixel();

  uint32_t flags = INCLUDE_PERSPECTIVE|OFFSET_BY_ORIGIN|INCLUDE_PRESERVE3D_ANCESTORS;

  Matrix4x4 transform = GetResultingTransformMatrix(aFrame, nsPoint(0, 0), factor, flags);
  if (transform.IsSingular()) {
    return false;
  }

  RectDouble result(NSAppUnitsToFloatPixels(aTransformedBounds.x, factor),
                    NSAppUnitsToFloatPixels(aTransformedBounds.y, factor),
                    NSAppUnitsToFloatPixels(aTransformedBounds.width, factor),
                    NSAppUnitsToFloatPixels(aTransformedBounds.height, factor));

  RectDouble childGfxBounds(NSAppUnitsToFloatPixels(aChildBounds.x, factor),
                            NSAppUnitsToFloatPixels(aChildBounds.y, factor),
                            NSAppUnitsToFloatPixels(aChildBounds.width, factor),
                            NSAppUnitsToFloatPixels(aChildBounds.height, factor));

  result = transform.Inverse().ProjectRectBounds(result, childGfxBounds);
  *aOutRect = nsLayoutUtils::RoundGfxRectToAppRect(ThebesRect(result), factor);
  return true;
}

bool nsDisplayTransform::UntransformVisibleRect(nsDisplayListBuilder* aBuilder,
                                                nsRect *aOutRect) const
{
  const Matrix4x4& matrix = GetTransform();
  if (matrix.IsSingular())
    return false;

  // GetTransform always operates in dev pixels.
  float factor = mFrame->PresContext()->AppUnitsPerDevPixel();
  RectDouble result(NSAppUnitsToFloatPixels(mVisibleRect.x, factor),
                    NSAppUnitsToFloatPixels(mVisibleRect.y, factor),
                    NSAppUnitsToFloatPixels(mVisibleRect.width, factor),
                    NSAppUnitsToFloatPixels(mVisibleRect.height, factor));

  bool snap;
  nsRect childBounds = mStoredList.GetBounds(aBuilder, &snap);
  RectDouble childGfxBounds(NSAppUnitsToFloatPixels(childBounds.x, factor),
                            NSAppUnitsToFloatPixels(childBounds.y, factor),
                            NSAppUnitsToFloatPixels(childBounds.width, factor),
                            NSAppUnitsToFloatPixels(childBounds.height, factor));

  /* We want to untransform the matrix, so invert the transformation first! */
  result = matrix.Inverse().ProjectRectBounds(result, childGfxBounds);

  *aOutRect = nsLayoutUtils::RoundGfxRectToAppRect(ThebesRect(result), factor);

  return true;
}

void
nsDisplayTransform::WriteDebugInfo(std::stringstream& aStream)
{
  AppendToString(aStream, GetTransform());
  if (IsTransformSeparator()) {
    aStream << " transform-separator";
  }
  if (IsLeafOf3DContext()) {
    aStream << " 3d-context-leaf";
  }
  if (mFrame->Extend3DContext()) {
    aStream << " extends-3d-context";
  }
  if (mFrame->Combines3DTransformWithAncestors()) {
    aStream << " combines-3d-with-ancestors";
  }
}

nsDisplayPerspective::nsDisplayPerspective(nsDisplayListBuilder* aBuilder,
                                           nsIFrame* aTransformFrame,
                                           nsIFrame* aPerspectiveFrame,
                                           nsDisplayList* aList)
  : nsDisplayItem(aBuilder, aPerspectiveFrame)
  , mList(aBuilder, aPerspectiveFrame, aList)
  , mTransformFrame(aTransformFrame)
  , mIndex(aBuilder->AllocatePerspectiveItemIndex())
{
  MOZ_ASSERT(mList.GetChildren()->Count() == 1);
  MOZ_ASSERT(mList.GetChildren()->GetTop()->GetType() == DisplayItemType::TYPE_TRANSFORM);
}

already_AddRefed<Layer>
nsDisplayPerspective::BuildLayer(nsDisplayListBuilder *aBuilder,
                                 LayerManager *aManager,
                                 const ContainerLayerParameters& aContainerParameters)
{
  float appUnitsPerPixel = mFrame->PresContext()->AppUnitsPerDevPixel();

  Matrix4x4 perspectiveMatrix;
  DebugOnly<bool> hasPerspective =
    nsDisplayTransform::ComputePerspectiveMatrix(mTransformFrame, appUnitsPerPixel,
                                                 perspectiveMatrix);
  MOZ_ASSERT(hasPerspective, "Why did we create nsDisplayPerspective?");

  /*
   * ClipListToRange can remove our child after we were created.
   */
  if (!mList.GetChildren()->GetTop()) {
    return nullptr;
  }

  /*
   * The resulting matrix is still in the coordinate space of the transformed
   * frame. Append a translation to the reference frame coordinates.
   */
  nsDisplayTransform* transform =
    static_cast<nsDisplayTransform*>(mList.GetChildren()->GetTop());

  Point3D newOrigin =
    Point3D(NSAppUnitsToFloatPixels(transform->ToReferenceFrame().x, appUnitsPerPixel),
            NSAppUnitsToFloatPixels(transform->ToReferenceFrame().y, appUnitsPerPixel),
            0.0f);
  Point3D roundedOrigin(NS_round(newOrigin.x),
                        NS_round(newOrigin.y),
                        0);

  perspectiveMatrix.PostTranslate(roundedOrigin);

  RefPtr<ContainerLayer> container = aManager->GetLayerBuilder()->
    BuildContainerLayerFor(aBuilder, aManager, mFrame, this, mList.GetChildren(),
                           aContainerParameters, &perspectiveMatrix, 0);

  if (!container) {
    return nullptr;
  }

  // Sort of a lie, but we want to pretend that the perspective layer extends a 3d context
  // so that it gets its transform combined with children. Might need a better name that reflects
  // this use case and isn't specific to preserve-3d.
  container->SetContentFlags(container->GetContentFlags() | Layer::CONTENT_EXTEND_3D_CONTEXT);
  container->SetTransformIsPerspective(true);

  return container.forget();
}

LayerState
nsDisplayPerspective::GetLayerState(nsDisplayListBuilder* aBuilder,
                                    LayerManager* aManager,
                                    const ContainerLayerParameters& aParameters)
{
  return LAYER_ACTIVE_FORCE;
}

int32_t
nsDisplayPerspective::ZIndex() const
{
  return ZIndexForFrame(mTransformFrame);
}

nsDisplayItemGeometry*
nsCharClipDisplayItem::AllocateGeometry(nsDisplayListBuilder* aBuilder)
{
  return new nsCharClipGeometry(this, aBuilder);
}

void
nsCharClipDisplayItem::ComputeInvalidationRegion(nsDisplayListBuilder* aBuilder,
                                         const nsDisplayItemGeometry* aGeometry,
                                         nsRegion* aInvalidRegion) const
{
  const nsCharClipGeometry* geometry = static_cast<const nsCharClipGeometry*>(aGeometry);

  bool snap;
  nsRect newRect = geometry->mBounds;
  nsRect oldRect = GetBounds(aBuilder, &snap);
  if (mVisIStartEdge != geometry->mVisIStartEdge ||
      mVisIEndEdge != geometry->mVisIEndEdge ||
      !oldRect.IsEqualInterior(newRect) ||
      !geometry->mBorderRect.IsEqualInterior(GetBorderRect())) {
    aInvalidRegion->Or(oldRect, newRect);
  }
}

nsDisplaySVGEffects::nsDisplaySVGEffects(nsDisplayListBuilder* aBuilder,
                                         nsIFrame* aFrame, nsDisplayList* aList,
                                         bool aHandleOpacity,
                                         const ActiveScrolledRoot* aActiveScrolledRoot)
  : nsDisplayWrapList(aBuilder, aFrame, aList, aActiveScrolledRoot)
  , mHandleOpacity(aHandleOpacity)
{
  MOZ_COUNT_CTOR(nsDisplaySVGEffects);
}

nsDisplaySVGEffects::nsDisplaySVGEffects(nsDisplayListBuilder* aBuilder,
                                         nsIFrame* aFrame, nsDisplayList* aList,
                                         bool aHandleOpacity)
  : nsDisplayWrapList(aBuilder, aFrame, aList)
  , mHandleOpacity(aHandleOpacity)
{
  MOZ_COUNT_CTOR(nsDisplaySVGEffects);
}

#ifdef NS_BUILD_REFCNT_LOGGING
nsDisplaySVGEffects::~nsDisplaySVGEffects()
{
  MOZ_COUNT_DTOR(nsDisplaySVGEffects);
}
#endif

nsRegion nsDisplaySVGEffects::GetOpaqueRegion(nsDisplayListBuilder* aBuilder,
                                              bool* aSnap) const
{
  *aSnap = false;
  return nsRegion();
}

void
nsDisplaySVGEffects::HitTest(nsDisplayListBuilder* aBuilder, const nsRect& aRect,
                             HitTestState* aState, nsTArray<nsIFrame*> *aOutFrames)
{
  nsPoint rectCenter(aRect.x + aRect.width / 2, aRect.y + aRect.height / 2);
  if (nsSVGIntegrationUtils::HitTestFrameForEffects(mFrame,
      rectCenter - ToReferenceFrame())) {
    mList.HitTest(aBuilder, aRect, aState, aOutFrames);
  }
}

gfxRect
nsDisplaySVGEffects::BBoxInUserSpace() const
{
  return nsSVGUtils::GetBBox(mFrame);
}

gfxPoint
nsDisplaySVGEffects::UserSpaceOffset() const
{
  return nsSVGUtils::FrameSpaceInCSSPxToUserSpaceOffset(mFrame);
}

void
nsDisplaySVGEffects::ComputeInvalidationRegion(nsDisplayListBuilder* aBuilder,
                                               const nsDisplayItemGeometry* aGeometry,
                                               nsRegion* aInvalidRegion) const
{
  const nsDisplaySVGEffectGeometry* geometry =
    static_cast<const nsDisplaySVGEffectGeometry*>(aGeometry);
  bool snap;
  nsRect bounds = GetBounds(aBuilder, &snap);
  if (geometry->mFrameOffsetToReferenceFrame != ToReferenceFrame() ||
      geometry->mUserSpaceOffset != UserSpaceOffset() ||
      !geometry->mBBox.IsEqualInterior(BBoxInUserSpace())) {
    // Filter and mask output can depend on the location of the frame's user
    // space and on the frame's BBox. We need to invalidate if either of these
    // change relative to the reference frame.
    // Invalidations from our inactive layer manager are not enough to catch
    // some of these cases because filters can produce output even if there's
    // nothing in the filter input.
    aInvalidRegion->Or(bounds, geometry->mBounds);
  }
}

bool nsDisplaySVGEffects::ValidateSVGFrame()
{
  const nsIContent* content = mFrame->GetContent();
  bool hasSVGLayout = (mFrame->GetStateBits() & NS_FRAME_SVG_LAYOUT);
  if (hasSVGLayout) {
    nsSVGDisplayableFrame* svgFrame = do_QueryFrame(mFrame);
    if (!svgFrame || !mFrame->GetContent()->IsSVGElement()) {
      NS_ASSERTION(false, "why?");
      return false;
    }
    if (!static_cast<const nsSVGElement*>(content)->HasValidDimensions()) {
      return false; // The SVG spec says not to draw filters for this
    }
  }

  return true;
}

static IntRect
ComputeClipExtsInDeviceSpace(gfxContext& aCtx)
{
  gfxContextMatrixAutoSaveRestore matRestore(&aCtx);

  // Get the clip extents in device space.
  aCtx.SetMatrix(gfxMatrix());
  gfxRect clippedFrameSurfaceRect = aCtx.GetClipExtents();
  clippedFrameSurfaceRect.RoundOut();

  IntRect result;
  ToRect(clippedFrameSurfaceRect).ToIntRect(&result);
  return mozilla::gfx::Factory::CheckSurfaceSize(result.Size()) ? result
                                                                : IntRect();
}

typedef nsSVGIntegrationUtils::PaintFramesParams PaintFramesParams;

static nsPoint
ComputeOffsetToUserSpace(const PaintFramesParams& aParams)
{
  nsIFrame* frame = aParams.frame;
  nsPoint offsetToBoundingBox = aParams.builder->ToReferenceFrame(frame) -
                         nsSVGIntegrationUtils::GetOffsetToBoundingBox(frame);
  if (!frame->IsFrameOfType(nsIFrame::eSVG)) {
    // Snap the offset if the reference frame is not a SVG frame, since other
    // frames will be snapped to pixel when rendering.
    offsetToBoundingBox = nsPoint(
      frame->PresContext()->RoundAppUnitsToNearestDevPixels(offsetToBoundingBox.x),
      frame->PresContext()->RoundAppUnitsToNearestDevPixels(offsetToBoundingBox.y));
  }

  // After applying only "offsetToBoundingBox", aParams.ctx would have its
  // origin at the top left corner of frame's bounding box (over all
  // continuations).
  // However, SVG painting needs the origin to be located at the origin of the
  // SVG frame's "user space", i.e. the space in which, for example, the
  // frame's BBox lives.
  // SVG geometry frames and foreignObject frames apply their own offsets, so
  // their position is relative to their user space. So for these frame types,
  // if we want aCtx to be in user space, we first need to subtract the
  // frame's position so that SVG painting can later add it again and the
  // frame is painted in the right place.
  gfxPoint toUserSpaceGfx = nsSVGUtils::FrameSpaceInCSSPxToUserSpaceOffset(frame);
  nsPoint toUserSpace =
    nsPoint(nsPresContext::CSSPixelsToAppUnits(float(toUserSpaceGfx.x)),
            nsPresContext::CSSPixelsToAppUnits(float(toUserSpaceGfx.y)));

  return (offsetToBoundingBox - toUserSpace);
}

static void
ComputeMaskGeometry(PaintFramesParams& aParams)
{
  // Properties are added lazily and may have been removed by a restyle, so
  // make sure all applicable ones are set again.
  nsIFrame* firstFrame =
    nsLayoutUtils::FirstContinuationOrIBSplitSibling(aParams.frame);

  const nsStyleSVGReset *svgReset = firstFrame->StyleSVGReset();

  nsSVGEffects::EffectProperties effectProperties =
    nsSVGEffects::GetEffectProperties(firstFrame);
  nsTArray<nsSVGMaskFrame *> maskFrames = effectProperties.GetMaskFrames();

  if (maskFrames.Length() == 0) {
    return;
  }

  gfxContext& ctx = aParams.ctx;
  nsIFrame* frame = aParams.frame;

  nsPoint offsetToUserSpace = ComputeOffsetToUserSpace(aParams);
  gfxPoint devPixelOffsetToUserSpace =
    nsLayoutUtils::PointToGfxPoint(offsetToUserSpace,
                                   frame->PresContext()->AppUnitsPerDevPixel());

  gfxContextMatrixAutoSaveRestore matSR(&ctx);
  ctx.SetMatrix(ctx.CurrentMatrix().PreTranslate(devPixelOffsetToUserSpace));

  // Convert boaderArea and dirtyRect to user space.
  int32_t appUnitsPerDevPixel = frame->PresContext()->AppUnitsPerDevPixel();
  nsRect userSpaceBorderArea = aParams.borderArea - offsetToUserSpace;
  nsRect userSpaceDirtyRect = aParams.dirtyRect - offsetToUserSpace;

  // Union all mask layer rectangles in user space.
  gfxRect maskInUserSpace;
  for (size_t i = 0; i < maskFrames.Length() ; i++) {
    nsSVGMaskFrame* maskFrame = maskFrames[i];
    gfxRect currentMaskSurfaceRect;

    if (maskFrame) {
      currentMaskSurfaceRect = maskFrame->GetMaskArea(aParams.frame);
    } else {
      nsCSSRendering::ImageLayerClipState clipState;
      nsCSSRendering::GetImageLayerClip(svgReset->mMask.mLayers[i],
                                       frame,
                                       *frame->StyleBorder(),
                                       userSpaceBorderArea,
                                       userSpaceDirtyRect,
                                       false, /* aWillPaintBorder */
                                       appUnitsPerDevPixel,
                                       &clipState);
      currentMaskSurfaceRect = clipState.mDirtyRectInDevPx;
    }

    maskInUserSpace = maskInUserSpace.Union(currentMaskSurfaceRect);
  }

  ctx.Save();

  if (!maskInUserSpace.IsEmpty()) {
    ctx.Clip(maskInUserSpace);
  }

  IntRect result = ComputeClipExtsInDeviceSpace(ctx);
  ctx.Restore();

  aParams.maskRect = result;
}

nsDisplayMask::nsDisplayMask(nsDisplayListBuilder* aBuilder,
                             nsIFrame* aFrame, nsDisplayList* aList,
                             bool aHandleOpacity,
                             const ActiveScrolledRoot* aActiveScrolledRoot)
  : nsDisplaySVGEffects(aBuilder, aFrame, aList, aHandleOpacity, aActiveScrolledRoot)
{
  MOZ_COUNT_CTOR(nsDisplayMask);

  nsPresContext* presContext = mFrame->PresContext();
  uint32_t flags = aBuilder->GetBackgroundPaintFlags() |
                   nsCSSRendering::PAINTBG_MASK_IMAGE;
  const nsStyleSVGReset *svgReset = aFrame->StyleSVGReset();
  NS_FOR_VISIBLE_IMAGE_LAYERS_BACK_TO_FRONT(i, svgReset->mMask) {
    if (!svgReset->mMask.mLayers[i].mImage.IsResolved()) {
      continue;
    }
    bool isTransformedFixed;
    nsBackgroundLayerState state =
      nsCSSRendering::PrepareImageLayer(presContext, aFrame, flags,
                                        mFrame->GetRectRelativeToSelf(),
                                        mFrame->GetRectRelativeToSelf(),
                                        svgReset->mMask.mLayers[i],
                                        &isTransformedFixed);
    mDestRects.AppendElement(state.mDestArea);
  }
}

#ifdef NS_BUILD_REFCNT_LOGGING
nsDisplayMask::~nsDisplayMask()
{
  MOZ_COUNT_DTOR(nsDisplayMask);
}
#endif

<<<<<<< HEAD
=======
bool nsDisplayMask::TryMerge(nsDisplayItem* aItem)
{
  if (aItem->GetType() != DisplayItemType::TYPE_MASK)
    return false;

  // Do not merge items for box-decoration-break:clone elements,
  // since each box should have its own mask in that case.
  if (mFrame->StyleBorder()->mBoxDecorationBreak == StyleBoxDecorationBreak::Clone) {
    return false;
  }

  // items for the same content element should be merged into a single
  // compositing group
  // aItem->GetUnderlyingFrame() returns non-null because it's nsDisplaySVGEffects
  if (aItem->Frame()->GetContent() != mFrame->GetContent()) {
    return false;
  }
  if (aItem->GetClipChain() != GetClipChain()) {
    return false;
  }

  // Do not merge if mFrame has mask. Continuation frames should apply mask
  // independently(just like nsDisplayBackgroundImage).
  if (mFrame->StyleSVGReset()->HasMask()) {
    return false;
  }

  MergeFromTrackingMergedFrames(static_cast<nsDisplayMask*>(aItem));

  return true;
}

>>>>>>> cc2172ea
already_AddRefed<Layer>
nsDisplayMask::BuildLayer(nsDisplayListBuilder* aBuilder,
                          LayerManager* aManager,
                          const ContainerLayerParameters& aContainerParameters)
{
  if (!ValidateSVGFrame()) {
    return nullptr;
  }

  if (mFrame->StyleEffects()->mOpacity == 0.0f && mHandleOpacity) {
    return nullptr;
  }

  nsIFrame* firstFrame =
    nsLayoutUtils::FirstContinuationOrIBSplitSibling(mFrame);
  nsSVGEffects::EffectProperties effectProperties =
    nsSVGEffects::GetEffectProperties(firstFrame);

  if (effectProperties.HasInvalidClipPath() ||
      effectProperties.HasInvalidMask()) {
    return nullptr;
  }

  RefPtr<ContainerLayer> container = aManager->GetLayerBuilder()->
    BuildContainerLayerFor(aBuilder, aManager, mFrame, this, &mList,
                           aContainerParameters, nullptr);

  return container.forget();
}

bool
nsDisplayMask::PaintMask(nsDisplayListBuilder* aBuilder,
                         gfxContext* aMaskContext)
{
  MOZ_ASSERT(aMaskContext->GetDrawTarget()->GetFormat() == SurfaceFormat::A8);

  imgDrawingParams imgParmas(aBuilder->ShouldSyncDecodeImages()
                             ? imgIContainer::FLAG_SYNC_DECODE
                             : imgIContainer::FLAG_SYNC_DECODE_IF_FAST);
  nsRect borderArea = nsRect(ToReferenceFrame(), mFrame->GetSize());
  nsSVGIntegrationUtils::PaintFramesParams params(*aMaskContext,
                                                  mFrame,  mVisibleRect,
                                                  borderArea, aBuilder,
                                                  nullptr,
                                                  mHandleOpacity, imgParmas);
  ComputeMaskGeometry(params);
  nsSVGIntegrationUtils::PaintMask(params);

  nsDisplayMaskGeometry::UpdateDrawResult(this, imgParmas.result);

  return imgParmas.result == mozilla::image::DrawResult::SUCCESS;
}

LayerState
nsDisplayMask::GetLayerState(nsDisplayListBuilder* aBuilder,
                             LayerManager* aManager,
                             const ContainerLayerParameters& aParameters)
{
  if (ShouldPaintOnMaskLayer(aManager)) {
    return RequiredLayerStateForChildren(aBuilder, aManager, aParameters,
                                         mList, GetAnimatedGeometryRoot());
  }

  return LAYER_SVG_EFFECTS;
}

bool nsDisplayMask::ShouldPaintOnMaskLayer(LayerManager* aManager)
{
  if (!aManager->IsCompositingCheap()) {
    return false;
  }

  nsSVGUtils::MaskUsage maskUsage;
  nsSVGUtils::DetermineMaskUsage(mFrame, mHandleOpacity, maskUsage);

  // XXX Temporary disable paint clip-path onto mask before figure out
  // performance regression(bug 1325550).
  if (maskUsage.shouldApplyClipPath) {
    return false;
  }

  if (!nsSVGIntegrationUtils::IsMaskResourceReady(mFrame)) {
    return false;
  }

  if (gfxPrefs::DrawMaskLayer()) {
    return false;
  }

  return true;
}

bool nsDisplayMask::ComputeVisibility(nsDisplayListBuilder* aBuilder,
                                      nsRegion* aVisibleRegion)
{
  // Our children may be made translucent or arbitrarily deformed so we should
  // not allow them to subtract area from aVisibleRegion.
  nsRegion childrenVisible(mVisibleRect);
  nsRect r = mVisibleRect.Intersect(
    mList.GetClippedBoundsWithRespectToASR(aBuilder, mActiveScrolledRoot));
  mList.ComputeVisibilityForSublist(aBuilder, &childrenVisible, r);
  return true;
}

void
nsDisplayMask::ComputeInvalidationRegion(nsDisplayListBuilder* aBuilder,
                                         const nsDisplayItemGeometry* aGeometry,
                                         nsRegion* aInvalidRegion) const
{
  nsDisplaySVGEffects::ComputeInvalidationRegion(aBuilder, aGeometry,
                                                 aInvalidRegion);

  const nsDisplayMaskGeometry* geometry =
    static_cast<const nsDisplayMaskGeometry*>(aGeometry);
  bool snap;
  nsRect bounds = GetBounds(aBuilder, &snap);

  if (mDestRects.Length() != geometry->mDestRects.Length()) {
    aInvalidRegion->Or(bounds, geometry->mBounds);
  } else {
    for (size_t i = 0; i < mDestRects.Length(); i++) {
      if (!mDestRects[i].IsEqualInterior(geometry->mDestRects[i])) {
        aInvalidRegion->Or(bounds, geometry->mBounds);
        break;
      }
    }
  }

  if (aBuilder->ShouldSyncDecodeImages() &&
      geometry->ShouldInvalidateToSyncDecodeImages()) {
    const nsStyleSVGReset *svgReset = mFrame->StyleSVGReset();
    NS_FOR_VISIBLE_IMAGE_LAYERS_BACK_TO_FRONT(i, svgReset->mMask) {
      const nsStyleImage& image = svgReset->mMask.mLayers[i].mImage;
      if (image.GetType() == eStyleImageType_Image ) {
        aInvalidRegion->Or(*aInvalidRegion, bounds);
        break;
      }
    }
  }
}

void
nsDisplayMask::PaintAsLayer(nsDisplayListBuilder* aBuilder,
                            gfxContext* aCtx,
                            LayerManager* aManager)
{
  MOZ_ASSERT(!ShouldPaintOnMaskLayer(aManager));

  // Clip the drawing target by mVisibleRect, which contains the visible
  // region of the target frame and its out-of-flow and inflow descendants.
  gfxContext* context = aCtx;

  Rect bounds =
    NSRectToRect(mVisibleRect, mFrame->PresContext()->AppUnitsPerDevPixel());
  bounds.RoundOut();
  context->Clip(bounds);

  imgDrawingParams imgParams(aBuilder->ShouldSyncDecodeImages()
                             ? imgIContainer::FLAG_SYNC_DECODE
                             : imgIContainer::FLAG_SYNC_DECODE_IF_FAST);
  nsRect borderArea = nsRect(ToReferenceFrame(), mFrame->GetSize());
  nsSVGIntegrationUtils::PaintFramesParams params(*aCtx,
                                                  mFrame,  mVisibleRect,
                                                  borderArea, aBuilder,
                                                  aManager,
                                                  mHandleOpacity, imgParams);

  ComputeMaskGeometry(params);

  nsSVGIntegrationUtils::PaintMaskAndClipPath(params);

  context->PopClip();

  nsDisplayMaskGeometry::UpdateDrawResult(this, imgParams.result);
}

bool
nsDisplayMask::CreateWebRenderCommands(mozilla::wr::DisplayListBuilder& aBuilder,
                                       const StackingContextHelper& aSc,
                                       nsTArray<WebRenderParentCommand>& aParentCommands,
                                       mozilla::layers::WebRenderLayerManager* aManager,
                                       nsDisplayListBuilder* aDisplayListBuilder)
{
  bool snap;
  float appUnitsPerDevPixel = mFrame->PresContext()->AppUnitsPerDevPixel();
  nsRect displayBound = GetBounds(aDisplayListBuilder, &snap);
  LayerRect bounds = ViewAs<LayerPixel>(LayoutDeviceRect::FromAppUnits(displayBound, appUnitsPerDevPixel),
                                        PixelCastJustification::WebRenderHasUnitResolution);

  Maybe<wr::WrImageMask> mask = aManager->BuildWrMaskImage(this, aBuilder, aSc, aDisplayListBuilder, bounds);
  if (mask) {
    aBuilder.PushClip(aBuilder.DefineClip(
        aSc.ToRelativeLayoutRect(bounds), nullptr, mask.ptr()));
  }

  nsDisplaySVGEffects::CreateWebRenderCommands(aBuilder, aSc, aParentCommands, aManager, aDisplayListBuilder);

  if (mask) {
    aBuilder.PopClip();
  }

  return true;
}

#ifdef MOZ_DUMP_PAINTING
void
nsDisplayMask::PrintEffects(nsACString& aTo)
{
  nsIFrame* firstFrame =
    nsLayoutUtils::FirstContinuationOrIBSplitSibling(mFrame);
  nsSVGEffects::EffectProperties effectProperties =
    nsSVGEffects::GetEffectProperties(firstFrame);
  nsSVGClipPathFrame *clipPathFrame = effectProperties.GetClipPathFrame();
  bool first = true;
  aTo += " effects=(";
  if (mFrame->StyleEffects()->mOpacity != 1.0f && mHandleOpacity) {
    first = false;
    aTo += nsPrintfCString("opacity(%f)", mFrame->StyleEffects()->mOpacity);
  }
  if (clipPathFrame) {
    if (!first) {
      aTo += ", ";
    }
    aTo += nsPrintfCString("clip(%s)", clipPathFrame->IsTrivial() ? "trivial" : "non-trivial");
    first = false;
  }
  const nsStyleSVGReset *style = mFrame->StyleSVGReset();
  if (style->HasClipPath() && !clipPathFrame) {
    if (!first) {
      aTo += ", ";
    }
    aTo += "clip(basic-shape)";
    first = false;
  }

  nsTArray<nsSVGMaskFrame*> masks = effectProperties.GetMaskFrames();
  if (!masks.IsEmpty() && masks[0]) {
    if (!first) {
      aTo += ", ";
    }
    aTo += "mask";
  }
  aTo += ")";
}
#endif

nsDisplayFilter::nsDisplayFilter(nsDisplayListBuilder* aBuilder,
                                 nsIFrame* aFrame, nsDisplayList* aList,
                                 bool aHandleOpacity)
  : nsDisplaySVGEffects(aBuilder, aFrame, aList, aHandleOpacity),
    mEffectsBounds(aFrame->GetVisualOverflowRectRelativeToSelf())
{
  MOZ_COUNT_CTOR(nsDisplayFilter);
}

#ifdef NS_BUILD_REFCNT_LOGGING
nsDisplayFilter::~nsDisplayFilter()
{
  MOZ_COUNT_DTOR(nsDisplayFilter);
}
#endif

already_AddRefed<Layer>
nsDisplayFilter::BuildLayer(nsDisplayListBuilder* aBuilder,
                           LayerManager* aManager,
                           const ContainerLayerParameters& aContainerParameters)
{
  if (!ValidateSVGFrame()) {
    return nullptr;
  }

  if (mFrame->StyleEffects()->mOpacity == 0.0f && mHandleOpacity) {
    return nullptr;
  }

  nsIFrame* firstFrame =
    nsLayoutUtils::FirstContinuationOrIBSplitSibling(mFrame);
  nsSVGEffects::EffectProperties effectProperties =
    nsSVGEffects::GetEffectProperties(firstFrame);

  if (effectProperties.HasInvalidFilter()) {
    return nullptr;
  }

  MOZ_ASSERT(effectProperties.mFilter && mFrame->StyleEffects()->HasFilters(),
             "By getting here, we must have valid CSS filters.");

  ContainerLayerParameters newContainerParameters = aContainerParameters;
  newContainerParameters.mDisableSubpixelAntialiasingInDescendants = true;

  RefPtr<ContainerLayer> container = aManager->GetLayerBuilder()->
    BuildContainerLayerFor(aBuilder, aManager, mFrame, this, &mList,
                           newContainerParameters, nullptr);

  LayerState state = this->GetLayerState(aBuilder, aManager, newContainerParameters);
  if (container && state != LAYER_SVG_EFFECTS) {
    const nsTArray<nsStyleFilter>& filters = mFrame->StyleEffects()->mFilters;
    nsTArray<layers::CSSFilter> cssFilters = nsTArray<layers::CSSFilter>(filters.Length());
    for (const nsStyleFilter& filter : filters) {
      cssFilters.AppendElement(ToCSSFilter(filter));
    }

    container->SetFilterChain(Move(cssFilters));
  }

  return container.forget();
}

<<<<<<< HEAD
=======
bool nsDisplayFilter::TryMerge(nsDisplayItem* aItem)
{
  if (aItem->GetType() != DisplayItemType::TYPE_FILTER) {
    return false;
  }

  // items for the same content element should be merged into a single
  // compositing group.
  // aItem->Frame() returns non-null because it's nsDisplayFilter
  if (aItem->Frame()->GetContent() != mFrame->GetContent()) {
    return false;
  }
  if (aItem->GetClipChain() != GetClipChain()) {
    return false;
  }

  nsDisplayFilter* other = static_cast<nsDisplayFilter*>(aItem);
  MergeFromTrackingMergedFrames(other);
  mEffectsBounds.UnionRect(mEffectsBounds,
    other->mEffectsBounds + other->mFrame->GetOffsetTo(mFrame));

  return true;
}

>>>>>>> cc2172ea
LayerState
nsDisplayFilter::GetLayerState(nsDisplayListBuilder* aBuilder,
                               LayerManager* aManager,
                               const ContainerLayerParameters& aParameters)
{
  if (mFrame->IsFrameOfType(nsIFrame::eSVG)) {
    return LAYER_SVG_EFFECTS;
  }

  if (!ShouldUseAdvancedLayer(aManager, gfxPrefs::LayersAllowFilterLayers)) {
    return LAYER_SVG_EFFECTS;
  }

  if (mFrame->StyleEffects()->mOpacity != 1.0f) {
    return LAYER_SVG_EFFECTS;
  }

  // Due to differences in the way that WebRender filters operate
  // only the brightness and contrast filters use that path. We
  // can gradually enable more filters as WebRender bugs are fixed.
  for (const nsStyleFilter& filter : mFrame->StyleEffects()->mFilters) {
    if (filter.GetType() != NS_STYLE_FILTER_BRIGHTNESS &&
        filter.GetType() != NS_STYLE_FILTER_CONTRAST &&
        filter.GetType() != NS_STYLE_FILTER_GRAYSCALE &&
        filter.GetType() != NS_STYLE_FILTER_INVERT &&
        filter.GetType() != NS_STYLE_FILTER_SEPIA) {
      return LAYER_SVG_EFFECTS;
    }
  }

  return LAYER_ACTIVE;
}

bool
nsDisplayFilter::ComputeVisibility(nsDisplayListBuilder* aBuilder,
                                   nsRegion* aVisibleRegion)
{
  nsPoint offset = ToReferenceFrame();
  nsRect dirtyRect =
    nsSVGIntegrationUtils::GetRequiredSourceForInvalidArea(mFrame,
                                                           mVisibleRect - offset) +
    offset;

  // Our children may be made translucent or arbitrarily deformed so we should
  // not allow them to subtract area from aVisibleRegion.
  nsRegion childrenVisible(dirtyRect);
  nsRect r = dirtyRect.Intersect(
    mList.GetClippedBoundsWithRespectToASR(aBuilder, mActiveScrolledRoot));
  mList.ComputeVisibilityForSublist(aBuilder, &childrenVisible, r);
  return true;
}

void
nsDisplayFilter::ComputeInvalidationRegion(nsDisplayListBuilder* aBuilder,
                                           const nsDisplayItemGeometry* aGeometry,
                                           nsRegion* aInvalidRegion) const
{
  nsDisplaySVGEffects::ComputeInvalidationRegion(aBuilder, aGeometry,
                                                 aInvalidRegion);

  const nsDisplayFilterGeometry* geometry =
    static_cast<const nsDisplayFilterGeometry*>(aGeometry);

  if (aBuilder->ShouldSyncDecodeImages() &&
      geometry->ShouldInvalidateToSyncDecodeImages()) {
    bool snap;
    nsRect bounds = GetBounds(aBuilder, &snap);
    aInvalidRegion->Or(*aInvalidRegion, bounds);
  }
}

void
nsDisplayFilter::PaintAsLayer(nsDisplayListBuilder* aBuilder,
                              gfxContext* aCtx,
                              LayerManager* aManager)
{
  imgDrawingParams imgParams(aBuilder->ShouldSyncDecodeImages()
                             ? imgIContainer::FLAG_SYNC_DECODE
                             : imgIContainer::FLAG_SYNC_DECODE_IF_FAST);
  nsRect borderArea = nsRect(ToReferenceFrame(), mFrame->GetSize());
  nsSVGIntegrationUtils::PaintFramesParams params(*aCtx,
                                                  mFrame,  mVisibleRect,
                                                  borderArea, aBuilder,
                                                  aManager,
                                                  mHandleOpacity, imgParams);
  nsSVGIntegrationUtils::PaintFilter(params);
  nsDisplayFilterGeometry::UpdateDrawResult(this, imgParams.result);
}

bool
nsDisplayFilter::CreateWebRenderCommands(mozilla::wr::DisplayListBuilder& aBuilder,
                                         const StackingContextHelper& aSc,
                                         nsTArray<WebRenderParentCommand>& aParentCommands,
                                         mozilla::layers::WebRenderLayerManager* aManager,
                                         nsDisplayListBuilder* aDisplayListBuilder)
{
  if (aManager->IsLayersFreeTransaction()) {
    ContainerLayerParameters parameter;
    if (GetLayerState(aDisplayListBuilder, aManager, parameter) != LAYER_ACTIVE) {
      // TODO: should have a fallback path to paint the child list
      return false;
    }
  }

  nsTArray<mozilla::wr::WrFilterOp> wrFilters;
  const nsTArray<nsStyleFilter>& filters = mFrame->StyleEffects()->mFilters;
  nsTArray<layers::CSSFilter> cssFilters = nsTArray<layers::CSSFilter>(filters.Length());
  for (const nsStyleFilter& filter : filters) {
    wrFilters.AppendElement(wr::ToWrFilterOp(ToCSSFilter(filter)));
  }

  StackingContextHelper sc(aSc,
                           aBuilder,
                           aDisplayListBuilder,
                           this,
                           &mList,
                           nullptr,
                           0,
                           nullptr,
                           nullptr,
                           wrFilters);

  nsDisplaySVGEffects::CreateWebRenderCommands(aBuilder, sc, aParentCommands, aManager, aDisplayListBuilder);
  return true;
}

#ifdef MOZ_DUMP_PAINTING
void
nsDisplayFilter::PrintEffects(nsACString& aTo)
{
  nsIFrame* firstFrame =
    nsLayoutUtils::FirstContinuationOrIBSplitSibling(mFrame);
  nsSVGEffects::EffectProperties effectProperties =
    nsSVGEffects::GetEffectProperties(firstFrame);
  bool first = true;
  aTo += " effects=(";
  if (mFrame->StyleEffects()->mOpacity != 1.0f && mHandleOpacity) {
    first = false;
    aTo += nsPrintfCString("opacity(%f)", mFrame->StyleEffects()->mOpacity);
  }
  if (effectProperties.HasValidFilter()) {
    if (!first) {
      aTo += ", ";
    }
    aTo += "filter";
  }
  aTo += ")";
}
#endif

namespace mozilla {

uint32_t PaintTelemetry::sPaintLevel = 0;
uint32_t PaintTelemetry::sMetricLevel = 0;
EnumeratedArray<PaintTelemetry::Metric,
                PaintTelemetry::Metric::COUNT,
                double> PaintTelemetry::sMetrics;

PaintTelemetry::AutoRecordPaint::AutoRecordPaint()
{
  // Don't record nested paints.
  if (sPaintLevel++ > 0) {
    return;
  }

  // Reset metrics for a new paint.
  for (auto& metric : sMetrics) {
    metric = 0.0;
  }
  mStart = TimeStamp::Now();
}

PaintTelemetry::AutoRecordPaint::~AutoRecordPaint()
{
  MOZ_ASSERT(sPaintLevel != 0);
  if (--sPaintLevel > 0) {
    return;
  }

  // If we're in multi-process mode, don't include paint times for the parent
  // process.
  if (gfxVars::BrowserTabsRemoteAutostart() && XRE_IsParentProcess()) {
    return;
  }

  double totalMs = (TimeStamp::Now() - mStart).ToMilliseconds();

  // Record the total time.
  Telemetry::Accumulate(Telemetry::CONTENT_PAINT_TIME, static_cast<uint32_t>(totalMs));

  // If the total time was >= 16ms, then it's likely we missed a frame due to
  // painting. In this case we'll gather some detailed metrics below.
  if (totalMs <= 16.0) {
    return;
  }

  auto record = [=](const char* aKey, double aDurationMs) -> void {
    MOZ_ASSERT(aDurationMs <= totalMs);

    uint32_t amount = static_cast<int32_t>((aDurationMs / totalMs) * 100.0);

    nsDependentCString key(aKey);
    Telemetry::Accumulate(Telemetry::CONTENT_LARGE_PAINT_PHASE_WEIGHT, key, amount);
  };

  double dlMs = sMetrics[Metric::DisplayList];
  double flbMs = sMetrics[Metric::Layerization];
  double rMs = sMetrics[Metric::Rasterization];

  // Record all permutations since aggregation makes it difficult to
  // correlate. For example we can't derive "flb+r" from "dl" because we
  // don't know the total time associated with a bucket entry. So we just
  // play it safe and include everything. We can however derive "other" time
  // from the final permutation.
  record("dl", dlMs);
  record("flb", flbMs);
  record("r", rMs);
  record("dl,flb", dlMs + flbMs);
  record("dl,r", dlMs + rMs);
  record("flb,r", flbMs + rMs);
  record("dl,flb,r", dlMs + flbMs + rMs);
}

PaintTelemetry::AutoRecord::AutoRecord(Metric aMetric)
 : mMetric(aMetric)
{
  // Don't double-record anything nested.
  if (sMetricLevel++ > 0) {
    return;
  }

  // Don't record inside nested paints, or outside of paints.
  if (sPaintLevel != 1) {
    return;
  }

  mStart = TimeStamp::Now();
}

PaintTelemetry::AutoRecord::~AutoRecord()
{
  MOZ_ASSERT(sMetricLevel != 0);

  sMetricLevel--;
  if (mStart.IsNull()) {
    return;
  }

  sMetrics[mMetric] += (TimeStamp::Now() - mStart).ToMilliseconds();
}

} // namespace mozilla<|MERGE_RESOLUTION|>--- conflicted
+++ resolved
@@ -125,15 +125,6 @@
 }
 #endif
 
-<<<<<<< HEAD
-=======
-void*
-AnimatedGeometryRoot::operator new(size_t aSize, nsDisplayListBuilder* aBuilder)
-{
-  return aBuilder->Allocate(aSize, DisplayItemType::TYPE_ZERO);
-}
-
->>>>>>> cc2172ea
 /* static */ bool
 ActiveScrolledRoot::IsAncestor(const ActiveScrolledRoot* aAncestor,
                                const ActiveScrolledRoot* aDescendant)
@@ -956,7 +947,7 @@
     }
   }
 
-  static_assert(TYPE_MAX < (1 << TYPE_BITS),
+  static_assert(static_cast<uint32_t>(DisplayItemType::TYPE_MAX) < (1 << TYPE_BITS),
                 "Check TYPE_MAX should not overflow");
 }
 
@@ -964,13 +955,8 @@
 nsDisplayListBuilder::BeginFrame()
 {
   nsCSSRendering::BeginFrameTreesLocked();
-<<<<<<< HEAD
   mCurrentAGR = mRootAGR;
   mFrameToAnimatedGeometryRootMap.Put(mReferenceFrame, mRootAGR);
-=======
-  static_assert(static_cast<uint32_t>(DisplayItemType::TYPE_MAX) < (1 << TYPE_BITS),
-                "Check nsDisplayItem::TYPE_MAX should not overflow");
->>>>>>> cc2172ea
 }
 
 void
@@ -1097,10 +1083,7 @@
 void nsDisplayListBuilder::MarkOutOfFlowFrameForDisplay(nsIFrame* aDirtyFrame,
                                                         nsIFrame* aFrame)
 {
-<<<<<<< HEAD
   nsRect visible = GetVisibleRect();
-=======
->>>>>>> cc2172ea
   nsRect dirtyRectRelativeToDirtyFrame = GetDirtyRect();
   if (nsLayoutUtils::IsFixedPosFrameInDisplayPort(aFrame) &&
       IsPaintingToWindow()) {
@@ -1120,10 +1103,7 @@
     visible = dirtyRectRelativeToDirtyFrame;
   }
   nsPoint offset = aFrame->GetOffsetTo(aDirtyFrame);
-<<<<<<< HEAD
   visible -= offset;
-=======
->>>>>>> cc2172ea
   nsRect dirty = dirtyRectRelativeToDirtyFrame - offset;
   nsRect overflowRect = aFrame->GetVisualOverflowRect();
 
@@ -1290,15 +1270,6 @@
 {
   for (nsDisplayItem* i = aList->GetBottom(); i != nullptr; i = i->GetAbove()) {
     switch (i->GetType()) {
-<<<<<<< HEAD
-      case TYPE_LAYER_EVENT_REGIONS:
-      case TYPE_CANVAS_BACKGROUND_COLOR:
-      case TYPE_CANVAS_BACKGROUND_IMAGE:
-        continue;
-      case TYPE_SOLID_COLOR:
-      case TYPE_BACKGROUND:
-      case TYPE_BACKGROUND_COLOR:
-=======
       case DisplayItemType::TYPE_LAYER_EVENT_REGIONS:
       case DisplayItemType::TYPE_CANVAS_BACKGROUND_COLOR:
       case DisplayItemType::TYPE_CANVAS_BACKGROUND_IMAGE:
@@ -1306,7 +1277,6 @@
       case DisplayItemType::TYPE_SOLID_COLOR:
       case DisplayItemType::TYPE_BACKGROUND:
       case DisplayItemType::TYPE_BACKGROUND_COLOR:
->>>>>>> cc2172ea
         if (i->Frame()->IsCanvasFrame()) {
           continue;
         }
@@ -1401,11 +1371,6 @@
         }
       }
     }
-<<<<<<< HEAD
-=======
-
-    mFramesMarkedForDisplay.AppendElement(e);
->>>>>>> cc2172ea
     MarkOutOfFlowFrameForDisplay(aDirtyFrame, e);
   }
 
@@ -1424,11 +1389,7 @@
     const DisplayItemClipChain* combinedClipChain = mClipState.GetCurrentCombinedClipChain(this);
     const ActiveScrolledRoot* asr = mCurrentActiveScrolledRoot;
     CurrentPresShellState()->mFixedBackgroundDisplayData.emplace(
-<<<<<<< HEAD
       clipChain, combinedClipChain, asr, GetVisibleRect(), GetDirtyRect());
-=======
-      clipChain, combinedClipChain, asr, GetDirtyRect());
->>>>>>> cc2172ea
   }
 }
 
@@ -1459,35 +1420,21 @@
 
 void*
 nsDisplayListBuilder::Allocate(size_t aSize, DisplayItemType aType)
-<<<<<<< HEAD
-{
-  return mPool.AllocateByCustomID(aType, aSize);
+{
+  return mPool.AllocateByCustomID(static_cast<uint32_t>(aType), aSize);
 }
 
 void
 nsDisplayListBuilder::Destroy(DisplayItemType aType, void* aPtr)
-=======
->>>>>>> cc2172ea
-{
-  mPool.FreeByCustomID(aType, aPtr);
-}
-
-void
-nsDisplayListBuilder::Destroy(DisplayItemType aType, void* aPtr)
-{
+{
+  mPool.FreeByCustomID(static_cast<uint32_t>(aType), aPtr);
 }
 
 ActiveScrolledRoot*
 nsDisplayListBuilder::AllocateActiveScrolledRoot(const ActiveScrolledRoot* aParent,
                                                  nsIScrollableFrame* aScrollableFrame)
 {
-<<<<<<< HEAD
   RefPtr<ActiveScrolledRoot> asr = ActiveScrolledRoot::CreateASRForFrame(aParent, aScrollableFrame, IsRetainingDisplayList());
-=======
-  void* p = Allocate(sizeof(ActiveScrolledRoot), DisplayItemType::TYPE_ZERO);
-  ActiveScrolledRoot* asr =
-    new (KnownNotNull, p) ActiveScrolledRoot(aParent, aScrollableFrame);
->>>>>>> cc2172ea
   mActiveScrolledRoots.AppendElement(asr);
   return asr;
 }
@@ -1497,14 +1444,8 @@
                                                    const ActiveScrolledRoot* aASR,
                                                    const DisplayItemClipChain* aParent)
 {
-<<<<<<< HEAD
   DisplayItemClipChain* c = new DisplayItemClipChain(aClip, aASR, aParent);
   mClipChainsToDestroy.emplace_front(c);
-=======
-  void* p = Allocate(sizeof(DisplayItemClipChain), DisplayItemType::TYPE_ZERO);
-  DisplayItemClipChain* c = new (KnownNotNull, p) DisplayItemClipChain{ aClip, aASR, aParent };
-  mClipChainsToDestroy.AppendElement(c);
->>>>>>> cc2172ea
   return c;
 }
 
@@ -2124,11 +2065,7 @@
   bool snap;
   nsRegion opaque = aItem->GetOpaqueRegion(aBuilder, &snap);
   if (aBuilder->IsForPluginGeometry() &&
-<<<<<<< HEAD
-      aItem->GetType() != TYPE_LAYER_EVENT_REGIONS)
-=======
       aItem->GetType() != DisplayItemType::TYPE_LAYER_EVENT_REGIONS)
->>>>>>> cc2172ea
   {
     // Treat all leaf chrome items as opaque, unless their frames are opacity:0.
     // Since opacity:0 frames generate an nsDisplayOpacity, that item will
@@ -2647,11 +2584,7 @@
     // Collect leaves of the current 3D rendering context.
     for (item = GetBottom(); item; item = item->GetAbove()) {
       auto itemType = item->GetType();
-<<<<<<< HEAD
-      if (itemType != TYPE_TRANSFORM ||
-=======
       if (itemType != DisplayItemType::TYPE_TRANSFORM ||
->>>>>>> cc2172ea
           !static_cast<nsDisplayTransform*>(item)->IsLeafOf3DContext()) {
         item->HitTest(aBuilder, aRect, aState, aOutFrames);
       } else {
@@ -2678,21 +2611,12 @@
     nsRect r = item->GetBounds(aBuilder, &snap).Intersect(aRect);
     auto itemType = item->GetType();
     bool same3DContext =
-<<<<<<< HEAD
-      (itemType == TYPE_TRANSFORM &&
-       static_cast<nsDisplayTransform*>(item)->IsParticipating3DContext()) ||
-      (itemType == TYPE_PERSPECTIVE &&
-       item->Frame()->Extend3DContext());
-    if (same3DContext &&
-        (itemType != TYPE_TRANSFORM ||
-=======
       (itemType == DisplayItemType::TYPE_TRANSFORM &&
        static_cast<nsDisplayTransform*>(item)->IsParticipating3DContext()) ||
       (itemType == DisplayItemType::TYPE_PERSPECTIVE &&
        item->Frame()->Extend3DContext());
     if (same3DContext &&
         (itemType != DisplayItemType::TYPE_TRANSFORM ||
->>>>>>> cc2172ea
          !static_cast<nsDisplayTransform*>(item)->IsLeafOf3DContext())) {
       if (!item->GetClip().MayIntersect(aRect)) {
         continue;
@@ -2714,11 +2638,7 @@
       // For 3d transforms with preserve-3d we add hit frames into the temp list
       // so we can sort them later, otherwise we add them directly to the output list.
       nsTArray<nsIFrame*> *writeFrames = aOutFrames;
-<<<<<<< HEAD
-      if (item->GetType() == TYPE_TRANSFORM &&
-=======
       if (item->GetType() == DisplayItemType::TYPE_TRANSFORM &&
->>>>>>> cc2172ea
           static_cast<nsDisplayTransform*>(item)->IsLeafOf3DContext()) {
         if (outFrames.Length()) {
           nsDisplayTransform *transform = static_cast<nsDisplayTransform*>(item);
@@ -3531,14 +3451,10 @@
         DisplayListClipState::AutoSaveRestore bgImageClip(aBuilder);
         bgImageClip.Clear();
         if (aSecondaryReferenceFrame) {
-<<<<<<< HEAD
           nsDisplayBackgroundImage::InitData tableData = bgData;
           nsIFrame* styleFrame = tableData.frame;
           tableData.frame = aSecondaryReferenceFrame;
           bgItem = new (aBuilder) nsDisplayTableBackgroundImage(tableData, styleFrame);
-=======
-          bgItem = new (aBuilder) nsDisplayTableBackgroundImage(bgData, aSecondaryReferenceFrame);
->>>>>>> cc2172ea
         } else {
           bgItem = new (aBuilder) nsDisplayBackgroundImage(bgData);
         }
@@ -3705,20 +3621,12 @@
 static void CheckForBorderItem(nsDisplayItem *aItem, uint32_t& aFlags)
 {
   nsDisplayItem* nextItem = aItem->GetAbove();
-<<<<<<< HEAD
-  while (nextItem && nextItem->GetType() == TYPE_BACKGROUND) {
-=======
   while (nextItem && nextItem->GetType() == DisplayItemType::TYPE_BACKGROUND) {
->>>>>>> cc2172ea
     nextItem = nextItem->GetAbove();
   }
   if (nextItem &&
       nextItem->Frame() == aItem->Frame() &&
-<<<<<<< HEAD
-      nextItem->GetType() == TYPE_BORDER) {
-=======
       nextItem->GetType() == DisplayItemType::TYPE_BORDER) {
->>>>>>> cc2172ea
     aFlags |= nsCSSRendering::PAINTBG_WILL_PAINT_BORDER;
   }
 }
@@ -4088,15 +3996,6 @@
                                                 aBuilder->GetBackgroundPaintFlags());
 }
 
-<<<<<<< HEAD
-=======
-uint32_t
-nsDisplayBackgroundImage::GetPerFrameKey()
-{
-  return (mLayer << TYPE_BITS) | nsDisplayItem::GetPerFrameKey();
-}
-
->>>>>>> cc2172ea
 nsDisplayTableBackgroundImage::nsDisplayTableBackgroundImage(const InitData& aData,
                                                              nsIFrame* aCellFrame)
   : nsDisplayBackgroundImage(aData, aCellFrame)
@@ -5929,13 +5828,8 @@
   // (since nsDisplayTransform wraps all actual content), and that child
   // will have the correct reference frame set (since nsDisplayTransform
   // handles this explictly).
-<<<<<<< HEAD
   nsDisplayItem *i = mListPtr->GetBottom();
-  if (i && (!i->GetAbove() || i->GetType() == TYPE_TRANSFORM) &&
-=======
-  nsDisplayItem *i = mList.GetBottom();
   if (i && (!i->GetAbove() || i->GetType() == DisplayItemType::TYPE_TRANSFORM) &&
->>>>>>> cc2172ea
       i->Frame() == mFrame) {
     mReferenceFrame = i->ReferenceFrame();
     mToReferenceFrame = i->ToReferenceFrame();
@@ -6063,11 +5957,7 @@
     }
 
     LayerState state = i->GetLayerState(aBuilder, aManager, aParameters);
-<<<<<<< HEAD
-    if (state == LAYER_ACTIVE && i->GetType() == TYPE_BLEND_MODE) {
-=======
     if (state == LAYER_ACTIVE && i->GetType() == DisplayItemType::TYPE_BLEND_MODE) {
->>>>>>> cc2172ea
       // nsDisplayBlendMode always returns LAYER_ACTIVE to ensure that the
       // blending operation happens in the intermediate surface of its parent
       // display item (usually an nsDisplayBlendContainer). But this does not
@@ -6313,8 +6203,8 @@
       }
     }
 
-    if (i->GetType() == TYPE_LAYER_EVENT_REGIONS ||
-        i->GetType() == TYPE_WRAP_LIST) {
+    if (i->GetType() == DisplayItemType::TYPE_LAYER_EVENT_REGIONS ||
+        i->GetType() == DisplayItemType::TYPE_WRAP_LIST) {
       continue;
     }
 
@@ -6371,29 +6261,11 @@
   } children[kMaxChildCount];
 
   bool snap;
-<<<<<<< HEAD
   size_t childCount = 0;
   for (nsDisplayItem* item : items) {
     children[childCount].item = item;
     children[childCount].bounds = item->GetBounds(aBuilder, &snap);
     childCount++;
-=======
-  uint32_t numChildren = 0;
-  for (; numChildren < ArrayLength(children) && child; numChildren++, child = child->GetAbove()) {
-    if (child->GetType() == DisplayItemType::TYPE_LAYER_EVENT_REGIONS) {
-      numChildren--;
-      continue;
-    }
-    if (!child->CanApplyOpacity()) {
-      return false;
-    }
-    children[numChildren].item = child;
-    children[numChildren].bounds = child->GetBounds(aBuilder, &snap);
-  }
-  if (child) {
-    // we have a fourth (or more) child
-    return false;
->>>>>>> cc2172ea
   }
 
   for (size_t i = 0; i < childCount; i++) {
@@ -6455,23 +6327,6 @@
     nsDisplayWrapList::ComputeVisibility(aBuilder, &visibleUnderChildren);
 }
 
-<<<<<<< HEAD
-=======
-bool nsDisplayOpacity::TryMerge(nsDisplayItem* aItem) {
-  if (aItem->GetType() != DisplayItemType::TYPE_OPACITY)
-    return false;
-  // items for the same content element should be merged into a single
-  // compositing group
-  // aItem->GetUnderlyingFrame() returns non-null because it's nsDisplayOpacity
-  if (aItem->Frame()->GetContent() != mFrame->GetContent())
-    return false;
-  if (aItem->GetClipChain() != GetClipChain())
-    return false;
-  MergeFromTrackingMergedFrames(static_cast<nsDisplayOpacity*>(aItem));
-  return true;
-}
-
->>>>>>> cc2172ea
 void
 nsDisplayOpacity::WriteDebugInfo(std::stringstream& aStream)
 {
@@ -6609,25 +6464,6 @@
   return nsDisplayWrapList::ComputeVisibility(aBuilder, &visibleUnderChildren);
 }
 
-<<<<<<< HEAD
-=======
-bool nsDisplayBlendMode::TryMerge(nsDisplayItem* aItem) {
-  if (aItem->GetType() != DisplayItemType::TYPE_BLEND_MODE)
-    return false;
-  nsDisplayBlendMode* item = static_cast<nsDisplayBlendMode*>(aItem);
-  // items for the same content element should be merged into a single
-  // compositing group
-  if (item->Frame()->GetContent() != mFrame->GetContent())
-    return false;
-  if (item->mIndex != 0 || mIndex != 0)
-    return false; // don't merge background-blend-mode items
-  if (item->GetClipChain() != GetClipChain())
-    return false;
-  MergeFromTrackingMergedFrames(item);
-  return true;
-}
-
->>>>>>> cc2172ea
 /* static */ nsDisplayBlendContainer*
 nsDisplayBlendContainer::CreateForMixBlendMode(nsDisplayListBuilder* aBuilder,
                                                nsIFrame* aFrame, nsDisplayList* aList,
@@ -6689,8 +6525,6 @@
   return RequiredLayerStateForChildren(aBuilder, aManager, aParameters, mList, GetAnimatedGeometryRoot());
 }
 
-<<<<<<< HEAD
-=======
 bool
 nsDisplayBlendContainer::CreateWebRenderCommands(mozilla::wr::DisplayListBuilder& aBuilder,
                                                  const StackingContextHelper& aSc,
@@ -6705,21 +6539,6 @@
                                                     aManager, aDisplayListBuilder);
 }
 
-bool nsDisplayBlendContainer::TryMerge(nsDisplayItem* aItem) {
-  if (aItem->GetType() != DisplayItemType::TYPE_BLEND_CONTAINER)
-    return false;
-  // items for the same content element should be merged into a single
-  // compositing group
-  // aItem->GetUnderlyingFrame() returns non-null because it's nsDisplayOpacity
-  if (aItem->Frame()->GetContent() != mFrame->GetContent())
-    return false;
-  if (aItem->GetClipChain() != GetClipChain())
-    return false;
-  MergeFromTrackingMergedFrames(static_cast<nsDisplayBlendContainer*>(aItem));
-  return true;
-}
-
->>>>>>> cc2172ea
 nsDisplayOwnLayer::nsDisplayOwnLayer(nsDisplayListBuilder* aBuilder,
                                      nsIFrame* aFrame, nsDisplayList* aList,
                                      const ActiveScrolledRoot* aActiveScrolledRoot,
@@ -7141,21 +6960,6 @@
   return layer.forget();
 }
 
-<<<<<<< HEAD
-=======
-bool nsDisplayFixedPosition::TryMerge(nsDisplayItem* aItem) {
-  if (aItem->GetType() != DisplayItemType::TYPE_FIXED_POSITION)
-    return false;
-  // Items with the same fixed position frame can be merged.
-  nsDisplayFixedPosition* other = static_cast<nsDisplayFixedPosition*>(aItem);
-  if (other->mFrame != mFrame)
-    return false;
-  if (aItem->GetClipChain() != GetClipChain())
-    return false;
-  MergeFromTrackingMergedFrames(other);
-  return true;
-}
-
 bool
 nsDisplayFixedPosition::UpdateScrollData(mozilla::layers::WebRenderScrollData* aData,
                                          mozilla::layers::WebRenderLayerScrollData* aLayerData)
@@ -7168,7 +6972,6 @@
   return nsDisplayOwnLayer::UpdateScrollData(aData, aLayerData) | true;
 }
 
->>>>>>> cc2172ea
 TableType
 GetTableTypeFromFrame(nsIFrame* aFrame)
 {
@@ -7310,22 +7113,6 @@
   return layer.forget();
 }
 
-<<<<<<< HEAD
-=======
-bool nsDisplayStickyPosition::TryMerge(nsDisplayItem* aItem) {
-  if (aItem->GetType() != DisplayItemType::TYPE_STICKY_POSITION)
-    return false;
-  // Items with the same fixed position frame can be merged.
-  nsDisplayStickyPosition* other = static_cast<nsDisplayStickyPosition*>(aItem);
-  if (other->mFrame != mFrame)
-    return false;
-  if (aItem->GetClipChain() != GetClipChain())
-    return false;
-  MergeFromTrackingMergedFrames(other);
-  return true;
-}
-
->>>>>>> cc2172ea
 nsDisplayScrollInfoLayer::nsDisplayScrollInfoLayer(
   nsDisplayListBuilder* aBuilder,
   nsIFrame* aScrolledFrame,
@@ -9066,41 +8853,6 @@
 }
 #endif
 
-<<<<<<< HEAD
-=======
-bool nsDisplayMask::TryMerge(nsDisplayItem* aItem)
-{
-  if (aItem->GetType() != DisplayItemType::TYPE_MASK)
-    return false;
-
-  // Do not merge items for box-decoration-break:clone elements,
-  // since each box should have its own mask in that case.
-  if (mFrame->StyleBorder()->mBoxDecorationBreak == StyleBoxDecorationBreak::Clone) {
-    return false;
-  }
-
-  // items for the same content element should be merged into a single
-  // compositing group
-  // aItem->GetUnderlyingFrame() returns non-null because it's nsDisplaySVGEffects
-  if (aItem->Frame()->GetContent() != mFrame->GetContent()) {
-    return false;
-  }
-  if (aItem->GetClipChain() != GetClipChain()) {
-    return false;
-  }
-
-  // Do not merge if mFrame has mask. Continuation frames should apply mask
-  // independently(just like nsDisplayBackgroundImage).
-  if (mFrame->StyleSVGReset()->HasMask()) {
-    return false;
-  }
-
-  MergeFromTrackingMergedFrames(static_cast<nsDisplayMask*>(aItem));
-
-  return true;
-}
-
->>>>>>> cc2172ea
 already_AddRefed<Layer>
 nsDisplayMask::BuildLayer(nsDisplayListBuilder* aBuilder,
                           LayerManager* aManager,
@@ -9409,33 +9161,6 @@
   return container.forget();
 }
 
-<<<<<<< HEAD
-=======
-bool nsDisplayFilter::TryMerge(nsDisplayItem* aItem)
-{
-  if (aItem->GetType() != DisplayItemType::TYPE_FILTER) {
-    return false;
-  }
-
-  // items for the same content element should be merged into a single
-  // compositing group.
-  // aItem->Frame() returns non-null because it's nsDisplayFilter
-  if (aItem->Frame()->GetContent() != mFrame->GetContent()) {
-    return false;
-  }
-  if (aItem->GetClipChain() != GetClipChain()) {
-    return false;
-  }
-
-  nsDisplayFilter* other = static_cast<nsDisplayFilter*>(aItem);
-  MergeFromTrackingMergedFrames(other);
-  mEffectsBounds.UnionRect(mEffectsBounds,
-    other->mEffectsBounds + other->mFrame->GetOffsetTo(mFrame));
-
-  return true;
-}
-
->>>>>>> cc2172ea
 LayerState
 nsDisplayFilter::GetLayerState(nsDisplayListBuilder* aBuilder,
                                LayerManager* aManager,
