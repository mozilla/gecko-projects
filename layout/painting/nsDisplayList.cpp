--- conflicted
+++ resolved
@@ -83,14 +83,11 @@
 #include "nsCSSProps.h"
 #include "nsPluginFrame.h"
 #include "nsSVGMaskFrame.h"
-<<<<<<< HEAD
 #include "nsSliderFrame.h"
-=======
 #include "nsTableCellFrame.h"
 #include "nsTableColFrame.h"
 #include "ClientLayerManager.h"
 #include "mozilla/layers/StackingContextHelper.h"
->>>>>>> 2933592c
 #include "mozilla/layers/WebRenderBridgeChild.h"
 #include "mozilla/layers/WebRenderLayerManager.h"
 #include "mozilla/layers/WebRenderDisplayItemLayer.h"
@@ -970,9 +967,9 @@
   mFramesMarkedForDisplay.AppendElement(aFrame);
   for (nsIFrame* f = aFrame; f;
        f = nsLayoutUtils::GetParentOrPlaceholderFor(f)) {
-    if (f->GetStateBits() & NS_FRAME_FORCE_DISPLAY_LIST_DESCEND_INTO_IF_VISIBLE)
+    if (f->ForceDescendIntoIfVisible())
       return;
-    f->AddStateBits(NS_FRAME_FORCE_DISPLAY_LIST_DESCEND_INTO_IF_VISIBLE);
+    f->SetForceDescendIntoIfVisible(true);
     if (f == aStopAtFrame) {
       // we've reached a frame that we know will be painted, so we can stop.
       break;
@@ -990,12 +987,8 @@
                                       bool aIsAsync,
                                       AnimatedGeometryRoot* aParent /* = nullptr */)
 {
-<<<<<<< HEAD
   DebugOnly<bool> dummy;
-  MOZ_ASSERT(IsAnimatedGeometryRoot(aAnimatedGeometryRoot, dummy));
-=======
-  MOZ_ASSERT(IsAnimatedGeometryRoot(aAnimatedGeometryRoot) == AGR_YES);
->>>>>>> 2933592c
+  MOZ_ASSERT(IsAnimatedGeometryRoot(aAnimatedGeometryRoot, dummy) == AGR_YES);
 
   RefPtr<AnimatedGeometryRoot> result;
   if (!mFrameToAnimatedGeometryRootMap.Get(aAnimatedGeometryRoot, &result)) {
@@ -1108,7 +1101,7 @@
 
   if (!(aFrame->GetStateBits() & NS_FRAME_FORCE_DISPLAY_LIST_DESCEND_INTO) &&
       dirty.IsEmpty() &&
-      (!(aFrame->GetStateBits() & NS_FRAME_FORCE_DISPLAY_LIST_DESCEND_INTO_IF_VISIBLE) ||
+      (!aFrame->ForceDescendIntoIfVisible() ||
        visible.IsEmpty())) {
     return;
   }
@@ -1132,10 +1125,11 @@
 
   for (nsIFrame* f = aFrame; f;
        f = nsLayoutUtils::GetParentOrPlaceholderFor(f)) {
-    if (!(f->GetStateBits() & (NS_FRAME_FORCE_DISPLAY_LIST_DESCEND_INTO | NS_FRAME_FORCE_DISPLAY_LIST_DESCEND_INTO_IF_VISIBLE)))
+    if (!(f->GetStateBits() & NS_FRAME_FORCE_DISPLAY_LIST_DESCEND_INTO) &&
+        !f->ForceDescendIntoIfVisible())
       return;
-    f->RemoveStateBits(NS_FRAME_FORCE_DISPLAY_LIST_DESCEND_INTO |
-                       NS_FRAME_FORCE_DISPLAY_LIST_DESCEND_INTO_IF_VISIBLE);
+    f->RemoveStateBits(NS_FRAME_FORCE_DISPLAY_LIST_DESCEND_INTO);
+    f->SetForceDescendIntoIfVisible(false);
   }
 
 }
@@ -1260,17 +1254,10 @@
       case TYPE_CANVAS_BACKGROUND_COLOR:
       case TYPE_CANVAS_BACKGROUND_IMAGE:
         continue;
-<<<<<<< HEAD
       case TYPE_SOLID_COLOR:
       case TYPE_BACKGROUND:
       case TYPE_BACKGROUND_COLOR:
-        if (i->Frame()->GetType() == nsGkAtoms::canvasFrame) {
-=======
-      case nsDisplayItem::TYPE_SOLID_COLOR:
-      case nsDisplayItem::TYPE_BACKGROUND:
-      case nsDisplayItem::TYPE_BACKGROUND_COLOR:
         if (i->Frame()->IsCanvasFrame()) {
->>>>>>> 2933592c
           continue;
         }
         return true;
@@ -1540,23 +1527,15 @@
   return sf->IsScrollingActive(aBuilder) && sf->GetScrolledFrame() == cursor;
 }
 
-<<<<<<< HEAD
-bool
-nsDisplayListBuilder::IsAnimatedGeometryRoot(nsIFrame* aFrame, bool& aIsAsync, nsIFrame** aParent)
-=======
 nsDisplayListBuilder::AGRState
 nsDisplayListBuilder::IsAnimatedGeometryRoot(nsIFrame* aFrame,
+                                             bool& aIsAsync,
                                              nsIFrame** aParent)
->>>>>>> 2933592c
 {
   aIsAsync = false;
   if (aFrame == mReferenceFrame) {
-<<<<<<< HEAD
     aIsAsync = true;
-    return true;
-=======
     return AGR_YES;
->>>>>>> 2933592c
   }
   if (!IsPaintingToWindow()) {
     if (aParent) {
@@ -1565,42 +1544,43 @@
     return AGR_NO;
   }
 
-<<<<<<< HEAD
-  if (nsLayoutUtils::IsPopup(aFrame)) {
+  nsIFrame* parent = nsLayoutUtils::GetCrossDocParentFrame(aFrame);
+  if (!parent) {
     aIsAsync = true;
-    return true;
-  }
-
-  // Since frames can become AGRs for multiple reasons, we need to make sure
-  // we check all potential async reasons before we can return with a valid
-  // result for aIsAsync.
-  bool isAGR = false;
+    return AGR_YES;
+  }
+
+  AGRState result = AGR_NO; // Possible to transition from not being an AGR
+                            // to being an AGR without a style change.
+
+  LayoutFrameType parentType = parent->Type();
+  
   if (aFrame->IsTransformed()) {
     aIsAsync = EffectCompositor::HasAnimationsForCompositor(aFrame, eCSSProperty_transform);
-    isAGR = true;
-  }
-
-  nsIFrame* parent = nsLayoutUtils::GetCrossDocParentFrame(aFrame);
-  nsIAtom* parentType = parent ? parent->GetType() : nullptr;
-
-  if (parent && (parentType == nsGkAtoms::scrollFrame || parentType == nsGkAtoms::listControlFrame)) {
+    result = AGR_YES;
+  }
+  
+  if (parentType == LayoutFrameType::Scroll ||
+      parentType == LayoutFrameType::ListControl) {
     nsIScrollableFrame* sf = do_QueryFrame(parent);
-    if (sf->IsScrollingActive(this) && sf->GetScrolledFrame() == aFrame) {
-      if (sf->MayBeAsynchronouslyScrolled() && aIsAsync) {
-        aIsAsync = true;
+    if (sf->GetScrolledFrame() == aFrame) {
+      if (sf->IsScrollingActive(this)) {
+        aIsAsync = aIsAsync || sf->MayBeAsynchronouslyScrolled();
+        result = AGR_YES;
+      } else {
+        result = AGR_MAYBE;
       }
-      isAGR = true;
-    }
-  }
-
-  if (isAGR) {
-    return true;
-  }
-
-=======
+    }
+  }
+
+  // Finished checking all conditions that might set aIsAsync, so we can
+  // early return now.
+  if (result == AGR_YES) {
+    return result;
+  }
+  
   if (nsLayoutUtils::IsPopup(aFrame))
     return AGR_YES;
->>>>>>> 2933592c
   if (ActiveLayerTracker::IsOffsetOrMarginStyleAnimated(aFrame)) {
     const bool inBudget = AddToAGRBudget(aFrame);
     if (inBudget) {
@@ -1613,60 +1593,26 @@
     // for background-attachment:fixed elements.
     return AGR_YES;
   }
-<<<<<<< HEAD
-=======
-  if (aFrame->IsTransformed()) {
-    return AGR_YES;
-  }
->>>>>>> 2933592c
-
-  if (!parent)
-    return AGR_YES;
-
-<<<<<<< HEAD
-  // Treat the slider thumb as being as an active scrolled root when it wants
-  // its own layer so that it can move without repainting.
-  if (parentType == nsGkAtoms::sliderFrame) {
-    nsIScrollableFrame* sf = static_cast<nsSliderFrame*>(parent)->GetScrollFrame();
-    if (sf && sf->IsMaybeScrollingActive()) {
-      return true;
-    }
-=======
-  bool maybe = false; // Possible to transition from not being an AGR
-                      // to being an AGR without a style change.
-
-  LayoutFrameType parentType = parent->Type();
+
+
   // Treat the slider thumb as being as an active scrolled root when it wants
   // its own layer so that it can move without repainting.
   if (parentType == LayoutFrameType::Slider) {
-    if (nsLayoutUtils::IsScrollbarThumbLayerized(aFrame)) {
+    nsIScrollableFrame* sf = static_cast<nsSliderFrame*>(parent)->GetScrollFrame();
+    if (sf && sf->IsMaybeScrollingActive()) {
       return AGR_YES;
     }
-    maybe = true;
->>>>>>> 2933592c
+    result = AGR_MAYBE;
   }
 
   if (aFrame->StyleDisplay()->mPosition == NS_STYLE_POSITION_STICKY) {
     if (IsStickyFrameActive(this, aFrame, parent)) {
       return AGR_YES;
     }
-    maybe = true;
-  }
-
-<<<<<<< HEAD
-=======
-  if (parentType == LayoutFrameType::Scroll ||
-      parentType == LayoutFrameType::ListControl) {
-    nsIScrollableFrame* sf = do_QueryFrame(parent);
-    if (sf->GetScrolledFrame() == aFrame) {
-      if (sf->IsScrollingActive(this)) {
-        return AGR_YES;
-      }
-      maybe = true;
-    }
-  }
-
->>>>>>> 2933592c
+    result = AGR_MAYBE;
+  }
+
+
   // Fixed-pos frames are parented by the viewport frame, which has no parent.
   if (nsLayoutUtils::IsFixedPosFrameInDisplayPort(aFrame)) {
     return AGR_YES;
@@ -1681,13 +1627,13 @@
     // For example, layout/reftests/svg/fragmentIdentifier-01.xhtml
     //
     // see https://www.w3.org/TR/SVG/linking.html#SVGFragmentIdentifiers
-    maybe = true;
+    result = AGR_MAYBE;
   }
 
   if (aParent) {
     *aParent = parent;
   }
-  return !maybe ? AGR_NO : AGR_MAYBE;
+  return result;
 }
 
 nsIFrame*
@@ -1697,11 +1643,7 @@
   nsIFrame* cursor = aFrame;
   while (cursor != RootReferenceFrame()) {
     nsIFrame* next;
-<<<<<<< HEAD
-    if (IsAnimatedGeometryRoot(cursor, aIsAsync, &next))
-=======
-    if (IsAnimatedGeometryRoot(cursor, &next) == AGR_YES)
->>>>>>> 2933592c
+    if (IsAnimatedGeometryRoot(cursor, aIsAsync, &next) == AGR_YES)
       return cursor;
     cursor = next;
   }
@@ -1713,11 +1655,7 @@
 {
   bool isAsync;
   if (*mCurrentAGR != mCurrentFrame &&
-<<<<<<< HEAD
-      IsAnimatedGeometryRoot(const_cast<nsIFrame*>(mCurrentFrame), isAsync)) {
-=======
-      IsAnimatedGeometryRoot(const_cast<nsIFrame*>(mCurrentFrame)) == AGR_YES) {
->>>>>>> 2933592c
+      IsAnimatedGeometryRoot(const_cast<nsIFrame*>(mCurrentFrame), isAsync) == AGR_YES) {
     AnimatedGeometryRoot* oldAGR = mCurrentAGR;
     mCurrentAGR = WrapAGRForFrame(const_cast<nsIFrame*>(mCurrentFrame), isAsync, mCurrentAGR);
 
@@ -2479,17 +2417,13 @@
 void nsDisplayList::DeleteAll(nsDisplayListBuilder* aBuilder) {
   nsDisplayItem* item;
   while ((item = RemoveBottom()) != nullptr) {
-<<<<<<< HEAD
-    item->Destroy(aBuilder);
-=======
 #ifdef NIGHTLY_BUILD
     if (XRE_IsContentProcess()) {
       mozilla::Telemetry::Accumulate(mozilla::Telemetry::DISPLAY_ITEM_USAGE_COUNT,
                                      item->GetType());
     }
 #endif
-    item->~nsDisplayItem();
->>>>>>> 2933592c
+    item->Destroy(aBuilder);
   }
 }
 
@@ -3567,12 +3501,12 @@
 static void CheckForBorderItem(nsDisplayItem *aItem, uint32_t& aFlags)
 {
   nsDisplayItem* nextItem = aItem->GetAbove();
-  while (nextItem && nextItem->GetType() == nsDisplayItem::TYPE_BACKGROUND) {
+  while (nextItem && nextItem->GetType() == TYPE_BACKGROUND) {
     nextItem = nextItem->GetAbove();
   }
   if (nextItem &&
       nextItem->Frame() == aItem->Frame() &&
-      nextItem->GetType() == nsDisplayItem::TYPE_BORDER) {
+      nextItem->GetType() == TYPE_BORDER) {
     aFlags |= nsCSSRendering::PAINTBG_WILL_PAINT_BORDER;
   }
 }
@@ -3815,22 +3749,6 @@
   return false;
 }
 
-<<<<<<< HEAD
-static void CheckForBorderItem(nsDisplayItem *aItem, uint32_t& aFlags)
-{
-  nsDisplayItem* nextItem = aItem->GetAbove();
-  while (nextItem && nextItem->GetType() == TYPE_BACKGROUND) {
-    nextItem = nextItem->GetAbove();
-  }
-  if (nextItem &&
-      nextItem->Frame() == aItem->Frame() &&
-      nextItem->GetType() == TYPE_BORDER) {
-    aFlags |= nsCSSRendering::PAINTBG_WILL_PAINT_BORDER;
-  }
-}
-
-=======
->>>>>>> 2933592c
 void
 nsDisplayBackgroundImage::Paint(nsDisplayListBuilder* aBuilder,
                                 nsRenderingContext* aCtx) {
@@ -3943,15 +3861,6 @@
                                                 aBuilder->GetBackgroundPaintFlags());
 }
 
-<<<<<<< HEAD
-=======
-uint32_t
-nsDisplayBackgroundImage::GetPerFrameKey()
-{
-  return (mLayer << nsDisplayItem::TYPE_BITS) |
-    nsDisplayItem::GetPerFrameKey();
-}
-
 nsDisplayTableBackgroundImage::nsDisplayTableBackgroundImage(const InitData& aData,
                                                              nsIFrame* aCellFrame)
   : nsDisplayBackgroundImage(aData)
@@ -3962,14 +3871,13 @@
 }
 
 bool
-nsDisplayTableBackgroundImage::IsInvalid(nsRect& aRect)
+nsDisplayTableBackgroundImage::IsInvalid(nsRect& aRect) const
 {
   bool result = mStyleFrame ? mStyleFrame->IsInvalid(aRect) : false;
   aRect += ToReferenceFrame();
   return result;
 }
 
->>>>>>> 2933592c
 nsDisplayThemedBackground::nsDisplayThemedBackground(nsDisplayListBuilder* aBuilder,
                                                      nsIFrame* aFrame,
                                                      const nsRect& aBackgroundRect)
@@ -6651,21 +6559,6 @@
   return layer.forget();
 }
 
-<<<<<<< HEAD
-=======
-bool nsDisplayFixedPosition::TryMerge(nsDisplayItem* aItem) {
-  if (aItem->GetType() != TYPE_FIXED_POSITION)
-    return false;
-  // Items with the same fixed position frame can be merged.
-  nsDisplayFixedPosition* other = static_cast<nsDisplayFixedPosition*>(aItem);
-  if (other->mFrame != mFrame)
-    return false;
-  if (aItem->GetClipChain() != GetClipChain())
-    return false;
-  MergeFromTrackingMergedFrames(other);
-  return true;
-}
-
 TableType
 GetTableTypeFromFrame(nsIFrame* aFrame)
 {
@@ -6720,7 +6613,6 @@
   return new (aBuilder) nsDisplayTableFixedPosition(aBuilder, aFrame, &temp, aIndex + 1, aAncestorFrame);
 }
 
->>>>>>> 2933592c
 nsDisplayStickyPosition::nsDisplayStickyPosition(nsDisplayListBuilder* aBuilder,
                                                  nsIFrame* aFrame,
                                                  nsDisplayList* aList,
