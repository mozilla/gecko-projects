/* -*- Mode: C++; tab-width: 2; indent-tabs-mode: nil; c-basic-offset: 2 -*-
 * vim: set ts=2 sw=2 et tw=78:
 * This Source Code Form is subject to the terms of the Mozilla Public
 * License, v. 2.0. If a copy of the MPL was not distributed with this
 * file, You can obtain one at http://mozilla.org/MPL/2.0/.
 */

/*
 * structures that represent things to be painted (ordered in z-order),
 * used during painting and hit testing
 */

#include "nsDisplayList.h"

#include <stdint.h>
#include <algorithm>
#include <limits>

#include "gfxContext.h"
#include "gfxUtils.h"
#include "mozilla/dom/TabChild.h"
#include "mozilla/dom/KeyframeEffectReadOnly.h"
#include "mozilla/gfx/2D.h"
#include "mozilla/layers/PLayerTransaction.h"
#include "nsCSSRendering.h"
#include "nsISelectionController.h"
#include "nsIPresShell.h"
#include "nsRegion.h"
#include "nsStyleStructInlines.h"
#include "nsStyleTransformMatrix.h"
#include "gfxMatrix.h"
#include "gfxPrefs.h"
#include "nsSVGIntegrationUtils.h"
#include "nsSVGUtils.h"
#include "nsLayoutUtils.h"
#include "nsIScrollableFrame.h"
#include "nsIFrameInlines.h"
#include "nsThemeConstants.h"
#include "BorderConsts.h"
#include "LayerTreeInvalidation.h"

#include "imgIContainer.h"
#include "BasicLayers.h"
#include "nsBoxFrame.h"
#include "nsSubDocumentFrame.h"
#include "nsSVGEffects.h"
#include "nsSVGElement.h"
#include "nsSVGClipPathFrame.h"
#include "GeckoProfiler.h"
#include "nsViewManager.h"
#include "ImageLayers.h"
#include "ImageContainer.h"
#include "nsCanvasFrame.h"
#include "StickyScrollContainer.h"
#include "mozilla/AnimationPerformanceWarning.h"
#include "mozilla/AnimationUtils.h"
#include "mozilla/EffectCompositor.h"
#include "mozilla/EffectSet.h"
#include "mozilla/EventStates.h"
#include "mozilla/LookAndFeel.h"
#include "mozilla/OperatorNewExtensions.h"
#include "mozilla/PendingAnimationTracker.h"
#include "mozilla/Preferences.h"
#include "mozilla/StyleAnimationValue.h"
#include "mozilla/ServoBindings.h"
#include "mozilla/Telemetry.h"
#include "mozilla/UniquePtr.h"
#include "mozilla/Unused.h"
#include "mozilla/ViewportFrame.h"
#include "mozilla/gfx/gfxVars.h"
#include "ActiveLayerTracker.h"
#include "nsContentUtils.h"
#include "nsPrintfCString.h"
#include "UnitTransforms.h"
#include "LayersLogging.h"
#include "FrameLayerBuilder.h"
#include "mozilla/EventStateManager.h"
#include "mozilla/GeckoRestyleManager.h"
#include "nsCaret.h"
#include "nsISelection.h"
#include "nsDOMTokenList.h"
#include "mozilla/RuleNodeCacheConditions.h"
#include "nsCSSProps.h"
#include "nsPluginFrame.h"
#include "nsSVGMaskFrame.h"
#include "nsSliderFrame.h"
#include "nsTableCellFrame.h"
#include "nsTableColFrame.h"
#include "ClientLayerManager.h"
#include "mozilla/layers/StackingContextHelper.h"
#include "mozilla/layers/WebRenderBridgeChild.h"
#include "mozilla/layers/WebRenderLayerManager.h"
#include "mozilla/layers/WebRenderDisplayItemLayer.h"
#include "mozilla/layers/WebRenderMessages.h"
#include "mozilla/layers/WebRenderDisplayItemLayer.h"

// GetCurrentTime is defined in winbase.h as zero argument macro forwarding to
// GetTickCount().
#ifdef GetCurrentTime
#undef GetCurrentTime
#endif

using namespace mozilla;
using namespace mozilla::layers;
using namespace mozilla::dom;
using namespace mozilla::layout;
using namespace mozilla::gfx;

typedef FrameMetrics::ViewID ViewID;
typedef nsStyleTransformMatrix::TransformReferenceBox TransformReferenceBox;

#ifdef DEBUG
static bool
SpammyLayoutWarningsEnabled()
{
  static bool sValue = false;
  static bool sValueInitialized = false;

  if (!sValueInitialized) {
    Preferences::GetBool("layout.spammy_warnings.enabled", &sValue);
    sValueInitialized = true;
  }

  return sValue;
}
#endif

/* static */ bool
ActiveScrolledRoot::IsAncestor(const ActiveScrolledRoot* aAncestor,
                               const ActiveScrolledRoot* aDescendant)
{
  if (!aAncestor) {
    // nullptr is the root
    return true;
  }
  if (Depth(aAncestor) > Depth(aDescendant)) {
    return false;
  }
  const ActiveScrolledRoot* asr = aDescendant;
  while (asr) {
    if (asr == aAncestor) {
      return true;
    }
    asr = asr->mParent;
  }
  return false;
}

/* static */ nsCString
ActiveScrolledRoot::ToString(const ActiveScrolledRoot* aActiveScrolledRoot)
{
  nsAutoCString str;
  for (auto* asr = aActiveScrolledRoot; asr; asr = asr->mParent) {
    str.AppendPrintf("<0x%p>", asr->mScrollableFrame);
    if (asr->mParent) {
      str.Append(", ");
    }
  }
  return str;
}

static inline CSSAngle
MakeCSSAngle(const nsCSSValue& aValue)
{
  return CSSAngle(aValue.GetAngleValue(), aValue.GetUnit());
}

static void AddTransformFunctions(const nsCSSValueList* aList,
                                  nsStyleContext* aContext,
                                  nsPresContext* aPresContext,
                                  TransformReferenceBox& aRefBox,
                                  InfallibleTArray<TransformFunction>& aFunctions)
{
  if (aList->mValue.GetUnit() == eCSSUnit_None) {
    return;
  }

  for (const nsCSSValueList* curr = aList; curr; curr = curr->mNext) {
    const nsCSSValue& currElem = curr->mValue;
    NS_ASSERTION(currElem.GetUnit() == eCSSUnit_Function,
                 "Stream should consist solely of functions!");
    nsCSSValue::Array* array = currElem.GetArrayValue();
    RuleNodeCacheConditions conditions;
    switch (nsStyleTransformMatrix::TransformFunctionOf(array)) {
      case eCSSKeyword_rotatex:
      {
        CSSAngle theta = MakeCSSAngle(array->Item(1));
        aFunctions.AppendElement(RotationX(theta));
        break;
      }
      case eCSSKeyword_rotatey:
      {
        CSSAngle theta = MakeCSSAngle(array->Item(1));
        aFunctions.AppendElement(RotationY(theta));
        break;
      }
      case eCSSKeyword_rotatez:
      {
        CSSAngle theta = MakeCSSAngle(array->Item(1));
        aFunctions.AppendElement(RotationZ(theta));
        break;
      }
      case eCSSKeyword_rotate:
      {
        CSSAngle theta = MakeCSSAngle(array->Item(1));
        aFunctions.AppendElement(Rotation(theta));
        break;
      }
      case eCSSKeyword_rotate3d:
      {
        double x = array->Item(1).GetFloatValue();
        double y = array->Item(2).GetFloatValue();
        double z = array->Item(3).GetFloatValue();
        CSSAngle theta = MakeCSSAngle(array->Item(4));
        aFunctions.AppendElement(Rotation3D(x, y, z, theta));
        break;
      }
      case eCSSKeyword_scalex:
      {
        double x = array->Item(1).GetFloatValue();
        aFunctions.AppendElement(Scale(x, 1, 1));
        break;
      }
      case eCSSKeyword_scaley:
      {
        double y = array->Item(1).GetFloatValue();
        aFunctions.AppendElement(Scale(1, y, 1));
        break;
      }
      case eCSSKeyword_scalez:
      {
        double z = array->Item(1).GetFloatValue();
        aFunctions.AppendElement(Scale(1, 1, z));
        break;
      }
      case eCSSKeyword_scale:
      {
        double x = array->Item(1).GetFloatValue();
        // scale(x) is shorthand for scale(x, x);
        double y = array->Count() == 2 ? x : array->Item(2).GetFloatValue();
        aFunctions.AppendElement(Scale(x, y, 1));
        break;
      }
      case eCSSKeyword_scale3d:
      {
        double x = array->Item(1).GetFloatValue();
        double y = array->Item(2).GetFloatValue();
        double z = array->Item(3).GetFloatValue();
        aFunctions.AppendElement(Scale(x, y, z));
        break;
      }
      case eCSSKeyword_translatex:
      {
        double x = nsStyleTransformMatrix::ProcessTranslatePart(
          array->Item(1), aContext, aPresContext, conditions,
          &aRefBox, &TransformReferenceBox::Width);
        aFunctions.AppendElement(Translation(x, 0, 0));
        break;
      }
      case eCSSKeyword_translatey:
      {
        double y = nsStyleTransformMatrix::ProcessTranslatePart(
          array->Item(1), aContext, aPresContext, conditions,
          &aRefBox, &TransformReferenceBox::Height);
        aFunctions.AppendElement(Translation(0, y, 0));
        break;
      }
      case eCSSKeyword_translatez:
      {
        double z = nsStyleTransformMatrix::ProcessTranslatePart(
          array->Item(1), aContext, aPresContext, conditions,
          nullptr);
        aFunctions.AppendElement(Translation(0, 0, z));
        break;
      }
      case eCSSKeyword_translate:
      {
        double x = nsStyleTransformMatrix::ProcessTranslatePart(
          array->Item(1), aContext, aPresContext, conditions,
          &aRefBox, &TransformReferenceBox::Width);
        // translate(x) is shorthand for translate(x, 0)
        double y = 0;
        if (array->Count() == 3) {
           y = nsStyleTransformMatrix::ProcessTranslatePart(
            array->Item(2), aContext, aPresContext, conditions,
            &aRefBox, &TransformReferenceBox::Height);
        }
        aFunctions.AppendElement(Translation(x, y, 0));
        break;
      }
      case eCSSKeyword_translate3d:
      {
        double x = nsStyleTransformMatrix::ProcessTranslatePart(
          array->Item(1), aContext, aPresContext, conditions,
          &aRefBox, &TransformReferenceBox::Width);
        double y = nsStyleTransformMatrix::ProcessTranslatePart(
          array->Item(2), aContext, aPresContext, conditions,
          &aRefBox, &TransformReferenceBox::Height);
        double z = nsStyleTransformMatrix::ProcessTranslatePart(
          array->Item(3), aContext, aPresContext, conditions,
          nullptr);

        aFunctions.AppendElement(Translation(x, y, z));
        break;
      }
      case eCSSKeyword_skewx:
      {
        CSSAngle x = MakeCSSAngle(array->Item(1));
        aFunctions.AppendElement(SkewX(x));
        break;
      }
      case eCSSKeyword_skewy:
      {
        CSSAngle y = MakeCSSAngle(array->Item(1));
        aFunctions.AppendElement(SkewY(y));
        break;
      }
      case eCSSKeyword_skew:
      {
        CSSAngle x = MakeCSSAngle(array->Item(1));
        // skew(x) is shorthand for skew(x, 0)
        CSSAngle y(0.0f, eCSSUnit_Degree);
        if (array->Count() == 3) {
          y = MakeCSSAngle(array->Item(2));
        }
        aFunctions.AppendElement(Skew(x, y));
        break;
      }
      case eCSSKeyword_matrix:
      {
        gfx::Matrix4x4 matrix;
        matrix._11 = array->Item(1).GetFloatValue();
        matrix._12 = array->Item(2).GetFloatValue();
        matrix._13 = 0;
        matrix._14 = 0;
        matrix._21 = array->Item(3).GetFloatValue();
        matrix._22 = array->Item(4).GetFloatValue();
        matrix._23 = 0;
        matrix._24 = 0;
        matrix._31 = 0;
        matrix._32 = 0;
        matrix._33 = 1;
        matrix._34 = 0;
        matrix._41 = array->Item(5).GetFloatValue();
        matrix._42 = array->Item(6).GetFloatValue();
        matrix._43 = 0;
        matrix._44 = 1;
        aFunctions.AppendElement(TransformMatrix(matrix));
        break;
      }
      case eCSSKeyword_matrix3d:
      {
        gfx::Matrix4x4 matrix;
        matrix._11 = array->Item(1).GetFloatValue();
        matrix._12 = array->Item(2).GetFloatValue();
        matrix._13 = array->Item(3).GetFloatValue();
        matrix._14 = array->Item(4).GetFloatValue();
        matrix._21 = array->Item(5).GetFloatValue();
        matrix._22 = array->Item(6).GetFloatValue();
        matrix._23 = array->Item(7).GetFloatValue();
        matrix._24 = array->Item(8).GetFloatValue();
        matrix._31 = array->Item(9).GetFloatValue();
        matrix._32 = array->Item(10).GetFloatValue();
        matrix._33 = array->Item(11).GetFloatValue();
        matrix._34 = array->Item(12).GetFloatValue();
        matrix._41 = array->Item(13).GetFloatValue();
        matrix._42 = array->Item(14).GetFloatValue();
        matrix._43 = array->Item(15).GetFloatValue();
        matrix._44 = array->Item(16).GetFloatValue();
        aFunctions.AppendElement(TransformMatrix(matrix));
        break;
      }
      case eCSSKeyword_interpolatematrix:
      {
        bool dummy;
        Matrix4x4 matrix;
        nsStyleTransformMatrix::ProcessInterpolateMatrix(matrix, array,
                                                         aContext,
                                                         aPresContext,
                                                         conditions,
                                                         aRefBox,
                                                         &dummy);
        aFunctions.AppendElement(TransformMatrix(matrix));
        break;
      }
      case eCSSKeyword_accumulatematrix:
      {
        bool dummy;
        Matrix4x4 matrix;
        nsStyleTransformMatrix::ProcessAccumulateMatrix(matrix, array,
                                                        aContext,
                                                        aPresContext,
                                                        conditions,
                                                        aRefBox,
                                                        &dummy);
        aFunctions.AppendElement(TransformMatrix(matrix));
        break;
      }
      case eCSSKeyword_perspective:
      {
        aFunctions.AppendElement(Perspective(array->Item(1).GetFloatValue()));
        break;
      }
      default:
        NS_ERROR("Function not handled yet!");
    }
  }
}

static void
AddTransformFunctions(const nsCSSValueSharedList* aList,
                      const nsIFrame* aFrame,
                      TransformReferenceBox& aRefBox,
                      layers::Animatable& aAnimatable)
{
  MOZ_ASSERT(aList->mHead);
  AddTransformFunctions(aList->mHead,
                        aFrame->StyleContext(),
                        aFrame->PresContext(),
                        aRefBox,
                        aAnimatable.get_ArrayOfTransformFunction());
}

static TimingFunction
ToTimingFunction(const Maybe<ComputedTimingFunction>& aCTF)
{
  if (aCTF.isNothing()) {
    return TimingFunction(null_t());
  }

  if (aCTF->HasSpline()) {
    const nsSMILKeySpline* spline = aCTF->GetFunction();
    return TimingFunction(CubicBezierFunction(spline->X1(), spline->Y1(),
                                              spline->X2(), spline->Y2()));
  }

  if (aCTF->GetType() == nsTimingFunction::Type::Frames) {
    return TimingFunction(FramesFunction(aCTF->GetFrames()));
  }

  uint32_t type = aCTF->GetType() == nsTimingFunction::Type::StepStart ? 1 : 2;
  return TimingFunction(StepFunction(aCTF->GetSteps(), type));
}

static void
SetAnimatable(nsCSSPropertyID aProperty,
              const AnimationValue& aAnimationValue,
              nsIFrame* aFrame,
              TransformReferenceBox& aRefBox,
              layers::Animatable& aAnimatable)
{
  MOZ_ASSERT(aFrame);

  if (aAnimationValue.IsNull()) {
    aAnimatable = null_t();
    return;
  }

  switch (aProperty) {
    case eCSSProperty_opacity:
      aAnimatable = aAnimationValue.GetOpacity();
      break;
    case eCSSProperty_transform: {
      aAnimatable = InfallibleTArray<TransformFunction>();
      if (aAnimationValue.mServo) {
        RefPtr<nsCSSValueSharedList> list;
        Servo_AnimationValue_GetTransform(aAnimationValue.mServo, &list);
        AddTransformFunctions(list, aFrame, aRefBox, aAnimatable);
      } else {
        nsCSSValueSharedList* list =
          aAnimationValue.mGecko.GetCSSValueSharedListValue();
        AddTransformFunctions(list, aFrame, aRefBox, aAnimatable);
      }
      break;
    }
    default:
      MOZ_ASSERT_UNREACHABLE("Unsupported property");
  }
}

static void
AddAnimationForProperty(nsIFrame* aFrame, const AnimationProperty& aProperty,
                        dom::Animation* aAnimation, AnimationInfo& aAnimationInfo,
                        AnimationData& aData, bool aPending)
{
  MOZ_ASSERT(aAnimation->GetEffect(),
             "Should not be adding an animation without an effect");
  MOZ_ASSERT(!aAnimation->GetCurrentOrPendingStartTime().IsNull() ||
             !aAnimation->IsPlaying() ||
             (aAnimation->GetTimeline() &&
              aAnimation->GetTimeline()->TracksWallclockTime()),
             "If the animation has an unresolved start time it should either"
             " be static (so we don't need a start time) or else have a"
             " timeline capable of converting TimeStamps (so we can calculate"
             " one later");

  layers::Animation* animation =
    aPending ?
    aAnimationInfo.AddAnimationForNextTransaction() :
    aAnimationInfo.AddAnimation();

  const TimingParams& timing = aAnimation->GetEffect()->SpecifiedTiming();

  // If we are starting a new transition that replaces an existing transition
  // running on the compositor, it is possible that the animation on the
  // compositor will have advanced ahead of the main thread. If we use as
  // the starting point of the new transition, the current value of the
  // replaced transition as calculated on the main thread using the refresh
  // driver time, the new transition will jump when it starts. Instead, we
  // re-calculate the starting point of the new transition by applying the
  // current TimeStamp to the parameters of the replaced transition.
  //
  // We need to do this here, rather than when we generate the new transition,
  // since after generating the new transition other requestAnimationFrame
  // callbacks may run that introduce further lag between the main thread and
  // the compositor.
  if (aAnimation->AsCSSTransition() &&
      aAnimation->GetEffect() &&
      aAnimation->GetEffect()->AsTransition()) {
    // We update startValue from the replaced transition only if the effect is
    // an ElementPropertyTransition.
    aAnimation->GetEffect()->AsTransition()->
      UpdateStartValueFromReplacedTransition();
  }

  animation->originTime() = !aAnimation->GetTimeline()
                            ? TimeStamp()
                            : aAnimation->GetTimeline()->
                                ToTimeStamp(TimeDuration());

  Nullable<TimeDuration> startTime = aAnimation->GetCurrentOrPendingStartTime();
  if (startTime.IsNull()) {
    animation->startTime() = null_t();
  } else {
    animation->startTime() = startTime.Value();
  }

  animation->holdTime() = aAnimation->GetCurrentTime().Value();

  const ComputedTiming computedTiming =
    aAnimation->GetEffect()->GetComputedTiming();
  animation->delay() = timing.Delay();
  animation->endDelay() = timing.EndDelay();
  animation->duration() = computedTiming.mDuration;
  animation->iterations() = computedTiming.mIterations;
  animation->iterationStart() = computedTiming.mIterationStart;
  animation->direction() = static_cast<uint8_t>(timing.Direction());
  animation->fillMode() = static_cast<uint8_t>(computedTiming.mFill);
  animation->property() = aProperty.mProperty;
  animation->playbackRate() = aAnimation->PlaybackRate();
  animation->data() = aData;
  animation->easingFunction() = ToTimingFunction(timing.TimingFunction());
  animation->iterationComposite() =
    static_cast<uint8_t>(aAnimation->GetEffect()->
                         AsKeyframeEffect()->IterationComposite());
  animation->isNotPlaying() = !aAnimation->IsPlaying();

  TransformReferenceBox refBox(aFrame);

  // If the animation is additive or accumulates, we need to pass its base value
  // to the compositor.

  AnimationValue baseStyle =
    aAnimation->GetEffect()->AsKeyframeEffect()->BaseStyle(aProperty.mProperty);
  if (!baseStyle.IsNull()) {
    SetAnimatable(aProperty.mProperty,
                  baseStyle,
                  aFrame, refBox,
                  animation->baseStyle());
  } else {
    animation->baseStyle() = null_t();
  }

  for (uint32_t segIdx = 0; segIdx < aProperty.mSegments.Length(); segIdx++) {
    const AnimationPropertySegment& segment = aProperty.mSegments[segIdx];

    AnimationSegment* animSegment = animation->segments().AppendElement();
    SetAnimatable(aProperty.mProperty,
                  segment.mFromValue,
                  aFrame, refBox,
                  animSegment->startState());
    SetAnimatable(aProperty.mProperty,
                  segment.mToValue,
                  aFrame, refBox,
                  animSegment->endState());

    animSegment->startPortion() = segment.mFromKey;
    animSegment->endPortion() = segment.mToKey;
    animSegment->startComposite() =
      static_cast<uint8_t>(segment.mFromComposite);
    animSegment->endComposite() =
      static_cast<uint8_t>(segment.mToComposite);
    animSegment->sampleFn() = ToTimingFunction(segment.mTimingFunction);
  }
}

static void
AddAnimationsForProperty(nsIFrame* aFrame, nsDisplayListBuilder* aBuilder,
                         nsDisplayItem* aItem, nsCSSPropertyID aProperty,
                         AnimationInfo& aAnimationInfo, bool aPending)
{
  if (aPending) {
    aAnimationInfo.ClearAnimationsForNextTransaction();
  } else {
    aAnimationInfo.ClearAnimations();
  }

  // Update the animation generation on the layer. We need to do this before
  // any early returns since even if we don't add any animations to the
  // layer, we still need to mark it as up-to-date with regards to animations.
  // Otherwise, in RestyleManager we'll notice the discrepancy between the
  // animation generation numbers and update the layer indefinitely.
  uint64_t animationGeneration =
    RestyleManager::GetAnimationGenerationForFrame(aFrame);
  aAnimationInfo.SetAnimationGeneration(animationGeneration);

  EffectCompositor::ClearIsRunningOnCompositor(aFrame, aProperty);
  nsTArray<RefPtr<dom::Animation>> compositorAnimations =
    EffectCompositor::GetAnimationsForCompositor(aFrame, aProperty);
  if (compositorAnimations.IsEmpty()) {
    return;
  }

  // If the frame is not prerendered, bail out.
  // Do this check only during layer construction; during updating the
  // caller is required to check it appropriately.
  if (aItem && !aItem->CanUseAsyncAnimations(aBuilder)) {
    // EffectCompositor needs to know that we refused to run this animation
    // asynchronously so that it will not throttle the main thread
    // animation.
    aFrame->SetProperty(nsIFrame::RefusedAsyncAnimationProperty(), true);

    // We need to schedule another refresh driver run so that EffectCompositor
    // gets a chance to unthrottle the animation.
    aFrame->SchedulePaint();
    return;
  }

  AnimationData data;
  if (aProperty == eCSSProperty_transform) {
    // XXX Performance here isn't ideal for SVG. We'd prefer to avoid resolving
    // the dimensions of refBox. That said, we only get here if there are CSS
    // animations or transitions on this element, and that is likely to be a
    // lot rarer than transforms on SVG (the frequency of which drives the need
    // for TransformReferenceBox).
    TransformReferenceBox refBox(aFrame);
    nsRect bounds(0, 0, refBox.Width(), refBox.Height());
    // all data passed directly to the compositor should be in dev pixels
    int32_t devPixelsToAppUnits = aFrame->PresContext()->AppUnitsPerDevPixel();
    float scale = devPixelsToAppUnits;
    Point3D offsetToTransformOrigin =
      nsDisplayTransform::GetDeltaToTransformOrigin(aFrame, scale, &bounds);
    nsPoint origin;
    float scaleX = 1.0f;
    float scaleY = 1.0f;
    bool hasPerspectiveParent = false;
    if (aItem) {
      // This branch is for display items to leverage the cache of
      // nsDisplayListBuilder.
      origin = aItem->ToReferenceFrame();
    } else {
      // This branch is running for restyling.
      // Animations are animated at the coordination of the reference
      // frame outside, not the given frame itself.  The given frame
      // is also reference frame too, so the parent's reference frame
      // are used.
      nsIFrame* referenceFrame =
        nsLayoutUtils::GetReferenceFrame(nsLayoutUtils::GetCrossDocParentFrame(aFrame));
      origin = aFrame->GetOffsetToCrossDoc(referenceFrame);
    }

    data = TransformData(origin, offsetToTransformOrigin,
                         bounds, devPixelsToAppUnits,
                         scaleX, scaleY, hasPerspectiveParent);
  } else if (aProperty == eCSSProperty_opacity) {
    data = null_t();
  }

  MOZ_ASSERT(nsCSSProps::PropHasFlags(aProperty,
                                      CSS_PROPERTY_CAN_ANIMATE_ON_COMPOSITOR),
             "inconsistent property flags");

  EffectSet* effects = EffectSet::GetEffectSet(aFrame);
  MOZ_ASSERT(effects);

  bool sentAnimations = false;
  // Add from first to last (since last overrides)
  for (size_t animIdx = 0; animIdx < compositorAnimations.Length(); animIdx++) {
    dom::Animation* anim = compositorAnimations[animIdx];
    if (!anim->IsRelevant()) {
      continue;
    }

    dom::KeyframeEffectReadOnly* keyframeEffect =
      anim->GetEffect() ? anim->GetEffect()->AsKeyframeEffect() : nullptr;
    MOZ_ASSERT(keyframeEffect,
               "A playing animation should have a keyframe effect");
    const AnimationProperty* property =
      keyframeEffect->GetEffectiveAnimationOfProperty(aProperty);
    if (!property) {
      continue;
    }

    // Note that if the property is overridden by !important rules,
    // GetEffectiveAnimationOfProperty returns null instead.
    // This is what we want, since if we have animations overridden by
    // !important rules, we don't want to send them to the compositor.
    MOZ_ASSERT(anim->CascadeLevel() !=
                 EffectCompositor::CascadeLevel::Animations ||
               !effects->PropertiesWithImportantRules()
                  .HasProperty(aProperty),
               "GetEffectiveAnimationOfProperty already tested the property "
               "is not overridden by !important rules");

    // Don't add animations that are pending if their timeline does not
    // track wallclock time. This is because any pending animations on layers
    // will have their start time updated with the current wallclock time.
    // If we can't convert that wallclock time back to an equivalent timeline
    // time, we won't be able to update the content animation and it will end
    // up being out of sync with the layer animation.
    //
    // Currently this only happens when the timeline is driven by a refresh
    // driver under test control. In this case, the next time the refresh
    // driver is advanced it will trigger any pending animations.
    if (anim->PlayState() == AnimationPlayState::Pending &&
        (anim->GetTimeline() &&
         !anim->GetTimeline()->TracksWallclockTime())) {
      continue;
    }

    AddAnimationForProperty(aFrame, *property, anim, aAnimationInfo, data, aPending);
    keyframeEffect->SetIsRunningOnCompositor(aProperty, true);
    sentAnimations = true;
  }

  if (sentAnimations && aProperty == eCSSProperty_transform) {
    TimeStamp now = aFrame->PresContext()->RefreshDriver()->MostRecentRefresh();
    effects->UpdateLastTransformSyncTime(now);
  }
}

static bool
GenerateAndPushTextMask(nsIFrame* aFrame, gfxContext* aContext,
                        const nsRect& aFillRect, nsDisplayListBuilder* aBuilder)
{
  if (aBuilder->IsForGenerateGlyphMask() ||
      aBuilder->IsForPaintingSelectionBG()) {
    return false;
  }

  // The main function of enabling background-clip:text property value.
  // When a nsDisplayBackgroundImage detects "text" bg-clip style, it will call
  // this function to
  // 1. Paint background color of the selection text if any.
  // 2. Generate a mask by all descendant text frames
  // 3. Push the generated mask into aContext.
  //
  // TBD: we actually generate display list of aFrame twice here. It's better
  // to reuse the same display list and paint that one twice, one for selection
  // background, one for generating text mask.

  gfxContext* sourceCtx = aContext;
  gfxRect bounds =
    nsLayoutUtils::RectToGfxRect(aFillRect,
                                 aFrame->PresContext()->AppUnitsPerDevPixel());

  {
    // Paint text selection background into sourceCtx.
    gfxContextMatrixAutoSaveRestore save(sourceCtx);
    sourceCtx->SetMatrix(sourceCtx->CurrentMatrix().PreTranslate(bounds.TopLeft()));

    nsLayoutUtils::PaintFrame(aContext, aFrame,
                              nsRect(nsPoint(0, 0), aFrame->GetSize()),
                              NS_RGB(255, 255, 255),
                              nsDisplayListBuilderMode::PAINTING_SELECTION_BACKGROUND);
  }

  // Evaluate required surface size.
  IntRect drawRect;
  {
    gfxContextMatrixAutoSaveRestore matRestore(sourceCtx);

    sourceCtx->SetMatrix(gfxMatrix());
    gfxRect clipRect = sourceCtx->GetClipExtents();
    drawRect = RoundedOut(ToRect(clipRect));
  }

  // Create a mask surface.
  RefPtr<DrawTarget> sourceTarget = sourceCtx->GetDrawTarget();
  RefPtr<DrawTarget> maskDT =
    sourceTarget->CreateSimilarDrawTarget(drawRect.Size(),
                                          SurfaceFormat::A8);
  if (!maskDT || !maskDT->IsValid()) {
    return false;
  }
  RefPtr<gfxContext> maskCtx = gfxContext::CreatePreservingTransformOrNull(maskDT);
  MOZ_ASSERT(maskCtx);
  gfxMatrix currentMatrix = sourceCtx->CurrentMatrix();
  maskCtx->SetMatrix(gfxMatrix::Translation(bounds.TopLeft()) *
                     currentMatrix *
                     gfxMatrix::Translation(-drawRect.TopLeft()));

  // Shade text shape into mask A8 surface.
  nsLayoutUtils::PaintFrame(maskCtx, aFrame,
                            nsRect(nsPoint(0, 0), aFrame->GetSize()),
                            NS_RGB(255, 255, 255),
                            nsDisplayListBuilderMode::GENERATE_GLYPH);

  // Push the generated mask into aContext, so that the caller can pop and
  // blend with it.
  Matrix maskTransform = ToMatrix(currentMatrix) *
                         Matrix::Translation(-drawRect.x, -drawRect.y);
  maskTransform.Invert();

  RefPtr<SourceSurface> maskSurface = maskDT->Snapshot();
  sourceCtx->PushGroupForBlendBack(gfxContentType::COLOR_ALPHA, 1.0, maskSurface, maskTransform);

  return true;
}

/* static */ void
nsDisplayListBuilder::AddAnimationsAndTransitionsToLayer(Layer* aLayer,
                                                         nsDisplayListBuilder* aBuilder,
                                                         nsDisplayItem* aItem,
                                                         nsIFrame* aFrame,
                                                         nsCSSPropertyID aProperty)
{
  MOZ_ASSERT(nsCSSProps::PropHasFlags(aProperty,
                                      CSS_PROPERTY_CAN_ANIMATE_ON_COMPOSITOR),
             "inconsistent property flags");

  // This function can be called in two ways:  from
  // nsDisplay*::BuildLayer while constructing a layer (with all
  // pointers non-null), or from RestyleManager's handling of
  // UpdateOpacityLayer/UpdateTransformLayer hints.
  MOZ_ASSERT(!aBuilder == !aItem,
             "should only be called in two configurations, with both "
             "aBuilder and aItem, or with neither");
  MOZ_ASSERT(!aItem || aFrame == aItem->Frame(), "frame mismatch");

  // Only send animations to a layer that is actually using
  // off-main-thread compositing.
  LayersBackend backend = aLayer->Manager()->GetBackendType();
  if (!(backend == layers::LayersBackend::LAYERS_CLIENT ||
        backend == layers::LayersBackend::LAYERS_WR)) {
    return;
  }

  bool pending = !aBuilder;
  AnimationInfo& animationInfo = aLayer->GetAnimationInfo();
  AddAnimationsForProperty(aFrame, aBuilder, aItem, aProperty,
                           animationInfo, pending);
  animationInfo.TransferMutatedFlagToLayer(aLayer);
}

void
nsDisplayListBuilder::AutoCurrentActiveScrolledRootSetter::InsertScrollFrame(nsIScrollableFrame* aScrollableFrame)
{
  MOZ_ASSERT(!mUsed);
  size_t descendantsEndIndex = mBuilder->mActiveScrolledRoots.Length();
  const ActiveScrolledRoot* parentASR = mBuilder->mCurrentActiveScrolledRoot;
  const ActiveScrolledRoot* asr = mBuilder->AllocateActiveScrolledRoot(parentASR, aScrollableFrame);
  mBuilder->mCurrentActiveScrolledRoot = asr;

  // All child ASRs of parentASR that were created while this
  // AutoCurrentActiveScrolledRootSetter object was on the stack belong to us
  // now. Reparent them to asr.
  for (size_t i = mDescendantsStartIndex; i < descendantsEndIndex; i++) {
    ActiveScrolledRoot* descendantASR = mBuilder->mActiveScrolledRoots[i];
    if (ActiveScrolledRoot::IsAncestor(parentASR, descendantASR)) {
      descendantASR->IncrementDepth();
      if (descendantASR->mParent == parentASR) {
        descendantASR->mParent = asr;
      }
    }
  }

  mUsed = true;
}

nsDisplayListBuilder::nsDisplayListBuilder(nsIFrame* aReferenceFrame,
    nsDisplayListBuilderMode aMode, bool aBuildCaret, bool aRetainingDisplayList)
    : mReferenceFrame(aReferenceFrame),
      mIgnoreScrollFrame(nullptr),
      mLayerEventRegions(nullptr),
      mCurrentTableItem(nullptr),
      mCurrentActiveScrolledRoot(nullptr),
      mCurrentContainerASR(nullptr),
      mCurrentFrame(aReferenceFrame),
      mCurrentReferenceFrame(aReferenceFrame),
      mRootAGR(AnimatedGeometryRoot::CreateAGRForFrame(aReferenceFrame, nullptr, true, aRetainingDisplayList)),
      mCurrentAGR(mRootAGR),
      mUsedAGRBudget(0),
      mDirtyRect(-1,-1,-1,-1),
      mGlassDisplayItem(nullptr),
      mScrollInfoItemsForHoisting(nullptr),
      mActiveScrolledRootForRootScrollframe(nullptr),
      mMode(aMode),
      mCurrentScrollParentId(FrameMetrics::NULL_SCROLL_ID),
      mCurrentScrollbarTarget(FrameMetrics::NULL_SCROLL_ID),
      mCurrentScrollbarFlags(0),
      mPerspectiveItemIndex(0),
      mSVGEffectsBuildingDepth(0),
      mContainsBlendMode(false),
      mIsBuildingScrollbar(false),
      mCurrentScrollbarWillHaveLayer(false),
      mBuildCaret(aBuildCaret),
      mRetainingDisplayList(aRetainingDisplayList),
      mPartialUpdate(false),
      mIgnoreSuppression(false),
      mIsAtRootOfPseudoStackingContext(false),
      mIncludeAllOutOfFlows(false),
      mDescendIntoSubdocuments(true),
      mSelectedFramesOnly(false),
      mAllowMergingAndFlattening(true),
      mWillComputePluginGeometry(false),
      mInTransform(false),
      mIsInChromePresContext(false),
      mSyncDecodeImages(false),
      mIsPaintingToWindow(false),
      mIsCompositingCheap(false),
      mContainsPluginItem(false),
      mAncestorHasApzAwareEventHandler(false),
      mHaveScrollableDisplayPort(false),
      mWindowDraggingAllowed(false),
      mIsBuildingForPopup(nsLayoutUtils::IsPopup(aReferenceFrame)),
      mForceLayerForScrollParent(false),
      mAsyncPanZoomEnabled(nsLayoutUtils::AsyncPanZoomEnabled(aReferenceFrame)),
      mBuildingInvisibleItems(false),
      mHitTestShouldStopAtFirstOpaque(false),
      mIsBuilding(false),
      mInInvalidSubtree(false)
{
  MOZ_COUNT_CTOR(nsDisplayListBuilder);

  nsPresContext* pc = aReferenceFrame->PresContext();
  nsIPresShell *shell = pc->PresShell();
  if (pc->IsRenderingOnlySelection()) {
    nsCOMPtr<nsISelectionController> selcon(do_QueryInterface(shell));
    if (selcon) {
      selcon->GetSelection(nsISelectionController::SELECTION_NORMAL,
                           getter_AddRefs(mBoundingSelection));
    }
  }

  static_assert(TYPE_MAX < (1 << TYPE_BITS),
                "Check TYPE_MAX should not overflow");
}

void
nsDisplayListBuilder::BeginFrame()
{
  nsCSSRendering::BeginFrameTreesLocked();
}

void
nsDisplayListBuilder::EndFrame()
{
  nsCSSRendering::EndFrameTreesLocked();
}

void
nsDisplayListBuilder::MarkFrameForDisplay(nsIFrame* aFrame, nsIFrame* aStopAtFrame) {
  mFramesMarkedForDisplay.AppendElement(aFrame);
  for (nsIFrame* f = aFrame; f;
       f = nsLayoutUtils::GetParentOrPlaceholderFor(f)) {
    if (f->GetStateBits() & NS_FRAME_FORCE_DISPLAY_LIST_DESCEND_INTO)
      return;
    f->AddStateBits(NS_FRAME_FORCE_DISPLAY_LIST_DESCEND_INTO);
    if (f == aStopAtFrame) {
      // we've reached a frame that we know will be painted, so we can stop.
      break;
    }
  }
}

void
nsDisplayListBuilder::MarkFrameForDisplayIfVisible(nsIFrame* aFrame, nsIFrame* aStopAtFrame) {
  mFramesMarkedForDisplay.AppendElement(aFrame);
  for (nsIFrame* f = aFrame; f;
       f = nsLayoutUtils::GetParentOrPlaceholderFor(f)) {
    if (f->ForceDescendIntoIfVisible())
      return;
    f->SetForceDescendIntoIfVisible(true);
    if (f == aStopAtFrame) {
      // we've reached a frame that we know will be painted, so we can stop.
      break;
    }
  }
}

bool nsDisplayListBuilder::NeedToForceTransparentSurfaceForItem(nsDisplayItem* aItem)
{
  return aItem == mGlassDisplayItem || aItem->ClearsBackground();
}

AnimatedGeometryRoot*
nsDisplayListBuilder::WrapAGRForFrame(nsIFrame* aAnimatedGeometryRoot,
                                      bool aIsAsync,
                                      AnimatedGeometryRoot* aParent /* = nullptr */)
{
  DebugOnly<bool> dummy;
  MOZ_ASSERT(IsAnimatedGeometryRoot(aAnimatedGeometryRoot, dummy) == AGR_YES);

  RefPtr<AnimatedGeometryRoot> result;
  if (!mFrameToAnimatedGeometryRootMap.Get(aAnimatedGeometryRoot, &result)) {
    MOZ_ASSERT(nsLayoutUtils::IsAncestorFrameCrossDoc(RootReferenceFrame(), aAnimatedGeometryRoot));
    RefPtr<AnimatedGeometryRoot> parent = aParent;
    if (!parent) {
      nsIFrame* parentFrame = nsLayoutUtils::GetCrossDocParentFrame(aAnimatedGeometryRoot);
      if (parentFrame) {
        bool isAsync;
        nsIFrame* parentAGRFrame = FindAnimatedGeometryRootFrameFor(parentFrame, isAsync);
        parent = WrapAGRForFrame(parentAGRFrame, isAsync);
      }
    }
    result = AnimatedGeometryRoot::CreateAGRForFrame(aAnimatedGeometryRoot, parent, aIsAsync, IsRetainingDisplayList());
    mFrameToAnimatedGeometryRootMap.Put(aAnimatedGeometryRoot, result);
  }
  MOZ_ASSERT(!aParent || result->mParentAGR == aParent);
  return result;
}

AnimatedGeometryRoot*
nsDisplayListBuilder::AnimatedGeometryRootForASR(const ActiveScrolledRoot* aASR)
{
  if (!aASR) {
    return GetRootAnimatedGeometryRoot();
  }
  nsIFrame* scrolledFrame = aASR->mScrollableFrame->GetScrolledFrame();
  return FindAnimatedGeometryRootFor(scrolledFrame);
}

AnimatedGeometryRoot*
nsDisplayListBuilder::FindAnimatedGeometryRootFor(nsIFrame* aFrame)
{
  if (!IsPaintingToWindow()) {
    return mRootAGR;
  }
  if (aFrame == mCurrentFrame) {
    return mCurrentAGR;
  }
  RefPtr<AnimatedGeometryRoot> result;
  if (mFrameToAnimatedGeometryRootMap.Get(aFrame, &result)) {
    return result;
  }

  bool isAsync;
  nsIFrame* agrFrame = FindAnimatedGeometryRootFrameFor(aFrame, isAsync);
  result = WrapAGRForFrame(agrFrame, isAsync);
  mFrameToAnimatedGeometryRootMap.Put(aFrame, result);
  return result;
}

AnimatedGeometryRoot*
nsDisplayListBuilder::FindAnimatedGeometryRootFor(nsDisplayItem* aItem)
{
  if (aItem->ShouldFixToViewport(this)) {
    // Make its active scrolled root be the active scrolled root of
    // the enclosing viewport, since it shouldn't be scrolled by scrolled
    // frames in its document. InvalidateFixedBackgroundFramesFromList in
    // nsGfxScrollFrame will not repaint this item when scrolling occurs.
    nsIFrame* viewportFrame = nsLayoutUtils::GetClosestFrameOfType(
      aItem->Frame(), LayoutFrameType::Viewport, RootReferenceFrame());
    if (viewportFrame) {
      return FindAnimatedGeometryRootFor(viewportFrame);
    }
  }
  return FindAnimatedGeometryRootFor(aItem->Frame());
}


void nsDisplayListBuilder::MarkOutOfFlowFrameForDisplay(nsIFrame* aDirtyFrame,
                                                        nsIFrame* aFrame)
{
  nsRect visible = GetVisibleRect();
  nsRect dirtyRectRelativeToDirtyFrame = GetDirtyRect();
  if (nsLayoutUtils::IsFixedPosFrameInDisplayPort(aFrame) &&
      IsPaintingToWindow()) {
    NS_ASSERTION(aDirtyFrame == aFrame->GetParent(), "Dirty frame should be viewport frame");
    // position: fixed items are reflowed into and only drawn inside the
    // viewport, or the scroll position clamping scrollport size, if one is
    // set.
    nsIPresShell* ps = aFrame->PresContext()->PresShell();
    dirtyRectRelativeToDirtyFrame.MoveTo(0, 0);
    if (ps->IsScrollPositionClampingScrollPortSizeSet()) {
      dirtyRectRelativeToDirtyFrame.SizeTo(ps->GetScrollPositionClampingScrollPortSize());
    } else {
      dirtyRectRelativeToDirtyFrame.SizeTo(aDirtyFrame->GetSize());
    }
    // TODO: We probably don't want visible and dirty to be the same here, figure
    // out what to do.
    visible = dirtyRectRelativeToDirtyFrame;
  }
  nsPoint offset = aFrame->GetOffsetTo(aDirtyFrame);
  visible -= offset;
  nsRect dirty = dirtyRectRelativeToDirtyFrame - offset;
  nsRect overflowRect = aFrame->GetVisualOverflowRect();

  if (aFrame->IsTransformed() &&
      EffectCompositor::HasAnimationsForCompositor(aFrame,
                                                   eCSSProperty_transform)) {
   /**
    * Add a fuzz factor to the overflow rectangle so that elements only just
    * out of view are pulled into the display list, so they can be
    * prerendered if necessary.
    */
    overflowRect.Inflate(nsPresContext::CSSPixelsToAppUnits(32));
  }

  visible.IntersectRect(visible, overflowRect);
  dirty.IntersectRect(dirty, overflowRect);

  if (!(aFrame->GetStateBits() & NS_FRAME_FORCE_DISPLAY_LIST_DESCEND_INTO) &&
      dirty.IsEmpty() &&
      (!aFrame->ForceDescendIntoIfVisible() ||
       visible.IsEmpty())) {
    return;
  }

  // mClipState.GetClipChainForContainingBlockDescendants can return pointers
  // to objects on the stack, so we need to clone the chain.
  const DisplayItemClipChain* clipChain =
    CopyWholeChain(mClipState.GetClipChainForContainingBlockDescendants());
  const DisplayItemClipChain* combinedClipChain = mClipState.GetCurrentCombinedClipChain(this);
  const ActiveScrolledRoot* asr = mCurrentActiveScrolledRoot;
  OutOfFlowDisplayData* data = new OutOfFlowDisplayData(clipChain, combinedClipChain, asr, visible, dirty);
  aFrame->SetProperty(nsDisplayListBuilder::OutOfFlowDisplayDataProperty(), data);

  MarkFrameForDisplay(aFrame, aDirtyFrame);
}

static void UnmarkFrameForDisplay(nsIFrame* aFrame) {
  aFrame->DeleteProperty(nsDisplayListBuilder::OutOfFlowDisplayDataProperty());

  for (nsIFrame* f = aFrame; f;
       f = nsLayoutUtils::GetParentOrPlaceholderFor(f)) {
    if (!(f->GetStateBits() & NS_FRAME_FORCE_DISPLAY_LIST_DESCEND_INTO) &&
        !f->ForceDescendIntoIfVisible())
      return;
    f->RemoveStateBits(NS_FRAME_FORCE_DISPLAY_LIST_DESCEND_INTO);
    f->SetForceDescendIntoIfVisible(false);
  }

}

nsDisplayListBuilder::~nsDisplayListBuilder() {
  NS_ASSERTION(mFramesMarkedForDisplay.Length() == 0,
               "All frames should have been unmarked");
  NS_ASSERTION(mPresShellStates.Length() == 0,
               "All presshells should have been exited");
  NS_ASSERTION(!mCurrentTableItem, "No table item should be active");

  for (nsDisplayItem* i : mTemporaryItems) {
    i->Destroy(this);
  }
  for (DisplayItemClipChain* c : mClipChainsToDestroy) {
    delete c;
  }

  MOZ_COUNT_DTOR(nsDisplayListBuilder);
}

uint32_t
nsDisplayListBuilder::GetBackgroundPaintFlags() {
  uint32_t flags = 0;
  if (mSyncDecodeImages) {
    flags |= nsCSSRendering::PAINTBG_SYNC_DECODE_IMAGES;
  }
  if (mIsPaintingToWindow) {
    flags |= nsCSSRendering::PAINTBG_TO_WINDOW;
  }
  return flags;
}

void
nsDisplayListBuilder::SubtractFromVisibleRegion(nsRegion* aVisibleRegion,
                                                const nsRegion& aRegion)
{
  if (aRegion.IsEmpty())
    return;

  nsRegion tmp;
  tmp.Sub(*aVisibleRegion, aRegion);
  // Don't let *aVisibleRegion get too complex, but don't let it fluff out
  // to its bounds either, which can be very bad (see bug 516740).
  // Do let aVisibleRegion get more complex if by doing so we reduce its
  // area by at least half.
  if (GetAccurateVisibleRegions() || tmp.GetNumRects() <= 15 ||
      tmp.Area() <= aVisibleRegion->Area()/2) {
    *aVisibleRegion = tmp;
  }
}

nsCaret *
nsDisplayListBuilder::GetCaret() {
  RefPtr<nsCaret> caret = CurrentPresShellState()->mPresShell->GetCaret();
  return caret;
}

void
nsDisplayListBuilder::EnterPresShell(nsIFrame* aReferenceFrame,
                                     bool aPointerEventsNoneDoc)
{
  PresShellState* state = mPresShellStates.AppendElement();
  state->mPresShell = aReferenceFrame->PresContext()->PresShell();

#ifdef DEBUG
  state->mAutoLayoutPhase.emplace(aReferenceFrame->PresContext(), eLayoutPhase_DisplayListBuilding);
#endif

  state->mCaretFrame = nullptr;
  state->mFirstFrameMarkedForDisplay = mFramesMarkedForDisplay.Length();

  state->mPresShell->UpdateCanvasBackground();

  if (mPresShellStates.Length() == 1) {
    mFrameToAnimatedGeometryRootMap.Put(aReferenceFrame, mRootAGR);
    mCurrentAGR = mRootAGR;
  }

  if (mIsPaintingToWindow) {
    mReferenceFrame->AddPaintedPresShell(state->mPresShell);

    state->mPresShell->IncrementPaintCount();
  }

  bool buildCaret = mBuildCaret;
  if (mIgnoreSuppression || !state->mPresShell->IsPaintingSuppressed()) {
    state->mIsBackgroundOnly = false;
  } else {
    state->mIsBackgroundOnly = true;
    buildCaret = false;
  }

  bool pointerEventsNone = aPointerEventsNoneDoc;
  if (IsInSubdocument()) {
    pointerEventsNone |= mPresShellStates[mPresShellStates.Length() - 2].mInsidePointerEventsNoneDoc;
  }
  state->mInsidePointerEventsNoneDoc = pointerEventsNone;

  if (!buildCaret)
    return;

  RefPtr<nsCaret> caret = state->mPresShell->GetCaret();
  state->mCaretFrame = caret->GetPaintGeometry(&state->mCaretRect);
  if (state->mCaretFrame) {
    MarkFrameForDisplay(state->mCaretFrame, nullptr);
  }

  nsPresContext* pc = aReferenceFrame->PresContext();
  nsCOMPtr<nsIDocShell> docShell = pc->GetDocShell();
  if (docShell) {
    docShell->GetWindowDraggingAllowed(&mWindowDraggingAllowed);
  }
  mIsInChromePresContext = pc->IsChrome();
}

// A non-blank paint is a paint that does not just contain the canvas background.
static bool
DisplayListIsNonBlank(nsDisplayList* aList)
{
  for (nsDisplayItem* i = aList->GetBottom(); i != nullptr; i = i->GetAbove()) {
    switch (i->GetType()) {
      case TYPE_LAYER_EVENT_REGIONS:
      case TYPE_CANVAS_BACKGROUND_COLOR:
      case TYPE_CANVAS_BACKGROUND_IMAGE:
        continue;
      case TYPE_SOLID_COLOR:
      case TYPE_BACKGROUND:
      case TYPE_BACKGROUND_COLOR:
        if (i->Frame()->IsCanvasFrame()) {
          continue;
        }
        return true;
      default:
        return true;
    }
  }
  return false;
}

void
nsDisplayListBuilder::LeavePresShell(nsIFrame* aReferenceFrame, nsDisplayList* aPaintedContents)
{
  NS_ASSERTION(CurrentPresShellState()->mPresShell ==
      aReferenceFrame->PresContext()->PresShell(),
      "Presshell mismatch");

  if (mIsPaintingToWindow) {
    nsPresContext* pc = aReferenceFrame->PresContext();
    if (!pc->HadNonBlankPaint()) {
      if (!CurrentPresShellState()->mIsBackgroundOnly &&
          DisplayListIsNonBlank(aPaintedContents)) {
        pc->NotifyNonBlankPaint();
      }
    }
  }

  ResetMarkedFramesForDisplayList();
  mPresShellStates.SetLength(mPresShellStates.Length() - 1);

  if (!mPresShellStates.IsEmpty()) {
    nsPresContext* pc = CurrentPresContext();
    nsCOMPtr<nsIDocShell> docShell = pc->GetDocShell();
    if (docShell) {
      docShell->GetWindowDraggingAllowed(&mWindowDraggingAllowed);
    }
    mIsInChromePresContext = pc->IsChrome();
  } else {
    mFrameToAnimatedGeometryRootMap.Clear();
    mCurrentAGR = mRootAGR;

    mActiveScrolledRoots.Clear();

    FreeClipChains();
  }
}

void
nsDisplayListBuilder::FreeClipChains()
{
  // Reverse iterate the clip chains, so that we destroy descendants
  // first which will drop the ref count on their ancestors.
  auto it = mClipChainsToDestroy.begin();

  while(it != mClipChainsToDestroy.end()) {
    DisplayItemClipChain* clip = *it;

    if (!clip->mRefCount) {
      it = mClipChainsToDestroy.erase(it);
      delete clip;
    } else {
      ++it;
    }
  }
}

void
nsDisplayListBuilder::ResetMarkedFramesForDisplayList()
{
  // Unmark and pop off the frames marked for display in this pres shell.
  uint32_t firstFrameForShell = CurrentPresShellState()->mFirstFrameMarkedForDisplay;
  for (uint32_t i = firstFrameForShell;
       i < mFramesMarkedForDisplay.Length(); ++i) {
    UnmarkFrameForDisplay(mFramesMarkedForDisplay[i]);
  }
  mFramesMarkedForDisplay.SetLength(firstFrameForShell);
}

void
nsDisplayListBuilder::MarkFramesForDisplayList(nsIFrame* aDirtyFrame,
<<<<<<< HEAD
                                               const nsFrameList& aFrames) {
  mFramesMarkedForDisplay.SetCapacity(mFramesMarkedForDisplay.Length() + aFrames.GetLength());
=======
                                               const nsFrameList& aFrames,
                                               const nsRect& aDirtyRect) {
>>>>>>> 9901cfb0
  for (nsIFrame* e : aFrames) {
    // Skip the AccessibleCaret frame when building no caret.
    if (!IsBuildingCaret()) {
      nsIContent* content = e->GetContent();
      if (content && content->IsInNativeAnonymousSubtree() && content->IsElement()) {
        auto classList = content->AsElement()->ClassList();
        if (classList->Contains(NS_LITERAL_STRING("moz-accessiblecaret"))) {
          continue;
        }
      }
    }
<<<<<<< HEAD
    MarkOutOfFlowFrameForDisplay(aDirtyFrame, e);
=======

    mFramesMarkedForDisplay.AppendElement(e);
    MarkOutOfFlowFrameForDisplay(aDirtyFrame, e, aDirtyRect);
>>>>>>> 9901cfb0
  }

  if (!aDirtyFrame->GetParent()) {
    // This is the viewport frame of aDirtyFrame's presshell.
    // Store the current display data so that it can be used for fixed
    // background images.
    NS_ASSERTION(CurrentPresShellState()->mPresShell ==
        aDirtyFrame->PresContext()->PresShell(),
        "Presshell mismatch");
    MOZ_ASSERT(!CurrentPresShellState()->mFixedBackgroundDisplayData,
               "already traversed this presshell's root frame?");

    const DisplayItemClipChain* clipChain =
      CopyWholeChain(mClipState.GetClipChainForContainingBlockDescendants());
    const DisplayItemClipChain* combinedClipChain = mClipState.GetCurrentCombinedClipChain(this);
    const ActiveScrolledRoot* asr = mCurrentActiveScrolledRoot;
    CurrentPresShellState()->mFixedBackgroundDisplayData.emplace(
      clipChain, combinedClipChain, asr, GetVisibleRect(), GetDirtyRect());
  }
}

/**
 * Mark all preserve-3d children with
 * NS_FRAME_FORCE_DISPLAY_LIST_DESCEND_INTO to make sure
 * nsFrame::BuildDisplayListForChild() would visit them.  Also compute
 * dirty rect for preserve-3d children.
 *
 * @param aDirtyFrame is the frame to mark children extending context.
 */
void
nsDisplayListBuilder::MarkPreserve3DFramesForDisplayList(nsIFrame* aDirtyFrame)
{
  AutoTArray<nsIFrame::ChildList,4> childListArray;
  aDirtyFrame->GetChildLists(&childListArray);
  nsIFrame::ChildListArrayIterator lists(childListArray);
  for (; !lists.IsDone(); lists.Next()) {
    nsFrameList::Enumerator childFrames(lists.CurrentList());
    for (; !childFrames.AtEnd(); childFrames.Next()) {
      nsIFrame *child = childFrames.get();
      if (child->Combines3DTransformWithAncestors()) {
        MarkFrameForDisplay(child, aDirtyFrame);
      }
    }
  }
}

void*
nsDisplayListBuilder::Allocate(size_t aSize, DisplayItemType aType)
{
  return mPool.AllocateByCustomID(aType, aSize);
}

void
nsDisplayListBuilder::Destroy(DisplayItemType aType, void* aPtr)
{
  mPool.FreeByCustomID(aType, aPtr);
}

ActiveScrolledRoot*
nsDisplayListBuilder::AllocateActiveScrolledRoot(const ActiveScrolledRoot* aParent,
                                                 nsIScrollableFrame* aScrollableFrame)
{
  RefPtr<ActiveScrolledRoot> asr = ActiveScrolledRoot::CreateASRForFrame(aParent, aScrollableFrame, IsRetainingDisplayList());
  mActiveScrolledRoots.AppendElement(asr);
  return asr;
}

const DisplayItemClipChain*
nsDisplayListBuilder::AllocateDisplayItemClipChain(const DisplayItemClip& aClip,
                                                   const ActiveScrolledRoot* aASR,
                                                   const DisplayItemClipChain* aParent)
{
  DisplayItemClipChain* c = new DisplayItemClipChain(aClip, aASR, aParent);
  mClipChainsToDestroy.emplace_front(c);
  return c;
}

struct ClipChainItem {
  DisplayItemClip clip;
  const ActiveScrolledRoot* asr;
};

const DisplayItemClipChain*
nsDisplayListBuilder::CreateClipChainIntersection(const DisplayItemClipChain* aAncestor,
                                                  const DisplayItemClipChain* aLeafClip1,
                                                  const DisplayItemClipChain* aLeafClip2)
{
  AutoTArray<ClipChainItem,8> intersectedClips;

  const DisplayItemClipChain* clip1 = aLeafClip1;
  const DisplayItemClipChain* clip2 = aLeafClip2;

  const ActiveScrolledRoot* asr =
    ActiveScrolledRoot::PickDescendant(clip1 ? clip1->mASR : nullptr,
                                       clip2 ? clip2->mASR : nullptr);

  // Build up the intersection from the leaf to the root and put it into
  // intersectedClips. The loop below will convert intersectedClips into an
  // actual DisplayItemClipChain.
  // (We need to do this in two passes because we need the parent clip in order
  // to create the DisplayItemClipChain object, but the parent clip has not
  // been created at that point.)
  while (!aAncestor || asr != aAncestor->mASR) {
    if (clip1 && clip1->mASR == asr) {
      if (clip2 && clip2->mASR == asr) {
        DisplayItemClip intersection = clip1->mClip;
        intersection.IntersectWith(clip2->mClip);
        intersectedClips.AppendElement(ClipChainItem{ intersection, asr });
        clip2 = clip2->mParent;
      } else {
        intersectedClips.AppendElement(ClipChainItem{ clip1->mClip, asr });
      }
      clip1 = clip1->mParent;
    } else if (clip2 && clip2->mASR == asr) {
      intersectedClips.AppendElement(ClipChainItem{ clip2->mClip, asr });
      clip2 = clip2->mParent;
    }
    if (!asr) {
      MOZ_ASSERT(!aAncestor, "We should have exited this loop earlier");
      break;
    }
    asr = asr->mParent;
  }

  // Convert intersectedClips into a DisplayItemClipChain.
  const DisplayItemClipChain* parentSC = aAncestor;
  for (auto& sc : Reversed(intersectedClips)) {
    parentSC = AllocateDisplayItemClipChain(sc.clip, sc.asr, parentSC);
  }
  return parentSC;
}

const DisplayItemClipChain*
nsDisplayListBuilder::CopyWholeChain(const DisplayItemClipChain* aClipChain)
{
  return CreateClipChainIntersection(nullptr, aClipChain, nullptr);
}

const nsIFrame*
nsDisplayListBuilder::FindReferenceFrameFor(const nsIFrame *aFrame,
                                            nsPoint* aOffset)
{
  if (aFrame == mCurrentFrame) {
    if (aOffset) {
      *aOffset = mCurrentOffsetToReferenceFrame;
    }
    return mCurrentReferenceFrame;
  }
  for (const nsIFrame* f = aFrame; f; f = nsLayoutUtils::GetCrossDocParentFrame(f))
  {
    if (f == mReferenceFrame || f->IsTransformed()) {
      if (aOffset) {
        *aOffset = aFrame->GetOffsetToCrossDoc(f);
      }
      return f;
    }
  }
  if (aOffset) {
    *aOffset = aFrame->GetOffsetToCrossDoc(mReferenceFrame);
  }
  return mReferenceFrame;
}

// Sticky frames are active if their nearest scrollable frame is also active.
static bool
IsStickyFrameActive(nsDisplayListBuilder* aBuilder, nsIFrame* aFrame, nsIFrame* aParent)
{
  MOZ_ASSERT(aFrame->StyleDisplay()->mPosition == NS_STYLE_POSITION_STICKY);

  // Find the nearest scrollframe.
  nsIFrame* cursor = aFrame;
  nsIFrame* parent = aParent;
  if (!parent) {
    parent = nsLayoutUtils::GetCrossDocParentFrame(aFrame);
  }
  while (!parent->IsScrollFrame()) {
    cursor = parent;
    if ((parent = nsLayoutUtils::GetCrossDocParentFrame(cursor)) == nullptr) {
      return false;
    }
  }

  nsIScrollableFrame* sf = do_QueryFrame(parent);
  return sf->IsScrollingActive(aBuilder) && sf->GetScrolledFrame() == cursor;
}

nsDisplayListBuilder::AGRState
nsDisplayListBuilder::IsAnimatedGeometryRoot(nsIFrame* aFrame,
                                             bool& aIsAsync,
                                             nsIFrame** aParent)
{
  aIsAsync = false;
  if (aFrame == mReferenceFrame) {
    aIsAsync = true;
    return AGR_YES;
  }
  if (!IsPaintingToWindow()) {
    if (aParent) {
      *aParent = nsLayoutUtils::GetCrossDocParentFrame(aFrame);
    }
    return AGR_NO;
  }

  nsIFrame* parent = nsLayoutUtils::GetCrossDocParentFrame(aFrame);
  if (!parent) {
    aIsAsync = true;
    return AGR_YES;
  }

  AGRState result = AGR_NO; // Possible to transition from not being an AGR
                            // to being an AGR without a style change.

  LayoutFrameType parentType = parent->Type();

  if (aFrame->IsTransformed()) {
    aIsAsync = EffectCompositor::HasAnimationsForCompositor(aFrame, eCSSProperty_transform);
    result = AGR_YES;
  }

  if (parentType == LayoutFrameType::Scroll ||
      parentType == LayoutFrameType::ListControl) {
    nsIScrollableFrame* sf = do_QueryFrame(parent);
    if (sf->GetScrolledFrame() == aFrame) {
      if (sf->IsScrollingActive(this)) {
        aIsAsync = aIsAsync || sf->MayBeAsynchronouslyScrolled();
        result = AGR_YES;
      } else {
        result = AGR_MAYBE;
      }
    }
  }

  // Finished checking all conditions that might set aIsAsync, so we can
  // early return now.
  if (result == AGR_YES) {
    return result;
  }

  if (nsLayoutUtils::IsPopup(aFrame))
    return AGR_YES;
  if (ActiveLayerTracker::IsOffsetOrMarginStyleAnimated(aFrame)) {
    const bool inBudget = AddToAGRBudget(aFrame);
    if (inBudget) {
      return AGR_YES;
    }
  }
  if (!aFrame->GetParent() &&
      nsLayoutUtils::ViewportHasDisplayPort(aFrame->PresContext())) {
    // Viewport frames in a display port need to be animated geometry roots
    // for background-attachment:fixed elements.
    return AGR_YES;
  }


  // Treat the slider thumb as being as an active scrolled root when it wants
  // its own layer so that it can move without repainting.
  if (parentType == LayoutFrameType::Slider) {
    nsIScrollableFrame* sf = static_cast<nsSliderFrame*>(parent)->GetScrollFrame();
    if (sf && sf->IsMaybeScrollingActive()) {
      return AGR_YES;
    }
    result = AGR_MAYBE;
  }

  if (aFrame->StyleDisplay()->mPosition == NS_STYLE_POSITION_STICKY) {
    if (IsStickyFrameActive(this, aFrame, parent)) {
      return AGR_YES;
    }
    result = AGR_MAYBE;
  }


  // Fixed-pos frames are parented by the viewport frame, which has no parent.
  if (nsLayoutUtils::IsFixedPosFrameInDisplayPort(aFrame)) {
    return AGR_YES;
  }

  if ((aFrame->GetStateBits() & NS_FRAME_MAY_BE_TRANSFORMED) &&
      aFrame->IsFrameOfType(nsIFrame::eSVG)) {
    // For SVG containers, they always have
    // NS_FRAME_MAY_BE_TRANSFORMED bit.  However, they would be
    // affected by the fragement identifiers in the svgView form at
    // runtime without a new style context.
    // For example, layout/reftests/svg/fragmentIdentifier-01.xhtml
    //
    // see https://www.w3.org/TR/SVG/linking.html#SVGFragmentIdentifiers
    result = AGR_MAYBE;
  }

  if (aParent) {
    *aParent = parent;
  }
  return result;
}

nsIFrame*
nsDisplayListBuilder::FindAnimatedGeometryRootFrameFor(nsIFrame* aFrame, bool& aIsAsync)
{
  MOZ_ASSERT(nsLayoutUtils::IsAncestorFrameCrossDoc(RootReferenceFrame(), aFrame));
  nsIFrame* cursor = aFrame;
  while (cursor != RootReferenceFrame()) {
    nsIFrame* next;
    if (IsAnimatedGeometryRoot(cursor, aIsAsync, &next) == AGR_YES)
      return cursor;
    cursor = next;
  }
  return cursor;
}

void
nsDisplayListBuilder::RecomputeCurrentAnimatedGeometryRoot()
{
  bool isAsync;
  if (*mCurrentAGR != mCurrentFrame &&
      IsAnimatedGeometryRoot(const_cast<nsIFrame*>(mCurrentFrame), isAsync) == AGR_YES) {
    AnimatedGeometryRoot* oldAGR = mCurrentAGR;
    mCurrentAGR = WrapAGRForFrame(const_cast<nsIFrame*>(mCurrentFrame), isAsync, mCurrentAGR);

    // Iterate the AGR cache and look for any objects that reference the old AGR and check
    // to see if they need to be updated. AGRs can be in the cache multiple times, so we may
    // end up doing the work multiple times for AGRs that don't change.
    for (auto iter = mFrameToAnimatedGeometryRootMap.Iter(); !iter.Done(); iter.Next()) {
      RefPtr<AnimatedGeometryRoot> cached = iter.UserData();
      if (cached->mParentAGR == oldAGR && cached != mCurrentAGR) {
        // It's possible that this cached AGR struct that has the old AGR as a parent
        // should instead have mCurrentFrame has a parent.
        nsIFrame* parent = FindAnimatedGeometryRootFrameFor(*cached, isAsync);
        MOZ_ASSERT(parent == mCurrentFrame || parent == *oldAGR);
        if (parent == mCurrentFrame) {
          cached->mParentAGR = mCurrentAGR;
        }
      }
    }
  }
}

static nsRect
ApplyAllClipNonRoundedIntersection(const DisplayItemClipChain* aClipChain, const nsRect& aRect)
{
  nsRect result = aRect;
  while (aClipChain) {
    result = aClipChain->mClip.ApplyNonRoundedIntersection(result);
    aClipChain = aClipChain->mParent;
  }
  return result;
}

void
nsDisplayListBuilder::AdjustWindowDraggingRegion(nsIFrame* aFrame)
{
  if (!mWindowDraggingAllowed || !IsForPainting()) {
    return;
  }

  const nsStyleUIReset* styleUI = aFrame->StyleUIReset();
  if (styleUI->mWindowDragging == StyleWindowDragging::Default) {
    // This frame has the default value and doesn't influence the window
    // dragging region.
    return;
  }

  LayoutDeviceToLayoutDeviceMatrix4x4 referenceFrameToRootReferenceFrame;

  // The const_cast is for nsLayoutUtils::GetTransformToAncestor.
  nsIFrame* referenceFrame = const_cast<nsIFrame*>(FindReferenceFrameFor(aFrame));

  if (IsInTransform()) {
    // Only support 2d rectilinear transforms. Transform support is needed for
    // the horizontal flip transform that's applied to the urlbar textbox in
    // RTL mode - it should be able to exclude itself from the draggable region.
    referenceFrameToRootReferenceFrame =
      ViewAs<LayoutDeviceToLayoutDeviceMatrix4x4>(
          nsLayoutUtils::GetTransformToAncestor(referenceFrame, mReferenceFrame));
    Matrix referenceFrameToRootReferenceFrame2d;
    if (!referenceFrameToRootReferenceFrame.Is2D(&referenceFrameToRootReferenceFrame2d) ||
        !referenceFrameToRootReferenceFrame2d.IsRectilinear()) {
      return;
    }
  } else {
    MOZ_ASSERT(referenceFrame == mReferenceFrame,
               "referenceFrameToRootReferenceFrame needs to be adjusted");
  }

  // We do some basic visibility checking on the frame's border box here.
  // We intersect it both with the current dirty rect and with the current
  // clip. Either one is just a conservative approximation on its own, but
  // their intersection luckily works well enough for our purposes, so that
  // we don't have to do full-blown visibility computations.
  // The most important case we need to handle is the scrolled-off tab:
  // If the tab bar overflows, tab parts that are clipped by the scrollbox
  // should not be allowed to interfere with the window dragging region. Using
  // just the current DisplayItemClip is not enough to cover this case
  // completely because clips are reset while building stacking context
  // contents, so for example we'd fail to clip frames that have a clip path
  // applied to them. But the current dirty rect doesn't get reset in that
  // case, so we use it to make this case work.
  nsRect borderBox = aFrame->GetRectRelativeToSelf().Intersect(mVisibleRect);
  borderBox += ToReferenceFrame(aFrame);
  const DisplayItemClipChain* clip = ClipState().GetCurrentCombinedClipChain(this);
  borderBox = ApplyAllClipNonRoundedIntersection(clip, borderBox);
  if (!borderBox.IsEmpty()) {
    LayoutDeviceRect devPixelBorderBox =
      LayoutDevicePixel::FromAppUnits(borderBox, aFrame->PresContext()->AppUnitsPerDevPixel());
    LayoutDeviceRect transformedDevPixelBorderBox =
      TransformBy(referenceFrameToRootReferenceFrame, devPixelBorderBox);
    transformedDevPixelBorderBox.Round();
    LayoutDeviceIntRect transformedDevPixelBorderBoxInt;
    if (transformedDevPixelBorderBox.ToIntRect(&transformedDevPixelBorderBoxInt)) {
      if (styleUI->mWindowDragging == StyleWindowDragging::Drag) {
        mWindowDraggingRegion.OrWith(transformedDevPixelBorderBoxInt);
      } else {
        mWindowNoDraggingRegion.OrWith(transformedDevPixelBorderBoxInt);
      }
    }
  }
}

LayoutDeviceIntRegion
nsDisplayListBuilder::GetWindowDraggingRegion() const
{
  LayoutDeviceIntRegion result;
  result.Sub(mWindowDraggingRegion, mWindowNoDraggingRegion);;
  return result;
}

const uint32_t gWillChangeAreaMultiplier = 3;
static uint32_t GetLayerizationCost(const nsSize& aSize) {
  // There's significant overhead for each layer created from Gecko
  // (IPC+Shared Objects) and from the backend (like an OpenGL texture).
  // Therefore we set a minimum cost threshold of a 64x64 area.
  int minBudgetCost = 64 * 64;

  uint32_t budgetCost =
    std::max(minBudgetCost,
      nsPresContext::AppUnitsToIntCSSPixels(aSize.width) *
      nsPresContext::AppUnitsToIntCSSPixels(aSize.height));

  return budgetCost;
}

bool
nsDisplayListBuilder::AddToWillChangeBudget(nsIFrame* aFrame,
                                            const nsSize& aSize) {
  if (mWillChangeBudgetSet.Get(aFrame, nullptr)) {
    return true; // Already accounted
  }

  nsPresContext* key = aFrame->PresContext();
  DocumentWillChangeBudget budget;
  auto willChangeBudgetEntry = mWillChangeBudget.LookupForAdd(key);
  if (willChangeBudgetEntry) {
    // We have an existing entry.
    budget = willChangeBudgetEntry.Data();
  } else {
    budget = DocumentWillChangeBudget();
    willChangeBudgetEntry.OrInsert([&budget] () { return budget; });
  }

  nsRect area = aFrame->PresContext()->GetVisibleArea();
  uint32_t budgetLimit = nsPresContext::AppUnitsToIntCSSPixels(area.width) *
    nsPresContext::AppUnitsToIntCSSPixels(area.height);

  uint32_t cost = GetLayerizationCost(aSize);
  bool onBudget = (budget.mBudget + cost) /
                    gWillChangeAreaMultiplier < budgetLimit;

  if (onBudget) {
    budget.mBudget += cost;
<<<<<<< HEAD
    mWillChangeBudget.Put(key, budget);
    mWillChangeBudgetSet.Put(aFrame, cost);
    aFrame->SetMayHaveWillChangeBudget(true);
=======
    willChangeBudgetEntry.Data() = budget;
    mWillChangeBudgetSet.PutEntry(aFrame);
>>>>>>> 9901cfb0
  }

  return onBudget;
}

bool
nsDisplayListBuilder::IsInWillChangeBudget(nsIFrame* aFrame,
                                           const nsSize& aSize) {
  bool onBudget = AddToWillChangeBudget(aFrame, aSize);

  if (!onBudget) {
    nsString usageStr;
    usageStr.AppendInt(GetLayerizationCost(aSize));

    nsString multiplierStr;
    multiplierStr.AppendInt(gWillChangeAreaMultiplier);

    nsString limitStr;
    nsRect area = aFrame->PresContext()->GetVisibleArea();
    uint32_t budgetLimit = nsPresContext::AppUnitsToIntCSSPixels(area.width) *
      nsPresContext::AppUnitsToIntCSSPixels(area.height);
    limitStr.AppendInt(budgetLimit);

    const char16_t* params[] = { multiplierStr.get(), limitStr.get() };
    aFrame->PresContext()->Document()->WarnOnceAbout(
      nsIDocument::eIgnoringWillChangeOverBudget, false,
      params, ArrayLength(params));
  }
  return onBudget;
}

void
nsDisplayListBuilder::ClearWillChangeBudget(nsIFrame* aFrame)
{
  if (!aFrame->MayHaveWillChangeBudget()) {
    return;
  }
  aFrame->SetMayHaveWillChangeBudget(false);

  uint32_t cost = 0;
  if (!mWillChangeBudgetSet.Get(aFrame, &cost)) {
    return;
  }
  mWillChangeBudgetSet.Remove(aFrame);
  
  DocumentWillChangeBudget& budget = 
    mWillChangeBudget.GetOrInsert(aFrame->PresContext());
  MOZ_ASSERT(budget.mBudget >= cost);
  budget.mBudget -= cost;
}

#ifdef MOZ_GFX_OPTIMIZE_MOBILE
const float gAGRBudgetAreaMultiplier = 0.3;
#else
const float gAGRBudgetAreaMultiplier = 3.0;
#endif

bool
nsDisplayListBuilder::AddToAGRBudget(nsIFrame* aFrame)
{
  if (mAGRBudgetSet.Contains(aFrame)) {
    return true;
  }

  const nsPresContext* presContext = aFrame->PresContext()->GetRootPresContext();
  if (!presContext) {
    return false;
  }

  const nsRect area = presContext->GetVisibleArea();
  const uint32_t budgetLimit = gAGRBudgetAreaMultiplier *
    nsPresContext::AppUnitsToIntCSSPixels(area.width) *
    nsPresContext::AppUnitsToIntCSSPixels(area.height);

  const uint32_t cost = GetLayerizationCost(aFrame->GetSize());
  const bool onBudget = mUsedAGRBudget + cost < budgetLimit;

  if (onBudget) {
    mUsedAGRBudget += cost;
    mAGRBudgetSet.PutEntry(aFrame);
  }

  return onBudget;
}

void
nsDisplayListBuilder::EnterSVGEffectsContents(nsDisplayList* aHoistedItemsStorage)
{
  MOZ_ASSERT(mSVGEffectsBuildingDepth >= 0);
  MOZ_ASSERT(aHoistedItemsStorage);
  if (mSVGEffectsBuildingDepth == 0) {
    MOZ_ASSERT(!mScrollInfoItemsForHoisting);
    mScrollInfoItemsForHoisting = aHoistedItemsStorage;
  }
  mSVGEffectsBuildingDepth++;
}

void
nsDisplayListBuilder::ExitSVGEffectsContents()
{
  mSVGEffectsBuildingDepth--;
  MOZ_ASSERT(mSVGEffectsBuildingDepth >= 0);
  MOZ_ASSERT(mScrollInfoItemsForHoisting);
  if (mSVGEffectsBuildingDepth == 0) {
    mScrollInfoItemsForHoisting = nullptr;
  }
}

void
nsDisplayListBuilder::AppendNewScrollInfoItemForHoisting(nsDisplayScrollInfoLayer* aScrollInfoItem)
{
  MOZ_ASSERT(ShouldBuildScrollInfoItemsForHoisting());
  MOZ_ASSERT(mScrollInfoItemsForHoisting);
  mScrollInfoItemsForHoisting->AppendNewToTop(aScrollInfoItem);
}

bool
nsDisplayListBuilder::IsBuildingLayerEventRegions()
{
  if (IsPaintingToWindow()) {
    // Note: this function and LayerEventRegionsEnabled are the only places
    // that get to query LayoutEventRegionsEnabled 'directly' - other code
    // should call this function.
    return gfxPrefs::LayoutEventRegionsEnabledDoNotUseDirectly() ||
           mAsyncPanZoomEnabled;
  }
  return false;
}

/* static */ bool
nsDisplayListBuilder::LayerEventRegionsEnabled()
{
  // Note: this function and IsBuildingLayerEventRegions are the only places
  // that get to query LayoutEventRegionsEnabled 'directly' - other code
  // should call this function.
  return gfxPrefs::LayoutEventRegionsEnabledDoNotUseDirectly() ||
         gfxPlatform::AsyncPanZoomEnabled();
}

void nsDisplayListSet::MoveTo(const nsDisplayListSet& aDestination) const
{
  aDestination.BorderBackground()->AppendToTop(BorderBackground());
  aDestination.BlockBorderBackgrounds()->AppendToTop(BlockBorderBackgrounds());
  aDestination.Floats()->AppendToTop(Floats());
  aDestination.Content()->AppendToTop(Content());
  aDestination.PositionedDescendants()->AppendToTop(PositionedDescendants());
  aDestination.Outlines()->AppendToTop(Outlines());
}

static void
MoveListTo(nsDisplayList* aList, nsTArray<nsDisplayItem*>* aElements) {
  nsDisplayItem* item;
  while ((item = aList->RemoveBottom()) != nullptr) {
    aElements->AppendElement(item);
  }
}

nsRect
nsDisplayList::GetBounds(nsDisplayListBuilder* aBuilder) const {
  nsRect bounds;
  for (nsDisplayItem* i = GetBottom(); i != nullptr; i = i->GetAbove()) {
    bounds.UnionRect(bounds, i->GetClippedBounds(aBuilder));
  }
  return bounds;
}

nsRect
nsDisplayList::GetClippedBoundsWithRespectToASR(nsDisplayListBuilder* aBuilder,
                                                const ActiveScrolledRoot* aASR) const {
  nsRect bounds;
  for (nsDisplayItem* i = GetBottom(); i != nullptr; i = i->GetAbove()) {
    nsRect r = i->GetClippedBounds(aBuilder);
    if (aASR != i->GetActiveScrolledRoot() && !r.IsEmpty()) {
      const DisplayItemClip* clip = DisplayItemClipChain::ClipForASR(i->GetClipChain(), aASR);
#ifdef DEBUG
      if (!gfxPrefs::LayoutUseContainersForRootFrames()) {
        MOZ_ASSERT(clip,
                   "Need to be clipped wrt aASR. Do not call this function with an ASR that our child items don't have finite bounds wrt.");
      }
#endif
      if (clip) {
        r = clip->GetClipRect();
      }
    }
    bounds.UnionRect(bounds, r);
  }
  return bounds;
}

nsRect
nsDisplayList::GetVisibleRect() const {
  nsRect result;
  for (nsDisplayItem* i = GetBottom(); i != nullptr; i = i->GetAbove()) {
    result.UnionRect(result, i->GetVisibleRect());
  }
  return result;
}

bool
nsDisplayList::ComputeVisibilityForRoot(nsDisplayListBuilder* aBuilder,
                                        nsRegion* aVisibleRegion) {
  AUTO_PROFILER_LABEL("nsDisplayList::ComputeVisibilityForRoot", GRAPHICS);

  nsRegion r;
  const ActiveScrolledRoot* rootASR = nullptr;
  if (gfxPrefs::LayoutUseContainersForRootFrames()) {
    rootASR = aBuilder->ActiveScrolledRootForRootScrollframe();
  }
  r.And(*aVisibleRegion, GetClippedBoundsWithRespectToASR(aBuilder, rootASR));
  return ComputeVisibilityForSublist(aBuilder, aVisibleRegion, r.GetBounds());
}

static nsRegion
TreatAsOpaque(nsDisplayItem* aItem, nsDisplayListBuilder* aBuilder)
{
  bool snap;
  nsRegion opaque = aItem->GetOpaqueRegion(aBuilder, &snap);
  if (aBuilder->IsForPluginGeometry() &&
      aItem->GetType() != TYPE_LAYER_EVENT_REGIONS)
  {
    // Treat all leaf chrome items as opaque, unless their frames are opacity:0.
    // Since opacity:0 frames generate an nsDisplayOpacity, that item will
    // not be treated as opaque here, so opacity:0 chrome content will be
    // effectively ignored, as it should be.
    // We treat leaf chrome items as opaque to ensure that they cover
    // content plugins, for security reasons.
    // Non-leaf chrome items don't render contents of their own so shouldn't
    // be treated as opaque (and their bounds is just the union of their
    // children, which might be a large area their contents don't really cover).
    nsIFrame* f = aItem->Frame();
    if (f->PresContext()->IsChrome() && !aItem->GetChildren() &&
        f->StyleEffects()->mOpacity != 0.0) {
      opaque = aItem->GetBounds(aBuilder, &snap);
    }
  }
  if (opaque.IsEmpty()) {
    return opaque;
  }
  nsRegion opaqueClipped;
  for (auto iter = opaque.RectIter(); !iter.Done(); iter.Next()) {
    opaqueClipped.Or(opaqueClipped,
                     aItem->GetClip().ApproximateIntersectInward(iter.Get()));
  }
  return opaqueClipped;
}

bool
nsDisplayList::ComputeVisibilityForSublist(nsDisplayListBuilder* aBuilder,
                                           nsRegion* aVisibleRegion,
                                           const nsRect& aListVisibleBounds)
{
#ifdef DEBUG
  nsRegion r;
  r.And(*aVisibleRegion, GetBounds(aBuilder));
  NS_ASSERTION(r.GetBounds().IsEqualInterior(aListVisibleBounds),
               "bad aListVisibleBounds");
#endif

  bool anyVisible = false;

  AutoTArray<nsDisplayItem*, 512> elements;
  MoveListTo(this, &elements);

  for (int32_t i = elements.Length() - 1; i >= 0; --i) {
    nsDisplayItem* item = elements[i];

    if (item->ForceNotVisible() && !item->GetSameCoordinateSystemChildren()) {
      NS_ASSERTION(item->GetVisibleRect().IsEmpty(),
        "invisible items should have empty vis rect");
    } else {
      nsRect bounds = item->GetClippedBounds(aBuilder);

      nsRegion itemVisible;
      itemVisible.And(*aVisibleRegion, bounds);
      item->SetVisibleRect(itemVisible.GetBounds(), false);
    }

    if (item->ComputeVisibility(aBuilder, aVisibleRegion)) {
      anyVisible = true;

      nsRegion opaque = TreatAsOpaque(item, aBuilder);
      // Subtract opaque item from the visible region
      aBuilder->SubtractFromVisibleRegion(aVisibleRegion, opaque);
    }
    AppendToBottom(item);
  }

  mIsOpaque = !aVisibleRegion->Intersects(aListVisibleBounds);
  return anyVisible;
}

static bool
TriggerPendingAnimationsOnSubDocuments(nsIDocument* aDocument, void* aReadyTime)
{
  PendingAnimationTracker* tracker = aDocument->GetPendingAnimationTracker();
  if (tracker) {
    nsIPresShell* shell = aDocument->GetShell();
    // If paint-suppression is in effect then we haven't finished painting
    // this document yet so we shouldn't start animations
    if (!shell || !shell->IsPaintingSuppressed()) {
      const TimeStamp& readyTime = *static_cast<TimeStamp*>(aReadyTime);
      tracker->TriggerPendingAnimationsOnNextTick(readyTime);
    }
  }
  aDocument->EnumerateSubDocuments(TriggerPendingAnimationsOnSubDocuments,
                                   aReadyTime);
  return true;
}

static void
TriggerPendingAnimations(nsIDocument* aDocument,
                       const TimeStamp& aReadyTime) {
  MOZ_ASSERT(!aReadyTime.IsNull(),
             "Animation ready time is not set. Perhaps we're using a layer"
             " manager that doesn't update it");
  TriggerPendingAnimationsOnSubDocuments(aDocument,
                                         const_cast<TimeStamp*>(&aReadyTime));
}

LayerManager*
nsDisplayListBuilder::GetWidgetLayerManager(nsView** aView)
{
  if (aView) {
    *aView = RootReferenceFrame()->GetView();
  }
  if (RootReferenceFrame() != nsLayoutUtils::GetDisplayRootFrame(RootReferenceFrame())) {
    return nullptr;
  }
  nsIWidget* window = RootReferenceFrame()->GetNearestWidget();
  if (window) {
    return window->GetLayerManager();
  }
  return nullptr;
}

/**
 * We paint by executing a layer manager transaction, constructing a
 * single layer representing the display list, and then making it the
 * root of the layer manager, drawing into the PaintedLayers.
 */
already_AddRefed<LayerManager> nsDisplayList::PaintRoot(nsDisplayListBuilder* aBuilder,
                                                        gfxContext* aCtx,
                                                        uint32_t aFlags)
{
  AUTO_PROFILER_LABEL("nsDisplayList::PaintRoot", GRAPHICS);

  RefPtr<LayerManager> layerManager;
  bool widgetTransaction = false;
  bool doBeginTransaction = true;
  nsView *view = nullptr;
  if (aFlags & PAINT_USE_WIDGET_LAYERS) {
    layerManager = aBuilder->GetWidgetLayerManager(&view);
    if (layerManager) {
      doBeginTransaction = !(aFlags & PAINT_EXISTING_TRANSACTION);
      widgetTransaction = true;
    }
  }
  if (!layerManager) {
    if (!aCtx) {
      NS_WARNING("Nowhere to paint into");
      return nullptr;
    }
    layerManager = new BasicLayerManager(BasicLayerManager::BLM_OFFSCREEN);
  }

  nsIFrame* frame = aBuilder->RootReferenceFrame();
  nsPresContext* presContext = frame->PresContext();
  nsIPresShell* presShell = presContext->PresShell();
  nsIDocument* document = presShell->GetDocument();

  if (gfxPrefs::WebRenderLayersFree() &&
      layerManager->GetBackendType() == layers::LayersBackend::LAYERS_WR) {
    if (doBeginTransaction) {
      if (aCtx) {
        if (!layerManager->BeginTransactionWithTarget(aCtx)) {
          return nullptr;
        }
      } else {
        if (!layerManager->BeginTransaction()) {
          return nullptr;
        }
      }
    }

    MaybeSetupTransactionIdAllocator(layerManager, presContext);
    bool temp = aBuilder->SetIsCompositingCheap(layerManager->IsCompositingCheap());
    static_cast<WebRenderLayerManager*>(layerManager.get())->EndTransactionWithoutLayer(this, aBuilder);

    // For layers-free mode, we check the invalidation state bits in the EndTransaction.
    // So we clear the invalidation state bits after EndTransaction.
    if (widgetTransaction ||
        // SVG-as-an-image docs don't paint as part of the retained layer tree,
        // but they still need the invalidation state bits cleared in order for
        // invalidation for CSS/SMIL animation to work properly.
        (document && document->IsBeingUsedAsImage())) {
      frame->ClearInvalidationStateBits();
    }

    aBuilder->SetIsCompositingCheap(temp);
    return layerManager.forget();
  }

  NotifySubDocInvalidationFunc computeInvalidFunc =
    presContext->MayHavePaintEventListenerInSubDocument() ? nsPresContext::NotifySubDocInvalidation : 0;

  UniquePtr<LayerProperties> props;
  RefPtr<ContainerLayer> root;

  // Store the existing layer builder to reinstate it on return.
  FrameLayerBuilder *oldBuilder = layerManager->GetLayerBuilder();

  FrameLayerBuilder *layerBuilder = new FrameLayerBuilder();
  layerBuilder->Init(aBuilder, layerManager);

  if (aFlags & PAINT_COMPRESSED) {
    layerBuilder->SetLayerTreeCompressionMode();
  }

  {
    AutoProfilerTracing tracing("Paint", "LayerBuilding");

    if (doBeginTransaction) {
      if (aCtx) {
        if (!layerManager->BeginTransactionWithTarget(aCtx)) {
          return nullptr;
        }
      } else {
        if (!layerManager->BeginTransaction()) {
          return nullptr;
        }
      }
    }

    if (XRE_IsContentProcess() && gfxPrefs::AlwaysPaint()) {
      FrameLayerBuilder::InvalidateAllLayers(layerManager);
    }

    if (widgetTransaction) {
      layerBuilder->DidBeginRetainedLayerTransaction(layerManager);
    }

    bool computeInvalidRect = (computeInvalidFunc ||
                               (!layerManager->IsCompositingCheap() && layerManager->NeedsWidgetInvalidation())) &&
                              widgetTransaction;

    if (computeInvalidRect) {
      props = Move(LayerProperties::CloneFrom(layerManager->GetRoot()));
    }

    // Clear any ScrollMetadata that may have been set on the root layer on a
    // previous paint. This paint will set new metrics if necessary, and if we
    // don't clear the old one here, we may be left with extra metrics.
    if (Layer* rootLayer = layerManager->GetRoot()) {
      rootLayer->SetScrollMetadata(nsTArray<ScrollMetadata>());
    }

    ContainerLayerParameters containerParameters
      (presShell->GetResolution(), presShell->GetResolution());

    {
      PaintTelemetry::AutoRecord record(PaintTelemetry::Metric::Layerization);

      root = layerBuilder->
        BuildContainerLayerFor(aBuilder, layerManager, frame, nullptr, this,
                               containerParameters, nullptr);

      if (!record.GetStart().IsNull() && gfxPrefs::LayersDrawFPS()) {
        if (PaintTiming* pt = ClientLayerManager::MaybeGetPaintTiming(layerManager)) {
          pt->flbMs() = (TimeStamp::Now() - record.GetStart()).ToMilliseconds();
        }
      }
    }

    if (!root) {
      layerManager->SetUserData(&gLayerManagerLayerBuilder, oldBuilder);
      return nullptr;
    }
    // Root is being scaled up by the X/Y resolution. Scale it back down.
    root->SetPostScale(1.0f/containerParameters.mXScale,
                       1.0f/containerParameters.mYScale);
    root->SetScaleToResolution(presShell->ScaleToResolution(),
        containerParameters.mXScale);
    if (aBuilder->IsBuildingLayerEventRegions() &&
        nsLayoutUtils::HasDocumentLevelListenersForApzAwareEvents(presShell)) {
      root->SetEventRegionsOverride(EventRegionsOverride::ForceDispatchToContent);
    } else {
      root->SetEventRegionsOverride(EventRegionsOverride::NoOverride);
    }

    // If we're using containerless scrolling, there is still one case where we
    // want the root container layer to have metrics. If the parent process is
    // using XUL windows, there is no root scrollframe, and without explicitly
    // creating metrics there will be no guaranteed top-level APZC.
    bool addMetrics = gfxPrefs::LayoutUseContainersForRootFrames() ||
        (XRE_IsParentProcess() && !presShell->GetRootScrollFrame());

    // Add metrics if there are none in the layer tree with the id (create an id
    // if there isn't one already) of the root scroll frame/root content.
    bool ensureMetricsForRootId =
      nsLayoutUtils::AsyncPanZoomEnabled(frame) &&
      !gfxPrefs::LayoutUseContainersForRootFrames() &&
      aBuilder->IsPaintingToWindow() &&
      !presContext->GetParentPresContext();

    nsIContent* content = nullptr;
    nsIFrame* rootScrollFrame = presShell->GetRootScrollFrame();
    if (rootScrollFrame) {
      content = rootScrollFrame->GetContent();
    } else {
      // If there is no root scroll frame, pick the document element instead.
      // The only case we don't want to do this is in non-APZ fennec, where
      // we want the root xul document to get a null scroll id so that the root
      // content document gets the first non-null scroll id.
      content = document->GetDocumentElement();
    }

    if (ensureMetricsForRootId && content) {
      ViewID scrollId = nsLayoutUtils::FindOrCreateIDFor(content);
      if (nsLayoutUtils::ContainsMetricsWithId(root, scrollId)) {
        ensureMetricsForRootId = false;
      }
    }

    if (addMetrics || ensureMetricsForRootId) {
      bool isRootContent = presContext->IsRootContentDocument();

      nsRect viewport(aBuilder->ToReferenceFrame(frame), frame->GetSize());

      root->SetScrollMetadata(
        nsLayoutUtils::ComputeScrollMetadata(frame,
                           rootScrollFrame, content,
                           aBuilder->FindReferenceFrameFor(frame),
                           root, FrameMetrics::NULL_SCROLL_ID, viewport, Nothing(),
                           isRootContent, containerParameters));
    }

    // NS_WARNING is debug-only, so don't even bother checking the conditions in
    // a release build.
#ifdef DEBUG
    bool usingDisplayport = false;
    if (nsIFrame* rootScrollFrame = presShell->GetRootScrollFrame()) {
      nsIContent* content = rootScrollFrame->GetContent();
      if (content) {
        usingDisplayport = nsLayoutUtils::HasDisplayPort(content);
      }
    }
    if (usingDisplayport &&
        !(root->GetContentFlags() & Layer::CONTENT_OPAQUE) &&
        SpammyLayoutWarningsEnabled()) {
      // See bug 693938, attachment 567017
      NS_WARNING("Transparent content with displayports can be expensive.");
    }
#endif

    layerManager->SetRoot(root);
    layerBuilder->WillEndTransaction();
  }

  if (widgetTransaction ||
      // SVG-as-an-image docs don't paint as part of the retained layer tree,
      // but they still need the invalidation state bits cleared in order for
      // invalidation for CSS/SMIL animation to work properly.
      (document && document->IsBeingUsedAsImage())) {
    frame->ClearInvalidationStateBits();
  }

  bool temp = aBuilder->SetIsCompositingCheap(layerManager->IsCompositingCheap());
  LayerManager::EndTransactionFlags flags = LayerManager::END_DEFAULT;
  if (layerManager->NeedsWidgetInvalidation()) {
    if (aFlags & PAINT_NO_COMPOSITE) {
      flags = LayerManager::END_NO_COMPOSITE;
    }
  } else {
    // Client layer managers never composite directly, so
    // we don't need to worry about END_NO_COMPOSITE.
    if (aBuilder->WillComputePluginGeometry()) {
      flags = LayerManager::END_NO_REMOTE_COMPOSITE;
    }
  }

  // If this is the content process, we ship plugin geometry updates over with layer
  // updates, so calculate that now before we call EndTransaction.
  nsRootPresContext* rootPresContext = presContext->GetRootPresContext();
  if (rootPresContext && XRE_IsContentProcess()) {
    if (aBuilder->WillComputePluginGeometry()) {
      rootPresContext->ComputePluginGeometryUpdates(aBuilder->RootReferenceFrame(), aBuilder, this);
    }
    // The layer system caches plugin configuration information for forwarding
    // with layer updates which needs to get set during reflow. This must be
    // called even if there are no windowed plugins in the page.
    rootPresContext->CollectPluginGeometryUpdates(layerManager);
  }

  MaybeSetupTransactionIdAllocator(layerManager, presContext);

  layerManager->EndTransaction(FrameLayerBuilder::DrawPaintedLayer,
                               aBuilder, flags);
  aBuilder->SetIsCompositingCheap(temp);
  layerBuilder->DidEndTransaction();

  if (document && widgetTransaction) {
    TriggerPendingAnimations(document, layerManager->GetAnimationReadyTime());
  }

  nsIntRegion invalid;
  if (props) {
    invalid = props->ComputeDifferences(root, computeInvalidFunc);
  } else if (widgetTransaction) {
    LayerProperties::ClearInvalidations(root);
  }

  bool shouldInvalidate = layerManager->NeedsWidgetInvalidation();
  if (view) {
    if (props) {
      if (!invalid.IsEmpty()) {
        nsIntRect bounds = invalid.GetBounds();
        nsRect rect(presContext->DevPixelsToAppUnits(bounds.x),
                    presContext->DevPixelsToAppUnits(bounds.y),
                    presContext->DevPixelsToAppUnits(bounds.width),
                    presContext->DevPixelsToAppUnits(bounds.height));
        if (shouldInvalidate) {
          view->GetViewManager()->InvalidateViewNoSuppression(view, rect);
        }
        presContext->NotifyInvalidation(layerManager->GetLastTransactionId(), bounds);
      }
    } else if (shouldInvalidate) {
      view->GetViewManager()->InvalidateView(view);
    }
  }

  layerManager->SetUserData(&gLayerManagerLayerBuilder, oldBuilder);
  return layerManager.forget();
}

uint32_t nsDisplayList::Count() const {
  return mLength;
}

nsDisplayItem* nsDisplayList::RemoveBottom() {
  nsDisplayItem* item = mSentinel.mAbove;
  if (!item)
    return nullptr;
  mSentinel.mAbove = item->mAbove;
  if (item == mTop) {
    // must have been the only item
    mTop = &mSentinel;
  }
  item->mAbove = nullptr;
  mLength--;
  return item;
}

void nsDisplayList::DeleteAll(nsDisplayListBuilder* aBuilder) {
  nsDisplayItem* item;
  while ((item = RemoveBottom()) != nullptr) {
<<<<<<< HEAD
#ifdef NIGHTLY_BUILD
    if (XRE_IsContentProcess()) {
      mozilla::Telemetry::Accumulate(mozilla::Telemetry::DISPLAY_ITEM_USAGE_COUNT,
                                     item->GetType());
    }
#endif
    item->Destroy(aBuilder);
=======
    item->~nsDisplayItem();
>>>>>>> 9901cfb0
  }
}

static bool
GetMouseThrough(const nsIFrame* aFrame)
{
  if (!aFrame->IsXULBoxFrame())
    return false;

  const nsIFrame* frame = aFrame;
  while (frame) {
    if (frame->GetStateBits() & NS_FRAME_MOUSE_THROUGH_ALWAYS) {
      return true;
    } else if (frame->GetStateBits() & NS_FRAME_MOUSE_THROUGH_NEVER) {
      return false;
    }
    frame = nsBox::GetParentXULBox(frame);
  }
  return false;
}

static bool
IsFrameReceivingPointerEvents(nsIFrame* aFrame)
{
  return NS_STYLE_POINTER_EVENTS_NONE !=
    aFrame->StyleUserInterface()->GetEffectivePointerEvents(aFrame);
}

// A list of frames, and their z depth. Used for sorting
// the results of hit testing.
struct FramesWithDepth
{
  explicit FramesWithDepth(float aDepth) :
    mDepth(aDepth)
  {}

  bool operator<(const FramesWithDepth& aOther) const {
    if (!FuzzyEqual(mDepth, aOther.mDepth, 0.1f)) {
      // We want to sort so that the shallowest item (highest depth value) is first
      return mDepth > aOther.mDepth;
    }
    return this < &aOther;
  }
  bool operator==(const FramesWithDepth& aOther) const {
    return this == &aOther;
  }

  float mDepth;
  nsTArray<nsIFrame*> mFrames;
};

// Sort the frames by depth and then moves all the contained frames to the destination
void FlushFramesArray(nsTArray<FramesWithDepth>& aSource, nsTArray<nsIFrame*>* aDest)
{
  if (aSource.IsEmpty()) {
    return;
  }
  aSource.Sort();
  uint32_t length = aSource.Length();
  for (uint32_t i = 0; i < length; i++) {
    aDest->AppendElements(Move(aSource[i].mFrames));
  }
  aSource.Clear();
}

void nsDisplayList::HitTest(nsDisplayListBuilder* aBuilder, const nsRect& aRect,
                            nsDisplayItem::HitTestState* aState,
                            nsTArray<nsIFrame*> *aOutFrames) const {
  nsDisplayItem* item;

  if (aState->mInPreserves3D) {
    // Collect leaves of the current 3D rendering context.
    for (item = GetBottom(); item; item = item->GetAbove()) {
      auto itemType = item->GetType();
      if (itemType != TYPE_TRANSFORM ||
          !static_cast<nsDisplayTransform*>(item)->IsLeafOf3DContext()) {
        item->HitTest(aBuilder, aRect, aState, aOutFrames);
      } else {
        // One of leaves in the current 3D rendering context.
        aState->mItemBuffer.AppendElement(item);
      }
    }
    return;
  }

  int32_t itemBufferStart = aState->mItemBuffer.Length();
  for (item = GetBottom(); item; item = item->GetAbove()) {
    aState->mItemBuffer.AppendElement(item);
  }

  AutoTArray<FramesWithDepth, 16> temp;
  for (int32_t i = aState->mItemBuffer.Length() - 1; i >= itemBufferStart; --i) {
    // Pop element off the end of the buffer. We want to shorten the buffer
    // so that recursive calls to HitTest have more buffer space.
    item = aState->mItemBuffer[i];
    aState->mItemBuffer.SetLength(i);

    bool snap;
    nsRect r = item->GetBounds(aBuilder, &snap).Intersect(aRect);
    auto itemType = item->GetType();
    bool same3DContext =
      (itemType == TYPE_TRANSFORM &&
       static_cast<nsDisplayTransform*>(item)->IsParticipating3DContext()) ||
      (itemType == TYPE_PERSPECTIVE &&
       item->Frame()->Extend3DContext());
    if (same3DContext &&
        (itemType != TYPE_TRANSFORM ||
         !static_cast<nsDisplayTransform*>(item)->IsLeafOf3DContext())) {
      if (!item->GetClip().MayIntersect(aRect)) {
        continue;
      }
      AutoTArray<nsIFrame*, 1> neverUsed;
      // Start gethering leaves of the 3D rendering context, and
      // append leaves at the end of mItemBuffer.  Leaves are
      // processed at following iterations.
      aState->mInPreserves3D = true;
      item->HitTest(aBuilder, aRect, aState, &neverUsed);
      aState->mInPreserves3D = false;
      i = aState->mItemBuffer.Length();
      continue;
    }
    if (same3DContext || item->GetClip().MayIntersect(r)) {
      AutoTArray<nsIFrame*, 16> outFrames;
      item->HitTest(aBuilder, aRect, aState, &outFrames);

      // For 3d transforms with preserve-3d we add hit frames into the temp list
      // so we can sort them later, otherwise we add them directly to the output list.
      nsTArray<nsIFrame*> *writeFrames = aOutFrames;
      if (item->GetType() == TYPE_TRANSFORM &&
          static_cast<nsDisplayTransform*>(item)->IsLeafOf3DContext()) {
        if (outFrames.Length()) {
          nsDisplayTransform *transform = static_cast<nsDisplayTransform*>(item);
          nsPoint point = aRect.TopLeft();
          // A 1x1 rect means a point, otherwise use the center of the rect
          if (aRect.width != 1 || aRect.height != 1) {
            point = aRect.Center();
          }
          temp.AppendElement(FramesWithDepth(transform->GetHitDepthAtPoint(aBuilder, point)));
          writeFrames = &temp[temp.Length() - 1].mFrames;
        }
      } else {
        // We may have just finished a run of consecutive preserve-3d transforms,
        // so flush these into the destination array before processing our frame list.
        FlushFramesArray(temp, aOutFrames);
      }

      for (uint32_t j = 0; j < outFrames.Length(); j++) {
        nsIFrame *f = outFrames.ElementAt(j);
        // Handle the XUL 'mousethrough' feature and 'pointer-events'.
        if (!GetMouseThrough(f) && IsFrameReceivingPointerEvents(f)) {
          writeFrames->AppendElement(f);
        }
      }

      if (aBuilder->HitTestShouldStopAtFirstOpaque() &&
          item->GetOpaqueRegion(aBuilder, &snap).Contains(aRect)) {
        // We're exiting early, so pop the remaining items off the buffer.
        aState->mItemBuffer.SetLength(itemBufferStart);
        break;
      }
    }
  }
  // Clear any remaining preserve-3d transforms.
  FlushFramesArray(temp, aOutFrames);
  NS_ASSERTION(aState->mItemBuffer.Length() == uint32_t(itemBufferStart),
               "How did we forget to pop some elements?");
}

static nsIContent* FindContentInDocument(nsDisplayItem* aItem, nsIDocument* aDoc) {
  nsIFrame* f = aItem->Frame();
  while (f) {
    nsPresContext* pc = f->PresContext();
    if (pc->Document() == aDoc) {
      return f->GetContent();
    }
    f = nsLayoutUtils::GetCrossDocParentFrame(pc->PresShell()->GetRootFrame());
  }
  return nullptr;
}

struct ZSortItem {
  nsDisplayItem* item;
  int32_t zIndex;

  explicit ZSortItem(nsDisplayItem* aItem)
    : item(aItem), zIndex(aItem->ZIndex()) {}

  operator nsDisplayItem*() {
    return item;
  }
};

struct ZOrderComparator {
  bool operator()(const ZSortItem& aLeft, const ZSortItem& aRight) const {
    // Note that we can't just take the difference of the two
    // z-indices here, because that might overflow a 32-bit int.
    return aLeft.zIndex < aRight.zIndex;
  }
};

void nsDisplayList::SortByZOrder() {
  Sort<ZSortItem>(ZOrderComparator());
}

struct ContentComparator {
  nsIContent* mCommonAncestor;

  explicit ContentComparator(nsIContent* aCommonAncestor)
    : mCommonAncestor(aCommonAncestor) {}

  bool operator()(nsDisplayItem* aLeft, nsDisplayItem* aRight) const {
    // It's possible that the nsIContent for aItem1 or aItem2 is in a subdocument
    // of commonAncestor, because display items for subdocuments have been
    // mixed into the same list. Ensure that we're looking at content
    // in commonAncestor's document.
    nsIDocument* commonAncestorDoc = mCommonAncestor->OwnerDoc();
    nsIContent* content1 = FindContentInDocument(aLeft, commonAncestorDoc);
    nsIContent* content2 = FindContentInDocument(aRight, commonAncestorDoc);
    if (!content1 || !content2) {
      NS_ERROR("Document trees are mixed up!");
      // Something weird going on
      return true;
    }
    return nsLayoutUtils::CompareTreePosition(content1, content2, mCommonAncestor) < 0;
  }
};

void nsDisplayList::SortByContentOrder(nsIContent* aCommonAncestor) {
  Sort<nsDisplayItem*>(ContentComparator(aCommonAncestor));
}

nsDisplayItem::nsDisplayItem(nsDisplayListBuilder* aBuilder, nsIFrame* aFrame)
 : nsDisplayItem(aBuilder, aFrame,
                 aBuilder->CurrentActiveScrolledRoot())
{}

nsDisplayItem::nsDisplayItem(nsDisplayListBuilder* aBuilder, nsIFrame* aFrame,
                             const ActiveScrolledRoot* aActiveScrolledRoot)
  : mFrame(aFrame)
  , mActiveScrolledRoot(aActiveScrolledRoot)
  , mAnimatedGeometryRoot(nullptr)
  , mForceNotVisible(aBuilder->IsBuildingInvisibleItems())
  , mDisableSubpixelAA(false)
  , mReusedItem(false)
#ifdef MOZ_DUMP_PAINTING
  , mPainted(false)
#endif
  , mHasSavedState(false)
{
  mFrame->RealDisplayItemData().AppendElement(this);
  mReferenceFrame = aBuilder->FindReferenceFrameFor(aFrame, &mToReferenceFrame);
  // This can return the wrong result if the item override ShouldFixToViewport(),
  // the item needs to set it again in its constructor.
  mAnimatedGeometryRoot = aBuilder->FindAnimatedGeometryRootFor(aFrame);
  MOZ_ASSERT(nsLayoutUtils::IsAncestorFrameCrossDoc(aBuilder->RootReferenceFrame(),
                                                    *mAnimatedGeometryRoot), "Bad");
  NS_ASSERTION(aBuilder->GetVisibleRect().width >= 0 ||
               !aBuilder->IsForPainting(), "visible rect not set");

  SetClipChain(aBuilder->ClipState().GetCurrentCombinedClipChain(aBuilder), true);

  // The dirty rect is for mCurrentFrame, so we have to use
  // mCurrentOffsetToReferenceFrame
  nsRect visible = aBuilder->GetVisibleRect() +
    aBuilder->GetCurrentFrameOffsetToReferenceFrame();
  SetVisibleRect(visible, true);
}

/* static */ bool
nsDisplayItem::ForceActiveLayers()
{
  static bool sForce = false;
  static bool sForceCached = false;

  if (!sForceCached) {
    Preferences::AddBoolVarCache(&sForce, "layers.force-active", false);
    sForceCached = true;
  }

  return sForce;
}

static int32_t ZIndexForFrame(nsIFrame* aFrame)
{
  if (!aFrame->IsAbsPosContainingBlock() && !aFrame->IsFlexOrGridItem())
    return 0;

  const nsStylePosition* position = aFrame->StylePosition();
  if (position->mZIndex.GetUnit() == eStyleUnit_Integer)
    return position->mZIndex.GetIntValue();

  // sort the auto and 0 elements together
  return 0;
}

int32_t
nsDisplayItem::ZIndex() const
{
  return ZIndexForFrame(mFrame);
}

bool
nsDisplayItem::ComputeVisibility(nsDisplayListBuilder* aBuilder,
                                 nsRegion* aVisibleRegion)
{
  return !mVisibleRect.IsEmpty() &&
    !IsInvisibleInRect(aVisibleRegion->GetBounds());
}

bool
nsDisplayItem::RecomputeVisibility(nsDisplayListBuilder* aBuilder,
                                   nsRegion* aVisibleRegion) {
  if (mForceNotVisible && !GetSameCoordinateSystemChildren()) {
    // mForceNotVisible wants to ensure that this display item doesn't render
    // anything itself. If this item has contents, then we obviously want to
    // render those, so we don't need this check in that case.
    NS_ASSERTION(mVisibleRect.IsEmpty(),
      "invisible items without children should have empty vis rect");
  } else {
    nsRect bounds = GetClippedBounds(aBuilder);

    nsRegion itemVisible;
    itemVisible.And(*aVisibleRegion, bounds);
    SetVisibleRect(itemVisible.GetBounds(), false);
  }

  // When we recompute visibility within layers we don't need to
  // expand the visible region for content behind plugins (the plugin
  // is not in the layer).
  if (!ComputeVisibility(aBuilder, aVisibleRegion)) {
    SetVisibleRect(nsRect(), false);
    return false;
  }

  nsRegion opaque = TreatAsOpaque(this, aBuilder);
  aBuilder->SubtractFromVisibleRegion(aVisibleRegion, opaque);
  return true;
}

void
nsDisplayItem::SetClipChain(const DisplayItemClipChain* aClipChain,
                            bool aStore)
{
  mClipChain = aClipChain;
  mClip = DisplayItemClipChain::ClipForASR(aClipChain, mActiveScrolledRoot);

  if (aStore) {
    mState.mClipChain = mClipChain;
    mState.mClip = mClip;
  }
}

void
nsDisplayItem::FuseClipChainUpTo(nsDisplayListBuilder* aBuilder,
                                 const ActiveScrolledRoot* aASR)
{
  const DisplayItemClipChain* sc = mClipChain;
  DisplayItemClip mergedClip;
  while (sc && ActiveScrolledRoot::PickDescendant(aASR, sc->mASR) == sc->mASR) {
    mergedClip.IntersectWith(sc->mClip);
    sc = sc->mParent;
  }
  if (mergedClip.HasClip()) {
    mClipChain = aBuilder->AllocateDisplayItemClipChain(mergedClip, aASR, sc);
    mClip = &mClipChain->mClip;
  } else {
    mClipChain = nullptr;
    mClip = nullptr;
  }
}

bool
nsDisplayItem::ShouldUseAdvancedLayer(LayerManager* aManager, PrefFunc aFunc) const
{
  return CanUseAdvancedLayer(aManager) ? aFunc() : false;
}

bool
nsDisplayItem::CanUseAdvancedLayer(LayerManager* aManager) const
{
  if (!gfxPrefs::LayersAdvancedBasicLayerEnabled() &&
      aManager && aManager->GetBackendType() == layers::LayersBackend::LAYERS_BASIC) {
    return false;
  }

  return true;
}

static const DisplayItemClipChain*
FindCommonAncestorClipForIntersection(const DisplayItemClipChain* aOne,
                                      const DisplayItemClipChain* aTwo)
{
  for (const ActiveScrolledRoot* asr =
         ActiveScrolledRoot::PickDescendant(aOne->mASR, aTwo->mASR);
       asr;
       asr = asr->mParent) {
    if (aOne == aTwo) {
      return aOne;
    }
    if (aOne->mASR == asr) {
      aOne = aOne->mParent;
    }
    if (aTwo->mASR == asr) {
      aTwo = aTwo->mParent;
    }
    if (!aOne) {
      return aTwo;
    }
    if (!aTwo) {
      return aOne;
    }
  }
  return nullptr;
}

void
nsDisplayItem::IntersectClip(nsDisplayListBuilder* aBuilder,
                             const DisplayItemClipChain* aOther)
{
  if (!aOther) {
    return;
  }

  // aOther might be a reference to a clip on the stack. We need to make sure
  // that CreateClipChainIntersection will allocate the actual intersected
  // clip in the builder's arena, so for the mClipChain == nullptr case,
  // we supply nullptr as the common ancestor so that CreateClipChainIntersection
  // clones the whole chain.
  const DisplayItemClipChain* ancestorClip =
    mClipChain ? FindCommonAncestorClipForIntersection(mClipChain, aOther) : nullptr;

  SetClipChain(aBuilder->CreateClipChainIntersection(ancestorClip, mClipChain, aOther),
               aBuilder->IsBuilding());
}

nsRect
nsDisplayItem::GetClippedBounds(nsDisplayListBuilder* aBuilder) const
{
  bool snap;
  nsRect r = GetBounds(aBuilder, &snap);
  return GetClip().ApplyNonRoundedIntersection(r);
}

already_AddRefed<Layer>
nsDisplayItem::BuildDisplayItemLayer(nsDisplayListBuilder* aBuilder,
                                     LayerManager* aManager,
                                     const ContainerLayerParameters& aContainerParameters)
{
  RefPtr<Layer> oldLayer = aManager->GetLayerBuilder()->GetLeafLayerFor(aBuilder, this);
  RefPtr<DisplayItemLayer> layer = oldLayer ? oldLayer->AsDisplayItemLayer() : nullptr;

  if (!layer) {
    layer = aManager->CreateDisplayItemLayer();

    if (!layer) {
      return nullptr;
    }
  }

  aManager->TrackDisplayItemLayer(layer);
  layer->SetDisplayItem(this, aBuilder);
  layer->SetBaseTransform(gfx::Matrix4x4::Translation(aContainerParameters.mOffset.x,
                                                      aContainerParameters.mOffset.y, 0));
  return layer.forget();
}

nsRect
nsDisplaySolidColor::GetBounds(nsDisplayListBuilder* aBuilder,
                               bool* aSnap) const
{
  *aSnap = true;
  return mBounds;
}

LayerState
nsDisplaySolidColor::GetLayerState(nsDisplayListBuilder* aBuilder,
                                   LayerManager* aManager,
                                   const ContainerLayerParameters& aParameters)
{
  if (ForceActiveLayers() || ShouldUseAdvancedLayer(aManager, gfxPrefs::LayersAllowSolidColorLayers)) {
    return LAYER_ACTIVE;
  }
  return LAYER_NONE;
}

already_AddRefed<Layer>
nsDisplaySolidColor::BuildLayer(nsDisplayListBuilder* aBuilder,
                                LayerManager* aManager,
                                const ContainerLayerParameters& aContainerParameters)
{
  RefPtr<ColorLayer> layer = static_cast<ColorLayer*>
    (aManager->GetLayerBuilder()->GetLeafLayerFor(aBuilder, this));
  if (!layer) {
    layer = aManager->CreateColorLayer();
    if (!layer) {
      return nullptr;
    }
  }
  layer->SetColor(gfx::Color::FromABGR(mColor));

  const int32_t appUnitsPerDevPixel = mFrame->PresContext()->AppUnitsPerDevPixel();
  layer->SetBounds(mBounds.ToNearestPixels(appUnitsPerDevPixel));
  layer->SetBaseTransform(gfx::Matrix4x4::Translation(aContainerParameters.mOffset.x,
                                                      aContainerParameters.mOffset.y, 0));

  return layer.forget();
}

void
nsDisplaySolidColor::Paint(nsDisplayListBuilder* aBuilder,
                           gfxContext* aCtx)
{
  int32_t appUnitsPerDevPixel = mFrame->PresContext()->AppUnitsPerDevPixel();
  DrawTarget* drawTarget = aCtx->GetDrawTarget();
  Rect rect =
    NSRectToSnappedRect(mVisibleRect, appUnitsPerDevPixel, *drawTarget);
  drawTarget->FillRect(rect, ColorPattern(ToDeviceColor(mColor)));
}

void
nsDisplaySolidColor::WriteDebugInfo(std::stringstream& aStream)
{
  aStream << " (rgba "
          << (int)NS_GET_R(mColor) << ","
          << (int)NS_GET_G(mColor) << ","
          << (int)NS_GET_B(mColor) << ","
          << (int)NS_GET_A(mColor) << ")";
}

bool
nsDisplaySolidColor::CreateWebRenderCommands(mozilla::wr::DisplayListBuilder& aBuilder,
                                             const StackingContextHelper& aSc,
                                             nsTArray<WebRenderParentCommand>& aParentCommands,
                                             mozilla::layers::WebRenderLayerManager* aManager,
                                             nsDisplayListBuilder* aDisplayListBuilder)
{
  if (aManager->IsLayersFreeTransaction()) {
    ContainerLayerParameters parameter;
    if (GetLayerState(aDisplayListBuilder, aManager, parameter) != LAYER_ACTIVE) {
      return false;
    }
  }

  LayoutDeviceRect bounds = LayoutDeviceRect::FromAppUnits(
        mVisibleRect, mFrame->PresContext()->AppUnitsPerDevPixel());
  wr::LayoutRect transformedRect = aSc.ToRelativeLayoutRect(bounds);

  aBuilder.PushRect(transformedRect,
                    transformedRect,
                    wr::ToColorF(ToDeviceColor(mColor)));

  return true;
}

nsRect
nsDisplaySolidColorRegion::GetBounds(nsDisplayListBuilder* aBuilder,
                                     bool* aSnap) const
{
  *aSnap = true;
  return mRegion.GetBounds();
}

void
nsDisplaySolidColorRegion::Paint(nsDisplayListBuilder* aBuilder,
                                 gfxContext* aCtx)
{
  int32_t appUnitsPerDevPixel = mFrame->PresContext()->AppUnitsPerDevPixel();
  DrawTarget* drawTarget = aCtx->GetDrawTarget();
  ColorPattern color(mColor);
  for (auto iter = mRegion.RectIter(); !iter.Done(); iter.Next()) {
    Rect rect =
      NSRectToSnappedRect(iter.Get(), appUnitsPerDevPixel, *drawTarget);
    drawTarget->FillRect(rect, color);
  }
}

void
nsDisplaySolidColorRegion::WriteDebugInfo(std::stringstream& aStream)
{
  aStream << " (rgba "
          << int(mColor.r * 255) << ","
          << int(mColor.g * 255) << ","
          << int(mColor.b * 255) << ","
          << mColor.a << ")";
}

static void
RegisterThemeGeometry(nsDisplayListBuilder* aBuilder, nsIFrame* aFrame,
                      nsITheme::ThemeGeometryType aType)
{
  if (aBuilder->IsInChromeDocumentOrPopup() && !aBuilder->IsInTransform()) {
    nsIFrame* displayRoot = nsLayoutUtils::GetDisplayRootFrame(aFrame);
    nsPoint offset = aBuilder->IsInSubdocument() ? aBuilder->ToReferenceFrame(aFrame)
                                                 : aFrame->GetOffsetTo(displayRoot);
    nsRect borderBox = nsRect(offset, aFrame->GetSize());
    aBuilder->RegisterThemeGeometry(aType, aFrame,
      LayoutDeviceIntRect::FromUnknownRect(
        borderBox.ToNearestPixels(
          aFrame->PresContext()->AppUnitsPerDevPixel())));
  }
}

// Return the bounds of the viewport relative to |aFrame|'s reference frame.
// Returns Nothing() if transforming into |aFrame|'s coordinate space fails.
static Maybe<nsRect>
GetViewportRectRelativeToReferenceFrame(nsDisplayListBuilder* aBuilder,
                                        nsIFrame* aFrame)
{
  nsIFrame* rootFrame = aFrame->PresContext()->PresShell()->GetRootFrame();
  nsRect rootRect = rootFrame->GetRectRelativeToSelf();
  if (nsLayoutUtils::TransformRect(rootFrame, aFrame, rootRect) == nsLayoutUtils::TRANSFORM_SUCCEEDED) {
    return Some(rootRect + aBuilder->ToReferenceFrame(aFrame));
  }
  return Nothing();
}

/* static */ nsDisplayBackgroundImage::InitData
nsDisplayBackgroundImage::GetInitData(nsDisplayListBuilder* aBuilder,
                                      nsIFrame* aFrame,
                                      uint32_t aLayer,
                                      const nsRect& aBackgroundRect,
                                      const nsStyleBackground* aBackgroundStyle,
                                      LayerizeFixed aLayerizeFixed)
{
  nsPresContext* presContext = aFrame->PresContext();
  uint32_t flags = aBuilder->GetBackgroundPaintFlags();
  const nsStyleImageLayers::Layer &layer = aBackgroundStyle->mImage.mLayers[aLayer];

  bool isTransformedFixed;
  nsBackgroundLayerState state =
    nsCSSRendering::PrepareImageLayer(presContext, aFrame, flags,
                                      aBackgroundRect, aBackgroundRect, layer,
                                      &isTransformedFixed);

  // background-attachment:fixed is treated as background-attachment:scroll
  // if it's affected by a transform.
  // See https://www.w3.org/Bugs/Public/show_bug.cgi?id=17521.
  bool shouldTreatAsFixed =
    layer.mAttachment == NS_STYLE_IMAGELAYER_ATTACHMENT_FIXED && !isTransformedFixed;

  bool shouldFixToViewport = shouldTreatAsFixed && !layer.mImage.IsEmpty();
  if (shouldFixToViewport &&
      aLayerizeFixed == LayerizeFixed::DO_NOT_LAYERIZE_FIXED_BACKGROUND_IF_AVOIDING_COMPONENT_ALPHA_LAYERS &&
      !nsLayoutUtils::UsesAsyncScrolling(aFrame)) {
    RefPtr<LayerManager> layerManager = aBuilder->GetWidgetLayerManager();
    if (layerManager && layerManager->ShouldAvoidComponentAlphaLayers()) {
      shouldFixToViewport = false;
    }
  }

  bool isRasterImage = state.mImageRenderer.IsRasterImage();
  nsCOMPtr<imgIContainer> image;
  if (isRasterImage) {
    image = state.mImageRenderer.GetImage();
  }
  return InitData{
    aBuilder, aFrame, aBackgroundStyle, image, aBackgroundRect,
    state.mFillArea, state.mDestArea, aLayer, isRasterImage,
    shouldFixToViewport
  };
}

nsDisplayBackgroundImage::nsDisplayBackgroundImage(const InitData& aInitData)
  : nsDisplayImageContainer(aInitData.builder, aInitData.frame)
  , mBackgroundStyle(aInitData.backgroundStyle)
  , mImage(aInitData.image)
  , mBackgroundRect(aInitData.backgroundRect)
  , mFillRect(aInitData.fillArea)
  , mDestRect(aInitData.destArea)
  , mLayer(aInitData.layer)
  , mIsRasterImage(aInitData.isRasterImage)
  , mShouldFixToViewport(aInitData.shouldFixToViewport)
  , mImageFlags(0)
{
  MOZ_COUNT_CTOR(nsDisplayBackgroundImage);

  mBounds = GetBoundsInternal(aInitData.builder);
  if (mShouldFixToViewport) {
    mAnimatedGeometryRoot = aInitData.builder->FindAnimatedGeometryRootFor(this);

    // Expand the item's visible rect to cover the entire bounds, limited to the
    // viewport rect. This is necessary because the background's clip can move
    // asynchronously.
    if (Maybe<nsRect> viewportRect = GetViewportRectRelativeToReferenceFrame(aInitData.builder, mFrame)) {
      SetVisibleRect(mBounds.Intersect(*viewportRect), true);
    }
  }
}

nsDisplayBackgroundImage::~nsDisplayBackgroundImage()
{
#ifdef NS_BUILD_REFCNT_LOGGING
  MOZ_COUNT_DTOR(nsDisplayBackgroundImage);
#endif
}

static nsStyleContext* GetBackgroundStyleContext(nsIFrame* aFrame)
{
  nsStyleContext *sc;
  if (!nsCSSRendering::FindBackground(aFrame, &sc)) {
    // We don't want to bail out if moz-appearance is set on a root
    // node. If it has a parent content node, bail because it's not
    // a root, other wise keep going in order to let the theme stuff
    // draw the background. The canvas really should be drawing the
    // bg, but there's no way to hook that up via css.
    if (!aFrame->StyleDisplay()->mAppearance) {
      return nullptr;
    }

    nsIContent* content = aFrame->GetContent();
    if (!content || content->GetParent()) {
      return nullptr;
    }

    sc = aFrame->StyleContext();
  }
  return sc;
}

/* static */ void
SetBackgroundClipRegion(DisplayListClipState::AutoSaveRestore& aClipState,
                        nsIFrame* aFrame, const nsPoint& aToReferenceFrame,
                        const nsStyleImageLayers::Layer& aLayer,
                        const nsRect& aBackgroundRect,
                        bool aWillPaintBorder)
{
  nsCSSRendering::ImageLayerClipState clip;
  nsCSSRendering::GetImageLayerClip(aLayer, aFrame, *aFrame->StyleBorder(),
                                    aBackgroundRect, aBackgroundRect, aWillPaintBorder,
                                    aFrame->PresContext()->AppUnitsPerDevPixel(),
                                    &clip);

  if (clip.mHasAdditionalBGClipArea) {
    aClipState.ClipContentDescendants(clip.mAdditionalBGClipArea, clip.mBGClipArea,
                                      clip.mHasRoundedCorners ? clip.mRadii : nullptr);
  } else {
    aClipState.ClipContentDescendants(clip.mBGClipArea, clip.mHasRoundedCorners ? clip.mRadii : nullptr);
  }
}

/**
 * This is used for the find bar highlighter overlay. It's only accessible
 * through the AnonymousContent API, so it's not exposed to general web pages.
 */
static bool
SpecialCutoutRegionCase(nsDisplayListBuilder* aBuilder,
                        nsIFrame* aFrame,
                        const nsRect& aBackgroundRect,
                        nsDisplayList* aList,
                        nscolor aColor)
{
  nsIContent* content = aFrame->GetContent();
  if (!content) {
    return false;
  }

  void* cutoutRegion = content->GetProperty(nsGkAtoms::cutoutregion);
  if (!cutoutRegion) {
    return false;
  }

  if (NS_GET_A(aColor) == 0) {
    return true;
  }

  nsRegion region;
  region.Sub(aBackgroundRect, *static_cast<nsRegion*>(cutoutRegion));
  region.MoveBy(aBuilder->ToReferenceFrame(aFrame));
  aList->AppendNewToTop(
    new (aBuilder) nsDisplaySolidColorRegion(aBuilder, aFrame, region, aColor));

  return true;
}


/*static*/ bool
nsDisplayBackgroundImage::AppendBackgroundItemsToTop(nsDisplayListBuilder* aBuilder,
                                                     nsIFrame* aFrame,
                                                     const nsRect& aBackgroundRect,
                                                     nsDisplayList* aList,
                                                     bool aAllowWillPaintBorderOptimization,
                                                     nsStyleContext* aStyleContext,
                                                     const nsRect& aBackgroundOriginRect,
                                                     nsIFrame* aSecondaryReferenceFrame)
{
  nsStyleContext* bgSC = aStyleContext;
  const nsStyleBackground* bg = nullptr;
  nsRect bgRect = aBackgroundRect + aBuilder->ToReferenceFrame(aFrame);
  nsRect bgOriginRect = bgRect;
  if (!aBackgroundOriginRect.IsEmpty()) {
    bgOriginRect = aBackgroundOriginRect + aBuilder->ToReferenceFrame(aFrame);
  }
  nsPresContext* presContext = aFrame->PresContext();
  bool isThemed = aFrame->IsThemed();
  if (!isThemed) {
    if (!bgSC) {
      bgSC = GetBackgroundStyleContext(aFrame);
    }
    if (bgSC) {
      bg = bgSC->StyleBackground();
    }
  }

  bool drawBackgroundColor = false;
  // Dummy initialisation to keep Valgrind/Memcheck happy.
  // See bug 1122375 comment 1.
  nscolor color = NS_RGBA(0,0,0,0);
  if (!nsCSSRendering::IsCanvasFrame(aFrame) && bg) {
    bool drawBackgroundImage;
    color =
      nsCSSRendering::DetermineBackgroundColor(presContext, bgSC, aFrame,
                                               drawBackgroundImage, drawBackgroundColor);
  }

  if (SpecialCutoutRegionCase(aBuilder, aFrame, aBackgroundRect, aList, color)) {
    return false;
  }

  const nsStyleBorder* borderStyle = aFrame->StyleBorder();
  const nsStyleEffects* effectsStyle = aFrame->StyleEffects();
  bool hasInsetShadow = effectsStyle->mBoxShadow &&
                        effectsStyle->mBoxShadow->HasShadowWithInset(true);
  bool willPaintBorder = aAllowWillPaintBorderOptimization &&
                         !isThemed && !hasInsetShadow &&
                         borderStyle->HasBorder();

  nsPoint toRef = aBuilder->ToReferenceFrame(aFrame);

  // An auxiliary list is necessary in case we have background blending; if that
  // is the case, background items need to be wrapped by a blend container to
  // isolate blending to the background
  nsDisplayList bgItemList;
  // Even if we don't actually have a background color to paint, we may still need
  // to create an item for hit testing.
  if ((drawBackgroundColor && color != NS_RGBA(0,0,0,0)) ||
      aBuilder->IsForEventDelivery()) {
    DisplayListClipState::AutoSaveRestore clipState(aBuilder);
    if (bg && !aBuilder->IsForEventDelivery()) {
      // Disable the will-paint-border optimization for background
      // colors with no border-radius. Enabling it for background colors
      // doesn't help much (there are no tiling issues) and clipping the
      // background breaks detection of the element's border-box being
      // opaque. For nonzero border-radius we still need it because we
      // want to inset the background if possible to avoid antialiasing
      // artifacts along the rounded corners.
      bool useWillPaintBorderOptimization = willPaintBorder &&
          nsLayoutUtils::HasNonZeroCorner(borderStyle->mBorderRadius);
      SetBackgroundClipRegion(clipState, aFrame, toRef,
                              bg->BottomLayer(), bgRect,
                              useWillPaintBorderOptimization);
    }
    if (aSecondaryReferenceFrame) {
      bgItemList.AppendNewToTop(
          new (aBuilder) nsDisplayTableBackgroundColor(aBuilder, aSecondaryReferenceFrame, bgRect, bg,
                                                       drawBackgroundColor ? color : NS_RGBA(0, 0, 0, 0),
                                                       aFrame));
    } else {
      bgItemList.AppendNewToTop(
          new (aBuilder) nsDisplayBackgroundColor(aBuilder, aFrame, bgRect, bg,
                                                  drawBackgroundColor ? color : NS_RGBA(0, 0, 0, 0)));
    }
  }

  if (isThemed) {
    nsITheme* theme = presContext->GetTheme();
    if (theme->NeedToClearBackgroundBehindWidget(aFrame, aFrame->StyleDisplay()->mAppearance) &&
        aBuilder->IsInChromeDocumentOrPopup() && !aBuilder->IsInTransform()) {
      bgItemList.AppendNewToTop(
        new (aBuilder) nsDisplayClearBackground(aBuilder, aFrame));
    }
    nsDisplayThemedBackground* bgItem =
      new (aBuilder) nsDisplayThemedBackground(aBuilder, aFrame, bgRect);
    bgItemList.AppendNewToTop(bgItem);
    aList->AppendToTop(&bgItemList);
    return true;
  }

  if (!bg) {
    aList->AppendToTop(&bgItemList);
    return false;
  }

  const ActiveScrolledRoot* asr =
    aBuilder->CurrentActiveScrolledRoot();

  bool needBlendContainer = false;

  // Passing bg == nullptr in this macro will result in one iteration with
  // i = 0.
  NS_FOR_VISIBLE_IMAGE_LAYERS_BACK_TO_FRONT(i, bg->mImage) {
    if (bg->mImage.mLayers[i].mImage.IsEmpty()) {
      continue;
    }

    if (bg->mImage.mLayers[i].mBlendMode != NS_STYLE_BLEND_NORMAL) {
      needBlendContainer = true;
    }

    DisplayListClipState::AutoSaveRestore clipState(aBuilder);
    if (!aBuilder->IsForEventDelivery()) {
      const nsStyleImageLayers::Layer& layer = bg->mImage.mLayers[i];
      SetBackgroundClipRegion(clipState, aFrame, toRef,
                              layer, bgRect, willPaintBorder);
    }

    nsDisplayList thisItemList;
    nsDisplayBackgroundImage::InitData bgData =
      nsDisplayBackgroundImage::GetInitData(aBuilder, aFrame, i, bgOriginRect, bg,
                                            LayerizeFixed::DO_NOT_LAYERIZE_FIXED_BACKGROUND_IF_AVOIDING_COMPONENT_ALPHA_LAYERS);

    if (bgData.shouldFixToViewport) {

      auto* displayData = aBuilder->GetCurrentFixedBackgroundDisplayData();
      nsDisplayListBuilder::AutoBuildingDisplayList
        buildingDisplayList(aBuilder, aFrame, aBuilder->GetVisibleRect(), aBuilder->GetDirtyRect(), false);

      nsDisplayListBuilder::AutoCurrentActiveScrolledRootSetter asrSetter(aBuilder);
      if (displayData) {
        asrSetter.SetCurrentActiveScrolledRoot(
          displayData->mContainingBlockActiveScrolledRoot);
        if (nsLayoutUtils::UsesAsyncScrolling(aFrame)) {
          // Override the dirty rect on the builder to be the dirty rect of
          // the viewport.
          // displayData->mDirtyRect is relative to the presshell's viewport
          // frame (the root frame), and we need it to be relative to aFrame.
          nsIFrame* rootFrame = aBuilder->CurrentPresShellState()->mPresShell->GetRootFrame();
          // There cannot be any transforms between aFrame and rootFrame
          // because then bgData.shouldFixToViewport would have been false.
          nsRect visibleRect = displayData->mVisibleRect + aFrame->GetOffsetTo(rootFrame);
          aBuilder->SetVisibleRect(visibleRect);
          nsRect dirtyRect = displayData->mDirtyRect + aFrame->GetOffsetTo(rootFrame);
          aBuilder->SetDirtyRect(dirtyRect);
        }
      }
      nsDisplayBackgroundImage* bgItem = nullptr;
      {
        // The clip is captured by the nsDisplayFixedPosition, so clear the
        // clip for the nsDisplayBackgroundImage inside.
        DisplayListClipState::AutoSaveRestore bgImageClip(aBuilder);
        bgImageClip.Clear();
        if (aSecondaryReferenceFrame) {
          nsDisplayBackgroundImage::InitData tableData = bgData;
          nsIFrame* styleFrame = tableData.frame;
          tableData.frame = aSecondaryReferenceFrame;
          bgItem = new (aBuilder) nsDisplayTableBackgroundImage(tableData, styleFrame);
        } else {
          bgItem = new (aBuilder) nsDisplayBackgroundImage(bgData);
        }
      }
      if (aSecondaryReferenceFrame) {
        thisItemList.AppendNewToTop(
          nsDisplayTableFixedPosition::CreateForFixedBackground(aBuilder,
                                                                aSecondaryReferenceFrame,
                                                                bgItem,
                                                                i,
                                                                aFrame));
      } else {
        thisItemList.AppendNewToTop(
          nsDisplayFixedPosition::CreateForFixedBackground(aBuilder, aFrame, bgItem, i));
      }

    } else {
      if (aSecondaryReferenceFrame) {
        nsDisplayBackgroundImage::InitData tableData = bgData;
        nsIFrame* styleFrame = tableData.frame;
        tableData.frame = aSecondaryReferenceFrame;

        thisItemList.AppendNewToTop(
          new (aBuilder) nsDisplayTableBackgroundImage(tableData, styleFrame));
      } else {
        thisItemList.AppendNewToTop(new (aBuilder) nsDisplayBackgroundImage(bgData));
      }
    }

    if (bg->mImage.mLayers[i].mBlendMode != NS_STYLE_BLEND_NORMAL) {
      DisplayListClipState::AutoSaveRestore blendClip(aBuilder);
      blendClip.ClearUpToASR(asr);
      // asr is scrolled. Even if we wrap a fixed background layer, that's
      // fine, because the item will have a scrolled clip that limits the
      // item with respect to asr.
      thisItemList.AppendNewToTop(
        new (aBuilder) nsDisplayBlendMode(aBuilder, aFrame, &thisItemList,
                                          bg->mImage.mLayers[i].mBlendMode,
                                          asr, i + 1));
    }
    bgItemList.AppendToTop(&thisItemList);
  }

  if (needBlendContainer) {
    DisplayListClipState::AutoSaveRestore blendContainerClip(aBuilder);
    blendContainerClip.ClearUpToASR(asr);
    bgItemList.AppendNewToTop(
      nsDisplayBlendContainer::CreateForBackgroundBlendMode(aBuilder, aFrame, &bgItemList, asr));
  }

  aList->AppendToTop(&bgItemList);
  return false;
}

// Check that the rounded border of aFrame, added to aToReferenceFrame,
// intersects aRect.  Assumes that the unrounded border has already
// been checked for intersection.
static bool
RoundedBorderIntersectsRect(nsIFrame* aFrame,
                            const nsPoint& aFrameToReferenceFrame,
                            const nsRect& aTestRect)
{
  if (!nsRect(aFrameToReferenceFrame, aFrame->GetSize()).Intersects(aTestRect))
    return false;

  nscoord radii[8];
  return !aFrame->GetBorderRadii(radii) ||
         nsLayoutUtils::RoundedRectIntersectsRect(nsRect(aFrameToReferenceFrame,
                                                  aFrame->GetSize()),
                                                  radii, aTestRect);
}

// Returns TRUE if aContainedRect is guaranteed to be contained in
// the rounded rect defined by aRoundedRect and aRadii. Complex cases are
// handled conservatively by returning FALSE in some situations where
// a more thorough analysis could return TRUE.
//
// See also RoundedRectIntersectsRect.
static bool RoundedRectContainsRect(const nsRect& aRoundedRect,
                                    const nscoord aRadii[8],
                                    const nsRect& aContainedRect) {
  nsRegion rgn = nsLayoutUtils::RoundedRectIntersectRect(aRoundedRect, aRadii, aContainedRect);
  return rgn.Contains(aContainedRect);
}

bool
nsDisplayBackgroundImage::CanOptimizeToImageLayer(LayerManager* aManager,
                                                  nsDisplayListBuilder* aBuilder)
{
  if (!mBackgroundStyle) {
    return false;
  }

  // We currently can't handle tiled backgrounds.
  if (!mDestRect.Contains(mFillRect)) {
    return false;
  }

  // For 'contain' and 'cover', we allow any pixel of the image to be sampled
  // because there isn't going to be any spriting/atlasing going on.
  const nsStyleImageLayers::Layer &layer = mBackgroundStyle->mImage.mLayers[mLayer];
  bool allowPartialImages =
    (layer.mSize.mWidthType == nsStyleImageLayers::Size::eContain ||
     layer.mSize.mWidthType == nsStyleImageLayers::Size::eCover);
  if (!allowPartialImages && !mFillRect.Contains(mDestRect)) {
    return false;
  }

  return nsDisplayImageContainer::CanOptimizeToImageLayer(aManager, aBuilder);
}

nsRect
nsDisplayBackgroundImage::GetDestRect() const
{
  return mDestRect;
}

already_AddRefed<imgIContainer>
nsDisplayBackgroundImage::GetImage()
{
  nsCOMPtr<imgIContainer> image = mImage;
  return image.forget();
}

nsDisplayBackgroundImage::ImageLayerization
nsDisplayBackgroundImage::ShouldCreateOwnLayer(nsDisplayListBuilder* aBuilder,
                                               LayerManager* aManager)
{
  if (ForceActiveLayers()) {
    return WHENEVER_POSSIBLE;
  }

  nsIFrame* backgroundStyleFrame = nsCSSRendering::FindBackgroundStyleFrame(StyleFrame());
  if (ActiveLayerTracker::IsBackgroundPositionAnimated(aBuilder,
                                                       backgroundStyleFrame)) {
    return WHENEVER_POSSIBLE;
  }

  if (nsLayoutUtils::AnimatedImageLayersEnabled() && mBackgroundStyle) {
    const nsStyleImageLayers::Layer &layer = mBackgroundStyle->mImage.mLayers[mLayer];
    const nsStyleImage* image = &layer.mImage;
    if (image->GetType() == eStyleImageType_Image) {
      imgIRequest* imgreq = image->GetImageData();
      nsCOMPtr<imgIContainer> image;
      if (imgreq &&
          NS_SUCCEEDED(imgreq->GetImage(getter_AddRefs(image))) &&
          image) {
        bool animated = false;
        if (NS_SUCCEEDED(image->GetAnimated(&animated)) && animated) {
          return WHENEVER_POSSIBLE;
        }
      }
    }
  }

  if (nsLayoutUtils::GPUImageScalingEnabled() &&
      aManager->IsCompositingCheap()) {
    return ONLY_FOR_SCALING;
  }

  return NO_LAYER_NEEDED;
}

static void CheckForBorderItem(nsDisplayItem *aItem, uint32_t& aFlags)
{
  nsDisplayItem* nextItem = aItem->GetAbove();
  while (nextItem && nextItem->GetType() == TYPE_BACKGROUND) {
    nextItem = nextItem->GetAbove();
  }
  if (nextItem &&
      nextItem->Frame() == aItem->Frame() &&
      nextItem->GetType() == TYPE_BORDER) {
    aFlags |= nsCSSRendering::PAINTBG_WILL_PAINT_BORDER;
  }
}

LayerState
nsDisplayBackgroundImage::GetLayerState(nsDisplayListBuilder* aBuilder,
                                        LayerManager* aManager,
                                        const ContainerLayerParameters& aParameters)
{
  mImageFlags = aBuilder->GetBackgroundPaintFlags();
  CheckForBorderItem(this, mImageFlags);

  if (ShouldUseAdvancedLayer(aManager, gfxPrefs::LayersAllowBackgroundImage) &&
      CanBuildWebRenderDisplayItems(aManager)) {
    return LAYER_ACTIVE;
  }

  ImageLayerization shouldLayerize = ShouldCreateOwnLayer(aBuilder, aManager);
  if (shouldLayerize == NO_LAYER_NEEDED) {
    // We can skip the call to CanOptimizeToImageLayer if we don't want a
    // layer anyway.
    return LAYER_NONE;
  }

  if (CanOptimizeToImageLayer(aManager, aBuilder)) {
    if (shouldLayerize == WHENEVER_POSSIBLE) {
      return LAYER_ACTIVE;
    }

    MOZ_ASSERT(shouldLayerize == ONLY_FOR_SCALING, "unhandled ImageLayerization value?");

    MOZ_ASSERT(mImage);
    int32_t imageWidth;
    int32_t imageHeight;
    mImage->GetWidth(&imageWidth);
    mImage->GetHeight(&imageHeight);
    NS_ASSERTION(imageWidth != 0 && imageHeight != 0, "Invalid image size!");

    int32_t appUnitsPerDevPixel = mFrame->PresContext()->AppUnitsPerDevPixel();
    LayoutDeviceRect destRect = LayoutDeviceRect::FromAppUnits(GetDestRect(), appUnitsPerDevPixel);

    const LayerRect destLayerRect = destRect * aParameters.Scale();

    // Calculate the scaling factor for the frame.
    const gfxSize scale = gfxSize(destLayerRect.width / imageWidth,
                                  destLayerRect.height / imageHeight);

    if ((scale.width != 1.0f || scale.height != 1.0f) &&
        (destLayerRect.width * destLayerRect.height >= 64 * 64)) {
      // Separate this image into a layer.
      // There's no point in doing this if we are not scaling at all or if the
      // target size is pretty small.
      return LAYER_ACTIVE;
    }
  }

  return LAYER_NONE;
}

already_AddRefed<Layer>
nsDisplayBackgroundImage::BuildLayer(nsDisplayListBuilder* aBuilder,
                                     LayerManager* aManager,
                                     const ContainerLayerParameters& aParameters)
{
  if (ShouldUseAdvancedLayer(aManager, gfxPrefs::LayersAllowBackgroundImage)) {
    return BuildDisplayItemLayer(aBuilder, aManager, aParameters);
  }

  RefPtr<ImageLayer> layer = static_cast<ImageLayer*>
    (aManager->GetLayerBuilder()->GetLeafLayerFor(aBuilder, this));
  if (!layer) {
    layer = aManager->CreateImageLayer();
    if (!layer)
      return nullptr;
  }
  RefPtr<ImageContainer> imageContainer = GetContainer(aManager, aBuilder);
  layer->SetContainer(imageContainer);
  ConfigureLayer(layer, aParameters);
  return layer.forget();
}

bool
nsDisplayBackgroundImage::CanBuildWebRenderDisplayItems(LayerManager* aManager)
{
  return mBackgroundStyle->mImage.mLayers[mLayer].mClip != StyleGeometryBox::Text &&
         nsCSSRendering::CanBuildWebRenderDisplayItemsForStyleImageLayer(aManager,
                                                                         *StyleFrame()->PresContext(),
                                                                         StyleFrame(),
                                                                         mBackgroundStyle,
                                                                         mLayer);
}

bool
nsDisplayBackgroundImage::CreateWebRenderCommands(mozilla::wr::DisplayListBuilder& aBuilder,
                                                  const StackingContextHelper& aSc,
                                                  nsTArray<WebRenderParentCommand>& aParentCommands,
                                                  WebRenderLayerManager* aManager,
                                                  nsDisplayListBuilder* aDisplayListBuilder)
{
  if (!CanBuildWebRenderDisplayItems(aManager)) {
    return false;
  }

  if (aDisplayListBuilder) {
    mImageFlags = aDisplayListBuilder->GetBackgroundPaintFlags();
  }
  CheckForBorderItem(this, mImageFlags);
  nsCSSRendering::PaintBGParams params =
    nsCSSRendering::PaintBGParams::ForSingleLayer(*StyleFrame()->PresContext(),
                                                  mVisibleRect, mBackgroundRect,
                                                  StyleFrame(), mImageFlags, mLayer,
                                                  CompositionOp::OP_OVER);
  params.bgClipRect = &mBounds;
  DrawResult result =
    nsCSSRendering::BuildWebRenderDisplayItemsForStyleImageLayer(params, aBuilder, aSc, aParentCommands, nullptr, aManager, this);
  nsDisplayBackgroundGeometry::UpdateDrawResult(this, result);

  return true;
}

void
nsDisplayBackgroundImage::HitTest(nsDisplayListBuilder* aBuilder,
                                  const nsRect& aRect,
                                  HitTestState* aState,
                                  nsTArray<nsIFrame*> *aOutFrames)
{
  if (RoundedBorderIntersectsRect(mFrame, ToReferenceFrame(), aRect)) {
    aOutFrames->AppendElement(mFrame);
  }
}

bool
nsDisplayBackgroundImage::ComputeVisibility(nsDisplayListBuilder* aBuilder,
                                            nsRegion* aVisibleRegion)
{
  if (!nsDisplayItem::ComputeVisibility(aBuilder, aVisibleRegion)) {
    return false;
  }

  // Return false if the background was propagated away from this
  // frame. We don't want this display item to show up and confuse
  // anything.
  return mBackgroundStyle;
}

/* static */ nsRegion
nsDisplayBackgroundImage::GetInsideClipRegion(const nsDisplayItem* aItem,
                                              StyleGeometryBox aClip,
                                              const nsRect& aRect,
                                              const nsRect& aBackgroundRect)
{
  nsRegion result;
  if (aRect.IsEmpty())
    return result;

  nsIFrame *frame = aItem->Frame();

  nsRect clipRect = aBackgroundRect;
  if (frame->IsCanvasFrame()) {
    nsCanvasFrame* canvasFrame = static_cast<nsCanvasFrame*>(frame);
    clipRect = canvasFrame->CanvasArea() + aItem->ToReferenceFrame();
  } else if (aClip == StyleGeometryBox::PaddingBox ||
             aClip == StyleGeometryBox::ContentBox) {
    nsMargin border = frame->GetUsedBorder();
    if (aClip == StyleGeometryBox::ContentBox) {
      border += frame->GetUsedPadding();
    }
    border.ApplySkipSides(frame->GetSkipSides());
    clipRect.Deflate(border);
  }

  return clipRect.Intersect(aRect);
}

nsRegion
nsDisplayBackgroundImage::GetOpaqueRegion(nsDisplayListBuilder* aBuilder,
                                          bool* aSnap) const
{
  nsRegion result;
  *aSnap = false;

  if (!mBackgroundStyle)
    return result;

  *aSnap = true;

  // For StyleBoxDecorationBreak::Slice, don't try to optimize here, since
  // this could easily lead to O(N^2) behavior inside InlineBackgroundData,
  // which expects frames to be sent to it in content order, not reverse
  // content order which we'll produce here.
  // Of course, if there's only one frame in the flow, it doesn't matter.
  if (mFrame->StyleBorder()->mBoxDecorationBreak ==
        StyleBoxDecorationBreak::Clone ||
      (!mFrame->GetPrevContinuation() && !mFrame->GetNextContinuation())) {
    const nsStyleImageLayers::Layer& layer = mBackgroundStyle->mImage.mLayers[mLayer];
    if (layer.mImage.IsOpaque() && layer.mBlendMode == NS_STYLE_BLEND_NORMAL &&
        layer.mRepeat.mXRepeat != StyleImageLayerRepeat::Space &&
        layer.mRepeat.mYRepeat != StyleImageLayerRepeat::Space &&
        layer.mClip != StyleGeometryBox::Text) {
      result = GetInsideClipRegion(this, layer.mClip, mBounds, mBackgroundRect);
    }
  }

  return result;
}

Maybe<nscolor>
nsDisplayBackgroundImage::IsUniform(nsDisplayListBuilder* aBuilder) const
{
  if (!mBackgroundStyle) {
    return Some(NS_RGBA(0,0,0,0));
  }
  return Nothing();
}

nsRect
nsDisplayBackgroundImage::GetPositioningArea() const
{
  if (!mBackgroundStyle) {
    return nsRect();
  }
  nsIFrame* attachedToFrame;
  bool transformedFixed;
  return nsCSSRendering::ComputeImageLayerPositioningArea(
      mFrame->PresContext(), mFrame,
      mBackgroundRect,
      mBackgroundStyle->mImage.mLayers[mLayer],
      &attachedToFrame,
      &transformedFixed) + ToReferenceFrame();
}

bool
nsDisplayBackgroundImage::RenderingMightDependOnPositioningAreaSizeChange() const
{
  if (!mBackgroundStyle)
    return false;

  nscoord radii[8];
  if (mFrame->GetBorderRadii(radii)) {
    // A change in the size of the positioning area might change the position
    // of the rounded corners.
    return true;
  }

  const nsStyleImageLayers::Layer &layer = mBackgroundStyle->mImage.mLayers[mLayer];
  if (layer.RenderingMightDependOnPositioningAreaSizeChange()) {
    return true;
  }
  return false;
}

void
nsDisplayBackgroundImage::Paint(nsDisplayListBuilder* aBuilder,
                                gfxContext* aCtx) {
  PaintInternal(aBuilder, aCtx, mVisibleRect, &mBounds);
}

void
nsDisplayBackgroundImage::PaintInternal(nsDisplayListBuilder* aBuilder,
                                        gfxContext* aCtx, const nsRect& aBounds,
                                        nsRect* aClipRect) {
  gfxContext* ctx = aCtx;
  StyleGeometryBox clip = mBackgroundStyle->mImage.mLayers[mLayer].mClip;

  if (clip == StyleGeometryBox::Text) {
    if (!GenerateAndPushTextMask(StyleFrame(), aCtx, mBackgroundRect, aBuilder)) {
      return;
    }
  }

  nsCSSRendering::PaintBGParams params =
    nsCSSRendering::PaintBGParams::ForSingleLayer(*StyleFrame()->PresContext(),
                                                  aBounds, mBackgroundRect,
                                                  StyleFrame(), mImageFlags, mLayer,
                                                  CompositionOp::OP_OVER);
  params.bgClipRect = aClipRect;
  DrawResult result = nsCSSRendering::PaintStyleImageLayer(params, *aCtx);

  if (clip == StyleGeometryBox::Text) {
    ctx->PopGroupAndBlend();
  }

  nsDisplayBackgroundGeometry::UpdateDrawResult(this, result);
}

void
nsDisplayBackgroundImage::ComputeInvalidationRegion(nsDisplayListBuilder* aBuilder,
                                                    const nsDisplayItemGeometry* aGeometry,
                                                    nsRegion* aInvalidRegion) const
{
  if (!mBackgroundStyle) {
    return;
  }

  const nsDisplayBackgroundGeometry* geometry = static_cast<const nsDisplayBackgroundGeometry*>(aGeometry);

  bool snap;
  nsRect bounds = GetBounds(aBuilder, &snap);
  nsRect positioningArea = GetPositioningArea();
  if (positioningArea.TopLeft() != geometry->mPositioningArea.TopLeft() ||
      (positioningArea.Size() != geometry->mPositioningArea.Size() &&
       RenderingMightDependOnPositioningAreaSizeChange())) {
    // Positioning area changed in a way that could cause everything to change,
    // so invalidate everything (both old and new painting areas).
    aInvalidRegion->Or(bounds, geometry->mBounds);

    if (positioningArea.Size() != geometry->mPositioningArea.Size()) {
      NotifyRenderingChanged();
    }
    return;
  }
  if (!mDestRect.IsEqualInterior(geometry->mDestRect)) {
    // Dest area changed in a way that could cause everything to change,
    // so invalidate everything (both old and new painting areas).
    aInvalidRegion->Or(bounds, geometry->mBounds);
    NotifyRenderingChanged();
    return;
  }
  if (aBuilder->ShouldSyncDecodeImages()) {
    const nsStyleImage& image = mBackgroundStyle->mImage.mLayers[mLayer].mImage;
    if (image.GetType() == eStyleImageType_Image &&
        geometry->ShouldInvalidateToSyncDecodeImages()) {
      aInvalidRegion->Or(*aInvalidRegion, bounds);

      NotifyRenderingChanged();
    }
  }
  if (!bounds.IsEqualInterior(geometry->mBounds)) {
    // Positioning area is unchanged, so invalidate just the change in the
    // painting area.
    aInvalidRegion->Xor(bounds, geometry->mBounds);

    NotifyRenderingChanged();
  }
}

nsRect
nsDisplayBackgroundImage::GetBounds(nsDisplayListBuilder* aBuilder,
                                    bool* aSnap) const
{
  *aSnap = true;
  return mBounds;
}

nsRect
nsDisplayBackgroundImage::GetBoundsInternal(nsDisplayListBuilder* aBuilder) {
  nsPresContext* presContext = mFrame->PresContext();

  if (!mBackgroundStyle) {
    return nsRect();
  }

  nsRect clipRect = mBackgroundRect;
  if (mFrame->IsCanvasFrame()) {
    nsCanvasFrame* frame = static_cast<nsCanvasFrame*>(mFrame);
    clipRect = frame->CanvasArea() + ToReferenceFrame();
  }
  const nsStyleImageLayers::Layer& layer = mBackgroundStyle->mImage.mLayers[mLayer];
  return nsCSSRendering::GetBackgroundLayerRect(presContext, mFrame,
                                                mBackgroundRect, clipRect, layer,
                                                aBuilder->GetBackgroundPaintFlags());
}

nsDisplayTableBackgroundImage::nsDisplayTableBackgroundImage(const InitData& aData,
                                                             nsIFrame* aCellFrame)
  : nsDisplayBackgroundImage(aData)
  , mStyleFrame(aCellFrame)
  , mTableType(GetTableTypeFromFrame(mStyleFrame))
{
}

bool
nsDisplayTableBackgroundImage::IsInvalid(nsRect& aRect) const
{
  bool result = mStyleFrame ? mStyleFrame->IsInvalid(aRect) : false;
  aRect += ToReferenceFrame();
  return result;
}

nsDisplayThemedBackground::nsDisplayThemedBackground(nsDisplayListBuilder* aBuilder,
                                                     nsIFrame* aFrame,
                                                     const nsRect& aBackgroundRect)
  : nsDisplayItem(aBuilder, aFrame)
  , mBackgroundRect(aBackgroundRect)
{
  MOZ_COUNT_CTOR(nsDisplayThemedBackground);

  const nsStyleDisplay* disp = mFrame->StyleDisplay();
  mAppearance = disp->mAppearance;
  mFrame->IsThemed(disp, &mThemeTransparency);

  // Perform necessary RegisterThemeGeometry
  nsITheme* theme = mFrame->PresContext()->GetTheme();
  nsITheme::ThemeGeometryType type =
    theme->ThemeGeometryTypeForWidget(mFrame, disp->mAppearance);
  if (type != nsITheme::eThemeGeometryTypeUnknown) {
    RegisterThemeGeometry(aBuilder, aFrame, type);
  }

  if (disp->mAppearance == NS_THEME_WIN_BORDERLESS_GLASS ||
      disp->mAppearance == NS_THEME_WIN_GLASS) {
    aBuilder->SetGlassDisplayItem(this);
  }

  mBounds = GetBoundsInternal();
}

nsDisplayThemedBackground::~nsDisplayThemedBackground()
{
#ifdef NS_BUILD_REFCNT_LOGGING
  MOZ_COUNT_DTOR(nsDisplayThemedBackground);
#endif
}

void
nsDisplayThemedBackground::WriteDebugInfo(std::stringstream& aStream)
{
  aStream << " (themed, appearance:" << (int)mAppearance << ")";
}

void
nsDisplayThemedBackground::HitTest(nsDisplayListBuilder* aBuilder,
                                  const nsRect& aRect,
                                  HitTestState* aState,
                                  nsTArray<nsIFrame*> *aOutFrames)
{
  // Assume that any point in our background rect is a hit.
  if (mBackgroundRect.Intersects(aRect)) {
    aOutFrames->AppendElement(mFrame);
  }
}

nsRegion
nsDisplayThemedBackground::GetOpaqueRegion(nsDisplayListBuilder* aBuilder,
                                           bool* aSnap) const
{
  nsRegion result;
  *aSnap = false;

  if (mThemeTransparency == nsITheme::eOpaque) {
    result = mBackgroundRect;
  }
  return result;
}

Maybe<nscolor>
nsDisplayThemedBackground::IsUniform(nsDisplayListBuilder* aBuilder) const
{
  if (mAppearance == NS_THEME_WIN_BORDERLESS_GLASS ||
      mAppearance == NS_THEME_WIN_GLASS) {
    return Some(NS_RGBA(0,0,0,0));
  }
  return Nothing();
}

bool
nsDisplayThemedBackground::ProvidesFontSmoothingBackgroundColor(nscolor* aColor) const
{
  nsITheme* theme = mFrame->PresContext()->GetTheme();
  return theme->WidgetProvidesFontSmoothingBackgroundColor(mFrame, mAppearance, aColor);
}

nsRect
nsDisplayThemedBackground::GetPositioningArea() const
{
  return mBackgroundRect;
}

void
nsDisplayThemedBackground::Paint(nsDisplayListBuilder* aBuilder,
                                 gfxContext* aCtx)
{
  PaintInternal(aBuilder, aCtx, mVisibleRect, nullptr);
}


void
nsDisplayThemedBackground::PaintInternal(nsDisplayListBuilder* aBuilder,
                                         gfxContext* aCtx, const nsRect& aBounds,
                                         nsRect* aClipRect)
{
  // XXXzw this ignores aClipRect.
  nsPresContext* presContext = mFrame->PresContext();
  nsITheme *theme = presContext->GetTheme();
  nsRect drawing(mBackgroundRect);
  theme->GetWidgetOverflow(presContext->DeviceContext(), mFrame, mAppearance,
                           &drawing);
  drawing.IntersectRect(drawing, aBounds);
  theme->DrawWidgetBackground(aCtx, mFrame, mAppearance, mBackgroundRect, drawing);
}

bool
nsDisplayThemedBackground::IsWindowActive() const
{
  EventStates docState = mFrame->GetContent()->OwnerDoc()->GetDocumentState();
  return !docState.HasState(NS_DOCUMENT_STATE_WINDOW_INACTIVE);
}

void
nsDisplayThemedBackground::ComputeInvalidationRegion(nsDisplayListBuilder* aBuilder,
                                                     const nsDisplayItemGeometry* aGeometry,
                                                     nsRegion* aInvalidRegion) const
{
  const nsDisplayThemedBackgroundGeometry* geometry = static_cast<const nsDisplayThemedBackgroundGeometry*>(aGeometry);

  bool snap;
  nsRect bounds = GetBounds(aBuilder, &snap);
  nsRect positioningArea = GetPositioningArea();
  if (!positioningArea.IsEqualInterior(geometry->mPositioningArea)) {
    // Invalidate everything (both old and new painting areas).
    aInvalidRegion->Or(bounds, geometry->mBounds);
    return;
  }
  if (!bounds.IsEqualInterior(geometry->mBounds)) {
    // Positioning area is unchanged, so invalidate just the change in the
    // painting area.
    aInvalidRegion->Xor(bounds, geometry->mBounds);
  }
  nsITheme* theme = mFrame->PresContext()->GetTheme();
  if (theme->WidgetAppearanceDependsOnWindowFocus(mAppearance) &&
      IsWindowActive() != geometry->mWindowIsActive) {
    aInvalidRegion->Or(*aInvalidRegion, bounds);
  }
}

nsRect
nsDisplayThemedBackground::GetBounds(nsDisplayListBuilder* aBuilder,
                                     bool* aSnap) const
{
  *aSnap = true;
  return mBounds;
}

nsRect
nsDisplayThemedBackground::GetBoundsInternal() {
  nsPresContext* presContext = mFrame->PresContext();

  nsRect r = mBackgroundRect - ToReferenceFrame();
  presContext->GetTheme()->
      GetWidgetOverflow(presContext->DeviceContext(), mFrame,
                        mFrame->StyleDisplay()->mAppearance, &r);
  return r + ToReferenceFrame();
}

void
nsDisplayImageContainer::ConfigureLayer(ImageLayer* aLayer,
                                        const ContainerLayerParameters& aParameters)
{
  aLayer->SetSamplingFilter(nsLayoutUtils::GetSamplingFilterForFrame(mFrame));

  nsCOMPtr<imgIContainer> image = GetImage();
  MOZ_ASSERT(image);
  int32_t imageWidth;
  int32_t imageHeight;
  image->GetWidth(&imageWidth);
  image->GetHeight(&imageHeight);
  NS_ASSERTION(imageWidth != 0 && imageHeight != 0, "Invalid image size!");

  if (imageWidth > 0 && imageHeight > 0) {
    // We're actually using the ImageContainer. Let our frame know that it
    // should consider itself to have painted successfully.
    nsDisplayBackgroundGeometry::UpdateDrawResult(this, DrawResult::SUCCESS);
  }

  // XXX(seth): Right now we ignore aParameters.Scale() and
  // aParameters.Offset(), because FrameLayerBuilder already applies
  // aParameters.Scale() via the layer's post-transform, and
  // aParameters.Offset() is always zero.
  MOZ_ASSERT(aParameters.Offset() == LayerIntPoint(0,0));

  // It's possible (for example, due to downscale-during-decode) that the
  // ImageContainer this ImageLayer is holding has a different size from the
  // intrinsic size of the image. For this reason we compute the transform using
  // the ImageContainer's size rather than the image's intrinsic size.
  // XXX(seth): In reality, since the size of the ImageContainer may change
  // asynchronously, this is not enough. Bug 1183378 will provide a more
  // complete fix, but this solution is safe in more cases than simply relying
  // on the intrinsic size.
  IntSize containerSize = aLayer->GetContainer()
                        ? aLayer->GetContainer()->GetCurrentSize()
                        : IntSize(imageWidth, imageHeight);

  const int32_t factor = mFrame->PresContext()->AppUnitsPerDevPixel();
  const LayoutDeviceRect destRect(
    LayoutDeviceIntRect::FromAppUnitsToNearest(GetDestRect(), factor));

  const LayoutDevicePoint p = destRect.TopLeft();
  Matrix transform = Matrix::Translation(p.x, p.y);
  transform.PreScale(destRect.width / containerSize.width,
                     destRect.height / containerSize.height);
  aLayer->SetBaseTransform(gfx::Matrix4x4::From2D(transform));
}

already_AddRefed<ImageContainer>
nsDisplayImageContainer::GetContainer(LayerManager* aManager,
                                      nsDisplayListBuilder *aBuilder)
{
  nsCOMPtr<imgIContainer> image = GetImage();
  if (!image) {
    MOZ_ASSERT_UNREACHABLE("Must call CanOptimizeToImage() and get true "
                           "before calling GetContainer()");
    return nullptr;
  }

  uint32_t flags = imgIContainer::FLAG_ASYNC_NOTIFY;
  if (aBuilder->ShouldSyncDecodeImages()) {
    flags |= imgIContainer::FLAG_SYNC_DECODE;
  }

  return image->GetImageContainer(aManager, flags);
}

bool
nsDisplayImageContainer::CanOptimizeToImageLayer(LayerManager* aManager,
                                                 nsDisplayListBuilder* aBuilder)
{
  uint32_t flags = aBuilder->ShouldSyncDecodeImages()
                 ? imgIContainer::FLAG_SYNC_DECODE
                 : imgIContainer::FLAG_NONE;

  nsCOMPtr<imgIContainer> image = GetImage();
  if (!image) {
    return false;
  }

  if (!image->IsImageContainerAvailable(aManager, flags)) {
    return false;
  }

  int32_t imageWidth;
  int32_t imageHeight;
  image->GetWidth(&imageWidth);
  image->GetHeight(&imageHeight);

  if (imageWidth == 0 || imageHeight == 0) {
    NS_ASSERTION(false, "invalid image size");
    return false;
  }

  const int32_t factor = mFrame->PresContext()->AppUnitsPerDevPixel();
  const LayoutDeviceRect destRect(
    LayoutDeviceIntRect::FromAppUnitsToNearest(GetDestRect(), factor));

  // Calculate the scaling factor for the frame.
  const gfxSize scale = gfxSize(destRect.width / imageWidth,
                                destRect.height / imageHeight);

  if (scale.width < 0.34 || scale.height < 0.34) {
    // This would look awful as long as we can't use high-quality downscaling
    // for image layers (bug 803703), so don't turn this into an image layer.
    return false;
  }

  if (mFrame->IsImageFrame()) {
    // Image layer doesn't support draw focus ring for image map.
    nsImageFrame* f = static_cast<nsImageFrame*>(mFrame);
    if (f->HasImageMap()) {
      return false;
    }
  }

  return true;
}

void
nsDisplayBackgroundColor::ApplyOpacity(nsDisplayListBuilder* aBuilder,
                                       float aOpacity,
                                       const DisplayItemClipChain* aClip)
{
  NS_ASSERTION(CanApplyOpacity(), "ApplyOpacity should be allowed");
  mColor.a = mColor.a * aOpacity;
  IntersectClip(aBuilder, aClip);
}

bool
nsDisplayBackgroundColor::CanApplyOpacity() const
{
  return true;
}

LayerState
nsDisplayBackgroundColor::GetLayerState(nsDisplayListBuilder* aBuilder,
                                        LayerManager* aManager,
                                        const ContainerLayerParameters& aParameters)
{
  StyleGeometryBox clip = mBackgroundStyle->mImage.mLayers[0].mClip;
  if ((ForceActiveLayers() || ShouldUseAdvancedLayer(aManager, gfxPrefs::LayersAllowBackgroundColorLayers)) &&
      clip != StyleGeometryBox::Text) {
    return LAYER_ACTIVE;
  }
  return LAYER_NONE;
}

already_AddRefed<Layer>
nsDisplayBackgroundColor::BuildLayer(nsDisplayListBuilder* aBuilder,
                                     LayerManager* aManager,
                                     const ContainerLayerParameters& aContainerParameters)
{
  if (mColor == Color()) {
    return nullptr;
  }

  RefPtr<ColorLayer> layer = static_cast<ColorLayer*>
    (aManager->GetLayerBuilder()->GetLeafLayerFor(aBuilder, this));
  if (!layer) {
    layer = aManager->CreateColorLayer();
    if (!layer)
      return nullptr;
  }
  layer->SetColor(mColor);

  int32_t appUnitsPerDevPixel = mFrame->PresContext()->AppUnitsPerDevPixel();
  layer->SetBounds(mBackgroundRect.ToNearestPixels(appUnitsPerDevPixel));
  layer->SetBaseTransform(gfx::Matrix4x4::Translation(aContainerParameters.mOffset.x,
                                                      aContainerParameters.mOffset.y, 0));

  return layer.forget();
}

bool
nsDisplayBackgroundColor::CreateWebRenderCommands(mozilla::wr::DisplayListBuilder& aBuilder,
                                                  const StackingContextHelper& aSc,
                                                  nsTArray<WebRenderParentCommand>& aParentCommands,
                                                  mozilla::layers::WebRenderLayerManager* aManager,
                                                  nsDisplayListBuilder* aDisplayListBuilder)
{
  if (aManager->IsLayersFreeTransaction()) {
    ContainerLayerParameters parameter;
    if (GetLayerState(aDisplayListBuilder, aManager, parameter) != LAYER_ACTIVE) {
      return false;
    }
  }

  if (mColor == Color()) {
    return true;
  }

  LayoutDeviceRect bounds = LayoutDeviceRect::FromAppUnits(
        mBackgroundRect, mFrame->PresContext()->AppUnitsPerDevPixel());
  wr::LayoutRect transformedRect = aSc.ToRelativeLayoutRect(bounds);

  aBuilder.PushRect(transformedRect,
                    transformedRect,
                    wr::ToColorF(ToDeviceColor(mColor)));

  return true;
}

void
nsDisplayBackgroundColor::Paint(nsDisplayListBuilder* aBuilder,
                                gfxContext* aCtx)
{
  if (mColor == Color()) {
    return;
  }

#if 0
  // See https://bugzilla.mozilla.org/show_bug.cgi?id=1148418#c21 for why this
  // results in a precision induced rounding issue that makes the rect one
  // pixel shorter in rare cases. Disabled in favor of the old code for now.
  // Note that the pref layout.css.devPixelsPerPx needs to be set to 1 to
  // reproduce the bug.
  //
  // TODO:
  // This new path does not include support for background-clip:text; need to
  // be fixed if/when we switch to this new code path.

  DrawTarget& aDrawTarget = *aCtx->GetDrawTarget();

  Rect rect = NSRectToSnappedRect(mBackgroundRect,
                                  mFrame->PresContext()->AppUnitsPerDevPixel(),
                                  aDrawTarget);
  ColorPattern color(ToDeviceColor(mColor));
  aDrawTarget.FillRect(rect, color);
#else
  gfxContext* ctx = aCtx;
  gfxRect bounds =
    nsLayoutUtils::RectToGfxRect(mBackgroundRect,
                                 mFrame->PresContext()->AppUnitsPerDevPixel());

  StyleGeometryBox clip = mBackgroundStyle->mImage.mLayers[0].mClip;
  if (clip == StyleGeometryBox::Text) {
    if (!GenerateAndPushTextMask(mFrame, aCtx, mBackgroundRect, aBuilder)) {
      return;
    }

    ctx->SetColor(mColor);
    ctx->Rectangle(bounds, true);
    ctx->Fill();
    ctx->PopGroupAndBlend();
    return;
  }

  ctx->SetColor(mColor);
  ctx->NewPath();
  ctx->Rectangle(bounds, true);
  ctx->Fill();
#endif
}

nsRegion
nsDisplayBackgroundColor::GetOpaqueRegion(nsDisplayListBuilder* aBuilder,
                                          bool* aSnap) const
{
  *aSnap = false;

  if (mColor.a != 1) {
    return nsRegion();
  }

  if (!mBackgroundStyle)
    return nsRegion();


  const nsStyleImageLayers::Layer& bottomLayer = mBackgroundStyle->BottomLayer();
  if (bottomLayer.mClip == StyleGeometryBox::Text) {
    return nsRegion();
  }

  *aSnap = true;
  return nsDisplayBackgroundImage::GetInsideClipRegion(this, bottomLayer.mClip,
                                                       mBackgroundRect, mBackgroundRect);
}

Maybe<nscolor>
nsDisplayBackgroundColor::IsUniform(nsDisplayListBuilder* aBuilder) const
{
  return Some(mColor.ToABGR());
}

void
nsDisplayBackgroundColor::HitTest(nsDisplayListBuilder* aBuilder,
                                  const nsRect& aRect,
                                  HitTestState* aState,
                                  nsTArray<nsIFrame*> *aOutFrames)
{
  if (!RoundedBorderIntersectsRect(mFrame, ToReferenceFrame(), aRect)) {
    // aRect doesn't intersect our border-radius curve.
    return;
  }

  aOutFrames->AppendElement(mFrame);
}

void
nsDisplayBackgroundColor::WriteDebugInfo(std::stringstream& aStream)
{
  aStream << " (rgba " << mColor.r << "," << mColor.g << ","
          << mColor.b << "," << mColor.a << ")";
}

already_AddRefed<Layer>
nsDisplayClearBackground::BuildLayer(nsDisplayListBuilder* aBuilder,
                                     LayerManager* aManager,
                                     const ContainerLayerParameters& aParameters)
{
  RefPtr<ColorLayer> layer = static_cast<ColorLayer*>
    (aManager->GetLayerBuilder()->GetLeafLayerFor(aBuilder, this));
  if (!layer) {
    layer = aManager->CreateColorLayer();
    if (!layer)
      return nullptr;
  }
  layer->SetColor(Color());
  layer->SetMixBlendMode(gfx::CompositionOp::OP_SOURCE);

  bool snap;
  nsRect bounds = GetBounds(aBuilder, &snap);
  int32_t appUnitsPerDevPixel = mFrame->PresContext()->AppUnitsPerDevPixel();
  layer->SetBounds(bounds.ToNearestPixels(appUnitsPerDevPixel)); // XXX Do we need to respect the parent layer's scale here?

  return layer.forget();
}

nsRect
nsDisplayOutline::GetBounds(nsDisplayListBuilder* aBuilder,
                            bool* aSnap) const
{
  *aSnap = false;
  return mFrame->GetVisualOverflowRectRelativeToSelf() + ToReferenceFrame();
}

void
nsDisplayOutline::Paint(nsDisplayListBuilder* aBuilder,
                        gfxContext* aCtx) {
  // TODO join outlines together
  MOZ_ASSERT(mFrame->StyleOutline()->ShouldPaintOutline(),
             "Should have not created a nsDisplayOutline!");

  nsPoint offset = ToReferenceFrame();
  nsCSSRendering::PaintOutline(mFrame->PresContext(), *aCtx, mFrame,
                               mVisibleRect,
                               nsRect(offset, mFrame->GetSize()),
                               mFrame->StyleContext());
}

LayerState
nsDisplayOutline::GetLayerState(nsDisplayListBuilder* aBuilder,
                                LayerManager* aManager,
                                const ContainerLayerParameters& aParameters)
{
  if (!ShouldUseAdvancedLayer(aManager, gfxPrefs::LayersAllowOutlineLayers)) {
    return LAYER_NONE;
  }

  uint8_t outlineStyle = mFrame->StyleContext()->StyleOutline()->mOutlineStyle;
  if (outlineStyle == NS_STYLE_BORDER_STYLE_AUTO && nsLayoutUtils::IsOutlineStyleAutoEnabled()) {
      nsITheme* theme = mFrame->PresContext()->GetTheme();
      if (theme && theme->ThemeSupportsWidget(mFrame->PresContext(), mFrame,
                                              NS_THEME_FOCUS_OUTLINE)) {
        return LAYER_NONE;
      }
  }

  nsPoint offset = ToReferenceFrame();
  Maybe<nsCSSBorderRenderer> br =
    nsCSSRendering::CreateBorderRendererForOutline(mFrame->PresContext(),
                                                   nullptr, mFrame,
                                                   mVisibleRect,
                                                   nsRect(offset, mFrame->GetSize()),
                                                   mFrame->StyleContext());

  if (!br) {
    return LAYER_NONE;
  }

  mBorderRenderer = br;

  return LAYER_ACTIVE;
}

already_AddRefed<Layer>
nsDisplayOutline::BuildLayer(nsDisplayListBuilder* aBuilder,
                             LayerManager* aManager,
                             const ContainerLayerParameters& aContainerParameters)
{
  return BuildDisplayItemLayer(aBuilder, aManager, aContainerParameters);
}

bool
nsDisplayOutline::CreateWebRenderCommands(mozilla::wr::DisplayListBuilder& aBuilder,
                                          const StackingContextHelper& aSc,
                                          nsTArray<WebRenderParentCommand>& aParentCommands,
                                          mozilla::layers::WebRenderLayerManager* aManager,
                                          nsDisplayListBuilder* aDisplayListBuilder)
{
  if (aManager->IsLayersFreeTransaction()) {
    ContainerLayerParameters parameter;
    if (GetLayerState(aDisplayListBuilder, aManager, parameter) != LAYER_ACTIVE) {
      return false;
    }
  }

  mBorderRenderer->CreateWebRenderCommands(aBuilder, aSc);
  return true;
}

bool
nsDisplayOutline::IsInvisibleInRect(const nsRect& aRect) const
{
  const nsStyleOutline* outline = mFrame->StyleOutline();
  nsRect borderBox(ToReferenceFrame(), mFrame->GetSize());
  if (borderBox.Contains(aRect) &&
      !nsLayoutUtils::HasNonZeroCorner(outline->mOutlineRadius)) {
    if (outline->mOutlineOffset >= 0) {
      // aRect is entirely inside the border-rect, and the outline isn't
      // rendered inside the border-rect, so the outline is not visible.
      return true;
    }
  }

  return false;
}

void
nsDisplayEventReceiver::HitTest(nsDisplayListBuilder* aBuilder,
                                const nsRect& aRect,
                                HitTestState* aState,
                                nsTArray<nsIFrame*> *aOutFrames)
{
  if (!RoundedBorderIntersectsRect(mFrame, ToReferenceFrame(), aRect)) {
    // aRect doesn't intersect our border-radius curve.
    return;
  }

  aOutFrames->AppendElement(mFrame);
}

void
nsDisplayLayerEventRegions::AddFrame(nsDisplayListBuilder* aBuilder,
                                     nsIFrame* aFrame)
{
  NS_ASSERTION(aBuilder->FindReferenceFrameFor(aFrame) == aBuilder->FindReferenceFrameFor(mFrame),
               "Reference frame mismatch");
  if (aBuilder->IsInsidePointerEventsNoneDoc()) {
    // Somewhere up the parent document chain is a subdocument with pointer-
    // events:none set on it.
    return;
  }
  if (!aFrame->GetParent()) {
    MOZ_ASSERT(aFrame->IsViewportFrame());
    // Viewport frames are never event targets, other frames, like canvas frames,
    // are the event targets for any regions viewport frames may cover.
    return;
  }

  uint8_t pointerEvents =
    aFrame->StyleUserInterface()->GetEffectivePointerEvents(aFrame);
  if (pointerEvents == NS_STYLE_POINTER_EVENTS_NONE) {
    return;
  }
  bool simpleRegions = aFrame->HasAnyStateBits(NS_FRAME_SIMPLE_EVENT_REGIONS);
  if (!simpleRegions) {
    if (!aFrame->StyleVisibility()->IsVisible()) {
      return;
    }
  }

  if (aFrame != mFrame) {
    MOZ_ASSERT(!aFrame->RealDisplayItemData().Contains(this));
    aFrame->RealDisplayItemData().AppendElement(this);
  }


  // XXX handle other pointerEvents values for SVG

  // XXX Do something clever here for the common case where the border box
  // is obviously entirely inside mHitRegion.
  nsRect borderBox;
  if (nsLayoutUtils::GetScrollableFrameFor(aFrame)) {
    // If the frame is content of a scrollframe, then we need to pick up the
    // area corresponding to the overflow rect as well. Otherwise the parts of
    // the overflow that are not occupied by descendants get skipped and the
    // APZ code sends touch events to the content underneath instead.
    // See https://bugzilla.mozilla.org/show_bug.cgi?id=1127773#c15.
    borderBox = aFrame->GetScrollableOverflowRect();
  } else {
    borderBox = nsRect(nsPoint(0, 0), aFrame->GetSize());
  }
  borderBox += aBuilder->ToReferenceFrame(aFrame);

  bool borderBoxHasRoundedCorners = false;
  if (!simpleRegions) {
    if (nsLayoutUtils::HasNonZeroCorner(aFrame->StyleBorder()->mBorderRadius)) {
      borderBoxHasRoundedCorners = true;
    } else {
      aFrame->AddStateBits(NS_FRAME_SIMPLE_EVENT_REGIONS);
    }
  }

  const DisplayItemClip* clip = DisplayItemClipChain::ClipForASR(
    aBuilder->ClipState().GetCurrentCombinedClipChain(aBuilder),
    aBuilder->CurrentActiveScrolledRoot());
  if (clip) {
    borderBox = clip->ApplyNonRoundedIntersection(borderBox);
    if (clip->GetRoundedRectCount() > 0) {
      borderBoxHasRoundedCorners = true;
    }
  }

  if (borderBoxHasRoundedCorners ||
      (aFrame->GetStateBits() & NS_FRAME_SVG_LAYOUT)) {
    mMaybeHitRegion.Add(aFrame, borderBox);
  } else {
    mHitRegion.Add(aFrame, borderBox);
  }

  if (aBuilder->IsBuildingNonLayerizedScrollbar() ||
      aBuilder->GetAncestorHasApzAwareEventHandler())
  {
    // Scrollbars may be painted into a layer below the actual layer they will
    // scroll, and therefore wheel events may be dispatched to the outer frame
    // instead of the intended scrollframe. To address this, we force a d-t-c
    // region on scrollbar frames that won't be placed in their own layer. See
    // bug 1213324 for details.
<<<<<<< HEAD
    mDispatchToContentHitRegion.Add(aFrame, borderBox);
=======
    mDispatchToContentHitRegion.Or(mDispatchToContentHitRegion, borderBox);
    mDispatchToContentHitRegion.SimplifyOutward(8);
>>>>>>> 9901cfb0
  } else if (aFrame->IsObjectFrame()) {
    // If the frame is a plugin frame and wants to handle wheel events as
    // default action, we should add the frame to dispatch-to-content region.
    nsPluginFrame* pluginFrame = do_QueryFrame(aFrame);
    if (pluginFrame && pluginFrame->WantsToHandleWheelEventAsDefaultAction()) {
<<<<<<< HEAD
      mDispatchToContentHitRegion.Add(aFrame, borderBox);
=======
      mDispatchToContentHitRegion.Or(mDispatchToContentHitRegion, borderBox);
      mDispatchToContentHitRegion.SimplifyOutward(8);
>>>>>>> 9901cfb0
    }
  }

  // Touch action region

  nsIFrame* touchActionFrame = aFrame;
  nsIScrollableFrame* scrollFrame = nsLayoutUtils::GetScrollableFrameFor(aFrame);
  if (scrollFrame) {
    touchActionFrame = do_QueryFrame(scrollFrame);
  }
  uint32_t touchAction = nsLayoutUtils::GetTouchActionFromFrame(touchActionFrame);
  if (touchAction != NS_STYLE_TOUCH_ACTION_AUTO) {
    // If this frame has touch-action areas, and there were already
    // touch-action areas from some other element on this same event regions,
    // then all we know is that there are multiple elements with touch-action
    // properties. In particular, we don't know what the relationship is
    // between those elements in terms of DOM ancestry, and so we don't know
    // how to combine the regions properly. Instead, we just add all the areas
    // to the dispatch-to-content region, so that the APZ knows to check with
    // the main thread. XXX we need to come up with a better way to do this,
    // see bug 1287829.
    bool alreadyHadRegions = !mNoActionRegion.IsEmpty() ||
        !mHorizontalPanRegion.IsEmpty() ||
        !mVerticalPanRegion.IsEmpty();
    if (touchAction & NS_STYLE_TOUCH_ACTION_NONE) {
      mNoActionRegion.Add(aFrame, borderBox);
    } else {
      if ((touchAction & NS_STYLE_TOUCH_ACTION_PAN_X)) {
        mHorizontalPanRegion.Add(aFrame, borderBox);
      }
      if ((touchAction & NS_STYLE_TOUCH_ACTION_PAN_Y)) {
        mVerticalPanRegion.Add(aFrame, borderBox);
      }
    }
    if (alreadyHadRegions) {
<<<<<<< HEAD
      // TODO: Is it possible that merging event region items
      // would change whether this needs to happen, and we can't
      // undo it? Should we defer this work until we need the result
      // instead?
      mDispatchToContentHitRegion.Add(mHorizontalPanRegion);
      mDispatchToContentHitRegion.Add(mVerticalPanRegion);
      mDispatchToContentHitRegion.Add(mNoActionRegion);
=======
      mDispatchToContentHitRegion.OrWith(CombinedTouchActionRegion());
      mDispatchToContentHitRegion.SimplifyOutward(8);
>>>>>>> 9901cfb0
    }
  }
}

static void
RemoveFrameFromFrameRects(nsDisplayLayerEventRegions::FrameRects& aFrameRects, nsIFrame* aFrame)
{
  for (uint32_t i = 0; i < aFrameRects.mFrames.Length(); i++) {
    if (aFrameRects.mFrames[i] == aFrame) {
      aFrameRects.mFrames.RemoveElementAt(i);
      aFrameRects.mBoxes.RemoveElementAt(i);
    }
  }
}

void
nsDisplayLayerEventRegions::RemoveFrame(nsIFrame* aFrame)
{
  RemoveFrameFromFrameRects(mHitRegion, aFrame);
  RemoveFrameFromFrameRects(mMaybeHitRegion, aFrame);
  RemoveFrameFromFrameRects(mDispatchToContentHitRegion, aFrame);
  RemoveFrameFromFrameRects(mNoActionRegion, aFrame);
  RemoveFrameFromFrameRects(mHorizontalPanRegion, aFrame);
  RemoveFrameFromFrameRects(mVerticalPanRegion, aFrame);
}

void
nsDisplayLayerEventRegions::AddInactiveScrollPort(nsIFrame* aFrame, const nsRect& aRect)
{
<<<<<<< HEAD
  mHitRegion.Add(aFrame, aRect);
  mDispatchToContentHitRegion.Add(aFrame, aRect);
=======
  mHitRegion.Or(mHitRegion, aRect);
  mDispatchToContentHitRegion.Or(mDispatchToContentHitRegion, aRect);
  mDispatchToContentHitRegion.SimplifyOutward(8);
>>>>>>> 9901cfb0
}

bool
nsDisplayLayerEventRegions::IsEmpty() const
{
  // If the hit region and maybe-hit region are empty, then the rest
  // must be empty too.
  if (mHitRegion.IsEmpty() && mMaybeHitRegion.IsEmpty()) {
    MOZ_ASSERT(mDispatchToContentHitRegion.IsEmpty());
    MOZ_ASSERT(mNoActionRegion.IsEmpty());
    MOZ_ASSERT(mHorizontalPanRegion.IsEmpty());
    MOZ_ASSERT(mVerticalPanRegion.IsEmpty());
    return true;
  }
  return false;
}

nsRegion
nsDisplayLayerEventRegions::CombinedTouchActionRegion()
{
  nsRegion result;
  result.Or(HorizontalPanRegion(), VerticalPanRegion());
  result.OrWith(NoActionRegion());
  return result;
}

int32_t
nsDisplayLayerEventRegions::ZIndex() const
{
  return mOverrideZIndex ? *mOverrideZIndex : nsDisplayItem::ZIndex();
}

void
nsDisplayLayerEventRegions::SetOverrideZIndex(int32_t aZIndex)
{
  mOverrideZIndex = Some(aZIndex);
}

void
nsDisplayLayerEventRegions::WriteDebugInfo(std::stringstream& aStream)
{
  if (!mHitRegion.IsEmpty()) {
    AppendToString(aStream, HitRegion(), " (hitRegion ", ")");
  }
  if (!mMaybeHitRegion.IsEmpty()) {
    AppendToString(aStream, MaybeHitRegion(), " (maybeHitRegion ", ")");
  }
  if (!mDispatchToContentHitRegion.IsEmpty()) {
    AppendToString(aStream, DispatchToContentHitRegion(), " (dispatchToContentRegion ", ")");
  }
  if (!mNoActionRegion.IsEmpty()) {
    AppendToString(aStream, NoActionRegion(), " (noActionRegion ", ")");
  }
  if (!mHorizontalPanRegion.IsEmpty()) {
    AppendToString(aStream, HorizontalPanRegion(), " (horizPanRegion ", ")");
  }
  if (!mVerticalPanRegion.IsEmpty()) {
    AppendToString(aStream, VerticalPanRegion(), " (vertPanRegion ", ")");
  }
}

nsDisplayCaret::nsDisplayCaret(nsDisplayListBuilder* aBuilder,
                               nsIFrame* aCaretFrame)
  : nsDisplayItem(aBuilder, aCaretFrame)
  , mCaret(aBuilder->GetCaret())
  , mBounds(aBuilder->GetCaretRect() + ToReferenceFrame())
{
  MOZ_COUNT_CTOR(nsDisplayCaret);
}

#ifdef NS_BUILD_REFCNT_LOGGING
nsDisplayCaret::~nsDisplayCaret()
{
  MOZ_COUNT_DTOR(nsDisplayCaret);
}
#endif

nsRect
nsDisplayCaret::GetBounds(nsDisplayListBuilder* aBuilder,
                          bool* aSnap) const
{
  *aSnap = true;
  // The caret returns a rect in the coordinates of mFrame.
  return mBounds;
}

void
nsDisplayCaret::Paint(nsDisplayListBuilder* aBuilder,
                      gfxContext* aCtx) {
  // Note: Because we exist, we know that the caret is visible, so we don't
  // need to check for the caret's visibility.
  mCaret->PaintCaret(*aCtx->GetDrawTarget(), mFrame, ToReferenceFrame());
}

bool
nsDisplayCaret::CreateWebRenderCommands(mozilla::wr::DisplayListBuilder& aBuilder,
                                        const StackingContextHelper& aSc,
                                        nsTArray<WebRenderParentCommand>& aParentCommands,
                                        mozilla::layers::WebRenderLayerManager* aManager,
                                        nsDisplayListBuilder* aDisplayListBuilder)
{
  if (aManager->IsLayersFreeTransaction()) {
    ContainerLayerParameters parameter;
    if (GetLayerState(aDisplayListBuilder, aManager, parameter) != LAYER_ACTIVE) {
      return false;
    }
  }

  using namespace mozilla::layers;
  int32_t contentOffset;
  nsIFrame* frame = mCaret->GetFrame(&contentOffset);
  if (!frame) {
    return true;
  }
  NS_ASSERTION(frame == mFrame, "We're referring different frame");

  int32_t appUnitsPerDevPixel = frame->PresContext()->AppUnitsPerDevPixel();

  nsRect caretRect;
  nsRect hookRect;
  mCaret->ComputeCaretRects(frame, contentOffset, &caretRect, &hookRect);

  gfx::Color color = ToDeviceColor(frame->GetCaretColorAt(contentOffset));
  LayoutDeviceRect devCaretRect = LayoutDeviceRect::FromAppUnits(
    caretRect + ToReferenceFrame(), appUnitsPerDevPixel);
  LayoutDeviceRect devHookRect = LayoutDeviceRect::FromAppUnits(
    hookRect + ToReferenceFrame(), appUnitsPerDevPixel);

  wr::LayoutRect caret = aSc.ToRelativeLayoutRectRounded(devCaretRect);
  wr::LayoutRect hook = aSc.ToRelativeLayoutRectRounded(devHookRect);

  // Note, WR will pixel snap anything that is layout aligned.
  aBuilder.PushRect(caret,
                    caret,
                    wr::ToColorF(color));

  if (!devHookRect.IsEmpty()) {
    aBuilder.PushRect(hook,
                      hook,
                      wr::ToColorF(color));
  }
  return true;
}

LayerState
nsDisplayCaret::GetLayerState(nsDisplayListBuilder* aBuilder,
                              LayerManager* aManager,
                              const ContainerLayerParameters& aParameters)
{
  if (ShouldUseAdvancedLayer(aManager, gfxPrefs::LayersAllowCaretLayers)) {
    return LAYER_ACTIVE;
  }

  return LAYER_NONE;
}

already_AddRefed<Layer>
nsDisplayCaret::BuildLayer(nsDisplayListBuilder* aBuilder,
                           LayerManager* aManager,
                           const ContainerLayerParameters& aContainerParameters)
{
  return BuildDisplayItemLayer(aBuilder, aManager, aContainerParameters);
}

nsDisplayBorder::nsDisplayBorder(nsDisplayListBuilder* aBuilder, nsIFrame* aFrame)
  : nsDisplayItem(aBuilder, aFrame)
{
  MOZ_COUNT_CTOR(nsDisplayBorder);

  mBounds = CalculateBounds(*mFrame->StyleBorder()).GetBounds();
}

bool
nsDisplayBorder::IsInvisibleInRect(const nsRect& aRect) const
{
  nsRect paddingRect = mFrame->GetPaddingRect() - mFrame->GetPosition() +
    ToReferenceFrame();
  const nsStyleBorder *styleBorder;
  if (paddingRect.Contains(aRect) &&
      !(styleBorder = mFrame->StyleBorder())->IsBorderImageLoaded() &&
      !nsLayoutUtils::HasNonZeroCorner(styleBorder->mBorderRadius)) {
    // aRect is entirely inside the content rect, and no part
    // of the border is rendered inside the content rect, so we are not
    // visible
    // Skip this if there's a border-image (which draws a background
    // too) or if there is a border-radius (which makes the border draw
    // further in).
    return true;
  }

  return false;
}

nsDisplayItemGeometry*
nsDisplayBorder::AllocateGeometry(nsDisplayListBuilder* aBuilder)
{
  return new nsDisplayBorderGeometry(this, aBuilder);
}

void
nsDisplayBorder::ComputeInvalidationRegion(nsDisplayListBuilder* aBuilder,
                                           const nsDisplayItemGeometry* aGeometry,
                                           nsRegion* aInvalidRegion) const
{
  const nsDisplayBorderGeometry* geometry = static_cast<const nsDisplayBorderGeometry*>(aGeometry);
  bool snap;

  if (!geometry->mBounds.IsEqualInterior(GetBounds(aBuilder, &snap)) ||
      !geometry->mContentRect.IsEqualInterior(GetContentRect())) {
    // We can probably get away with only invalidating the difference
    // between the border and padding rects, but the XUL ui at least
    // is apparently painting a background with this?
    aInvalidRegion->Or(GetBounds(aBuilder, &snap), geometry->mBounds);
  }

  if (aBuilder->ShouldSyncDecodeImages() &&
      geometry->ShouldInvalidateToSyncDecodeImages()) {
    aInvalidRegion->Or(*aInvalidRegion, GetBounds(aBuilder, &snap));
  }
}

LayerState
nsDisplayBorder::GetLayerState(nsDisplayListBuilder* aBuilder,
                               LayerManager* aManager,
                               const ContainerLayerParameters& aParameters)
{
  if (!ShouldUseAdvancedLayer(aManager, gfxPrefs::LayersAllowBorderLayers)) {
    return LAYER_NONE;
  }

  nsPoint offset = ToReferenceFrame();
  Maybe<nsCSSBorderRenderer> br =
    nsCSSRendering::CreateBorderRenderer(mFrame->PresContext(),
                                         nullptr,
                                         mFrame,
                                         nsRect(),
                                         nsRect(offset, mFrame->GetSize()),
                                         mFrame->StyleContext(),
                                         mFrame->GetSkipSides());

  const nsStyleBorder *styleBorder = mFrame->StyleContext()->StyleBorder();
  const nsStyleImage* image = &styleBorder->mBorderImageSource;
  mBorderRenderer = Nothing();
  mBorderImageRenderer = Nothing();
  if ((!image ||
       image->GetType() != eStyleImageType_Image ||
       image->GetType() != eStyleImageType_Gradient) && !br) {
    return LAYER_NONE;
  }

  LayersBackend backend = aManager->GetBackendType();
  if (backend == layers::LayersBackend::LAYERS_WR) {
    if (br) {
      if (!br->CanCreateWebRenderCommands()) {
        return LAYER_NONE;
      }
      mBorderRenderer = br;
    } else {
      if (styleBorder->mBorderImageRepeatH == NS_STYLE_BORDER_IMAGE_REPEAT_ROUND ||
          styleBorder->mBorderImageRepeatH == NS_STYLE_BORDER_IMAGE_REPEAT_SPACE ||
          styleBorder->mBorderImageRepeatV == NS_STYLE_BORDER_IMAGE_REPEAT_ROUND ||
          styleBorder->mBorderImageRepeatV == NS_STYLE_BORDER_IMAGE_REPEAT_SPACE) {
        // WebRender not supports this currently
        return LAYER_NONE;
      }

      uint32_t flags = 0;
      if (aBuilder->ShouldSyncDecodeImages()) {
        flags |= nsImageRenderer::FLAG_SYNC_DECODE_IMAGES;
      }

      image::DrawResult result;
      mBorderImageRenderer =
        nsCSSBorderImageRenderer::CreateBorderImageRenderer(mFrame->PresContext(),
                                                            mFrame,
                                                            nsRect(offset, mFrame->GetSize()),
                                                            *(mFrame->StyleContext()->StyleBorder()),
                                                            mVisibleRect,
                                                            mFrame->GetSkipSides(),
                                                            flags,
                                                            &result);

      if (!mBorderImageRenderer) {
        return LAYER_NONE;
      }

      if (!mBorderImageRenderer->mImageRenderer.IsImageContainerAvailable(aManager, flags)) {
        return LAYER_NONE;
      }
    }

    return LAYER_ACTIVE;
  }

  if (!br) {
    return LAYER_NONE;
  }

  bool hasCompositeColors;
  if (!br->AllBordersSolid(&hasCompositeColors) || hasCompositeColors) {
    return LAYER_NONE;
  }

  // We don't support this yet as we don't copy the values to
  // the layer, and BasicBorderLayer doesn't support it yet.
  if (!br->mNoBorderRadius) {
    return LAYER_NONE;
  }

  // We copy these values correctly to the layer, but BasicBorderLayer
  // won't render them
  if (!br->AreBorderSideFinalStylesSame(eSideBitsAll) ||
      !br->AllBordersSameWidth()) {
    return LAYER_NONE;
  }

  NS_FOR_CSS_SIDES(i) {
    if (br->mBorderStyles[i] == NS_STYLE_BORDER_STYLE_SOLID) {
      mColors[i] = ToDeviceColor(br->mBorderColors[i]);
      mWidths[i] = br->mBorderWidths[i];
      mBorderStyles[i] = br->mBorderStyles[i];
    } else {
      mWidths[i] = 0;
    }
  }
  NS_FOR_CSS_FULL_CORNERS(corner) {
    mCorners[corner] = LayerSize(br->mBorderRadii[corner].width, br->mBorderRadii[corner].height);
  }

  mRect = ViewAs<LayerPixel>(br->mOuterRect);
  return LAYER_ACTIVE;
}

already_AddRefed<Layer>
nsDisplayBorder::BuildLayer(nsDisplayListBuilder* aBuilder,
                            LayerManager* aManager,
                            const ContainerLayerParameters& aContainerParameters)
{
  if (ShouldUseAdvancedLayer(aManager, gfxPrefs::LayersAllowBorderLayers)) {
    return BuildDisplayItemLayer(aBuilder, aManager, aContainerParameters);
  } else {
    RefPtr<BorderLayer> layer = static_cast<BorderLayer*>
      (aManager->GetLayerBuilder()->GetLeafLayerFor(aBuilder, this));
    if (!layer) {
      layer = aManager->CreateBorderLayer();
      if (!layer)
        return nullptr;
    }
    layer->SetRect(mRect);
    layer->SetCornerRadii(mCorners);
    layer->SetColors(mColors);
    layer->SetWidths(mWidths);
    layer->SetStyles(mBorderStyles);
    layer->SetBaseTransform(gfx::Matrix4x4::Translation(aContainerParameters.mOffset.x,
                                                        aContainerParameters.mOffset.y, 0));
    return layer.forget();
  }
}

bool
nsDisplayBorder::CreateWebRenderCommands(mozilla::wr::DisplayListBuilder& aBuilder,
                                         const StackingContextHelper& aSc,
                                         nsTArray<WebRenderParentCommand>& aParentCommands,
                                         mozilla::layers::WebRenderLayerManager* aManager,
                                         nsDisplayListBuilder* aDisplayListBuilder)
{
  if (aManager->IsLayersFreeTransaction()) {
    ContainerLayerParameters parameter;
    if (GetLayerState(aDisplayListBuilder, aManager, parameter) != LAYER_ACTIVE) {
      return false;
    }
  }

  if (mBorderImageRenderer) {
    CreateBorderImageWebRenderCommands(aBuilder, aSc, aParentCommands,
                                       aManager, aDisplayListBuilder);
  } else if (mBorderRenderer) {
    mBorderRenderer->CreateWebRenderCommands(aBuilder, aSc);
  }

  return true;
};

void
nsDisplayBorder::CreateBorderImageWebRenderCommands(mozilla::wr::DisplayListBuilder& aBuilder,
                                                    const StackingContextHelper& aSc,
                                                    nsTArray<WebRenderParentCommand>& aParentCommands,
                                                    mozilla::layers::WebRenderLayerManager* aManager,
                                                    nsDisplayListBuilder* aDisplayListBuilder)
{
  MOZ_ASSERT(mBorderImageRenderer);
  if (!mBorderImageRenderer->mImageRenderer.IsReady()) {
    return;
  }

  float widths[4];
  float slice[4];
  float outset[4];
  const int32_t appUnitsPerDevPixel = mFrame->PresContext()->AppUnitsPerDevPixel();
  NS_FOR_CSS_SIDES(i) {
    slice[i] = (float)(mBorderImageRenderer->mSlice.Side(i)) / appUnitsPerDevPixel;
    widths[i] = (float)(mBorderImageRenderer->mWidths.Side(i)) / appUnitsPerDevPixel;
    outset[i] = (float)(mBorderImageRenderer->mImageOutset.Side(i)) / appUnitsPerDevPixel;
  }

  LayoutDeviceRect destRect = LayoutDeviceRect::FromAppUnits(
    mBorderImageRenderer->mArea, appUnitsPerDevPixel);
  wr::LayoutRect dest = aSc.ToRelativeLayoutRectRounded(destRect);

  wr::LayoutRect clip = dest;
  if (!mBorderImageRenderer->mClip.IsEmpty()) {
    LayoutDeviceRect clipRect = LayoutDeviceRect::FromAppUnits(
      mBorderImageRenderer->mClip, appUnitsPerDevPixel);
    clip = aSc.ToRelativeLayoutRectRounded(clipRect);
  }

  switch (mBorderImageRenderer->mImageRenderer.GetType()) {
    case eStyleImageType_Image:
    {
      uint32_t flags = aDisplayListBuilder->ShouldSyncDecodeImages() ?
                       imgIContainer::FLAG_SYNC_DECODE :
                       imgIContainer::FLAG_NONE;

      RefPtr<imgIContainer> img = mBorderImageRenderer->mImageRenderer.GetImage();
      RefPtr<layers::ImageContainer> container = img->GetImageContainer(aManager, flags);
      if (!container) {
        return;
      }

      gfx::IntSize size;
      Maybe<wr::ImageKey> key = aManager->CreateImageKey(this, container, aBuilder, aSc, size);
      if (key.isNothing()) {
        return;
      }

      aBuilder.PushBorderImage(dest,
                               clip,
                               wr::ToBorderWidths(widths[0], widths[1], widths[2], widths[3]),
                               key.value(),
                               wr::ToNinePatchDescriptor(
                                 (float)(mBorderImageRenderer->mImageSize.width) / appUnitsPerDevPixel,
                                 (float)(mBorderImageRenderer->mImageSize.height) / appUnitsPerDevPixel,
                                 wr::ToSideOffsets2D_u32(slice[0], slice[1], slice[2], slice[3])),
                               wr::ToSideOffsets2D_f32(outset[0], outset[1], outset[2], outset[3]),
                               wr::ToRepeatMode(mBorderImageRenderer->mRepeatModeHorizontal),
                               wr::ToRepeatMode(mBorderImageRenderer->mRepeatModeVertical));
      break;
    }
    case eStyleImageType_Gradient:
    {
      RefPtr<nsStyleGradient> gradientData = mBorderImageRenderer->mImageRenderer.GetGradientData();
      nsCSSGradientRenderer renderer =
        nsCSSGradientRenderer::Create(mFrame->PresContext(), gradientData,
                                      mBorderImageRenderer->mImageSize);

      wr::ExtendMode extendMode;
      nsTArray<wr::GradientStop> stops;
      LayoutDevicePoint lineStart;
      LayoutDevicePoint lineEnd;
      LayoutDeviceSize gradientRadius;
      renderer.BuildWebRenderParameters(1.0, extendMode, stops, lineStart, lineEnd, gradientRadius);

      if (gradientData->mShape == NS_STYLE_GRADIENT_SHAPE_LINEAR) {
        LayerPoint startPoint = LayerPoint(dest.origin.x, dest.origin.y);
        startPoint = startPoint + ViewAs<LayerPixel>(lineStart, PixelCastJustification::WebRenderHasUnitResolution);
        LayerPoint endPoint = LayerPoint(dest.origin.x, dest.origin.y);
        endPoint = endPoint + ViewAs<LayerPixel>(lineEnd, PixelCastJustification::WebRenderHasUnitResolution);

        aBuilder.PushBorderGradient(dest,
                                    clip,
                                    wr::ToBorderWidths(widths[0], widths[1], widths[2], widths[3]),
                                    wr::ToLayoutPoint(startPoint),
                                    wr::ToLayoutPoint(endPoint),
                                    stops,
                                    extendMode,
                                    wr::ToSideOffsets2D_f32(outset[0], outset[1], outset[2], outset[3]));
      } else {
        aBuilder.PushBorderRadialGradient(dest,
                                          clip,
                                          wr::ToBorderWidths(widths[0], widths[1], widths[2], widths[3]),
                                          wr::ToLayoutPoint(lineStart),
                                          wr::ToLayoutSize(gradientRadius),
                                          stops,
                                          extendMode,
                                          wr::ToSideOffsets2D_f32(outset[0], outset[1], outset[2], outset[3]));
      }
      break;
    }
    default:
      MOZ_ASSERT_UNREACHABLE("Unsupport border image type");
  }
}

void
nsDisplayBorder::Paint(nsDisplayListBuilder* aBuilder,
                       gfxContext* aCtx) {
  nsPoint offset = ToReferenceFrame();

  PaintBorderFlags flags = aBuilder->ShouldSyncDecodeImages()
                         ? PaintBorderFlags::SYNC_DECODE_IMAGES
                         : PaintBorderFlags();

  DrawResult result =
    nsCSSRendering::PaintBorder(mFrame->PresContext(), *aCtx, mFrame,
                                mVisibleRect,
                                nsRect(offset, mFrame->GetSize()),
                                mFrame->StyleContext(),
                                flags,
                                mFrame->GetSkipSides());

  nsDisplayBorderGeometry::UpdateDrawResult(this, result);
}

nsRect
nsDisplayBorder::GetBounds(nsDisplayListBuilder* aBuilder,
                           bool* aSnap) const
{
  *aSnap = true;
  return mBounds;
}

nsRegion
nsDisplayBorder::CalculateBounds(const nsStyleBorder& aStyleBorder) const
{
  nsRect borderBounds(ToReferenceFrame(), mFrame->GetSize());
  if (aStyleBorder.IsBorderImageLoaded()) {
    borderBounds.Inflate(aStyleBorder.GetImageOutset());
    return borderBounds;
  } else {
    nsMargin border = aStyleBorder.GetComputedBorder();
    nsRegion result;
    if (border.top > 0) {
      result = nsRect(borderBounds.X(), borderBounds.Y(), borderBounds.Width(), border.top);
    }
    if (border.right > 0) {
      result.OrWith(nsRect(borderBounds.XMost() - border.right, borderBounds.Y(), border.right, borderBounds.Height()));
    }
    if (border.bottom > 0) {
      result.OrWith(nsRect(borderBounds.X(), borderBounds.YMost() - border.bottom, borderBounds.Width(), border.bottom));
    }
    if (border.left > 0) {
      result.OrWith(nsRect(borderBounds.X(), borderBounds.Y(), border.left, borderBounds.Height()));
    }

    nscoord radii[8];
    if (mFrame->GetBorderRadii(radii)) {
      if (border.left > 0 || border.top > 0) {
        nsSize cornerSize(radii[eCornerTopLeftX], radii[eCornerTopLeftY]);
        result.OrWith(nsRect(borderBounds.TopLeft(), cornerSize));
      }
      if (border.top > 0 || border.right > 0) {
        nsSize cornerSize(radii[eCornerTopRightX], radii[eCornerTopRightY]);
        result.OrWith(nsRect(borderBounds.TopRight() - nsPoint(cornerSize.width, 0), cornerSize));
      }
      if (border.right > 0 || border.bottom > 0) {
        nsSize cornerSize(radii[eCornerBottomRightX], radii[eCornerBottomRightY]);
        result.OrWith(nsRect(borderBounds.BottomRight() - nsPoint(cornerSize.width, cornerSize.height), cornerSize));
      }
      if (border.bottom > 0 || border.left > 0) {
        nsSize cornerSize(radii[eCornerBottomLeftX], radii[eCornerBottomLeftY]);
        result.OrWith(nsRect(borderBounds.BottomLeft() - nsPoint(0, cornerSize.height), cornerSize));
      }
    }

    return result;
  }
}

// Given a region, compute a conservative approximation to it as a list
// of rectangles that aren't vertically adjacent (i.e., vertically
// adjacent or overlapping rectangles are combined).
// Right now this is only approximate, some vertically overlapping rectangles
// aren't guaranteed to be combined.
static void
ComputeDisjointRectangles(const nsRegion& aRegion,
                          nsTArray<nsRect>* aRects) {
  nscoord accumulationMargin = nsPresContext::CSSPixelsToAppUnits(25);
  nsRect accumulated;

  for (auto iter = aRegion.RectIter(); !iter.Done(); iter.Next()) {
    const nsRect& r = iter.Get();
    if (accumulated.IsEmpty()) {
      accumulated = r;
      continue;
    }

    if (accumulated.YMost() >= r.y - accumulationMargin) {
      accumulated.UnionRect(accumulated, r);
    } else {
      aRects->AppendElement(accumulated);
      accumulated = r;
    }
  }

  // Finish the in-flight rectangle, if there is one.
  if (!accumulated.IsEmpty()) {
    aRects->AppendElement(accumulated);
  }
}

void
nsDisplayBoxShadowOuter::Paint(nsDisplayListBuilder* aBuilder,
                               gfxContext* aCtx) {
  nsPoint offset = ToReferenceFrame();
  nsRect borderRect = mFrame->VisualBorderRectRelativeToSelf() + offset;
  nsPresContext* presContext = mFrame->PresContext();
  AutoTArray<nsRect,10> rects;
  ComputeDisjointRectangles(mVisibleRegion, &rects);

  AUTO_PROFILER_LABEL("nsDisplayBoxShadowOuter::Paint", GRAPHICS);

  for (uint32_t i = 0; i < rects.Length(); ++i) {
    nsCSSRendering::PaintBoxShadowOuter(presContext, *aCtx, mFrame,
                                        borderRect, rects[i], mOpacity);
  }
}

nsRect
nsDisplayBoxShadowOuter::GetBounds(nsDisplayListBuilder* aBuilder,
                                   bool* aSnap) const
{
  *aSnap = false;
  return mBounds;
}

nsRect
nsDisplayBoxShadowOuter::GetBoundsInternal() {
  return nsLayoutUtils::GetBoxShadowRectForFrame(mFrame, mFrame->GetSize()) +
         ToReferenceFrame();
}

bool
nsDisplayBoxShadowOuter::IsInvisibleInRect(const nsRect& aRect) const
{
  nsPoint origin = ToReferenceFrame();
  nsRect frameRect(origin, mFrame->GetSize());
  if (!frameRect.Contains(aRect))
    return false;

  // the visible region is entirely inside the border-rect, and box shadows
  // never render within the border-rect (unless there's a border radius).
  nscoord twipsRadii[8];
  bool hasBorderRadii = mFrame->GetBorderRadii(twipsRadii);
  if (!hasBorderRadii)
    return true;

  return RoundedRectContainsRect(frameRect, twipsRadii, aRect);
}

bool
nsDisplayBoxShadowOuter::ComputeVisibility(nsDisplayListBuilder* aBuilder,
                                           nsRegion* aVisibleRegion) {
  if (!nsDisplayItem::ComputeVisibility(aBuilder, aVisibleRegion)) {
    return false;
  }

  mVisibleRegion.And(*aVisibleRegion, mVisibleRect);
  return true;
}


LayerState
nsDisplayBoxShadowOuter::GetLayerState(nsDisplayListBuilder* aBuilder,
                                       LayerManager* aManager,
                                       const ContainerLayerParameters& aParameters)
{
  if (ShouldUseAdvancedLayer(aManager, gfxPrefs::LayersAllowOuterBoxShadow) &&
      CanBuildWebRenderDisplayItems()) {
    return LAYER_ACTIVE;
  }

  return LAYER_NONE;
}

already_AddRefed<Layer>
nsDisplayBoxShadowOuter::BuildLayer(nsDisplayListBuilder* aBuilder,
                                    LayerManager* aManager,
                                    const ContainerLayerParameters& aContainerParameters)
{
  return BuildDisplayItemLayer(aBuilder, aManager, aContainerParameters);
}

bool
nsDisplayBoxShadowOuter::CanBuildWebRenderDisplayItems()
{
  nsCSSShadowArray* shadows = mFrame->StyleEffects()->mBoxShadow;
  if (!shadows) {
    return false;
  }

  bool hasBorderRadius;
  bool nativeTheme =
      nsCSSRendering::HasBoxShadowNativeTheme(mFrame, hasBorderRadius);

  // We don't support native themed things yet like box shadows around
  // input buttons.
  if (nativeTheme) {
    return false;
  }

  nsPoint offset = ToReferenceFrame();
  nsRect borderRect = mFrame->VisualBorderRectRelativeToSelf() + offset;
  nsRect frameRect =
      nsCSSRendering::GetShadowRect(borderRect, nativeTheme, mFrame);

  if (hasBorderRadius) {
    nscoord twipsRadii[8];
    nsSize sz = frameRect.Size();
    hasBorderRadius = mFrame->GetBorderRadii(sz, sz, Sides(), twipsRadii);
  }

  if (hasBorderRadius) {
    RectCornerRadii borderRadii;
    nsCSSRendering::GetBorderRadii(frameRect,
                                   borderRect,
                                   mFrame,
                                   borderRadii);
    if (!borderRadii.AreRadiiSame()) {
      return false;
    }
  }

  return true;
}

bool
nsDisplayBoxShadowOuter::CreateWebRenderCommands(mozilla::wr::DisplayListBuilder& aBuilder,
                                                 const StackingContextHelper& aSc,
                                                 nsTArray<WebRenderParentCommand>& aParentCommands,
                                                 mozilla::layers::WebRenderLayerManager* aManager,
                                                 nsDisplayListBuilder* aDisplayListBuilder)
{
  if (aManager->IsLayersFreeTransaction()) {
    ContainerLayerParameters parameter;
    if (GetLayerState(aDisplayListBuilder, aManager, parameter) != LAYER_ACTIVE) {
      return false;
    }
  }

  int32_t appUnitsPerDevPixel = mFrame->PresContext()->AppUnitsPerDevPixel();
  nsPoint offset = ToReferenceFrame();
  nsRect borderRect = mFrame->VisualBorderRectRelativeToSelf() + offset;
  AutoTArray<nsRect,10> rects;
  bool snap;
  nsRect bounds = GetBounds(aDisplayListBuilder, &snap);
  ComputeDisjointRectangles(bounds, &rects);

  bool hasBorderRadius;
  bool nativeTheme = nsCSSRendering::HasBoxShadowNativeTheme(mFrame,
                                                             hasBorderRadius);

  // Don't need the full size of the shadow rect like we do in
  // nsCSSRendering since WR takes care of calculations for blur
  // and spread radius.
  nsRect frameRect = nsCSSRendering::GetShadowRect(borderRect,
                                                    nativeTheme,
                                                    mFrame);

  RectCornerRadii borderRadii;
  if (hasBorderRadius) {
    hasBorderRadius = nsCSSRendering::GetBorderRadii(frameRect,
                                                     borderRect,
                                                     mFrame,
                                                     borderRadii);
    MOZ_ASSERT(borderRadii.AreRadiiSame());
  }

  // Everything here is in app units, change to device units.
  for (uint32_t i = 0; i < rects.Length(); ++i) {
    LayoutDeviceRect clipRect = LayoutDeviceRect::FromAppUnits(
        rects[i], appUnitsPerDevPixel);
    nsCSSShadowArray* shadows = mFrame->StyleEffects()->mBoxShadow;
    MOZ_ASSERT(shadows);

    for (uint32_t j = shadows->Length(); j  > 0; j--) {
      nsCSSShadowItem* shadow = shadows->ShadowAt(j - 1);
      float blurRadius = float(shadow->mRadius) / float(appUnitsPerDevPixel);
      gfx::Color shadowColor = nsCSSRendering::GetShadowColor(shadow,
                                                              mFrame,
                                                              mOpacity);

      // We don't move the shadow rect here since WR does it for us
      // Now translate everything to device pixels.
      nsRect shadowRect = frameRect;
      Point shadowOffset;
      shadowOffset.x = (shadow->mXOffset / appUnitsPerDevPixel);
      shadowOffset.y = (shadow->mYOffset / appUnitsPerDevPixel);

      LayoutDeviceRect deviceBox = LayoutDeviceRect::FromAppUnits(
          shadowRect, appUnitsPerDevPixel);
      wr::LayoutRect deviceBoxRect = aSc.ToRelativeLayoutRectRounded(deviceBox);
      wr::LayoutRect deviceClipRect = aSc.ToRelativeLayoutRect(clipRect);

      // TODO: support non-uniform border radius.
      float borderRadius = hasBorderRadius ? borderRadii.TopLeft().width
                                           : 0.0;
      float spreadRadius = float(shadow->mSpread) / float(appUnitsPerDevPixel);

      aBuilder.PushBoxShadow(deviceBoxRect,
                             deviceClipRect,
                             deviceBoxRect,
                             wr::ToLayoutVector2D(shadowOffset),
                             wr::ToColorF(shadowColor),
                             blurRadius,
                             spreadRadius,
                             borderRadius,
                             wr::BoxShadowClipMode::Outset);
    }
  }

  return true;
}

void
nsDisplayBoxShadowOuter::ComputeInvalidationRegion(nsDisplayListBuilder* aBuilder,
                                                   const nsDisplayItemGeometry* aGeometry,
                                                   nsRegion* aInvalidRegion) const
{
  const nsDisplayBoxShadowOuterGeometry* geometry =
    static_cast<const nsDisplayBoxShadowOuterGeometry*>(aGeometry);
  bool snap;
  if (!geometry->mBounds.IsEqualInterior(GetBounds(aBuilder, &snap)) ||
      !geometry->mBorderRect.IsEqualInterior(GetBorderRect()) ||
      mOpacity != geometry->mOpacity) {
    nsRegion oldShadow, newShadow;
    nscoord dontCare[8];
    bool hasBorderRadius = mFrame->GetBorderRadii(dontCare);
    if (hasBorderRadius) {
      // If we have rounded corners then we need to invalidate the frame area
      // too since we paint into it.
      oldShadow = geometry->mBounds;
      newShadow = GetBounds(aBuilder, &snap);
    } else {
      oldShadow.Sub(geometry->mBounds, geometry->mBorderRect);
      newShadow.Sub(GetBounds(aBuilder, &snap), GetBorderRect());
    }
    aInvalidRegion->Or(oldShadow, newShadow);
  }
}


void
nsDisplayBoxShadowInner::Paint(nsDisplayListBuilder* aBuilder,
                               gfxContext* aCtx) {
  nsPoint offset = ToReferenceFrame();
  nsRect borderRect = nsRect(offset, mFrame->GetSize());
  nsPresContext* presContext = mFrame->PresContext();
  AutoTArray<nsRect,10> rects;
  ComputeDisjointRectangles(mVisibleRegion, &rects);

  AUTO_PROFILER_LABEL("nsDisplayBoxShadowInner::Paint", GRAPHICS);

  DrawTarget* drawTarget = aCtx->GetDrawTarget();
  gfxContext* gfx = aCtx;
  int32_t appUnitsPerDevPixel = mFrame->PresContext()->AppUnitsPerDevPixel();

  for (uint32_t i = 0; i < rects.Length(); ++i) {
    gfx->Save();
    gfx->Clip(NSRectToSnappedRect(rects[i], appUnitsPerDevPixel, *drawTarget));
    nsCSSRendering::PaintBoxShadowInner(presContext, *aCtx, mFrame, borderRect);
    gfx->Restore();
  }
}

bool
nsDisplayBoxShadowInner::CanCreateWebRenderCommands(nsDisplayListBuilder* aBuilder,
                                                    nsIFrame* aFrame,
                                                    nsPoint aReferenceOffset)
{
  nsRect borderRect = nsRect(aReferenceOffset, aFrame->GetSize());
  RectCornerRadii innerRadii;
  bool hasBorderRadius =
      nsCSSRendering::GetShadowInnerRadii(aFrame, borderRect, innerRadii);
  if (hasBorderRadius) {
    return false;
  }

  nsCSSShadowArray *shadows = aFrame->StyleEffects()->mBoxShadow;
  if (!shadows) {
    // Means we don't have to paint anything
    return true;
  }

  return true;
}

LayerState
nsDisplayBoxShadowInner::GetLayerState(nsDisplayListBuilder* aBuilder,
                                       LayerManager* aManager,
                                       const ContainerLayerParameters& aParameters)
{
  if (ShouldUseAdvancedLayer(aManager, gfxPrefs::LayersAllowInsetBoxShadow) &&
      CanCreateWebRenderCommands(aBuilder, mFrame, ToReferenceFrame())) {
    return LAYER_ACTIVE;
  }

  return LAYER_NONE;
}

already_AddRefed<Layer>
nsDisplayBoxShadowInner::BuildLayer(nsDisplayListBuilder* aBuilder,
                                    LayerManager* aManager,
                                    const ContainerLayerParameters& aContainerParameters)
{
  return BuildDisplayItemLayer(aBuilder, aManager, aContainerParameters);
}

/* static */ void
nsDisplayBoxShadowInner::CreateInsetBoxShadowWebRenderCommands(mozilla::wr::DisplayListBuilder& aBuilder,
                                                               const StackingContextHelper& aSc,
                                                               nsRegion& aVisibleRegion,
                                                               nsIFrame* aFrame,
                                                               const nsRect aBorderRect)
{
  if (!nsCSSRendering::ShouldPaintBoxShadowInner(aFrame)) {
    return;
  }

  int32_t appUnitsPerDevPixel = aFrame->PresContext()->AppUnitsPerDevPixel();

  AutoTArray<nsRect,10> rects;
  ComputeDisjointRectangles(aVisibleRegion, &rects);

  nsCSSShadowArray* shadows = aFrame->StyleEffects()->mBoxShadow;

  for (uint32_t i = 0; i < rects.Length(); ++i) {
    LayoutDeviceRect clipRect = LayoutDeviceRect::FromAppUnits(
        rects[i], appUnitsPerDevPixel);

    for (uint32_t i = shadows->Length(); i > 0; --i) {
      nsCSSShadowItem* shadowItem = shadows->ShadowAt(i - 1);
      if (!shadowItem->mInset) {
        continue;
      }

      nsRect shadowRect =
        nsCSSRendering::GetBoxShadowInnerPaddingRect(aFrame, aBorderRect);
      RectCornerRadii innerRadii;
      nsCSSRendering::GetShadowInnerRadii(aFrame, aBorderRect, innerRadii);

      // Now translate everything to device pixels.
      Rect deviceBoxRect = LayoutDeviceRect::FromAppUnits(
          shadowRect, appUnitsPerDevPixel).ToUnknownRect();
      wr::LayoutRect deviceClipRect = aSc.ToRelativeLayoutRect(clipRect);
      Color shadowColor = nsCSSRendering::GetShadowColor(shadowItem, aFrame, 1.0);

      Point shadowOffset;
      shadowOffset.x = (shadowItem->mXOffset / appUnitsPerDevPixel);
      shadowOffset.y = (shadowItem->mYOffset / appUnitsPerDevPixel);

      float blurRadius = float(shadowItem->mRadius) / float(appUnitsPerDevPixel);
      // TODO: WR doesn't support non-uniform border radii
      float borderRadius = innerRadii.TopLeft().width;
      // NOTE: Any spread radius > 0 will render nothing. WR Bug.
      float spreadRadius = float(shadowItem->mSpread) / float(appUnitsPerDevPixel);

      aBuilder.PushBoxShadow(wr::ToLayoutRect(deviceBoxRect),
                             deviceClipRect,
                             wr::ToLayoutRect(deviceBoxRect),
                             wr::ToLayoutVector2D(shadowOffset),
                             wr::ToColorF(shadowColor),
                             blurRadius,
                             spreadRadius,
                             borderRadius,
                             wr::BoxShadowClipMode::Inset
                             );
    }
  }
}

bool
nsDisplayBoxShadowInner::CreateWebRenderCommands(mozilla::wr::DisplayListBuilder& aBuilder,
                                                 const StackingContextHelper& aSc,
                                                 nsTArray<WebRenderParentCommand>& aParentCommands,
                                                 mozilla::layers::WebRenderLayerManager* aManager,
                                                 nsDisplayListBuilder* aDisplayListBuilder)
{
  if (aManager->IsLayersFreeTransaction()) {
    ContainerLayerParameters parameter;
    if (GetLayerState(aDisplayListBuilder, aManager, parameter) != LAYER_ACTIVE) {
      return false;
    }
  }

  bool snap;
  nsRegion visible = GetBounds(aDisplayListBuilder, &snap);
  nsPoint offset = ToReferenceFrame();
  nsRect borderRect = nsRect(offset, mFrame->GetSize());
  nsDisplayBoxShadowInner::CreateInsetBoxShadowWebRenderCommands(aBuilder, aSc, visible,
                                                                 mFrame, borderRect);

  return true;
}

bool
nsDisplayBoxShadowInner::ComputeVisibility(nsDisplayListBuilder* aBuilder,
                                           nsRegion* aVisibleRegion) {
  if (!nsDisplayItem::ComputeVisibility(aBuilder, aVisibleRegion)) {
    return false;
  }

  mVisibleRegion.And(*aVisibleRegion, mVisibleRect);
  return true;
}

nsDisplayWrapList::nsDisplayWrapList(nsDisplayListBuilder* aBuilder,
                                     nsIFrame* aFrame, nsDisplayList* aList)
  : nsDisplayWrapList(aBuilder, aFrame, aList,
                      aBuilder->CurrentActiveScrolledRoot())
{}

nsDisplayWrapList::nsDisplayWrapList(nsDisplayListBuilder* aBuilder,
                                     nsIFrame* aFrame, nsDisplayList* aList,
                                     const ActiveScrolledRoot* aActiveScrolledRoot)
  : nsDisplayItem(aBuilder, aFrame, aActiveScrolledRoot)
  , mOverrideZIndex(0)
  , mHasZIndexOverride(false)
{
  MOZ_COUNT_CTOR(nsDisplayWrapList);

  mBaseVisibleRect = mVisibleRect;

  mListPtr = &mList;
  mListPtr->AppendToTop(aList);
  UpdateBounds(aBuilder);

  if (!aFrame || !aFrame->IsTransformed()) {
    return;
  }

  // If we're a transformed frame, then we need to find out if we're inside
  // the nsDisplayTransform or outside of it. Frames inside the transform
  // need mReferenceFrame == mFrame, outside needs the next ancestor
  // reference frame.
  // If we're inside the transform, then the nsDisplayItem constructor
  // will have done the right thing.
  // If we're outside the transform, then we should have only one child
  // (since nsDisplayTransform wraps all actual content), and that child
  // will have the correct reference frame set (since nsDisplayTransform
  // handles this explictly).
  nsDisplayItem *i = mListPtr->GetBottom();
  if (i && (!i->GetAbove() || i->GetType() == TYPE_TRANSFORM) &&
      i->Frame() == mFrame) {
    mReferenceFrame = i->ReferenceFrame();
    mToReferenceFrame = i->ToReferenceFrame();
  }

  nsRect visible = aBuilder->GetVisibleRect() +
    aBuilder->GetCurrentFrameOffsetToReferenceFrame();

  SetVisibleRect(visible, true);
}

nsDisplayWrapList::nsDisplayWrapList(nsDisplayListBuilder* aBuilder,
                                     nsIFrame* aFrame, nsDisplayItem* aItem)
  : nsDisplayItem(aBuilder, aFrame)
  , mOverrideZIndex(0)
  , mHasZIndexOverride(false)
{
  MOZ_COUNT_CTOR(nsDisplayWrapList);

  mBaseVisibleRect = mVisibleRect;

  mListPtr = &mList;
  mListPtr->AppendToTop(aItem);
  UpdateBounds(aBuilder);

  if (!aFrame || !aFrame->IsTransformed()) {
    return;
  }

  // See the previous nsDisplayWrapList constructor
  if (aItem->Frame() == aFrame) {
    mReferenceFrame = aItem->ReferenceFrame();
    mToReferenceFrame = aItem->ToReferenceFrame();
  }

  nsRect visible = aBuilder->GetVisibleRect() +
    aBuilder->GetCurrentFrameOffsetToReferenceFrame();

  SetVisibleRect(visible, true);
}

nsDisplayWrapList::~nsDisplayWrapList() {
  MOZ_COUNT_DTOR(nsDisplayWrapList);
}

void
nsDisplayWrapList::HitTest(nsDisplayListBuilder* aBuilder, const nsRect& aRect,
                           HitTestState* aState, nsTArray<nsIFrame*> *aOutFrames) {
  mListPtr->HitTest(aBuilder, aRect, aState, aOutFrames);
}

nsRect
nsDisplayWrapList::GetBounds(nsDisplayListBuilder* aBuilder,
                             bool* aSnap) const
{
  *aSnap = false;
  return mBounds;
}

bool
nsDisplayWrapList::ComputeVisibility(nsDisplayListBuilder* aBuilder,
                                     nsRegion* aVisibleRegion) {
  // Convert the passed in visible region to our appunits.
  nsRegion visibleRegion;
  // mVisibleRect has been clipped to GetClippedBounds
  visibleRegion.And(*aVisibleRegion, mVisibleRect);
  nsRegion originalVisibleRegion = visibleRegion;

  bool retval =
    mListPtr->ComputeVisibilityForSublist(aBuilder,
                                          &visibleRegion,
                                          mVisibleRect);
  nsRegion removed;
  // removed = originalVisibleRegion - visibleRegion
  removed.Sub(originalVisibleRegion, visibleRegion);
  // aVisibleRegion = aVisibleRegion - removed (modulo any simplifications
  // SubtractFromVisibleRegion does)
  aBuilder->SubtractFromVisibleRegion(aVisibleRegion, removed);

  return retval;
}

nsRegion
nsDisplayWrapList::GetOpaqueRegion(nsDisplayListBuilder* aBuilder,
                                   bool* aSnap) const
{
  *aSnap = false;
  nsRegion result;
  if (mListPtr->IsOpaque()) {
    // Everything within GetBounds that's visible is opaque.
    result = GetBounds(aBuilder, aSnap);
  }
  return result;
}

Maybe<nscolor>
nsDisplayWrapList::IsUniform(nsDisplayListBuilder* aBuilder) const
{
  // We could try to do something but let's conservatively just return Nothing.
  return Nothing();
}

void nsDisplayWrapList::Paint(nsDisplayListBuilder* aBuilder,
                              gfxContext* aCtx) {
  NS_ERROR("nsDisplayWrapList should have been flattened away for painting");
}

/**
 * Returns true if all descendant display items can be placed in the same
 * PaintedLayer --- GetLayerState returns LAYER_INACTIVE or LAYER_NONE,
 * and they all have the expected animated geometry root.
 */
static LayerState
RequiredLayerStateForChildren(nsDisplayListBuilder* aBuilder,
                              LayerManager* aManager,
                              const ContainerLayerParameters& aParameters,
                              const nsDisplayList& aList,
                              AnimatedGeometryRoot* aExpectedAnimatedGeometryRootForChildren)
{
  LayerState result = LAYER_INACTIVE;
  for (nsDisplayItem* i = aList.GetBottom(); i; i = i->GetAbove()) {
    if (result == LAYER_INACTIVE &&
        i->GetAnimatedGeometryRoot() != aExpectedAnimatedGeometryRootForChildren) {
      result = LAYER_ACTIVE;
    }

    LayerState state = i->GetLayerState(aBuilder, aManager, aParameters);
    if (state == LAYER_ACTIVE && i->GetType() == TYPE_BLEND_MODE) {
      // nsDisplayBlendMode always returns LAYER_ACTIVE to ensure that the
      // blending operation happens in the intermediate surface of its parent
      // display item (usually an nsDisplayBlendContainer). But this does not
      // mean that it needs all its ancestor display items to become active.
      // So we ignore its layer state and look at its children instead.
      state = RequiredLayerStateForChildren(aBuilder, aManager, aParameters,
        *i->GetSameCoordinateSystemChildren(), i->GetAnimatedGeometryRoot());
    }
    if ((state == LAYER_ACTIVE || state == LAYER_ACTIVE_FORCE) &&
        state > result) {
      result = state;
    }
    if (state == LAYER_ACTIVE_EMPTY && state > result) {
      result = LAYER_ACTIVE_FORCE;
    }
    if (state == LAYER_NONE) {
      nsDisplayList* list = i->GetSameCoordinateSystemChildren();
      if (list) {
        LayerState childState =
          RequiredLayerStateForChildren(aBuilder, aManager, aParameters, *list,
              aExpectedAnimatedGeometryRootForChildren);
        if (childState > result) {
          result = childState;
        }
      }
    }
  }
  return result;
}

nsRect nsDisplayWrapList::GetComponentAlphaBounds(nsDisplayListBuilder* aBuilder) const
{
  nsRect bounds;
  for (nsDisplayItem* i = mListPtr->GetBottom(); i; i = i->GetAbove()) {
    bounds.UnionRect(bounds, i->GetComponentAlphaBounds(aBuilder));
  }
  return bounds;
}

void
nsDisplayWrapList::SetReferenceFrame(const nsIFrame* aFrame)
{
  mReferenceFrame = aFrame;
  mToReferenceFrame = mFrame->GetOffsetToCrossDoc(mReferenceFrame);
}

bool
nsDisplayWrapList::CreateWebRenderCommands(mozilla::wr::DisplayListBuilder& aBuilder,
                                           const StackingContextHelper& aSc,
                                           nsTArray<WebRenderParentCommand>& aParentCommands,
                                           mozilla::layers::WebRenderLayerManager* aManager,
                                           nsDisplayListBuilder* aDisplayListBuilder)
{
  // If this function is called in layers mode that means we created a
  // WebRenderDisplayItemLayer for a display item that is a subclass of
  // nsDisplayWrapList, but we didn't actually implement the overridden
  // CreateWebRenderCommandsFromDisplayList on it. That doesn't seem correct.
  MOZ_ASSERT(aManager->IsLayersFreeTransaction());

  aManager->CreateWebRenderCommandsFromDisplayList(GetChildren(),
                                                   aDisplayListBuilder,
                                                   aSc,
                                                   aBuilder);
  return true;
}

static nsresult
WrapDisplayList(nsDisplayListBuilder* aBuilder, nsIFrame* aFrame,
                nsDisplayList* aList, nsDisplayWrapper* aWrapper) {
  if (!aList->GetTop())
    return NS_OK;
  nsDisplayItem* item = aWrapper->WrapList(aBuilder, aFrame, aList);
  if (!item)
    return NS_ERROR_OUT_OF_MEMORY;
  // aList was emptied
  aList->AppendToTop(item);
  return NS_OK;
}

static nsresult
WrapEachDisplayItem(nsDisplayListBuilder* aBuilder,
                    nsDisplayList* aList, nsDisplayWrapper* aWrapper) {
  nsDisplayList newList;
  nsDisplayItem* item;
  while ((item = aList->RemoveBottom())) {
    item = aWrapper->WrapItem(aBuilder, item);
    if (!item)
      return NS_ERROR_OUT_OF_MEMORY;
    newList.AppendToTop(item);
  }
  // aList was emptied
  aList->AppendToTop(&newList);
  return NS_OK;
}

nsresult nsDisplayWrapper::WrapLists(nsDisplayListBuilder* aBuilder,
    nsIFrame* aFrame, const nsDisplayListSet& aIn, const nsDisplayListSet& aOut)
{
  nsresult rv = WrapListsInPlace(aBuilder, aFrame, aIn);
  NS_ENSURE_SUCCESS(rv, rv);

  if (&aOut == &aIn)
    return NS_OK;
  aOut.BorderBackground()->AppendToTop(aIn.BorderBackground());
  aOut.BlockBorderBackgrounds()->AppendToTop(aIn.BlockBorderBackgrounds());
  aOut.Floats()->AppendToTop(aIn.Floats());
  aOut.Content()->AppendToTop(aIn.Content());
  aOut.PositionedDescendants()->AppendToTop(aIn.PositionedDescendants());
  aOut.Outlines()->AppendToTop(aIn.Outlines());
  return NS_OK;
}

nsresult nsDisplayWrapper::WrapListsInPlace(nsDisplayListBuilder* aBuilder,
    nsIFrame* aFrame, const nsDisplayListSet& aLists)
{
  nsresult rv;
  if (WrapBorderBackground()) {
    // Our border-backgrounds are in-flow
    rv = WrapDisplayList(aBuilder, aFrame, aLists.BorderBackground(), this);
    NS_ENSURE_SUCCESS(rv, rv);
  }
  // Our block border-backgrounds are in-flow
  rv = WrapDisplayList(aBuilder, aFrame, aLists.BlockBorderBackgrounds(), this);
  NS_ENSURE_SUCCESS(rv, rv);
  // The floats are not in flow
  rv = WrapEachDisplayItem(aBuilder, aLists.Floats(), this);
  NS_ENSURE_SUCCESS(rv, rv);
  // Our child content is in flow
  rv = WrapDisplayList(aBuilder, aFrame, aLists.Content(), this);
  NS_ENSURE_SUCCESS(rv, rv);
  // The positioned descendants may not be in-flow
  rv = WrapEachDisplayItem(aBuilder, aLists.PositionedDescendants(), this);
  NS_ENSURE_SUCCESS(rv, rv);
  // The outlines may not be in-flow
  return WrapEachDisplayItem(aBuilder, aLists.Outlines(), this);
}

nsDisplayOpacity::nsDisplayOpacity(nsDisplayListBuilder* aBuilder,
                                   nsIFrame* aFrame, nsDisplayList* aList,
                                   const ActiveScrolledRoot* aActiveScrolledRoot,
                                   bool aForEventsAndPluginsOnly)
    : nsDisplayWrapList(aBuilder, aFrame, aList, aActiveScrolledRoot)
    , mOpacity(aFrame->StyleEffects()->mOpacity)
    , mForEventsAndPluginsOnly(aForEventsAndPluginsOnly)
{
  MOZ_COUNT_CTOR(nsDisplayOpacity);
  mState.mOpacity = mOpacity;
}

#ifdef NS_BUILD_REFCNT_LOGGING
nsDisplayOpacity::~nsDisplayOpacity() {
  MOZ_COUNT_DTOR(nsDisplayOpacity);
}
#endif

nsRegion nsDisplayOpacity::GetOpaqueRegion(nsDisplayListBuilder* aBuilder,
                                           bool* aSnap) const
{
  *aSnap = false;
  // The only time where mOpacity == 1.0 should be when we have will-change.
  // We could report this as opaque then but when the will-change value starts
  // animating the element would become non opaque and could cause repaints.
  return nsRegion();
}

// nsDisplayOpacity uses layers for rendering
already_AddRefed<Layer>
nsDisplayOpacity::BuildLayer(nsDisplayListBuilder* aBuilder,
                             LayerManager* aManager,
                             const ContainerLayerParameters& aContainerParameters) {
  ContainerLayerParameters params = aContainerParameters;
  params.mForEventsAndPluginsOnly = mForEventsAndPluginsOnly;
  RefPtr<Layer> container = aManager->GetLayerBuilder()->
    BuildContainerLayerFor(aBuilder, aManager, mFrame, this, &mList,
                           params, nullptr,
                           FrameLayerBuilder::CONTAINER_ALLOW_PULL_BACKGROUND_COLOR);
  if (!container)
    return nullptr;

  container->SetOpacity(mOpacity);
  nsDisplayListBuilder::AddAnimationsAndTransitionsToLayer(container, aBuilder,
                                                           this, mFrame,
                                                           eCSSProperty_opacity);
  return container.forget();
}

/**
 * This doesn't take into account layer scaling --- the layer may be
 * rendered at a higher (or lower) resolution, affecting the retained layer
 * size --- but this should be good enough.
 */
static bool
IsItemTooSmallForActiveLayer(nsIFrame* aFrame)
{
  nsIntRect visibleDevPixels = aFrame->GetVisualOverflowRectRelativeToSelf().ToOutsidePixels(
          aFrame->PresContext()->AppUnitsPerDevPixel());
  return visibleDevPixels.Size() <
    nsIntSize(gfxPrefs::LayoutMinActiveLayerSize(),
              gfxPrefs::LayoutMinActiveLayerSize());
}

/* static */ bool
nsDisplayOpacity::NeedsActiveLayer(nsDisplayListBuilder* aBuilder, nsIFrame* aFrame)
{
  if (EffectCompositor::HasAnimationsForCompositor(aFrame,
                                                   eCSSProperty_opacity) ||
      (ActiveLayerTracker::IsStyleAnimated(aBuilder, aFrame,
                                           eCSSProperty_opacity) &&
       !IsItemTooSmallForActiveLayer(aFrame))) {
    return true;
  }
  return false;
}

void
nsDisplayOpacity::ApplyOpacity(nsDisplayListBuilder* aBuilder,
                             float aOpacity,
                             const DisplayItemClipChain* aClip)
{
  NS_ASSERTION(CanApplyOpacity(), "ApplyOpacity should be allowed");
  mOpacity = mOpacity * aOpacity;
  IntersectClip(aBuilder, aClip);
}

bool
nsDisplayOpacity::CanApplyOpacity() const
{
  return true;
}

static bool
CopyItemsWithOpacity(nsDisplayList* aList,
                     nsTArray<nsDisplayItem*>& aArray,
                     const size_t aMaxChildCount)
{
  for (nsDisplayItem* i = aList->GetBottom(); i; i = i->GetAbove()) {
    nsDisplayList* children = i->GetChildren();

    if (children) {
      // The current display item has children, process them first.
      if (!CopyItemsWithOpacity(children, aArray, aMaxChildCount)) {
        return false;
      }
    }

    if (i->GetType() == TYPE_LAYER_EVENT_REGIONS ||
        i->GetType() == TYPE_WRAP_LIST) {
      continue;
    }

    if (!i->CanApplyOpacity() || aArray.Length() == aMaxChildCount) {
      return false;
    }

    aArray.AppendElement(i);
  }

  return true;
}

// TODO: Flattened and non-flattened nsDisplayOpacities can cause different
// rendering result. This is a bug that some reftests rely on. Below is a
// non-exhaustive list of such reftests.
//
// layout/reftests/box-shadow/boxshadow-opacity.html
// layout/reftests/bugs/759036-1.html
// layout/reftests/bugs/797797-1.html
// layout/reftests/bugs/797797-2.html
// layout/reftests/bugs/991046-1.html
// layout/reftests/text/475092-pos.html
bool
nsDisplayOpacity::ShouldFlattenAway(nsDisplayListBuilder* aBuilder)
{
  if (NeedsActiveLayer(aBuilder, mFrame) || mOpacity == 0.0) {
    // If our opacity is zero then we'll discard all descendant display items
    // except for layer event regions, so there's no point in doing this
    // optimization (and if we do do it, then invalidations of those descendants
    // might trigger repainting).
    return false;
  }

  if (mList.IsEmpty()) {
    return false;
  }

  // Only try folding our opacity down if we have at most kMaxChildCount
  // children that don't overlap and can all apply the opacity to themselves.
  static const size_t kMaxChildCount = 3;

  // Copy and flatten the children. This is required because the child display
  // items might be nsDisplayWrapLists.
  AutoTArray<nsDisplayItem*, kMaxChildCount> items;

  if (!CopyItemsWithOpacity(&mList, items, kMaxChildCount)) {
    return false;
  }

  struct {
    nsDisplayItem* item;
    nsRect bounds;
  } children[kMaxChildCount];

  bool snap;
  size_t childCount = 0;
  for (nsDisplayItem* item : items) {
    children[childCount].item = item;
    children[childCount].bounds = item->GetBounds(aBuilder, &snap);
    childCount++;
  }

  for (size_t i = 0; i < childCount; i++) {
    for (size_t j = i+1; j < childCount; j++) {
      if (children[i].bounds.Intersects(children[j].bounds)) {
        return false;
      }
    }
  }

  // When intersecting the children's clip, only intersect with the clip for
  // our ASR and not with the whole clip chain, because the rest of the clip
  // chain is usually already set on the children. In fact, opacity items
  // usually never have their own clip because during display item creation
  // time we propagated the clip to our contents, so maybe we should just
  // remove the clip parameter from ApplyOpacity completely.
  DisplayItemClipChain clip(GetClip(), mActiveScrolledRoot, nullptr);

  for (uint32_t i = 0; i < childCount; i++) {
    children[i].item->ApplyOpacity(aBuilder, mOpacity, mClip ? &clip : nullptr);
  }

  return true;
}

nsDisplayItem::LayerState
nsDisplayOpacity::GetLayerState(nsDisplayListBuilder* aBuilder,
                                LayerManager* aManager,
                                const ContainerLayerParameters& aParameters) {
  // If we only created this item so that we'd get correct nsDisplayEventRegions for child
  // frames, then force us to inactive to avoid unnecessary layerization changes for content
  // that won't ever be painted.
  if (mForEventsAndPluginsOnly) {
    MOZ_ASSERT(mOpacity == 0);
    return LAYER_INACTIVE;
  }

  if (NeedsActiveLayer(aBuilder, mFrame)) {
    // Returns LAYER_ACTIVE_FORCE to avoid flatterning the layer for async
    // animations.
    return LAYER_ACTIVE_FORCE;
  }

  return RequiredLayerStateForChildren(aBuilder, aManager, aParameters, mList, GetAnimatedGeometryRoot());
}

bool
nsDisplayOpacity::ComputeVisibility(nsDisplayListBuilder* aBuilder,
                                    nsRegion* aVisibleRegion) {
  // Our children are translucent so we should not allow them to subtract
  // area from aVisibleRegion. We do need to find out what is visible under
  // our children in the temporary compositing buffer, because if our children
  // paint our entire bounds opaquely then we don't need an alpha channel in
  // the temporary compositing buffer.
  nsRect bounds = GetClippedBounds(aBuilder);
  nsRegion visibleUnderChildren;
  visibleUnderChildren.And(*aVisibleRegion, bounds);
  return
    nsDisplayWrapList::ComputeVisibility(aBuilder, &visibleUnderChildren);
}

void
nsDisplayOpacity::WriteDebugInfo(std::stringstream& aStream)
{
  aStream << " (opacity " << mOpacity << ")";
}

bool
nsDisplayOpacity::CreateWebRenderCommands(mozilla::wr::DisplayListBuilder& aBuilder,
                                          const StackingContextHelper& aSc,
                                          nsTArray<WebRenderParentCommand>& aParentCommands,
                                          mozilla::layers::WebRenderLayerManager* aManager,
                                          nsDisplayListBuilder* aDisplayListBuilder)
{
  nsRect itemBounds = mList.GetClippedBoundsWithRespectToASR(aDisplayListBuilder, mActiveScrolledRoot);
  nsRect childrenVisible = GetVisibleRectForChildren();
  nsRect visibleRect = itemBounds.Intersect(childrenVisible);
  float appUnitsPerDevPixel = mFrame->PresContext()->AppUnitsPerDevPixel();
  LayerRect bounds = ViewAs<LayerPixel>(LayoutDeviceRect::FromAppUnits(visibleRect, appUnitsPerDevPixel),
                                        PixelCastJustification::WebRenderHasUnitResolution);
  LayerPoint origin = bounds.TopLeft();
  float* opacityForSC = &mOpacity;

  RefPtr<WebRenderAnimationData> animationData = aManager->CreateOrRecycleWebRenderUserData<WebRenderAnimationData>(this);
  AnimationInfo& animationInfo = animationData->GetAnimationInfo();
  AddAnimationsForProperty(Frame(), aDisplayListBuilder,
                           this, eCSSProperty_opacity,
                           animationInfo, false);
  animationInfo.StartPendingAnimations(aManager->GetAnimationReadyTime());
  uint64_t animationsId = 0;

  if (!animationInfo.GetAnimations().IsEmpty()) {
    animationsId = animationInfo.GetCompositorAnimationsId();
    opacityForSC = nullptr;
    OptionalOpacity opacityForCompositor = mOpacity;

    OpAddCompositorAnimations
      anim(CompositorAnimations(animationInfo.GetAnimations(), animationsId),
           void_t(), opacityForCompositor);
    aManager->WrBridge()->AddWebRenderParentCommand(anim);
  }

  nsTArray<mozilla::wr::WrFilterOp> filters;
  StackingContextHelper sc(aSc,
                           aBuilder,
                           bounds,
                           origin,
                           animationsId,
                           opacityForSC,
                           nullptr,
                           filters);

  aManager->CreateWebRenderCommandsFromDisplayList(&mList,
                                                   aDisplayListBuilder,
                                                   sc,
                                                   aBuilder);
  return true;
}

nsDisplayBlendMode::nsDisplayBlendMode(nsDisplayListBuilder* aBuilder,
                                             nsIFrame* aFrame, nsDisplayList* aList,
                                             uint8_t aBlendMode,
                                             const ActiveScrolledRoot* aActiveScrolledRoot,
                                             uint32_t aIndex)
  : nsDisplayWrapList(aBuilder, aFrame, aList, aActiveScrolledRoot)
  , mBlendMode(aBlendMode)
  , mIndex(aIndex)
{
  MOZ_COUNT_CTOR(nsDisplayBlendMode);
}

#ifdef NS_BUILD_REFCNT_LOGGING
nsDisplayBlendMode::~nsDisplayBlendMode() {
  MOZ_COUNT_DTOR(nsDisplayBlendMode);
}
#endif

nsRegion nsDisplayBlendMode::GetOpaqueRegion(nsDisplayListBuilder* aBuilder,
                                                bool* aSnap) const
{
  *aSnap = false;
  // We are never considered opaque
  return nsRegion();
}

LayerState
nsDisplayBlendMode::GetLayerState(nsDisplayListBuilder* aBuilder,
                                     LayerManager* aManager,
                                     const ContainerLayerParameters& aParameters)
{
  return LAYER_ACTIVE;
}

// nsDisplayBlendMode uses layers for rendering
already_AddRefed<Layer>
nsDisplayBlendMode::BuildLayer(nsDisplayListBuilder* aBuilder,
                                  LayerManager* aManager,
                                  const ContainerLayerParameters& aContainerParameters) {
  ContainerLayerParameters newContainerParameters = aContainerParameters;
  newContainerParameters.mDisableSubpixelAntialiasingInDescendants = true;

  RefPtr<Layer> container = aManager->GetLayerBuilder()->
  BuildContainerLayerFor(aBuilder, aManager, mFrame, this, &mList,
                         newContainerParameters, nullptr);
  if (!container) {
    return nullptr;
  }

  container->SetMixBlendMode(nsCSSRendering::GetGFXBlendMode(mBlendMode));

  return container.forget();
}

bool
nsDisplayBlendMode::ComputeVisibility(nsDisplayListBuilder* aBuilder,
                                              nsRegion* aVisibleRegion) {
  // Our children are need their backdrop so we should not allow them to subtract
  // area from aVisibleRegion. We do need to find out what is visible under
  // our children in the temporary compositing buffer, because if our children
  // paint our entire bounds opaquely then we don't need an alpha channel in
  // the temporary compositing buffer.
  nsRect bounds = GetClippedBounds(aBuilder);
  nsRegion visibleUnderChildren;
  visibleUnderChildren.And(*aVisibleRegion, bounds);
  return nsDisplayWrapList::ComputeVisibility(aBuilder, &visibleUnderChildren);
}

/* static */ nsDisplayBlendContainer*
nsDisplayBlendContainer::CreateForMixBlendMode(nsDisplayListBuilder* aBuilder,
                                               nsIFrame* aFrame, nsDisplayList* aList,
                                               const ActiveScrolledRoot* aActiveScrolledRoot)
{
  return new (aBuilder) nsDisplayBlendContainer(aBuilder, aFrame, aList, aActiveScrolledRoot, false);
}

/* static */ nsDisplayBlendContainer*
nsDisplayBlendContainer::CreateForBackgroundBlendMode(nsDisplayListBuilder* aBuilder,
                                                      nsIFrame* aFrame, nsDisplayList* aList,
                                                      const ActiveScrolledRoot* aActiveScrolledRoot)
{
  return new (aBuilder) nsDisplayBlendContainer(aBuilder, aFrame, aList, aActiveScrolledRoot, true);
}

nsDisplayBlendContainer::nsDisplayBlendContainer(nsDisplayListBuilder* aBuilder,
                                                 nsIFrame* aFrame, nsDisplayList* aList,
                                                 const ActiveScrolledRoot* aActiveScrolledRoot,
                                                 bool aIsForBackground)
    : nsDisplayWrapList(aBuilder, aFrame, aList, aActiveScrolledRoot)
    , mIsForBackground(aIsForBackground)
{
  MOZ_COUNT_CTOR(nsDisplayBlendContainer);
}

#ifdef NS_BUILD_REFCNT_LOGGING
nsDisplayBlendContainer::~nsDisplayBlendContainer() {
  MOZ_COUNT_DTOR(nsDisplayBlendContainer);
}
#endif

// nsDisplayBlendContainer uses layers for rendering
already_AddRefed<Layer>
nsDisplayBlendContainer::BuildLayer(nsDisplayListBuilder* aBuilder,
                                    LayerManager* aManager,
                                    const ContainerLayerParameters& aContainerParameters) {
  // turn off anti-aliasing in the parent stacking context because it changes
  // how the group is initialized.
  ContainerLayerParameters newContainerParameters = aContainerParameters;
  newContainerParameters.mDisableSubpixelAntialiasingInDescendants = true;

  RefPtr<Layer> container = aManager->GetLayerBuilder()->
  BuildContainerLayerFor(aBuilder, aManager, mFrame, this, &mList,
                         newContainerParameters, nullptr);
  if (!container) {
    return nullptr;
  }

  container->SetForceIsolatedGroup(true);
  return container.forget();
}

LayerState
nsDisplayBlendContainer::GetLayerState(nsDisplayListBuilder* aBuilder,
                                       LayerManager* aManager,
                                       const ContainerLayerParameters& aParameters)
{
  return RequiredLayerStateForChildren(aBuilder, aManager, aParameters, mList, GetAnimatedGeometryRoot());
}

nsDisplayOwnLayer::nsDisplayOwnLayer(nsDisplayListBuilder* aBuilder,
                                     nsIFrame* aFrame, nsDisplayList* aList,
                                     const ActiveScrolledRoot* aActiveScrolledRoot,
                                     uint32_t aFlags, ViewID aScrollTarget,
                                     const ScrollThumbData& aThumbData,
                                     bool aForceActive)
    : nsDisplayWrapList(aBuilder, aFrame, aList, aActiveScrolledRoot)
    , mFlags(aFlags)
    , mScrollTarget(aScrollTarget)
    , mThumbData(aThumbData)
    , mForceActive(aForceActive)
{
  MOZ_COUNT_CTOR(nsDisplayOwnLayer);

  // For scroll thumb layers, override the AGR to be the thumb's AGR rather
  // than the AGR for mFrame (which is the slider frame).
  if (IsScrollThumbLayer()) {
    if (nsIFrame* thumbFrame = nsBox::GetChildXULBox(mFrame)) {
      mAnimatedGeometryRoot = aBuilder->FindAnimatedGeometryRootFor(thumbFrame);
    }
  }
}

#ifdef NS_BUILD_REFCNT_LOGGING
nsDisplayOwnLayer::~nsDisplayOwnLayer() {
  MOZ_COUNT_DTOR(nsDisplayOwnLayer);
}
#endif

LayerState
nsDisplayOwnLayer::GetLayerState(nsDisplayListBuilder* aBuilder,
                                 LayerManager* aManager,
                                 const ContainerLayerParameters& aParameters)
{
  if (mForceActive) {
    return mozilla::LAYER_ACTIVE_FORCE;
  }

  return RequiredLayerStateForChildren(aBuilder, aManager, aParameters, mList, mAnimatedGeometryRoot);
}

bool
nsDisplayOwnLayer::IsScrollThumbLayer() const
{
  return (mFlags & VERTICAL_SCROLLBAR) || (mFlags & HORIZONTAL_SCROLLBAR);
}

bool
nsDisplayOwnLayer::ShouldBuildLayerEvenIfInvisible(nsDisplayListBuilder* aBuilder) const
{
  // Render scroll thumb layers even if they are invisible, because async
  // scrolling might bring them into view.
  return IsScrollThumbLayer();
}

// nsDisplayOpacity uses layers for rendering
already_AddRefed<Layer>
nsDisplayOwnLayer::BuildLayer(nsDisplayListBuilder* aBuilder,
                              LayerManager* aManager,
                              const ContainerLayerParameters& aContainerParameters)
{
  RefPtr<ContainerLayer> layer = aManager->GetLayerBuilder()->
    BuildContainerLayerFor(aBuilder, aManager, mFrame, this, &mList,
                           aContainerParameters, nullptr,
                           FrameLayerBuilder::CONTAINER_ALLOW_PULL_BACKGROUND_COLOR);
  if (mThumbData.mDirection != ScrollDirection::NONE) {
    layer->SetScrollThumbData(mScrollTarget, mThumbData);
  }
  if (mFlags & SCROLLBAR_CONTAINER) {
    layer->SetIsScrollbarContainer(mScrollTarget);
  }

  if (mFlags & GENERATE_SUBDOC_INVALIDATIONS) {
    mFrame->PresContext()->SetNotifySubDocInvalidationData(layer);
  }
  return layer.forget();
}

nsDisplaySubDocument::nsDisplaySubDocument(nsDisplayListBuilder* aBuilder,
                                           nsIFrame* aFrame, nsDisplayList* aList,
                                           uint32_t aFlags)
    : nsDisplayOwnLayer(aBuilder, aFrame, aList, aBuilder->CurrentActiveScrolledRoot(), aFlags)
    , mScrollParentId(aBuilder->GetCurrentScrollParentId())
{
  MOZ_COUNT_CTOR(nsDisplaySubDocument);
  mForceDispatchToContentRegion =
    aBuilder->IsBuildingLayerEventRegions() &&
    nsLayoutUtils::HasDocumentLevelListenersForApzAwareEvents(aFrame->PresContext()->PresShell());

  // The SubDocument display item is conceptually outside the viewport frame,
  // so in cases where the viewport frame is an AGR, the SubDocument's AGR
  // should be not the viewport frame itself, but its parent AGR.
  if (*mAnimatedGeometryRoot == mFrame && mAnimatedGeometryRoot->mParentAGR) {
    mAnimatedGeometryRoot = mAnimatedGeometryRoot->mParentAGR;
  }
}

#ifdef NS_BUILD_REFCNT_LOGGING
nsDisplaySubDocument::~nsDisplaySubDocument() {
  MOZ_COUNT_DTOR(nsDisplaySubDocument);
}
#endif

already_AddRefed<Layer>
nsDisplaySubDocument::BuildLayer(nsDisplayListBuilder* aBuilder,
                                 LayerManager* aManager,
                                 const ContainerLayerParameters& aContainerParameters) {
  RefPtr<Layer> layer = nsDisplayOwnLayer::BuildLayer(aBuilder, aManager, aContainerParameters);
  layer->AsContainerLayer()->SetEventRegionsOverride(mForceDispatchToContentRegion
    ? EventRegionsOverride::ForceDispatchToContent
    : EventRegionsOverride::NoOverride);
  return layer.forget();
}

UniquePtr<ScrollMetadata>
nsDisplaySubDocument::ComputeScrollMetadata(Layer* aLayer,
                                            const ContainerLayerParameters& aContainerParameters)
{
  if (!(mFlags & GENERATE_SCROLLABLE_LAYER)) {
    return UniquePtr<ScrollMetadata>(nullptr);
  }

  nsPresContext* presContext = mFrame->PresContext();
  nsIFrame* rootScrollFrame = presContext->PresShell()->GetRootScrollFrame();
  bool isRootContentDocument = presContext->IsRootContentDocument();
  nsIPresShell* presShell = presContext->PresShell();
  ContainerLayerParameters params(
      aContainerParameters.mXScale * presShell->GetResolution(),
      aContainerParameters.mYScale * presShell->GetResolution(),
      nsIntPoint(), aContainerParameters);

  nsRect viewport = mFrame->GetRect() -
                    mFrame->GetPosition() +
                    mFrame->GetOffsetToCrossDoc(ReferenceFrame());

  return MakeUnique<ScrollMetadata>(
    nsLayoutUtils::ComputeScrollMetadata(
      mFrame, rootScrollFrame, rootScrollFrame->GetContent(), ReferenceFrame(),
      aLayer, mScrollParentId, viewport, Nothing(),
      isRootContentDocument, params));
}

static bool
UseDisplayPortForViewport(nsDisplayListBuilder* aBuilder, nsIFrame* aFrame)
{
  return aBuilder->IsPaintingToWindow() &&
      nsLayoutUtils::ViewportHasDisplayPort(aFrame->PresContext());
}

nsRect
nsDisplaySubDocument::GetBounds(nsDisplayListBuilder* aBuilder,
                                bool* aSnap) const
{
  bool usingDisplayPort = UseDisplayPortForViewport(aBuilder, mFrame);

  if ((mFlags & GENERATE_SCROLLABLE_LAYER) && usingDisplayPort) {
    *aSnap = false;
    return mFrame->GetRect() + aBuilder->ToReferenceFrame(mFrame);
  }

  return nsDisplayOwnLayer::GetBounds(aBuilder, aSnap);
}

bool
nsDisplaySubDocument::ComputeVisibility(nsDisplayListBuilder* aBuilder,
                                        nsRegion* aVisibleRegion)
{
  bool usingDisplayPort = UseDisplayPortForViewport(aBuilder, mFrame);

  if (!(mFlags & GENERATE_SCROLLABLE_LAYER) || !usingDisplayPort) {
    return nsDisplayWrapList::ComputeVisibility(aBuilder, aVisibleRegion);
  }

  nsRect displayport;
  nsIFrame* rootScrollFrame = mFrame->PresContext()->PresShell()->GetRootScrollFrame();
  MOZ_ASSERT(rootScrollFrame);
  Unused << nsLayoutUtils::GetDisplayPort(rootScrollFrame->GetContent(), &displayport,
    RelativeTo::ScrollFrame);

  nsRegion childVisibleRegion;
  // The visible region for the children may be much bigger than the hole we
  // are viewing the children from, so that the compositor process has enough
  // content to asynchronously pan while content is being refreshed.
  childVisibleRegion = displayport + mFrame->GetOffsetToCrossDoc(ReferenceFrame());

  nsRect boundedRect =
    childVisibleRegion.GetBounds().Intersect(
      mList.GetClippedBoundsWithRespectToASR(aBuilder, mActiveScrolledRoot));
  bool visible = mList.ComputeVisibilityForSublist(
    aBuilder, &childVisibleRegion, boundedRect);

  // If APZ is enabled then don't allow this computation to influence
  // aVisibleRegion, on the assumption that the layer can be asynchronously
  // scrolled so we'll definitely need all the content under it.
  if (!nsLayoutUtils::UsesAsyncScrolling(mFrame)) {
    bool snap;
    nsRect bounds = GetBounds(aBuilder, &snap);
    nsRegion removed;
    removed.Sub(bounds, childVisibleRegion);

    aBuilder->SubtractFromVisibleRegion(aVisibleRegion, removed);
  }

  return visible;
}

bool
nsDisplaySubDocument::ShouldBuildLayerEvenIfInvisible(nsDisplayListBuilder* aBuilder) const
{
  bool usingDisplayPort = UseDisplayPortForViewport(aBuilder, mFrame);

  if ((mFlags & GENERATE_SCROLLABLE_LAYER) && usingDisplayPort) {
    return true;
  }

  return nsDisplayOwnLayer::ShouldBuildLayerEvenIfInvisible(aBuilder);
}

nsRegion
nsDisplaySubDocument::GetOpaqueRegion(nsDisplayListBuilder* aBuilder,
                                      bool* aSnap) const
{
  bool usingDisplayPort = UseDisplayPortForViewport(aBuilder, mFrame);

  if ((mFlags & GENERATE_SCROLLABLE_LAYER) && usingDisplayPort) {
    *aSnap = false;
    return nsRegion();
  }

  return nsDisplayOwnLayer::GetOpaqueRegion(aBuilder, aSnap);
}

nsDisplayResolution::nsDisplayResolution(nsDisplayListBuilder* aBuilder,
                                         nsIFrame* aFrame, nsDisplayList* aList,
                                         uint32_t aFlags)
    : nsDisplaySubDocument(aBuilder, aFrame, aList, aFlags) {
  MOZ_COUNT_CTOR(nsDisplayResolution);
}

#ifdef NS_BUILD_REFCNT_LOGGING
nsDisplayResolution::~nsDisplayResolution() {
  MOZ_COUNT_DTOR(nsDisplayResolution);
}
#endif

void
nsDisplayResolution::HitTest(nsDisplayListBuilder* aBuilder,
                             const nsRect& aRect,
                             HitTestState* aState,
                             nsTArray<nsIFrame*> *aOutFrames)
{
  nsIPresShell* presShell = mFrame->PresContext()->PresShell();
  nsRect rect = aRect.RemoveResolution(presShell->ScaleToResolution() ? presShell->GetResolution () : 1.0f);
  mList.HitTest(aBuilder, rect, aState, aOutFrames);
}

already_AddRefed<Layer>
nsDisplayResolution::BuildLayer(nsDisplayListBuilder* aBuilder,
                                LayerManager* aManager,
                                const ContainerLayerParameters& aContainerParameters) {
  nsIPresShell* presShell = mFrame->PresContext()->PresShell();
  ContainerLayerParameters containerParameters(
    presShell->GetResolution(), presShell->GetResolution(), nsIntPoint(),
    aContainerParameters);

  RefPtr<Layer> layer = nsDisplaySubDocument::BuildLayer(
    aBuilder, aManager, containerParameters);
  layer->SetPostScale(1.0f / presShell->GetResolution(),
                      1.0f / presShell->GetResolution());
  layer->AsContainerLayer()->SetScaleToResolution(
      presShell->ScaleToResolution(), presShell->GetResolution());
  return layer.forget();
}

nsDisplayFixedPosition::nsDisplayFixedPosition(nsDisplayListBuilder* aBuilder,
                                               nsIFrame* aFrame,
                                               nsDisplayList* aList,
                                               const ActiveScrolledRoot* aActiveScrolledRoot)
  : nsDisplayOwnLayer(aBuilder, aFrame, aList, aActiveScrolledRoot)
  , mIndex(0)
  , mIsFixedBackground(false)
{
  MOZ_COUNT_CTOR(nsDisplayFixedPosition);
  Init(aBuilder);
}

nsDisplayFixedPosition::nsDisplayFixedPosition(nsDisplayListBuilder* aBuilder,
                                               nsIFrame* aFrame,
                                               nsDisplayList* aList,
                                               uint32_t aIndex)
  : nsDisplayOwnLayer(aBuilder, aFrame, aList, aBuilder->CurrentActiveScrolledRoot())
  , mIndex(aIndex)
  , mIsFixedBackground(true)
{
  MOZ_COUNT_CTOR(nsDisplayFixedPosition);
  Init(aBuilder);
}

void
nsDisplayFixedPosition::Init(nsDisplayListBuilder* aBuilder)
{
  mAnimatedGeometryRootForScrollMetadata = mAnimatedGeometryRoot;
  if (ShouldFixToViewport(aBuilder)) {
    mAnimatedGeometryRoot = aBuilder->FindAnimatedGeometryRootFor(this);
  }
}

/* static */ nsDisplayFixedPosition*
nsDisplayFixedPosition::CreateForFixedBackground(nsDisplayListBuilder* aBuilder,
                                                 nsIFrame* aFrame,
                                                 nsDisplayBackgroundImage* aImage,
                                                 uint32_t aIndex)
{
  nsDisplayList temp;
  temp.AppendToTop(aImage);

  return new (aBuilder) nsDisplayFixedPosition(aBuilder, aFrame, &temp, aIndex + 1);
}


#ifdef NS_BUILD_REFCNT_LOGGING
nsDisplayFixedPosition::~nsDisplayFixedPosition() {
  MOZ_COUNT_DTOR(nsDisplayFixedPosition);
}
#endif

already_AddRefed<Layer>
nsDisplayFixedPosition::BuildLayer(nsDisplayListBuilder* aBuilder,
                                   LayerManager* aManager,
                                   const ContainerLayerParameters& aContainerParameters) {
  RefPtr<Layer> layer =
    nsDisplayOwnLayer::BuildLayer(aBuilder, aManager, aContainerParameters);

  layer->SetIsFixedPosition(true);

  nsPresContext* presContext = mFrame->PresContext();
  nsIFrame* fixedFrame = mIsFixedBackground ? presContext->PresShell()->GetRootFrame() : mFrame;

  const nsIFrame* viewportFrame = fixedFrame->GetParent();
  // anchorRect will be in the container's coordinate system (aLayer's parent layer).
  // This is the same as the display items' reference frame.
  nsRect anchorRect;
  if (viewportFrame) {
    // Fixed position frames are reflowed into the scroll-port size if one has
    // been set.
    if (presContext->PresShell()->IsScrollPositionClampingScrollPortSizeSet()) {
      anchorRect.SizeTo(presContext->PresShell()->GetScrollPositionClampingScrollPortSize());
    } else {
      anchorRect.SizeTo(viewportFrame->GetSize());
    }
  } else {
    // A display item directly attached to the viewport.
    // For background-attachment:fixed items, the anchor point is always the
    // top-left of the viewport currently.
    viewportFrame = fixedFrame;
  }
  // The anchorRect top-left is always the viewport top-left.
  anchorRect.MoveTo(viewportFrame->GetOffsetToCrossDoc(ReferenceFrame()));

  nsLayoutUtils::SetFixedPositionLayerData(layer,
      viewportFrame, anchorRect, fixedFrame, presContext, aContainerParameters);

  return layer.forget();
}

TableType
GetTableTypeFromFrame(nsIFrame* aFrame)
{
  if (aFrame->IsTableFrame()) {
    return TableType::TABLE;
  }

  if (aFrame->IsTableColFrame()) {
    return TableType::TABLE_COL;
  }

  if (aFrame->IsTableColGroupFrame()) {
    return TableType::TABLE_COL_GROUP;
  }

  if (aFrame->IsTableRowFrame()) {
    return TableType::TABLE_ROW;
  }

  if (aFrame->IsTableRowGroupFrame()) {
    return TableType::TABLE_ROW_GROUP;
  }

  if (aFrame->IsTableCellFrame()) {
    return TableType::TABLE_CELL;
  }

  MOZ_ASSERT_UNREACHABLE("Invalid frame.");
  return TableType::TABLE;
}

nsDisplayTableFixedPosition::nsDisplayTableFixedPosition(nsDisplayListBuilder* aBuilder,
                                                         nsIFrame* aFrame,
                                                         nsDisplayList* aList,
                                                         uint32_t aIndex,
                                                         nsIFrame* aAncestorFrame)
  : nsDisplayFixedPosition(aBuilder, aFrame, aList, aIndex)
  , mTableType(GetTableTypeFromFrame(aAncestorFrame))
{
}

/* static */ nsDisplayTableFixedPosition*
nsDisplayTableFixedPosition::CreateForFixedBackground(nsDisplayListBuilder* aBuilder,
                                                      nsIFrame* aFrame,
                                                      nsDisplayBackgroundImage* aImage,
                                                      uint32_t aIndex,
                                                      nsIFrame* aAncestorFrame)
{
  nsDisplayList temp;
  temp.AppendToTop(aImage);

  return new (aBuilder) nsDisplayTableFixedPosition(aBuilder, aFrame, &temp, aIndex + 1, aAncestorFrame);
}

nsDisplayStickyPosition::nsDisplayStickyPosition(nsDisplayListBuilder* aBuilder,
                                                 nsIFrame* aFrame,
                                                 nsDisplayList* aList,
                                                 const ActiveScrolledRoot* aActiveScrolledRoot)
  : nsDisplayOwnLayer(aBuilder, aFrame, aList, aActiveScrolledRoot)
{
  MOZ_COUNT_CTOR(nsDisplayStickyPosition);
}

void
nsDisplayStickyPosition::SetClipChain(const DisplayItemClipChain* aClipChain,
                                      bool aStore)
{
  mClipChain = aClipChain;
  mClip = nullptr;

  MOZ_ASSERT(!mClip, "There should never be a clip on this item because no clip moves with it.");

  if (aStore) {
    mState.mClipChain = aClipChain;
    mState.mClip = mClip;
  }
}

#ifdef NS_BUILD_REFCNT_LOGGING
nsDisplayStickyPosition::~nsDisplayStickyPosition() {
  MOZ_COUNT_DTOR(nsDisplayStickyPosition);
}
#endif

already_AddRefed<Layer>
nsDisplayStickyPosition::BuildLayer(nsDisplayListBuilder* aBuilder,
                                    LayerManager* aManager,
                                    const ContainerLayerParameters& aContainerParameters) {
  RefPtr<Layer> layer =
    nsDisplayOwnLayer::BuildLayer(aBuilder, aManager, aContainerParameters);

  StickyScrollContainer* stickyScrollContainer = StickyScrollContainer::
    GetStickyScrollContainerForFrame(mFrame);
  if (!stickyScrollContainer) {
    return layer.forget();
  }

  nsIFrame* scrollFrame = do_QueryFrame(stickyScrollContainer->ScrollFrame());
  nsPresContext* presContext = scrollFrame->PresContext();

  // Sticky position frames whose scroll frame is the root scroll frame are
  // reflowed into the scroll-port size if one has been set.
  nsSize scrollFrameSize = scrollFrame->GetSize();
  if (scrollFrame == presContext->PresShell()->GetRootScrollFrame() &&
      presContext->PresShell()->IsScrollPositionClampingScrollPortSizeSet()) {
    scrollFrameSize = presContext->PresShell()->
      GetScrollPositionClampingScrollPortSize();
  }

  nsLayoutUtils::SetFixedPositionLayerData(layer, scrollFrame,
    nsRect(scrollFrame->GetOffsetToCrossDoc(ReferenceFrame()), scrollFrameSize),
    mFrame, presContext, aContainerParameters);

  ViewID scrollId = nsLayoutUtils::FindOrCreateIDFor(
    stickyScrollContainer->ScrollFrame()->GetScrolledFrame()->GetContent());

  float factor = presContext->AppUnitsPerDevPixel();
  nsRect outer;
  nsRect inner;
  stickyScrollContainer->GetScrollRanges(mFrame, &outer, &inner);
  LayerRect stickyOuter(NSAppUnitsToFloatPixels(outer.x, factor) *
                          aContainerParameters.mXScale,
                        NSAppUnitsToFloatPixels(outer.y, factor) *
                          aContainerParameters.mYScale,
                        NSAppUnitsToFloatPixels(outer.width, factor) *
                          aContainerParameters.mXScale,
                        NSAppUnitsToFloatPixels(outer.height, factor) *
                          aContainerParameters.mYScale);
  LayerRect stickyInner(NSAppUnitsToFloatPixels(inner.x, factor) *
                          aContainerParameters.mXScale,
                        NSAppUnitsToFloatPixels(inner.y, factor) *
                          aContainerParameters.mYScale,
                        NSAppUnitsToFloatPixels(inner.width, factor) *
                          aContainerParameters.mXScale,
                        NSAppUnitsToFloatPixels(inner.height, factor) *
                          aContainerParameters.mYScale);
  layer->SetStickyPositionData(scrollId, stickyOuter, stickyInner);

  return layer.forget();
}

nsDisplayScrollInfoLayer::nsDisplayScrollInfoLayer(
  nsDisplayListBuilder* aBuilder,
  nsIFrame* aScrolledFrame,
  nsIFrame* aScrollFrame)
  : nsDisplayWrapList(aBuilder, aScrollFrame)
  , mScrollFrame(aScrollFrame)
  , mScrolledFrame(aScrolledFrame)
  , mScrollParentId(aBuilder->GetCurrentScrollParentId())
{
#ifdef NS_BUILD_REFCNT_LOGGING
  MOZ_COUNT_CTOR(nsDisplayScrollInfoLayer);
#endif
}

#ifdef NS_BUILD_REFCNT_LOGGING
nsDisplayScrollInfoLayer::~nsDisplayScrollInfoLayer()
{
  MOZ_COUNT_DTOR(nsDisplayScrollInfoLayer);
}
#endif

already_AddRefed<Layer>
nsDisplayScrollInfoLayer::BuildLayer(nsDisplayListBuilder* aBuilder,
                                     LayerManager* aManager,
                                     const ContainerLayerParameters& aContainerParameters)
{
  // In general for APZ with event-regions we no longer have a need for
  // scrollinfo layers. However, in some cases, there might be content that
  // cannot be layerized, and so needs to scroll synchronously. To handle those
  // cases, we still want to generate scrollinfo layers.

  return aManager->GetLayerBuilder()->
    BuildContainerLayerFor(aBuilder, aManager, mFrame, this, &mList,
                           aContainerParameters, nullptr,
                           FrameLayerBuilder::CONTAINER_ALLOW_PULL_BACKGROUND_COLOR);
}

LayerState
nsDisplayScrollInfoLayer::GetLayerState(nsDisplayListBuilder* aBuilder,
                                    LayerManager* aManager,
                                    const ContainerLayerParameters& aParameters)
{
  return LAYER_ACTIVE_EMPTY;
}

UniquePtr<ScrollMetadata>
nsDisplayScrollInfoLayer::ComputeScrollMetadata(Layer* aLayer,
                                                const ContainerLayerParameters& aContainerParameters)
{
  nsRect viewport = mScrollFrame->GetRect() -
                    mScrollFrame->GetPosition() +
                    mScrollFrame->GetOffsetToCrossDoc(ReferenceFrame());

  ScrollMetadata metadata = nsLayoutUtils::ComputeScrollMetadata(
      mScrolledFrame, mScrollFrame, mScrollFrame->GetContent(),
      ReferenceFrame(), aLayer,
      mScrollParentId, viewport, Nothing(), false, aContainerParameters);
  metadata.GetMetrics().SetIsScrollInfoLayer(true);

  return UniquePtr<ScrollMetadata>(new ScrollMetadata(metadata));
}



void
nsDisplayScrollInfoLayer::WriteDebugInfo(std::stringstream& aStream)
{
  aStream << " (scrollframe " << mScrollFrame
          << " scrolledFrame " << mScrolledFrame << ")";
}

nsDisplayZoom::nsDisplayZoom(nsDisplayListBuilder* aBuilder,
                             nsIFrame* aFrame, nsDisplayList* aList,
                             int32_t aAPD, int32_t aParentAPD,
                             uint32_t aFlags)
    : nsDisplaySubDocument(aBuilder, aFrame, aList, aFlags)
    , mAPD(aAPD), mParentAPD(aParentAPD) {
  MOZ_COUNT_CTOR(nsDisplayZoom);
}

#ifdef NS_BUILD_REFCNT_LOGGING
nsDisplayZoom::~nsDisplayZoom() {
  MOZ_COUNT_DTOR(nsDisplayZoom);
}
#endif

nsRect nsDisplayZoom::GetBounds(nsDisplayListBuilder* aBuilder,
                                bool* aSnap) const
{
  nsRect bounds = nsDisplaySubDocument::GetBounds(aBuilder, aSnap);
  *aSnap = false;
  return bounds.ScaleToOtherAppUnitsRoundOut(mAPD, mParentAPD);
}

void nsDisplayZoom::HitTest(nsDisplayListBuilder *aBuilder,
                            const nsRect& aRect,
                            HitTestState *aState,
                            nsTArray<nsIFrame*> *aOutFrames)
{
  nsRect rect;
  // A 1x1 rect indicates we are just hit testing a point, so pass down a 1x1
  // rect as well instead of possibly rounding the width or height to zero.
  if (aRect.width == 1 && aRect.height == 1) {
    rect.MoveTo(aRect.TopLeft().ScaleToOtherAppUnits(mParentAPD, mAPD));
    rect.width = rect.height = 1;
  } else {
    rect = aRect.ScaleToOtherAppUnitsRoundOut(mParentAPD, mAPD);
  }
  mList.HitTest(aBuilder, rect, aState, aOutFrames);
}

bool nsDisplayZoom::ComputeVisibility(nsDisplayListBuilder *aBuilder,
                                      nsRegion *aVisibleRegion)
{
  // Convert the passed in visible region to our appunits.
  nsRegion visibleRegion;
  // mVisibleRect has been clipped to GetClippedBounds
  visibleRegion.And(*aVisibleRegion, mVisibleRect);
  visibleRegion = visibleRegion.ScaleToOtherAppUnitsRoundOut(mParentAPD, mAPD);
  nsRegion originalVisibleRegion = visibleRegion;

  nsRect transformedVisibleRect =
    mVisibleRect.ScaleToOtherAppUnitsRoundOut(mParentAPD, mAPD);
  bool retval;
  // If we are to generate a scrollable layer we call
  // nsDisplaySubDocument::ComputeVisibility to make the necessary adjustments
  // for ComputeVisibility, it does all it's calculations in the child APD.
  bool usingDisplayPort = UseDisplayPortForViewport(aBuilder, mFrame);
  if (!(mFlags & GENERATE_SCROLLABLE_LAYER) || !usingDisplayPort) {
    retval =
      mList.ComputeVisibilityForSublist(aBuilder, &visibleRegion,
                                        transformedVisibleRect);
  } else {
    retval =
      nsDisplaySubDocument::ComputeVisibility(aBuilder, &visibleRegion);
  }

  nsRegion removed;
  // removed = originalVisibleRegion - visibleRegion
  removed.Sub(originalVisibleRegion, visibleRegion);
  // Convert removed region to parent appunits.
  removed = removed.ScaleToOtherAppUnitsRoundIn(mAPD, mParentAPD);
  // aVisibleRegion = aVisibleRegion - removed (modulo any simplifications
  // SubtractFromVisibleRegion does)
  aBuilder->SubtractFromVisibleRegion(aVisibleRegion, removed);

  return retval;
}

///////////////////////////////////////////////////
// nsDisplayTransform Implementation
//

// Write #define UNIFIED_CONTINUATIONS here and in
// TransformReferenceBox::Initialize to have the transform property try
// to transform content with continuations as one unified block instead of
// several smaller ones.  This is currently disabled because it doesn't work
// correctly, since when the frames are initially being reflowed, their
// continuations all compute their bounding rects independently of each other
// and consequently get the wrong value.  Write #define DEBUG_HIT here to have
// the nsDisplayTransform class dump out a bunch of information about hit
// detection.
#undef  UNIFIED_CONTINUATIONS
#undef  DEBUG_HIT

nsDisplayTransform::nsDisplayTransform(nsDisplayListBuilder* aBuilder,
                                       nsIFrame *aFrame, nsDisplayList *aList,
                                       const nsRect& aChildrenVisibleRect,
                                       ComputeTransformFunction aTransformGetter,
                                       uint32_t aIndex)
  : nsDisplayItem(aBuilder, aFrame)
  , mStoredList(aBuilder, aFrame, aList)
  , mTransformGetter(aTransformGetter)
  , mAnimatedGeometryRootForChildren(mAnimatedGeometryRoot)
  , mAnimatedGeometryRootForScrollMetadata(mAnimatedGeometryRoot)
  , mChildrenVisibleRect(aChildrenVisibleRect)
  , mIndex(aIndex)
  , mNoExtendContext(false)
  , mIsTransformSeparator(false)
  , mTransformPreserves3DInited(false)
  , mAllowAsyncAnimation(false)
{
  MOZ_COUNT_CTOR(nsDisplayTransform);
  MOZ_ASSERT(aFrame, "Must have a frame!");
  Init(aBuilder);
}

void
nsDisplayTransform::SetReferenceFrameToAncestor(nsDisplayListBuilder* aBuilder)
{
  if (mFrame == aBuilder->RootReferenceFrame()) {
    return;
  }
  nsIFrame *outerFrame = nsLayoutUtils::GetCrossDocParentFrame(mFrame);
  mReferenceFrame =
    aBuilder->FindReferenceFrameFor(outerFrame);
  mToReferenceFrame = mFrame->GetOffsetToCrossDoc(mReferenceFrame);
  if (nsLayoutUtils::IsFixedPosFrameInDisplayPort(mFrame)) {
    // This is an odd special case. If we are both IsFixedPosFrameInDisplayPort
    // and transformed that we are our own AGR parent.
    // We want our frame to be our AGR because FrameLayerBuilder uses our AGR to
    // determine if we are inside a fixed pos subtree. If we use the outer AGR
    // from outside the fixed pos subtree FLB can't tell that we are fixed pos.
    mAnimatedGeometryRoot = mAnimatedGeometryRootForChildren;
  } else if (mFrame->StyleDisplay()->mPosition == NS_STYLE_POSITION_STICKY &&
             IsStickyFrameActive(aBuilder, mFrame, nullptr)) {
    // Similar to the IsFixedPosFrameInDisplayPort case we are our own AGR.
    // We are inside the sticky position, so our AGR is the sticky positioned
    // frame, which is our AGR, not the parent AGR.
    mAnimatedGeometryRoot = mAnimatedGeometryRootForChildren;
  } else if (mAnimatedGeometryRoot->mParentAGR) {
    mAnimatedGeometryRootForScrollMetadata = mAnimatedGeometryRoot->mParentAGR;
    if (!MayBeAnimated(aBuilder)) {
      // If we're an animated transform then we want the same AGR as our children
      // so that FrameLayerBuilder knows that this layer moves with the transform
      // and won't compute occlusions. If we're not animated then use our parent
      // AGR so that inactive transform layers can go in the same PaintedLayer as
      // surrounding content.
      mAnimatedGeometryRoot = mAnimatedGeometryRoot->mParentAGR;
    }
  }

  SetVisibleRect(aBuilder->GetVisibleRect() + mToReferenceFrame, true);
}

void
nsDisplayTransform::Init(nsDisplayListBuilder* aBuilder)
{
  mHasBounds = false;
  mStoredList.SetClipChain(nullptr, true);
  mStoredList.SetVisibleRect(mChildrenVisibleRect, true);
}

nsDisplayTransform::nsDisplayTransform(nsDisplayListBuilder* aBuilder,
                                       nsIFrame *aFrame, nsDisplayList *aList,
                                       const nsRect& aChildrenVisibleRect,
                                       uint32_t aIndex,
                                       bool aAllowAsyncAnimation)
  : nsDisplayItem(aBuilder, aFrame)
  , mStoredList(aBuilder, aFrame, aList)
  , mTransformGetter(nullptr)
  , mAnimatedGeometryRootForChildren(mAnimatedGeometryRoot)
  , mAnimatedGeometryRootForScrollMetadata(mAnimatedGeometryRoot)
  , mChildrenVisibleRect(aChildrenVisibleRect)
  , mIndex(aIndex)
  , mNoExtendContext(false)
  , mIsTransformSeparator(false)
  , mTransformPreserves3DInited(false)
  , mAllowAsyncAnimation(aAllowAsyncAnimation)
{
  MOZ_COUNT_CTOR(nsDisplayTransform);
  MOZ_ASSERT(aFrame, "Must have a frame!");
  SetReferenceFrameToAncestor(aBuilder);
  Init(aBuilder);
  UpdateBoundsFor3D(aBuilder);
}

nsDisplayTransform::nsDisplayTransform(nsDisplayListBuilder* aBuilder,
                                       nsIFrame *aFrame, nsDisplayItem *aItem,
                                       const nsRect& aChildrenVisibleRect,
                                       uint32_t aIndex)
  : nsDisplayItem(aBuilder, aFrame)
  , mStoredList(aBuilder, aFrame, aItem)
  , mTransformGetter(nullptr)
  , mAnimatedGeometryRootForChildren(mAnimatedGeometryRoot)
  , mAnimatedGeometryRootForScrollMetadata(mAnimatedGeometryRoot)
  , mChildrenVisibleRect(aChildrenVisibleRect)
  , mIndex(aIndex)
  , mNoExtendContext(false)
  , mIsTransformSeparator(false)
  , mTransformPreserves3DInited(false)
  , mAllowAsyncAnimation(false)
{
  MOZ_COUNT_CTOR(nsDisplayTransform);
  MOZ_ASSERT(aFrame, "Must have a frame!");
  SetReferenceFrameToAncestor(aBuilder);
  Init(aBuilder);
}

nsDisplayTransform::nsDisplayTransform(nsDisplayListBuilder* aBuilder,
                                       nsIFrame *aFrame, nsDisplayList *aList,
                                       const nsRect& aChildrenVisibleRect,
                                       const Matrix4x4& aTransform,
                                       uint32_t aIndex)
  : nsDisplayItem(aBuilder, aFrame)
  , mStoredList(aBuilder, aFrame, aList)
  , mTransform(aTransform)
  , mTransformGetter(nullptr)
  , mAnimatedGeometryRootForChildren(mAnimatedGeometryRoot)
  , mAnimatedGeometryRootForScrollMetadata(mAnimatedGeometryRoot)
  , mChildrenVisibleRect(aChildrenVisibleRect)
  , mIndex(aIndex)
  , mNoExtendContext(false)
  , mIsTransformSeparator(true)
  , mTransformPreserves3DInited(false)
  , mAllowAsyncAnimation(false)
{
  MOZ_COUNT_CTOR(nsDisplayTransform);
  MOZ_ASSERT(aFrame, "Must have a frame!");
  Init(aBuilder);
  UpdateBoundsFor3D(aBuilder);
}

/* Returns the delta specified by the transform-origin property.
 * This is a positive delta, meaning that it indicates the direction to move
 * to get from (0, 0) of the frame to the transform origin.  This function is
 * called off the main thread.
 */
/* static */ Point3D
nsDisplayTransform::GetDeltaToTransformOrigin(const nsIFrame* aFrame,
                                              float aAppUnitsPerPixel,
                                              const nsRect* aBoundsOverride)
{
  NS_PRECONDITION(aFrame, "Can't get delta for a null frame!");
  NS_PRECONDITION(aFrame->IsTransformed() ||
                  aFrame->BackfaceIsHidden() ||
                  aFrame->Combines3DTransformWithAncestors(),
                  "Shouldn't get a delta for an untransformed frame!");

  if (!aFrame->IsTransformed()) {
    return Point3D();
  }

  /* For both of the coordinates, if the value of transform is a
   * percentage, it's relative to the size of the frame.  Otherwise, if it's
   * a distance, it's already computed for us!
   */
  const nsStyleDisplay* display = aFrame->StyleDisplay();
  // We don't use aBoundsOverride for SVG since we need to account for
  // refBox.X/Y(). This happens to work because ReflowSVG sets the frame's
  // mRect before calling FinishAndStoreOverflow so we don't need the override.
  TransformReferenceBox refBox;
  if (aBoundsOverride &&
      !(aFrame->GetStateBits() & NS_FRAME_SVG_LAYOUT)) {
    refBox.Init(aBoundsOverride->Size());
  } else {
    refBox.Init(aFrame);
  }

  /* Allows us to access dimension getters by index. */
  float transformOrigin[2];
  TransformReferenceBox::DimensionGetter dimensionGetter[] =
    { &TransformReferenceBox::Width, &TransformReferenceBox::Height };
  TransformReferenceBox::DimensionGetter offsetGetter[] =
    { &TransformReferenceBox::X, &TransformReferenceBox::Y };

  for (uint8_t index = 0; index < 2; ++index) {
    /* If the transform-origin specifies a percentage, take the percentage
     * of the size of the box.
     */
    const nsStyleCoord& originValue  = display->mTransformOrigin[index];
    if (originValue.GetUnit() == eStyleUnit_Calc) {
      const nsStyleCoord::Calc *calc = originValue.GetCalcValue();
      transformOrigin[index] =
        NSAppUnitsToFloatPixels((refBox.*dimensionGetter[index])(), aAppUnitsPerPixel) *
          calc->mPercent +
        NSAppUnitsToFloatPixels(calc->mLength, aAppUnitsPerPixel);
    } else if (originValue.GetUnit() == eStyleUnit_Percent) {
      transformOrigin[index] =
        NSAppUnitsToFloatPixels((refBox.*dimensionGetter[index])(), aAppUnitsPerPixel) *
        originValue.GetPercentValue();
    } else {
      MOZ_ASSERT(originValue.GetUnit() == eStyleUnit_Coord,
                 "unexpected unit");
      transformOrigin[index] =
        NSAppUnitsToFloatPixels(originValue.GetCoordValue(),
                                aAppUnitsPerPixel);
    }

    if (aFrame->GetStateBits() & NS_FRAME_SVG_LAYOUT) {
      // SVG frames (unlike other frames) have a reference box that can be (and
      // typically is) offset from the TopLeft() of the frame. We need to
      // account for that here.
      transformOrigin[index] +=
        NSAppUnitsToFloatPixels((refBox.*offsetGetter[index])(), aAppUnitsPerPixel);
    }
  }

  return Point3D(transformOrigin[0], transformOrigin[1],
                 NSAppUnitsToFloatPixels(display->mTransformOrigin[2].GetCoordValue(),
                                         aAppUnitsPerPixel));
}

/* static */ bool
nsDisplayTransform::ComputePerspectiveMatrix(const nsIFrame* aFrame,
                                             float aAppUnitsPerPixel,
                                             Matrix4x4& aOutMatrix)
{
  NS_PRECONDITION(aFrame, "Can't get delta for a null frame!");
  NS_PRECONDITION(aFrame->IsTransformed() ||
                  aFrame->BackfaceIsHidden() ||
                  aFrame->Combines3DTransformWithAncestors(),
                  "Shouldn't get a delta for an untransformed frame!");
  NS_PRECONDITION(aOutMatrix.IsIdentity(), "Must have a blank output matrix");

  if (!aFrame->IsTransformed()) {
    return false;
  }

  /* Find our containing block, which is the element that provides the
   * value for perspective we need to use
   */

  //TODO: Is it possible that the cbFrame's bounds haven't been set correctly yet
  // (similar to the aBoundsOverride case for GetResultingTransformMatrix)?
  nsIFrame* cbFrame = aFrame->GetContainingBlock(nsIFrame::SKIP_SCROLLED_FRAME);
  if (!cbFrame) {
    return false;
  }

  /* Grab the values for perspective and perspective-origin (if present) */

  const nsStyleDisplay* cbDisplay = cbFrame->StyleDisplay();
  if (cbDisplay->mChildPerspective.GetUnit() != eStyleUnit_Coord) {
    return false;
  }
  nscoord perspective = cbDisplay->mChildPerspective.GetCoordValue();
  if (perspective < std::numeric_limits<Float>::epsilon()) {
    return true;
  }

  TransformReferenceBox refBox(cbFrame);

  Point perspectiveOrigin =
    nsStyleTransformMatrix::Convert2DPosition(cbDisplay->mPerspectiveOrigin,
                                              refBox, aAppUnitsPerPixel);

  /* GetOffsetTo computes the offset required to move from 0,0 in cbFrame to 0,0
   * in aFrame. Although we actually want the inverse of this, it's faster to
   * compute this way.
   */
  nsPoint frameToCbOffset = -aFrame->GetOffsetTo(cbFrame);
  Point frameToCbGfxOffset(
            NSAppUnitsToFloatPixels(frameToCbOffset.x, aAppUnitsPerPixel),
            NSAppUnitsToFloatPixels(frameToCbOffset.y, aAppUnitsPerPixel));

  /* Move the perspective origin to be relative to aFrame, instead of relative
   * to the containing block which is how it was specified in the style system.
   */
  perspectiveOrigin += frameToCbGfxOffset;

  aOutMatrix._34 =
    -1.0 / NSAppUnitsToFloatPixels(perspective, aAppUnitsPerPixel);

  aOutMatrix.ChangeBasis(Point3D(perspectiveOrigin.x, perspectiveOrigin.y, 0));
  return true;
}

nsDisplayTransform::FrameTransformProperties::FrameTransformProperties(const nsIFrame* aFrame,
                                                                       float aAppUnitsPerPixel,
                                                                       const nsRect* aBoundsOverride)
  : mFrame(aFrame)
  , mTransformList(aFrame->StyleDisplay()->mSpecifiedTransform)
  , mToTransformOrigin(GetDeltaToTransformOrigin(aFrame, aAppUnitsPerPixel, aBoundsOverride))
{
}

/* Wraps up the transform matrix in a change-of-basis matrix pair that
 * translates from local coordinate space to transform coordinate space, then
 * hands it back.
 */
Matrix4x4
nsDisplayTransform::GetResultingTransformMatrix(const FrameTransformProperties& aProperties,
                                                const nsPoint& aOrigin,
                                                float aAppUnitsPerPixel,
                                                uint32_t aFlags,
                                                const nsRect* aBoundsOverride)
{
  return GetResultingTransformMatrixInternal(aProperties, aOrigin, aAppUnitsPerPixel,
                                             aFlags, aBoundsOverride);
}

Matrix4x4
nsDisplayTransform::GetResultingTransformMatrix(const nsIFrame* aFrame,
                                                const nsPoint& aOrigin,
                                                float aAppUnitsPerPixel,
                                                uint32_t aFlags,
                                                const nsRect* aBoundsOverride)
{
  FrameTransformProperties props(aFrame,
                                 aAppUnitsPerPixel,
                                 aBoundsOverride);

  return GetResultingTransformMatrixInternal(props, aOrigin, aAppUnitsPerPixel,
                                             aFlags, aBoundsOverride);
}

Matrix4x4
nsDisplayTransform::GetResultingTransformMatrixInternal(const FrameTransformProperties& aProperties,
                                                        const nsPoint& aOrigin,
                                                        float aAppUnitsPerPixel,
                                                        uint32_t aFlags,
                                                        const nsRect* aBoundsOverride)
{
  const nsIFrame *frame = aProperties.mFrame;
  NS_ASSERTION(frame || !(aFlags & INCLUDE_PERSPECTIVE), "Must have a frame to compute perspective!");

  // Get the underlying transform matrix:

  // We don't use aBoundsOverride for SVG since we need to account for
  // refBox.X/Y(). This happens to work because ReflowSVG sets the frame's
  // mRect before calling FinishAndStoreOverflow so we don't need the override.
  TransformReferenceBox refBox;
  if (aBoundsOverride &&
      (!frame || !(frame->GetStateBits() & NS_FRAME_SVG_LAYOUT))) {
    refBox.Init(aBoundsOverride->Size());
  } else {
    refBox.Init(frame);
  }

  /* Get the matrix, then change its basis to factor in the origin. */
  RuleNodeCacheConditions dummy;
  bool dummyBool;
  Matrix4x4 result;
  // Call IsSVGTransformed() regardless of the value of
  // disp->mSpecifiedTransform, since we still need any
  // parentsChildrenOnlyTransform.
  Matrix svgTransform, parentsChildrenOnlyTransform;
  bool hasSVGTransforms =
    frame && frame->IsSVGTransformed(&svgTransform,
                                     &parentsChildrenOnlyTransform);
  /* Transformed frames always have a transform, or are preserving 3d (and might still have perspective!) */
  if (aProperties.mTransformList) {
    result = nsStyleTransformMatrix::ReadTransforms(aProperties.mTransformList->mHead,
                                                    frame ? frame->StyleContext() : nullptr,
                                                    frame ? frame->PresContext() : nullptr,
                                                    dummy, refBox, aAppUnitsPerPixel,
                                                    &dummyBool);
  } else if (hasSVGTransforms) {
    // Correct the translation components for zoom:
    float pixelsPerCSSPx = frame->PresContext()->AppUnitsPerCSSPixel() /
                             aAppUnitsPerPixel;
    svgTransform._31 *= pixelsPerCSSPx;
    svgTransform._32 *= pixelsPerCSSPx;
    result = Matrix4x4::From2D(svgTransform);
  }

  // Apply any translation due to 'transform-origin' and/or 'transform-box':
  result.ChangeBasis(aProperties.mToTransformOrigin);

  // See the comment for nsSVGContainerFrame::HasChildrenOnlyTransform for
  // an explanation of what children-only transforms are.
  bool parentHasChildrenOnlyTransform =
    hasSVGTransforms && !parentsChildrenOnlyTransform.IsIdentity();

  if (parentHasChildrenOnlyTransform) {
    float pixelsPerCSSPx =
      frame->PresContext()->AppUnitsPerCSSPixel() / aAppUnitsPerPixel;
    parentsChildrenOnlyTransform._31 *= pixelsPerCSSPx;
    parentsChildrenOnlyTransform._32 *= pixelsPerCSSPx;

    Point3D frameOffset(
      NSAppUnitsToFloatPixels(-frame->GetPosition().x, aAppUnitsPerPixel),
      NSAppUnitsToFloatPixels(-frame->GetPosition().y, aAppUnitsPerPixel),
      0);
    Matrix4x4 parentsChildrenOnlyTransform3D =
      Matrix4x4::From2D(parentsChildrenOnlyTransform).ChangeBasis(frameOffset);

    result *= parentsChildrenOnlyTransform3D;
  }

  Matrix4x4 perspectiveMatrix;
  bool hasPerspective = aFlags & INCLUDE_PERSPECTIVE;
  if (hasPerspective) {
    if (ComputePerspectiveMatrix(frame, aAppUnitsPerPixel, perspectiveMatrix)) {
      result *= perspectiveMatrix;
    }
  }

  if ((aFlags & INCLUDE_PRESERVE3D_ANCESTORS) &&
      frame && frame->Combines3DTransformWithAncestors()) {
    // Include the transform set on our parent
    NS_ASSERTION(frame->GetParent() &&
                 frame->GetParent()->IsTransformed() &&
                 frame->GetParent()->Extend3DContext(),
                 "Preserve3D mismatch!");
    FrameTransformProperties props(frame->GetParent(),
                                   aAppUnitsPerPixel,
                                   nullptr);

    uint32_t flags = aFlags & (INCLUDE_PRESERVE3D_ANCESTORS|INCLUDE_PERSPECTIVE);

    // If this frame isn't transformed (but we exist for backface-visibility),
    // then we're not a reference frame so no offset to origin will be added.
    // Otherwise we need to manually translate into our parent's coordinate
    // space.
    if (frame->IsTransformed()) {
      nsLayoutUtils::PostTranslate(result, frame->GetPosition(), aAppUnitsPerPixel, !hasSVGTransforms);
    }
    Matrix4x4 parent =
      GetResultingTransformMatrixInternal(props,
                                          nsPoint(0, 0),
                                          aAppUnitsPerPixel, flags,
                                          nullptr);
    result = result * parent;
  }

  if (aFlags & OFFSET_BY_ORIGIN) {
    nsLayoutUtils::PostTranslate(result, aOrigin, aAppUnitsPerPixel, !hasSVGTransforms);
  }

  return result;
}

bool
nsDisplayOpacity::CanUseAsyncAnimations(nsDisplayListBuilder* aBuilder)
{
  if (ActiveLayerTracker::IsStyleAnimated(aBuilder, mFrame, eCSSProperty_opacity)) {
    return true;
  }

  EffectCompositor::SetPerformanceWarning(
    mFrame, eCSSProperty_opacity,
    AnimationPerformanceWarning(
      AnimationPerformanceWarning::Type::OpacityFrameInactive));

  return false;
}

bool
nsDisplayTransform::CanUseAsyncAnimations(nsDisplayListBuilder* aBuilder)
{
  return mAllowAsyncAnimation;
}

static void
RecordAnimationFrameSizeTelemetry(nsIFrame* aFrame, const nsSize& overflow)
{
  gfxSize scale = nsLayoutUtils::GetTransformToAncestorScale(aFrame);
  nsSize frameSize = nsSize(overflow.width * scale.width,
                            overflow.height * scale.height);
  uint32_t pixelArea = uint32_t(nsPresContext::AppUnitsToIntCSSPixels(frameSize.width))
                     * nsPresContext::AppUnitsToIntCSSPixels(frameSize.height);
  if (EffectSet* effects = EffectSet::GetEffectSet(aFrame)) {
    for (KeyframeEffectReadOnly* effect : *effects) {
      effect->RecordFrameSizeTelemetry(pixelArea);
    }
  }
}

/* static */ auto
nsDisplayTransform::ShouldPrerenderTransformedContent(nsDisplayListBuilder* aBuilder,
                                                      nsIFrame* aFrame,
                                                      nsRect* aDirtyRect) -> PrerenderDecision
{
  // Elements whose transform has been modified recently, or which
  // have a compositor-animated transform, can be prerendered. An element
  // might have only just had its transform animated in which case
  // the ActiveLayerManager may not have been notified yet.
  if (!ActiveLayerTracker::IsStyleMaybeAnimated(aFrame, eCSSProperty_transform) &&
      !EffectCompositor::HasAnimationsForCompositor(aFrame,
                                                    eCSSProperty_transform)) {
    EffectCompositor::SetPerformanceWarning(
      aFrame, eCSSProperty_transform,
      AnimationPerformanceWarning(
        AnimationPerformanceWarning::Type::TransformFrameInactive));

    return NoPrerender;
  }

  // We should not allow prerender if any ancestor container element has
  // mask/clip-path effects.
  //
  // With prerender and sync transform animation, we do not need to restyle an
  // animated element to respect position changes, since that transform is done
  // by layer animation. As a result, the container element is not aware of
  // position change of that containing element and loses the chance to update
  // the content of mask/clip-path.
  //
  // Why do we need to update a mask? This is relative to how we generate a
  // mask layer in ContainerState::SetupMaskLayerForCSSMask. While creating a
  // mask layer, to reduce memory usage, we did not choose the size of the
  // masked element as mask size. Instead, we read the union of bounds of all
  // children display items by nsDisplayWrapList::GetBounds, which is smaller
  // than or equal to the masked element's boundary, and use it as the position
  ///size of the mask layer. That union bounds is actually affected by the
  // geometry of the animated element. To keep the content of mask up to date,
  // forbidding of prerender is required.
  for (nsIFrame* container = nsLayoutUtils::GetCrossDocParentFrame(aFrame);
       container; container = nsLayoutUtils::GetCrossDocParentFrame(container)) {
    const nsStyleSVGReset *svgReset = container->StyleSVGReset();
    if (svgReset->HasMask() || svgReset->HasClipPath()) {
      return NoPrerender;
    }
  }

  nsRect overflow = aFrame->GetVisualOverflowRectRelativeToSelf();

  // Record telemetry about the size of the animated content.
  // Check CanRecordExtended() so we don't do any processing if the
  // telemetry won't be recorded anyways.
  if (Telemetry::CanRecordExtended()) {
    RecordAnimationFrameSizeTelemetry(aFrame, overflow.Size());
  }

  // If the incoming dirty rect already contains the entire overflow area,
  // we are already rendering the entire content.
  if (aDirtyRect->Contains(overflow)) {
    return FullPrerender;
  }

  float viewportRatioX = gfxPrefs::AnimationPrerenderViewportRatioLimitX();
  float viewportRatioY = gfxPrefs::AnimationPrerenderViewportRatioLimitY();
  uint32_t absoluteLimitX = gfxPrefs::AnimationPrerenderAbsoluteLimitX();
  uint32_t absoluteLimitY = gfxPrefs::AnimationPrerenderAbsoluteLimitY();
  nsSize refSize = aBuilder->RootReferenceFrame()->GetSize();
  // Only prerender if the transformed frame's size is <= a multiple of the
  // reference frame size (~viewport), and less than an absolute limit.
  // Both the ratio and the absolute limit are configurable.
  nsSize relativeLimit(nscoord(refSize.width * viewportRatioX),
                       nscoord(refSize.height * viewportRatioY));
  nsSize absoluteLimit(aFrame->PresContext()->DevPixelsToAppUnits(absoluteLimitX),
                       aFrame->PresContext()->DevPixelsToAppUnits(absoluteLimitY));
  nsSize maxSize = Min(relativeLimit, absoluteLimit);
  gfxSize scale = nsLayoutUtils::GetTransformToAncestorScale(aFrame);
  nsSize frameSize(overflow.Size().width * scale.width,
                   overflow.Size().height * scale.height);
  uint64_t maxLimitArea = uint64_t(maxSize.width) * maxSize.height;
  uint64_t frameArea = uint64_t(frameSize.width) * frameSize.height;
  if (frameArea <= maxLimitArea && frameSize <= absoluteLimit) {
    *aDirtyRect = overflow;
    return FullPrerender;
  } else if (gfxPrefs::PartiallyPrerenderAnimatedContent()) {
    *aDirtyRect = nsLayoutUtils::ComputePartialPrerenderArea(*aDirtyRect, overflow, maxSize);
    return PartialPrerender;
  }

  if (frameArea > maxLimitArea) {
    uint64_t appUnitsPerPixel = nsPresContext::AppUnitsPerCSSPixel();
    EffectCompositor::SetPerformanceWarning(
      aFrame, eCSSProperty_transform,
      AnimationPerformanceWarning(
        AnimationPerformanceWarning::Type::ContentTooLargeArea,
        {
          int(frameArea / (appUnitsPerPixel * appUnitsPerPixel)),
          int(maxLimitArea / (appUnitsPerPixel * appUnitsPerPixel)),
        }));
  } else {
    EffectCompositor::SetPerformanceWarning(
      aFrame, eCSSProperty_transform,
      AnimationPerformanceWarning(
        AnimationPerformanceWarning::Type::ContentTooLarge,
        {
          nsPresContext::AppUnitsToIntCSSPixels(frameSize.width),
          nsPresContext::AppUnitsToIntCSSPixels(frameSize.height),
          nsPresContext::AppUnitsToIntCSSPixels(relativeLimit.width),
          nsPresContext::AppUnitsToIntCSSPixels(relativeLimit.height),
          nsPresContext::AppUnitsToIntCSSPixels(absoluteLimit.width),
          nsPresContext::AppUnitsToIntCSSPixels(absoluteLimit.height),
        }));
  }

  return NoPrerender;
}

/* If the matrix is singular, or a hidden backface is shown, the frame won't be visible or hit. */
static bool IsFrameVisible(nsIFrame* aFrame, const Matrix4x4& aMatrix)
{
  if (aMatrix.IsSingular()) {
    return false;
  }
  if (aFrame->BackfaceIsHidden() && aMatrix.IsBackfaceVisible()) {
    return false;
  }
  return true;
}

const Matrix4x4&
nsDisplayTransform::GetTransform() const
{
  if (mTransform.IsIdentity()) {
    float scale = mFrame->PresContext()->AppUnitsPerDevPixel();
    Point3D newOrigin =
      Point3D(NSAppUnitsToFloatPixels(mToReferenceFrame.x, scale),
              NSAppUnitsToFloatPixels(mToReferenceFrame.y, scale),
              0.0f);
    if (mTransformGetter) {
      mTransform = mTransformGetter(mFrame, scale);
      mTransform.ChangeBasis(newOrigin.x, newOrigin.y, newOrigin.z);
    } else if (!mIsTransformSeparator) {
      DebugOnly<bool> isReference =
        mFrame->IsTransformed() ||
        mFrame->Combines3DTransformWithAncestors() || mFrame->Extend3DContext();
      MOZ_ASSERT(isReference);
      mTransform =
        GetResultingTransformMatrix(mFrame, ToReferenceFrame(),
                                    scale, INCLUDE_PERSPECTIVE|OFFSET_BY_ORIGIN);
    }
  }
  return mTransform;
}

Matrix4x4
nsDisplayTransform::GetTransformForRendering()
{
  if (!mFrame->HasPerspective() || mTransformGetter || mIsTransformSeparator) {
    return GetTransform();
  }
  MOZ_ASSERT(!mTransformGetter);

  float scale = mFrame->PresContext()->AppUnitsPerDevPixel();
  // Don't include perspective transform, or the offset to origin, since
  // nsDisplayPerspective will handle both of those.
  return GetResultingTransformMatrix(mFrame, ToReferenceFrame(), scale, 0);
}

const Matrix4x4&
nsDisplayTransform::GetAccumulatedPreserved3DTransform(nsDisplayListBuilder* aBuilder)
{
  MOZ_ASSERT(!mFrame->Extend3DContext() || IsLeafOf3DContext());
  // XXX: should go back to fix mTransformGetter.
  if (!mTransformPreserves3DInited) {
    mTransformPreserves3DInited = true;
    if (!IsLeafOf3DContext()) {
      mTransformPreserves3D = GetTransform();
      return mTransformPreserves3D;
    }

    const nsIFrame* establisher; // Establisher of the 3D rendering context.
    for (establisher = mFrame;
         establisher && establisher->Combines3DTransformWithAncestors();
         establisher = nsLayoutUtils::GetCrossDocParentFrame(establisher)) {
    }
    const nsIFrame* establisherReference =
      aBuilder->FindReferenceFrameFor(nsLayoutUtils::GetCrossDocParentFrame(establisher));

    nsPoint offset = establisher->GetOffsetToCrossDoc(establisherReference);
    float scale = mFrame->PresContext()->AppUnitsPerDevPixel();
    uint32_t flags = INCLUDE_PRESERVE3D_ANCESTORS|INCLUDE_PERSPECTIVE|OFFSET_BY_ORIGIN;
    mTransformPreserves3D =
      GetResultingTransformMatrix(mFrame, offset, scale, flags);
  }
  return mTransformPreserves3D;
}

bool
nsDisplayTransform::ShouldBuildLayerEvenIfInvisible(nsDisplayListBuilder* aBuilder) const
{
  // The visible rect of a Preserves-3D frame is just an intermediate
  // result.  It should always build a layer to make sure it is
  // rendering correctly.
  return MayBeAnimated(aBuilder) || mFrame->Combines3DTransformWithAncestors();
}

bool
nsDisplayTransform::CreateWebRenderCommands(mozilla::wr::DisplayListBuilder& aBuilder,
                                            const StackingContextHelper& aSc,
                                            nsTArray<WebRenderParentCommand>& aParentCommands,
                                            WebRenderLayerManager* aManager,
                                            nsDisplayListBuilder* aDisplayListBuilder)
{
  Matrix4x4 newTransformMatrix = GetTransformForRendering();
  gfx::Matrix4x4* transformForSC = &newTransformMatrix;
  if (newTransformMatrix.IsIdentity()) {
    // If the transform is an identity transform, strip it out so that WR
    // doesn't turn this stacking context into a reference frame, as it
    // affects positioning. Bug 1345577 tracks a better fix.
    transformForSC = nullptr;
  }

  nsRect itemBounds = mStoredList.GetChildren()->GetClippedBoundsWithRespectToASR(aDisplayListBuilder, mActiveScrolledRoot);
  nsRect childrenVisible = GetVisibleRectForChildren();
  nsRect visibleRect = itemBounds.Intersect(childrenVisible);
  float appUnitsPerDevPixel = mFrame->PresContext()->AppUnitsPerDevPixel();
  LayerRect bounds = ViewAs<LayerPixel>(LayoutDeviceRect::FromAppUnits(visibleRect, appUnitsPerDevPixel),
                                        PixelCastJustification::WebRenderHasUnitResolution);
  LayerPoint origin = bounds.TopLeft();

  gfx::Matrix4x4Typed<LayerPixel, LayerPixel> boundTransform = ViewAs< gfx::Matrix4x4Typed<LayerPixel, LayerPixel> >(newTransformMatrix);
  boundTransform._41 = 0.0f;
  boundTransform._42 = 0.0f;
  boundTransform._43 = 0.0f;
  if (!boundTransform.IsIdentity()) {
    // WR will only apply the 'translate' of the transform, so we need to do the scale/rotation manually.
    bounds.MoveTo(boundTransform.TransformPoint(bounds.TopLeft()));
  }

  RefPtr<WebRenderAnimationData> animationData = aManager->CreateOrRecycleWebRenderUserData<WebRenderAnimationData>(this);

  AnimationInfo& animationInfo = animationData->GetAnimationInfo();
  AddAnimationsForProperty(Frame(), aDisplayListBuilder,
                           this, eCSSProperty_transform,
                           animationInfo, false);
  animationInfo.StartPendingAnimations(aManager->GetAnimationReadyTime());
  uint64_t animationsId = 0;

  if (!animationInfo.GetAnimations().IsEmpty()) {
    animationsId = animationInfo.GetCompositorAnimationsId();

    // Update transfrom as nullptr in stacking context if there exists
    // transform animation, the transform value will be resolved
    // after animation sampling on the compositor
    transformForSC = nullptr;

    // Pass default transform to compositor in case gecko fails to
    // get animated value after animation sampling.
    OptionalTransform transformForCompositor = newTransformMatrix;

    OpAddCompositorAnimations
      anim(CompositorAnimations(animationInfo.GetAnimations(), animationsId),
           transformForCompositor, void_t());
    aManager->WrBridge()->AddWebRenderParentCommand(anim);
  }

  nsTArray<mozilla::wr::WrFilterOp> filters;
  StackingContextHelper sc(aSc,
                           aBuilder,
                           bounds,
                           origin,
                           animationsId,
                           nullptr,
                           transformForSC,
                           filters);

  return mStoredList.CreateWebRenderCommands(aBuilder, sc, aParentCommands,
                                             aManager, aDisplayListBuilder);
}

already_AddRefed<Layer> nsDisplayTransform::BuildLayer(nsDisplayListBuilder *aBuilder,
                                                       LayerManager *aManager,
                                                       const ContainerLayerParameters& aContainerParameters)
{
  /* For frames without transform, it would not be removed for
   * backface hidden here.  But, it would be removed by the init
   * function of nsDisplayTransform.
   */
  const Matrix4x4& newTransformMatrix = GetTransformForRendering();

  uint32_t flags = FrameLayerBuilder::CONTAINER_ALLOW_PULL_BACKGROUND_COLOR;
  RefPtr<ContainerLayer> container = aManager->GetLayerBuilder()->
    BuildContainerLayerFor(aBuilder, aManager, mFrame, this, mStoredList.GetChildren(),
                           aContainerParameters, &newTransformMatrix, flags);

  if (!container) {
    return nullptr;
  }

  // Add the preserve-3d flag for this layer, BuildContainerLayerFor clears all flags,
  // so we never need to explicitely unset this flag.
  if (mFrame->Extend3DContext() && !mNoExtendContext) {
    container->SetContentFlags(container->GetContentFlags() | Layer::CONTENT_EXTEND_3D_CONTEXT);
  } else {
    container->SetContentFlags(container->GetContentFlags() & ~Layer::CONTENT_EXTEND_3D_CONTEXT);
  }

  nsDisplayListBuilder::AddAnimationsAndTransitionsToLayer(container, aBuilder,
                                                           this, mFrame,
                                                           eCSSProperty_transform);
  if (mAllowAsyncAnimation && MayBeAnimated(aBuilder)) {
    // Only allow async updates to the transform if we're an animated layer, since that's what
    // triggers us to set the correct AGR in the constructor and makes sure FrameLayerBuilder
    // won't compute occlusions for this layer.
    container->SetUserData(nsIFrame::LayerIsPrerenderedDataKey(),
                           /*the value is irrelevant*/nullptr);
    container->SetContentFlags(container->GetContentFlags() | Layer::CONTENT_MAY_CHANGE_TRANSFORM);
  } else {
    container->RemoveUserData(nsIFrame::LayerIsPrerenderedDataKey());
    container->SetContentFlags(container->GetContentFlags() & ~Layer::CONTENT_MAY_CHANGE_TRANSFORM);
  }
  return container.forget();
}

bool
nsDisplayTransform::MayBeAnimated(nsDisplayListBuilder* aBuilder) const
{
  // If EffectCompositor::HasAnimationsForCompositor() is true then we can
  // completely bypass the main thread for this animation, so it is always
  // worthwhile.
  // For ActiveLayerTracker::IsStyleAnimated() cases the main thread is
  // already involved so there is less to be gained.
  // Therefore we check that the *post-transform* bounds of this item are
  // big enough to justify an active layer.
  if (EffectCompositor::HasAnimationsForCompositor(mFrame,
                                                   eCSSProperty_transform) ||
      (ActiveLayerTracker::IsStyleAnimated(aBuilder,
                                           mFrame,
                                           eCSSProperty_transform) &&
       !IsItemTooSmallForActiveLayer(mFrame))) {
    return true;
  }
  return false;
}

nsDisplayItem::LayerState
nsDisplayTransform::GetLayerState(nsDisplayListBuilder* aBuilder,
                                  LayerManager* aManager,
                                  const ContainerLayerParameters& aParameters) {
  // If the transform is 3d, the layer takes part in preserve-3d
  // sorting, or the layer is a separator then we *always* want this
  // to be an active layer.
  // Checking HasPerspective() is needed to handle perspective value 0 when
  // the transform is 2D.
  if (!GetTransform().Is2D() || mFrame->Combines3DTransformWithAncestors() ||
      mIsTransformSeparator || mFrame->HasPerspective()) {
    return LAYER_ACTIVE_FORCE;
  }

  if (MayBeAnimated(aBuilder)) {
    // Returns LAYER_ACTIVE_FORCE to avoid flatterning the layer for async
    // animations.
    return LAYER_ACTIVE_FORCE;
  }

  // Expect the child display items to have this frame as their animated
  // geometry root (since it will be their reference frame). If they have a
  // different animated geometry root, we'll make this an active layer so the
  // animation can be accelerated.
  return RequiredLayerStateForChildren(aBuilder, aManager, aParameters,
    *mStoredList.GetChildren(), mAnimatedGeometryRootForChildren);
}

bool nsDisplayTransform::ComputeVisibility(nsDisplayListBuilder *aBuilder,
                                             nsRegion *aVisibleRegion)
{
  /* As we do this, we need to be sure to
   * untransform the visible rect, since we want everything that's painting to
   * think that it's painting in its original rectangular coordinate space.
   * If we can't untransform, take the entire overflow rect */
  nsRect untransformedVisibleRect;
  if (!UntransformVisibleRect(aBuilder, &untransformedVisibleRect))
  {
    untransformedVisibleRect = mFrame->GetVisualOverflowRectRelativeToSelf();
  }
  nsRegion untransformedVisible = untransformedVisibleRect;
  // Call RecomputeVisiblity instead of ComputeVisibility since
  // nsDisplayItem::ComputeVisibility should only be called from
  // nsDisplayList::ComputeVisibility (which sets mVisibleRect on the item)
  mStoredList.RecomputeVisibility(aBuilder, &untransformedVisible);
  return true;
}

#ifdef DEBUG_HIT
#include <time.h>
#endif

/* HitTest does some fun stuff with matrix transforms to obtain the answer. */
void nsDisplayTransform::HitTest(nsDisplayListBuilder *aBuilder,
                                 const nsRect& aRect,
                                 HitTestState *aState,
                                 nsTArray<nsIFrame*> *aOutFrames)
{
  if (aState->mInPreserves3D) {
    mStoredList.HitTest(aBuilder, aRect, aState, aOutFrames);
    return;
  }

  /* Here's how this works:
   * 1. Get the matrix.  If it's singular, abort (clearly we didn't hit
   *    anything).
   * 2. Invert the matrix.
   * 3. Use it to transform the rect into the correct space.
   * 4. Pass that rect down through to the list's version of HitTest.
   */
  // GetTransform always operates in dev pixels.
  float factor = mFrame->PresContext()->AppUnitsPerDevPixel();
  Matrix4x4 matrix = GetAccumulatedPreserved3DTransform(aBuilder);

  if (!IsFrameVisible(mFrame, matrix)) {
    return;
  }

  /* We want to go from transformed-space to regular space.
   * Thus we have to invert the matrix, which normally does
   * the reverse operation (e.g. regular->transformed)
   */

  /* Now, apply the transform and pass it down the channel. */
  matrix.Invert();
  nsRect resultingRect;
  if (aRect.width == 1 && aRect.height == 1) {
    // Magic width/height indicating we're hit testing a point, not a rect
    Point4D point = matrix.ProjectPoint(Point(NSAppUnitsToFloatPixels(aRect.x, factor),
                                              NSAppUnitsToFloatPixels(aRect.y, factor)));
    if (!point.HasPositiveWCoord()) {
      return;
    }

    Point point2d = point.As2DPoint();

    resultingRect = nsRect(NSFloatPixelsToAppUnits(float(point2d.x), factor),
                           NSFloatPixelsToAppUnits(float(point2d.y), factor),
                           1, 1);

  } else {
    Rect originalRect(NSAppUnitsToFloatPixels(aRect.x, factor),
                      NSAppUnitsToFloatPixels(aRect.y, factor),
                      NSAppUnitsToFloatPixels(aRect.width, factor),
                      NSAppUnitsToFloatPixels(aRect.height, factor));


    bool snap;
    nsRect childBounds = mStoredList.GetBounds(aBuilder, &snap);
    Rect childGfxBounds(NSAppUnitsToFloatPixels(childBounds.x, factor),
                        NSAppUnitsToFloatPixels(childBounds.y, factor),
                        NSAppUnitsToFloatPixels(childBounds.width, factor),
                        NSAppUnitsToFloatPixels(childBounds.height, factor));

    Rect rect = matrix.ProjectRectBounds(originalRect, childGfxBounds);

    resultingRect = nsRect(NSFloatPixelsToAppUnits(float(rect.X()), factor),
                           NSFloatPixelsToAppUnits(float(rect.Y()), factor),
                           NSFloatPixelsToAppUnits(float(rect.Width()), factor),
                           NSFloatPixelsToAppUnits(float(rect.Height()), factor));
  }

  if (resultingRect.IsEmpty()) {
    return;
  }


#ifdef DEBUG_HIT
  printf("Frame: %p\n", dynamic_cast<void *>(mFrame));
  printf("  Untransformed point: (%f, %f)\n", resultingRect.X(), resultingRect.Y());
  uint32_t originalFrameCount = aOutFrames.Length();
#endif

  mStoredList.HitTest(aBuilder, resultingRect, aState, aOutFrames);

#ifdef DEBUG_HIT
  if (originalFrameCount != aOutFrames.Length())
    printf("  Hit! Time: %f, first frame: %p\n", static_cast<double>(clock()),
           dynamic_cast<void *>(aOutFrames.ElementAt(0)));
  printf("=== end of hit test ===\n");
#endif

}

float
nsDisplayTransform::GetHitDepthAtPoint(nsDisplayListBuilder* aBuilder, const nsPoint& aPoint)
{
  // GetTransform always operates in dev pixels.
  float factor = mFrame->PresContext()->AppUnitsPerDevPixel();
  Matrix4x4 matrix = GetAccumulatedPreserved3DTransform(aBuilder);

  NS_ASSERTION(IsFrameVisible(mFrame, matrix),
               "We can't have hit a frame that isn't visible!");

  Matrix4x4 inverse = matrix;
  inverse.Invert();
  Point4D point = inverse.ProjectPoint(Point(NSAppUnitsToFloatPixels(aPoint.x, factor),
                                             NSAppUnitsToFloatPixels(aPoint.y, factor)));

  Point point2d = point.As2DPoint();

  Point3D transformed = matrix.TransformPoint(Point3D(point2d.x, point2d.y, 0));
  return transformed.z;
}

/* The bounding rectangle for the object is the overflow rectangle translated
 * by the reference point.
 */
nsRect
nsDisplayTransform::GetBounds(nsDisplayListBuilder* aBuilder,
                              bool* aSnap) const
{
  *aSnap = false;

  if (mHasBounds) {
    return mBounds;
  }

  if (mFrame->Extend3DContext() && !mIsTransformSeparator) {
    return nsRect();
  }

  nsRect untransformedBounds = mStoredList.GetBounds(aBuilder, aSnap);
  // GetTransform always operates in dev pixels.
  float factor = mFrame->PresContext()->AppUnitsPerDevPixel();
  mBounds = nsLayoutUtils::MatrixTransformRect(untransformedBounds,
                                               GetTransform(),
                                               factor);
  mHasBounds = true;
  return mBounds;
}

void
nsDisplayTransform::ComputeBounds(nsDisplayListBuilder* aBuilder)
{
  MOZ_ASSERT(mFrame->Extend3DContext() || IsLeafOf3DContext());

  /* For some cases, the transform would make an empty bounds, but it
   * may be turned back again to get a non-empty bounds.  We should
   * not depend on transforming bounds level by level.
   *
   * Here, it applies accumulated transforms on the leaf frames of the
   * 3d rendering context, and track and accmulate bounds at
   * nsDisplayListBuilder.
   */
  nsDisplayListBuilder::AutoAccumulateTransform accTransform(aBuilder);

  accTransform.Accumulate(GetTransform());

  if (!IsLeafOf3DContext()) {
    // Do not dive into another 3D context.
    mStoredList.DoUpdateBoundsPreserves3D(aBuilder);
  }

  /* For Preserves3D, it is bounds of only children as leaf frames.
   * For non-leaf frames, their bounds are accumulated and kept at
   * nsDisplayListBuilder.
   */
  bool snap;
  nsRect untransformedBounds = mStoredList.GetBounds(aBuilder, &snap);
  // GetTransform always operates in dev pixels.
  float factor = mFrame->PresContext()->AppUnitsPerDevPixel();
  nsRect rect =
    nsLayoutUtils::MatrixTransformRect(untransformedBounds,
                                       accTransform.GetCurrentTransform(),
                                       factor);

  aBuilder->AccumulateRect(rect);
}

/* The transform is opaque iff the transform consists solely of scales and
 * translations and if the underlying content is opaque.  Thus if the transform
 * is of the form
 *
 * |a c e|
 * |b d f|
 * |0 0 1|
 *
 * We need b and c to be zero.
 *
 * We also need to check whether the underlying opaque content completely fills
 * our visible rect. We use UntransformRect which expands to the axis-aligned
 * bounding rect, but that's OK since if
 * mStoredList.GetVisibleRect().Contains(untransformedVisible), then it
 * certainly contains the actual (non-axis-aligned) untransformed rect.
 */
nsRegion
nsDisplayTransform::GetOpaqueRegion(nsDisplayListBuilder *aBuilder,
                                             bool* aSnap) const
{
  *aSnap = false;
  nsRect untransformedVisible;
  if (!UntransformVisibleRect(aBuilder, &untransformedVisible)) {
      return nsRegion();
  }

  const Matrix4x4& matrix = GetTransform();

  nsRegion result;
  Matrix matrix2d;
  bool tmpSnap;
  if (matrix.Is2D(&matrix2d) &&
      matrix2d.PreservesAxisAlignedRectangles() &&
      mStoredList.GetOpaqueRegion(aBuilder, &tmpSnap).Contains(untransformedVisible)) {
    result = mVisibleRect.Intersect(GetBounds(aBuilder, &tmpSnap));
  }
  return result;
}

/* The transform is uniform if it fills the entire bounding rect and the
 * wrapped list is uniform.  See GetOpaqueRegion for discussion of why this
 * works.
 */
Maybe<nscolor>
nsDisplayTransform::IsUniform(nsDisplayListBuilder *aBuilder) const
{
  nsRect untransformedVisible;
  if (!UntransformVisibleRect(aBuilder, &untransformedVisible)) {
    return Nothing();
  }
  const Matrix4x4& matrix = GetTransform();

  Matrix matrix2d;
  if (matrix.Is2D(&matrix2d) &&
      matrix2d.PreservesAxisAlignedRectangles() &&
      mStoredList.GetVisibleRect().Contains(untransformedVisible)) {
    return mStoredList.IsUniform(aBuilder);
  }

  return Nothing();
}

/* TransformRect takes in as parameters a rectangle (in app space) and returns
 * the smallest rectangle (in app space) containing the transformed image of
 * that rectangle.  That is, it takes the four corners of the rectangle,
 * transforms them according to the matrix associated with the specified frame,
 * then returns the smallest rectangle containing the four transformed points.
 *
 * @param aUntransformedBounds The rectangle (in app units) to transform.
 * @param aFrame The frame whose transformation should be applied.
 * @param aOrigin The delta from the frame origin to the coordinate space origin
 * @param aBoundsOverride (optional) Force the frame bounds to be the
 *        specified bounds.
 * @return The smallest rectangle containing the image of the transformed
 *         rectangle.
 */
nsRect nsDisplayTransform::TransformRect(const nsRect &aUntransformedBounds,
                                         const nsIFrame* aFrame,
                                         const nsRect* aBoundsOverride)
{
  NS_PRECONDITION(aFrame, "Can't take the transform based on a null frame!");

  float factor = aFrame->PresContext()->AppUnitsPerDevPixel();

  uint32_t flags = INCLUDE_PERSPECTIVE|OFFSET_BY_ORIGIN|INCLUDE_PRESERVE3D_ANCESTORS;
  return nsLayoutUtils::MatrixTransformRect
    (aUntransformedBounds,
     GetResultingTransformMatrix(aFrame, nsPoint(0, 0), factor, flags, aBoundsOverride),
     factor);
}

bool nsDisplayTransform::UntransformRect(const nsRect &aTransformedBounds,
                                         const nsRect &aChildBounds,
                                         const nsIFrame* aFrame,
                                         nsRect *aOutRect)
{
  NS_PRECONDITION(aFrame, "Can't take the transform based on a null frame!");

  float factor = aFrame->PresContext()->AppUnitsPerDevPixel();

  uint32_t flags = INCLUDE_PERSPECTIVE|OFFSET_BY_ORIGIN|INCLUDE_PRESERVE3D_ANCESTORS;

  Matrix4x4 transform = GetResultingTransformMatrix(aFrame, nsPoint(0, 0), factor, flags);
  if (transform.IsSingular()) {
    return false;
  }

  RectDouble result(NSAppUnitsToFloatPixels(aTransformedBounds.x, factor),
                    NSAppUnitsToFloatPixels(aTransformedBounds.y, factor),
                    NSAppUnitsToFloatPixels(aTransformedBounds.width, factor),
                    NSAppUnitsToFloatPixels(aTransformedBounds.height, factor));

  RectDouble childGfxBounds(NSAppUnitsToFloatPixels(aChildBounds.x, factor),
                            NSAppUnitsToFloatPixels(aChildBounds.y, factor),
                            NSAppUnitsToFloatPixels(aChildBounds.width, factor),
                            NSAppUnitsToFloatPixels(aChildBounds.height, factor));

  result = transform.Inverse().ProjectRectBounds(result, childGfxBounds);
  *aOutRect = nsLayoutUtils::RoundGfxRectToAppRect(ThebesRect(result), factor);
  return true;
}

bool nsDisplayTransform::UntransformVisibleRect(nsDisplayListBuilder* aBuilder,
                                                nsRect *aOutRect) const
{
  const Matrix4x4& matrix = GetTransform();
  if (matrix.IsSingular())
    return false;

  // GetTransform always operates in dev pixels.
  float factor = mFrame->PresContext()->AppUnitsPerDevPixel();
  RectDouble result(NSAppUnitsToFloatPixels(mVisibleRect.x, factor),
                    NSAppUnitsToFloatPixels(mVisibleRect.y, factor),
                    NSAppUnitsToFloatPixels(mVisibleRect.width, factor),
                    NSAppUnitsToFloatPixels(mVisibleRect.height, factor));

  bool snap;
  nsRect childBounds = mStoredList.GetBounds(aBuilder, &snap);
  RectDouble childGfxBounds(NSAppUnitsToFloatPixels(childBounds.x, factor),
                            NSAppUnitsToFloatPixels(childBounds.y, factor),
                            NSAppUnitsToFloatPixels(childBounds.width, factor),
                            NSAppUnitsToFloatPixels(childBounds.height, factor));

  /* We want to untransform the matrix, so invert the transformation first! */
  result = matrix.Inverse().ProjectRectBounds(result, childGfxBounds);

  *aOutRect = nsLayoutUtils::RoundGfxRectToAppRect(ThebesRect(result), factor);

  return true;
}

void
nsDisplayTransform::WriteDebugInfo(std::stringstream& aStream)
{
  AppendToString(aStream, GetTransform());
  if (IsTransformSeparator()) {
    aStream << " transform-separator";
  }
  if (IsLeafOf3DContext()) {
    aStream << " 3d-context-leaf";
  }
  if (mFrame->Extend3DContext()) {
    aStream << " extends-3d-context";
  }
  if (mFrame->Combines3DTransformWithAncestors()) {
    aStream << " combines-3d-with-ancestors";
  }
}

nsDisplayPerspective::nsDisplayPerspective(nsDisplayListBuilder* aBuilder,
                                           nsIFrame* aTransformFrame,
                                           nsIFrame* aPerspectiveFrame,
                                           nsDisplayList* aList)
  : nsDisplayItem(aBuilder, aPerspectiveFrame)
  , mList(aBuilder, aPerspectiveFrame, aList)
  , mTransformFrame(aTransformFrame)
  , mIndex(aBuilder->AllocatePerspectiveItemIndex())
{
  MOZ_ASSERT(mList.GetChildren()->Count() == 1);
  MOZ_ASSERT(mList.GetChildren()->GetTop()->GetType() == TYPE_TRANSFORM);
}

already_AddRefed<Layer>
nsDisplayPerspective::BuildLayer(nsDisplayListBuilder *aBuilder,
                                 LayerManager *aManager,
                                 const ContainerLayerParameters& aContainerParameters)
{
  float appUnitsPerPixel = mFrame->PresContext()->AppUnitsPerDevPixel();

  Matrix4x4 perspectiveMatrix;
  DebugOnly<bool> hasPerspective =
    nsDisplayTransform::ComputePerspectiveMatrix(mTransformFrame, appUnitsPerPixel,
                                                 perspectiveMatrix);
  MOZ_ASSERT(hasPerspective, "Why did we create nsDisplayPerspective?");

  /*
   * ClipListToRange can remove our child after we were created.
   */
  if (!mList.GetChildren()->GetTop()) {
    return nullptr;
  }

  /*
   * The resulting matrix is still in the coordinate space of the transformed
   * frame. Append a translation to the reference frame coordinates.
   */
  nsDisplayTransform* transform =
    static_cast<nsDisplayTransform*>(mList.GetChildren()->GetTop());

  Point3D newOrigin =
    Point3D(NSAppUnitsToFloatPixels(transform->ToReferenceFrame().x, appUnitsPerPixel),
            NSAppUnitsToFloatPixels(transform->ToReferenceFrame().y, appUnitsPerPixel),
            0.0f);
  Point3D roundedOrigin(NS_round(newOrigin.x),
                        NS_round(newOrigin.y),
                        0);

  perspectiveMatrix.PostTranslate(roundedOrigin);

  RefPtr<ContainerLayer> container = aManager->GetLayerBuilder()->
    BuildContainerLayerFor(aBuilder, aManager, mFrame, this, mList.GetChildren(),
                           aContainerParameters, &perspectiveMatrix, 0);

  if (!container) {
    return nullptr;
  }

  // Sort of a lie, but we want to pretend that the perspective layer extends a 3d context
  // so that it gets its transform combined with children. Might need a better name that reflects
  // this use case and isn't specific to preserve-3d.
  container->SetContentFlags(container->GetContentFlags() | Layer::CONTENT_EXTEND_3D_CONTEXT);
  container->SetTransformIsPerspective(true);

  return container.forget();
}

LayerState
nsDisplayPerspective::GetLayerState(nsDisplayListBuilder* aBuilder,
                                    LayerManager* aManager,
                                    const ContainerLayerParameters& aParameters)
{
  return LAYER_ACTIVE_FORCE;
}

int32_t
nsDisplayPerspective::ZIndex() const
{
  return ZIndexForFrame(mTransformFrame);
}

nsDisplayItemGeometry*
nsCharClipDisplayItem::AllocateGeometry(nsDisplayListBuilder* aBuilder)
{
  return new nsCharClipGeometry(this, aBuilder);
}

void
nsCharClipDisplayItem::ComputeInvalidationRegion(nsDisplayListBuilder* aBuilder,
                                         const nsDisplayItemGeometry* aGeometry,
                                         nsRegion* aInvalidRegion) const
{
  const nsCharClipGeometry* geometry = static_cast<const nsCharClipGeometry*>(aGeometry);

  bool snap;
  nsRect newRect = geometry->mBounds;
  nsRect oldRect = GetBounds(aBuilder, &snap);
  if (mVisIStartEdge != geometry->mVisIStartEdge ||
      mVisIEndEdge != geometry->mVisIEndEdge ||
      !oldRect.IsEqualInterior(newRect) ||
      !geometry->mBorderRect.IsEqualInterior(GetBorderRect())) {
    aInvalidRegion->Or(oldRect, newRect);
  }
}

nsDisplaySVGEffects::nsDisplaySVGEffects(nsDisplayListBuilder* aBuilder,
                                         nsIFrame* aFrame, nsDisplayList* aList,
                                         bool aHandleOpacity,
                                         const ActiveScrolledRoot* aActiveScrolledRoot)
  : nsDisplayWrapList(aBuilder, aFrame, aList, aActiveScrolledRoot)
  , mEffectsBounds(aFrame->GetVisualOverflowRectRelativeToSelf())
  , mHandleOpacity(aHandleOpacity)
{
  MOZ_COUNT_CTOR(nsDisplaySVGEffects);
}

nsDisplaySVGEffects::nsDisplaySVGEffects(nsDisplayListBuilder* aBuilder,
                                         nsIFrame* aFrame, nsDisplayList* aList,
                                         bool aHandleOpacity)
  : nsDisplayWrapList(aBuilder, aFrame, aList)
  , mEffectsBounds(aFrame->GetVisualOverflowRectRelativeToSelf())
  , mHandleOpacity(aHandleOpacity)
{
  MOZ_COUNT_CTOR(nsDisplaySVGEffects);
}

#ifdef NS_BUILD_REFCNT_LOGGING
nsDisplaySVGEffects::~nsDisplaySVGEffects()
{
  MOZ_COUNT_DTOR(nsDisplaySVGEffects);
}
#endif

nsRegion nsDisplaySVGEffects::GetOpaqueRegion(nsDisplayListBuilder* aBuilder,
                                              bool* aSnap) const
{
  *aSnap = false;
  return nsRegion();
}

void
nsDisplaySVGEffects::HitTest(nsDisplayListBuilder* aBuilder, const nsRect& aRect,
                             HitTestState* aState, nsTArray<nsIFrame*> *aOutFrames)
{
  nsPoint rectCenter(aRect.x + aRect.width / 2, aRect.y + aRect.height / 2);
  if (nsSVGIntegrationUtils::HitTestFrameForEffects(mFrame,
      rectCenter - ToReferenceFrame())) {
    mList.HitTest(aBuilder, aRect, aState, aOutFrames);
  }
}

gfxRect
nsDisplaySVGEffects::BBoxInUserSpace() const
{
  return nsSVGUtils::GetBBox(mFrame);
}

gfxPoint
nsDisplaySVGEffects::UserSpaceOffset() const
{
  return nsSVGUtils::FrameSpaceInCSSPxToUserSpaceOffset(mFrame);
}

void
nsDisplaySVGEffects::ComputeInvalidationRegion(nsDisplayListBuilder* aBuilder,
                                               const nsDisplayItemGeometry* aGeometry,
                                               nsRegion* aInvalidRegion) const
{
  const nsDisplaySVGEffectGeometry* geometry =
    static_cast<const nsDisplaySVGEffectGeometry*>(aGeometry);
  bool snap;
  nsRect bounds = GetBounds(aBuilder, &snap);
  if (geometry->mFrameOffsetToReferenceFrame != ToReferenceFrame() ||
      geometry->mUserSpaceOffset != UserSpaceOffset() ||
      !geometry->mBBox.IsEqualInterior(BBoxInUserSpace())) {
    // Filter and mask output can depend on the location of the frame's user
    // space and on the frame's BBox. We need to invalidate if either of these
    // change relative to the reference frame.
    // Invalidations from our inactive layer manager are not enough to catch
    // some of these cases because filters can produce output even if there's
    // nothing in the filter input.
    aInvalidRegion->Or(bounds, geometry->mBounds);
  }
}

bool nsDisplaySVGEffects::ValidateSVGFrame()
{
  const nsIContent* content = mFrame->GetContent();
  bool hasSVGLayout = (mFrame->GetStateBits() & NS_FRAME_SVG_LAYOUT);
  if (hasSVGLayout) {
    nsSVGDisplayableFrame* svgFrame = do_QueryFrame(mFrame);
    if (!svgFrame || !mFrame->GetContent()->IsSVGElement()) {
      NS_ASSERTION(false, "why?");
      return false;
    }
    if (!static_cast<const nsSVGElement*>(content)->HasValidDimensions()) {
      return false; // The SVG spec says not to draw filters for this
    }
  }

  return true;
}

static IntRect
ComputeClipExtsInDeviceSpace(gfxContext& aCtx)
{
  gfxContextMatrixAutoSaveRestore matRestore(&aCtx);

  // Get the clip extents in device space.
  aCtx.SetMatrix(gfxMatrix());
  gfxRect clippedFrameSurfaceRect = aCtx.GetClipExtents();
  clippedFrameSurfaceRect.RoundOut();

  IntRect result;
  ToRect(clippedFrameSurfaceRect).ToIntRect(&result);
  return mozilla::gfx::Factory::CheckSurfaceSize(result.Size()) ? result
                                                                : IntRect();
}

typedef nsSVGIntegrationUtils::PaintFramesParams PaintFramesParams;

static nsPoint
ComputeOffsetToUserSpace(const PaintFramesParams& aParams)
{
  nsIFrame* frame = aParams.frame;
  nsPoint offsetToBoundingBox = aParams.builder->ToReferenceFrame(frame) -
                         nsSVGIntegrationUtils::GetOffsetToBoundingBox(frame);
  if (!frame->IsFrameOfType(nsIFrame::eSVG)) {
    // Snap the offset if the reference frame is not a SVG frame, since other
    // frames will be snapped to pixel when rendering.
    offsetToBoundingBox = nsPoint(
      frame->PresContext()->RoundAppUnitsToNearestDevPixels(offsetToBoundingBox.x),
      frame->PresContext()->RoundAppUnitsToNearestDevPixels(offsetToBoundingBox.y));
  }

  // After applying only "offsetToBoundingBox", aParams.ctx would have its
  // origin at the top left corner of frame's bounding box (over all
  // continuations).
  // However, SVG painting needs the origin to be located at the origin of the
  // SVG frame's "user space", i.e. the space in which, for example, the
  // frame's BBox lives.
  // SVG geometry frames and foreignObject frames apply their own offsets, so
  // their position is relative to their user space. So for these frame types,
  // if we want aCtx to be in user space, we first need to subtract the
  // frame's position so that SVG painting can later add it again and the
  // frame is painted in the right place.
  gfxPoint toUserSpaceGfx = nsSVGUtils::FrameSpaceInCSSPxToUserSpaceOffset(frame);
  nsPoint toUserSpace =
    nsPoint(nsPresContext::CSSPixelsToAppUnits(float(toUserSpaceGfx.x)),
            nsPresContext::CSSPixelsToAppUnits(float(toUserSpaceGfx.y)));

  return (offsetToBoundingBox - toUserSpace);
}

static void
ComputeMaskGeometry(PaintFramesParams& aParams)
{
  // Properties are added lazily and may have been removed by a restyle, so
  // make sure all applicable ones are set again.
  nsIFrame* firstFrame =
    nsLayoutUtils::FirstContinuationOrIBSplitSibling(aParams.frame);

  const nsStyleSVGReset *svgReset = firstFrame->StyleSVGReset();

  nsSVGEffects::EffectProperties effectProperties =
    nsSVGEffects::GetEffectProperties(firstFrame);
  nsTArray<nsSVGMaskFrame *> maskFrames = effectProperties.GetMaskFrames();

  if (maskFrames.Length() == 0) {
    return;
  }

  gfxContext& ctx = aParams.ctx;
  nsIFrame* frame = aParams.frame;

  nsPoint offsetToUserSpace = ComputeOffsetToUserSpace(aParams);
  gfxPoint devPixelOffsetToUserSpace =
    nsLayoutUtils::PointToGfxPoint(offsetToUserSpace,
                                   frame->PresContext()->AppUnitsPerDevPixel());

  gfxContextMatrixAutoSaveRestore matSR(&ctx);
  ctx.SetMatrix(ctx.CurrentMatrix().PreTranslate(devPixelOffsetToUserSpace));

  // Convert boaderArea and dirtyRect to user space.
  int32_t appUnitsPerDevPixel = frame->PresContext()->AppUnitsPerDevPixel();
  nsRect userSpaceBorderArea = aParams.borderArea - offsetToUserSpace;
  nsRect userSpaceDirtyRect = aParams.dirtyRect - offsetToUserSpace;

  // Union all mask layer rectangles in user space.
  gfxRect maskInUserSpace;
  for (size_t i = 0; i < maskFrames.Length() ; i++) {
    nsSVGMaskFrame* maskFrame = maskFrames[i];
    gfxRect currentMaskSurfaceRect;

    if (maskFrame) {
      currentMaskSurfaceRect = maskFrame->GetMaskArea(aParams.frame);
    } else {
      nsCSSRendering::ImageLayerClipState clipState;
      nsCSSRendering::GetImageLayerClip(svgReset->mMask.mLayers[i],
                                       frame,
                                       *frame->StyleBorder(),
                                       userSpaceBorderArea,
                                       userSpaceDirtyRect,
                                       false, /* aWillPaintBorder */
                                       appUnitsPerDevPixel,
                                       &clipState);
      currentMaskSurfaceRect = clipState.mDirtyRectInDevPx;
    }

    maskInUserSpace = maskInUserSpace.Union(currentMaskSurfaceRect);
  }

  ctx.Save();

  if (!maskInUserSpace.IsEmpty()) {
    ctx.Clip(maskInUserSpace);
  }

  IntRect result = ComputeClipExtsInDeviceSpace(ctx);
  ctx.Restore();

  aParams.maskRect = result;
}

nsDisplayMask::nsDisplayMask(nsDisplayListBuilder* aBuilder,
                             nsIFrame* aFrame, nsDisplayList* aList,
                             bool aHandleOpacity,
                             const ActiveScrolledRoot* aActiveScrolledRoot)
  : nsDisplaySVGEffects(aBuilder, aFrame, aList, aHandleOpacity, aActiveScrolledRoot)
{
  MOZ_COUNT_CTOR(nsDisplayMask);

  nsPresContext* presContext = mFrame->PresContext();
  uint32_t flags = aBuilder->GetBackgroundPaintFlags() |
                   nsCSSRendering::PAINTBG_MASK_IMAGE;
  const nsStyleSVGReset *svgReset = aFrame->StyleSVGReset();
  NS_FOR_VISIBLE_IMAGE_LAYERS_BACK_TO_FRONT(i, svgReset->mMask) {
    if (!svgReset->mMask.mLayers[i].mImage.IsResolved()) {
      continue;
    }
    bool isTransformedFixed;
    nsBackgroundLayerState state =
      nsCSSRendering::PrepareImageLayer(presContext, aFrame, flags,
                                        mFrame->GetRectRelativeToSelf(),
                                        mFrame->GetRectRelativeToSelf(),
                                        svgReset->mMask.mLayers[i],
                                        &isTransformedFixed);
    mDestRects.AppendElement(state.mDestArea);
  }
}

#ifdef NS_BUILD_REFCNT_LOGGING
nsDisplayMask::~nsDisplayMask()
{
  MOZ_COUNT_DTOR(nsDisplayMask);
}
#endif

<<<<<<< HEAD
=======
bool nsDisplayMask::TryMerge(nsDisplayItem* aItem)
{
  if (aItem->GetType() != TYPE_MASK)
    return false;

  // Do not merge items for box-decoration-break:clone elements,
  // since each box should have its own mask in that case.
  if (mFrame->StyleBorder()->mBoxDecorationBreak == StyleBoxDecorationBreak::Clone) {
    return false;
  }

  // items for the same content element should be merged into a single
  // compositing group
  // aItem->GetUnderlyingFrame() returns non-null because it's nsDisplaySVGEffects
  if (aItem->Frame()->GetContent() != mFrame->GetContent()) {
    return false;
  }
  if (aItem->GetClipChain() != GetClipChain()) {
    return false;
  }

  // Do not merge if mFrame has mask. Continuation frames should apply mask
  // independently(just like nsDisplayBackgroundImage).
  if (mFrame->StyleSVGReset()->HasMask()) {
    return false;
  }

  nsDisplayMask* other = static_cast<nsDisplayMask*>(aItem);
  MergeFromTrackingMergedFrames(other);
  mEffectsBounds.UnionRect(mEffectsBounds,
    other->mEffectsBounds + other->mFrame->GetOffsetTo(mFrame));

  return true;
}

>>>>>>> 9901cfb0
already_AddRefed<Layer>
nsDisplayMask::BuildLayer(nsDisplayListBuilder* aBuilder,
                          LayerManager* aManager,
                          const ContainerLayerParameters& aContainerParameters)
{
  if (!ValidateSVGFrame()) {
    return nullptr;
  }

  if (mFrame->StyleEffects()->mOpacity == 0.0f && mHandleOpacity) {
    return nullptr;
  }

  nsIFrame* firstFrame =
    nsLayoutUtils::FirstContinuationOrIBSplitSibling(mFrame);
  nsSVGEffects::EffectProperties effectProperties =
    nsSVGEffects::GetEffectProperties(firstFrame);

  if (effectProperties.HasInvalidClipPath() ||
      effectProperties.HasInvalidMask()) {
    return nullptr;
  }

  RefPtr<ContainerLayer> container = aManager->GetLayerBuilder()->
    BuildContainerLayerFor(aBuilder, aManager, mFrame, this, &mList,
                           aContainerParameters, nullptr);

  return container.forget();
}

bool
nsDisplayMask::PaintMask(nsDisplayListBuilder* aBuilder,
                         gfxContext* aMaskContext)
{
  MOZ_ASSERT(aMaskContext->GetDrawTarget()->GetFormat() == SurfaceFormat::A8);

  imgDrawingParams imgParmas(aBuilder->ShouldSyncDecodeImages()
                             ? imgIContainer::FLAG_SYNC_DECODE
                             : imgIContainer::FLAG_SYNC_DECODE_IF_FAST);
  nsRect borderArea = nsRect(ToReferenceFrame(), mFrame->GetSize());
  nsSVGIntegrationUtils::PaintFramesParams params(*aMaskContext,
                                                  mFrame,  mVisibleRect,
                                                  borderArea, aBuilder,
                                                  nullptr,
                                                  mHandleOpacity, imgParmas);
  ComputeMaskGeometry(params);
  nsSVGIntegrationUtils::PaintMask(params);

  nsDisplayMaskGeometry::UpdateDrawResult(this, imgParmas.result);

  return imgParmas.result == mozilla::image::DrawResult::SUCCESS;
}

LayerState
nsDisplayMask::GetLayerState(nsDisplayListBuilder* aBuilder,
                             LayerManager* aManager,
                             const ContainerLayerParameters& aParameters)
{
  if (ShouldPaintOnMaskLayer(aManager)) {
    return RequiredLayerStateForChildren(aBuilder, aManager, aParameters,
                                         mList, GetAnimatedGeometryRoot());
  }

  return LAYER_SVG_EFFECTS;
}

bool nsDisplayMask::ShouldPaintOnMaskLayer(LayerManager* aManager)
{
  if (!aManager->IsCompositingCheap()) {
    return false;
  }

  nsSVGUtils::MaskUsage maskUsage;
  nsSVGUtils::DetermineMaskUsage(mFrame, mHandleOpacity, maskUsage);

  // XXX Temporary disable paint clip-path onto mask before figure out
  // performance regression(bug 1325550).
  if (maskUsage.shouldApplyClipPath) {
    return false;
  }

  if (!nsSVGIntegrationUtils::IsMaskResourceReady(mFrame)) {
    return false;
  }

  if (gfxPrefs::DrawMaskLayer()) {
    return false;
  }

  return true;
}

bool nsDisplayMask::ComputeVisibility(nsDisplayListBuilder* aBuilder,
                                      nsRegion* aVisibleRegion)
{
  // Our children may be made translucent or arbitrarily deformed so we should
  // not allow them to subtract area from aVisibleRegion.
  nsRegion childrenVisible(mVisibleRect);
  nsRect r = mVisibleRect.Intersect(
    mList.GetClippedBoundsWithRespectToASR(aBuilder, mActiveScrolledRoot));
  mList.ComputeVisibilityForSublist(aBuilder, &childrenVisible, r);
  return true;
}

void
nsDisplayMask::ComputeInvalidationRegion(nsDisplayListBuilder* aBuilder,
                                         const nsDisplayItemGeometry* aGeometry,
                                         nsRegion* aInvalidRegion) const
{
  nsDisplaySVGEffects::ComputeInvalidationRegion(aBuilder, aGeometry,
                                                 aInvalidRegion);

  const nsDisplayMaskGeometry* geometry =
    static_cast<const nsDisplayMaskGeometry*>(aGeometry);
  bool snap;
  nsRect bounds = GetBounds(aBuilder, &snap);

  if (mDestRects.Length() != geometry->mDestRects.Length()) {
    aInvalidRegion->Or(bounds, geometry->mBounds);
  } else {
    for (size_t i = 0; i < mDestRects.Length(); i++) {
      if (!mDestRects[i].IsEqualInterior(geometry->mDestRects[i])) {
        aInvalidRegion->Or(bounds, geometry->mBounds);
        break;
      }
    }
  }

  if (aBuilder->ShouldSyncDecodeImages() &&
      geometry->ShouldInvalidateToSyncDecodeImages()) {
    const nsStyleSVGReset *svgReset = mFrame->StyleSVGReset();
    NS_FOR_VISIBLE_IMAGE_LAYERS_BACK_TO_FRONT(i, svgReset->mMask) {
      const nsStyleImage& image = svgReset->mMask.mLayers[i].mImage;
      if (image.GetType() == eStyleImageType_Image ) {
        aInvalidRegion->Or(*aInvalidRegion, bounds);
        break;
      }
    }
  }
}

void
nsDisplayMask::PaintAsLayer(nsDisplayListBuilder* aBuilder,
                            gfxContext* aCtx,
                            LayerManager* aManager)
{
  MOZ_ASSERT(!ShouldPaintOnMaskLayer(aManager));

  // Clip the drawing target by mVisibleRect, which contains the visible
  // region of the target frame and its out-of-flow and inflow descendants.
  gfxContext* context = aCtx;

  Rect bounds =
    NSRectToRect(mVisibleRect, mFrame->PresContext()->AppUnitsPerDevPixel());
  bounds.RoundOut();
  context->Clip(bounds);

  imgDrawingParams imgParams(aBuilder->ShouldSyncDecodeImages()
                             ? imgIContainer::FLAG_SYNC_DECODE
                             : imgIContainer::FLAG_SYNC_DECODE_IF_FAST);
  nsRect borderArea = nsRect(ToReferenceFrame(), mFrame->GetSize());
  nsSVGIntegrationUtils::PaintFramesParams params(*aCtx,
                                                  mFrame,  mVisibleRect,
                                                  borderArea, aBuilder,
                                                  aManager,
                                                  mHandleOpacity, imgParams);

  ComputeMaskGeometry(params);

  nsSVGIntegrationUtils::PaintMaskAndClipPath(params);

  context->PopClip();

  nsDisplayMaskGeometry::UpdateDrawResult(this, imgParams.result);
}

#ifdef MOZ_DUMP_PAINTING
void
nsDisplayMask::PrintEffects(nsACString& aTo)
{
  nsIFrame* firstFrame =
    nsLayoutUtils::FirstContinuationOrIBSplitSibling(mFrame);
  nsSVGEffects::EffectProperties effectProperties =
    nsSVGEffects::GetEffectProperties(firstFrame);
  nsSVGClipPathFrame *clipPathFrame = effectProperties.GetClipPathFrame();
  bool first = true;
  aTo += " effects=(";
  if (mFrame->StyleEffects()->mOpacity != 1.0f && mHandleOpacity) {
    first = false;
    aTo += nsPrintfCString("opacity(%f)", mFrame->StyleEffects()->mOpacity);
  }
  if (clipPathFrame) {
    if (!first) {
      aTo += ", ";
    }
    aTo += nsPrintfCString("clip(%s)", clipPathFrame->IsTrivial() ? "trivial" : "non-trivial");
    first = false;
  }
  const nsStyleSVGReset *style = mFrame->StyleSVGReset();
  if (style->HasClipPath() && !clipPathFrame) {
    if (!first) {
      aTo += ", ";
    }
    aTo += "clip(basic-shape)";
    first = false;
  }

  nsTArray<nsSVGMaskFrame*> masks = effectProperties.GetMaskFrames();
  if (!masks.IsEmpty() && masks[0]) {
    if (!first) {
      aTo += ", ";
    }
    aTo += "mask";
  }
  aTo += ")";
}
#endif

nsDisplayFilter::nsDisplayFilter(nsDisplayListBuilder* aBuilder,
                                 nsIFrame* aFrame, nsDisplayList* aList,
                                 bool aHandleOpacity)
  : nsDisplaySVGEffects(aBuilder, aFrame, aList, aHandleOpacity)
{
  MOZ_COUNT_CTOR(nsDisplayFilter);
}

#ifdef NS_BUILD_REFCNT_LOGGING
nsDisplayFilter::~nsDisplayFilter()
{
  MOZ_COUNT_DTOR(nsDisplayFilter);
}
#endif

already_AddRefed<Layer>
nsDisplayFilter::BuildLayer(nsDisplayListBuilder* aBuilder,
                           LayerManager* aManager,
                           const ContainerLayerParameters& aContainerParameters)
{
  if (!ValidateSVGFrame()) {
    return nullptr;
  }

  if (mFrame->StyleEffects()->mOpacity == 0.0f && mHandleOpacity) {
    return nullptr;
  }

  nsIFrame* firstFrame =
    nsLayoutUtils::FirstContinuationOrIBSplitSibling(mFrame);
  nsSVGEffects::EffectProperties effectProperties =
    nsSVGEffects::GetEffectProperties(firstFrame);

  if (effectProperties.HasInvalidFilter()) {
    return nullptr;
  }

  MOZ_ASSERT(effectProperties.mFilter && mFrame->StyleEffects()->HasFilters(),
             "By getting here, we must have valid CSS filters.");

  ContainerLayerParameters newContainerParameters = aContainerParameters;
  newContainerParameters.mDisableSubpixelAntialiasingInDescendants = true;

  RefPtr<ContainerLayer> container = aManager->GetLayerBuilder()->
    BuildContainerLayerFor(aBuilder, aManager, mFrame, this, &mList,
                           newContainerParameters, nullptr);

  LayerState state = this->GetLayerState(aBuilder, aManager, newContainerParameters);
  if (container && state != LAYER_SVG_EFFECTS) {
    const nsTArray<nsStyleFilter>& filters = mFrame->StyleEffects()->mFilters;
    nsTArray<layers::CSSFilter> cssFilters = nsTArray<layers::CSSFilter>(filters.Length());
    for (const nsStyleFilter& filter : filters) {
      cssFilters.AppendElement(ToCSSFilter(filter));
    }

    container->SetFilterChain(Move(cssFilters));
  }

  return container.forget();
}

LayerState
nsDisplayFilter::GetLayerState(nsDisplayListBuilder* aBuilder,
                               LayerManager* aManager,
                               const ContainerLayerParameters& aParameters)
{
  if (mFrame->IsFrameOfType(nsIFrame::eSVG)) {
    return LAYER_SVG_EFFECTS;
  }

  if (!ShouldUseAdvancedLayer(aManager, gfxPrefs::LayersAllowFilterLayers)) {
    return LAYER_SVG_EFFECTS;
  }

  if (mFrame->StyleEffects()->mOpacity != 1.0f) {
    return LAYER_SVG_EFFECTS;
  }

  // Due to differences in the way that WebRender filters operate
  // only the brightness and contrast filters use that path. We
  // can gradually enable more filters as WebRender bugs are fixed.
  for (const nsStyleFilter& filter : mFrame->StyleEffects()->mFilters) {
    if (filter.GetType() != NS_STYLE_FILTER_BRIGHTNESS &&
        filter.GetType() != NS_STYLE_FILTER_CONTRAST &&
        filter.GetType() != NS_STYLE_FILTER_GRAYSCALE &&
        filter.GetType() != NS_STYLE_FILTER_INVERT &&
        filter.GetType() != NS_STYLE_FILTER_SEPIA) {
      return LAYER_SVG_EFFECTS;
    }
  }

  return LAYER_ACTIVE;
}

bool
nsDisplayFilter::ComputeVisibility(nsDisplayListBuilder* aBuilder,
                                   nsRegion* aVisibleRegion)
{
  nsPoint offset = ToReferenceFrame();
  nsRect dirtyRect =
    nsSVGIntegrationUtils::GetRequiredSourceForInvalidArea(mFrame,
                                                           mVisibleRect - offset) +
    offset;

  // Our children may be made translucent or arbitrarily deformed so we should
  // not allow them to subtract area from aVisibleRegion.
  nsRegion childrenVisible(dirtyRect);
  nsRect r = dirtyRect.Intersect(
    mList.GetClippedBoundsWithRespectToASR(aBuilder, mActiveScrolledRoot));
  mList.ComputeVisibilityForSublist(aBuilder, &childrenVisible, r);
  return true;
}

void
nsDisplayFilter::ComputeInvalidationRegion(nsDisplayListBuilder* aBuilder,
                                           const nsDisplayItemGeometry* aGeometry,
                                           nsRegion* aInvalidRegion) const
{
  nsDisplaySVGEffects::ComputeInvalidationRegion(aBuilder, aGeometry,
                                                 aInvalidRegion);

  const nsDisplayFilterGeometry* geometry =
    static_cast<const nsDisplayFilterGeometry*>(aGeometry);

  if (aBuilder->ShouldSyncDecodeImages() &&
      geometry->ShouldInvalidateToSyncDecodeImages()) {
    bool snap;
    nsRect bounds = GetBounds(aBuilder, &snap);
    aInvalidRegion->Or(*aInvalidRegion, bounds);
  }
}

void
nsDisplayFilter::PaintAsLayer(nsDisplayListBuilder* aBuilder,
                              gfxContext* aCtx,
                              LayerManager* aManager)
{
  imgDrawingParams imgParams(aBuilder->ShouldSyncDecodeImages()
                             ? imgIContainer::FLAG_SYNC_DECODE
                             : imgIContainer::FLAG_SYNC_DECODE_IF_FAST);
  nsRect borderArea = nsRect(ToReferenceFrame(), mFrame->GetSize());
  nsSVGIntegrationUtils::PaintFramesParams params(*aCtx,
                                                  mFrame,  mVisibleRect,
                                                  borderArea, aBuilder,
                                                  aManager,
                                                  mHandleOpacity, imgParams);
  nsSVGIntegrationUtils::PaintFilter(params);
  nsDisplayFilterGeometry::UpdateDrawResult(this, imgParams.result);
}

#ifdef MOZ_DUMP_PAINTING
void
nsDisplayFilter::PrintEffects(nsACString& aTo)
{
  nsIFrame* firstFrame =
    nsLayoutUtils::FirstContinuationOrIBSplitSibling(mFrame);
  nsSVGEffects::EffectProperties effectProperties =
    nsSVGEffects::GetEffectProperties(firstFrame);
  bool first = true;
  aTo += " effects=(";
  if (mFrame->StyleEffects()->mOpacity != 1.0f && mHandleOpacity) {
    first = false;
    aTo += nsPrintfCString("opacity(%f)", mFrame->StyleEffects()->mOpacity);
  }
  if (effectProperties.HasValidFilter()) {
    if (!first) {
      aTo += ", ";
    }
    aTo += "filter";
  }
  aTo += ")";
}
#endif

namespace mozilla {

uint32_t PaintTelemetry::sPaintLevel = 0;
uint32_t PaintTelemetry::sMetricLevel = 0;
EnumeratedArray<PaintTelemetry::Metric,
                PaintTelemetry::Metric::COUNT,
                double> PaintTelemetry::sMetrics;

PaintTelemetry::AutoRecordPaint::AutoRecordPaint()
{
  // Don't record nested paints.
  if (sPaintLevel++ > 0) {
    return;
  }

  // Reset metrics for a new paint.
  for (auto& metric : sMetrics) {
    metric = 0.0;
  }
  mStart = TimeStamp::Now();
}

PaintTelemetry::AutoRecordPaint::~AutoRecordPaint()
{
  MOZ_ASSERT(sPaintLevel != 0);
  if (--sPaintLevel > 0) {
    return;
  }

  // If we're in multi-process mode, don't include paint times for the parent
  // process.
  if (gfxVars::BrowserTabsRemoteAutostart() && XRE_IsParentProcess()) {
    return;
  }

  double totalMs = (TimeStamp::Now() - mStart).ToMilliseconds();

  // Record the total time.
  Telemetry::Accumulate(Telemetry::CONTENT_PAINT_TIME, static_cast<uint32_t>(totalMs));

  // If the total time was >= 16ms, then it's likely we missed a frame due to
  // painting. In this case we'll gather some detailed metrics below.
  if (totalMs <= 16.0) {
    return;
  }

  auto record = [=](const char* aKey, double aDurationMs) -> void {
    MOZ_ASSERT(aDurationMs <= totalMs);

    uint32_t amount = static_cast<int32_t>((aDurationMs / totalMs) * 100.0);

    nsDependentCString key(aKey);
    Telemetry::Accumulate(Telemetry::CONTENT_LARGE_PAINT_PHASE_WEIGHT, key, amount);
  };

  double dlMs = sMetrics[Metric::DisplayList];
  double flbMs = sMetrics[Metric::Layerization];
  double rMs = sMetrics[Metric::Rasterization];

  // Record all permutations since aggregation makes it difficult to
  // correlate. For example we can't derive "flb+r" from "dl" because we
  // don't know the total time associated with a bucket entry. So we just
  // play it safe and include everything. We can however derive "other" time
  // from the final permutation.
  record("dl", dlMs);
  record("flb", flbMs);
  record("r", rMs);
  record("dl,flb", dlMs + flbMs);
  record("dl,r", dlMs + rMs);
  record("flb,r", flbMs + rMs);
  record("dl,flb,r", dlMs + flbMs + rMs);
}

PaintTelemetry::AutoRecord::AutoRecord(Metric aMetric)
 : mMetric(aMetric)
{
  // Don't double-record anything nested.
  if (sMetricLevel++ > 0) {
    return;
  }

  // Don't record inside nested paints, or outside of paints.
  if (sPaintLevel != 1) {
    return;
  }

  mStart = TimeStamp::Now();
}

PaintTelemetry::AutoRecord::~AutoRecord()
{
  MOZ_ASSERT(sMetricLevel != 0);

  sMetricLevel--;
  if (mStart.IsNull()) {
    return;
  }

  sMetrics[mMetric] += (TimeStamp::Now() - mStart).ToMilliseconds();
}

} // namespace mozilla<|MERGE_RESOLUTION|>--- conflicted
+++ resolved
@@ -1350,13 +1350,7 @@
 
 void
 nsDisplayListBuilder::MarkFramesForDisplayList(nsIFrame* aDirtyFrame,
-<<<<<<< HEAD
                                                const nsFrameList& aFrames) {
-  mFramesMarkedForDisplay.SetCapacity(mFramesMarkedForDisplay.Length() + aFrames.GetLength());
-=======
-                                               const nsFrameList& aFrames,
-                                               const nsRect& aDirtyRect) {
->>>>>>> 9901cfb0
   for (nsIFrame* e : aFrames) {
     // Skip the AccessibleCaret frame when building no caret.
     if (!IsBuildingCaret()) {
@@ -1368,13 +1362,7 @@
         }
       }
     }
-<<<<<<< HEAD
     MarkOutOfFlowFrameForDisplay(aDirtyFrame, e);
-=======
-
-    mFramesMarkedForDisplay.AppendElement(e);
-    MarkOutOfFlowFrameForDisplay(aDirtyFrame, e, aDirtyRect);
->>>>>>> 9901cfb0
   }
 
   if (!aDirtyFrame->GetParent()) {
@@ -1843,14 +1831,9 @@
 
   if (onBudget) {
     budget.mBudget += cost;
-<<<<<<< HEAD
-    mWillChangeBudget.Put(key, budget);
+    willChangeBudgetEntry.Data() = budget;
     mWillChangeBudgetSet.Put(aFrame, cost);
     aFrame->SetMayHaveWillChangeBudget(true);
-=======
-    willChangeBudgetEntry.Data() = budget;
-    mWillChangeBudgetSet.PutEntry(aFrame);
->>>>>>> 9901cfb0
   }
 
   return onBudget;
@@ -2506,17 +2489,7 @@
 void nsDisplayList::DeleteAll(nsDisplayListBuilder* aBuilder) {
   nsDisplayItem* item;
   while ((item = RemoveBottom()) != nullptr) {
-<<<<<<< HEAD
-#ifdef NIGHTLY_BUILD
-    if (XRE_IsContentProcess()) {
-      mozilla::Telemetry::Accumulate(mozilla::Telemetry::DISPLAY_ITEM_USAGE_COUNT,
-                                     item->GetType());
-    }
-#endif
     item->Destroy(aBuilder);
-=======
-    item->~nsDisplayItem();
->>>>>>> 9901cfb0
   }
 }
 
@@ -4709,23 +4682,13 @@
     // instead of the intended scrollframe. To address this, we force a d-t-c
     // region on scrollbar frames that won't be placed in their own layer. See
     // bug 1213324 for details.
-<<<<<<< HEAD
     mDispatchToContentHitRegion.Add(aFrame, borderBox);
-=======
-    mDispatchToContentHitRegion.Or(mDispatchToContentHitRegion, borderBox);
-    mDispatchToContentHitRegion.SimplifyOutward(8);
->>>>>>> 9901cfb0
   } else if (aFrame->IsObjectFrame()) {
     // If the frame is a plugin frame and wants to handle wheel events as
     // default action, we should add the frame to dispatch-to-content region.
     nsPluginFrame* pluginFrame = do_QueryFrame(aFrame);
     if (pluginFrame && pluginFrame->WantsToHandleWheelEventAsDefaultAction()) {
-<<<<<<< HEAD
       mDispatchToContentHitRegion.Add(aFrame, borderBox);
-=======
-      mDispatchToContentHitRegion.Or(mDispatchToContentHitRegion, borderBox);
-      mDispatchToContentHitRegion.SimplifyOutward(8);
->>>>>>> 9901cfb0
     }
   }
 
@@ -4761,7 +4724,6 @@
       }
     }
     if (alreadyHadRegions) {
-<<<<<<< HEAD
       // TODO: Is it possible that merging event region items
       // would change whether this needs to happen, and we can't
       // undo it? Should we defer this work until we need the result
@@ -4769,10 +4731,6 @@
       mDispatchToContentHitRegion.Add(mHorizontalPanRegion);
       mDispatchToContentHitRegion.Add(mVerticalPanRegion);
       mDispatchToContentHitRegion.Add(mNoActionRegion);
-=======
-      mDispatchToContentHitRegion.OrWith(CombinedTouchActionRegion());
-      mDispatchToContentHitRegion.SimplifyOutward(8);
->>>>>>> 9901cfb0
     }
   }
 }
@@ -4802,14 +4760,8 @@
 void
 nsDisplayLayerEventRegions::AddInactiveScrollPort(nsIFrame* aFrame, const nsRect& aRect)
 {
-<<<<<<< HEAD
   mHitRegion.Add(aFrame, aRect);
   mDispatchToContentHitRegion.Add(aFrame, aRect);
-=======
-  mHitRegion.Or(mHitRegion, aRect);
-  mDispatchToContentHitRegion.Or(mDispatchToContentHitRegion, aRect);
-  mDispatchToContentHitRegion.SimplifyOutward(8);
->>>>>>> 9901cfb0
 }
 
 bool
@@ -8782,44 +8734,6 @@
 }
 #endif
 
-<<<<<<< HEAD
-=======
-bool nsDisplayMask::TryMerge(nsDisplayItem* aItem)
-{
-  if (aItem->GetType() != TYPE_MASK)
-    return false;
-
-  // Do not merge items for box-decoration-break:clone elements,
-  // since each box should have its own mask in that case.
-  if (mFrame->StyleBorder()->mBoxDecorationBreak == StyleBoxDecorationBreak::Clone) {
-    return false;
-  }
-
-  // items for the same content element should be merged into a single
-  // compositing group
-  // aItem->GetUnderlyingFrame() returns non-null because it's nsDisplaySVGEffects
-  if (aItem->Frame()->GetContent() != mFrame->GetContent()) {
-    return false;
-  }
-  if (aItem->GetClipChain() != GetClipChain()) {
-    return false;
-  }
-
-  // Do not merge if mFrame has mask. Continuation frames should apply mask
-  // independently(just like nsDisplayBackgroundImage).
-  if (mFrame->StyleSVGReset()->HasMask()) {
-    return false;
-  }
-
-  nsDisplayMask* other = static_cast<nsDisplayMask*>(aItem);
-  MergeFromTrackingMergedFrames(other);
-  mEffectsBounds.UnionRect(mEffectsBounds,
-    other->mEffectsBounds + other->mFrame->GetOffsetTo(mFrame));
-
-  return true;
-}
-
->>>>>>> 9901cfb0
 already_AddRefed<Layer>
 nsDisplayMask::BuildLayer(nsDisplayListBuilder* aBuilder,
                           LayerManager* aManager,
