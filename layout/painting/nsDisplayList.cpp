/* -*- Mode: C++; tab-width: 2; indent-tabs-mode: nil; c-basic-offset: 2 -*-
 * vim: set ts=2 sw=2 et tw=78:
 * This Source Code Form is subject to the terms of the Mozilla Public
 * License, v. 2.0. If a copy of the MPL was not distributed with this
 * file, You can obtain one at http://mozilla.org/MPL/2.0/.
 */

/*
 * structures that represent things to be painted (ordered in z-order),
 * used during painting and hit testing
 */

#include "nsDisplayList.h"

#include <stdint.h>
#include <algorithm>
#include <limits>

#include "gfxContext.h"
#include "gfxUtils.h"
#include "mozilla/dom/TabChild.h"
#include "mozilla/dom/KeyframeEffectReadOnly.h"
#include "mozilla/gfx/2D.h"
#include "mozilla/layers/PLayerTransaction.h"
#include "nsCSSRendering.h"
#include "nsISelectionController.h"
#include "nsIPresShell.h"
#include "nsRegion.h"
#include "nsStyleStructInlines.h"
#include "nsStyleTransformMatrix.h"
#include "gfxMatrix.h"
#include "gfxPrefs.h"
#include "nsSVGIntegrationUtils.h"
#include "nsSVGUtils.h"
#include "nsLayoutUtils.h"
#include "nsIScrollableFrame.h"
#include "nsIFrameInlines.h"
#include "nsThemeConstants.h"
#include "BorderConsts.h"
#include "LayerTreeInvalidation.h"
#include "mozilla/MathAlgorithms.h"

#include "imgIContainer.h"
#include "BasicLayers.h"
#include "nsBoxFrame.h"
#include "nsSubDocumentFrame.h"
#include "SVGObserverUtils.h"
#include "nsSVGElement.h"
#include "nsSVGClipPathFrame.h"
#include "GeckoProfiler.h"
#include "nsViewManager.h"
#include "ImageLayers.h"
#include "ImageContainer.h"
#include "nsCanvasFrame.h"
#include "StickyScrollContainer.h"
#include "mozilla/AnimationPerformanceWarning.h"
#include "mozilla/AnimationUtils.h"
#include "mozilla/EffectCompositor.h"
#include "mozilla/EffectSet.h"
#include "mozilla/EventStates.h"
#include "mozilla/LookAndFeel.h"
#include "mozilla/OperatorNewExtensions.h"
#include "mozilla/PendingAnimationTracker.h"
#include "mozilla/Preferences.h"
#include "mozilla/StyleAnimationValue.h"
#include "mozilla/ServoBindings.h"
#include "mozilla/Telemetry.h"
#include "mozilla/UniquePtr.h"
#include "mozilla/Unused.h"
#include "mozilla/ViewportFrame.h"
#include "mozilla/gfx/gfxVars.h"
#include "ActiveLayerTracker.h"
#include "nsContentUtils.h"
#include "nsPrintfCString.h"
#include "UnitTransforms.h"
#include "LayersLogging.h"
#include "FrameLayerBuilder.h"
#include "mozilla/EventStateManager.h"
#include "mozilla/GeckoRestyleManager.h"
#include "nsCaret.h"
#include "nsISelection.h"
#include "nsDOMTokenList.h"
#include "mozilla/RuleNodeCacheConditions.h"
#include "nsCSSProps.h"
#include "nsPluginFrame.h"
#include "nsSVGMaskFrame.h"
#include "nsSliderFrame.h"
#include "nsTableCellFrame.h"
#include "nsTableColFrame.h"
#include "ClientLayerManager.h"
#include "mozilla/layers/StackingContextHelper.h"
#include "mozilla/layers/WebRenderBridgeChild.h"
#include "mozilla/layers/WebRenderLayerManager.h"
#include "mozilla/layers/WebRenderMessages.h"
#include "mozilla/layers/WebRenderScrollData.h"

// GetCurrentTime is defined in winbase.h as zero argument macro forwarding to
// GetTickCount().
#ifdef GetCurrentTime
#undef GetCurrentTime
#endif

using namespace mozilla;
using namespace mozilla::layers;
using namespace mozilla::dom;
using namespace mozilla::layout;
using namespace mozilla::gfx;

typedef FrameMetrics::ViewID ViewID;
typedef nsStyleTransformMatrix::TransformReferenceBox TransformReferenceBox;

#ifdef DEBUG
static bool
SpammyLayoutWarningsEnabled()
{
  static bool sValue = false;
  static bool sValueInitialized = false;

  if (!sValueInitialized) {
    Preferences::GetBool("layout.spammy_warnings.enabled", &sValue);
    sValueInitialized = true;
  }

  return sValue;
}
#endif

/* static */ bool
ActiveScrolledRoot::IsAncestor(const ActiveScrolledRoot* aAncestor,
                               const ActiveScrolledRoot* aDescendant)
{
  if (!aAncestor) {
    // nullptr is the root
    return true;
  }
  if (Depth(aAncestor) > Depth(aDescendant)) {
    return false;
  }
  const ActiveScrolledRoot* asr = aDescendant;
  while (asr) {
    if (asr == aAncestor) {
      return true;
    }
    asr = asr->mParent;
  }
  return false;
}

/* static */ nsCString
ActiveScrolledRoot::ToString(const ActiveScrolledRoot* aActiveScrolledRoot)
{
  nsAutoCString str;
  for (auto* asr = aActiveScrolledRoot; asr; asr = asr->mParent) {
    str.AppendPrintf("<0x%p>", asr->mScrollableFrame);
    if (asr->mParent) {
      str.AppendLiteral(", ");
    }
  }
  return str;
}

static inline CSSAngle
MakeCSSAngle(const nsCSSValue& aValue)
{
  return CSSAngle(aValue.GetAngleValue(), aValue.GetUnit());
}

static void AddTransformFunctions(const nsCSSValueList* aList,
                                  nsStyleContext* aContext,
                                  nsPresContext* aPresContext,
                                  TransformReferenceBox& aRefBox,
                                  InfallibleTArray<TransformFunction>& aFunctions)
{
  if (aList->mValue.GetUnit() == eCSSUnit_None) {
    return;
  }

  GeckoStyleContext* contextIfGecko = aContext
                                      ? aContext->GetAsGecko()
                                      : nullptr;

  for (const nsCSSValueList* curr = aList; curr; curr = curr->mNext) {
    const nsCSSValue& currElem = curr->mValue;
    NS_ASSERTION(currElem.GetUnit() == eCSSUnit_Function,
                 "Stream should consist solely of functions!");
    nsCSSValue::Array* array = currElem.GetArrayValue();
    RuleNodeCacheConditions conditions;
    switch (nsStyleTransformMatrix::TransformFunctionOf(array)) {
      case eCSSKeyword_rotatex:
      {
        CSSAngle theta = MakeCSSAngle(array->Item(1));
        aFunctions.AppendElement(RotationX(theta));
        break;
      }
      case eCSSKeyword_rotatey:
      {
        CSSAngle theta = MakeCSSAngle(array->Item(1));
        aFunctions.AppendElement(RotationY(theta));
        break;
      }
      case eCSSKeyword_rotatez:
      {
        CSSAngle theta = MakeCSSAngle(array->Item(1));
        aFunctions.AppendElement(RotationZ(theta));
        break;
      }
      case eCSSKeyword_rotate:
      {
        CSSAngle theta = MakeCSSAngle(array->Item(1));
        aFunctions.AppendElement(Rotation(theta));
        break;
      }
      case eCSSKeyword_rotate3d:
      {
        double x = array->Item(1).GetFloatValue();
        double y = array->Item(2).GetFloatValue();
        double z = array->Item(3).GetFloatValue();
        CSSAngle theta = MakeCSSAngle(array->Item(4));
        aFunctions.AppendElement(Rotation3D(x, y, z, theta));
        break;
      }
      case eCSSKeyword_scalex:
      {
        double x = array->Item(1).GetFloatValue();
        aFunctions.AppendElement(Scale(x, 1, 1));
        break;
      }
      case eCSSKeyword_scaley:
      {
        double y = array->Item(1).GetFloatValue();
        aFunctions.AppendElement(Scale(1, y, 1));
        break;
      }
      case eCSSKeyword_scalez:
      {
        double z = array->Item(1).GetFloatValue();
        aFunctions.AppendElement(Scale(1, 1, z));
        break;
      }
      case eCSSKeyword_scale:
      {
        double x = array->Item(1).GetFloatValue();
        // scale(x) is shorthand for scale(x, x);
        double y = array->Count() == 2 ? x : array->Item(2).GetFloatValue();
        aFunctions.AppendElement(Scale(x, y, 1));
        break;
      }
      case eCSSKeyword_scale3d:
      {
        double x = array->Item(1).GetFloatValue();
        double y = array->Item(2).GetFloatValue();
        double z = array->Item(3).GetFloatValue();
        aFunctions.AppendElement(Scale(x, y, z));
        break;
      }
      case eCSSKeyword_translatex:
      {
        double x = nsStyleTransformMatrix::ProcessTranslatePart(
          array->Item(1), contextIfGecko, aPresContext, conditions,
          &aRefBox, &TransformReferenceBox::Width);
        aFunctions.AppendElement(Translation(x, 0, 0));
        break;
      }
      case eCSSKeyword_translatey:
      {
        double y = nsStyleTransformMatrix::ProcessTranslatePart(
          array->Item(1), contextIfGecko, aPresContext, conditions,
          &aRefBox, &TransformReferenceBox::Height);
        aFunctions.AppendElement(Translation(0, y, 0));
        break;
      }
      case eCSSKeyword_translatez:
      {
        double z = nsStyleTransformMatrix::ProcessTranslatePart(
          array->Item(1), contextIfGecko, aPresContext, conditions,
          nullptr);
        aFunctions.AppendElement(Translation(0, 0, z));
        break;
      }
      case eCSSKeyword_translate:
      {
        double x = nsStyleTransformMatrix::ProcessTranslatePart(
          array->Item(1), contextIfGecko, aPresContext, conditions,
          &aRefBox, &TransformReferenceBox::Width);
        // translate(x) is shorthand for translate(x, 0)
        double y = 0;
        if (array->Count() == 3) {
           y = nsStyleTransformMatrix::ProcessTranslatePart(
            array->Item(2), contextIfGecko, aPresContext, conditions,
            &aRefBox, &TransformReferenceBox::Height);
        }
        aFunctions.AppendElement(Translation(x, y, 0));
        break;
      }
      case eCSSKeyword_translate3d:
      {
        double x = nsStyleTransformMatrix::ProcessTranslatePart(
          array->Item(1), contextIfGecko, aPresContext, conditions,
          &aRefBox, &TransformReferenceBox::Width);
        double y = nsStyleTransformMatrix::ProcessTranslatePart(
          array->Item(2), contextIfGecko, aPresContext, conditions,
          &aRefBox, &TransformReferenceBox::Height);
        double z = nsStyleTransformMatrix::ProcessTranslatePart(
          array->Item(3), contextIfGecko, aPresContext, conditions,
          nullptr);

        aFunctions.AppendElement(Translation(x, y, z));
        break;
      }
      case eCSSKeyword_skewx:
      {
        CSSAngle x = MakeCSSAngle(array->Item(1));
        aFunctions.AppendElement(SkewX(x));
        break;
      }
      case eCSSKeyword_skewy:
      {
        CSSAngle y = MakeCSSAngle(array->Item(1));
        aFunctions.AppendElement(SkewY(y));
        break;
      }
      case eCSSKeyword_skew:
      {
        CSSAngle x = MakeCSSAngle(array->Item(1));
        // skew(x) is shorthand for skew(x, 0)
        CSSAngle y(0.0f, eCSSUnit_Degree);
        if (array->Count() == 3) {
          y = MakeCSSAngle(array->Item(2));
        }
        aFunctions.AppendElement(Skew(x, y));
        break;
      }
      case eCSSKeyword_matrix:
      {
        gfx::Matrix4x4 matrix;
        matrix._11 = array->Item(1).GetFloatValue();
        matrix._12 = array->Item(2).GetFloatValue();
        matrix._13 = 0;
        matrix._14 = 0;
        matrix._21 = array->Item(3).GetFloatValue();
        matrix._22 = array->Item(4).GetFloatValue();
        matrix._23 = 0;
        matrix._24 = 0;
        matrix._31 = 0;
        matrix._32 = 0;
        matrix._33 = 1;
        matrix._34 = 0;
        matrix._41 = array->Item(5).GetFloatValue();
        matrix._42 = array->Item(6).GetFloatValue();
        matrix._43 = 0;
        matrix._44 = 1;
        aFunctions.AppendElement(TransformMatrix(matrix));
        break;
      }
      case eCSSKeyword_matrix3d:
      {
        gfx::Matrix4x4 matrix;
        matrix._11 = array->Item(1).GetFloatValue();
        matrix._12 = array->Item(2).GetFloatValue();
        matrix._13 = array->Item(3).GetFloatValue();
        matrix._14 = array->Item(4).GetFloatValue();
        matrix._21 = array->Item(5).GetFloatValue();
        matrix._22 = array->Item(6).GetFloatValue();
        matrix._23 = array->Item(7).GetFloatValue();
        matrix._24 = array->Item(8).GetFloatValue();
        matrix._31 = array->Item(9).GetFloatValue();
        matrix._32 = array->Item(10).GetFloatValue();
        matrix._33 = array->Item(11).GetFloatValue();
        matrix._34 = array->Item(12).GetFloatValue();
        matrix._41 = array->Item(13).GetFloatValue();
        matrix._42 = array->Item(14).GetFloatValue();
        matrix._43 = array->Item(15).GetFloatValue();
        matrix._44 = array->Item(16).GetFloatValue();
        aFunctions.AppendElement(TransformMatrix(matrix));
        break;
      }
      case eCSSKeyword_interpolatematrix:
      {
        bool dummy;
        Matrix4x4 matrix;
        nsStyleTransformMatrix::ProcessInterpolateMatrix(matrix, array,
                                                         contextIfGecko,
                                                         aPresContext,
                                                         conditions,
                                                         aRefBox,
                                                         &dummy);
        aFunctions.AppendElement(TransformMatrix(matrix));
        break;
      }
      case eCSSKeyword_accumulatematrix:
      {
        bool dummy;
        Matrix4x4 matrix;
        nsStyleTransformMatrix::ProcessAccumulateMatrix(matrix, array,
                                                        contextIfGecko,
                                                        aPresContext,
                                                        conditions,
                                                        aRefBox,
                                                        &dummy);
        aFunctions.AppendElement(TransformMatrix(matrix));
        break;
      }
      case eCSSKeyword_perspective:
      {
        aFunctions.AppendElement(Perspective(array->Item(1).GetFloatValue()));
        break;
      }
      default:
        NS_ERROR("Function not handled yet!");
    }
  }
}

static void
AddTransformFunctions(const nsCSSValueSharedList* aList,
                      const nsIFrame* aFrame,
                      TransformReferenceBox& aRefBox,
                      layers::Animatable& aAnimatable)
{
  MOZ_ASSERT(aList->mHead);
  AddTransformFunctions(aList->mHead,
                        aFrame->StyleContext(),
                        aFrame->PresContext(),
                        aRefBox,
                        aAnimatable.get_ArrayOfTransformFunction());
}

static TimingFunction
ToTimingFunction(const Maybe<ComputedTimingFunction>& aCTF)
{
  if (aCTF.isNothing()) {
    return TimingFunction(null_t());
  }

  if (aCTF->HasSpline()) {
    const nsSMILKeySpline* spline = aCTF->GetFunction();
    return TimingFunction(CubicBezierFunction(spline->X1(), spline->Y1(),
                                              spline->X2(), spline->Y2()));
  }

  if (aCTF->GetType() == nsTimingFunction::Type::Frames) {
    return TimingFunction(FramesFunction(aCTF->GetFrames()));
  }

  uint32_t type = aCTF->GetType() == nsTimingFunction::Type::StepStart ? 1 : 2;
  return TimingFunction(StepFunction(aCTF->GetSteps(), type));
}

static void
SetAnimatable(nsCSSPropertyID aProperty,
              const AnimationValue& aAnimationValue,
              nsIFrame* aFrame,
              TransformReferenceBox& aRefBox,
              layers::Animatable& aAnimatable)
{
  MOZ_ASSERT(aFrame);

  if (aAnimationValue.IsNull()) {
    aAnimatable = null_t();
    return;
  }

  switch (aProperty) {
    case eCSSProperty_opacity:
      aAnimatable = aAnimationValue.GetOpacity();
      break;
    case eCSSProperty_transform: {
      aAnimatable = InfallibleTArray<TransformFunction>();
      if (aAnimationValue.mServo) {
        RefPtr<nsCSSValueSharedList> list;
        Servo_AnimationValue_GetTransform(aAnimationValue.mServo, &list);
        AddTransformFunctions(list, aFrame, aRefBox, aAnimatable);
      } else {
        nsCSSValueSharedList* list =
          aAnimationValue.mGecko.GetCSSValueSharedListValue();
        AddTransformFunctions(list, aFrame, aRefBox, aAnimatable);
      }
      break;
    }
    default:
      MOZ_ASSERT_UNREACHABLE("Unsupported property");
  }
}

static void
AddAnimationForProperty(nsIFrame* aFrame, const AnimationProperty& aProperty,
                        dom::Animation* aAnimation, AnimationInfo& aAnimationInfo,
                        AnimationData& aData, bool aPending)
{
  MOZ_ASSERT(aAnimation->GetEffect(),
             "Should not be adding an animation without an effect");
  MOZ_ASSERT(!aAnimation->GetCurrentOrPendingStartTime().IsNull() ||
             !aAnimation->IsPlaying() ||
             (aAnimation->GetTimeline() &&
              aAnimation->GetTimeline()->TracksWallclockTime()),
             "If the animation has an unresolved start time it should either"
             " be static (so we don't need a start time) or else have a"
             " timeline capable of converting TimeStamps (so we can calculate"
             " one later");

  layers::Animation* animation =
    aPending ?
    aAnimationInfo.AddAnimationForNextTransaction() :
    aAnimationInfo.AddAnimation();

  const TimingParams& timing = aAnimation->GetEffect()->SpecifiedTiming();

  // If we are starting a new transition that replaces an existing transition
  // running on the compositor, it is possible that the animation on the
  // compositor will have advanced ahead of the main thread. If we use as
  // the starting point of the new transition, the current value of the
  // replaced transition as calculated on the main thread using the refresh
  // driver time, the new transition will jump when it starts. Instead, we
  // re-calculate the starting point of the new transition by applying the
  // current TimeStamp to the parameters of the replaced transition.
  //
  // We need to do this here, rather than when we generate the new transition,
  // since after generating the new transition other requestAnimationFrame
  // callbacks may run that introduce further lag between the main thread and
  // the compositor.
  if (aAnimation->AsCSSTransition() &&
      aAnimation->GetEffect() &&
      aAnimation->GetEffect()->AsTransition()) {
    // We update startValue from the replaced transition only if the effect is
    // an ElementPropertyTransition.
    aAnimation->GetEffect()->AsTransition()->
      UpdateStartValueFromReplacedTransition();
  }

  animation->originTime() = !aAnimation->GetTimeline()
                            ? TimeStamp()
                            : aAnimation->GetTimeline()->
                                ToTimeStamp(TimeDuration());

  Nullable<TimeDuration> startTime = aAnimation->GetCurrentOrPendingStartTime();
  if (startTime.IsNull()) {
    animation->startTime() = null_t();
  } else {
    animation->startTime() = startTime.Value();
  }

  animation->holdTime() = aAnimation->GetCurrentTime().Value();

  const ComputedTiming computedTiming =
    aAnimation->GetEffect()->GetComputedTiming();
  animation->delay() = timing.Delay();
  animation->endDelay() = timing.EndDelay();
  animation->duration() = computedTiming.mDuration;
  animation->iterations() = computedTiming.mIterations;
  animation->iterationStart() = computedTiming.mIterationStart;
  animation->direction() = static_cast<uint8_t>(timing.Direction());
  animation->fillMode() = static_cast<uint8_t>(computedTiming.mFill);
  animation->property() = aProperty.mProperty;
  animation->playbackRate() = aAnimation->PlaybackRate();
  animation->data() = aData;
  animation->easingFunction() = ToTimingFunction(timing.TimingFunction());
  animation->iterationComposite() =
    static_cast<uint8_t>(aAnimation->GetEffect()->
                         AsKeyframeEffect()->IterationComposite());
  animation->isNotPlaying() = !aAnimation->IsPlaying();

  TransformReferenceBox refBox(aFrame);

  // If the animation is additive or accumulates, we need to pass its base value
  // to the compositor.

  AnimationValue baseStyle =
    aAnimation->GetEffect()->AsKeyframeEffect()->BaseStyle(aProperty.mProperty);
  if (!baseStyle.IsNull()) {
    SetAnimatable(aProperty.mProperty,
                  baseStyle,
                  aFrame, refBox,
                  animation->baseStyle());
  } else {
    animation->baseStyle() = null_t();
  }

  for (uint32_t segIdx = 0; segIdx < aProperty.mSegments.Length(); segIdx++) {
    const AnimationPropertySegment& segment = aProperty.mSegments[segIdx];

    AnimationSegment* animSegment = animation->segments().AppendElement();
    SetAnimatable(aProperty.mProperty,
                  segment.mFromValue,
                  aFrame, refBox,
                  animSegment->startState());
    SetAnimatable(aProperty.mProperty,
                  segment.mToValue,
                  aFrame, refBox,
                  animSegment->endState());

    animSegment->startPortion() = segment.mFromKey;
    animSegment->endPortion() = segment.mToKey;
    animSegment->startComposite() =
      static_cast<uint8_t>(segment.mFromComposite);
    animSegment->endComposite() =
      static_cast<uint8_t>(segment.mToComposite);
    animSegment->sampleFn() = ToTimingFunction(segment.mTimingFunction);
  }
}

static void
AddAnimationsForProperty(nsIFrame* aFrame, nsDisplayListBuilder* aBuilder,
                         nsDisplayItem* aItem, nsCSSPropertyID aProperty,
                         AnimationInfo& aAnimationInfo, bool aPending)
{
  if (aPending) {
    aAnimationInfo.ClearAnimationsForNextTransaction();
  } else {
    aAnimationInfo.ClearAnimations();
  }

  // Update the animation generation on the layer. We need to do this before
  // any early returns since even if we don't add any animations to the
  // layer, we still need to mark it as up-to-date with regards to animations.
  // Otherwise, in RestyleManager we'll notice the discrepancy between the
  // animation generation numbers and update the layer indefinitely.
  uint64_t animationGeneration =
    RestyleManager::GetAnimationGenerationForFrame(aFrame);
  aAnimationInfo.SetAnimationGeneration(animationGeneration);

  EffectCompositor::ClearIsRunningOnCompositor(aFrame, aProperty);
  nsTArray<RefPtr<dom::Animation>> compositorAnimations =
    EffectCompositor::GetAnimationsForCompositor(aFrame, aProperty);
  if (compositorAnimations.IsEmpty()) {
    return;
  }

  // If the frame is not prerendered, bail out.
  // Do this check only during layer construction; during updating the
  // caller is required to check it appropriately.
  if (aItem && !aItem->CanUseAsyncAnimations(aBuilder)) {
    // EffectCompositor needs to know that we refused to run this animation
    // asynchronously so that it will not throttle the main thread
    // animation.
    aFrame->SetProperty(nsIFrame::RefusedAsyncAnimationProperty(), true);

    // We need to schedule another refresh driver run so that EffectCompositor
    // gets a chance to unthrottle the animation.
    aFrame->SchedulePaint();
    return;
  }

  AnimationData data;
  if (aProperty == eCSSProperty_transform) {
    // XXX Performance here isn't ideal for SVG. We'd prefer to avoid resolving
    // the dimensions of refBox. That said, we only get here if there are CSS
    // animations or transitions on this element, and that is likely to be a
    // lot rarer than transforms on SVG (the frequency of which drives the need
    // for TransformReferenceBox).
    TransformReferenceBox refBox(aFrame);
    nsRect bounds(0, 0, refBox.Width(), refBox.Height());
    // all data passed directly to the compositor should be in dev pixels
    int32_t devPixelsToAppUnits = aFrame->PresContext()->AppUnitsPerDevPixel();
    float scale = devPixelsToAppUnits;
    Point3D offsetToTransformOrigin =
      nsDisplayTransform::GetDeltaToTransformOrigin(aFrame, scale, &bounds);
    nsPoint origin;
    float scaleX = 1.0f;
    float scaleY = 1.0f;
    bool hasPerspectiveParent = false;
    if (aItem) {
      // This branch is for display items to leverage the cache of
      // nsDisplayListBuilder.
      origin = aItem->ToReferenceFrame();
    } else {
      // This branch is running for restyling.
      // Animations are animated at the coordination of the reference
      // frame outside, not the given frame itself.  The given frame
      // is also reference frame too, so the parent's reference frame
      // are used.
      nsIFrame* referenceFrame =
        nsLayoutUtils::GetReferenceFrame(nsLayoutUtils::GetCrossDocParentFrame(aFrame));
      origin = aFrame->GetOffsetToCrossDoc(referenceFrame);
    }

    data = TransformData(origin, offsetToTransformOrigin,
                         bounds, devPixelsToAppUnits,
                         scaleX, scaleY, hasPerspectiveParent);
  } else if (aProperty == eCSSProperty_opacity) {
    data = null_t();
  }

  MOZ_ASSERT(nsCSSProps::PropHasFlags(aProperty,
                                      CSS_PROPERTY_CAN_ANIMATE_ON_COMPOSITOR),
             "inconsistent property flags");

  EffectSet* effects = EffectSet::GetEffectSet(aFrame);
  MOZ_ASSERT(effects);

  bool sentAnimations = false;
  // Add from first to last (since last overrides)
  for (size_t animIdx = 0; animIdx < compositorAnimations.Length(); animIdx++) {
    dom::Animation* anim = compositorAnimations[animIdx];
    if (!anim->IsRelevant()) {
      continue;
    }

    dom::KeyframeEffectReadOnly* keyframeEffect =
      anim->GetEffect() ? anim->GetEffect()->AsKeyframeEffect() : nullptr;
    MOZ_ASSERT(keyframeEffect,
               "A playing animation should have a keyframe effect");
    const AnimationProperty* property =
      keyframeEffect->GetEffectiveAnimationOfProperty(aProperty);
    if (!property) {
      continue;
    }

    // Note that if the property is overridden by !important rules,
    // GetEffectiveAnimationOfProperty returns null instead.
    // This is what we want, since if we have animations overridden by
    // !important rules, we don't want to send them to the compositor.
    MOZ_ASSERT(anim->CascadeLevel() !=
                 EffectCompositor::CascadeLevel::Animations ||
               !effects->PropertiesWithImportantRules()
                  .HasProperty(aProperty),
               "GetEffectiveAnimationOfProperty already tested the property "
               "is not overridden by !important rules");

    // Don't add animations that are pending if their timeline does not
    // track wallclock time. This is because any pending animations on layers
    // will have their start time updated with the current wallclock time.
    // If we can't convert that wallclock time back to an equivalent timeline
    // time, we won't be able to update the content animation and it will end
    // up being out of sync with the layer animation.
    //
    // Currently this only happens when the timeline is driven by a refresh
    // driver under test control. In this case, the next time the refresh
    // driver is advanced it will trigger any pending animations.
    if (anim->PlayState() == AnimationPlayState::Pending &&
        (anim->GetTimeline() &&
         !anim->GetTimeline()->TracksWallclockTime())) {
      continue;
    }

    AddAnimationForProperty(aFrame, *property, anim, aAnimationInfo, data, aPending);
    keyframeEffect->SetIsRunningOnCompositor(aProperty, true);
    sentAnimations = true;
  }

  if (sentAnimations && aProperty == eCSSProperty_transform) {
    TimeStamp now = aFrame->PresContext()->RefreshDriver()->MostRecentRefresh();
    effects->UpdateLastTransformSyncTime(now);
  }
}

static bool
GenerateAndPushTextMask(nsIFrame* aFrame, gfxContext* aContext,
                        const nsRect& aFillRect, nsDisplayListBuilder* aBuilder)
{
  if (aBuilder->IsForGenerateGlyphMask() ||
      aBuilder->IsForPaintingSelectionBG()) {
    return false;
  }

  // The main function of enabling background-clip:text property value.
  // When a nsDisplayBackgroundImage detects "text" bg-clip style, it will call
  // this function to
  // 1. Paint background color of the selection text if any.
  // 2. Generate a mask by all descendant text frames
  // 3. Push the generated mask into aContext.
  //
  // TBD: we actually generate display list of aFrame twice here. It's better
  // to reuse the same display list and paint that one twice, one for selection
  // background, one for generating text mask.

  gfxContext* sourceCtx = aContext;
  gfxRect bounds =
    nsLayoutUtils::RectToGfxRect(aFillRect,
                                 aFrame->PresContext()->AppUnitsPerDevPixel());

  {
    // Paint text selection background into sourceCtx.
    gfxContextMatrixAutoSaveRestore save(sourceCtx);
    sourceCtx->SetMatrix(sourceCtx->CurrentMatrix().PreTranslate(bounds.TopLeft()));

    nsLayoutUtils::PaintFrame(aContext, aFrame,
                              nsRect(nsPoint(0, 0), aFrame->GetSize()),
                              NS_RGB(255, 255, 255),
                              nsDisplayListBuilderMode::PAINTING_SELECTION_BACKGROUND);
  }

  // Evaluate required surface size.
  IntRect drawRect =
    RoundedOut(ToRect(sourceCtx->GetClipExtents(gfxContext::eDeviceSpace)));

  // Create a mask surface.
  RefPtr<DrawTarget> sourceTarget = sourceCtx->GetDrawTarget();
  RefPtr<DrawTarget> maskDT =
    sourceTarget->CreateSimilarDrawTarget(drawRect.Size(),
                                          SurfaceFormat::A8);
  if (!maskDT || !maskDT->IsValid()) {
    return false;
  }
  RefPtr<gfxContext> maskCtx = gfxContext::CreatePreservingTransformOrNull(maskDT);
  MOZ_ASSERT(maskCtx);
  gfxMatrix currentMatrix = sourceCtx->CurrentMatrix();
  maskCtx->SetMatrix(gfxMatrix::Translation(bounds.TopLeft()) *
                     currentMatrix *
                     gfxMatrix::Translation(-drawRect.TopLeft()));

  // Shade text shape into mask A8 surface.
  nsLayoutUtils::PaintFrame(maskCtx, aFrame,
                            nsRect(nsPoint(0, 0), aFrame->GetSize()),
                            NS_RGB(255, 255, 255),
                            nsDisplayListBuilderMode::GENERATE_GLYPH);

  // Push the generated mask into aContext, so that the caller can pop and
  // blend with it.
  Matrix maskTransform = ToMatrix(currentMatrix) *
                         Matrix::Translation(-drawRect.x, -drawRect.y);
  maskTransform.Invert();

  RefPtr<SourceSurface> maskSurface = maskDT->Snapshot();
  sourceCtx->PushGroupForBlendBack(gfxContentType::COLOR_ALPHA, 1.0, maskSurface, maskTransform);

  return true;
}

/* static */ void
nsDisplayListBuilder::AddAnimationsAndTransitionsToLayer(Layer* aLayer,
                                                         nsDisplayListBuilder* aBuilder,
                                                         nsDisplayItem* aItem,
                                                         nsIFrame* aFrame,
                                                         nsCSSPropertyID aProperty)
{
  MOZ_ASSERT(nsCSSProps::PropHasFlags(aProperty,
                                      CSS_PROPERTY_CAN_ANIMATE_ON_COMPOSITOR),
             "inconsistent property flags");

  // This function can be called in two ways:  from
  // nsDisplay*::BuildLayer while constructing a layer (with all
  // pointers non-null), or from RestyleManager's handling of
  // UpdateOpacityLayer/UpdateTransformLayer hints.
  MOZ_ASSERT(!aBuilder == !aItem,
             "should only be called in two configurations, with both "
             "aBuilder and aItem, or with neither");
  MOZ_ASSERT(!aItem || aFrame == aItem->Frame(), "frame mismatch");

  // Only send animations to a layer that is actually using
  // off-main-thread compositing.
  LayersBackend backend = aLayer->Manager()->GetBackendType();
  if (!(backend == layers::LayersBackend::LAYERS_CLIENT ||
        backend == layers::LayersBackend::LAYERS_WR)) {
    return;
  }

  bool pending = !aBuilder;
  AnimationInfo& animationInfo = aLayer->GetAnimationInfo();
  AddAnimationsForProperty(aFrame, aBuilder, aItem, aProperty,
                           animationInfo, pending);
  animationInfo.TransferMutatedFlagToLayer(aLayer);
}

nsDisplayItem*
nsDisplayListBuilder::MergeItems(nsTArray<nsDisplayItem*>& aMergedItems)
{
  // For merging, we create a temporary item by cloning the last item of the
  // mergeable items list. This ensures that the temporary item will have the
  // correct frame and bounds.
  nsDisplayItem* merged = nullptr;

  for (nsDisplayItem* item : Reversed(aMergedItems)) {
    MOZ_ASSERT(item);

    if (!merged) {
      // Create the temporary item.
      merged = item->Clone(this);
      MOZ_ASSERT(merged);

      AddTemporaryItem(merged);
    } else {
      // Merge the item properties (frame/bounds/etc) with the previously
      // created temporary item.
      MOZ_ASSERT(merged->CanMerge(item));
      merged->Merge(item);
    }

    // Create nsDisplayWrapList that points to the internal display list of the
    // item we are merging. This nsDisplayWrapList is added to the display list
    // of the temporary item.
    merged->MergeDisplayListFromItem(this, item);
  }

  return merged;
}

void
nsDisplayListBuilder::AutoCurrentActiveScrolledRootSetter::InsertScrollFrame(nsIScrollableFrame* aScrollableFrame)
{
  MOZ_ASSERT(!mUsed);
  size_t descendantsEndIndex = mBuilder->mActiveScrolledRoots.Length();
  const ActiveScrolledRoot* parentASR = mBuilder->mCurrentActiveScrolledRoot;
  const ActiveScrolledRoot* asr = mBuilder->AllocateActiveScrolledRoot(parentASR, aScrollableFrame);
  mBuilder->mCurrentActiveScrolledRoot = asr;

  // All child ASRs of parentASR that were created while this
  // AutoCurrentActiveScrolledRootSetter object was on the stack belong to us
  // now. Reparent them to asr.
  for (size_t i = mDescendantsStartIndex; i < descendantsEndIndex; i++) {
    ActiveScrolledRoot* descendantASR = mBuilder->mActiveScrolledRoots[i];
    if (ActiveScrolledRoot::IsAncestor(parentASR, descendantASR)) {
      descendantASR->IncrementDepth();
      if (descendantASR->mParent == parentASR) {
        descendantASR->mParent = asr;
      }
    }
  }

  mUsed = true;
}

nsDisplayListBuilder::nsDisplayListBuilder(nsIFrame* aReferenceFrame,
    nsDisplayListBuilderMode aMode, bool aBuildCaret, bool aRetainingDisplayList)
    : mReferenceFrame(aReferenceFrame),
      mIgnoreScrollFrame(nullptr),
      mLayerEventRegions(nullptr),
#ifndef USE_PRES_ARENA_ALLOCATOR
      mFreedSize(0),
#endif
      mCurrentTableItem(nullptr),
      mCurrentActiveScrolledRoot(nullptr),
      mCurrentContainerASR(nullptr),
      mCurrentFrame(aReferenceFrame),
      mCurrentReferenceFrame(aReferenceFrame),
      mRootAGR(AnimatedGeometryRoot::CreateAGRForFrame(aReferenceFrame, nullptr, true, aRetainingDisplayList)),
      mCurrentAGR(mRootAGR),
      mUsedAGRBudget(0),
      mDirtyRect(-1,-1,-1,-1),
      mGlassDisplayItem(nullptr),
      mScrollInfoItemsForHoisting(nullptr),
      mActiveScrolledRootForRootScrollframe(nullptr),
      mMode(aMode),
      mCurrentScrollParentId(FrameMetrics::NULL_SCROLL_ID),
      mCurrentScrollbarTarget(FrameMetrics::NULL_SCROLL_ID),
      mCurrentScrollbarFlags(0),
      mPerspectiveItemIndex(0),
      mSVGEffectsBuildingDepth(0),
      mContainsBlendMode(false),
      mIsBuildingScrollbar(false),
      mCurrentScrollbarWillHaveLayer(false),
      mBuildCaret(aBuildCaret),
      mRetainingDisplayList(aRetainingDisplayList),
      mPartialUpdate(false),
      mIgnoreSuppression(false),
      mIsAtRootOfPseudoStackingContext(false),
      mIncludeAllOutOfFlows(false),
      mDescendIntoSubdocuments(true),
      mSelectedFramesOnly(false),
      mAllowMergingAndFlattening(true),
      mWillComputePluginGeometry(false),
      mInTransform(false),
      mIsInChromePresContext(false),
      mSyncDecodeImages(false),
      mIsPaintingToWindow(false),
      mIsCompositingCheap(false),
      mContainsPluginItem(false),
      mAncestorHasApzAwareEventHandler(false),
      mHaveScrollableDisplayPort(false),
      mWindowDraggingAllowed(false),
      mIsBuildingForPopup(nsLayoutUtils::IsPopup(aReferenceFrame)),
      mForceLayerForScrollParent(false),
      mAsyncPanZoomEnabled(nsLayoutUtils::AsyncPanZoomEnabled(aReferenceFrame)),
      mBuildingInvisibleItems(false),
      mHitTestShouldStopAtFirstOpaque(false),
      mIsBuilding(false),
      mInInvalidSubtree(false)
{
  MOZ_COUNT_CTOR(nsDisplayListBuilder);

  nsPresContext* pc = aReferenceFrame->PresContext();
  nsIPresShell *shell = pc->PresShell();
  if (pc->IsRenderingOnlySelection()) {
    nsCOMPtr<nsISelectionController> selcon(do_QueryInterface(shell));
    if (selcon) {
      selcon->GetSelection(nsISelectionController::SELECTION_NORMAL,
                           getter_AddRefs(mBoundingSelection));
    }
  }

  static_assert(static_cast<uint32_t>(DisplayItemType::TYPE_MAX) < (1 << TYPE_BITS),
                "Check TYPE_MAX should not overflow");
}

void
nsDisplayListBuilder::BeginFrame()
{
  nsCSSRendering::BeginFrameTreesLocked();
  mCurrentAGR = mRootAGR;
  mFrameToAnimatedGeometryRootMap.Put(mReferenceFrame, mRootAGR);
  
  mIsPaintingToWindow = false;
  mIgnoreSuppression = false;
  mInTransform = false;
  mSyncDecodeImages = false;
}

void
nsDisplayListBuilder::EndFrame()
{
  mFrameToAnimatedGeometryRootMap.Clear();
  mActiveScrolledRoots.Clear();
  FreeClipChains();

  nsCSSRendering::EndFrameTreesLocked();
}

void
nsDisplayListBuilder::MarkFrameForDisplay(nsIFrame* aFrame, nsIFrame* aStopAtFrame) {
  mFramesMarkedForDisplay.AppendElement(aFrame);
  for (nsIFrame* f = aFrame; f;
       f = nsLayoutUtils::GetParentOrPlaceholderFor(f)) {
    if (f->GetStateBits() & NS_FRAME_FORCE_DISPLAY_LIST_DESCEND_INTO)
      return;
    f->AddStateBits(NS_FRAME_FORCE_DISPLAY_LIST_DESCEND_INTO);
    if (f == aStopAtFrame) {
      // we've reached a frame that we know will be painted, so we can stop.
      break;
    }
  }
}

void
nsDisplayListBuilder::MarkFrameForDisplayIfVisible(nsIFrame* aFrame, nsIFrame* aStopAtFrame) {
  mFramesMarkedForDisplay.AppendElement(aFrame);
  for (nsIFrame* f = aFrame; f;
       f = nsLayoutUtils::GetParentOrPlaceholderFor(f)) {
    if (f->ForceDescendIntoIfVisible())
      return;
    f->SetForceDescendIntoIfVisible(true);
    if (f == aStopAtFrame) {
      // we've reached a frame that we know will be painted, so we can stop.
      break;
    }
  }
}

bool nsDisplayListBuilder::NeedToForceTransparentSurfaceForItem(nsDisplayItem* aItem)
{
  return aItem == mGlassDisplayItem || aItem->ClearsBackground();
}

AnimatedGeometryRoot*
nsDisplayListBuilder::WrapAGRForFrame(nsIFrame* aAnimatedGeometryRoot,
                                      bool aIsAsync,
                                      AnimatedGeometryRoot* aParent /* = nullptr */)
{
  DebugOnly<bool> dummy;
  MOZ_ASSERT(IsAnimatedGeometryRoot(aAnimatedGeometryRoot, dummy) == AGR_YES);

  RefPtr<AnimatedGeometryRoot> result;
  if (!mFrameToAnimatedGeometryRootMap.Get(aAnimatedGeometryRoot, &result)) {
    MOZ_ASSERT(nsLayoutUtils::IsAncestorFrameCrossDoc(RootReferenceFrame(), aAnimatedGeometryRoot));
    RefPtr<AnimatedGeometryRoot> parent = aParent;
    if (!parent) {
      nsIFrame* parentFrame = nsLayoutUtils::GetCrossDocParentFrame(aAnimatedGeometryRoot);
      if (parentFrame) {
        bool isAsync;
        nsIFrame* parentAGRFrame = FindAnimatedGeometryRootFrameFor(parentFrame, isAsync);
        parent = WrapAGRForFrame(parentAGRFrame, isAsync);
      }
    }
    result = AnimatedGeometryRoot::CreateAGRForFrame(aAnimatedGeometryRoot, parent, aIsAsync, IsRetainingDisplayList());
    mFrameToAnimatedGeometryRootMap.Put(aAnimatedGeometryRoot, result);
  }
  MOZ_ASSERT(!aParent || result->mParentAGR == aParent);
  return result;
}

AnimatedGeometryRoot*
nsDisplayListBuilder::AnimatedGeometryRootForASR(const ActiveScrolledRoot* aASR)
{
  if (!aASR) {
    return GetRootAnimatedGeometryRoot();
  }
  nsIFrame* scrolledFrame = aASR->mScrollableFrame->GetScrolledFrame();
  return FindAnimatedGeometryRootFor(scrolledFrame);
}

AnimatedGeometryRoot*
nsDisplayListBuilder::FindAnimatedGeometryRootFor(nsIFrame* aFrame)
{
  if (!IsPaintingToWindow()) {
    return mRootAGR;
  }
  if (aFrame == mCurrentFrame) {
    return mCurrentAGR;
  }
  RefPtr<AnimatedGeometryRoot> result;
  if (mFrameToAnimatedGeometryRootMap.Get(aFrame, &result)) {
    return result;
  }

  bool isAsync;
  nsIFrame* agrFrame = FindAnimatedGeometryRootFrameFor(aFrame, isAsync);
  result = WrapAGRForFrame(agrFrame, isAsync);
  mFrameToAnimatedGeometryRootMap.Put(aFrame, result);
  return result;
}

AnimatedGeometryRoot*
nsDisplayListBuilder::FindAnimatedGeometryRootFor(nsDisplayItem* aItem)
{
  if (aItem->ShouldFixToViewport(this)) {
    // Make its active scrolled root be the active scrolled root of
    // the enclosing viewport, since it shouldn't be scrolled by scrolled
    // frames in its document. InvalidateFixedBackgroundFramesFromList in
    // nsGfxScrollFrame will not repaint this item when scrolling occurs.
    nsIFrame* viewportFrame = nsLayoutUtils::GetClosestFrameOfType(
      aItem->Frame(), LayoutFrameType::Viewport, RootReferenceFrame());
    if (viewportFrame) {
      return FindAnimatedGeometryRootFor(viewportFrame);
    }
  }
  return FindAnimatedGeometryRootFor(aItem->Frame());
}


void nsDisplayListBuilder::MarkOutOfFlowFrameForDisplay(nsIFrame* aDirtyFrame,
                                                        nsIFrame* aFrame)
{
  nsRect visible = GetVisibleRect();
  nsRect dirtyRectRelativeToDirtyFrame = GetDirtyRect();
  if (nsLayoutUtils::IsFixedPosFrameInDisplayPort(aFrame) &&
      IsPaintingToWindow()) {
    NS_ASSERTION(aDirtyFrame == aFrame->GetParent(), "Dirty frame should be viewport frame");
    // position: fixed items are reflowed into and only drawn inside the
    // viewport, or the scroll position clamping scrollport size, if one is
    // set.
    nsIPresShell* ps = aFrame->PresContext()->PresShell();
    dirtyRectRelativeToDirtyFrame.MoveTo(0, 0);
    if (ps->IsScrollPositionClampingScrollPortSizeSet()) {
      dirtyRectRelativeToDirtyFrame.SizeTo(ps->GetScrollPositionClampingScrollPortSize());
    } else {
      dirtyRectRelativeToDirtyFrame.SizeTo(aDirtyFrame->GetSize());
    }
    // TODO: We probably don't want visible and dirty to be the same here, figure
    // out what to do.
    visible = dirtyRectRelativeToDirtyFrame;
  }
  nsPoint offset = aFrame->GetOffsetTo(aDirtyFrame);
  visible -= offset;
  nsRect dirty = dirtyRectRelativeToDirtyFrame - offset;
  nsRect overflowRect = aFrame->GetVisualOverflowRect();

  if (aFrame->IsTransformed() &&
      EffectCompositor::HasAnimationsForCompositor(aFrame,
                                                   eCSSProperty_transform)) {
   /**
    * Add a fuzz factor to the overflow rectangle so that elements only just
    * out of view are pulled into the display list, so they can be
    * prerendered if necessary.
    */
    overflowRect.Inflate(nsPresContext::CSSPixelsToAppUnits(32));
  }

  visible.IntersectRect(visible, overflowRect);
  dirty.IntersectRect(dirty, overflowRect);

  if (!(aFrame->GetStateBits() & NS_FRAME_FORCE_DISPLAY_LIST_DESCEND_INTO) &&
      dirty.IsEmpty() &&
      (!aFrame->ForceDescendIntoIfVisible() ||
       visible.IsEmpty())) {
    return;
  }

  // mClipState.GetClipChainForContainingBlockDescendants can return pointers
  // to objects on the stack, so we need to clone the chain.
  const DisplayItemClipChain* clipChain =
    CopyWholeChain(mClipState.GetClipChainForContainingBlockDescendants());
  const DisplayItemClipChain* combinedClipChain = mClipState.GetCurrentCombinedClipChain(this);
  const ActiveScrolledRoot* asr = mCurrentActiveScrolledRoot;
  OutOfFlowDisplayData* data = new OutOfFlowDisplayData(clipChain, combinedClipChain, asr, visible, dirty);
  aFrame->SetProperty(nsDisplayListBuilder::OutOfFlowDisplayDataProperty(), data);

  MarkFrameForDisplay(aFrame, aDirtyFrame);
}

static void UnmarkFrameForDisplay(nsIFrame* aFrame) {
  aFrame->DeleteProperty(nsDisplayListBuilder::OutOfFlowDisplayDataProperty());

  for (nsIFrame* f = aFrame; f;
       f = nsLayoutUtils::GetParentOrPlaceholderFor(f)) {
    if (!(f->GetStateBits() & NS_FRAME_FORCE_DISPLAY_LIST_DESCEND_INTO) &&
        !f->ForceDescendIntoIfVisible())
      return;
    f->RemoveStateBits(NS_FRAME_FORCE_DISPLAY_LIST_DESCEND_INTO);
    f->SetForceDescendIntoIfVisible(false);
  }

}

nsDisplayListBuilder::~nsDisplayListBuilder() {
  NS_ASSERTION(mFramesMarkedForDisplay.Length() == 0,
               "All frames should have been unmarked");
  NS_ASSERTION(mPresShellStates.Length() == 0,
               "All presshells should have been exited");
  NS_ASSERTION(!mCurrentTableItem, "No table item should be active");

  for (nsDisplayItem* i : mTemporaryItems) {
    i->Destroy(this);
  }
  for (DisplayItemClipChain* c : mClipChainsToDestroy) {
     c->DisplayItemClipChain::~DisplayItemClipChain();
  }

  MOZ_COUNT_DTOR(nsDisplayListBuilder);
}

uint32_t
nsDisplayListBuilder::GetBackgroundPaintFlags() {
  uint32_t flags = 0;
  if (mSyncDecodeImages) {
    flags |= nsCSSRendering::PAINTBG_SYNC_DECODE_IMAGES;
  }
  if (mIsPaintingToWindow) {
    flags |= nsCSSRendering::PAINTBG_TO_WINDOW;
  }
  return flags;
}

void
nsDisplayListBuilder::SubtractFromVisibleRegion(nsRegion* aVisibleRegion,
                                                const nsRegion& aRegion)
{
  if (aRegion.IsEmpty())
    return;

  nsRegion tmp;
  tmp.Sub(*aVisibleRegion, aRegion);
  // Don't let *aVisibleRegion get too complex, but don't let it fluff out
  // to its bounds either, which can be very bad (see bug 516740).
  // Do let aVisibleRegion get more complex if by doing so we reduce its
  // area by at least half.
  if (GetAccurateVisibleRegions() || tmp.GetNumRects() <= 15 ||
      tmp.Area() <= aVisibleRegion->Area()/2) {
    *aVisibleRegion = tmp;
  }
}

nsCaret *
nsDisplayListBuilder::GetCaret() {
  RefPtr<nsCaret> caret = CurrentPresShellState()->mPresShell->GetCaret();
  return caret;
}

void
nsDisplayListBuilder::IncrementPresShellPaintCount(nsIPresShell* aPresShell)
{
  if (mIsPaintingToWindow) {
    mReferenceFrame->AddPaintedPresShell(aPresShell);
    aPresShell->IncrementPaintCount();
  }
}

void
nsDisplayListBuilder::EnterPresShell(nsIFrame* aReferenceFrame,
                                     bool aPointerEventsNoneDoc)
{
  PresShellState* state = mPresShellStates.AppendElement();
  state->mPresShell = aReferenceFrame->PresContext()->PresShell();

  state->mCaretFrame = nullptr;
  state->mFirstFrameMarkedForDisplay = mFramesMarkedForDisplay.Length();

  nsIScrollableFrame* sf = state->mPresShell->GetRootScrollFrameAsScrollable();
  if (sf) {
    // We are forcing a rebuild of nsDisplayCanvasBackgroundColor to make sure
    // that the canvas background color will be set correctly, and that only one
    // unscrollable item will be created.
    // This is done to avoid, for example, a case where only scrollbar frames
    // are invalidated - we would skip creating nsDisplayCanvasBackgroundColor
    // and possibly end up with an extra nsDisplaySolidColor item.
    nsCanvasFrame* canvasFrame = do_QueryFrame(sf->GetScrolledFrame());
    if (canvasFrame) {
      MarkFrameForDisplayIfVisible(canvasFrame);
    }
  }

#ifdef DEBUG
  state->mAutoLayoutPhase.emplace(aReferenceFrame->PresContext(), eLayoutPhase_DisplayListBuilding);
#endif

  state->mPresShell->UpdateCanvasBackground();

  bool buildCaret = mBuildCaret;
  if (mIgnoreSuppression || !state->mPresShell->IsPaintingSuppressed()) {
    state->mIsBackgroundOnly = false;
  } else {
    state->mIsBackgroundOnly = true;
    buildCaret = false;
  }

  bool pointerEventsNone = aPointerEventsNoneDoc;
  if (IsInSubdocument()) {
    pointerEventsNone |= mPresShellStates[mPresShellStates.Length() - 2].mInsidePointerEventsNoneDoc;
  }
  state->mInsidePointerEventsNoneDoc = pointerEventsNone;

  if (!buildCaret)
    return;

  RefPtr<nsCaret> caret = state->mPresShell->GetCaret();
  state->mCaretFrame = caret->GetPaintGeometry(&state->mCaretRect);
  if (state->mCaretFrame) {
    MarkFrameForDisplay(state->mCaretFrame, nullptr);
  }

  nsPresContext* pc = aReferenceFrame->PresContext();
  nsCOMPtr<nsIDocShell> docShell = pc->GetDocShell();
  if (docShell) {
    docShell->GetWindowDraggingAllowed(&mWindowDraggingAllowed);
  }
  mIsInChromePresContext = pc->IsChrome();
}

// A non-blank paint is a paint that does not just contain the canvas background.
static bool
DisplayListIsNonBlank(nsDisplayList* aList)
{
  for (nsDisplayItem* i = aList->GetBottom(); i != nullptr; i = i->GetAbove()) {
    switch (i->GetType()) {
      case DisplayItemType::TYPE_LAYER_EVENT_REGIONS:
      case DisplayItemType::TYPE_CANVAS_BACKGROUND_COLOR:
      case DisplayItemType::TYPE_CANVAS_BACKGROUND_IMAGE:
        continue;
      case DisplayItemType::TYPE_SOLID_COLOR:
      case DisplayItemType::TYPE_BACKGROUND:
      case DisplayItemType::TYPE_BACKGROUND_COLOR:
        if (i->Frame()->IsCanvasFrame()) {
          continue;
        }
        return true;
      default:
        return true;
    }
  }
  return false;
}

void
nsDisplayListBuilder::LeavePresShell(nsIFrame* aReferenceFrame, nsDisplayList* aPaintedContents)
{
  NS_ASSERTION(CurrentPresShellState()->mPresShell ==
      aReferenceFrame->PresContext()->PresShell(),
      "Presshell mismatch");

  if (mIsPaintingToWindow) {
    nsPresContext* pc = aReferenceFrame->PresContext();
    if (!pc->HadNonBlankPaint()) {
      if (!CurrentPresShellState()->mIsBackgroundOnly &&
          DisplayListIsNonBlank(aPaintedContents)) {
        pc->NotifyNonBlankPaint();
      }
    }
  }

  ResetMarkedFramesForDisplayList();
  mPresShellStates.SetLength(mPresShellStates.Length() - 1);

  if (!mPresShellStates.IsEmpty()) {
    nsPresContext* pc = CurrentPresContext();
    nsCOMPtr<nsIDocShell> docShell = pc->GetDocShell();
    if (docShell) {
      docShell->GetWindowDraggingAllowed(&mWindowDraggingAllowed);
    }
    mIsInChromePresContext = pc->IsChrome();
  } else {
    mCurrentAGR = mRootAGR;
  }
}

void
nsDisplayListBuilder::FreeClipChains()
{
  // Reverse iterate the clip chains, so that we destroy descendants
  // first which will drop the ref count on their ancestors.
  auto it = mClipChainsToDestroy.begin();

  while(it != mClipChainsToDestroy.end()) {
    DisplayItemClipChain* clip = *it;

    if (!clip->mRefCount) {
      it = mClipChainsToDestroy.erase(it);
      clip->DisplayItemClipChain::~DisplayItemClipChain();
      Destroy(DisplayItemType::TYPE_ZERO, clip);
    } else {
      ++it;
    }
  }
}

void
nsDisplayListBuilder::ResetMarkedFramesForDisplayList()
{
  // Unmark and pop off the frames marked for display in this pres shell.
  uint32_t firstFrameForShell = CurrentPresShellState()->mFirstFrameMarkedForDisplay;
  for (uint32_t i = firstFrameForShell;
       i < mFramesMarkedForDisplay.Length(); ++i) {
    UnmarkFrameForDisplay(mFramesMarkedForDisplay[i]);
  }
  mFramesMarkedForDisplay.SetLength(firstFrameForShell);
}

void
nsDisplayListBuilder::ClearFixedBackgroundDisplayData()
{
  CurrentPresShellState()->mFixedBackgroundDisplayData = Nothing();
}

void
nsDisplayListBuilder::MarkFramesForDisplayList(nsIFrame* aDirtyFrame,
                                               const nsFrameList& aFrames) {
  for (nsIFrame* e : aFrames) {
    // Skip the AccessibleCaret frame when building no caret.
    if (!IsBuildingCaret()) {
      nsIContent* content = e->GetContent();
      if (content && content->IsInNativeAnonymousSubtree() && content->IsElement()) {
        auto classList = content->AsElement()->ClassList();
        if (classList->Contains(NS_LITERAL_STRING("moz-accessiblecaret"))) {
          continue;
        }
      }
    }
    MarkOutOfFlowFrameForDisplay(aDirtyFrame, e);
  }

  if (!aDirtyFrame->GetParent()) {
    // This is the viewport frame of aDirtyFrame's presshell.
    // Store the current display data so that it can be used for fixed
    // background images.
    NS_ASSERTION(CurrentPresShellState()->mPresShell ==
        aDirtyFrame->PresContext()->PresShell(),
        "Presshell mismatch");
    MOZ_ASSERT(!CurrentPresShellState()->mFixedBackgroundDisplayData,
               "already traversed this presshell's root frame?");

    const DisplayItemClipChain* clipChain =
      CopyWholeChain(mClipState.GetClipChainForContainingBlockDescendants());
    const DisplayItemClipChain* combinedClipChain = mClipState.GetCurrentCombinedClipChain(this);
    const ActiveScrolledRoot* asr = mCurrentActiveScrolledRoot;
    CurrentPresShellState()->mFixedBackgroundDisplayData.emplace(
      clipChain, combinedClipChain, asr, GetVisibleRect(), GetDirtyRect());
  }
}

/**
 * Mark all preserve-3d children with
 * NS_FRAME_FORCE_DISPLAY_LIST_DESCEND_INTO to make sure
 * nsFrame::BuildDisplayListForChild() would visit them.  Also compute
 * dirty rect for preserve-3d children.
 *
 * @param aDirtyFrame is the frame to mark children extending context.
 */
void
nsDisplayListBuilder::MarkPreserve3DFramesForDisplayList(nsIFrame* aDirtyFrame)
{
  AutoTArray<nsIFrame::ChildList,4> childListArray;
  aDirtyFrame->GetChildLists(&childListArray);
  nsIFrame::ChildListArrayIterator lists(childListArray);
  for (; !lists.IsDone(); lists.Next()) {
    nsFrameList::Enumerator childFrames(lists.CurrentList());
    for (; !childFrames.AtEnd(); childFrames.Next()) {
      nsIFrame *child = childFrames.get();
      if (child->Combines3DTransformWithAncestors()) {
        MarkFrameForDisplay(child, aDirtyFrame);
      }
    }
  }
}

#if !defined(USE_PRES_ARENA_ALLOCATOR) || defined(USE_POW2_ARENA_BUCKETS)
uint32_t gDisplayItemSizes[static_cast<uint32_t>(DisplayItemType::TYPE_MAX)] = { 0 };
#endif

void*
nsDisplayListBuilder::Allocate(size_t aSize, DisplayItemType aType)
{
#ifdef USE_PRES_ARENA_ALLOCATOR
#ifdef USE_POW2_ARENA_BUCKETS
  size_t roundedUpSize = RoundUpPow2(aSize);
  uint_fast8_t type = FloorLog2Size(roundedUpSize);

  MOZ_ASSERT(gDisplayItemSizes[static_cast<uint32_t>(aType)] == type ||
             gDisplayItemSizes[static_cast<uint32_t>(aType)] == 0);
  gDisplayItemSizes[static_cast<uint32_t>(aType)] = type;
  return mPool.AllocateByCustomID(type, roundedUpSize);
#else
  return mPool.AllocateByCustomID(static_cast<uint32_t>(aType), aSize);
#endif
#else
  MOZ_ASSERT(gDisplayItemSizes[static_cast<uint32_t>(aType)] == aSize ||
             gDisplayItemSizes[static_cast<uint32_t>(aType)] == 0);
  gDisplayItemSizes[static_cast<uint32_t>(aType)] = aSize;
  return mPool.Allocate(aSize);
#endif
}

void
nsDisplayListBuilder::Destroy(DisplayItemType aType, void* aPtr)
{
#ifdef USE_PRES_ARENA_ALLOCATOR
#ifdef USE_POW2_ARENA_BUCKETS
  mPool.FreeByCustomID(gDisplayItemSizes[static_cast<uint32_t>(aType)], aPtr);
#else
  mPool.FreeByCustomID(static_cast<uint32_t>(aType), aPtr);
#endif
#else
  mFreedSize += gDisplayItemSizes[static_cast<uint32_t>(aType)];
#endif
}

ActiveScrolledRoot*
nsDisplayListBuilder::AllocateActiveScrolledRoot(const ActiveScrolledRoot* aParent,
                                                 nsIScrollableFrame* aScrollableFrame)
{
  RefPtr<ActiveScrolledRoot> asr = ActiveScrolledRoot::CreateASRForFrame(aParent, aScrollableFrame, IsRetainingDisplayList());
  mActiveScrolledRoots.AppendElement(asr);
  return asr;
}

const DisplayItemClipChain*
nsDisplayListBuilder::AllocateDisplayItemClipChain(const DisplayItemClip& aClip,
                                                   const ActiveScrolledRoot* aASR,
                                                   const DisplayItemClipChain* aParent)
{
  void* p = Allocate(sizeof(DisplayItemClipChain), DisplayItemType::TYPE_ZERO);
  DisplayItemClipChain* c = new (KnownNotNull, p) DisplayItemClipChain(aClip, aASR, aParent);
  mClipChainsToDestroy.emplace_front(c);
  return c;
}

struct ClipChainItem {
  DisplayItemClip clip;
  const ActiveScrolledRoot* asr;
};

const DisplayItemClipChain*
nsDisplayListBuilder::CreateClipChainIntersection(const DisplayItemClipChain* aAncestor,
                                                  const DisplayItemClipChain* aLeafClip1,
                                                  const DisplayItemClipChain* aLeafClip2)
{
  AutoTArray<ClipChainItem,8> intersectedClips;

  const DisplayItemClipChain* clip1 = aLeafClip1;
  const DisplayItemClipChain* clip2 = aLeafClip2;

  const ActiveScrolledRoot* asr =
    ActiveScrolledRoot::PickDescendant(clip1 ? clip1->mASR : nullptr,
                                       clip2 ? clip2->mASR : nullptr);

  // Build up the intersection from the leaf to the root and put it into
  // intersectedClips. The loop below will convert intersectedClips into an
  // actual DisplayItemClipChain.
  // (We need to do this in two passes because we need the parent clip in order
  // to create the DisplayItemClipChain object, but the parent clip has not
  // been created at that point.)
  while (!aAncestor || asr != aAncestor->mASR) {
    if (clip1 && clip1->mASR == asr) {
      if (clip2 && clip2->mASR == asr) {
        DisplayItemClip intersection = clip1->mClip;
        intersection.IntersectWith(clip2->mClip);
        intersectedClips.AppendElement(ClipChainItem{ intersection, asr });
        clip2 = clip2->mParent;
      } else {
        intersectedClips.AppendElement(ClipChainItem{ clip1->mClip, asr });
      }
      clip1 = clip1->mParent;
    } else if (clip2 && clip2->mASR == asr) {
      intersectedClips.AppendElement(ClipChainItem{ clip2->mClip, asr });
      clip2 = clip2->mParent;
    }
    if (!asr) {
      MOZ_ASSERT(!aAncestor, "We should have exited this loop earlier");
      break;
    }
    asr = asr->mParent;
  }

  // Convert intersectedClips into a DisplayItemClipChain.
  const DisplayItemClipChain* parentSC = aAncestor;
  for (auto& sc : Reversed(intersectedClips)) {
    parentSC = AllocateDisplayItemClipChain(sc.clip, sc.asr, parentSC);
  }
  return parentSC;
}

const DisplayItemClipChain*
nsDisplayListBuilder::CopyWholeChain(const DisplayItemClipChain* aClipChain)
{
  return CreateClipChainIntersection(nullptr, aClipChain, nullptr);
}

const nsIFrame*
nsDisplayListBuilder::FindReferenceFrameFor(const nsIFrame *aFrame,
                                            nsPoint* aOffset)
{
  if (aFrame == mCurrentFrame) {
    if (aOffset) {
      *aOffset = mCurrentOffsetToReferenceFrame;
    }
    return mCurrentReferenceFrame;
  }
  for (const nsIFrame* f = aFrame; f; f = nsLayoutUtils::GetCrossDocParentFrame(f))
  {
    if (f == mReferenceFrame || f->IsTransformed()) {
      if (aOffset) {
        *aOffset = aFrame->GetOffsetToCrossDoc(f);
      }
      return f;
    }
  }
  if (aOffset) {
    *aOffset = aFrame->GetOffsetToCrossDoc(mReferenceFrame);
  }
  return mReferenceFrame;
}

// Sticky frames are active if their nearest scrollable frame is also active.
static bool
IsStickyFrameActive(nsDisplayListBuilder* aBuilder, nsIFrame* aFrame, nsIFrame* aParent)
{
  MOZ_ASSERT(aFrame->StyleDisplay()->mPosition == NS_STYLE_POSITION_STICKY);

  // Find the nearest scrollframe.
  nsIFrame* cursor = aFrame;
  nsIFrame* parent = aParent;
  if (!parent) {
    parent = nsLayoutUtils::GetCrossDocParentFrame(aFrame);
  }
  while (!parent->IsScrollFrame()) {
    cursor = parent;
    if ((parent = nsLayoutUtils::GetCrossDocParentFrame(cursor)) == nullptr) {
      return false;
    }
  }

  nsIScrollableFrame* sf = do_QueryFrame(parent);
  return sf->IsScrollingActive(aBuilder) && sf->GetScrolledFrame() == cursor;
}

nsDisplayListBuilder::AGRState
nsDisplayListBuilder::IsAnimatedGeometryRoot(nsIFrame* aFrame,
                                             bool& aIsAsync,
                                             nsIFrame** aParent)
{
  aIsAsync = false;
  if (aFrame == mReferenceFrame) {
    aIsAsync = true;
    return AGR_YES;
  }
  if (!IsPaintingToWindow()) {
    if (aParent) {
      *aParent = nsLayoutUtils::GetCrossDocParentFrame(aFrame);
    }
    return AGR_NO;
  }

  nsIFrame* parent = nsLayoutUtils::GetCrossDocParentFrame(aFrame);
  if (!parent) {
    aIsAsync = true;
    return AGR_YES;
  }

  AGRState result = AGR_NO; // Possible to transition from not being an AGR
                            // to being an AGR without a style change.

  LayoutFrameType parentType = parent->Type();

  if (aFrame->IsTransformed()) {
    aIsAsync = EffectCompositor::HasAnimationsForCompositor(aFrame, eCSSProperty_transform);
    result = AGR_YES;
  }

  if (parentType == LayoutFrameType::Scroll ||
      parentType == LayoutFrameType::ListControl) {
    nsIScrollableFrame* sf = do_QueryFrame(parent);
    if (sf->GetScrolledFrame() == aFrame) {
      if (sf->IsScrollingActive(this)) {
        aIsAsync = aIsAsync || sf->MayBeAsynchronouslyScrolled();
        result = AGR_YES;
      } else {
        result = AGR_MAYBE;
      }
    }
  }

  // Finished checking all conditions that might set aIsAsync, so we can
  // early return now.
  if (result == AGR_YES) {
    return result;
  }

  if (nsLayoutUtils::IsPopup(aFrame))
    return AGR_YES;
  if (ActiveLayerTracker::IsOffsetStyleAnimated(aFrame)) {
    const bool inBudget = AddToAGRBudget(aFrame);
    if (inBudget) {
      return AGR_YES;
    }
  }
  if (!aFrame->GetParent() &&
      nsLayoutUtils::ViewportHasDisplayPort(aFrame->PresContext())) {
    // Viewport frames in a display port need to be animated geometry roots
    // for background-attachment:fixed elements.
    return AGR_YES;
  }


  // Treat the slider thumb as being as an active scrolled root when it wants
  // its own layer so that it can move without repainting.
  if (parentType == LayoutFrameType::Slider) {
    nsIScrollableFrame* sf = static_cast<nsSliderFrame*>(parent)->GetScrollFrame();
    if (sf && sf->IsMaybeScrollingActive()) {
      return AGR_YES;
    }
    result = AGR_MAYBE;
  }

  if (aFrame->StyleDisplay()->mPosition == NS_STYLE_POSITION_STICKY) {
    if (IsStickyFrameActive(this, aFrame, parent)) {
      return AGR_YES;
    }
    result = AGR_MAYBE;
  }


  // Fixed-pos frames are parented by the viewport frame, which has no parent.
  if (nsLayoutUtils::IsFixedPosFrameInDisplayPort(aFrame)) {
    return AGR_YES;
  }

  if ((aFrame->GetStateBits() & NS_FRAME_MAY_BE_TRANSFORMED) &&
      aFrame->IsFrameOfType(nsIFrame::eSVG)) {
    // For SVG containers, they always have
    // NS_FRAME_MAY_BE_TRANSFORMED bit.  However, they would be
    // affected by the fragement identifiers in the svgView form at
    // runtime without a new style context.
    // For example, layout/reftests/svg/fragmentIdentifier-01.xhtml
    //
    // see https://www.w3.org/TR/SVG/linking.html#SVGFragmentIdentifiers
    result = AGR_MAYBE;
  }

  if (aParent) {
    *aParent = parent;
  }
  return result;
}

nsIFrame*
nsDisplayListBuilder::FindAnimatedGeometryRootFrameFor(nsIFrame* aFrame, bool& aIsAsync)
{
  MOZ_ASSERT(nsLayoutUtils::IsAncestorFrameCrossDoc(RootReferenceFrame(), aFrame));
  nsIFrame* cursor = aFrame;
  while (cursor != RootReferenceFrame()) {
    nsIFrame* next;
    if (IsAnimatedGeometryRoot(cursor, aIsAsync, &next) == AGR_YES)
      return cursor;
    cursor = next;
  }
  return cursor;
}

void
nsDisplayListBuilder::RecomputeCurrentAnimatedGeometryRoot()
{
  bool isAsync;
  if (*mCurrentAGR != mCurrentFrame &&
      IsAnimatedGeometryRoot(const_cast<nsIFrame*>(mCurrentFrame), isAsync) == AGR_YES) {
    AnimatedGeometryRoot* oldAGR = mCurrentAGR;
    mCurrentAGR = WrapAGRForFrame(const_cast<nsIFrame*>(mCurrentFrame), isAsync, mCurrentAGR);

    // Iterate the AGR cache and look for any objects that reference the old AGR and check
    // to see if they need to be updated. AGRs can be in the cache multiple times, so we may
    // end up doing the work multiple times for AGRs that don't change.
    for (auto iter = mFrameToAnimatedGeometryRootMap.Iter(); !iter.Done(); iter.Next()) {
      RefPtr<AnimatedGeometryRoot> cached = iter.UserData();
      if (cached->mParentAGR == oldAGR && cached != mCurrentAGR) {
        // It's possible that this cached AGR struct that has the old AGR as a parent
        // should instead have mCurrentFrame has a parent.
        nsIFrame* parent = FindAnimatedGeometryRootFrameFor(*cached, isAsync);
        MOZ_ASSERT(parent == mCurrentFrame || parent == *oldAGR);
        if (parent == mCurrentFrame) {
          cached->mParentAGR = mCurrentAGR;
        }
      }
    }
  }
}

static nsRect
ApplyAllClipNonRoundedIntersection(const DisplayItemClipChain* aClipChain, const nsRect& aRect)
{
  nsRect result = aRect;
  while (aClipChain) {
    result = aClipChain->mClip.ApplyNonRoundedIntersection(result);
    aClipChain = aClipChain->mParent;
  }
  return result;
}

void
nsDisplayListBuilder::AdjustWindowDraggingRegion(nsIFrame* aFrame)
{
  if (!mWindowDraggingAllowed || !IsForPainting()) {
    return;
  }

  const nsStyleUIReset* styleUI = aFrame->StyleUIReset();
  if (styleUI->mWindowDragging == StyleWindowDragging::Default) {
    // This frame has the default value and doesn't influence the window
    // dragging region.
    return;
  }

  LayoutDeviceToLayoutDeviceMatrix4x4 referenceFrameToRootReferenceFrame;

  // The const_cast is for nsLayoutUtils::GetTransformToAncestor.
  nsIFrame* referenceFrame = const_cast<nsIFrame*>(FindReferenceFrameFor(aFrame));

  if (IsInTransform()) {
    // Only support 2d rectilinear transforms. Transform support is needed for
    // the horizontal flip transform that's applied to the urlbar textbox in
    // RTL mode - it should be able to exclude itself from the draggable region.
    referenceFrameToRootReferenceFrame =
      ViewAs<LayoutDeviceToLayoutDeviceMatrix4x4>(
          nsLayoutUtils::GetTransformToAncestor(referenceFrame, mReferenceFrame));
    Matrix referenceFrameToRootReferenceFrame2d;
    if (!referenceFrameToRootReferenceFrame.Is2D(&referenceFrameToRootReferenceFrame2d) ||
        !referenceFrameToRootReferenceFrame2d.IsRectilinear()) {
      return;
    }
  } else {
    MOZ_ASSERT(referenceFrame == mReferenceFrame,
               "referenceFrameToRootReferenceFrame needs to be adjusted");
  }

  // We do some basic visibility checking on the frame's border box here.
  // We intersect it both with the current dirty rect and with the current
  // clip. Either one is just a conservative approximation on its own, but
  // their intersection luckily works well enough for our purposes, so that
  // we don't have to do full-blown visibility computations.
  // The most important case we need to handle is the scrolled-off tab:
  // If the tab bar overflows, tab parts that are clipped by the scrollbox
  // should not be allowed to interfere with the window dragging region. Using
  // just the current DisplayItemClip is not enough to cover this case
  // completely because clips are reset while building stacking context
  // contents, so for example we'd fail to clip frames that have a clip path
  // applied to them. But the current dirty rect doesn't get reset in that
  // case, so we use it to make this case work.
  nsRect borderBox = aFrame->GetRectRelativeToSelf().Intersect(mVisibleRect);
  borderBox += ToReferenceFrame(aFrame);
  const DisplayItemClipChain* clip = ClipState().GetCurrentCombinedClipChain(this);
  borderBox = ApplyAllClipNonRoundedIntersection(clip, borderBox);
  if (borderBox.IsEmpty()) {
    return;
  }

  LayoutDeviceRect devPixelBorderBox =
    LayoutDevicePixel::FromAppUnits(borderBox, aFrame->PresContext()->AppUnitsPerDevPixel());

  LayoutDeviceRect transformedDevPixelBorderBox =
    TransformBy(referenceFrameToRootReferenceFrame, devPixelBorderBox);
  transformedDevPixelBorderBox.Round();
  LayoutDeviceIntRect transformedDevPixelBorderBoxInt;

  if (!transformedDevPixelBorderBox.ToIntRect(&transformedDevPixelBorderBoxInt)) {
    return;
  }

  LayoutDeviceIntRegion& region =
    styleUI->mWindowDragging == StyleWindowDragging::Drag
      ? mWindowDraggingRegion : mWindowNoDraggingRegion;

  if (!IsRetainingDisplayList()) {
    region.OrWith(transformedDevPixelBorderBoxInt);
    return;
  }

  if (styleUI->mWindowDragging == StyleWindowDragging::Drag) {
    mWindowDraggingFrames.emplace_back(aFrame);
    mWindowDraggingRects.AppendElement(
      nsRegion::RectToBox(transformedDevPixelBorderBoxInt.ToUnknownRect()));
  } else {
    mWindowNoDraggingFrames.emplace_back(aFrame);
    mWindowNoDraggingRects.AppendElement(
      nsRegion::RectToBox(transformedDevPixelBorderBoxInt.ToUnknownRect()));
  }
}

LayoutDeviceIntRegion
nsDisplayListBuilder::GetWindowDraggingRegion() const
{
  LayoutDeviceIntRegion result;
  if (!IsRetainingDisplayList()) {
    result.Sub(mWindowDraggingRegion, mWindowNoDraggingRegion);
    return result;
  }

  LayoutDeviceIntRegion dragRegion((mozilla::gfx::ArrayView<pixman_box32_t>(mWindowDraggingRects)));
  LayoutDeviceIntRegion noDragRegion((mozilla::gfx::ArrayView<pixman_box32_t>(mWindowNoDraggingRects)));

  result.Sub(dragRegion, noDragRegion);
  return result;
}

void
nsDisplayListBuilder::RemoveModifiedWindowDraggingRegion()
{
  uint32_t i = 0;
  uint32_t length = mWindowDraggingFrames.size();
  while (i < length) {
    if (!mWindowDraggingFrames[i].IsAlive() ||
        mWindowDraggingFrames[i]->IsFrameModified()) {
      mWindowDraggingFrames[i] = mWindowDraggingFrames[length - 1];
      mWindowDraggingRects[i] = mWindowDraggingRects[length - 1];
      length--;
    } else {
      i++;
    }
  }
  mWindowDraggingFrames.resize(length);
  mWindowDraggingRects.SetLength(length);
  
  i = 0;
  length = mWindowNoDraggingFrames.size();
  while (i < length) {
    if (!mWindowNoDraggingFrames[i].IsAlive() ||
        mWindowNoDraggingFrames[i]->IsFrameModified()) {
      mWindowNoDraggingFrames[i] = mWindowNoDraggingFrames[length - 1];
      mWindowNoDraggingRects[i] = mWindowNoDraggingRects[length - 1];
      length--;
    } else {
      i++;
    }
  }
  mWindowNoDraggingFrames.resize(length);
  mWindowNoDraggingRects.SetLength(length);
}

void
nsDisplayListBuilder::ClearWindowDraggingRegion()
{
  mWindowDraggingFrames.clear();
  mWindowDraggingRects.Clear();
  mWindowNoDraggingFrames.clear();
  mWindowNoDraggingRects.Clear();
}

const uint32_t gWillChangeAreaMultiplier = 3;
static uint32_t GetLayerizationCost(const nsSize& aSize) {
  // There's significant overhead for each layer created from Gecko
  // (IPC+Shared Objects) and from the backend (like an OpenGL texture).
  // Therefore we set a minimum cost threshold of a 64x64 area.
  int minBudgetCost = 64 * 64;

  uint32_t budgetCost =
    std::max(minBudgetCost,
      nsPresContext::AppUnitsToIntCSSPixels(aSize.width) *
      nsPresContext::AppUnitsToIntCSSPixels(aSize.height));

  return budgetCost;
}

bool
nsDisplayListBuilder::AddToWillChangeBudget(nsIFrame* aFrame,
                                            const nsSize& aSize) {
  if (mWillChangeBudgetSet.Get(aFrame, nullptr)) {
    return true; // Already accounted
  }

  nsPresContext* key = aFrame->PresContext();
  DocumentWillChangeBudget budget;
  auto willChangeBudgetEntry = mWillChangeBudget.LookupForAdd(key);
  if (willChangeBudgetEntry) {
    // We have an existing entry.
    budget = willChangeBudgetEntry.Data();
  } else {
    budget = DocumentWillChangeBudget();
    willChangeBudgetEntry.OrInsert([&budget] () { return budget; });
  }

  nsRect area = aFrame->PresContext()->GetVisibleArea();
  uint32_t budgetLimit = nsPresContext::AppUnitsToIntCSSPixels(area.width) *
    nsPresContext::AppUnitsToIntCSSPixels(area.height);

  uint32_t cost = GetLayerizationCost(aSize);
  bool onBudget = (budget.mBudget + cost) /
                    gWillChangeAreaMultiplier < budgetLimit;

  if (onBudget) {
    budget.mBudget += cost;
    willChangeBudgetEntry.Data() = budget;
    mWillChangeBudgetSet.Put(aFrame, cost);
    aFrame->SetMayHaveWillChangeBudget(true);
  }

  return onBudget;
}

bool
nsDisplayListBuilder::IsInWillChangeBudget(nsIFrame* aFrame,
                                           const nsSize& aSize) {
  bool onBudget = AddToWillChangeBudget(aFrame, aSize);

  if (!onBudget) {
    nsString usageStr;
    usageStr.AppendInt(GetLayerizationCost(aSize));

    nsString multiplierStr;
    multiplierStr.AppendInt(gWillChangeAreaMultiplier);

    nsString limitStr;
    nsRect area = aFrame->PresContext()->GetVisibleArea();
    uint32_t budgetLimit = nsPresContext::AppUnitsToIntCSSPixels(area.width) *
      nsPresContext::AppUnitsToIntCSSPixels(area.height);
    limitStr.AppendInt(budgetLimit);

    const char16_t* params[] = { multiplierStr.get(), limitStr.get() };
    aFrame->PresContext()->Document()->WarnOnceAbout(
      nsIDocument::eIgnoringWillChangeOverBudget, false,
      params, ArrayLength(params));
  }
  return onBudget;
}

void
nsDisplayListBuilder::ClearWillChangeBudget(nsIFrame* aFrame)
{
  if (!aFrame->MayHaveWillChangeBudget()) {
    return;
  }
  aFrame->SetMayHaveWillChangeBudget(false);

  uint32_t cost = 0;
  if (!mWillChangeBudgetSet.Get(aFrame, &cost)) {
    return;
  }
  mWillChangeBudgetSet.Remove(aFrame);
  
  DocumentWillChangeBudget& budget = 
    mWillChangeBudget.GetOrInsert(aFrame->PresContext());
  MOZ_ASSERT(budget.mBudget >= cost);
  budget.mBudget -= cost;
}

#ifdef MOZ_GFX_OPTIMIZE_MOBILE
const float gAGRBudgetAreaMultiplier = 0.3;
#else
const float gAGRBudgetAreaMultiplier = 3.0;
#endif

bool
nsDisplayListBuilder::AddToAGRBudget(nsIFrame* aFrame)
{
  if (mAGRBudgetSet.Contains(aFrame)) {
    return true;
  }

  const nsPresContext* presContext = aFrame->PresContext()->GetRootPresContext();
  if (!presContext) {
    return false;
  }

  const nsRect area = presContext->GetVisibleArea();
  const uint32_t budgetLimit = gAGRBudgetAreaMultiplier *
    nsPresContext::AppUnitsToIntCSSPixels(area.width) *
    nsPresContext::AppUnitsToIntCSSPixels(area.height);

  const uint32_t cost = GetLayerizationCost(aFrame->GetSize());
  const bool onBudget = mUsedAGRBudget + cost < budgetLimit;

  if (onBudget) {
    mUsedAGRBudget += cost;
    mAGRBudgetSet.PutEntry(aFrame);
  }

  return onBudget;
}

void
nsDisplayListBuilder::EnterSVGEffectsContents(nsDisplayList* aHoistedItemsStorage)
{
  MOZ_ASSERT(mSVGEffectsBuildingDepth >= 0);
  MOZ_ASSERT(aHoistedItemsStorage);
  if (mSVGEffectsBuildingDepth == 0) {
    MOZ_ASSERT(!mScrollInfoItemsForHoisting);
    mScrollInfoItemsForHoisting = aHoistedItemsStorage;
  }
  mSVGEffectsBuildingDepth++;
}

void
nsDisplayListBuilder::ExitSVGEffectsContents()
{
  mSVGEffectsBuildingDepth--;
  MOZ_ASSERT(mSVGEffectsBuildingDepth >= 0);
  MOZ_ASSERT(mScrollInfoItemsForHoisting);
  if (mSVGEffectsBuildingDepth == 0) {
    mScrollInfoItemsForHoisting = nullptr;
  }
}

void
nsDisplayListBuilder::AppendNewScrollInfoItemForHoisting(nsDisplayScrollInfoLayer* aScrollInfoItem)
{
  MOZ_ASSERT(ShouldBuildScrollInfoItemsForHoisting());
  MOZ_ASSERT(mScrollInfoItemsForHoisting);
  mScrollInfoItemsForHoisting->AppendNewToTop(aScrollInfoItem);
}

bool
nsDisplayListBuilder::IsBuildingLayerEventRegions()
{
  if (IsPaintingToWindow()) {
    // Note: this function and LayerEventRegionsEnabled are the only places
    // that get to query LayoutEventRegionsEnabled 'directly' - other code
    // should call this function.
    return gfxPrefs::LayoutEventRegionsEnabledDoNotUseDirectly() ||
           mAsyncPanZoomEnabled;
  }
  return false;
}

/* static */ bool
nsDisplayListBuilder::LayerEventRegionsEnabled()
{
  // Note: this function and IsBuildingLayerEventRegions are the only places
  // that get to query LayoutEventRegionsEnabled 'directly' - other code
  // should call this function.
  return gfxPrefs::LayoutEventRegionsEnabledDoNotUseDirectly() ||
         gfxPlatform::AsyncPanZoomEnabled();
}

void nsDisplayListSet::MoveTo(const nsDisplayListSet& aDestination) const
{
  aDestination.BorderBackground()->AppendToTop(BorderBackground());
  aDestination.BlockBorderBackgrounds()->AppendToTop(BlockBorderBackgrounds());
  aDestination.Floats()->AppendToTop(Floats());
  aDestination.Content()->AppendToTop(Content());
  aDestination.PositionedDescendants()->AppendToTop(PositionedDescendants());
  aDestination.Outlines()->AppendToTop(Outlines());
}

static void
MoveListTo(nsDisplayList* aList, nsTArray<nsDisplayItem*>* aElements) {
  nsDisplayItem* item;
  while ((item = aList->RemoveBottom()) != nullptr) {
    aElements->AppendElement(item);
  }
}

nsRect
nsDisplayList::GetBounds(nsDisplayListBuilder* aBuilder) const {
  nsRect bounds;
  for (nsDisplayItem* i = GetBottom(); i != nullptr; i = i->GetAbove()) {
    bounds.UnionRect(bounds, i->GetClippedBounds(aBuilder));
  }
  return bounds;
}

nsRect
nsDisplayList::GetClippedBoundsWithRespectToASR(nsDisplayListBuilder* aBuilder,
                                                const ActiveScrolledRoot* aASR,
                                                nsRect* aVisibleRect) const {
  nsRect bounds;
  for (nsDisplayItem* i = GetBottom(); i != nullptr; i = i->GetAbove()) {
    nsRect r = i->GetClippedBounds(aBuilder);
    if (aASR != i->GetActiveScrolledRoot() && !r.IsEmpty()) {
      const DisplayItemClip* clip = DisplayItemClipChain::ClipForASR(i->GetClipChain(), aASR);
#ifdef DEBUG
      if (!gfxPrefs::LayoutUseContainersForRootFrames()) {
        MOZ_ASSERT(clip,
                   "Need to be clipped wrt aASR. Do not call this function with an ASR that our child items don't have finite bounds wrt.");
      }
#endif
      if (clip) {
        r = clip->GetClipRect();
      }
    }
    if (aVisibleRect) {
      aVisibleRect->UnionRect(*aVisibleRect, i->GetVisibleRect());
    }
    bounds.UnionRect(bounds, r);
  }
  return bounds;
}

nsRect
nsDisplayList::GetVisibleRect() const {
  nsRect result;
  for (nsDisplayItem* i = GetBottom(); i != nullptr; i = i->GetAbove()) {
    result.UnionRect(result, i->GetVisibleRect());
  }
  return result;
}

bool
nsDisplayList::ComputeVisibilityForRoot(nsDisplayListBuilder* aBuilder,
                                        nsRegion* aVisibleRegion) {
  AUTO_PROFILER_LABEL("nsDisplayList::ComputeVisibilityForRoot", GRAPHICS);

  nsRegion r;
  const ActiveScrolledRoot* rootASR = nullptr;
  if (gfxPrefs::LayoutUseContainersForRootFrames()) {
    rootASR = aBuilder->ActiveScrolledRootForRootScrollframe();
  }
  r.And(*aVisibleRegion, GetClippedBoundsWithRespectToASR(aBuilder, rootASR));
  return ComputeVisibilityForSublist(aBuilder, aVisibleRegion, r.GetBounds());
}

static nsRegion
TreatAsOpaque(nsDisplayItem* aItem, nsDisplayListBuilder* aBuilder)
{
  bool snap;
  nsRegion opaque = aItem->GetOpaqueRegion(aBuilder, &snap);
  if (aBuilder->IsForPluginGeometry() &&
      aItem->GetType() != DisplayItemType::TYPE_LAYER_EVENT_REGIONS)
  {
    // Treat all leaf chrome items as opaque, unless their frames are opacity:0.
    // Since opacity:0 frames generate an nsDisplayOpacity, that item will
    // not be treated as opaque here, so opacity:0 chrome content will be
    // effectively ignored, as it should be.
    // We treat leaf chrome items as opaque to ensure that they cover
    // content plugins, for security reasons.
    // Non-leaf chrome items don't render contents of their own so shouldn't
    // be treated as opaque (and their bounds is just the union of their
    // children, which might be a large area their contents don't really cover).
    nsIFrame* f = aItem->Frame();
    if (f->PresContext()->IsChrome() && !aItem->GetChildren() &&
        f->StyleEffects()->mOpacity != 0.0) {
      opaque = aItem->GetBounds(aBuilder, &snap);
    }
  }
  if (opaque.IsEmpty()) {
    return opaque;
  }
  nsRegion opaqueClipped;
  for (auto iter = opaque.RectIter(); !iter.Done(); iter.Next()) {
    opaqueClipped.Or(opaqueClipped,
                     aItem->GetClip().ApproximateIntersectInward(iter.Get()));
  }
  return opaqueClipped;
}

bool
nsDisplayList::ComputeVisibilityForSublist(nsDisplayListBuilder* aBuilder,
                                           nsRegion* aVisibleRegion,
                                           const nsRect& aListVisibleBounds)
{
#ifdef DEBUG
  nsRegion r;
  r.And(*aVisibleRegion, GetBounds(aBuilder));
  NS_ASSERTION(r.GetBounds().IsEqualInterior(aListVisibleBounds),
               "bad aListVisibleBounds");
#endif

  bool anyVisible = false;

  AutoTArray<nsDisplayItem*, 512> elements;
  MoveListTo(this, &elements);

  for (int32_t i = elements.Length() - 1; i >= 0; --i) {
    nsDisplayItem* item = elements[i];

    if (item->ForceNotVisible() && !item->GetSameCoordinateSystemChildren()) {
      NS_ASSERTION(item->GetVisibleRect().IsEmpty(),
        "invisible items should have empty vis rect");
    } else {
      nsRect bounds = item->GetClippedBounds(aBuilder);

      nsRegion itemVisible;
      itemVisible.And(*aVisibleRegion, bounds);
      item->SetVisibleRect(itemVisible.GetBounds(), false);
    }

    if (item->ComputeVisibility(aBuilder, aVisibleRegion)) {
      anyVisible = true;

      nsRegion opaque = TreatAsOpaque(item, aBuilder);
      // Subtract opaque item from the visible region
      aBuilder->SubtractFromVisibleRegion(aVisibleRegion, opaque);
    }
    AppendToBottom(item);
  }

  mIsOpaque = !aVisibleRegion->Intersects(aListVisibleBounds);
  return anyVisible;
}

static bool
TriggerPendingAnimationsOnSubDocuments(nsIDocument* aDocument, void* aReadyTime)
{
  PendingAnimationTracker* tracker = aDocument->GetPendingAnimationTracker();
  if (tracker) {
    nsIPresShell* shell = aDocument->GetShell();
    // If paint-suppression is in effect then we haven't finished painting
    // this document yet so we shouldn't start animations
    if (!shell || !shell->IsPaintingSuppressed()) {
      const TimeStamp& readyTime = *static_cast<TimeStamp*>(aReadyTime);
      tracker->TriggerPendingAnimationsOnNextTick(readyTime);
    }
  }
  aDocument->EnumerateSubDocuments(TriggerPendingAnimationsOnSubDocuments,
                                   aReadyTime);
  return true;
}

static void
TriggerPendingAnimations(nsIDocument* aDocument,
                       const TimeStamp& aReadyTime) {
  MOZ_ASSERT(!aReadyTime.IsNull(),
             "Animation ready time is not set. Perhaps we're using a layer"
             " manager that doesn't update it");
  TriggerPendingAnimationsOnSubDocuments(aDocument,
                                         const_cast<TimeStamp*>(&aReadyTime));
}

LayerManager*
nsDisplayListBuilder::GetWidgetLayerManager(nsView** aView)
{
  if (aView) {
    *aView = RootReferenceFrame()->GetView();
  }
  if (RootReferenceFrame() != nsLayoutUtils::GetDisplayRootFrame(RootReferenceFrame())) {
    return nullptr;
  }
  nsIWidget* window = RootReferenceFrame()->GetNearestWidget();
  if (window) {
    return window->GetLayerManager();
  }
  return nullptr;
}

/**
 * We paint by executing a layer manager transaction, constructing a
 * single layer representing the display list, and then making it the
 * root of the layer manager, drawing into the PaintedLayers.
 */
already_AddRefed<LayerManager> nsDisplayList::PaintRoot(nsDisplayListBuilder* aBuilder,
                                                        gfxContext* aCtx,
                                                        uint32_t aFlags)
{
  AUTO_PROFILER_LABEL("nsDisplayList::PaintRoot", GRAPHICS);

  RefPtr<LayerManager> layerManager;
  bool widgetTransaction = false;
  bool doBeginTransaction = true;
  nsView *view = nullptr;
  if (aFlags & PAINT_USE_WIDGET_LAYERS) {
    layerManager = aBuilder->GetWidgetLayerManager(&view);
    if (layerManager) {
      doBeginTransaction = !(aFlags & PAINT_EXISTING_TRANSACTION);
      widgetTransaction = true;
    }
  }
  if (!layerManager) {
    if (!aCtx) {
      NS_WARNING("Nowhere to paint into");
      return nullptr;
    }
    layerManager = new BasicLayerManager(BasicLayerManager::BLM_OFFSCREEN);
  }

  nsIFrame* frame = aBuilder->RootReferenceFrame();
  nsPresContext* presContext = frame->PresContext();
  nsIPresShell* presShell = presContext->PresShell();
  nsIDocument* document = presShell->GetDocument();

  if (layerManager->GetBackendType() == layers::LayersBackend::LAYERS_WR) {
    if (doBeginTransaction) {
      if (aCtx) {
        if (!layerManager->BeginTransactionWithTarget(aCtx)) {
          return nullptr;
        }
      } else {
        if (!layerManager->BeginTransaction()) {
          return nullptr;
        }
      }
    }

    WebRenderLayerManager* wrManager = static_cast<WebRenderLayerManager*>(layerManager.get());

    MaybeSetupTransactionIdAllocator(layerManager, presContext);
    bool temp = aBuilder->SetIsCompositingCheap(layerManager->IsCompositingCheap());
    wrManager->EndTransactionWithoutLayer(this, aBuilder);

    // For layers-free mode, we check the invalidation state bits in the EndTransaction.
    // So we clear the invalidation state bits after EndTransaction.
    if (widgetTransaction ||
        // SVG-as-an-image docs don't paint as part of the retained layer tree,
        // but they still need the invalidation state bits cleared in order for
        // invalidation for CSS/SMIL animation to work properly.
        (document && document->IsBeingUsedAsImage())) {
      frame->ClearInvalidationStateBits();
    }

    aBuilder->SetIsCompositingCheap(temp);
    if (document && widgetTransaction) {
      TriggerPendingAnimations(document, layerManager->GetAnimationReadyTime());
    }

    if (presContext->RefreshDriver()->HasScheduleFlush()) {
      presContext->NotifyInvalidation(layerManager->GetLastTransactionId(), nsIntRect());
    }

    return layerManager.forget();
  }

  NotifySubDocInvalidationFunc computeInvalidFunc =
    presContext->MayHavePaintEventListenerInSubDocument() ? nsPresContext::NotifySubDocInvalidation : 0;

  UniquePtr<LayerProperties> props;
  RefPtr<ContainerLayer> root;

  // Store the existing layer builder to reinstate it on return.
  FrameLayerBuilder *oldBuilder = layerManager->GetLayerBuilder();

  FrameLayerBuilder *layerBuilder = new FrameLayerBuilder();
  layerBuilder->Init(aBuilder, layerManager);

  if (aFlags & PAINT_COMPRESSED) {
    layerBuilder->SetLayerTreeCompressionMode();
  }

  {
    AutoProfilerTracing tracing("Paint", "LayerBuilding");

    if (doBeginTransaction) {
      if (aCtx) {
        if (!layerManager->BeginTransactionWithTarget(aCtx)) {
          return nullptr;
        }
      } else {
        if (!layerManager->BeginTransaction()) {
          return nullptr;
        }
      }
    }

    if (XRE_IsContentProcess() && gfxPrefs::AlwaysPaint()) {
      FrameLayerBuilder::InvalidateAllLayers(layerManager);
    }

    if (widgetTransaction) {
      layerBuilder->DidBeginRetainedLayerTransaction(layerManager);
    }

    bool computeInvalidRect = (computeInvalidFunc ||
                               (!layerManager->IsCompositingCheap() && layerManager->NeedsWidgetInvalidation())) &&
                              widgetTransaction;

    if (computeInvalidRect) {
      props = Move(LayerProperties::CloneFrom(layerManager->GetRoot()));
    }

    // Clear any ScrollMetadata that may have been set on the root layer on a
    // previous paint. This paint will set new metrics if necessary, and if we
    // don't clear the old one here, we may be left with extra metrics.
    if (Layer* rootLayer = layerManager->GetRoot()) {
      rootLayer->SetScrollMetadata(nsTArray<ScrollMetadata>());
    }

    ContainerLayerParameters containerParameters
      (presShell->GetResolution(), presShell->GetResolution());

    {
      PaintTelemetry::AutoRecord record(PaintTelemetry::Metric::Layerization);

      root = layerBuilder->
        BuildContainerLayerFor(aBuilder, layerManager, frame, nullptr, this,
                               containerParameters, nullptr);

      if (!record.GetStart().IsNull() && gfxPrefs::LayersDrawFPS()) {
        if (PaintTiming* pt = ClientLayerManager::MaybeGetPaintTiming(layerManager)) {
          pt->flbMs() = (TimeStamp::Now() - record.GetStart()).ToMilliseconds();
        }
      }
    }

    if (!root) {
      layerManager->SetUserData(&gLayerManagerLayerBuilder, oldBuilder);
      return nullptr;
    }
    // Root is being scaled up by the X/Y resolution. Scale it back down.
    root->SetPostScale(1.0f/containerParameters.mXScale,
                       1.0f/containerParameters.mYScale);
    root->SetScaleToResolution(presShell->ScaleToResolution(),
        containerParameters.mXScale);
    if (aBuilder->IsBuildingLayerEventRegions() &&
        nsLayoutUtils::HasDocumentLevelListenersForApzAwareEvents(presShell)) {
      root->SetEventRegionsOverride(EventRegionsOverride::ForceDispatchToContent);
    } else {
      root->SetEventRegionsOverride(EventRegionsOverride::NoOverride);
    }

    auto callback = [root](FrameMetrics::ViewID aScrollId) -> bool {
      return nsLayoutUtils::ContainsMetricsWithId(root, aScrollId);
    };
    if (Maybe<ScrollMetadata> rootMetadata = nsLayoutUtils::GetRootMetadata(
          aBuilder, root, containerParameters, callback)) {
      root->SetScrollMetadata(rootMetadata.value());
    }

    // NS_WARNING is debug-only, so don't even bother checking the conditions in
    // a release build.
#ifdef DEBUG
    bool usingDisplayport = false;
    if (nsIFrame* rootScrollFrame = presShell->GetRootScrollFrame()) {
      nsIContent* content = rootScrollFrame->GetContent();
      if (content) {
        usingDisplayport = nsLayoutUtils::HasDisplayPort(content);
      }
    }
    if (usingDisplayport &&
        !(root->GetContentFlags() & Layer::CONTENT_OPAQUE) &&
        SpammyLayoutWarningsEnabled()) {
      // See bug 693938, attachment 567017
      NS_WARNING("Transparent content with displayports can be expensive.");
    }
#endif

    layerManager->SetRoot(root);
    layerBuilder->WillEndTransaction();
  }

  if (widgetTransaction ||
      // SVG-as-an-image docs don't paint as part of the retained layer tree,
      // but they still need the invalidation state bits cleared in order for
      // invalidation for CSS/SMIL animation to work properly.
      (document && document->IsBeingUsedAsImage())) {
    frame->ClearInvalidationStateBits();
  }

  bool temp = aBuilder->SetIsCompositingCheap(layerManager->IsCompositingCheap());
  LayerManager::EndTransactionFlags flags = LayerManager::END_DEFAULT;
  if (layerManager->NeedsWidgetInvalidation()) {
    if (aFlags & PAINT_NO_COMPOSITE) {
      flags = LayerManager::END_NO_COMPOSITE;
    }
  } else {
    // Client layer managers never composite directly, so
    // we don't need to worry about END_NO_COMPOSITE.
    if (aBuilder->WillComputePluginGeometry()) {
      flags = LayerManager::END_NO_REMOTE_COMPOSITE;
    }
  }

  // If this is the content process, we ship plugin geometry updates over with layer
  // updates, so calculate that now before we call EndTransaction.
  nsRootPresContext* rootPresContext = presContext->GetRootPresContext();
  if (rootPresContext && XRE_IsContentProcess()) {
    if (aBuilder->WillComputePluginGeometry()) {
      rootPresContext->ComputePluginGeometryUpdates(aBuilder->RootReferenceFrame(), aBuilder, this);
    }
    // The layer system caches plugin configuration information for forwarding
    // with layer updates which needs to get set during reflow. This must be
    // called even if there are no windowed plugins in the page.
    rootPresContext->CollectPluginGeometryUpdates(layerManager);
  }

  MaybeSetupTransactionIdAllocator(layerManager, presContext);

  layerManager->EndTransaction(FrameLayerBuilder::DrawPaintedLayer,
                               aBuilder, flags);
  aBuilder->SetIsCompositingCheap(temp);
  layerBuilder->DidEndTransaction();

  if (document && widgetTransaction) {
    TriggerPendingAnimations(document, layerManager->GetAnimationReadyTime());
  }

  nsIntRegion invalid;
  bool areaOverflowed = false;
  if (props) {
    if (!props->ComputeDifferences(root, invalid, computeInvalidFunc)) {
      areaOverflowed = true;
    }
  } else if (widgetTransaction) {
    LayerProperties::ClearInvalidations(root);
  }

  bool shouldInvalidate = layerManager->NeedsWidgetInvalidation();
  if (view) {
    if (props && !areaOverflowed) {
      if (!invalid.IsEmpty()) {
        nsIntRect bounds = invalid.GetBounds();
        nsRect rect(presContext->DevPixelsToAppUnits(bounds.x),
                    presContext->DevPixelsToAppUnits(bounds.y),
                    presContext->DevPixelsToAppUnits(bounds.width),
                    presContext->DevPixelsToAppUnits(bounds.height));
        if (shouldInvalidate) {
          view->GetViewManager()->InvalidateViewNoSuppression(view, rect);
        }
        presContext->NotifyInvalidation(layerManager->GetLastTransactionId(), bounds);
      }
    } else if (shouldInvalidate) {
      view->GetViewManager()->InvalidateView(view);
    }
  }

  layerManager->SetUserData(&gLayerManagerLayerBuilder, oldBuilder);
  return layerManager.forget();
}

uint32_t nsDisplayList::Count() const {
  return mLength;
}

nsDisplayItem* nsDisplayList::RemoveBottom() {
  nsDisplayItem* item = mSentinel.mAbove;
  if (!item)
    return nullptr;
  mSentinel.mAbove = item->mAbove;
  if (item == mTop) {
    // must have been the only item
    mTop = &mSentinel;
  }
  item->mAbove = nullptr;
  mLength--;
  return item;
}

void nsDisplayList::DeleteAll(nsDisplayListBuilder* aBuilder) {
  nsDisplayItem* item;
  while ((item = RemoveBottom()) != nullptr) {
    item->Destroy(aBuilder);
  }
}

static bool
GetMouseThrough(const nsIFrame* aFrame)
{
  if (!aFrame->IsXULBoxFrame())
    return false;

  const nsIFrame* frame = aFrame;
  while (frame) {
    if (frame->GetStateBits() & NS_FRAME_MOUSE_THROUGH_ALWAYS) {
      return true;
    } else if (frame->GetStateBits() & NS_FRAME_MOUSE_THROUGH_NEVER) {
      return false;
    }
    frame = nsBox::GetParentXULBox(frame);
  }
  return false;
}

static bool
IsFrameReceivingPointerEvents(nsIFrame* aFrame)
{
  return NS_STYLE_POINTER_EVENTS_NONE !=
    aFrame->StyleUserInterface()->GetEffectivePointerEvents(aFrame);
}

// A list of frames, and their z depth. Used for sorting
// the results of hit testing.
struct FramesWithDepth
{
  explicit FramesWithDepth(float aDepth) :
    mDepth(aDepth)
  {}

  bool operator<(const FramesWithDepth& aOther) const {
    if (!FuzzyEqual(mDepth, aOther.mDepth, 0.1f)) {
      // We want to sort so that the shallowest item (highest depth value) is first
      return mDepth > aOther.mDepth;
    }
    return this < &aOther;
  }
  bool operator==(const FramesWithDepth& aOther) const {
    return this == &aOther;
  }

  float mDepth;
  nsTArray<nsIFrame*> mFrames;
};

// Sort the frames by depth and then moves all the contained frames to the destination
void FlushFramesArray(nsTArray<FramesWithDepth>& aSource, nsTArray<nsIFrame*>* aDest)
{
  if (aSource.IsEmpty()) {
    return;
  }
  aSource.Sort();
  uint32_t length = aSource.Length();
  for (uint32_t i = 0; i < length; i++) {
    aDest->AppendElements(Move(aSource[i].mFrames));
  }
  aSource.Clear();
}

void nsDisplayList::HitTest(nsDisplayListBuilder* aBuilder, const nsRect& aRect,
                            nsDisplayItem::HitTestState* aState,
                            nsTArray<nsIFrame*> *aOutFrames) const {
  nsDisplayItem* item;

  if (aState->mInPreserves3D) {
    // Collect leaves of the current 3D rendering context.
    for (item = GetBottom(); item; item = item->GetAbove()) {
      auto itemType = item->GetType();
      if (itemType != DisplayItemType::TYPE_TRANSFORM ||
          !static_cast<nsDisplayTransform*>(item)->IsLeafOf3DContext()) {
        item->HitTest(aBuilder, aRect, aState, aOutFrames);
      } else {
        // One of leaves in the current 3D rendering context.
        aState->mItemBuffer.AppendElement(item);
      }
    }
    return;
  }

  int32_t itemBufferStart = aState->mItemBuffer.Length();
  for (item = GetBottom(); item; item = item->GetAbove()) {
    aState->mItemBuffer.AppendElement(item);
  }

  AutoTArray<FramesWithDepth, 16> temp;
  for (int32_t i = aState->mItemBuffer.Length() - 1; i >= itemBufferStart; --i) {
    // Pop element off the end of the buffer. We want to shorten the buffer
    // so that recursive calls to HitTest have more buffer space.
    item = aState->mItemBuffer[i];
    aState->mItemBuffer.SetLength(i);

    bool snap;
    nsRect r = item->GetBounds(aBuilder, &snap).Intersect(aRect);
    auto itemType = item->GetType();
    bool same3DContext =
      (itemType == DisplayItemType::TYPE_TRANSFORM &&
       static_cast<nsDisplayTransform*>(item)->IsParticipating3DContext()) ||
      (itemType == DisplayItemType::TYPE_PERSPECTIVE &&
       static_cast<nsDisplayPerspective*>(item)->TransformFrame()->Extend3DContext());
    if (same3DContext &&
        (itemType != DisplayItemType::TYPE_TRANSFORM ||
         !static_cast<nsDisplayTransform*>(item)->IsLeafOf3DContext())) {
      if (!item->GetClip().MayIntersect(aRect)) {
        continue;
      }
      AutoTArray<nsIFrame*, 1> neverUsed;
      // Start gethering leaves of the 3D rendering context, and
      // append leaves at the end of mItemBuffer.  Leaves are
      // processed at following iterations.
      aState->mInPreserves3D = true;
      item->HitTest(aBuilder, aRect, aState, &neverUsed);
      aState->mInPreserves3D = false;
      i = aState->mItemBuffer.Length();
      continue;
    }
    if (same3DContext || item->GetClip().MayIntersect(r)) {
      AutoTArray<nsIFrame*, 16> outFrames;
      item->HitTest(aBuilder, aRect, aState, &outFrames);

      // For 3d transforms with preserve-3d we add hit frames into the temp list
      // so we can sort them later, otherwise we add them directly to the output list.
      nsTArray<nsIFrame*> *writeFrames = aOutFrames;
      if (item->GetType() == DisplayItemType::TYPE_TRANSFORM &&
          static_cast<nsDisplayTransform*>(item)->IsLeafOf3DContext()) {
        if (outFrames.Length()) {
          nsDisplayTransform *transform = static_cast<nsDisplayTransform*>(item);
          nsPoint point = aRect.TopLeft();
          // A 1x1 rect means a point, otherwise use the center of the rect
          if (aRect.width != 1 || aRect.height != 1) {
            point = aRect.Center();
          }
          temp.AppendElement(FramesWithDepth(transform->GetHitDepthAtPoint(aBuilder, point)));
          writeFrames = &temp[temp.Length() - 1].mFrames;
        }
      } else {
        // We may have just finished a run of consecutive preserve-3d transforms,
        // so flush these into the destination array before processing our frame list.
        FlushFramesArray(temp, aOutFrames);
      }

      for (uint32_t j = 0; j < outFrames.Length(); j++) {
        nsIFrame *f = outFrames.ElementAt(j);
        // Handle the XUL 'mousethrough' feature and 'pointer-events'.
        if (!GetMouseThrough(f) && IsFrameReceivingPointerEvents(f)) {
          writeFrames->AppendElement(f);
        }
      }

      if (aBuilder->HitTestShouldStopAtFirstOpaque() &&
          item->GetOpaqueRegion(aBuilder, &snap).Contains(aRect)) {
        // We're exiting early, so pop the remaining items off the buffer.
        aState->mItemBuffer.SetLength(itemBufferStart);
        break;
      }
    }
  }
  // Clear any remaining preserve-3d transforms.
  FlushFramesArray(temp, aOutFrames);
  NS_ASSERTION(aState->mItemBuffer.Length() == uint32_t(itemBufferStart),
               "How did we forget to pop some elements?");
}

static nsIContent* FindContentInDocument(nsDisplayItem* aItem, nsIDocument* aDoc) {
  nsIFrame* f = aItem->Frame();
  while (f) {
    nsPresContext* pc = f->PresContext();
    if (pc->Document() == aDoc) {
      return f->GetContent();
    }
    f = nsLayoutUtils::GetCrossDocParentFrame(pc->PresShell()->GetRootFrame());
  }
  return nullptr;
}

struct ZSortItem {
  nsDisplayItem* item;
  int32_t zIndex;

  explicit ZSortItem(nsDisplayItem* aItem)
    : item(aItem), zIndex(aItem->ZIndex()) {}

  operator nsDisplayItem*() {
    return item;
  }
};

struct ZOrderComparator {
  bool operator()(const ZSortItem& aLeft, const ZSortItem& aRight) const {
    // Note that we can't just take the difference of the two
    // z-indices here, because that might overflow a 32-bit int.
    return aLeft.zIndex < aRight.zIndex;
  }
};

void nsDisplayList::SortByZOrder() {
  Sort<ZSortItem>(ZOrderComparator());
}

struct ContentComparator {
  nsIContent* mCommonAncestor;

  explicit ContentComparator(nsIContent* aCommonAncestor)
    : mCommonAncestor(aCommonAncestor) {}

  bool operator()(nsDisplayItem* aLeft, nsDisplayItem* aRight) const {
    // It's possible that the nsIContent for aItem1 or aItem2 is in a subdocument
    // of commonAncestor, because display items for subdocuments have been
    // mixed into the same list. Ensure that we're looking at content
    // in commonAncestor's document.
    nsIDocument* commonAncestorDoc = mCommonAncestor->OwnerDoc();
    nsIContent* content1 = FindContentInDocument(aLeft, commonAncestorDoc);
    nsIContent* content2 = FindContentInDocument(aRight, commonAncestorDoc);
    if (!content1 || !content2) {
      NS_ERROR("Document trees are mixed up!");
      // Something weird going on
      return true;
    }
    return nsLayoutUtils::CompareTreePosition(content1, content2, mCommonAncestor) < 0;
  }
};

void nsDisplayList::SortByContentOrder(nsIContent* aCommonAncestor) {
  Sort<nsDisplayItem*>(ContentComparator(aCommonAncestor));
}

nsDisplayItem::nsDisplayItem(nsDisplayListBuilder* aBuilder, nsIFrame* aFrame)
 : nsDisplayItem(aBuilder, aFrame,
                 aBuilder->CurrentActiveScrolledRoot())
{}

nsDisplayItem::nsDisplayItem(nsDisplayListBuilder* aBuilder, nsIFrame* aFrame,
                             const ActiveScrolledRoot* aActiveScrolledRoot)
  : mFrame(aFrame)
  , mActiveScrolledRoot(aActiveScrolledRoot)
  , mAnimatedGeometryRoot(nullptr)
  , mForceNotVisible(aBuilder->IsBuildingInvisibleItems())
  , mDisableSubpixelAA(false)
  , mReusedItem(false)
#ifdef MOZ_DUMP_PAINTING
  , mPainted(false)
#endif
{
  MOZ_COUNT_CTOR(nsDisplayItem);
  if (aBuilder->IsRetainingDisplayList()) {
    mFrame->AddDisplayItem(this);
  }
  mReferenceFrame = aBuilder->FindReferenceFrameFor(aFrame, &mToReferenceFrame);
  // This can return the wrong result if the item override ShouldFixToViewport(),
  // the item needs to set it again in its constructor.
  mAnimatedGeometryRoot = aBuilder->FindAnimatedGeometryRootFor(aFrame);
  MOZ_ASSERT(nsLayoutUtils::IsAncestorFrameCrossDoc(aBuilder->RootReferenceFrame(),
                                                    *mAnimatedGeometryRoot), "Bad");
  NS_ASSERTION(aBuilder->GetVisibleRect().width >= 0 ||
               !aBuilder->IsForPainting(), "visible rect not set");

  SetClipChain(aBuilder->ClipState().GetCurrentCombinedClipChain(aBuilder), true);

  // The dirty rect is for mCurrentFrame, so we have to use
  // mCurrentOffsetToReferenceFrame
  nsRect visible = aBuilder->GetVisibleRect() +
    aBuilder->GetCurrentFrameOffsetToReferenceFrame();
  SetVisibleRect(visible, true);
}

/* static */ bool
nsDisplayItem::ForceActiveLayers()
{
  static bool sForce = false;
  static bool sForceCached = false;

  if (!sForceCached) {
    Preferences::AddBoolVarCache(&sForce, "layers.force-active", false);
    sForceCached = true;
  }

  return sForce;
}

static int32_t ZIndexForFrame(nsIFrame* aFrame)
{
  if (!aFrame->IsAbsPosContainingBlock() && !aFrame->IsFlexOrGridItem())
    return 0;

  const nsStylePosition* position = aFrame->StylePosition();
  if (position->mZIndex.GetUnit() == eStyleUnit_Integer)
    return position->mZIndex.GetIntValue();

  // sort the auto and 0 elements together
  return 0;
}

int32_t
nsDisplayItem::ZIndex() const
{
  return ZIndexForFrame(mFrame);
}

bool
nsDisplayItem::ComputeVisibility(nsDisplayListBuilder* aBuilder,
                                 nsRegion* aVisibleRegion)
{
  return !mVisibleRect.IsEmpty() &&
    !IsInvisibleInRect(aVisibleRegion->GetBounds());
}

bool
nsDisplayItem::RecomputeVisibility(nsDisplayListBuilder* aBuilder,
                                   nsRegion* aVisibleRegion) {
  if (mForceNotVisible && !GetSameCoordinateSystemChildren()) {
    // mForceNotVisible wants to ensure that this display item doesn't render
    // anything itself. If this item has contents, then we obviously want to
    // render those, so we don't need this check in that case.
    NS_ASSERTION(mVisibleRect.IsEmpty(),
      "invisible items without children should have empty vis rect");
  } else {
    nsRect bounds = GetClippedBounds(aBuilder);

    nsRegion itemVisible;
    itemVisible.And(*aVisibleRegion, bounds);
    SetVisibleRect(itemVisible.GetBounds(), false);
  }

  // When we recompute visibility within layers we don't need to
  // expand the visible region for content behind plugins (the plugin
  // is not in the layer).
  if (!ComputeVisibility(aBuilder, aVisibleRegion)) {
    SetVisibleRect(nsRect(), false);
    return false;
  }

  nsRegion opaque = TreatAsOpaque(this, aBuilder);
  aBuilder->SubtractFromVisibleRegion(aVisibleRegion, opaque);
  return true;
}

void
nsDisplayItem::SetClipChain(const DisplayItemClipChain* aClipChain,
                            bool aStore)
{
  mClipChain = aClipChain;
  mClip = DisplayItemClipChain::ClipForASR(aClipChain, mActiveScrolledRoot);

  if (aStore) {
    mState.mClipChain = mClipChain;
    mState.mClip = mClip;
  }
}

void
nsDisplayItem::FuseClipChainUpTo(nsDisplayListBuilder* aBuilder,
                                 const ActiveScrolledRoot* aASR)
{
  const DisplayItemClipChain* sc = mClipChain;
  DisplayItemClip mergedClip;
  while (sc && ActiveScrolledRoot::PickDescendant(aASR, sc->mASR) == sc->mASR) {
    mergedClip.IntersectWith(sc->mClip);
    sc = sc->mParent;
  }
  if (mergedClip.HasClip()) {
    mClipChain = aBuilder->AllocateDisplayItemClipChain(mergedClip, aASR, sc);
    mClip = &mClipChain->mClip;
  } else {
    mClipChain = nullptr;
    mClip = nullptr;
  }
}

bool
nsDisplayItem::ShouldUseAdvancedLayer(LayerManager* aManager, PrefFunc aFunc) const
{
  return CanUseAdvancedLayer(aManager) ? aFunc() : false;
}

bool
nsDisplayItem::CanUseAdvancedLayer(LayerManager* aManager) const
{
  if (!gfxPrefs::LayersAdvancedBasicLayerEnabled() &&
      aManager && aManager->GetBackendType() == layers::LayersBackend::LAYERS_BASIC) {
    return false;
  }

  return true;
}

static const DisplayItemClipChain*
FindCommonAncestorClipForIntersection(const DisplayItemClipChain* aOne,
                                      const DisplayItemClipChain* aTwo)
{
  for (const ActiveScrolledRoot* asr =
         ActiveScrolledRoot::PickDescendant(aOne->mASR, aTwo->mASR);
       asr;
       asr = asr->mParent) {
    if (aOne == aTwo) {
      return aOne;
    }
    if (aOne->mASR == asr) {
      aOne = aOne->mParent;
    }
    if (aTwo->mASR == asr) {
      aTwo = aTwo->mParent;
    }
    if (!aOne) {
      return aTwo;
    }
    if (!aTwo) {
      return aOne;
    }
  }
  return nullptr;
}

void
nsDisplayItem::IntersectClip(nsDisplayListBuilder* aBuilder,
                             const DisplayItemClipChain* aOther)
{
  if (!aOther) {
    return;
  }

  // aOther might be a reference to a clip on the stack. We need to make sure
  // that CreateClipChainIntersection will allocate the actual intersected
  // clip in the builder's arena, so for the mClipChain == nullptr case,
  // we supply nullptr as the common ancestor so that CreateClipChainIntersection
  // clones the whole chain.
  const DisplayItemClipChain* ancestorClip =
    mClipChain ? FindCommonAncestorClipForIntersection(mClipChain, aOther) : nullptr;

  SetClipChain(aBuilder->CreateClipChainIntersection(ancestorClip, mClipChain, aOther),
               aBuilder->IsBuilding());
}

nsRect
nsDisplayItem::GetClippedBounds(nsDisplayListBuilder* aBuilder) const
{
  bool snap;
  nsRect r = GetBounds(aBuilder, &snap);
  return GetClip().ApplyNonRoundedIntersection(r);
}

already_AddRefed<Layer>
nsDisplayItem::BuildDisplayItemLayer(nsDisplayListBuilder* aBuilder,
                                     LayerManager* aManager,
                                     const ContainerLayerParameters& aContainerParameters)
{
  RefPtr<Layer> oldLayer = aManager->GetLayerBuilder()->GetLeafLayerFor(aBuilder, this);
  RefPtr<DisplayItemLayer> layer = oldLayer ? oldLayer->AsDisplayItemLayer() : nullptr;

  if (!layer) {
    layer = aManager->CreateDisplayItemLayer();

    if (!layer) {
      return nullptr;
    }
  }

  aManager->TrackDisplayItemLayer(layer);
  layer->SetDisplayItem(this, aBuilder);
  layer->SetBaseTransform(gfx::Matrix4x4::Translation(aContainerParameters.mOffset.x,
                                                      aContainerParameters.mOffset.y, 0));
  return layer.forget();
}

nsRect
nsDisplaySolidColor::GetBounds(nsDisplayListBuilder* aBuilder,
                               bool* aSnap) const
{
  *aSnap = true;
  return mBounds;
}

LayerState
nsDisplaySolidColor::GetLayerState(nsDisplayListBuilder* aBuilder,
                                   LayerManager* aManager,
                                   const ContainerLayerParameters& aParameters)
{
  if (ForceActiveLayers() || ShouldUseAdvancedLayer(aManager, gfxPrefs::LayersAllowSolidColorLayers)) {
    return LAYER_ACTIVE;
  }
  return LAYER_NONE;
}

already_AddRefed<Layer>
nsDisplaySolidColor::BuildLayer(nsDisplayListBuilder* aBuilder,
                                LayerManager* aManager,
                                const ContainerLayerParameters& aContainerParameters)
{
  RefPtr<ColorLayer> layer = static_cast<ColorLayer*>
    (aManager->GetLayerBuilder()->GetLeafLayerFor(aBuilder, this));
  if (!layer) {
    layer = aManager->CreateColorLayer();
    if (!layer) {
      return nullptr;
    }
  }
  layer->SetColor(gfx::Color::FromABGR(mColor));

  const int32_t appUnitsPerDevPixel = mFrame->PresContext()->AppUnitsPerDevPixel();
  layer->SetBounds(mBounds.ToNearestPixels(appUnitsPerDevPixel));
  layer->SetBaseTransform(gfx::Matrix4x4::Translation(aContainerParameters.mOffset.x,
                                                      aContainerParameters.mOffset.y, 0));

  return layer.forget();
}

void
nsDisplaySolidColor::Paint(nsDisplayListBuilder* aBuilder,
                           gfxContext* aCtx)
{
  int32_t appUnitsPerDevPixel = mFrame->PresContext()->AppUnitsPerDevPixel();
  DrawTarget* drawTarget = aCtx->GetDrawTarget();
  Rect rect =
    NSRectToSnappedRect(mVisibleRect, appUnitsPerDevPixel, *drawTarget);
  drawTarget->FillRect(rect, ColorPattern(ToDeviceColor(mColor)));
}

void
nsDisplaySolidColor::WriteDebugInfo(std::stringstream& aStream)
{
  aStream << " (rgba "
          << (int)NS_GET_R(mColor) << ","
          << (int)NS_GET_G(mColor) << ","
          << (int)NS_GET_B(mColor) << ","
          << (int)NS_GET_A(mColor) << ")";
}

bool
nsDisplaySolidColor::CreateWebRenderCommands(mozilla::wr::DisplayListBuilder& aBuilder,
                                             mozilla::wr::IpcResourceUpdateQueue& aResources,
                                             const StackingContextHelper& aSc,
                                             mozilla::layers::WebRenderLayerManager* aManager,
                                             nsDisplayListBuilder* aDisplayListBuilder)
{
  ContainerLayerParameters parameter;
  if (GetLayerState(aDisplayListBuilder, aManager, parameter) != LAYER_ACTIVE) {
    return false;
  }

  LayoutDeviceRect bounds = LayoutDeviceRect::FromAppUnits(
        mVisibleRect, mFrame->PresContext()->AppUnitsPerDevPixel());
  wr::LayoutRect transformedRect = aSc.ToRelativeLayoutRect(bounds);

  aBuilder.PushRect(transformedRect,
                    transformedRect,
                    !BackfaceIsHidden(),
                    wr::ToColorF(ToDeviceColor(mColor)));

  return true;
}

nsRect
nsDisplaySolidColorRegion::GetBounds(nsDisplayListBuilder* aBuilder,
                                     bool* aSnap) const
{
  *aSnap = true;
  return mRegion.GetBounds();
}

void
nsDisplaySolidColorRegion::Paint(nsDisplayListBuilder* aBuilder,
                                 gfxContext* aCtx)
{
  int32_t appUnitsPerDevPixel = mFrame->PresContext()->AppUnitsPerDevPixel();
  DrawTarget* drawTarget = aCtx->GetDrawTarget();
  ColorPattern color(mColor);
  for (auto iter = mRegion.RectIter(); !iter.Done(); iter.Next()) {
    Rect rect =
      NSRectToSnappedRect(iter.Get(), appUnitsPerDevPixel, *drawTarget);
    drawTarget->FillRect(rect, color);
  }
}

void
nsDisplaySolidColorRegion::WriteDebugInfo(std::stringstream& aStream)
{
  aStream << " (rgba "
          << int(mColor.r * 255) << ","
          << int(mColor.g * 255) << ","
          << int(mColor.b * 255) << ","
          << mColor.a << ")";
}

bool
nsDisplaySolidColorRegion::CreateWebRenderCommands(mozilla::wr::DisplayListBuilder& aBuilder,
                                                   mozilla::wr::IpcResourceUpdateQueue& aResources,
                                                   const StackingContextHelper& aSc,
                                                   mozilla::layers::WebRenderLayerManager* aManager,
                                                   nsDisplayListBuilder* aDisplayListBuilder)
{
  for (auto iter = mRegion.RectIter(); !iter.Done(); iter.Next()) {
    nsRect rect = iter.Get();
    LayoutDeviceRect layerRects = LayoutDeviceRect::FromAppUnits(
      rect, mFrame->PresContext()->AppUnitsPerDevPixel());
    wr::LayoutRect transformedRect = aSc.ToRelativeLayoutRect(layerRects);
    aBuilder.PushRect(transformedRect,
                      transformedRect,
                      !BackfaceIsHidden(),
                      wr::ToColorF(ToDeviceColor(mColor)));
  }

  return true;
}

static void
RegisterThemeGeometry(nsDisplayListBuilder* aBuilder, nsIFrame* aFrame,
                      nsITheme::ThemeGeometryType aType)
{
  if (aBuilder->IsInChromeDocumentOrPopup() && !aBuilder->IsInTransform()) {
    nsIFrame* displayRoot = nsLayoutUtils::GetDisplayRootFrame(aFrame);
    nsPoint offset = aBuilder->IsInSubdocument() ? aBuilder->ToReferenceFrame(aFrame)
                                                 : aFrame->GetOffsetTo(displayRoot);
    nsRect borderBox = nsRect(offset, aFrame->GetSize());
    aBuilder->RegisterThemeGeometry(aType, aFrame,
      LayoutDeviceIntRect::FromUnknownRect(
        borderBox.ToNearestPixels(
          aFrame->PresContext()->AppUnitsPerDevPixel())));
  }
}

// Return the bounds of the viewport relative to |aFrame|'s reference frame.
// Returns Nothing() if transforming into |aFrame|'s coordinate space fails.
static Maybe<nsRect>
GetViewportRectRelativeToReferenceFrame(nsDisplayListBuilder* aBuilder,
                                        nsIFrame* aFrame)
{
  nsIFrame* rootFrame = aFrame->PresContext()->PresShell()->GetRootFrame();
  nsRect rootRect = rootFrame->GetRectRelativeToSelf();
  if (nsLayoutUtils::TransformRect(rootFrame, aFrame, rootRect) == nsLayoutUtils::TRANSFORM_SUCCEEDED) {
    return Some(rootRect + aBuilder->ToReferenceFrame(aFrame));
  }
  return Nothing();
}

/* static */ nsDisplayBackgroundImage::InitData
nsDisplayBackgroundImage::GetInitData(nsDisplayListBuilder* aBuilder,
                                      nsIFrame* aFrame,
                                      uint32_t aLayer,
                                      const nsRect& aBackgroundRect,
                                      const nsStyleBackground* aBackgroundStyle,
                                      LayerizeFixed aLayerizeFixed)
{
  nsPresContext* presContext = aFrame->PresContext();
  uint32_t flags = aBuilder->GetBackgroundPaintFlags();
  const nsStyleImageLayers::Layer &layer = aBackgroundStyle->mImage.mLayers[aLayer];

  bool isTransformedFixed;
  nsBackgroundLayerState state =
    nsCSSRendering::PrepareImageLayer(presContext, aFrame, flags,
                                      aBackgroundRect, aBackgroundRect, layer,
                                      &isTransformedFixed);

  // background-attachment:fixed is treated as background-attachment:scroll
  // if it's affected by a transform.
  // See https://www.w3.org/Bugs/Public/show_bug.cgi?id=17521.
  bool shouldTreatAsFixed =
    layer.mAttachment == NS_STYLE_IMAGELAYER_ATTACHMENT_FIXED && !isTransformedFixed;

  bool shouldFixToViewport = shouldTreatAsFixed && !layer.mImage.IsEmpty();
  if (shouldFixToViewport &&
      aLayerizeFixed == LayerizeFixed::DO_NOT_LAYERIZE_FIXED_BACKGROUND_IF_AVOIDING_COMPONENT_ALPHA_LAYERS &&
      !nsLayoutUtils::UsesAsyncScrolling(aFrame)) {
    RefPtr<LayerManager> layerManager = aBuilder->GetWidgetLayerManager();
    if (layerManager && layerManager->ShouldAvoidComponentAlphaLayers()) {
      shouldFixToViewport = false;
    }
  }

  bool isRasterImage = state.mImageRenderer.IsRasterImage();
  nsCOMPtr<imgIContainer> image;
  if (isRasterImage) {
    image = state.mImageRenderer.GetImage();
  }
  return InitData{
    aBuilder, aFrame, aBackgroundStyle, image, aBackgroundRect,
    state.mFillArea, state.mDestArea, aLayer, isRasterImage,
    shouldFixToViewport
  };
}

nsDisplayBackgroundImage::nsDisplayBackgroundImage(const InitData& aInitData,
                                                   nsIFrame* aFrameForBounds)
  : nsDisplayImageContainer(aInitData.builder, aInitData.frame)
  , mBackgroundStyle(aInitData.backgroundStyle)
  , mImage(aInitData.image)
  , mDependentFrame(nullptr)
  , mBackgroundRect(aInitData.backgroundRect)
  , mFillRect(aInitData.fillArea)
  , mDestRect(aInitData.destArea)
  , mLayer(aInitData.layer)
  , mIsRasterImage(aInitData.isRasterImage)
  , mShouldFixToViewport(aInitData.shouldFixToViewport)
  , mImageFlags(0)
{
  MOZ_COUNT_CTOR(nsDisplayBackgroundImage);

  mBounds = GetBoundsInternal(aInitData.builder, aFrameForBounds);
  if (mShouldFixToViewport) {
    mAnimatedGeometryRoot = aInitData.builder->FindAnimatedGeometryRootFor(this);

    // Expand the item's visible rect to cover the entire bounds, limited to the
    // viewport rect. This is necessary because the background's clip can move
    // asynchronously.
    if (Maybe<nsRect> viewportRect = GetViewportRectRelativeToReferenceFrame(aInitData.builder, mFrame)) {
      SetVisibleRect(mBounds.Intersect(*viewportRect), true);
    }
  }
}

nsDisplayBackgroundImage::~nsDisplayBackgroundImage()
{
#ifdef NS_BUILD_REFCNT_LOGGING
  MOZ_COUNT_DTOR(nsDisplayBackgroundImage);
#endif
  if (mDependentFrame) {
    mDependentFrame->RemoveDisplayItem(this);
  }
}

static nsIFrame* GetBackgroundStyleContextFrame(nsIFrame* aFrame)
{
  nsIFrame* f;
  if (!nsCSSRendering::FindBackgroundFrame(aFrame, &f)) {
    // We don't want to bail out if moz-appearance is set on a root
    // node. If it has a parent content node, bail because it's not
    // a root, other wise keep going in order to let the theme stuff
    // draw the background. The canvas really should be drawing the
    // bg, but there's no way to hook that up via css.
    if (!aFrame->StyleDisplay()->mAppearance) {
      return nullptr;
    }

    nsIContent* content = aFrame->GetContent();
    if (!content || content->GetParent()) {
      return nullptr;
    }

    f = aFrame;
  }
  return f;
}

/* static */ void
SetBackgroundClipRegion(DisplayListClipState::AutoSaveRestore& aClipState,
                        nsIFrame* aFrame, const nsPoint& aToReferenceFrame,
                        const nsStyleImageLayers::Layer& aLayer,
                        const nsRect& aBackgroundRect,
                        bool aWillPaintBorder)
{
  nsCSSRendering::ImageLayerClipState clip;
  nsCSSRendering::GetImageLayerClip(aLayer, aFrame, *aFrame->StyleBorder(),
                                    aBackgroundRect, aBackgroundRect, aWillPaintBorder,
                                    aFrame->PresContext()->AppUnitsPerDevPixel(),
                                    &clip);

  if (clip.mHasAdditionalBGClipArea) {
    aClipState.ClipContentDescendants(clip.mAdditionalBGClipArea, clip.mBGClipArea,
                                      clip.mHasRoundedCorners ? clip.mRadii : nullptr);
  } else {
    aClipState.ClipContentDescendants(clip.mBGClipArea, clip.mHasRoundedCorners ? clip.mRadii : nullptr);
  }
}

/**
 * This is used for the find bar highlighter overlay. It's only accessible
 * through the AnonymousContent API, so it's not exposed to general web pages.
 */
static bool
SpecialCutoutRegionCase(nsDisplayListBuilder* aBuilder,
                        nsIFrame* aFrame,
                        const nsRect& aBackgroundRect,
                        nsDisplayList* aList,
                        nscolor aColor)
{
  nsIContent* content = aFrame->GetContent();
  if (!content) {
    return false;
  }

  void* cutoutRegion = content->GetProperty(nsGkAtoms::cutoutregion);
  if (!cutoutRegion) {
    return false;
  }

  if (NS_GET_A(aColor) == 0) {
    return true;
  }

  nsRegion region;
  region.Sub(aBackgroundRect, *static_cast<nsRegion*>(cutoutRegion));
  region.MoveBy(aBuilder->ToReferenceFrame(aFrame));
  aList->AppendNewToTop(
    new (aBuilder) nsDisplaySolidColorRegion(aBuilder, aFrame, region, aColor));

  return true;
}


/*static*/ bool
nsDisplayBackgroundImage::AppendBackgroundItemsToTop(nsDisplayListBuilder* aBuilder,
                                                     nsIFrame* aFrame,
                                                     const nsRect& aBackgroundRect,
                                                     nsDisplayList* aList,
                                                     bool aAllowWillPaintBorderOptimization,
                                                     nsStyleContext* aStyleContext,
                                                     const nsRect& aBackgroundOriginRect,
                                                     nsIFrame* aSecondaryReferenceFrame)
{
  nsStyleContext* bgSC = aStyleContext;
  const nsStyleBackground* bg = nullptr;
  nsRect bgRect = aBackgroundRect + aBuilder->ToReferenceFrame(aFrame);
  nsRect bgOriginRect = bgRect;
  if (!aBackgroundOriginRect.IsEmpty()) {
    bgOriginRect = aBackgroundOriginRect + aBuilder->ToReferenceFrame(aFrame);
  }
  nsPresContext* presContext = aFrame->PresContext();
  bool isThemed = aFrame->IsThemed();
  nsIFrame* dependentFrame = nullptr;
  if (!isThemed) {
    if (!bgSC) {
      dependentFrame = GetBackgroundStyleContextFrame(aFrame);
      if (dependentFrame) {
        bgSC = dependentFrame->StyleContext();
        if (dependentFrame == aFrame) {
          dependentFrame = nullptr;
        }
      }
    }
    if (bgSC) {
      bg = bgSC->StyleBackground();
    }
  }

  bool drawBackgroundColor = false;
  // Dummy initialisation to keep Valgrind/Memcheck happy.
  // See bug 1122375 comment 1.
  nscolor color = NS_RGBA(0,0,0,0);
  if (!nsCSSRendering::IsCanvasFrame(aFrame) && bg) {
    bool drawBackgroundImage;
    color =
      nsCSSRendering::DetermineBackgroundColor(presContext, bgSC, aFrame,
                                               drawBackgroundImage, drawBackgroundColor);
  }

  if (SpecialCutoutRegionCase(aBuilder, aFrame, aBackgroundRect, aList, color)) {
    return false;
  }

  const nsStyleBorder* borderStyle = aFrame->StyleBorder();
  const nsStyleEffects* effectsStyle = aFrame->StyleEffects();
  bool hasInsetShadow = effectsStyle->mBoxShadow &&
                        effectsStyle->mBoxShadow->HasShadowWithInset(true);
  bool willPaintBorder = aAllowWillPaintBorderOptimization &&
                         !isThemed && !hasInsetShadow &&
                         borderStyle->HasBorder();

  nsPoint toRef = aBuilder->ToReferenceFrame(aFrame);

  // An auxiliary list is necessary in case we have background blending; if that
  // is the case, background items need to be wrapped by a blend container to
  // isolate blending to the background
  nsDisplayList bgItemList;
  // Even if we don't actually have a background color to paint, we may still need
  // to create an item for hit testing.
  if ((drawBackgroundColor && color != NS_RGBA(0,0,0,0)) ||
      aBuilder->IsForEventDelivery()) {
    Maybe<DisplayListClipState::AutoSaveRestore> clipState;
    nsRect bgColorRect = bgRect;
    if (bg && !aBuilder->IsForEventDelivery()) {
      // Disable the will-paint-border optimization for background
      // colors with no border-radius. Enabling it for background colors
      // doesn't help much (there are no tiling issues) and clipping the
      // background breaks detection of the element's border-box being
      // opaque. For nonzero border-radius we still need it because we
      // want to inset the background if possible to avoid antialiasing
      // artifacts along the rounded corners.
      bool useWillPaintBorderOptimization = willPaintBorder &&
          nsLayoutUtils::HasNonZeroCorner(borderStyle->mBorderRadius);

      nsCSSRendering::ImageLayerClipState clip;
      nsCSSRendering::GetImageLayerClip(bg->BottomLayer(), aFrame, *aFrame->StyleBorder(),
                                        bgRect, bgRect, useWillPaintBorderOptimization,
                                        aFrame->PresContext()->AppUnitsPerDevPixel(),
                                        &clip);

      bgColorRect = bgColorRect.Intersect(clip.mBGClipArea);
      if (clip.mHasAdditionalBGClipArea) {
        bgColorRect = bgColorRect.Intersect(clip.mAdditionalBGClipArea);
      }
      if (clip.mHasRoundedCorners) {
        clipState.emplace(aBuilder);
        clipState->ClipContentDescendants(clip.mBGClipArea, clip.mRadii);
      }
    }
    nsDisplayBackgroundColor *bgItem;
    if (aSecondaryReferenceFrame) {
<<<<<<< HEAD
      bgItem =
          new (aBuilder) nsDisplayTableBackgroundColor(aBuilder, aSecondaryReferenceFrame, bgRect, bg,
=======
      bgItemList.AppendNewToTop(
          new (aBuilder) nsDisplayTableBackgroundColor(aBuilder, aSecondaryReferenceFrame, bgColorRect, bg,
>>>>>>> 960beae3
                                                       drawBackgroundColor ? color : NS_RGBA(0, 0, 0, 0),
                                                       aFrame);
    } else {
<<<<<<< HEAD
      bgItem =
          new (aBuilder) nsDisplayBackgroundColor(aBuilder, aFrame, bgRect, bg,
                                                  drawBackgroundColor ? color : NS_RGBA(0, 0, 0, 0));
=======
      bgItemList.AppendNewToTop(
          new (aBuilder) nsDisplayBackgroundColor(aBuilder, aFrame, bgColorRect, bg,
                                                  drawBackgroundColor ? color : NS_RGBA(0, 0, 0, 0)));
>>>>>>> 960beae3
    }
    bgItem->SetDependentFrame(aBuilder, dependentFrame);
    bgItemList.AppendNewToTop(bgItem);
  }

  if (isThemed) {
    nsITheme* theme = presContext->GetTheme();
    if (theme->NeedToClearBackgroundBehindWidget(aFrame, aFrame->StyleDisplay()->mAppearance) &&
        aBuilder->IsInChromeDocumentOrPopup() && !aBuilder->IsInTransform()) {
      bgItemList.AppendNewToTop(
        new (aBuilder) nsDisplayClearBackground(aBuilder, aFrame));
    }
    nsDisplayThemedBackground* bgItem =
      new (aBuilder) nsDisplayThemedBackground(aBuilder, aFrame, bgRect);
    bgItemList.AppendNewToTop(bgItem);
    aList->AppendToTop(&bgItemList);
    return true;
  }

  if (!bg) {
    aList->AppendToTop(&bgItemList);
    return false;
  }

  const ActiveScrolledRoot* asr =
    aBuilder->CurrentActiveScrolledRoot();

  bool needBlendContainer = false;

  // Passing bg == nullptr in this macro will result in one iteration with
  // i = 0.
  NS_FOR_VISIBLE_IMAGE_LAYERS_BACK_TO_FRONT(i, bg->mImage) {
    if (bg->mImage.mLayers[i].mImage.IsEmpty()) {
      continue;
    }

    if (bg->mImage.mLayers[i].mBlendMode != NS_STYLE_BLEND_NORMAL) {
      needBlendContainer = true;
    }

    DisplayListClipState::AutoSaveRestore clipState(aBuilder);
    if (!aBuilder->IsForEventDelivery()) {
      const nsStyleImageLayers::Layer& layer = bg->mImage.mLayers[i];
      SetBackgroundClipRegion(clipState, aFrame, toRef,
                              layer, bgRect, willPaintBorder);
    }

    nsDisplayList thisItemList;
    nsDisplayBackgroundImage::InitData bgData =
      nsDisplayBackgroundImage::GetInitData(aBuilder, aFrame, i, bgOriginRect, bg,
                                            LayerizeFixed::DO_NOT_LAYERIZE_FIXED_BACKGROUND_IF_AVOIDING_COMPONENT_ALPHA_LAYERS);

    if (bgData.shouldFixToViewport) {

      auto* displayData = aBuilder->GetCurrentFixedBackgroundDisplayData();
      nsDisplayListBuilder::AutoBuildingDisplayList
        buildingDisplayList(aBuilder, aFrame, aBuilder->GetVisibleRect(), aBuilder->GetDirtyRect(), false);

      nsDisplayListBuilder::AutoCurrentActiveScrolledRootSetter asrSetter(aBuilder);
      if (displayData) {
        asrSetter.SetCurrentActiveScrolledRoot(
          displayData->mContainingBlockActiveScrolledRoot);
        if (nsLayoutUtils::UsesAsyncScrolling(aFrame)) {
          // Override the dirty rect on the builder to be the dirty rect of
          // the viewport.
          // displayData->mDirtyRect is relative to the presshell's viewport
          // frame (the root frame), and we need it to be relative to aFrame.
          nsIFrame* rootFrame = aBuilder->CurrentPresShellState()->mPresShell->GetRootFrame();
          // There cannot be any transforms between aFrame and rootFrame
          // because then bgData.shouldFixToViewport would have been false.
          nsRect visibleRect = displayData->mVisibleRect + aFrame->GetOffsetTo(rootFrame);
          aBuilder->SetVisibleRect(visibleRect);
          nsRect dirtyRect = displayData->mDirtyRect + aFrame->GetOffsetTo(rootFrame);
          aBuilder->SetDirtyRect(dirtyRect);
        }
      }
      nsDisplayBackgroundImage* bgItem = nullptr;
      {
        // The clip is captured by the nsDisplayFixedPosition, so clear the
        // clip for the nsDisplayBackgroundImage inside.
        DisplayListClipState::AutoSaveRestore bgImageClip(aBuilder);
        bgImageClip.Clear();
        if (aSecondaryReferenceFrame) {
          nsDisplayBackgroundImage::InitData tableData = bgData;
          nsIFrame* styleFrame = tableData.frame;
          tableData.frame = aSecondaryReferenceFrame;
          bgItem = new (aBuilder) nsDisplayTableBackgroundImage(tableData, styleFrame);
        } else {
          bgItem = new (aBuilder) nsDisplayBackgroundImage(bgData);
        }
      }
      bgItem->SetDependentFrame(aBuilder, dependentFrame);
      if (aSecondaryReferenceFrame) {
        thisItemList.AppendNewToTop(
          nsDisplayTableFixedPosition::CreateForFixedBackground(aBuilder,
                                                                aSecondaryReferenceFrame,
                                                                bgItem,
                                                                i,
                                                                aFrame));
      } else {
        thisItemList.AppendNewToTop(
          nsDisplayFixedPosition::CreateForFixedBackground(aBuilder, aFrame, bgItem, i));
      }

    } else {
      nsDisplayBackgroundImage* bgItem;
      if (aSecondaryReferenceFrame) {
        nsDisplayBackgroundImage::InitData tableData = bgData;
        nsIFrame* styleFrame = tableData.frame;
        tableData.frame = aSecondaryReferenceFrame;

        bgItem = new (aBuilder) nsDisplayTableBackgroundImage(tableData, styleFrame);
      } else {
        bgItem = new (aBuilder) nsDisplayBackgroundImage(bgData);
      }
      bgItem->SetDependentFrame(aBuilder, dependentFrame);
      thisItemList.AppendNewToTop(bgItem);
    }

    if (bg->mImage.mLayers[i].mBlendMode != NS_STYLE_BLEND_NORMAL) {
      DisplayListClipState::AutoSaveRestore blendClip(aBuilder);
      blendClip.ClearUpToASR(asr);
      // asr is scrolled. Even if we wrap a fixed background layer, that's
      // fine, because the item will have a scrolled clip that limits the
      // item with respect to asr.
      thisItemList.AppendNewToTop(
        new (aBuilder) nsDisplayBlendMode(aBuilder, aFrame, &thisItemList,
                                          bg->mImage.mLayers[i].mBlendMode,
                                          asr, i + 1));
    }
    bgItemList.AppendToTop(&thisItemList);
  }

  if (needBlendContainer) {
    DisplayListClipState::AutoSaveRestore blendContainerClip(aBuilder);
    blendContainerClip.ClearUpToASR(asr);
    bgItemList.AppendNewToTop(
      nsDisplayBlendContainer::CreateForBackgroundBlendMode(aBuilder, aFrame, &bgItemList, asr));
  }

  aList->AppendToTop(&bgItemList);
  return false;
}

// Check that the rounded border of aFrame, added to aToReferenceFrame,
// intersects aRect.  Assumes that the unrounded border has already
// been checked for intersection.
static bool
RoundedBorderIntersectsRect(nsIFrame* aFrame,
                            const nsPoint& aFrameToReferenceFrame,
                            const nsRect& aTestRect)
{
  if (!nsRect(aFrameToReferenceFrame, aFrame->GetSize()).Intersects(aTestRect))
    return false;

  nscoord radii[8];
  return !aFrame->GetBorderRadii(radii) ||
         nsLayoutUtils::RoundedRectIntersectsRect(nsRect(aFrameToReferenceFrame,
                                                  aFrame->GetSize()),
                                                  radii, aTestRect);
}

// Returns TRUE if aContainedRect is guaranteed to be contained in
// the rounded rect defined by aRoundedRect and aRadii. Complex cases are
// handled conservatively by returning FALSE in some situations where
// a more thorough analysis could return TRUE.
//
// See also RoundedRectIntersectsRect.
static bool RoundedRectContainsRect(const nsRect& aRoundedRect,
                                    const nscoord aRadii[8],
                                    const nsRect& aContainedRect) {
  nsRegion rgn = nsLayoutUtils::RoundedRectIntersectRect(aRoundedRect, aRadii, aContainedRect);
  return rgn.Contains(aContainedRect);
}

bool
nsDisplayBackgroundImage::CanOptimizeToImageLayer(LayerManager* aManager,
                                                  nsDisplayListBuilder* aBuilder)
{
  if (!mBackgroundStyle) {
    return false;
  }

  // We currently can't handle tiled backgrounds.
  if (!mDestRect.Contains(mFillRect)) {
    return false;
  }

  // For 'contain' and 'cover', we allow any pixel of the image to be sampled
  // because there isn't going to be any spriting/atlasing going on.
  const nsStyleImageLayers::Layer &layer = mBackgroundStyle->mImage.mLayers[mLayer];
  bool allowPartialImages =
    (layer.mSize.mWidthType == nsStyleImageLayers::Size::eContain ||
     layer.mSize.mWidthType == nsStyleImageLayers::Size::eCover);
  if (!allowPartialImages && !mFillRect.Contains(mDestRect)) {
    return false;
  }

  return nsDisplayImageContainer::CanOptimizeToImageLayer(aManager, aBuilder);
}

nsRect
nsDisplayBackgroundImage::GetDestRect() const
{
  return mDestRect;
}

already_AddRefed<imgIContainer>
nsDisplayBackgroundImage::GetImage()
{
  nsCOMPtr<imgIContainer> image = mImage;
  return image.forget();
}

nsDisplayBackgroundImage::ImageLayerization
nsDisplayBackgroundImage::ShouldCreateOwnLayer(nsDisplayListBuilder* aBuilder,
                                               LayerManager* aManager)
{
  if (ForceActiveLayers()) {
    return WHENEVER_POSSIBLE;
  }

  nsIFrame* backgroundStyleFrame = nsCSSRendering::FindBackgroundStyleFrame(StyleFrame());
  if (ActiveLayerTracker::IsBackgroundPositionAnimated(aBuilder,
                                                       backgroundStyleFrame)) {
    return WHENEVER_POSSIBLE;
  }

  if (nsLayoutUtils::AnimatedImageLayersEnabled() && mBackgroundStyle) {
    const nsStyleImageLayers::Layer &layer = mBackgroundStyle->mImage.mLayers[mLayer];
    const nsStyleImage* image = &layer.mImage;
    if (image->GetType() == eStyleImageType_Image) {
      imgIRequest* imgreq = image->GetImageData();
      nsCOMPtr<imgIContainer> image;
      if (imgreq &&
          NS_SUCCEEDED(imgreq->GetImage(getter_AddRefs(image))) &&
          image) {
        bool animated = false;
        if (NS_SUCCEEDED(image->GetAnimated(&animated)) && animated) {
          return WHENEVER_POSSIBLE;
        }
      }
    }
  }

  if (nsLayoutUtils::GPUImageScalingEnabled() &&
      aManager->IsCompositingCheap()) {
    return ONLY_FOR_SCALING;
  }

  return NO_LAYER_NEEDED;
}

static void CheckForBorderItem(nsDisplayItem *aItem, uint32_t& aFlags)
{
  nsDisplayItem* nextItem = aItem->GetAbove();
  while (nextItem && nextItem->GetType() == DisplayItemType::TYPE_BACKGROUND) {
    nextItem = nextItem->GetAbove();
  }
  if (nextItem &&
      nextItem->Frame() == aItem->Frame() &&
      nextItem->GetType() == DisplayItemType::TYPE_BORDER) {
    aFlags |= nsCSSRendering::PAINTBG_WILL_PAINT_BORDER;
  }
}

LayerState
nsDisplayBackgroundImage::GetLayerState(nsDisplayListBuilder* aBuilder,
                                        LayerManager* aManager,
                                        const ContainerLayerParameters& aParameters)
{
  mImageFlags = aBuilder->GetBackgroundPaintFlags();
  CheckForBorderItem(this, mImageFlags);

  if (ShouldUseAdvancedLayer(aManager, gfxPrefs::LayersAllowBackgroundImage) &&
      CanBuildWebRenderDisplayItems(aManager)) {
    return LAYER_ACTIVE;
  }

  ImageLayerization shouldLayerize = ShouldCreateOwnLayer(aBuilder, aManager);
  if (shouldLayerize == NO_LAYER_NEEDED) {
    // We can skip the call to CanOptimizeToImageLayer if we don't want a
    // layer anyway.
    return LAYER_NONE;
  }

  if (CanOptimizeToImageLayer(aManager, aBuilder)) {
    if (shouldLayerize == WHENEVER_POSSIBLE) {
      return LAYER_ACTIVE;
    }

    MOZ_ASSERT(shouldLayerize == ONLY_FOR_SCALING, "unhandled ImageLayerization value?");

    MOZ_ASSERT(mImage);
    int32_t imageWidth;
    int32_t imageHeight;
    mImage->GetWidth(&imageWidth);
    mImage->GetHeight(&imageHeight);
    NS_ASSERTION(imageWidth != 0 && imageHeight != 0, "Invalid image size!");

    int32_t appUnitsPerDevPixel = mFrame->PresContext()->AppUnitsPerDevPixel();
    LayoutDeviceRect destRect = LayoutDeviceRect::FromAppUnits(GetDestRect(), appUnitsPerDevPixel);

    const LayerRect destLayerRect = destRect * aParameters.Scale();

    // Calculate the scaling factor for the frame.
    const gfxSize scale = gfxSize(destLayerRect.width / imageWidth,
                                  destLayerRect.height / imageHeight);

    if ((scale.width != 1.0f || scale.height != 1.0f) &&
        (destLayerRect.width * destLayerRect.height >= 64 * 64)) {
      // Separate this image into a layer.
      // There's no point in doing this if we are not scaling at all or if the
      // target size is pretty small.
      return LAYER_ACTIVE;
    }
  }

  return LAYER_NONE;
}

already_AddRefed<Layer>
nsDisplayBackgroundImage::BuildLayer(nsDisplayListBuilder* aBuilder,
                                     LayerManager* aManager,
                                     const ContainerLayerParameters& aParameters)
{
  if (ShouldUseAdvancedLayer(aManager, gfxPrefs::LayersAllowBackgroundImage)) {
    return BuildDisplayItemLayer(aBuilder, aManager, aParameters);
  }

  RefPtr<ImageLayer> layer = static_cast<ImageLayer*>
    (aManager->GetLayerBuilder()->GetLeafLayerFor(aBuilder, this));
  if (!layer) {
    layer = aManager->CreateImageLayer();
    if (!layer)
      return nullptr;
  }
  RefPtr<ImageContainer> imageContainer = GetContainer(aManager, aBuilder);
  layer->SetContainer(imageContainer);
  ConfigureLayer(layer, aParameters);
  return layer.forget();
}

bool
nsDisplayBackgroundImage::CanBuildWebRenderDisplayItems(LayerManager* aManager)
{
  return mBackgroundStyle->mImage.mLayers[mLayer].mClip != StyleGeometryBox::Text &&
         nsCSSRendering::CanBuildWebRenderDisplayItemsForStyleImageLayer(aManager,
                                                                         *StyleFrame()->PresContext(),
                                                                         StyleFrame(),
                                                                         mBackgroundStyle,
                                                                         mLayer);
}

bool
nsDisplayBackgroundImage::CreateWebRenderCommands(mozilla::wr::DisplayListBuilder& aBuilder,
                                                  mozilla::wr::IpcResourceUpdateQueue& aResources,
                                                  const StackingContextHelper& aSc,
                                                  WebRenderLayerManager* aManager,
                                                  nsDisplayListBuilder* aDisplayListBuilder)
{
  ContainerLayerParameters parameter;
  if (GetLayerState(aDisplayListBuilder, aManager, parameter) != LAYER_ACTIVE) {
    return false;
  }

  if (aDisplayListBuilder) {
    mImageFlags = aDisplayListBuilder->GetBackgroundPaintFlags();
  }
  CheckForBorderItem(this, mImageFlags);
  nsCSSRendering::PaintBGParams params =
    nsCSSRendering::PaintBGParams::ForSingleLayer(*StyleFrame()->PresContext(),
                                                  mVisibleRect, mBackgroundRect,
                                                  StyleFrame(), mImageFlags, mLayer,
                                                  CompositionOp::OP_OVER);
  params.bgClipRect = &mBounds;
  DrawResult result =
    nsCSSRendering::BuildWebRenderDisplayItemsForStyleImageLayer(params, aBuilder, aResources, aSc, aManager, this);
  nsDisplayBackgroundGeometry::UpdateDrawResult(this, result);

  return true;
}

void
nsDisplayBackgroundImage::HitTest(nsDisplayListBuilder* aBuilder,
                                  const nsRect& aRect,
                                  HitTestState* aState,
                                  nsTArray<nsIFrame*> *aOutFrames)
{
  if (RoundedBorderIntersectsRect(mFrame, ToReferenceFrame(), aRect)) {
    aOutFrames->AppendElement(mFrame);
  }
}

bool
nsDisplayBackgroundImage::ComputeVisibility(nsDisplayListBuilder* aBuilder,
                                            nsRegion* aVisibleRegion)
{
  if (!nsDisplayItem::ComputeVisibility(aBuilder, aVisibleRegion)) {
    return false;
  }

  // Return false if the background was propagated away from this
  // frame. We don't want this display item to show up and confuse
  // anything.
  return mBackgroundStyle;
}

/* static */ nsRegion
nsDisplayBackgroundImage::GetInsideClipRegion(const nsDisplayItem* aItem,
                                              StyleGeometryBox aClip,
                                              const nsRect& aRect,
                                              const nsRect& aBackgroundRect)
{
  nsRegion result;
  if (aRect.IsEmpty())
    return result;

  nsIFrame *frame = aItem->Frame();

  nsRect clipRect = aBackgroundRect;
  if (frame->IsCanvasFrame()) {
    nsCanvasFrame* canvasFrame = static_cast<nsCanvasFrame*>(frame);
    clipRect = canvasFrame->CanvasArea() + aItem->ToReferenceFrame();
  } else if (aClip == StyleGeometryBox::PaddingBox ||
             aClip == StyleGeometryBox::ContentBox) {
    nsMargin border = frame->GetUsedBorder();
    if (aClip == StyleGeometryBox::ContentBox) {
      border += frame->GetUsedPadding();
    }
    border.ApplySkipSides(frame->GetSkipSides());
    clipRect.Deflate(border);
  }

  return clipRect.Intersect(aRect);
}

nsRegion
nsDisplayBackgroundImage::GetOpaqueRegion(nsDisplayListBuilder* aBuilder,
                                          bool* aSnap) const
{
  nsRegion result;
  *aSnap = false;

  if (!mBackgroundStyle)
    return result;

  *aSnap = true;

  // For StyleBoxDecorationBreak::Slice, don't try to optimize here, since
  // this could easily lead to O(N^2) behavior inside InlineBackgroundData,
  // which expects frames to be sent to it in content order, not reverse
  // content order which we'll produce here.
  // Of course, if there's only one frame in the flow, it doesn't matter.
  if (mFrame->StyleBorder()->mBoxDecorationBreak ==
        StyleBoxDecorationBreak::Clone ||
      (!mFrame->GetPrevContinuation() && !mFrame->GetNextContinuation())) {
    const nsStyleImageLayers::Layer& layer = mBackgroundStyle->mImage.mLayers[mLayer];
    if (layer.mImage.IsOpaque() && layer.mBlendMode == NS_STYLE_BLEND_NORMAL &&
        layer.mRepeat.mXRepeat != StyleImageLayerRepeat::Space &&
        layer.mRepeat.mYRepeat != StyleImageLayerRepeat::Space &&
        layer.mClip != StyleGeometryBox::Text) {
      result = GetInsideClipRegion(this, layer.mClip, mBounds, mBackgroundRect);
    }
  }

  return result;
}

Maybe<nscolor>
nsDisplayBackgroundImage::IsUniform(nsDisplayListBuilder* aBuilder) const
{
  if (!mBackgroundStyle) {
    return Some(NS_RGBA(0,0,0,0));
  }
  return Nothing();
}

nsRect
nsDisplayBackgroundImage::GetPositioningArea() const
{
  if (!mBackgroundStyle) {
    return nsRect();
  }
  nsIFrame* attachedToFrame;
  bool transformedFixed;
  return nsCSSRendering::ComputeImageLayerPositioningArea(
      mFrame->PresContext(), mFrame,
      mBackgroundRect,
      mBackgroundStyle->mImage.mLayers[mLayer],
      &attachedToFrame,
      &transformedFixed) + ToReferenceFrame();
}

bool
nsDisplayBackgroundImage::RenderingMightDependOnPositioningAreaSizeChange() const
{
  if (!mBackgroundStyle)
    return false;

  nscoord radii[8];
  if (mFrame->GetBorderRadii(radii)) {
    // A change in the size of the positioning area might change the position
    // of the rounded corners.
    return true;
  }

  const nsStyleImageLayers::Layer &layer = mBackgroundStyle->mImage.mLayers[mLayer];
  if (layer.RenderingMightDependOnPositioningAreaSizeChange()) {
    return true;
  }
  return false;
}

void
nsDisplayBackgroundImage::Paint(nsDisplayListBuilder* aBuilder,
                                gfxContext* aCtx) {
  PaintInternal(aBuilder, aCtx, mVisibleRect, &mBounds);
}

void
nsDisplayBackgroundImage::PaintInternal(nsDisplayListBuilder* aBuilder,
                                        gfxContext* aCtx, const nsRect& aBounds,
                                        nsRect* aClipRect) {
  gfxContext* ctx = aCtx;
  StyleGeometryBox clip = mBackgroundStyle->mImage.mLayers[mLayer].mClip;

  if (clip == StyleGeometryBox::Text) {
    if (!GenerateAndPushTextMask(StyleFrame(), aCtx, mBackgroundRect, aBuilder)) {
      return;
    }
  }

  nsCSSRendering::PaintBGParams params =
    nsCSSRendering::PaintBGParams::ForSingleLayer(*StyleFrame()->PresContext(),
                                                  aBounds, mBackgroundRect,
                                                  StyleFrame(), mImageFlags, mLayer,
                                                  CompositionOp::OP_OVER);
  params.bgClipRect = aClipRect;
  DrawResult result = nsCSSRendering::PaintStyleImageLayer(params, *aCtx);

  if (clip == StyleGeometryBox::Text) {
    ctx->PopGroupAndBlend();
  }

  nsDisplayBackgroundGeometry::UpdateDrawResult(this, result);
}

void
nsDisplayBackgroundImage::ComputeInvalidationRegion(nsDisplayListBuilder* aBuilder,
                                                    const nsDisplayItemGeometry* aGeometry,
                                                    nsRegion* aInvalidRegion) const
{
  if (!mBackgroundStyle) {
    return;
  }

  const nsDisplayBackgroundGeometry* geometry = static_cast<const nsDisplayBackgroundGeometry*>(aGeometry);

  bool snap;
  nsRect bounds = GetBounds(aBuilder, &snap);
  nsRect positioningArea = GetPositioningArea();
  if (positioningArea.TopLeft() != geometry->mPositioningArea.TopLeft() ||
      (positioningArea.Size() != geometry->mPositioningArea.Size() &&
       RenderingMightDependOnPositioningAreaSizeChange())) {
    // Positioning area changed in a way that could cause everything to change,
    // so invalidate everything (both old and new painting areas).
    aInvalidRegion->Or(bounds, geometry->mBounds);

    if (positioningArea.Size() != geometry->mPositioningArea.Size()) {
      NotifyRenderingChanged();
    }
    return;
  }
  if (!mDestRect.IsEqualInterior(geometry->mDestRect)) {
    // Dest area changed in a way that could cause everything to change,
    // so invalidate everything (both old and new painting areas).
    aInvalidRegion->Or(bounds, geometry->mBounds);
    NotifyRenderingChanged();
    return;
  }
  if (aBuilder->ShouldSyncDecodeImages()) {
    const nsStyleImage& image = mBackgroundStyle->mImage.mLayers[mLayer].mImage;
    if (image.GetType() == eStyleImageType_Image &&
        geometry->ShouldInvalidateToSyncDecodeImages()) {
      aInvalidRegion->Or(*aInvalidRegion, bounds);

      NotifyRenderingChanged();
    }
  }
  if (!bounds.IsEqualInterior(geometry->mBounds)) {
    // Positioning area is unchanged, so invalidate just the change in the
    // painting area.
    aInvalidRegion->Xor(bounds, geometry->mBounds);

    NotifyRenderingChanged();
  }
}

nsRect
nsDisplayBackgroundImage::GetBounds(nsDisplayListBuilder* aBuilder,
                                    bool* aSnap) const
{
  *aSnap = true;
  return mBounds;
}

nsRect
nsDisplayBackgroundImage::GetBoundsInternal(nsDisplayListBuilder* aBuilder,
                                            nsIFrame* aFrameForBounds)
{
  // This allows nsDisplayTableBackgroundImage to change the frame used for
  // bounds calculation.
  nsIFrame* frame = aFrameForBounds ? aFrameForBounds : mFrame;

  nsPresContext* presContext = frame->PresContext();

  if (!mBackgroundStyle) {
    return nsRect();
  }

  nsRect clipRect = mBackgroundRect;
  if (frame->IsCanvasFrame()) {
    nsCanvasFrame* canvasFrame = static_cast<nsCanvasFrame*>(frame);
    clipRect = canvasFrame->CanvasArea() + ToReferenceFrame();
  }
  const nsStyleImageLayers::Layer& layer = mBackgroundStyle->mImage.mLayers[mLayer];
  return nsCSSRendering::GetBackgroundLayerRect(presContext, frame,
                                                mBackgroundRect, clipRect, layer,
                                                aBuilder->GetBackgroundPaintFlags());
}

nsDisplayTableBackgroundImage::nsDisplayTableBackgroundImage(const InitData& aData,
                                                             nsIFrame* aCellFrame)
  : nsDisplayBackgroundImage(aData, aCellFrame)
  , mStyleFrame(aCellFrame)
  , mTableType(GetTableTypeFromFrame(mStyleFrame))
{
}

bool
nsDisplayTableBackgroundImage::IsInvalid(nsRect& aRect) const
{
  bool result = mStyleFrame ? mStyleFrame->IsInvalid(aRect) : false;
  aRect += ToReferenceFrame();
  return result;
}

nsDisplayThemedBackground::nsDisplayThemedBackground(nsDisplayListBuilder* aBuilder,
                                                     nsIFrame* aFrame,
                                                     const nsRect& aBackgroundRect)
  : nsDisplayItem(aBuilder, aFrame)
  , mBackgroundRect(aBackgroundRect)
{
  MOZ_COUNT_CTOR(nsDisplayThemedBackground);

  const nsStyleDisplay* disp = mFrame->StyleDisplay();
  mAppearance = disp->mAppearance;
  mFrame->IsThemed(disp, &mThemeTransparency);

  // Perform necessary RegisterThemeGeometry
  nsITheme* theme = mFrame->PresContext()->GetTheme();
  nsITheme::ThemeGeometryType type =
    theme->ThemeGeometryTypeForWidget(mFrame, disp->mAppearance);
  if (type != nsITheme::eThemeGeometryTypeUnknown) {
    RegisterThemeGeometry(aBuilder, aFrame, type);
  }

  if (disp->mAppearance == NS_THEME_WIN_BORDERLESS_GLASS ||
      disp->mAppearance == NS_THEME_WIN_GLASS) {
    aBuilder->SetGlassDisplayItem(this);
  }

  mBounds = GetBoundsInternal();
}

nsDisplayThemedBackground::~nsDisplayThemedBackground()
{
#ifdef NS_BUILD_REFCNT_LOGGING
  MOZ_COUNT_DTOR(nsDisplayThemedBackground);
#endif
}

void
nsDisplayThemedBackground::WriteDebugInfo(std::stringstream& aStream)
{
  aStream << " (themed, appearance:" << (int)mAppearance << ")";
}

void
nsDisplayThemedBackground::HitTest(nsDisplayListBuilder* aBuilder,
                                  const nsRect& aRect,
                                  HitTestState* aState,
                                  nsTArray<nsIFrame*> *aOutFrames)
{
  // Assume that any point in our background rect is a hit.
  if (mBackgroundRect.Intersects(aRect)) {
    aOutFrames->AppendElement(mFrame);
  }
}

nsRegion
nsDisplayThemedBackground::GetOpaqueRegion(nsDisplayListBuilder* aBuilder,
                                           bool* aSnap) const
{
  nsRegion result;
  *aSnap = false;

  if (mThemeTransparency == nsITheme::eOpaque) {
    result = mBackgroundRect;
  }
  return result;
}

Maybe<nscolor>
nsDisplayThemedBackground::IsUniform(nsDisplayListBuilder* aBuilder) const
{
  if (mAppearance == NS_THEME_WIN_BORDERLESS_GLASS ||
      mAppearance == NS_THEME_WIN_GLASS) {
    return Some(NS_RGBA(0,0,0,0));
  }
  return Nothing();
}

nsRect
nsDisplayThemedBackground::GetPositioningArea() const
{
  return mBackgroundRect;
}

void
nsDisplayThemedBackground::Paint(nsDisplayListBuilder* aBuilder,
                                 gfxContext* aCtx)
{
  PaintInternal(aBuilder, aCtx, mVisibleRect, nullptr);
}


void
nsDisplayThemedBackground::PaintInternal(nsDisplayListBuilder* aBuilder,
                                         gfxContext* aCtx, const nsRect& aBounds,
                                         nsRect* aClipRect)
{
  // XXXzw this ignores aClipRect.
  nsPresContext* presContext = mFrame->PresContext();
  nsITheme *theme = presContext->GetTheme();
  nsRect drawing(mBackgroundRect);
  theme->GetWidgetOverflow(presContext->DeviceContext(), mFrame, mAppearance,
                           &drawing);
  drawing.IntersectRect(drawing, aBounds);
  theme->DrawWidgetBackground(aCtx, mFrame, mAppearance, mBackgroundRect, drawing);
}

bool
nsDisplayThemedBackground::IsWindowActive() const
{
  EventStates docState = mFrame->GetContent()->OwnerDoc()->GetDocumentState();
  return !docState.HasState(NS_DOCUMENT_STATE_WINDOW_INACTIVE);
}

void
nsDisplayThemedBackground::ComputeInvalidationRegion(nsDisplayListBuilder* aBuilder,
                                                     const nsDisplayItemGeometry* aGeometry,
                                                     nsRegion* aInvalidRegion) const
{
  const nsDisplayThemedBackgroundGeometry* geometry = static_cast<const nsDisplayThemedBackgroundGeometry*>(aGeometry);

  bool snap;
  nsRect bounds = GetBounds(aBuilder, &snap);
  nsRect positioningArea = GetPositioningArea();
  if (!positioningArea.IsEqualInterior(geometry->mPositioningArea)) {
    // Invalidate everything (both old and new painting areas).
    aInvalidRegion->Or(bounds, geometry->mBounds);
    return;
  }
  if (!bounds.IsEqualInterior(geometry->mBounds)) {
    // Positioning area is unchanged, so invalidate just the change in the
    // painting area.
    aInvalidRegion->Xor(bounds, geometry->mBounds);
  }
  nsITheme* theme = mFrame->PresContext()->GetTheme();
  if (theme->WidgetAppearanceDependsOnWindowFocus(mAppearance) &&
      IsWindowActive() != geometry->mWindowIsActive) {
    aInvalidRegion->Or(*aInvalidRegion, bounds);
  }
}

nsRect
nsDisplayThemedBackground::GetBounds(nsDisplayListBuilder* aBuilder,
                                     bool* aSnap) const
{
  *aSnap = true;
  return mBounds;
}

nsRect
nsDisplayThemedBackground::GetBoundsInternal() {
  nsPresContext* presContext = mFrame->PresContext();

  nsRect r = mBackgroundRect - ToReferenceFrame();
  presContext->GetTheme()->
      GetWidgetOverflow(presContext->DeviceContext(), mFrame,
                        mFrame->StyleDisplay()->mAppearance, &r);
  return r + ToReferenceFrame();
}

void
nsDisplayImageContainer::ConfigureLayer(ImageLayer* aLayer,
                                        const ContainerLayerParameters& aParameters)
{
  aLayer->SetSamplingFilter(nsLayoutUtils::GetSamplingFilterForFrame(mFrame));

  nsCOMPtr<imgIContainer> image = GetImage();
  MOZ_ASSERT(image);
  int32_t imageWidth;
  int32_t imageHeight;
  image->GetWidth(&imageWidth);
  image->GetHeight(&imageHeight);
  NS_ASSERTION(imageWidth != 0 && imageHeight != 0, "Invalid image size!");

  if (imageWidth > 0 && imageHeight > 0) {
    // We're actually using the ImageContainer. Let our frame know that it
    // should consider itself to have painted successfully.
    nsDisplayBackgroundGeometry::UpdateDrawResult(this, DrawResult::SUCCESS);
  }

  // XXX(seth): Right now we ignore aParameters.Scale() and
  // aParameters.Offset(), because FrameLayerBuilder already applies
  // aParameters.Scale() via the layer's post-transform, and
  // aParameters.Offset() is always zero.
  MOZ_ASSERT(aParameters.Offset() == LayerIntPoint(0,0));

  // It's possible (for example, due to downscale-during-decode) that the
  // ImageContainer this ImageLayer is holding has a different size from the
  // intrinsic size of the image. For this reason we compute the transform using
  // the ImageContainer's size rather than the image's intrinsic size.
  // XXX(seth): In reality, since the size of the ImageContainer may change
  // asynchronously, this is not enough. Bug 1183378 will provide a more
  // complete fix, but this solution is safe in more cases than simply relying
  // on the intrinsic size.
  IntSize containerSize = aLayer->GetContainer()
                        ? aLayer->GetContainer()->GetCurrentSize()
                        : IntSize(imageWidth, imageHeight);

  const int32_t factor = mFrame->PresContext()->AppUnitsPerDevPixel();
  const LayoutDeviceRect destRect(
    LayoutDeviceIntRect::FromAppUnitsToNearest(GetDestRect(), factor));

  const LayoutDevicePoint p = destRect.TopLeft();
  Matrix transform = Matrix::Translation(p.x, p.y);
  transform.PreScale(destRect.width / containerSize.width,
                     destRect.height / containerSize.height);
  aLayer->SetBaseTransform(gfx::Matrix4x4::From2D(transform));
}

already_AddRefed<ImageContainer>
nsDisplayImageContainer::GetContainer(LayerManager* aManager,
                                      nsDisplayListBuilder *aBuilder)
{
  nsCOMPtr<imgIContainer> image = GetImage();
  if (!image) {
    MOZ_ASSERT_UNREACHABLE("Must call CanOptimizeToImage() and get true "
                           "before calling GetContainer()");
    return nullptr;
  }

  uint32_t flags = imgIContainer::FLAG_ASYNC_NOTIFY;
  if (aBuilder->ShouldSyncDecodeImages()) {
    flags |= imgIContainer::FLAG_SYNC_DECODE;
  }

  return image->GetImageContainer(aManager, flags);
}

bool
nsDisplayImageContainer::CanOptimizeToImageLayer(LayerManager* aManager,
                                                 nsDisplayListBuilder* aBuilder)
{
  uint32_t flags = aBuilder->ShouldSyncDecodeImages()
                 ? imgIContainer::FLAG_SYNC_DECODE
                 : imgIContainer::FLAG_NONE;

  nsCOMPtr<imgIContainer> image = GetImage();
  if (!image) {
    return false;
  }

  if (!image->IsImageContainerAvailable(aManager, flags)) {
    return false;
  }

  int32_t imageWidth;
  int32_t imageHeight;
  image->GetWidth(&imageWidth);
  image->GetHeight(&imageHeight);

  if (imageWidth == 0 || imageHeight == 0) {
    NS_ASSERTION(false, "invalid image size");
    return false;
  }

  const int32_t factor = mFrame->PresContext()->AppUnitsPerDevPixel();
  const LayoutDeviceRect destRect(
    LayoutDeviceIntRect::FromAppUnitsToNearest(GetDestRect(), factor));

  // Calculate the scaling factor for the frame.
  const gfxSize scale = gfxSize(destRect.width / imageWidth,
                                destRect.height / imageHeight);

  if (scale.width < 0.34 || scale.height < 0.34) {
    // This would look awful as long as we can't use high-quality downscaling
    // for image layers (bug 803703), so don't turn this into an image layer.
    return false;
  }

  if (mFrame->IsImageFrame()) {
    // Image layer doesn't support draw focus ring for image map.
    nsImageFrame* f = static_cast<nsImageFrame*>(mFrame);
    if (f->HasImageMap()) {
      return false;
    }
  }

  return true;
}

void
nsDisplayBackgroundColor::ApplyOpacity(nsDisplayListBuilder* aBuilder,
                                       float aOpacity,
                                       const DisplayItemClipChain* aClip)
{
  NS_ASSERTION(CanApplyOpacity(), "ApplyOpacity should be allowed");
  mColor.a = mColor.a * aOpacity;
  IntersectClip(aBuilder, aClip);
}

bool
nsDisplayBackgroundColor::CanApplyOpacity() const
{
  return true;
}

LayerState
nsDisplayBackgroundColor::GetLayerState(nsDisplayListBuilder* aBuilder,
                                        LayerManager* aManager,
                                        const ContainerLayerParameters& aParameters)
{
  StyleGeometryBox clip = mBackgroundStyle->mImage.mLayers[0].mClip;
  if ((ForceActiveLayers() || ShouldUseAdvancedLayer(aManager, gfxPrefs::LayersAllowBackgroundColorLayers)) &&
      clip != StyleGeometryBox::Text) {
    return LAYER_ACTIVE;
  }
  return LAYER_NONE;
}

already_AddRefed<Layer>
nsDisplayBackgroundColor::BuildLayer(nsDisplayListBuilder* aBuilder,
                                     LayerManager* aManager,
                                     const ContainerLayerParameters& aContainerParameters)
{
  if (mColor == Color()) {
    return nullptr;
  }

  RefPtr<ColorLayer> layer = static_cast<ColorLayer*>
    (aManager->GetLayerBuilder()->GetLeafLayerFor(aBuilder, this));
  if (!layer) {
    layer = aManager->CreateColorLayer();
    if (!layer)
      return nullptr;
  }
  layer->SetColor(mColor);

  int32_t appUnitsPerDevPixel = mFrame->PresContext()->AppUnitsPerDevPixel();
  layer->SetBounds(mBackgroundRect.ToNearestPixels(appUnitsPerDevPixel));
  layer->SetBaseTransform(gfx::Matrix4x4::Translation(aContainerParameters.mOffset.x,
                                                      aContainerParameters.mOffset.y, 0));

  return layer.forget();
}

bool
nsDisplayBackgroundColor::CreateWebRenderCommands(mozilla::wr::DisplayListBuilder& aBuilder,
                                                  mozilla::wr::IpcResourceUpdateQueue& aResources,
                                                  const StackingContextHelper& aSc,
                                                  mozilla::layers::WebRenderLayerManager* aManager,
                                                  nsDisplayListBuilder* aDisplayListBuilder)
{
  ContainerLayerParameters parameter;
  if (GetLayerState(aDisplayListBuilder, aManager, parameter) != LAYER_ACTIVE) {
    return false;
  }

  if (mColor == Color()) {
    return true;
  }

  LayoutDeviceRect bounds = LayoutDeviceRect::FromAppUnits(
        mBackgroundRect, mFrame->PresContext()->AppUnitsPerDevPixel());
  wr::LayoutRect transformedRect = aSc.ToRelativeLayoutRect(bounds);

  aBuilder.PushRect(transformedRect,
                    transformedRect,
                    !BackfaceIsHidden(),
                    wr::ToColorF(ToDeviceColor(mColor)));

  return true;
}

void
nsDisplayBackgroundColor::Paint(nsDisplayListBuilder* aBuilder,
                                gfxContext* aCtx)
{
  if (mColor == Color()) {
    return;
  }

#if 0
  // See https://bugzilla.mozilla.org/show_bug.cgi?id=1148418#c21 for why this
  // results in a precision induced rounding issue that makes the rect one
  // pixel shorter in rare cases. Disabled in favor of the old code for now.
  // Note that the pref layout.css.devPixelsPerPx needs to be set to 1 to
  // reproduce the bug.
  //
  // TODO:
  // This new path does not include support for background-clip:text; need to
  // be fixed if/when we switch to this new code path.

  DrawTarget& aDrawTarget = *aCtx->GetDrawTarget();

  Rect rect = NSRectToSnappedRect(mBackgroundRect,
                                  mFrame->PresContext()->AppUnitsPerDevPixel(),
                                  aDrawTarget);
  ColorPattern color(ToDeviceColor(mColor));
  aDrawTarget.FillRect(rect, color);
#else
  gfxContext* ctx = aCtx;
  gfxRect bounds =
    nsLayoutUtils::RectToGfxRect(mBackgroundRect,
                                 mFrame->PresContext()->AppUnitsPerDevPixel());

  StyleGeometryBox clip = mBackgroundStyle->mImage.mLayers[0].mClip;
  if (clip == StyleGeometryBox::Text) {
    if (!GenerateAndPushTextMask(mFrame, aCtx, mBackgroundRect, aBuilder)) {
      return;
    }

    ctx->SetColor(mColor);
    ctx->Rectangle(bounds, true);
    ctx->Fill();
    ctx->PopGroupAndBlend();
    return;
  }

  ctx->SetColor(mColor);
  ctx->NewPath();
  ctx->Rectangle(bounds, true);
  ctx->Fill();
#endif
}

nsRegion
nsDisplayBackgroundColor::GetOpaqueRegion(nsDisplayListBuilder* aBuilder,
                                          bool* aSnap) const
{
  *aSnap = false;

  if (mColor.a != 1) {
    return nsRegion();
  }

  if (!mBackgroundStyle)
    return nsRegion();


  const nsStyleImageLayers::Layer& bottomLayer = mBackgroundStyle->BottomLayer();
  if (bottomLayer.mClip == StyleGeometryBox::Text) {
    return nsRegion();
  }

  *aSnap = true;
  return nsDisplayBackgroundImage::GetInsideClipRegion(this, bottomLayer.mClip,
                                                       mBackgroundRect, mBackgroundRect);
}

Maybe<nscolor>
nsDisplayBackgroundColor::IsUniform(nsDisplayListBuilder* aBuilder) const
{
  return Some(mColor.ToABGR());
}

void
nsDisplayBackgroundColor::HitTest(nsDisplayListBuilder* aBuilder,
                                  const nsRect& aRect,
                                  HitTestState* aState,
                                  nsTArray<nsIFrame*> *aOutFrames)
{
  if (!RoundedBorderIntersectsRect(mFrame, ToReferenceFrame(), aRect)) {
    // aRect doesn't intersect our border-radius curve.
    return;
  }

  aOutFrames->AppendElement(mFrame);
}

void
nsDisplayBackgroundColor::WriteDebugInfo(std::stringstream& aStream)
{
  aStream << " (rgba " << mColor.r << "," << mColor.g << ","
          << mColor.b << "," << mColor.a << ")";
}

already_AddRefed<Layer>
nsDisplayClearBackground::BuildLayer(nsDisplayListBuilder* aBuilder,
                                     LayerManager* aManager,
                                     const ContainerLayerParameters& aParameters)
{
  RefPtr<ColorLayer> layer = static_cast<ColorLayer*>
    (aManager->GetLayerBuilder()->GetLeafLayerFor(aBuilder, this));
  if (!layer) {
    layer = aManager->CreateColorLayer();
    if (!layer)
      return nullptr;
  }
  layer->SetColor(Color());
  layer->SetMixBlendMode(gfx::CompositionOp::OP_SOURCE);

  bool snap;
  nsRect bounds = GetBounds(aBuilder, &snap);
  int32_t appUnitsPerDevPixel = mFrame->PresContext()->AppUnitsPerDevPixel();
  layer->SetBounds(bounds.ToNearestPixels(appUnitsPerDevPixel)); // XXX Do we need to respect the parent layer's scale here?

  return layer.forget();
}

nsRect
nsDisplayOutline::GetBounds(nsDisplayListBuilder* aBuilder,
                            bool* aSnap) const
{
  *aSnap = false;
  return mFrame->GetVisualOverflowRectRelativeToSelf() + ToReferenceFrame();
}

void
nsDisplayOutline::Paint(nsDisplayListBuilder* aBuilder,
                        gfxContext* aCtx) {
  // TODO join outlines together
  MOZ_ASSERT(mFrame->StyleOutline()->ShouldPaintOutline(),
             "Should have not created a nsDisplayOutline!");

  nsPoint offset = ToReferenceFrame();
  nsCSSRendering::PaintOutline(mFrame->PresContext(), *aCtx, mFrame,
                               mVisibleRect,
                               nsRect(offset, mFrame->GetSize()),
                               mFrame->StyleContext());
}

LayerState
nsDisplayOutline::GetLayerState(nsDisplayListBuilder* aBuilder,
                                LayerManager* aManager,
                                const ContainerLayerParameters& aParameters)
{
  if (!ShouldUseAdvancedLayer(aManager, gfxPrefs::LayersAllowOutlineLayers)) {
    return LAYER_NONE;
  }

  uint8_t outlineStyle = mFrame->StyleContext()->StyleOutline()->mOutlineStyle;
  if (outlineStyle == NS_STYLE_BORDER_STYLE_AUTO && nsLayoutUtils::IsOutlineStyleAutoEnabled()) {
      nsITheme* theme = mFrame->PresContext()->GetTheme();
      if (theme && theme->ThemeSupportsWidget(mFrame->PresContext(), mFrame,
                                              NS_THEME_FOCUS_OUTLINE)) {
        return LAYER_NONE;
      }
  }

  nsPoint offset = ToReferenceFrame();
  Maybe<nsCSSBorderRenderer> br =
    nsCSSRendering::CreateBorderRendererForOutline(mFrame->PresContext(),
                                                   nullptr, mFrame,
                                                   mVisibleRect,
                                                   nsRect(offset, mFrame->GetSize()),
                                                   mFrame->StyleContext());

  if (!br) {
    return LAYER_NONE;
  }

  mBorderRenderer = br;

  return LAYER_ACTIVE;
}

already_AddRefed<Layer>
nsDisplayOutline::BuildLayer(nsDisplayListBuilder* aBuilder,
                             LayerManager* aManager,
                             const ContainerLayerParameters& aContainerParameters)
{
  return BuildDisplayItemLayer(aBuilder, aManager, aContainerParameters);
}

bool
nsDisplayOutline::CreateWebRenderCommands(mozilla::wr::DisplayListBuilder& aBuilder,
                                          mozilla::wr::IpcResourceUpdateQueue& aResources,
                                          const StackingContextHelper& aSc,
                                          mozilla::layers::WebRenderLayerManager* aManager,
                                          nsDisplayListBuilder* aDisplayListBuilder)
{
  ContainerLayerParameters parameter;
  if (GetLayerState(aDisplayListBuilder, aManager, parameter) != LAYER_ACTIVE) {
    return false;
  }

  mBorderRenderer->CreateWebRenderCommands(aBuilder, aResources, aSc);
  return true;
}

bool
nsDisplayOutline::IsInvisibleInRect(const nsRect& aRect) const
{
  const nsStyleOutline* outline = mFrame->StyleOutline();
  nsRect borderBox(ToReferenceFrame(), mFrame->GetSize());
  if (borderBox.Contains(aRect) &&
      !nsLayoutUtils::HasNonZeroCorner(outline->mOutlineRadius)) {
    if (outline->mOutlineOffset >= 0) {
      // aRect is entirely inside the border-rect, and the outline isn't
      // rendered inside the border-rect, so the outline is not visible.
      return true;
    }
  }

  return false;
}

void
nsDisplayEventReceiver::HitTest(nsDisplayListBuilder* aBuilder,
                                const nsRect& aRect,
                                HitTestState* aState,
                                nsTArray<nsIFrame*> *aOutFrames)
{
  if (!RoundedBorderIntersectsRect(mFrame, ToReferenceFrame(), aRect)) {
    // aRect doesn't intersect our border-radius curve.
    return;
  }

  aOutFrames->AppendElement(mFrame);
}

void
nsDisplayLayerEventRegions::AddFrame(nsDisplayListBuilder* aBuilder,
                                     nsIFrame* aFrame)
{
  NS_ASSERTION(aBuilder->FindReferenceFrameFor(aFrame) == aBuilder->FindReferenceFrameFor(mFrame),
               "Reference frame mismatch");
  if (aBuilder->IsInsidePointerEventsNoneDoc()) {
    // Somewhere up the parent document chain is a subdocument with pointer-
    // events:none set on it.
    return;
  }
  if (!aFrame->GetParent()) {
    MOZ_ASSERT(aFrame->IsViewportFrame());
    // Viewport frames are never event targets, other frames, like canvas frames,
    // are the event targets for any regions viewport frames may cover.
    return;
  }

  uint8_t pointerEvents =
    aFrame->StyleUserInterface()->GetEffectivePointerEvents(aFrame);
  if (pointerEvents == NS_STYLE_POINTER_EVENTS_NONE) {
    return;
  }
  bool simpleRegions = aFrame->HasAnyStateBits(NS_FRAME_SIMPLE_EVENT_REGIONS);
  if (!simpleRegions) {
    if (!aFrame->StyleVisibility()->IsVisible()) {
      return;
    }
  }

  if (aFrame != mFrame &&
      aBuilder->IsRetainingDisplayList()) {
    aFrame->AddDisplayItem(this);
  }


  // XXX handle other pointerEvents values for SVG

  // XXX Do something clever here for the common case where the border box
  // is obviously entirely inside mHitRegion.
  nsRect borderBox;

  nsIScrollableFrame* scrollFrame = nsLayoutUtils::GetScrollableFrameFor(aFrame);
  if (scrollFrame) {
    // If the frame is content of a scrollframe, then we need to pick up the
    // area corresponding to the overflow rect as well. Otherwise the parts of
    // the overflow that are not occupied by descendants get skipped and the
    // APZ code sends touch events to the content underneath instead.
    // See https://bugzilla.mozilla.org/show_bug.cgi?id=1127773#c15.
    borderBox = aFrame->GetScrollableOverflowRect();
  } else {
    borderBox = nsRect(nsPoint(0, 0), aFrame->GetSize());
  }
  borderBox += aBuilder->ToReferenceFrame(aFrame);

  bool borderBoxHasRoundedCorners = false;
  if (!simpleRegions) {
    if (nsLayoutUtils::HasNonZeroCorner(aFrame->StyleBorder()->mBorderRadius)) {
      borderBoxHasRoundedCorners = true;
    } else {
      aFrame->AddStateBits(NS_FRAME_SIMPLE_EVENT_REGIONS);
    }
  }

  const DisplayItemClip* clip = DisplayItemClipChain::ClipForASR(
    aBuilder->ClipState().GetCurrentCombinedClipChain(aBuilder),
    aBuilder->CurrentActiveScrolledRoot());
  if (clip) {
    borderBox = clip->ApplyNonRoundedIntersection(borderBox);
    if (clip->GetRoundedRectCount() > 0) {
      borderBoxHasRoundedCorners = true;
    }
  }

  if (borderBoxHasRoundedCorners ||
      (aFrame->GetStateBits() & NS_FRAME_SVG_LAYOUT)) {
    mMaybeHitRegion.Add(aFrame, borderBox);
  } else {
    mHitRegion.Add(aFrame, borderBox);
  }

  if (aBuilder->IsBuildingNonLayerizedScrollbar() ||
      aBuilder->GetAncestorHasApzAwareEventHandler())
  {
    // Scrollbars may be painted into a layer below the actual layer they will
    // scroll, and therefore wheel events may be dispatched to the outer frame
    // instead of the intended scrollframe. To address this, we force a d-t-c
    // region on scrollbar frames that won't be placed in their own layer. See
    // bug 1213324 for details.
    mDispatchToContentHitRegion.Add(aFrame, borderBox);
  } else if (aFrame->IsObjectFrame()) {
    // If the frame is a plugin frame and wants to handle wheel events as
    // default action, we should add the frame to dispatch-to-content region.
    nsPluginFrame* pluginFrame = do_QueryFrame(aFrame);
    if (pluginFrame && pluginFrame->WantsToHandleWheelEventAsDefaultAction()) {
      mDispatchToContentHitRegion.Add(aFrame, borderBox);
    }
  }

  // Touch action region

  nsIFrame* touchActionFrame = aFrame;
  if (scrollFrame) {
    touchActionFrame = do_QueryFrame(scrollFrame);
  }
  uint32_t touchAction = nsLayoutUtils::GetTouchActionFromFrame(touchActionFrame);
  if (touchAction != NS_STYLE_TOUCH_ACTION_AUTO) {
    // If this frame has touch-action areas, and there were already
    // touch-action areas from some other element on this same event regions,
    // then all we know is that there are multiple elements with touch-action
    // properties. In particular, we don't know what the relationship is
    // between those elements in terms of DOM ancestry, and so we don't know
    // how to combine the regions properly. Instead, we just add all the areas
    // to the dispatch-to-content region, so that the APZ knows to check with
    // the main thread. XXX we need to come up with a better way to do this,
    // see bug 1287829.
    bool alreadyHadRegions = !mNoActionRegion.IsEmpty() ||
        !mHorizontalPanRegion.IsEmpty() ||
        !mVerticalPanRegion.IsEmpty();
    if (touchAction & NS_STYLE_TOUCH_ACTION_NONE) {
      mNoActionRegion.Add(aFrame, borderBox);
    } else {
      if ((touchAction & NS_STYLE_TOUCH_ACTION_PAN_X)) {
        mHorizontalPanRegion.Add(aFrame, borderBox);
      }
      if ((touchAction & NS_STYLE_TOUCH_ACTION_PAN_Y)) {
        mVerticalPanRegion.Add(aFrame, borderBox);
      }
    }
    if (alreadyHadRegions) {
      // TODO: Is it possible that merging event region items
      // would change whether this needs to happen, and we can't
      // undo it? Should we defer this work until we need the result
      // instead?
      mDispatchToContentHitRegion.Add(mHorizontalPanRegion);
      mDispatchToContentHitRegion.Add(mVerticalPanRegion);
      mDispatchToContentHitRegion.Add(mNoActionRegion);
    }
  }
}

static void
RemoveFrameFromFrameRects(nsDisplayLayerEventRegions::FrameRects& aFrameRects, nsIFrame* aFrame)
{
  uint32_t i = 0;
  uint32_t length = aFrameRects.mFrames.Length();
  while (i < length) {
    if (aFrameRects.mFrames[i] == aFrame) {
      aFrameRects.mFrames[i] = aFrameRects.mFrames[length - 1];
      aFrameRects.mBoxes[i] = aFrameRects.mBoxes[length - 1];
      length--;
    } else {
      i++;
    }
  }
  aFrameRects.mFrames.SetLength(length);
  aFrameRects.mBoxes.SetLength(length);
}

void
nsDisplayLayerEventRegions::RemoveFrame(nsIFrame* aFrame)
{
  RemoveFrameFromFrameRects(mHitRegion, aFrame);
  RemoveFrameFromFrameRects(mMaybeHitRegion, aFrame);
  RemoveFrameFromFrameRects(mDispatchToContentHitRegion, aFrame);
  RemoveFrameFromFrameRects(mNoActionRegion, aFrame);
  RemoveFrameFromFrameRects(mHorizontalPanRegion, aFrame);
  RemoveFrameFromFrameRects(mVerticalPanRegion, aFrame);

  nsDisplayItem::RemoveFrame(aFrame);
}

void
nsDisplayLayerEventRegions::AddInactiveScrollPort(nsIFrame* aFrame, const nsRect& aRect)
{
  mHitRegion.Add(aFrame, aRect);
  mDispatchToContentHitRegion.Add(aFrame, aRect);
}

bool
nsDisplayLayerEventRegions::IsEmpty() const
{
  // If the hit region and maybe-hit region are empty, then the rest
  // must be empty too.
  if (mHitRegion.IsEmpty() && mMaybeHitRegion.IsEmpty()) {
    MOZ_ASSERT(mDispatchToContentHitRegion.IsEmpty());
    MOZ_ASSERT(mNoActionRegion.IsEmpty());
    MOZ_ASSERT(mHorizontalPanRegion.IsEmpty());
    MOZ_ASSERT(mVerticalPanRegion.IsEmpty());
    return true;
  }
  return false;
}

nsRegion
nsDisplayLayerEventRegions::CombinedTouchActionRegion()
{
  nsRegion result;
  result.Or(HorizontalPanRegion(), VerticalPanRegion());
  result.OrWith(NoActionRegion());
  return result;
}

int32_t
nsDisplayLayerEventRegions::ZIndex() const
{
  return mOverrideZIndex ? *mOverrideZIndex : nsDisplayItem::ZIndex();
}

void
nsDisplayLayerEventRegions::SetOverrideZIndex(int32_t aZIndex)
{
  mOverrideZIndex = Some(aZIndex);
}

void
nsDisplayLayerEventRegions::WriteDebugInfo(std::stringstream& aStream)
{
  if (!mHitRegion.IsEmpty()) {
    AppendToString(aStream, HitRegion(), " (hitRegion ", ")");
  }
  if (!mMaybeHitRegion.IsEmpty()) {
    AppendToString(aStream, MaybeHitRegion(), " (maybeHitRegion ", ")");
  }
  if (!mDispatchToContentHitRegion.IsEmpty()) {
    AppendToString(aStream, DispatchToContentHitRegion(), " (dispatchToContentRegion ", ")");
  }
  if (!mNoActionRegion.IsEmpty()) {
    AppendToString(aStream, NoActionRegion(), " (noActionRegion ", ")");
  }
  if (!mHorizontalPanRegion.IsEmpty()) {
    AppendToString(aStream, HorizontalPanRegion(), " (horizPanRegion ", ")");
  }
  if (!mVerticalPanRegion.IsEmpty()) {
    AppendToString(aStream, VerticalPanRegion(), " (vertPanRegion ", ")");
  }
}

nsDisplayCaret::nsDisplayCaret(nsDisplayListBuilder* aBuilder,
                               nsIFrame* aCaretFrame)
  : nsDisplayItem(aBuilder, aCaretFrame)
  , mCaret(aBuilder->GetCaret())
  , mBounds(aBuilder->GetCaretRect() + ToReferenceFrame())
{
  MOZ_COUNT_CTOR(nsDisplayCaret);
}

#ifdef NS_BUILD_REFCNT_LOGGING
nsDisplayCaret::~nsDisplayCaret()
{
  MOZ_COUNT_DTOR(nsDisplayCaret);
}
#endif

nsRect
nsDisplayCaret::GetBounds(nsDisplayListBuilder* aBuilder,
                          bool* aSnap) const
{
  *aSnap = true;
  // The caret returns a rect in the coordinates of mFrame.
  return mBounds;
}

void
nsDisplayCaret::Paint(nsDisplayListBuilder* aBuilder,
                      gfxContext* aCtx) {
  // Note: Because we exist, we know that the caret is visible, so we don't
  // need to check for the caret's visibility.
  mCaret->PaintCaret(*aCtx->GetDrawTarget(), mFrame, ToReferenceFrame());
}

bool
nsDisplayCaret::CreateWebRenderCommands(mozilla::wr::DisplayListBuilder& aBuilder,
                                        mozilla::wr::IpcResourceUpdateQueue& aResources,
                                        const StackingContextHelper& aSc,
                                        mozilla::layers::WebRenderLayerManager* aManager,
                                        nsDisplayListBuilder* aDisplayListBuilder)
{
  ContainerLayerParameters parameter;
  if (GetLayerState(aDisplayListBuilder, aManager, parameter) != LAYER_ACTIVE) {
    return false;
  }

  using namespace mozilla::layers;
  int32_t contentOffset;
  nsIFrame* frame = mCaret->GetFrame(&contentOffset);
  if (!frame) {
    return true;
  }
  NS_ASSERTION(frame == mFrame, "We're referring different frame");

  int32_t appUnitsPerDevPixel = frame->PresContext()->AppUnitsPerDevPixel();

  nsRect caretRect;
  nsRect hookRect;
  mCaret->ComputeCaretRects(frame, contentOffset, &caretRect, &hookRect);

  gfx::Color color = ToDeviceColor(frame->GetCaretColorAt(contentOffset));
  LayoutDeviceRect devCaretRect = LayoutDeviceRect::FromAppUnits(
    caretRect + ToReferenceFrame(), appUnitsPerDevPixel);
  LayoutDeviceRect devHookRect = LayoutDeviceRect::FromAppUnits(
    hookRect + ToReferenceFrame(), appUnitsPerDevPixel);

  wr::LayoutRect caret = aSc.ToRelativeLayoutRect(devCaretRect);
  wr::LayoutRect hook = aSc.ToRelativeLayoutRect(devHookRect);

  // Note, WR will pixel snap anything that is layout aligned.
  aBuilder.PushRect(caret,
                    caret,
                    !BackfaceIsHidden(),
                    wr::ToColorF(color));

  if (!devHookRect.IsEmpty()) {
    aBuilder.PushRect(hook,
                      hook,
                      !BackfaceIsHidden(),
                      wr::ToColorF(color));
  }
  return true;
}

LayerState
nsDisplayCaret::GetLayerState(nsDisplayListBuilder* aBuilder,
                              LayerManager* aManager,
                              const ContainerLayerParameters& aParameters)
{
  if (ShouldUseAdvancedLayer(aManager, gfxPrefs::LayersAllowCaretLayers)) {
    return LAYER_ACTIVE;
  }

  return LAYER_NONE;
}

already_AddRefed<Layer>
nsDisplayCaret::BuildLayer(nsDisplayListBuilder* aBuilder,
                           LayerManager* aManager,
                           const ContainerLayerParameters& aContainerParameters)
{
  return BuildDisplayItemLayer(aBuilder, aManager, aContainerParameters);
}

nsDisplayBorder::nsDisplayBorder(nsDisplayListBuilder* aBuilder, nsIFrame* aFrame)
  : nsDisplayItem(aBuilder, aFrame)
{
  MOZ_COUNT_CTOR(nsDisplayBorder);

  mBounds = CalculateBounds(*mFrame->StyleBorder()).GetBounds();
}

bool
nsDisplayBorder::IsInvisibleInRect(const nsRect& aRect) const
{
  nsRect paddingRect = mFrame->GetPaddingRect() - mFrame->GetPosition() +
    ToReferenceFrame();
  const nsStyleBorder *styleBorder;
  if (paddingRect.Contains(aRect) &&
      !(styleBorder = mFrame->StyleBorder())->IsBorderImageLoaded() &&
      !nsLayoutUtils::HasNonZeroCorner(styleBorder->mBorderRadius)) {
    // aRect is entirely inside the content rect, and no part
    // of the border is rendered inside the content rect, so we are not
    // visible
    // Skip this if there's a border-image (which draws a background
    // too) or if there is a border-radius (which makes the border draw
    // further in).
    return true;
  }

  return false;
}

nsDisplayItemGeometry*
nsDisplayBorder::AllocateGeometry(nsDisplayListBuilder* aBuilder)
{
  return new nsDisplayBorderGeometry(this, aBuilder);
}

void
nsDisplayBorder::ComputeInvalidationRegion(nsDisplayListBuilder* aBuilder,
                                           const nsDisplayItemGeometry* aGeometry,
                                           nsRegion* aInvalidRegion) const
{
  const nsDisplayBorderGeometry* geometry = static_cast<const nsDisplayBorderGeometry*>(aGeometry);
  bool snap;

  if (!geometry->mBounds.IsEqualInterior(GetBounds(aBuilder, &snap)) ||
      !geometry->mContentRect.IsEqualInterior(GetContentRect())) {
    // We can probably get away with only invalidating the difference
    // between the border and padding rects, but the XUL ui at least
    // is apparently painting a background with this?
    aInvalidRegion->Or(GetBounds(aBuilder, &snap), geometry->mBounds);
  }

  if (aBuilder->ShouldSyncDecodeImages() &&
      geometry->ShouldInvalidateToSyncDecodeImages()) {
    aInvalidRegion->Or(*aInvalidRegion, GetBounds(aBuilder, &snap));
  }
}

LayerState
nsDisplayBorder::GetLayerState(nsDisplayListBuilder* aBuilder,
                               LayerManager* aManager,
                               const ContainerLayerParameters& aParameters)
{
  if (!ShouldUseAdvancedLayer(aManager, gfxPrefs::LayersAllowBorderLayers)) {
    return LAYER_NONE;
  }

  nsPoint offset = ToReferenceFrame();
  Maybe<nsCSSBorderRenderer> br =
    nsCSSRendering::CreateBorderRenderer(mFrame->PresContext(),
                                         nullptr,
                                         mFrame,
                                         nsRect(),
                                         nsRect(offset, mFrame->GetSize()),
                                         mFrame->StyleContext(),
                                         mFrame->GetSkipSides());

  const nsStyleBorder *styleBorder = mFrame->StyleContext()->StyleBorder();
  const nsStyleImage* image = &styleBorder->mBorderImageSource;
  mBorderRenderer = Nothing();
  mBorderImageRenderer = Nothing();
  if ((!image ||
       image->GetType() != eStyleImageType_Image ||
       image->GetType() != eStyleImageType_Gradient) && !br) {
    return LAYER_NONE;
  }

  LayersBackend backend = aManager->GetBackendType();
  if (backend == layers::LayersBackend::LAYERS_WR) {
    if (br) {
      if (!br->CanCreateWebRenderCommands()) {
        return LAYER_NONE;
      }
      mBorderRenderer = br;
    } else {
      if (styleBorder->mBorderImageRepeatH == NS_STYLE_BORDER_IMAGE_REPEAT_ROUND ||
          styleBorder->mBorderImageRepeatH == NS_STYLE_BORDER_IMAGE_REPEAT_SPACE ||
          styleBorder->mBorderImageRepeatV == NS_STYLE_BORDER_IMAGE_REPEAT_ROUND ||
          styleBorder->mBorderImageRepeatV == NS_STYLE_BORDER_IMAGE_REPEAT_SPACE) {
        // WebRender not supports this currently
        return LAYER_NONE;
      }

      uint32_t flags = 0;
      if (aBuilder->ShouldSyncDecodeImages()) {
        flags |= nsImageRenderer::FLAG_SYNC_DECODE_IMAGES;
      }

      image::DrawResult result;
      mBorderImageRenderer =
        nsCSSBorderImageRenderer::CreateBorderImageRenderer(mFrame->PresContext(),
                                                            mFrame,
                                                            nsRect(offset, mFrame->GetSize()),
                                                            *(mFrame->StyleContext()->StyleBorder()),
                                                            mVisibleRect,
                                                            mFrame->GetSkipSides(),
                                                            flags,
                                                            &result);

      if (!mBorderImageRenderer) {
        return LAYER_NONE;
      }

      if (!mBorderImageRenderer->mImageRenderer.IsImageContainerAvailable(aManager, flags)) {
        return LAYER_NONE;
      }
    }

    return LAYER_ACTIVE;
  }

  if (!br) {
    return LAYER_NONE;
  }

  bool hasCompositeColors;
  if (!br->AllBordersSolid(&hasCompositeColors) || hasCompositeColors) {
    return LAYER_NONE;
  }

  // We don't support this yet as we don't copy the values to
  // the layer, and BasicBorderLayer doesn't support it yet.
  if (!br->mNoBorderRadius) {
    return LAYER_NONE;
  }

  // We copy these values correctly to the layer, but BasicBorderLayer
  // won't render them
  if (!br->AreBorderSideFinalStylesSame(eSideBitsAll) ||
      !br->AllBordersSameWidth()) {
    return LAYER_NONE;
  }

  NS_FOR_CSS_SIDES(i) {
    if (br->mBorderStyles[i] == NS_STYLE_BORDER_STYLE_SOLID) {
      mColors[i] = ToDeviceColor(br->mBorderColors[i]);
      mWidths[i] = br->mBorderWidths[i];
      mBorderStyles[i] = br->mBorderStyles[i];
    } else {
      mWidths[i] = 0;
    }
  }
  NS_FOR_CSS_FULL_CORNERS(corner) {
    mCorners[corner] = LayerSize(br->mBorderRadii[corner].width, br->mBorderRadii[corner].height);
  }

  mRect = ViewAs<LayerPixel>(br->mOuterRect);
  return LAYER_ACTIVE;
}

already_AddRefed<Layer>
nsDisplayBorder::BuildLayer(nsDisplayListBuilder* aBuilder,
                            LayerManager* aManager,
                            const ContainerLayerParameters& aContainerParameters)
{
  if (ShouldUseAdvancedLayer(aManager, gfxPrefs::LayersAllowBorderLayers)) {
    return BuildDisplayItemLayer(aBuilder, aManager, aContainerParameters);
  } else {
    RefPtr<BorderLayer> layer = static_cast<BorderLayer*>
      (aManager->GetLayerBuilder()->GetLeafLayerFor(aBuilder, this));
    if (!layer) {
      layer = aManager->CreateBorderLayer();
      if (!layer)
        return nullptr;
    }
    layer->SetRect(mRect);
    layer->SetCornerRadii(mCorners);
    layer->SetColors(mColors);
    layer->SetWidths(mWidths);
    layer->SetStyles(mBorderStyles);
    layer->SetBaseTransform(gfx::Matrix4x4::Translation(aContainerParameters.mOffset.x,
                                                        aContainerParameters.mOffset.y, 0));
    return layer.forget();
  }
}

bool
nsDisplayBorder::CreateWebRenderCommands(mozilla::wr::DisplayListBuilder& aBuilder,
                                         mozilla::wr::IpcResourceUpdateQueue& aResources,
                                         const StackingContextHelper& aSc,
                                         mozilla::layers::WebRenderLayerManager* aManager,
                                         nsDisplayListBuilder* aDisplayListBuilder)
{
  ContainerLayerParameters parameter;
  if (GetLayerState(aDisplayListBuilder, aManager, parameter) != LAYER_ACTIVE) {
    return false;
  }

  if (mBorderImageRenderer) {
    CreateBorderImageWebRenderCommands(aBuilder, aResources, aSc,
                                       aManager, aDisplayListBuilder);
  } else if (mBorderRenderer) {
    mBorderRenderer->CreateWebRenderCommands(aBuilder, aResources, aSc);
  }

  return true;
};

void
nsDisplayBorder::CreateBorderImageWebRenderCommands(mozilla::wr::DisplayListBuilder& aBuilder,
                                                    mozilla::wr::IpcResourceUpdateQueue& aResources,
                                                    const StackingContextHelper& aSc,
                                                    mozilla::layers::WebRenderLayerManager* aManager,
                                                    nsDisplayListBuilder* aDisplayListBuilder)
{
  MOZ_ASSERT(mBorderImageRenderer);
  if (!mBorderImageRenderer->mImageRenderer.IsReady()) {
    return;
  }

  float widths[4];
  float slice[4];
  float outset[4];
  const int32_t appUnitsPerDevPixel = mFrame->PresContext()->AppUnitsPerDevPixel();
  NS_FOR_CSS_SIDES(i) {
    slice[i] = (float)(mBorderImageRenderer->mSlice.Side(i)) / appUnitsPerDevPixel;
    widths[i] = (float)(mBorderImageRenderer->mWidths.Side(i)) / appUnitsPerDevPixel;
    outset[i] = (float)(mBorderImageRenderer->mImageOutset.Side(i)) / appUnitsPerDevPixel;
  }

  LayoutDeviceRect destRect = LayoutDeviceRect::FromAppUnits(
    mBorderImageRenderer->mArea, appUnitsPerDevPixel);
  wr::LayoutRect dest = aSc.ToRelativeLayoutRect(destRect);

  wr::LayoutRect clip = dest;
  if (!mBorderImageRenderer->mClip.IsEmpty()) {
    LayoutDeviceRect clipRect = LayoutDeviceRect::FromAppUnits(
      mBorderImageRenderer->mClip, appUnitsPerDevPixel);
    clip = aSc.ToRelativeLayoutRect(clipRect);
  }

  switch (mBorderImageRenderer->mImageRenderer.GetType()) {
    case eStyleImageType_Image:
    {
      uint32_t flags = aDisplayListBuilder->ShouldSyncDecodeImages() ?
                       imgIContainer::FLAG_SYNC_DECODE :
                       imgIContainer::FLAG_NONE;

      RefPtr<imgIContainer> img = mBorderImageRenderer->mImageRenderer.GetImage();
      RefPtr<layers::ImageContainer> container = img->GetImageContainer(aManager, flags);
      if (!container) {
        return;
      }

      gfx::IntSize size;
      Maybe<wr::ImageKey> key = aManager->CommandBuilder().CreateImageKey(this, container, aBuilder,
                                                                          aResources, aSc, size);
      if (key.isNothing()) {
        return;
      }

      aBuilder.PushBorderImage(dest,
                               clip,
                               !BackfaceIsHidden(),
                               wr::ToBorderWidths(widths[0], widths[1], widths[2], widths[3]),
                               key.value(),
                               wr::ToNinePatchDescriptor(
                                 (float)(mBorderImageRenderer->mImageSize.width) / appUnitsPerDevPixel,
                                 (float)(mBorderImageRenderer->mImageSize.height) / appUnitsPerDevPixel,
                                 wr::ToSideOffsets2D_u32(slice[0], slice[1], slice[2], slice[3])),
                               wr::ToSideOffsets2D_f32(outset[0], outset[1], outset[2], outset[3]),
                               wr::ToRepeatMode(mBorderImageRenderer->mRepeatModeHorizontal),
                               wr::ToRepeatMode(mBorderImageRenderer->mRepeatModeVertical));
      break;
    }
    case eStyleImageType_Gradient:
    {
      RefPtr<nsStyleGradient> gradientData = mBorderImageRenderer->mImageRenderer.GetGradientData();
      nsCSSGradientRenderer renderer =
        nsCSSGradientRenderer::Create(mFrame->PresContext(), gradientData,
                                      mBorderImageRenderer->mImageSize);

      wr::ExtendMode extendMode;
      nsTArray<wr::GradientStop> stops;
      LayoutDevicePoint lineStart;
      LayoutDevicePoint lineEnd;
      LayoutDeviceSize gradientRadius;
      renderer.BuildWebRenderParameters(1.0, extendMode, stops, lineStart, lineEnd, gradientRadius);

      if (gradientData->mShape == NS_STYLE_GRADIENT_SHAPE_LINEAR) {
        LayerPoint startPoint = LayerPoint(dest.origin.x, dest.origin.y);
        startPoint = startPoint + ViewAs<LayerPixel>(lineStart, PixelCastJustification::WebRenderHasUnitResolution);
        LayerPoint endPoint = LayerPoint(dest.origin.x, dest.origin.y);
        endPoint = endPoint + ViewAs<LayerPixel>(lineEnd, PixelCastJustification::WebRenderHasUnitResolution);

        aBuilder.PushBorderGradient(dest,
                                    clip,
                                    !BackfaceIsHidden(),
                                    wr::ToBorderWidths(widths[0], widths[1], widths[2], widths[3]),
                                    wr::ToLayoutPoint(startPoint),
                                    wr::ToLayoutPoint(endPoint),
                                    stops,
                                    extendMode,
                                    wr::ToSideOffsets2D_f32(outset[0], outset[1], outset[2], outset[3]));
      } else {
        aBuilder.PushBorderRadialGradient(dest,
                                          clip,
                                          !BackfaceIsHidden(),
                                          wr::ToBorderWidths(widths[0], widths[1], widths[2], widths[3]),
                                          wr::ToLayoutPoint(lineStart),
                                          wr::ToLayoutSize(gradientRadius),
                                          stops,
                                          extendMode,
                                          wr::ToSideOffsets2D_f32(outset[0], outset[1], outset[2], outset[3]));
      }
      break;
    }
    default:
      MOZ_ASSERT_UNREACHABLE("Unsupport border image type");
  }
}

void
nsDisplayBorder::Paint(nsDisplayListBuilder* aBuilder,
                       gfxContext* aCtx) {
  nsPoint offset = ToReferenceFrame();

  PaintBorderFlags flags = aBuilder->ShouldSyncDecodeImages()
                         ? PaintBorderFlags::SYNC_DECODE_IMAGES
                         : PaintBorderFlags();

  DrawResult result =
    nsCSSRendering::PaintBorder(mFrame->PresContext(), *aCtx, mFrame,
                                mVisibleRect,
                                nsRect(offset, mFrame->GetSize()),
                                mFrame->StyleContext(),
                                flags,
                                mFrame->GetSkipSides());

  nsDisplayBorderGeometry::UpdateDrawResult(this, result);
}

nsRect
nsDisplayBorder::GetBounds(nsDisplayListBuilder* aBuilder,
                           bool* aSnap) const
{
  *aSnap = true;
  return mBounds;
}

nsRegion
nsDisplayBorder::CalculateBounds(const nsStyleBorder& aStyleBorder) const
{
  nsRect borderBounds(ToReferenceFrame(), mFrame->GetSize());
  if (aStyleBorder.IsBorderImageLoaded()) {
    borderBounds.Inflate(aStyleBorder.GetImageOutset());
    return borderBounds;
  } else {
    nsMargin border = aStyleBorder.GetComputedBorder();
    nsRegion result;
    if (border.top > 0) {
      result = nsRect(borderBounds.X(), borderBounds.Y(), borderBounds.Width(), border.top);
    }
    if (border.right > 0) {
      result.OrWith(nsRect(borderBounds.XMost() - border.right, borderBounds.Y(), border.right, borderBounds.Height()));
    }
    if (border.bottom > 0) {
      result.OrWith(nsRect(borderBounds.X(), borderBounds.YMost() - border.bottom, borderBounds.Width(), border.bottom));
    }
    if (border.left > 0) {
      result.OrWith(nsRect(borderBounds.X(), borderBounds.Y(), border.left, borderBounds.Height()));
    }

    nscoord radii[8];
    if (mFrame->GetBorderRadii(radii)) {
      if (border.left > 0 || border.top > 0) {
        nsSize cornerSize(radii[eCornerTopLeftX], radii[eCornerTopLeftY]);
        result.OrWith(nsRect(borderBounds.TopLeft(), cornerSize));
      }
      if (border.top > 0 || border.right > 0) {
        nsSize cornerSize(radii[eCornerTopRightX], radii[eCornerTopRightY]);
        result.OrWith(nsRect(borderBounds.TopRight() - nsPoint(cornerSize.width, 0), cornerSize));
      }
      if (border.right > 0 || border.bottom > 0) {
        nsSize cornerSize(radii[eCornerBottomRightX], radii[eCornerBottomRightY]);
        result.OrWith(nsRect(borderBounds.BottomRight() - nsPoint(cornerSize.width, cornerSize.height), cornerSize));
      }
      if (border.bottom > 0 || border.left > 0) {
        nsSize cornerSize(radii[eCornerBottomLeftX], radii[eCornerBottomLeftY]);
        result.OrWith(nsRect(borderBounds.BottomLeft() - nsPoint(0, cornerSize.height), cornerSize));
      }
    }

    return result;
  }
}

// Given a region, compute a conservative approximation to it as a list
// of rectangles that aren't vertically adjacent (i.e., vertically
// adjacent or overlapping rectangles are combined).
// Right now this is only approximate, some vertically overlapping rectangles
// aren't guaranteed to be combined.
static void
ComputeDisjointRectangles(const nsRegion& aRegion,
                          nsTArray<nsRect>* aRects) {
  nscoord accumulationMargin = nsPresContext::CSSPixelsToAppUnits(25);
  nsRect accumulated;

  for (auto iter = aRegion.RectIter(); !iter.Done(); iter.Next()) {
    const nsRect& r = iter.Get();
    if (accumulated.IsEmpty()) {
      accumulated = r;
      continue;
    }

    if (accumulated.YMost() >= r.y - accumulationMargin) {
      accumulated.UnionRect(accumulated, r);
    } else {
      aRects->AppendElement(accumulated);
      accumulated = r;
    }
  }

  // Finish the in-flight rectangle, if there is one.
  if (!accumulated.IsEmpty()) {
    aRects->AppendElement(accumulated);
  }
}

void
nsDisplayBoxShadowOuter::Paint(nsDisplayListBuilder* aBuilder,
                               gfxContext* aCtx) {
  nsPoint offset = ToReferenceFrame();
  nsRect borderRect = mFrame->VisualBorderRectRelativeToSelf() + offset;
  nsPresContext* presContext = mFrame->PresContext();
  AutoTArray<nsRect,10> rects;
  ComputeDisjointRectangles(mVisibleRegion, &rects);

  AUTO_PROFILER_LABEL("nsDisplayBoxShadowOuter::Paint", GRAPHICS);

  for (uint32_t i = 0; i < rects.Length(); ++i) {
    nsCSSRendering::PaintBoxShadowOuter(presContext, *aCtx, mFrame,
                                        borderRect, rects[i], mOpacity);
  }
}

nsRect
nsDisplayBoxShadowOuter::GetBounds(nsDisplayListBuilder* aBuilder,
                                   bool* aSnap) const
{
  *aSnap = false;
  return mBounds;
}

nsRect
nsDisplayBoxShadowOuter::GetBoundsInternal() {
  return nsLayoutUtils::GetBoxShadowRectForFrame(mFrame, mFrame->GetSize()) +
         ToReferenceFrame();
}

bool
nsDisplayBoxShadowOuter::IsInvisibleInRect(const nsRect& aRect) const
{
  nsPoint origin = ToReferenceFrame();
  nsRect frameRect(origin, mFrame->GetSize());
  if (!frameRect.Contains(aRect))
    return false;

  // the visible region is entirely inside the border-rect, and box shadows
  // never render within the border-rect (unless there's a border radius).
  nscoord twipsRadii[8];
  bool hasBorderRadii = mFrame->GetBorderRadii(twipsRadii);
  if (!hasBorderRadii)
    return true;

  return RoundedRectContainsRect(frameRect, twipsRadii, aRect);
}

bool
nsDisplayBoxShadowOuter::ComputeVisibility(nsDisplayListBuilder* aBuilder,
                                           nsRegion* aVisibleRegion) {
  if (!nsDisplayItem::ComputeVisibility(aBuilder, aVisibleRegion)) {
    return false;
  }

  mVisibleRegion.And(*aVisibleRegion, mVisibleRect);
  return true;
}


LayerState
nsDisplayBoxShadowOuter::GetLayerState(nsDisplayListBuilder* aBuilder,
                                       LayerManager* aManager,
                                       const ContainerLayerParameters& aParameters)
{
  if (ShouldUseAdvancedLayer(aManager, gfxPrefs::LayersAllowOuterBoxShadow) &&
      CanBuildWebRenderDisplayItems()) {
    return LAYER_ACTIVE;
  }

  return LAYER_NONE;
}

already_AddRefed<Layer>
nsDisplayBoxShadowOuter::BuildLayer(nsDisplayListBuilder* aBuilder,
                                    LayerManager* aManager,
                                    const ContainerLayerParameters& aContainerParameters)
{
  return BuildDisplayItemLayer(aBuilder, aManager, aContainerParameters);
}

bool
nsDisplayBoxShadowOuter::CanBuildWebRenderDisplayItems()
{
  nsCSSShadowArray* shadows = mFrame->StyleEffects()->mBoxShadow;
  if (!shadows) {
    return false;
  }

  bool hasBorderRadius;
  bool nativeTheme =
      nsCSSRendering::HasBoxShadowNativeTheme(mFrame, hasBorderRadius);

  // We don't support native themed things yet like box shadows around
  // input buttons.
  if (nativeTheme) {
    return false;
  }

  nsPoint offset = ToReferenceFrame();
  nsRect borderRect = mFrame->VisualBorderRectRelativeToSelf() + offset;
  nsRect frameRect =
      nsCSSRendering::GetShadowRect(borderRect, nativeTheme, mFrame);

  if (hasBorderRadius) {
    nscoord twipsRadii[8];
    nsSize sz = frameRect.Size();
    hasBorderRadius = mFrame->GetBorderRadii(sz, sz, Sides(), twipsRadii);
  }

  if (hasBorderRadius) {
    RectCornerRadii borderRadii;
    nsCSSRendering::GetBorderRadii(frameRect,
                                   borderRect,
                                   mFrame,
                                   borderRadii);
    if (!borderRadii.AreRadiiSame()) {
      return false;
    }
  }

  return true;
}

bool
nsDisplayBoxShadowOuter::CreateWebRenderCommands(mozilla::wr::DisplayListBuilder& aBuilder,
                                                 mozilla::wr::IpcResourceUpdateQueue& aResources,
                                                 const StackingContextHelper& aSc,
                                                 mozilla::layers::WebRenderLayerManager* aManager,
                                                 nsDisplayListBuilder* aDisplayListBuilder)
{
  ContainerLayerParameters parameter;
  if (GetLayerState(aDisplayListBuilder, aManager, parameter) != LAYER_ACTIVE) {
    return false;
  }

  int32_t appUnitsPerDevPixel = mFrame->PresContext()->AppUnitsPerDevPixel();
  nsPoint offset = ToReferenceFrame();
  nsRect borderRect = mFrame->VisualBorderRectRelativeToSelf() + offset;
  AutoTArray<nsRect,10> rects;
  bool snap;
  nsRect bounds = GetBounds(aDisplayListBuilder, &snap);
  ComputeDisjointRectangles(bounds, &rects);

  bool hasBorderRadius;
  bool nativeTheme = nsCSSRendering::HasBoxShadowNativeTheme(mFrame,
                                                             hasBorderRadius);

  // Don't need the full size of the shadow rect like we do in
  // nsCSSRendering since WR takes care of calculations for blur
  // and spread radius.
  nsRect frameRect = nsCSSRendering::GetShadowRect(borderRect,
                                                    nativeTheme,
                                                    mFrame);

  RectCornerRadii borderRadii;
  if (hasBorderRadius) {
    hasBorderRadius = nsCSSRendering::GetBorderRadii(frameRect,
                                                     borderRect,
                                                     mFrame,
                                                     borderRadii);
    MOZ_ASSERT(borderRadii.AreRadiiSame());
  }

  // Everything here is in app units, change to device units.
  for (uint32_t i = 0; i < rects.Length(); ++i) {
    LayoutDeviceRect clipRect = LayoutDeviceRect::FromAppUnits(
        rects[i], appUnitsPerDevPixel);
    nsCSSShadowArray* shadows = mFrame->StyleEffects()->mBoxShadow;
    MOZ_ASSERT(shadows);

    for (uint32_t j = shadows->Length(); j  > 0; j--) {
      nsCSSShadowItem* shadow = shadows->ShadowAt(j - 1);
      float blurRadius = float(shadow->mRadius) / float(appUnitsPerDevPixel);
      gfx::Color shadowColor = nsCSSRendering::GetShadowColor(shadow,
                                                              mFrame,
                                                              mOpacity);

      // We don't move the shadow rect here since WR does it for us
      // Now translate everything to device pixels.
      nsRect shadowRect = frameRect;
      Point shadowOffset;
      shadowOffset.x = (shadow->mXOffset / appUnitsPerDevPixel);
      shadowOffset.y = (shadow->mYOffset / appUnitsPerDevPixel);

      LayoutDeviceRect deviceBox = LayoutDeviceRect::FromAppUnits(
          shadowRect, appUnitsPerDevPixel);
      wr::LayoutRect deviceBoxRect = aSc.ToRelativeLayoutRect(deviceBox);
      wr::LayoutRect deviceClipRect = aSc.ToRelativeLayoutRect(clipRect);

      // TODO: support non-uniform border radius.
      float borderRadius = hasBorderRadius ? borderRadii.TopLeft().width
                                           : 0.0;
      float spreadRadius = float(shadow->mSpread) / float(appUnitsPerDevPixel);

      aBuilder.PushBoxShadow(deviceBoxRect,
                             deviceClipRect,
                             !BackfaceIsHidden(),
                             deviceBoxRect,
                             wr::ToLayoutVector2D(shadowOffset),
                             wr::ToColorF(shadowColor),
                             blurRadius,
                             spreadRadius,
                             borderRadius,
                             wr::BoxShadowClipMode::Outset);
    }
  }

  return true;
}

void
nsDisplayBoxShadowOuter::ComputeInvalidationRegion(nsDisplayListBuilder* aBuilder,
                                                   const nsDisplayItemGeometry* aGeometry,
                                                   nsRegion* aInvalidRegion) const
{
  const nsDisplayBoxShadowOuterGeometry* geometry =
    static_cast<const nsDisplayBoxShadowOuterGeometry*>(aGeometry);
  bool snap;
  if (!geometry->mBounds.IsEqualInterior(GetBounds(aBuilder, &snap)) ||
      !geometry->mBorderRect.IsEqualInterior(GetBorderRect()) ||
      mOpacity != geometry->mOpacity) {
    nsRegion oldShadow, newShadow;
    nscoord dontCare[8];
    bool hasBorderRadius = mFrame->GetBorderRadii(dontCare);
    if (hasBorderRadius) {
      // If we have rounded corners then we need to invalidate the frame area
      // too since we paint into it.
      oldShadow = geometry->mBounds;
      newShadow = GetBounds(aBuilder, &snap);
    } else {
      oldShadow.Sub(geometry->mBounds, geometry->mBorderRect);
      newShadow.Sub(GetBounds(aBuilder, &snap), GetBorderRect());
    }
    aInvalidRegion->Or(oldShadow, newShadow);
  }
}


void
nsDisplayBoxShadowInner::Paint(nsDisplayListBuilder* aBuilder,
                               gfxContext* aCtx) {
  nsPoint offset = ToReferenceFrame();
  nsRect borderRect = nsRect(offset, mFrame->GetSize());
  nsPresContext* presContext = mFrame->PresContext();
  AutoTArray<nsRect,10> rects;
  ComputeDisjointRectangles(mVisibleRegion, &rects);

  AUTO_PROFILER_LABEL("nsDisplayBoxShadowInner::Paint", GRAPHICS);

  DrawTarget* drawTarget = aCtx->GetDrawTarget();
  gfxContext* gfx = aCtx;
  int32_t appUnitsPerDevPixel = mFrame->PresContext()->AppUnitsPerDevPixel();

  for (uint32_t i = 0; i < rects.Length(); ++i) {
    gfx->Save();
    gfx->Clip(NSRectToSnappedRect(rects[i], appUnitsPerDevPixel, *drawTarget));
    nsCSSRendering::PaintBoxShadowInner(presContext, *aCtx, mFrame, borderRect);
    gfx->Restore();
  }
}

bool
nsDisplayBoxShadowInner::CanCreateWebRenderCommands(nsDisplayListBuilder* aBuilder,
                                                    nsIFrame* aFrame,
                                                    nsPoint aReferenceOffset)
{
  nsCSSShadowArray *shadows = aFrame->StyleEffects()->mBoxShadow;
  if (!shadows) {
    // Means we don't have to paint anything
    return true;
  }

  bool hasBorderRadius;
  bool nativeTheme =
    nsCSSRendering::HasBoxShadowNativeTheme(aFrame, hasBorderRadius);

  // We don't support native themed things yet like box shadows around
  // input buttons.
  if (nativeTheme) {
    return false;
  }

  nsRect borderRect = nsRect(aReferenceOffset, aFrame->GetSize());
  RectCornerRadii innerRadii;

  if (hasBorderRadius) {
    hasBorderRadius =
      nsCSSRendering::GetShadowInnerRadii(aFrame, borderRect, innerRadii);
  }

  if (hasBorderRadius && !innerRadii.AreRadiiSame()) {
    return false;
  }

  return true;
}

LayerState
nsDisplayBoxShadowInner::GetLayerState(nsDisplayListBuilder* aBuilder,
                                       LayerManager* aManager,
                                       const ContainerLayerParameters& aParameters)
{
  if (ShouldUseAdvancedLayer(aManager, gfxPrefs::LayersAllowInsetBoxShadow) &&
      CanCreateWebRenderCommands(aBuilder, mFrame, ToReferenceFrame())) {
    return LAYER_ACTIVE;
  }

  return LAYER_NONE;
}

already_AddRefed<Layer>
nsDisplayBoxShadowInner::BuildLayer(nsDisplayListBuilder* aBuilder,
                                    LayerManager* aManager,
                                    const ContainerLayerParameters& aContainerParameters)
{
  return BuildDisplayItemLayer(aBuilder, aManager, aContainerParameters);
}

/* static */ void
nsDisplayBoxShadowInner::CreateInsetBoxShadowWebRenderCommands(mozilla::wr::DisplayListBuilder& aBuilder,
                                                               const StackingContextHelper& aSc,
                                                               nsRegion& aVisibleRegion,
                                                               nsIFrame* aFrame,
                                                               const nsRect aBorderRect)
{
  if (!nsCSSRendering::ShouldPaintBoxShadowInner(aFrame)) {
    return;
  }

  int32_t appUnitsPerDevPixel = aFrame->PresContext()->AppUnitsPerDevPixel();

  AutoTArray<nsRect,10> rects;
  ComputeDisjointRectangles(aVisibleRegion, &rects);

  nsCSSShadowArray* shadows = aFrame->StyleEffects()->mBoxShadow;

  for (uint32_t i = 0; i < rects.Length(); ++i) {
    LayoutDeviceRect clipRect = LayoutDeviceRect::FromAppUnits(
        rects[i], appUnitsPerDevPixel);

    for (uint32_t i = shadows->Length(); i > 0; --i) {
      nsCSSShadowItem* shadowItem = shadows->ShadowAt(i - 1);
      if (!shadowItem->mInset) {
        continue;
      }

      nsRect shadowRect =
        nsCSSRendering::GetBoxShadowInnerPaddingRect(aFrame, aBorderRect);
      RectCornerRadii innerRadii;
      nsCSSRendering::GetShadowInnerRadii(aFrame, aBorderRect, innerRadii);

      // Now translate everything to device pixels.
      Rect deviceBoxRect = LayoutDeviceRect::FromAppUnits(
          shadowRect, appUnitsPerDevPixel).ToUnknownRect();
      wr::LayoutRect deviceClipRect = aSc.ToRelativeLayoutRect(clipRect);
      Color shadowColor = nsCSSRendering::GetShadowColor(shadowItem, aFrame, 1.0);

      Point shadowOffset;
      shadowOffset.x = (shadowItem->mXOffset / appUnitsPerDevPixel);
      shadowOffset.y = (shadowItem->mYOffset / appUnitsPerDevPixel);

      float blurRadius = float(shadowItem->mRadius) / float(appUnitsPerDevPixel);
      // TODO: WR doesn't support non-uniform border radii
      float borderRadius = innerRadii.TopLeft().width;
      // NOTE: Any spread radius > 0 will render nothing. WR Bug.
      float spreadRadius = float(shadowItem->mSpread) / float(appUnitsPerDevPixel);

      aBuilder.PushBoxShadow(wr::ToLayoutRect(deviceBoxRect),
                             deviceClipRect,
                             !aFrame->BackfaceIsHidden(),
                             wr::ToLayoutRect(deviceBoxRect),
                             wr::ToLayoutVector2D(shadowOffset),
                             wr::ToColorF(shadowColor),
                             blurRadius,
                             spreadRadius,
                             borderRadius,
                             wr::BoxShadowClipMode::Inset
                             );
    }
  }
}

bool
nsDisplayBoxShadowInner::CreateWebRenderCommands(mozilla::wr::DisplayListBuilder& aBuilder,
                                                 mozilla::wr::IpcResourceUpdateQueue& aResources,
                                                 const StackingContextHelper& aSc,
                                                 mozilla::layers::WebRenderLayerManager* aManager,
                                                 nsDisplayListBuilder* aDisplayListBuilder)
{
  ContainerLayerParameters parameter;
  if (GetLayerState(aDisplayListBuilder, aManager, parameter) != LAYER_ACTIVE) {
    return false;
  }

  bool snap;
  nsRegion visible = GetBounds(aDisplayListBuilder, &snap);
  nsPoint offset = ToReferenceFrame();
  nsRect borderRect = nsRect(offset, mFrame->GetSize());
  nsDisplayBoxShadowInner::CreateInsetBoxShadowWebRenderCommands(aBuilder, aSc, visible,
                                                                 mFrame, borderRect);

  return true;
}

bool
nsDisplayBoxShadowInner::ComputeVisibility(nsDisplayListBuilder* aBuilder,
                                           nsRegion* aVisibleRegion) {
  if (!nsDisplayItem::ComputeVisibility(aBuilder, aVisibleRegion)) {
    return false;
  }

  mVisibleRegion.And(*aVisibleRegion, mVisibleRect);
  return true;
}

nsDisplayWrapList::nsDisplayWrapList(nsDisplayListBuilder* aBuilder,
                                     nsIFrame* aFrame, nsDisplayList* aList)
  : nsDisplayWrapList(aBuilder, aFrame, aList,
                      aBuilder->CurrentActiveScrolledRoot())
{}

nsDisplayWrapList::nsDisplayWrapList(nsDisplayListBuilder* aBuilder,
                                     nsIFrame* aFrame, nsDisplayList* aList,
                                     const ActiveScrolledRoot* aActiveScrolledRoot)
  : nsDisplayItem(aBuilder, aFrame, aActiveScrolledRoot)
  , mOverrideZIndex(0)
  , mHasZIndexOverride(false)
{
  MOZ_COUNT_CTOR(nsDisplayWrapList);

  mBaseVisibleRect = mVisibleRect;

  mListPtr = &mList;
  mListPtr->AppendToTop(aList);
  UpdateBounds(aBuilder);

  if (!aFrame || !aFrame->IsTransformed()) {
    return;
  }

  // If we're a transformed frame, then we need to find out if we're inside
  // the nsDisplayTransform or outside of it. Frames inside the transform
  // need mReferenceFrame == mFrame, outside needs the next ancestor
  // reference frame.
  // If we're inside the transform, then the nsDisplayItem constructor
  // will have done the right thing.
  // If we're outside the transform, then we should have only one child
  // (since nsDisplayTransform wraps all actual content), and that child
  // will have the correct reference frame set (since nsDisplayTransform
  // handles this explictly).
  nsDisplayItem *i = mListPtr->GetBottom();
  if (i && (!i->GetAbove() || i->GetType() == DisplayItemType::TYPE_TRANSFORM) &&
      i->Frame() == mFrame) {
    mReferenceFrame = i->ReferenceFrame();
    mToReferenceFrame = i->ToReferenceFrame();
  }

  nsRect visible = aBuilder->GetVisibleRect() +
    aBuilder->GetCurrentFrameOffsetToReferenceFrame();

  SetVisibleRect(visible, true);
}

nsDisplayWrapList::nsDisplayWrapList(nsDisplayListBuilder* aBuilder,
                                     nsIFrame* aFrame, nsDisplayItem* aItem)
  : nsDisplayItem(aBuilder, aFrame)
  , mOverrideZIndex(0)
  , mHasZIndexOverride(false)
{
  MOZ_COUNT_CTOR(nsDisplayWrapList);

  mBaseVisibleRect = mVisibleRect;

  mListPtr = &mList;
  mListPtr->AppendToTop(aItem);
  UpdateBounds(aBuilder);

  if (!aFrame || !aFrame->IsTransformed()) {
    return;
  }

  // See the previous nsDisplayWrapList constructor
  if (aItem->Frame() == aFrame) {
    mReferenceFrame = aItem->ReferenceFrame();
    mToReferenceFrame = aItem->ToReferenceFrame();
  }

  nsRect visible = aBuilder->GetVisibleRect() +
    aBuilder->GetCurrentFrameOffsetToReferenceFrame();

  SetVisibleRect(visible, true);
}

nsDisplayWrapList::~nsDisplayWrapList() {
  MOZ_COUNT_DTOR(nsDisplayWrapList);
}

void
nsDisplayWrapList::MergeDisplayListFromItem(nsDisplayListBuilder* aBuilder,
                                            const nsDisplayItem* aItem)
{
  const nsDisplayWrapList* wrappedItem = aItem->AsDisplayWrapList();
  MOZ_ASSERT(wrappedItem);

  // Create a new nsDisplayWrapList using a copy-constructor. This is done
  // to preserve the information about bounds.
  nsDisplayWrapList* wrapper = new (aBuilder) nsDisplayWrapList(aBuilder, *wrappedItem);

  // Set the display list pointer of the new wrapper item to the display list
  // of the wrapped item.
  wrapper->mListPtr = wrappedItem->mListPtr;

  mListPtr->AppendToBottom(wrapper);
}

void
nsDisplayWrapList::HitTest(nsDisplayListBuilder* aBuilder, const nsRect& aRect,
                           HitTestState* aState, nsTArray<nsIFrame*> *aOutFrames) {
  mListPtr->HitTest(aBuilder, aRect, aState, aOutFrames);
}

nsRect
nsDisplayWrapList::GetBounds(nsDisplayListBuilder* aBuilder,
                             bool* aSnap) const
{
  *aSnap = false;
  return mBounds;
}

bool
nsDisplayWrapList::ComputeVisibility(nsDisplayListBuilder* aBuilder,
                                     nsRegion* aVisibleRegion) {
  // Convert the passed in visible region to our appunits.
  nsRegion visibleRegion;
  // mVisibleRect has been clipped to GetClippedBounds
  visibleRegion.And(*aVisibleRegion, mVisibleRect);
  nsRegion originalVisibleRegion = visibleRegion;

  bool retval =
    mListPtr->ComputeVisibilityForSublist(aBuilder,
                                          &visibleRegion,
                                          mVisibleRect);
  nsRegion removed;
  // removed = originalVisibleRegion - visibleRegion
  removed.Sub(originalVisibleRegion, visibleRegion);
  // aVisibleRegion = aVisibleRegion - removed (modulo any simplifications
  // SubtractFromVisibleRegion does)
  aBuilder->SubtractFromVisibleRegion(aVisibleRegion, removed);

  return retval;
}

nsRegion
nsDisplayWrapList::GetOpaqueRegion(nsDisplayListBuilder* aBuilder,
                                   bool* aSnap) const
{
  *aSnap = false;
  nsRegion result;
  if (mListPtr->IsOpaque()) {
    // Everything within GetBounds that's visible is opaque.
    result = GetBounds(aBuilder, aSnap);
  }
  return result;
}

Maybe<nscolor>
nsDisplayWrapList::IsUniform(nsDisplayListBuilder* aBuilder) const
{
  // We could try to do something but let's conservatively just return Nothing.
  return Nothing();
}

void nsDisplayWrapList::Paint(nsDisplayListBuilder* aBuilder,
                              gfxContext* aCtx) {
  NS_ERROR("nsDisplayWrapList should have been flattened away for painting");
}

/**
 * Returns true if all descendant display items can be placed in the same
 * PaintedLayer --- GetLayerState returns LAYER_INACTIVE or LAYER_NONE,
 * and they all have the expected animated geometry root.
 */
static LayerState
RequiredLayerStateForChildren(nsDisplayListBuilder* aBuilder,
                              LayerManager* aManager,
                              const ContainerLayerParameters& aParameters,
                              const nsDisplayList& aList,
                              AnimatedGeometryRoot* aExpectedAnimatedGeometryRootForChildren)
{
  LayerState result = LAYER_INACTIVE;
  for (nsDisplayItem* i = aList.GetBottom(); i; i = i->GetAbove()) {
    if (result == LAYER_INACTIVE &&
        i->GetAnimatedGeometryRoot() != aExpectedAnimatedGeometryRootForChildren) {
      result = LAYER_ACTIVE;
    }

    LayerState state = i->GetLayerState(aBuilder, aManager, aParameters);
    if (state == LAYER_ACTIVE && i->GetType() == DisplayItemType::TYPE_BLEND_MODE) {
      // nsDisplayBlendMode always returns LAYER_ACTIVE to ensure that the
      // blending operation happens in the intermediate surface of its parent
      // display item (usually an nsDisplayBlendContainer). But this does not
      // mean that it needs all its ancestor display items to become active.
      // So we ignore its layer state and look at its children instead.
      state = RequiredLayerStateForChildren(aBuilder, aManager, aParameters,
        *i->GetSameCoordinateSystemChildren(), i->GetAnimatedGeometryRoot());
    }
    if ((state == LAYER_ACTIVE || state == LAYER_ACTIVE_FORCE) &&
        state > result) {
      result = state;
    }
    if (state == LAYER_ACTIVE_EMPTY && state > result) {
      result = LAYER_ACTIVE_FORCE;
    }
    if (state == LAYER_NONE) {
      nsDisplayList* list = i->GetSameCoordinateSystemChildren();
      if (list) {
        LayerState childState =
          RequiredLayerStateForChildren(aBuilder, aManager, aParameters, *list,
              aExpectedAnimatedGeometryRootForChildren);
        if (childState > result) {
          result = childState;
        }
      }
    }
  }
  return result;
}

nsRect nsDisplayWrapList::GetComponentAlphaBounds(nsDisplayListBuilder* aBuilder) const
{
  nsRect bounds;
  for (nsDisplayItem* i = mListPtr->GetBottom(); i; i = i->GetAbove()) {
    bounds.UnionRect(bounds, i->GetComponentAlphaBounds(aBuilder));
  }
  return bounds;
}

void
nsDisplayWrapList::SetReferenceFrame(const nsIFrame* aFrame)
{
  mReferenceFrame = aFrame;
  mToReferenceFrame = mFrame->GetOffsetToCrossDoc(mReferenceFrame);
}

bool
nsDisplayWrapList::CreateWebRenderCommands(mozilla::wr::DisplayListBuilder& aBuilder,
                                           mozilla::wr::IpcResourceUpdateQueue& aResources,
                                           const StackingContextHelper& aSc,
                                           mozilla::layers::WebRenderLayerManager* aManager,
                                           nsDisplayListBuilder* aDisplayListBuilder)
{
  aManager->CommandBuilder().CreateWebRenderCommandsFromDisplayList(GetChildren(),
                                                                    aDisplayListBuilder,
                                                                    aSc,
                                                                    aBuilder,
                                                                    aResources);
  return true;
}

static nsresult
WrapDisplayList(nsDisplayListBuilder* aBuilder, nsIFrame* aFrame,
                nsDisplayList* aList, nsDisplayWrapper* aWrapper) {
  if (!aList->GetTop())
    return NS_OK;
  nsDisplayItem* item = aWrapper->WrapList(aBuilder, aFrame, aList);
  if (!item)
    return NS_ERROR_OUT_OF_MEMORY;
  // aList was emptied
  aList->AppendToTop(item);
  return NS_OK;
}

static nsresult
WrapEachDisplayItem(nsDisplayListBuilder* aBuilder,
                    nsDisplayList* aList, nsDisplayWrapper* aWrapper) {
  nsDisplayList newList;
  nsDisplayItem* item;
  while ((item = aList->RemoveBottom())) {
    item = aWrapper->WrapItem(aBuilder, item);
    if (!item)
      return NS_ERROR_OUT_OF_MEMORY;
    newList.AppendToTop(item);
  }
  // aList was emptied
  aList->AppendToTop(&newList);
  return NS_OK;
}

nsresult nsDisplayWrapper::WrapLists(nsDisplayListBuilder* aBuilder,
    nsIFrame* aFrame, const nsDisplayListSet& aIn, const nsDisplayListSet& aOut)
{
  nsresult rv = WrapListsInPlace(aBuilder, aFrame, aIn);
  NS_ENSURE_SUCCESS(rv, rv);

  if (&aOut == &aIn)
    return NS_OK;
  aOut.BorderBackground()->AppendToTop(aIn.BorderBackground());
  aOut.BlockBorderBackgrounds()->AppendToTop(aIn.BlockBorderBackgrounds());
  aOut.Floats()->AppendToTop(aIn.Floats());
  aOut.Content()->AppendToTop(aIn.Content());
  aOut.PositionedDescendants()->AppendToTop(aIn.PositionedDescendants());
  aOut.Outlines()->AppendToTop(aIn.Outlines());
  return NS_OK;
}

nsresult nsDisplayWrapper::WrapListsInPlace(nsDisplayListBuilder* aBuilder,
    nsIFrame* aFrame, const nsDisplayListSet& aLists)
{
  nsresult rv;
  if (WrapBorderBackground()) {
    // Our border-backgrounds are in-flow
    rv = WrapDisplayList(aBuilder, aFrame, aLists.BorderBackground(), this);
    NS_ENSURE_SUCCESS(rv, rv);
  }
  // Our block border-backgrounds are in-flow
  rv = WrapDisplayList(aBuilder, aFrame, aLists.BlockBorderBackgrounds(), this);
  NS_ENSURE_SUCCESS(rv, rv);
  // The floats are not in flow
  rv = WrapEachDisplayItem(aBuilder, aLists.Floats(), this);
  NS_ENSURE_SUCCESS(rv, rv);
  // Our child content is in flow
  rv = WrapDisplayList(aBuilder, aFrame, aLists.Content(), this);
  NS_ENSURE_SUCCESS(rv, rv);
  // The positioned descendants may not be in-flow
  rv = WrapEachDisplayItem(aBuilder, aLists.PositionedDescendants(), this);
  NS_ENSURE_SUCCESS(rv, rv);
  // The outlines may not be in-flow
  return WrapEachDisplayItem(aBuilder, aLists.Outlines(), this);
}

nsDisplayOpacity::nsDisplayOpacity(nsDisplayListBuilder* aBuilder,
                                   nsIFrame* aFrame, nsDisplayList* aList,
                                   const ActiveScrolledRoot* aActiveScrolledRoot,
                                   bool aForEventsAndPluginsOnly)
    : nsDisplayWrapList(aBuilder, aFrame, aList, aActiveScrolledRoot)
    , mOpacity(aFrame->StyleEffects()->mOpacity)
    , mForEventsAndPluginsOnly(aForEventsAndPluginsOnly)
{
  MOZ_COUNT_CTOR(nsDisplayOpacity);
  mState.mOpacity = mOpacity;
}

#ifdef NS_BUILD_REFCNT_LOGGING
nsDisplayOpacity::~nsDisplayOpacity() {
  MOZ_COUNT_DTOR(nsDisplayOpacity);
}
#endif

nsRegion nsDisplayOpacity::GetOpaqueRegion(nsDisplayListBuilder* aBuilder,
                                           bool* aSnap) const
{
  *aSnap = false;
  // The only time where mOpacity == 1.0 should be when we have will-change.
  // We could report this as opaque then but when the will-change value starts
  // animating the element would become non opaque and could cause repaints.
  return nsRegion();
}

// nsDisplayOpacity uses layers for rendering
already_AddRefed<Layer>
nsDisplayOpacity::BuildLayer(nsDisplayListBuilder* aBuilder,
                             LayerManager* aManager,
                             const ContainerLayerParameters& aContainerParameters) {
  ContainerLayerParameters params = aContainerParameters;
  params.mForEventsAndPluginsOnly = mForEventsAndPluginsOnly;
  RefPtr<Layer> container = aManager->GetLayerBuilder()->
    BuildContainerLayerFor(aBuilder, aManager, mFrame, this, &mList,
                           params, nullptr,
                           FrameLayerBuilder::CONTAINER_ALLOW_PULL_BACKGROUND_COLOR);
  if (!container)
    return nullptr;

  container->SetOpacity(mOpacity);
  nsDisplayListBuilder::AddAnimationsAndTransitionsToLayer(container, aBuilder,
                                                           this, mFrame,
                                                           eCSSProperty_opacity);
  return container.forget();
}

/**
 * This doesn't take into account layer scaling --- the layer may be
 * rendered at a higher (or lower) resolution, affecting the retained layer
 * size --- but this should be good enough.
 */
static bool
IsItemTooSmallForActiveLayer(nsIFrame* aFrame)
{
  nsIntRect visibleDevPixels = aFrame->GetVisualOverflowRectRelativeToSelf().ToOutsidePixels(
          aFrame->PresContext()->AppUnitsPerDevPixel());
  return visibleDevPixels.Size() <
    nsIntSize(gfxPrefs::LayoutMinActiveLayerSize(),
              gfxPrefs::LayoutMinActiveLayerSize());
}

/* static */ bool
nsDisplayOpacity::NeedsActiveLayer(nsDisplayListBuilder* aBuilder, nsIFrame* aFrame)
{
  if (EffectCompositor::HasAnimationsForCompositor(aFrame,
                                                   eCSSProperty_opacity) ||
      (ActiveLayerTracker::IsStyleAnimated(aBuilder, aFrame,
                                           eCSSProperty_opacity) &&
       !IsItemTooSmallForActiveLayer(aFrame))) {
    return true;
  }
  return false;
}

void
nsDisplayOpacity::ApplyOpacity(nsDisplayListBuilder* aBuilder,
                             float aOpacity,
                             const DisplayItemClipChain* aClip)
{
  NS_ASSERTION(CanApplyOpacity(), "ApplyOpacity should be allowed");
  mOpacity = mOpacity * aOpacity;
  IntersectClip(aBuilder, aClip);
}

bool
nsDisplayOpacity::CanApplyOpacity() const
{
  return true;
}

/**
 * Recursively iterates through |aList| and collects at most |aMaxChildCount|
 * display item pointers to items that return true for CanApplyOpacity().
 * The item pointers are added to |aArray|.
 *
 * LayerEventRegions and WrapList items are ignored.
 *
 * We need to do this recursively, because the child display items might contain
 * nested nsDisplayWrapLists.
 *
 * Returns false if there are more than |aMaxChildCount| items, or if an item
 * that returns false for CanApplyOpacity() is encountered.
 * Otherwise returns true.
 */
static bool
CollectItemsWithOpacity(nsDisplayList* aList,
                     nsTArray<nsDisplayItem*>& aArray,
                     const size_t aMaxChildCount)
{
  for (nsDisplayItem* i = aList->GetBottom(); i; i = i->GetAbove()) {
    DisplayItemType type = i->GetType();
    nsDisplayList* children = i->GetChildren();

    // Descend only into wraplists.
    if (type == DisplayItemType::TYPE_WRAP_LIST && children) {
      // The current display item has children, process them first.
      if (!CollectItemsWithOpacity(children, aArray, aMaxChildCount)) {
        return false;
      }
    }

    if (type == DisplayItemType::TYPE_LAYER_EVENT_REGIONS ||
        type == DisplayItemType::TYPE_WRAP_LIST) {
      continue;
    }

    if (!i->CanApplyOpacity() || aArray.Length() == aMaxChildCount) {
      return false;
    }

    aArray.AppendElement(i);
  }

  return true;
}

bool
nsDisplayOpacity::ShouldFlattenAway(nsDisplayListBuilder* aBuilder)
{
  if (NeedsActiveLayer(aBuilder, mFrame) || mOpacity == 0.0) {
    // If our opacity is zero then we'll discard all descendant display items
    // except for layer event regions, so there's no point in doing this
    // optimization (and if we do do it, then invalidations of those descendants
    // might trigger repainting).
    return false;
  }

  if (mList.IsEmpty()) {
    return false;
  }

  // Only try folding our opacity down if we have at most kMaxChildCount
  // children that don't overlap and can all apply the opacity to themselves.
  static const size_t kMaxChildCount = 3;

  // Iterate through the child display list and copy at most kMaxChildCount
  // child display item pointers to a temporary list.
  AutoTArray<nsDisplayItem*, kMaxChildCount> items;
  if (!CollectItemsWithOpacity(&mList, items, kMaxChildCount)) {
    return false;
  }

  struct {
    nsDisplayItem* item;
    nsRect bounds;
  } children[kMaxChildCount];

  bool snap;
  size_t childCount = 0;
  for (nsDisplayItem* item : items) {
    children[childCount].item = item;
    children[childCount].bounds = item->GetBounds(aBuilder, &snap);
    childCount++;
  }

  for (size_t i = 0; i < childCount; i++) {
    for (size_t j = i+1; j < childCount; j++) {
      if (children[i].bounds.Intersects(children[j].bounds)) {
        return false;
      }
    }
  }

  // When intersecting the children's clip, only intersect with the clip for
  // our ASR and not with the whole clip chain, because the rest of the clip
  // chain is usually already set on the children. In fact, opacity items
  // usually never have their own clip because during display item creation
  // time we propagated the clip to our contents, so maybe we should just
  // remove the clip parameter from ApplyOpacity completely.
  const DisplayItemClipChain* clip = nullptr;

  if (mClip) {
    clip = aBuilder->AllocateDisplayItemClipChain(*mClip, mActiveScrolledRoot,
                                                  nullptr);
  }

  for (uint32_t i = 0; i < childCount; i++) {
    children[i].item->ApplyOpacity(aBuilder, mOpacity, clip);
  }

  return true;
}

nsDisplayItem::LayerState
nsDisplayOpacity::GetLayerState(nsDisplayListBuilder* aBuilder,
                                LayerManager* aManager,
                                const ContainerLayerParameters& aParameters) {
  // If we only created this item so that we'd get correct nsDisplayEventRegions for child
  // frames, then force us to inactive to avoid unnecessary layerization changes for content
  // that won't ever be painted.
  if (mForEventsAndPluginsOnly) {
    MOZ_ASSERT(mOpacity == 0);
    return LAYER_INACTIVE;
  }

  if (NeedsActiveLayer(aBuilder, mFrame)) {
    // Returns LAYER_ACTIVE_FORCE to avoid flatterning the layer for async
    // animations.
    return LAYER_ACTIVE_FORCE;
  }

  return RequiredLayerStateForChildren(aBuilder, aManager, aParameters, mList, GetAnimatedGeometryRoot());
}

bool
nsDisplayOpacity::ComputeVisibility(nsDisplayListBuilder* aBuilder,
                                    nsRegion* aVisibleRegion) {
  // Our children are translucent so we should not allow them to subtract
  // area from aVisibleRegion. We do need to find out what is visible under
  // our children in the temporary compositing buffer, because if our children
  // paint our entire bounds opaquely then we don't need an alpha channel in
  // the temporary compositing buffer.
  nsRect bounds = GetClippedBounds(aBuilder);
  nsRegion visibleUnderChildren;
  visibleUnderChildren.And(*aVisibleRegion, bounds);
  return
    nsDisplayWrapList::ComputeVisibility(aBuilder, &visibleUnderChildren);
}

void
nsDisplayOpacity::WriteDebugInfo(std::stringstream& aStream)
{
  aStream << " (opacity " << mOpacity << ")";
}

bool
nsDisplayOpacity::CreateWebRenderCommands(mozilla::wr::DisplayListBuilder& aBuilder,
                                          mozilla::wr::IpcResourceUpdateQueue& aResources,
                                          const StackingContextHelper& aSc,
                                          mozilla::layers::WebRenderLayerManager* aManager,
                                          nsDisplayListBuilder* aDisplayListBuilder)
{
  float* opacityForSC = &mOpacity;

  RefPtr<WebRenderAnimationData> animationData = aManager->CommandBuilder().CreateOrRecycleWebRenderUserData<WebRenderAnimationData>(this);
  AnimationInfo& animationInfo = animationData->GetAnimationInfo();
  AddAnimationsForProperty(Frame(), aDisplayListBuilder,
                           this, eCSSProperty_opacity,
                           animationInfo, false);
  animationInfo.StartPendingAnimations(aManager->GetAnimationReadyTime());

  // Note that animationsId can be 0 (uninitialized in AnimationInfo) if there
  // are no active animations.
  uint64_t animationsId = animationInfo.GetCompositorAnimationsId();

  if (!animationInfo.GetAnimations().IsEmpty()) {
    opacityForSC = nullptr;
    OptionalOpacity opacityForCompositor = mOpacity;

    OpAddCompositorAnimations
      anim(CompositorAnimations(animationInfo.GetAnimations(), animationsId),
           void_t(), opacityForCompositor);
    aManager->WrBridge()->AddWebRenderParentCommand(anim);
    aManager->AddActiveCompositorAnimationId(animationsId);
  } else if (animationsId) {
    aManager->AddCompositorAnimationsIdForDiscard(animationsId);
    animationsId = 0;
  }

  nsTArray<mozilla::wr::WrFilterOp> filters;
  StackingContextHelper sc(aSc,
                           aBuilder,
                           aDisplayListBuilder,
                           this,
                           &mList,
                           nullptr,
                           animationsId,
                           opacityForSC,
                           nullptr,
                           nullptr,
                           filters);

  aManager->CommandBuilder().CreateWebRenderCommandsFromDisplayList(&mList,
                                                                    aDisplayListBuilder,
                                                                    sc,
                                                                    aBuilder,
                                                                    aResources);
  return true;
}

nsDisplayBlendMode::nsDisplayBlendMode(nsDisplayListBuilder* aBuilder,
                                             nsIFrame* aFrame, nsDisplayList* aList,
                                             uint8_t aBlendMode,
                                             const ActiveScrolledRoot* aActiveScrolledRoot,
                                             uint32_t aIndex)
  : nsDisplayWrapList(aBuilder, aFrame, aList, aActiveScrolledRoot)
  , mBlendMode(aBlendMode)
  , mIndex(aIndex)
{
  MOZ_COUNT_CTOR(nsDisplayBlendMode);
}

#ifdef NS_BUILD_REFCNT_LOGGING
nsDisplayBlendMode::~nsDisplayBlendMode() {
  MOZ_COUNT_DTOR(nsDisplayBlendMode);
}
#endif

nsRegion nsDisplayBlendMode::GetOpaqueRegion(nsDisplayListBuilder* aBuilder,
                                                bool* aSnap) const
{
  *aSnap = false;
  // We are never considered opaque
  return nsRegion();
}

LayerState
nsDisplayBlendMode::GetLayerState(nsDisplayListBuilder* aBuilder,
                                     LayerManager* aManager,
                                     const ContainerLayerParameters& aParameters)
{
  return LAYER_ACTIVE;
}

bool
nsDisplayBlendMode::CreateWebRenderCommands(mozilla::wr::DisplayListBuilder& aBuilder,
                                            mozilla::wr::IpcResourceUpdateQueue& aResources,
                                            const StackingContextHelper& aSc,
                                            mozilla::layers::WebRenderLayerManager* aManager,
                                            nsDisplayListBuilder* aDisplayListBuilder)
{
  nsTArray<mozilla::wr::WrFilterOp> filters;
  StackingContextHelper sc(aSc, aBuilder, aDisplayListBuilder, this,
                           &mList, nullptr, 0, nullptr, nullptr, nullptr,
                           filters, nsCSSRendering::GetGFXBlendMode(mBlendMode));

  return nsDisplayWrapList::CreateWebRenderCommands(aBuilder,aResources, sc,
                                                    aManager, aDisplayListBuilder);
}

// nsDisplayBlendMode uses layers for rendering
already_AddRefed<Layer>
nsDisplayBlendMode::BuildLayer(nsDisplayListBuilder* aBuilder,
                                  LayerManager* aManager,
                                  const ContainerLayerParameters& aContainerParameters) {
  ContainerLayerParameters newContainerParameters = aContainerParameters;
  newContainerParameters.mDisableSubpixelAntialiasingInDescendants = true;

  RefPtr<Layer> container = aManager->GetLayerBuilder()->
  BuildContainerLayerFor(aBuilder, aManager, mFrame, this, &mList,
                         newContainerParameters, nullptr);
  if (!container) {
    return nullptr;
  }

  container->SetMixBlendMode(nsCSSRendering::GetGFXBlendMode(mBlendMode));

  return container.forget();
}

bool
nsDisplayBlendMode::ComputeVisibility(nsDisplayListBuilder* aBuilder,
                                              nsRegion* aVisibleRegion) {
  // Our children are need their backdrop so we should not allow them to subtract
  // area from aVisibleRegion. We do need to find out what is visible under
  // our children in the temporary compositing buffer, because if our children
  // paint our entire bounds opaquely then we don't need an alpha channel in
  // the temporary compositing buffer.
  nsRect bounds = GetClippedBounds(aBuilder);
  nsRegion visibleUnderChildren;
  visibleUnderChildren.And(*aVisibleRegion, bounds);
  return nsDisplayWrapList::ComputeVisibility(aBuilder, &visibleUnderChildren);
}

bool
nsDisplayBlendMode::CanMerge(const nsDisplayItem* aItem) const
{
  // Items for the same content element should be merged into a single
  // compositing group.
  if (!HasSameTypeAndClip(aItem) || !HasSameContent(aItem)) {
    return false;
  }

  const nsDisplayBlendMode* item =
    static_cast<const nsDisplayBlendMode*>(aItem);

  if (item->mIndex != 0 || mIndex != 0) {
    // Don't merge background-blend-mode items
    return false;
  }

  return true;
}

/* static */ nsDisplayBlendContainer*
nsDisplayBlendContainer::CreateForMixBlendMode(nsDisplayListBuilder* aBuilder,
                                               nsIFrame* aFrame, nsDisplayList* aList,
                                               const ActiveScrolledRoot* aActiveScrolledRoot)
{
  return new (aBuilder) nsDisplayBlendContainer(aBuilder, aFrame, aList, aActiveScrolledRoot, false);
}

/* static */ nsDisplayBlendContainer*
nsDisplayBlendContainer::CreateForBackgroundBlendMode(nsDisplayListBuilder* aBuilder,
                                                      nsIFrame* aFrame, nsDisplayList* aList,
                                                      const ActiveScrolledRoot* aActiveScrolledRoot)
{
  return new (aBuilder) nsDisplayBlendContainer(aBuilder, aFrame, aList, aActiveScrolledRoot, true);
}

nsDisplayBlendContainer::nsDisplayBlendContainer(nsDisplayListBuilder* aBuilder,
                                                 nsIFrame* aFrame, nsDisplayList* aList,
                                                 const ActiveScrolledRoot* aActiveScrolledRoot,
                                                 bool aIsForBackground)
    : nsDisplayWrapList(aBuilder, aFrame, aList, aActiveScrolledRoot)
    , mIsForBackground(aIsForBackground)
{
  MOZ_COUNT_CTOR(nsDisplayBlendContainer);
}

#ifdef NS_BUILD_REFCNT_LOGGING
nsDisplayBlendContainer::~nsDisplayBlendContainer() {
  MOZ_COUNT_DTOR(nsDisplayBlendContainer);
}
#endif

// nsDisplayBlendContainer uses layers for rendering
already_AddRefed<Layer>
nsDisplayBlendContainer::BuildLayer(nsDisplayListBuilder* aBuilder,
                                    LayerManager* aManager,
                                    const ContainerLayerParameters& aContainerParameters) {
  // turn off anti-aliasing in the parent stacking context because it changes
  // how the group is initialized.
  ContainerLayerParameters newContainerParameters = aContainerParameters;
  newContainerParameters.mDisableSubpixelAntialiasingInDescendants = true;

  RefPtr<Layer> container = aManager->GetLayerBuilder()->
  BuildContainerLayerFor(aBuilder, aManager, mFrame, this, &mList,
                         newContainerParameters, nullptr);
  if (!container) {
    return nullptr;
  }

  container->SetForceIsolatedGroup(true);
  return container.forget();
}

LayerState
nsDisplayBlendContainer::GetLayerState(nsDisplayListBuilder* aBuilder,
                                       LayerManager* aManager,
                                       const ContainerLayerParameters& aParameters)
{
  return RequiredLayerStateForChildren(aBuilder, aManager, aParameters, mList, GetAnimatedGeometryRoot());
}

bool
nsDisplayBlendContainer::CreateWebRenderCommands(mozilla::wr::DisplayListBuilder& aBuilder,
                                                 mozilla::wr::IpcResourceUpdateQueue& aResources,
                                                 const StackingContextHelper& aSc,
                                                 mozilla::layers::WebRenderLayerManager* aManager,
                                                 nsDisplayListBuilder* aDisplayListBuilder)
{
  StackingContextHelper sc(aSc, aBuilder, aDisplayListBuilder, this,
                           &mList, nullptr, 0, nullptr, nullptr);

  return nsDisplayWrapList::CreateWebRenderCommands(aBuilder, aResources, sc,
                                                    aManager, aDisplayListBuilder);
}

nsDisplayOwnLayer::nsDisplayOwnLayer(nsDisplayListBuilder* aBuilder,
                                     nsIFrame* aFrame, nsDisplayList* aList,
                                     const ActiveScrolledRoot* aActiveScrolledRoot,
                                     uint32_t aFlags, ViewID aScrollTarget,
                                     const ScrollThumbData& aThumbData,
                                     bool aForceActive)
    : nsDisplayWrapList(aBuilder, aFrame, aList, aActiveScrolledRoot)
    , mFlags(aFlags)
    , mScrollTarget(aScrollTarget)
    , mThumbData(aThumbData)
    , mForceActive(aForceActive)
    , mWrAnimationId(0)
{
  MOZ_COUNT_CTOR(nsDisplayOwnLayer);

  // For scroll thumb layers, override the AGR to be the thumb's AGR rather
  // than the AGR for mFrame (which is the slider frame).
  if (IsScrollThumbLayer()) {
    if (nsIFrame* thumbFrame = nsBox::GetChildXULBox(mFrame)) {
      mAnimatedGeometryRoot = aBuilder->FindAnimatedGeometryRootFor(thumbFrame);
    }
  }
}

#ifdef NS_BUILD_REFCNT_LOGGING
nsDisplayOwnLayer::~nsDisplayOwnLayer() {
  MOZ_COUNT_DTOR(nsDisplayOwnLayer);
}
#endif

LayerState
nsDisplayOwnLayer::GetLayerState(nsDisplayListBuilder* aBuilder,
                                 LayerManager* aManager,
                                 const ContainerLayerParameters& aParameters)
{
  if (mForceActive) {
    return mozilla::LAYER_ACTIVE_FORCE;
  }

  return RequiredLayerStateForChildren(aBuilder, aManager, aParameters, mList, mAnimatedGeometryRoot);
}

bool
nsDisplayOwnLayer::IsScrollThumbLayer() const
{
  return (mFlags & VERTICAL_SCROLLBAR) || (mFlags & HORIZONTAL_SCROLLBAR);
}

bool
nsDisplayOwnLayer::ShouldBuildLayerEvenIfInvisible(nsDisplayListBuilder* aBuilder) const
{
  // Render scroll thumb layers even if they are invisible, because async
  // scrolling might bring them into view.
  return IsScrollThumbLayer();
}

// nsDisplayOpacity uses layers for rendering
already_AddRefed<Layer>
nsDisplayOwnLayer::BuildLayer(nsDisplayListBuilder* aBuilder,
                              LayerManager* aManager,
                              const ContainerLayerParameters& aContainerParameters)
{
  RefPtr<ContainerLayer> layer = aManager->GetLayerBuilder()->
    BuildContainerLayerFor(aBuilder, aManager, mFrame, this, &mList,
                           aContainerParameters, nullptr,
                           FrameLayerBuilder::CONTAINER_ALLOW_PULL_BACKGROUND_COLOR);
  if (mThumbData.mDirection != ScrollDirection::NONE) {
    layer->SetScrollThumbData(mScrollTarget, mThumbData);
  }
  if (mFlags & SCROLLBAR_CONTAINER) {
    layer->SetIsScrollbarContainer(mScrollTarget);
  }

  if (mFlags & GENERATE_SUBDOC_INVALIDATIONS) {
    mFrame->PresContext()->SetNotifySubDocInvalidationData(layer);
  }
  return layer.forget();
}

bool
nsDisplayOwnLayer::CreateWebRenderCommands(mozilla::wr::DisplayListBuilder& aBuilder,
                                           mozilla::wr::IpcResourceUpdateQueue& aResources,
                                           const StackingContextHelper& aSc,
                                           WebRenderLayerManager* aManager,
                                           nsDisplayListBuilder* aDisplayListBuilder)
{
  if (!aManager->AsyncPanZoomEnabled() ||
      mThumbData.mDirection == ScrollDirection::NONE) {
    return nsDisplayWrapList::CreateWebRenderCommands(aBuilder, aResources, aSc,
                                                      aManager, aDisplayListBuilder);
  }

  // APZ is enabled and this is a scroll thumb, so we need to create and
  // set an animation id. That way APZ can move this scrollthumb around as
  // needed.
  RefPtr<WebRenderAnimationData> animationData = aManager->CommandBuilder().CreateOrRecycleWebRenderUserData<WebRenderAnimationData>(this);
  AnimationInfo& animationInfo = animationData->GetAnimationInfo();
  animationInfo.EnsureAnimationsId();
  mWrAnimationId = animationInfo.GetCompositorAnimationsId();

  StackingContextHelper sc(aSc, aBuilder, aDisplayListBuilder, this,
                           &mList, nullptr, mWrAnimationId, nullptr, nullptr);

  nsDisplayWrapList::CreateWebRenderCommands(aBuilder, aResources, sc,
                                             aManager, aDisplayListBuilder);
  return true;
}

bool
nsDisplayOwnLayer::UpdateScrollData(mozilla::layers::WebRenderScrollData* aData,
                                    mozilla::layers::WebRenderLayerScrollData* aLayerData)
{
  bool ret = false;
  if (IsScrollThumbLayer()) {
    ret = true;
    if (aLayerData) {
      aLayerData->SetScrollThumbData(mThumbData);
      aLayerData->SetScrollbarAnimationId(mWrAnimationId);
      aLayerData->SetScrollbarTargetContainerId(mScrollTarget);
    }
  }
  if (mFlags & SCROLLBAR_CONTAINER) {
    ret = true;
    if (aLayerData) {
      aLayerData->SetIsScrollbarContainer();
      aLayerData->SetScrollbarTargetContainerId(mScrollTarget);
    }
  }
  return ret;
}

nsDisplaySubDocument::nsDisplaySubDocument(nsDisplayListBuilder* aBuilder,
                                           nsIFrame* aFrame,
                                           nsSubDocumentFrame* aSubDocFrame,
                                           nsDisplayList* aList, uint32_t aFlags)
    : nsDisplayOwnLayer(aBuilder, aFrame, aList, aBuilder->CurrentActiveScrolledRoot(), aFlags)
    , mScrollParentId(aBuilder->GetCurrentScrollParentId())
    , mShouldFlatten(false)
    , mSubDocFrame(aSubDocFrame)
{
  MOZ_COUNT_CTOR(nsDisplaySubDocument);
  mForceDispatchToContentRegion =
    aBuilder->IsBuildingLayerEventRegions() &&
    nsLayoutUtils::HasDocumentLevelListenersForApzAwareEvents(aFrame->PresContext()->PresShell());

  // The SubDocument display item is conceptually outside the viewport frame,
  // so in cases where the viewport frame is an AGR, the SubDocument's AGR
  // should be not the viewport frame itself, but its parent AGR.
  if (*mAnimatedGeometryRoot == mFrame && mAnimatedGeometryRoot->mParentAGR) {
    mAnimatedGeometryRoot = mAnimatedGeometryRoot->mParentAGR;
  }
}

#ifdef NS_BUILD_REFCNT_LOGGING
nsDisplaySubDocument::~nsDisplaySubDocument() {
  MOZ_COUNT_DTOR(nsDisplaySubDocument);
}
#endif

already_AddRefed<Layer>
nsDisplaySubDocument::BuildLayer(nsDisplayListBuilder* aBuilder,
                                 LayerManager* aManager,
                                 const ContainerLayerParameters& aContainerParameters) {
  RefPtr<Layer> layer = nsDisplayOwnLayer::BuildLayer(aBuilder, aManager, aContainerParameters);
  layer->AsContainerLayer()->SetEventRegionsOverride(mForceDispatchToContentRegion
    ? EventRegionsOverride::ForceDispatchToContent
    : EventRegionsOverride::NoOverride);
  return layer.forget();
}

UniquePtr<ScrollMetadata>
nsDisplaySubDocument::ComputeScrollMetadata(Layer* aLayer,
                                            const ContainerLayerParameters& aContainerParameters)
{
  if (!(mFlags & GENERATE_SCROLLABLE_LAYER)) {
    return UniquePtr<ScrollMetadata>(nullptr);
  }

  nsPresContext* presContext = mFrame->PresContext();
  nsIFrame* rootScrollFrame = presContext->PresShell()->GetRootScrollFrame();
  bool isRootContentDocument = presContext->IsRootContentDocument();
  nsIPresShell* presShell = presContext->PresShell();
  ContainerLayerParameters params(
      aContainerParameters.mXScale * presShell->GetResolution(),
      aContainerParameters.mYScale * presShell->GetResolution(),
      nsIntPoint(), aContainerParameters);

  nsRect viewport = mFrame->GetRect() -
                    mFrame->GetPosition() +
                    mFrame->GetOffsetToCrossDoc(ReferenceFrame());

  return MakeUnique<ScrollMetadata>(
    nsLayoutUtils::ComputeScrollMetadata(
      mFrame, rootScrollFrame, rootScrollFrame->GetContent(), ReferenceFrame(),
      aLayer, mScrollParentId, viewport, Nothing(),
      isRootContentDocument, params));
}

static bool
UseDisplayPortForViewport(nsDisplayListBuilder* aBuilder, nsIFrame* aFrame)
{
  return aBuilder->IsPaintingToWindow() &&
      nsLayoutUtils::ViewportHasDisplayPort(aFrame->PresContext());
}

nsRect
nsDisplaySubDocument::GetBounds(nsDisplayListBuilder* aBuilder,
                                bool* aSnap) const
{
  bool usingDisplayPort = UseDisplayPortForViewport(aBuilder, mFrame);

  if ((mFlags & GENERATE_SCROLLABLE_LAYER) && usingDisplayPort) {
    *aSnap = false;
    return mFrame->GetRect() + aBuilder->ToReferenceFrame(mFrame);
  }

  return nsDisplayOwnLayer::GetBounds(aBuilder, aSnap);
}

bool
nsDisplaySubDocument::ComputeVisibility(nsDisplayListBuilder* aBuilder,
                                        nsRegion* aVisibleRegion)
{
  bool usingDisplayPort = UseDisplayPortForViewport(aBuilder, mFrame);

  if (!(mFlags & GENERATE_SCROLLABLE_LAYER) || !usingDisplayPort) {
    return nsDisplayWrapList::ComputeVisibility(aBuilder, aVisibleRegion);
  }

  nsRect displayport;
  nsIFrame* rootScrollFrame = mFrame->PresContext()->PresShell()->GetRootScrollFrame();
  MOZ_ASSERT(rootScrollFrame);
  Unused << nsLayoutUtils::GetDisplayPort(rootScrollFrame->GetContent(), &displayport,
    RelativeTo::ScrollFrame);

  nsRegion childVisibleRegion;
  // The visible region for the children may be much bigger than the hole we
  // are viewing the children from, so that the compositor process has enough
  // content to asynchronously pan while content is being refreshed.
  childVisibleRegion = displayport + mFrame->GetOffsetToCrossDoc(ReferenceFrame());

  nsRect boundedRect =
    childVisibleRegion.GetBounds().Intersect(
      mList.GetClippedBoundsWithRespectToASR(aBuilder, mActiveScrolledRoot));
  bool visible = mList.ComputeVisibilityForSublist(
    aBuilder, &childVisibleRegion, boundedRect);

  // If APZ is enabled then don't allow this computation to influence
  // aVisibleRegion, on the assumption that the layer can be asynchronously
  // scrolled so we'll definitely need all the content under it.
  if (!nsLayoutUtils::UsesAsyncScrolling(mFrame)) {
    bool snap;
    nsRect bounds = GetBounds(aBuilder, &snap);
    nsRegion removed;
    removed.Sub(bounds, childVisibleRegion);

    aBuilder->SubtractFromVisibleRegion(aVisibleRegion, removed);
  }

  return visible;
}

bool
nsDisplaySubDocument::ShouldBuildLayerEvenIfInvisible(nsDisplayListBuilder* aBuilder) const
{
  bool usingDisplayPort = UseDisplayPortForViewport(aBuilder, mFrame);

  if ((mFlags & GENERATE_SCROLLABLE_LAYER) && usingDisplayPort) {
    return true;
  }

  return nsDisplayOwnLayer::ShouldBuildLayerEvenIfInvisible(aBuilder);
}

nsRegion
nsDisplaySubDocument::GetOpaqueRegion(nsDisplayListBuilder* aBuilder,
                                      bool* aSnap) const
{
  bool usingDisplayPort = UseDisplayPortForViewport(aBuilder, mFrame);

  if ((mFlags & GENERATE_SCROLLABLE_LAYER) && usingDisplayPort) {
    *aSnap = false;
    return nsRegion();
  }

  return nsDisplayOwnLayer::GetOpaqueRegion(aBuilder, aSnap);
}

nsDisplayResolution::nsDisplayResolution(nsDisplayListBuilder* aBuilder,
                                         nsIFrame* aFrame, nsDisplayList* aList,
                                         uint32_t aFlags)
    : nsDisplaySubDocument(aBuilder, aFrame, nullptr, aList, aFlags) {
  MOZ_COUNT_CTOR(nsDisplayResolution);
}

#ifdef NS_BUILD_REFCNT_LOGGING
nsDisplayResolution::~nsDisplayResolution() {
  MOZ_COUNT_DTOR(nsDisplayResolution);
}
#endif

void
nsDisplayResolution::HitTest(nsDisplayListBuilder* aBuilder,
                             const nsRect& aRect,
                             HitTestState* aState,
                             nsTArray<nsIFrame*> *aOutFrames)
{
  nsIPresShell* presShell = mFrame->PresContext()->PresShell();
  nsRect rect = aRect.RemoveResolution(presShell->ScaleToResolution() ? presShell->GetResolution () : 1.0f);
  mList.HitTest(aBuilder, rect, aState, aOutFrames);
}

already_AddRefed<Layer>
nsDisplayResolution::BuildLayer(nsDisplayListBuilder* aBuilder,
                                LayerManager* aManager,
                                const ContainerLayerParameters& aContainerParameters) {
  nsIPresShell* presShell = mFrame->PresContext()->PresShell();
  ContainerLayerParameters containerParameters(
    presShell->GetResolution(), presShell->GetResolution(), nsIntPoint(),
    aContainerParameters);

  RefPtr<Layer> layer = nsDisplaySubDocument::BuildLayer(
    aBuilder, aManager, containerParameters);
  layer->SetPostScale(1.0f / presShell->GetResolution(),
                      1.0f / presShell->GetResolution());
  layer->AsContainerLayer()->SetScaleToResolution(
      presShell->ScaleToResolution(), presShell->GetResolution());
  return layer.forget();
}

nsDisplayFixedPosition::nsDisplayFixedPosition(nsDisplayListBuilder* aBuilder,
                                               nsIFrame* aFrame,
                                               nsDisplayList* aList,
                                               const ActiveScrolledRoot* aActiveScrolledRoot)
  : nsDisplayOwnLayer(aBuilder, aFrame, aList, aActiveScrolledRoot)
  , mIndex(0)
  , mIsFixedBackground(false)
{
  MOZ_COUNT_CTOR(nsDisplayFixedPosition);
  Init(aBuilder);
}

nsDisplayFixedPosition::nsDisplayFixedPosition(nsDisplayListBuilder* aBuilder,
                                               nsIFrame* aFrame,
                                               nsDisplayList* aList,
                                               uint32_t aIndex)
  : nsDisplayOwnLayer(aBuilder, aFrame, aList, aBuilder->CurrentActiveScrolledRoot())
  , mIndex(aIndex)
  , mIsFixedBackground(true)
{
  MOZ_COUNT_CTOR(nsDisplayFixedPosition);
  Init(aBuilder);
}

void
nsDisplayFixedPosition::Init(nsDisplayListBuilder* aBuilder)
{
  mAnimatedGeometryRootForScrollMetadata = mAnimatedGeometryRoot;
  if (ShouldFixToViewport(aBuilder)) {
    mAnimatedGeometryRoot = aBuilder->FindAnimatedGeometryRootFor(this);
  }
}

/* static */ nsDisplayFixedPosition*
nsDisplayFixedPosition::CreateForFixedBackground(nsDisplayListBuilder* aBuilder,
                                                 nsIFrame* aFrame,
                                                 nsDisplayBackgroundImage* aImage,
                                                 uint32_t aIndex)
{
  nsDisplayList temp;
  temp.AppendToTop(aImage);

  return new (aBuilder) nsDisplayFixedPosition(aBuilder, aFrame, &temp, aIndex + 1);
}


#ifdef NS_BUILD_REFCNT_LOGGING
nsDisplayFixedPosition::~nsDisplayFixedPosition() {
  MOZ_COUNT_DTOR(nsDisplayFixedPosition);
}
#endif

already_AddRefed<Layer>
nsDisplayFixedPosition::BuildLayer(nsDisplayListBuilder* aBuilder,
                                   LayerManager* aManager,
                                   const ContainerLayerParameters& aContainerParameters) {
  RefPtr<Layer> layer =
    nsDisplayOwnLayer::BuildLayer(aBuilder, aManager, aContainerParameters);

  layer->SetIsFixedPosition(true);

  nsPresContext* presContext = mFrame->PresContext();
  nsIFrame* fixedFrame = mIsFixedBackground ? presContext->PresShell()->GetRootFrame() : mFrame;

  const nsIFrame* viewportFrame = fixedFrame->GetParent();
  // anchorRect will be in the container's coordinate system (aLayer's parent layer).
  // This is the same as the display items' reference frame.
  nsRect anchorRect;
  if (viewportFrame) {
    // Fixed position frames are reflowed into the scroll-port size if one has
    // been set.
    if (presContext->PresShell()->IsScrollPositionClampingScrollPortSizeSet()) {
      anchorRect.SizeTo(presContext->PresShell()->GetScrollPositionClampingScrollPortSize());
    } else {
      anchorRect.SizeTo(viewportFrame->GetSize());
    }
  } else {
    // A display item directly attached to the viewport.
    // For background-attachment:fixed items, the anchor point is always the
    // top-left of the viewport currently.
    viewportFrame = fixedFrame;
  }
  // The anchorRect top-left is always the viewport top-left.
  anchorRect.MoveTo(viewportFrame->GetOffsetToCrossDoc(ReferenceFrame()));

  nsLayoutUtils::SetFixedPositionLayerData(layer,
      viewportFrame, anchorRect, fixedFrame, presContext, aContainerParameters);

  return layer.forget();
}

bool
nsDisplayFixedPosition::UpdateScrollData(mozilla::layers::WebRenderScrollData* aData,
                                         mozilla::layers::WebRenderLayerScrollData* aLayerData)
{
  if (aLayerData) {
    FrameMetrics::ViewID id = nsLayoutUtils::ScrollIdForRootScrollFrame(
        Frame()->PresContext());
    aLayerData->SetFixedPositionScrollContainerId(id);
  }
  return nsDisplayOwnLayer::UpdateScrollData(aData, aLayerData) | true;
}

TableType
GetTableTypeFromFrame(nsIFrame* aFrame)
{
  if (aFrame->IsTableFrame()) {
    return TableType::TABLE;
  }

  if (aFrame->IsTableColFrame()) {
    return TableType::TABLE_COL;
  }

  if (aFrame->IsTableColGroupFrame()) {
    return TableType::TABLE_COL_GROUP;
  }

  if (aFrame->IsTableRowFrame()) {
    return TableType::TABLE_ROW;
  }

  if (aFrame->IsTableRowGroupFrame()) {
    return TableType::TABLE_ROW_GROUP;
  }

  if (aFrame->IsTableCellFrame()) {
    return TableType::TABLE_CELL;
  }

  MOZ_ASSERT_UNREACHABLE("Invalid frame.");
  return TableType::TABLE;
}

nsDisplayTableFixedPosition::nsDisplayTableFixedPosition(nsDisplayListBuilder* aBuilder,
                                                         nsIFrame* aFrame,
                                                         nsDisplayList* aList,
                                                         uint32_t aIndex,
                                                         nsIFrame* aAncestorFrame)
  : nsDisplayFixedPosition(aBuilder, aFrame, aList, aIndex)
  , mAncestorFrame(aAncestorFrame)
  , mTableType(GetTableTypeFromFrame(aAncestorFrame))
{
}

/* static */ nsDisplayTableFixedPosition*
nsDisplayTableFixedPosition::CreateForFixedBackground(nsDisplayListBuilder* aBuilder,
                                                      nsIFrame* aFrame,
                                                      nsDisplayBackgroundImage* aImage,
                                                      uint32_t aIndex,
                                                      nsIFrame* aAncestorFrame)
{
  nsDisplayList temp;
  temp.AppendToTop(aImage);

  return new (aBuilder) nsDisplayTableFixedPosition(aBuilder, aFrame, &temp, aIndex + 1, aAncestorFrame);
}

nsDisplayStickyPosition::nsDisplayStickyPosition(nsDisplayListBuilder* aBuilder,
                                                 nsIFrame* aFrame,
                                                 nsDisplayList* aList,
                                                 const ActiveScrolledRoot* aActiveScrolledRoot)
  : nsDisplayOwnLayer(aBuilder, aFrame, aList, aActiveScrolledRoot)
{
  MOZ_COUNT_CTOR(nsDisplayStickyPosition);
}

void
nsDisplayStickyPosition::SetClipChain(const DisplayItemClipChain* aClipChain,
                                      bool aStore)
{
  mClipChain = aClipChain;
  mClip = nullptr;

  MOZ_ASSERT(!mClip, "There should never be a clip on this item because no clip moves with it.");

  if (aStore) {
    mState.mClipChain = aClipChain;
    mState.mClip = mClip;
  }
}

#ifdef NS_BUILD_REFCNT_LOGGING
nsDisplayStickyPosition::~nsDisplayStickyPosition() {
  MOZ_COUNT_DTOR(nsDisplayStickyPosition);
}
#endif

already_AddRefed<Layer>
nsDisplayStickyPosition::BuildLayer(nsDisplayListBuilder* aBuilder,
                                    LayerManager* aManager,
                                    const ContainerLayerParameters& aContainerParameters) {
  RefPtr<Layer> layer =
    nsDisplayOwnLayer::BuildLayer(aBuilder, aManager, aContainerParameters);

  StickyScrollContainer* stickyScrollContainer = StickyScrollContainer::
    GetStickyScrollContainerForFrame(mFrame);
  if (!stickyScrollContainer) {
    return layer.forget();
  }

  nsIFrame* scrollFrame = do_QueryFrame(stickyScrollContainer->ScrollFrame());
  nsPresContext* presContext = scrollFrame->PresContext();

  // Sticky position frames whose scroll frame is the root scroll frame are
  // reflowed into the scroll-port size if one has been set.
  nsSize scrollFrameSize = scrollFrame->GetSize();
  if (scrollFrame == presContext->PresShell()->GetRootScrollFrame() &&
      presContext->PresShell()->IsScrollPositionClampingScrollPortSizeSet()) {
    scrollFrameSize = presContext->PresShell()->
      GetScrollPositionClampingScrollPortSize();
  }

  nsLayoutUtils::SetFixedPositionLayerData(layer, scrollFrame,
    nsRect(scrollFrame->GetOffsetToCrossDoc(ReferenceFrame()), scrollFrameSize),
    mFrame, presContext, aContainerParameters);

  ViewID scrollId = nsLayoutUtils::FindOrCreateIDFor(
    stickyScrollContainer->ScrollFrame()->GetScrolledFrame()->GetContent());

  float factor = presContext->AppUnitsPerDevPixel();
  nsRect outer;
  nsRect inner;
  stickyScrollContainer->GetScrollRanges(mFrame, &outer, &inner);
  LayerRect stickyOuter(NSAppUnitsToFloatPixels(outer.x, factor) *
                          aContainerParameters.mXScale,
                        NSAppUnitsToFloatPixels(outer.y, factor) *
                          aContainerParameters.mYScale,
                        NSAppUnitsToFloatPixels(outer.width, factor) *
                          aContainerParameters.mXScale,
                        NSAppUnitsToFloatPixels(outer.height, factor) *
                          aContainerParameters.mYScale);
  LayerRect stickyInner(NSAppUnitsToFloatPixels(inner.x, factor) *
                          aContainerParameters.mXScale,
                        NSAppUnitsToFloatPixels(inner.y, factor) *
                          aContainerParameters.mYScale,
                        NSAppUnitsToFloatPixels(inner.width, factor) *
                          aContainerParameters.mXScale,
                        NSAppUnitsToFloatPixels(inner.height, factor) *
                          aContainerParameters.mYScale);
  layer->SetStickyPositionData(scrollId, stickyOuter, stickyInner);

  return layer.forget();
}

bool
nsDisplayStickyPosition::CreateWebRenderCommands(mozilla::wr::DisplayListBuilder& aBuilder,
                                                 mozilla::wr::IpcResourceUpdateQueue& aResources,
                                                 const StackingContextHelper& aSc,
                                                 WebRenderLayerManager* aManager,
                                                 nsDisplayListBuilder* aDisplayListBuilder)
{
  LayerPoint scTranslation;
  StickyScrollContainer* stickyScrollContainer = StickyScrollContainer::GetStickyScrollContainerForFrame(mFrame);
  if (stickyScrollContainer) {
    float auPerDevPixel = mFrame->PresContext()->AppUnitsPerDevPixel();

    bool snap;
    nsRect itemBounds = GetBounds(aDisplayListBuilder, &snap);

    // The itemBounds here already take into account the main-thread
    // position:sticky implementation, so we need to unapply that.
    nsIFrame* firstCont = nsLayoutUtils::FirstContinuationOrIBSplitSibling(mFrame);
    nsPoint translation = stickyScrollContainer->ComputePosition(firstCont) - firstCont->GetNormalPosition();
    itemBounds.MoveBy(-translation);
    scTranslation = ViewAs<LayerPixel>(
        LayoutDevicePoint::FromAppUnits(translation, auPerDevPixel),
        PixelCastJustification::WebRenderHasUnitResolution);

    LayoutDeviceRect bounds = LayoutDeviceRect::FromAppUnits(itemBounds, auPerDevPixel);

    Maybe<wr::StickySideConstraint> top;
    Maybe<wr::StickySideConstraint> right;
    Maybe<wr::StickySideConstraint> bottom;
    Maybe<wr::StickySideConstraint> left;

    nsRect outer;
    nsRect inner;
    stickyScrollContainer->GetScrollRanges(mFrame, &outer, &inner);

    nsRect scrollPort = stickyScrollContainer->ScrollFrame()->GetScrollPortRect();

    // The following computations make more sense upon understanding the
    // semantics of "inner" and "outer", which is explained in the comment on
    // SetStickyPositionData in Layers.h.

    if (outer.YMost() != inner.YMost()) {
      // Question: How far will itemBounds.y be from the top of the scrollport
      // when we have scrolled down from the current scroll position of "0" to a
      // scroll position of "inner.YMost()" (which is >= 0 since we are
      // scrolling down)?
      // Answer: (itemBounds.y - 0) - (inner.YMost() - 0)
      //      == itemBounds.y - inner.YMost()
      float margin = NSAppUnitsToFloatPixels(itemBounds.y - inner.YMost(), auPerDevPixel);
      // The scroll distance during which the item should remain "stuck"
      float maxOffset = NSAppUnitsToFloatPixels(outer.YMost() - inner.YMost(), auPerDevPixel);
      top = Some(wr::StickySideConstraint { margin, maxOffset });
    }
    if (outer.y != inner.y) {
      // Question: How far will itemBounds.YMost() be from the bottom of the
      // scrollport when we have scrolled up from the current scroll position of
      // "0" to a scroll position of "inner.y" (which is <= 0 since we are
      // scrolling up)?
      // Answer: (scrollPort.height - itemBounds.YMost()) - (0 - inner.y)
      //      == scrollPort.height - itemBounds.YMost() + inner.y
      float margin = NSAppUnitsToFloatPixels(scrollPort.height - itemBounds.YMost() + inner.y, auPerDevPixel);
      // The scroll distance during which the item should remain "stuck"
      float maxOffset = NSAppUnitsToFloatPixels(outer.y - inner.y, auPerDevPixel);
      bottom = Some(wr::StickySideConstraint { margin, maxOffset });
    }
    // Same as above, but for the x-axis
    if (outer.XMost() != inner.XMost()) {
      float margin = NSAppUnitsToFloatPixels(itemBounds.x - inner.XMost(), auPerDevPixel);
      float maxOffset = NSAppUnitsToFloatPixels(outer.XMost() - inner.XMost(), auPerDevPixel);
      left = Some(wr::StickySideConstraint { margin, maxOffset });
    }
    if (outer.x != inner.x) {
      float margin = NSAppUnitsToFloatPixels(scrollPort.width - itemBounds.XMost() + inner.x, auPerDevPixel);
      float maxOffset = NSAppUnitsToFloatPixels(outer.x - inner.x, auPerDevPixel);
      right = Some(wr::StickySideConstraint { margin, maxOffset });
    }

    wr::WrStickyId id = aBuilder.DefineStickyFrame(aSc.ToRelativeLayoutRect(bounds),
        top.ptrOr(nullptr), right.ptrOr(nullptr), bottom.ptrOr(nullptr), left.ptrOr(nullptr));

    aBuilder.PushStickyFrame(id);
  }

  // All the things inside this position:sticky item also have the main-thread
  // translation already applied, so we need to make sure that gets unapplied.
  // The easiest way to do it is to just create a new stacking context with an
  // adjusted origin and use that for the nested items. This way all the
  // ToRelativeLayoutRect calls on this StackingContextHelper object will
  // include the necessary adjustment.
  StackingContextHelper sc(aSc, aBuilder, aDisplayListBuilder, this,
                           &mList, nullptr, 0, nullptr, nullptr);
  sc.AdjustOrigin(scTranslation);

  // TODO: if, inside this nested command builder, we try to turn a gecko clip
  // chain into a WR clip chain, we might end up repushing the clip stack
  // without `id` which effectively throws out the sticky behaviour. The
  // repushing can happen because of the need to define a new clip while
  // particular things are on the stack
  nsDisplayOwnLayer::CreateWebRenderCommands(aBuilder, aResources, sc,
      aManager, aDisplayListBuilder);

  if (stickyScrollContainer) {
    aBuilder.PopStickyFrame();
  }

  return true;
}

nsDisplayScrollInfoLayer::nsDisplayScrollInfoLayer(
  nsDisplayListBuilder* aBuilder,
  nsIFrame* aScrolledFrame,
  nsIFrame* aScrollFrame)
  : nsDisplayWrapList(aBuilder, aScrollFrame)
  , mScrollFrame(aScrollFrame)
  , mScrolledFrame(aScrolledFrame)
  , mScrollParentId(aBuilder->GetCurrentScrollParentId())
{
#ifdef NS_BUILD_REFCNT_LOGGING
  MOZ_COUNT_CTOR(nsDisplayScrollInfoLayer);
#endif
}

#ifdef NS_BUILD_REFCNT_LOGGING
nsDisplayScrollInfoLayer::~nsDisplayScrollInfoLayer()
{
  MOZ_COUNT_DTOR(nsDisplayScrollInfoLayer);
}
#endif

already_AddRefed<Layer>
nsDisplayScrollInfoLayer::BuildLayer(nsDisplayListBuilder* aBuilder,
                                     LayerManager* aManager,
                                     const ContainerLayerParameters& aContainerParameters)
{
  // In general for APZ with event-regions we no longer have a need for
  // scrollinfo layers. However, in some cases, there might be content that
  // cannot be layerized, and so needs to scroll synchronously. To handle those
  // cases, we still want to generate scrollinfo layers.

  return aManager->GetLayerBuilder()->
    BuildContainerLayerFor(aBuilder, aManager, mFrame, this, &mList,
                           aContainerParameters, nullptr,
                           FrameLayerBuilder::CONTAINER_ALLOW_PULL_BACKGROUND_COLOR);
}

LayerState
nsDisplayScrollInfoLayer::GetLayerState(nsDisplayListBuilder* aBuilder,
                                    LayerManager* aManager,
                                    const ContainerLayerParameters& aParameters)
{
  return LAYER_ACTIVE_EMPTY;
}

UniquePtr<ScrollMetadata>
nsDisplayScrollInfoLayer::ComputeScrollMetadata(Layer* aLayer,
                                                const ContainerLayerParameters& aContainerParameters)
{
  nsRect viewport = mScrollFrame->GetRect() -
                    mScrollFrame->GetPosition() +
                    mScrollFrame->GetOffsetToCrossDoc(ReferenceFrame());

  ScrollMetadata metadata = nsLayoutUtils::ComputeScrollMetadata(
      mScrolledFrame, mScrollFrame, mScrollFrame->GetContent(),
      ReferenceFrame(), aLayer,
      mScrollParentId, viewport, Nothing(), false, aContainerParameters);
  metadata.GetMetrics().SetIsScrollInfoLayer(true);

  return UniquePtr<ScrollMetadata>(new ScrollMetadata(metadata));
}

bool
nsDisplayScrollInfoLayer::UpdateScrollData(mozilla::layers::WebRenderScrollData* aData,
                                           mozilla::layers::WebRenderLayerScrollData* aLayerData)
{
  if (aLayerData) {
    UniquePtr<ScrollMetadata> metadata =
      ComputeScrollMetadata(nullptr, ContainerLayerParameters());
    MOZ_ASSERT(aData);
    MOZ_ASSERT(metadata);
    aLayerData->AppendScrollMetadata(*aData, *metadata);
  }
  return true;
}

void
nsDisplayScrollInfoLayer::WriteDebugInfo(std::stringstream& aStream)
{
  aStream << " (scrollframe " << mScrollFrame
          << " scrolledFrame " << mScrolledFrame << ")";
}

nsDisplayZoom::nsDisplayZoom(nsDisplayListBuilder* aBuilder,
                             nsIFrame* aFrame, nsDisplayList* aList,
                             int32_t aAPD, int32_t aParentAPD,
                             uint32_t aFlags)
    : nsDisplaySubDocument(aBuilder, aFrame, nullptr, aList, aFlags)
    , mAPD(aAPD), mParentAPD(aParentAPD) {
  MOZ_COUNT_CTOR(nsDisplayZoom);
}

#ifdef NS_BUILD_REFCNT_LOGGING
nsDisplayZoom::~nsDisplayZoom() {
  MOZ_COUNT_DTOR(nsDisplayZoom);
}
#endif

nsRect nsDisplayZoom::GetBounds(nsDisplayListBuilder* aBuilder,
                                bool* aSnap) const
{
  nsRect bounds = nsDisplaySubDocument::GetBounds(aBuilder, aSnap);
  *aSnap = false;
  return bounds.ScaleToOtherAppUnitsRoundOut(mAPD, mParentAPD);
}

void nsDisplayZoom::HitTest(nsDisplayListBuilder *aBuilder,
                            const nsRect& aRect,
                            HitTestState *aState,
                            nsTArray<nsIFrame*> *aOutFrames)
{
  nsRect rect;
  // A 1x1 rect indicates we are just hit testing a point, so pass down a 1x1
  // rect as well instead of possibly rounding the width or height to zero.
  if (aRect.width == 1 && aRect.height == 1) {
    rect.MoveTo(aRect.TopLeft().ScaleToOtherAppUnits(mParentAPD, mAPD));
    rect.width = rect.height = 1;
  } else {
    rect = aRect.ScaleToOtherAppUnitsRoundOut(mParentAPD, mAPD);
  }
  mList.HitTest(aBuilder, rect, aState, aOutFrames);
}

bool nsDisplayZoom::ComputeVisibility(nsDisplayListBuilder *aBuilder,
                                      nsRegion *aVisibleRegion)
{
  // Convert the passed in visible region to our appunits.
  nsRegion visibleRegion;
  // mVisibleRect has been clipped to GetClippedBounds
  visibleRegion.And(*aVisibleRegion, mVisibleRect);
  visibleRegion = visibleRegion.ScaleToOtherAppUnitsRoundOut(mParentAPD, mAPD);
  nsRegion originalVisibleRegion = visibleRegion;

  nsRect transformedVisibleRect =
    mVisibleRect.ScaleToOtherAppUnitsRoundOut(mParentAPD, mAPD);
  bool retval;
  // If we are to generate a scrollable layer we call
  // nsDisplaySubDocument::ComputeVisibility to make the necessary adjustments
  // for ComputeVisibility, it does all it's calculations in the child APD.
  bool usingDisplayPort = UseDisplayPortForViewport(aBuilder, mFrame);
  if (!(mFlags & GENERATE_SCROLLABLE_LAYER) || !usingDisplayPort) {
    retval =
      mList.ComputeVisibilityForSublist(aBuilder, &visibleRegion,
                                        transformedVisibleRect);
  } else {
    retval =
      nsDisplaySubDocument::ComputeVisibility(aBuilder, &visibleRegion);
  }

  nsRegion removed;
  // removed = originalVisibleRegion - visibleRegion
  removed.Sub(originalVisibleRegion, visibleRegion);
  // Convert removed region to parent appunits.
  removed = removed.ScaleToOtherAppUnitsRoundIn(mAPD, mParentAPD);
  // aVisibleRegion = aVisibleRegion - removed (modulo any simplifications
  // SubtractFromVisibleRegion does)
  aBuilder->SubtractFromVisibleRegion(aVisibleRegion, removed);

  return retval;
}

///////////////////////////////////////////////////
// nsDisplayTransform Implementation
//

// Write #define UNIFIED_CONTINUATIONS here and in
// TransformReferenceBox::Initialize to have the transform property try
// to transform content with continuations as one unified block instead of
// several smaller ones.  This is currently disabled because it doesn't work
// correctly, since when the frames are initially being reflowed, their
// continuations all compute their bounding rects independently of each other
// and consequently get the wrong value.  Write #define DEBUG_HIT here to have
// the nsDisplayTransform class dump out a bunch of information about hit
// detection.
#undef  UNIFIED_CONTINUATIONS
#undef  DEBUG_HIT

nsDisplayTransform::nsDisplayTransform(nsDisplayListBuilder* aBuilder,
                                       nsIFrame *aFrame, nsDisplayList *aList,
                                       const nsRect& aChildrenVisibleRect,
                                       ComputeTransformFunction aTransformGetter,
                                       uint32_t aIndex)
  : nsDisplayItem(aBuilder, aFrame)
  , mStoredList(aBuilder, aFrame, aList)
  , mTransformGetter(aTransformGetter)
  , mAnimatedGeometryRootForChildren(mAnimatedGeometryRoot)
  , mAnimatedGeometryRootForScrollMetadata(mAnimatedGeometryRoot)
  , mChildrenVisibleRect(aChildrenVisibleRect)
  , mIndex(aIndex)
  , mNoExtendContext(false)
  , mIsTransformSeparator(false)
  , mTransformPreserves3DInited(false)
  , mAllowAsyncAnimation(false)
{
  MOZ_COUNT_CTOR(nsDisplayTransform);
  MOZ_ASSERT(aFrame, "Must have a frame!");
  Init(aBuilder);
}

void
nsDisplayTransform::SetReferenceFrameToAncestor(nsDisplayListBuilder* aBuilder)
{
  if (mFrame == aBuilder->RootReferenceFrame()) {
    return;
  }
  nsIFrame *outerFrame = nsLayoutUtils::GetCrossDocParentFrame(mFrame);
  mReferenceFrame =
    aBuilder->FindReferenceFrameFor(outerFrame);
  mToReferenceFrame = mFrame->GetOffsetToCrossDoc(mReferenceFrame);
  if (nsLayoutUtils::IsFixedPosFrameInDisplayPort(mFrame)) {
    // This is an odd special case. If we are both IsFixedPosFrameInDisplayPort
    // and transformed that we are our own AGR parent.
    // We want our frame to be our AGR because FrameLayerBuilder uses our AGR to
    // determine if we are inside a fixed pos subtree. If we use the outer AGR
    // from outside the fixed pos subtree FLB can't tell that we are fixed pos.
    mAnimatedGeometryRoot = mAnimatedGeometryRootForChildren;
  } else if (mFrame->StyleDisplay()->mPosition == NS_STYLE_POSITION_STICKY &&
             IsStickyFrameActive(aBuilder, mFrame, nullptr)) {
    // Similar to the IsFixedPosFrameInDisplayPort case we are our own AGR.
    // We are inside the sticky position, so our AGR is the sticky positioned
    // frame, which is our AGR, not the parent AGR.
    mAnimatedGeometryRoot = mAnimatedGeometryRootForChildren;
  } else if (mAnimatedGeometryRoot->mParentAGR) {
    mAnimatedGeometryRootForScrollMetadata = mAnimatedGeometryRoot->mParentAGR;
    if (!MayBeAnimated(aBuilder)) {
      // If we're an animated transform then we want the same AGR as our children
      // so that FrameLayerBuilder knows that this layer moves with the transform
      // and won't compute occlusions. If we're not animated then use our parent
      // AGR so that inactive transform layers can go in the same PaintedLayer as
      // surrounding content.
      mAnimatedGeometryRoot = mAnimatedGeometryRoot->mParentAGR;
    }
  }

  SetVisibleRect(aBuilder->GetVisibleRect() + mToReferenceFrame, true);
}

void
nsDisplayTransform::Init(nsDisplayListBuilder* aBuilder)
{
  mHasBounds = false;
  mStoredList.SetClipChain(nullptr, true);
  mStoredList.SetVisibleRect(mChildrenVisibleRect, true);
}

nsDisplayTransform::nsDisplayTransform(nsDisplayListBuilder* aBuilder,
                                       nsIFrame *aFrame, nsDisplayList *aList,
                                       const nsRect& aChildrenVisibleRect,
                                       uint32_t aIndex,
                                       bool aAllowAsyncAnimation)
  : nsDisplayItem(aBuilder, aFrame)
  , mStoredList(aBuilder, aFrame, aList)
  , mTransformGetter(nullptr)
  , mAnimatedGeometryRootForChildren(mAnimatedGeometryRoot)
  , mAnimatedGeometryRootForScrollMetadata(mAnimatedGeometryRoot)
  , mChildrenVisibleRect(aChildrenVisibleRect)
  , mIndex(aIndex)
  , mNoExtendContext(false)
  , mIsTransformSeparator(false)
  , mTransformPreserves3DInited(false)
  , mAllowAsyncAnimation(aAllowAsyncAnimation)
{
  MOZ_COUNT_CTOR(nsDisplayTransform);
  MOZ_ASSERT(aFrame, "Must have a frame!");
  SetReferenceFrameToAncestor(aBuilder);
  Init(aBuilder);
  UpdateBoundsFor3D(aBuilder);
}

nsDisplayTransform::nsDisplayTransform(nsDisplayListBuilder* aBuilder,
                                       nsIFrame *aFrame, nsDisplayItem *aItem,
                                       const nsRect& aChildrenVisibleRect,
                                       uint32_t aIndex)
  : nsDisplayItem(aBuilder, aFrame)
  , mStoredList(aBuilder, aFrame, aItem)
  , mTransformGetter(nullptr)
  , mAnimatedGeometryRootForChildren(mAnimatedGeometryRoot)
  , mAnimatedGeometryRootForScrollMetadata(mAnimatedGeometryRoot)
  , mChildrenVisibleRect(aChildrenVisibleRect)
  , mIndex(aIndex)
  , mNoExtendContext(false)
  , mIsTransformSeparator(false)
  , mTransformPreserves3DInited(false)
  , mAllowAsyncAnimation(false)
{
  MOZ_COUNT_CTOR(nsDisplayTransform);
  MOZ_ASSERT(aFrame, "Must have a frame!");
  SetReferenceFrameToAncestor(aBuilder);
  Init(aBuilder);
}

nsDisplayTransform::nsDisplayTransform(nsDisplayListBuilder* aBuilder,
                                       nsIFrame *aFrame, nsDisplayList *aList,
                                       const nsRect& aChildrenVisibleRect,
                                       const Matrix4x4& aTransform,
                                       uint32_t aIndex)
  : nsDisplayItem(aBuilder, aFrame)
  , mStoredList(aBuilder, aFrame, aList)
  , mTransform(aTransform)
  , mTransformGetter(nullptr)
  , mAnimatedGeometryRootForChildren(mAnimatedGeometryRoot)
  , mAnimatedGeometryRootForScrollMetadata(mAnimatedGeometryRoot)
  , mChildrenVisibleRect(aChildrenVisibleRect)
  , mIndex(aIndex)
  , mNoExtendContext(false)
  , mIsTransformSeparator(true)
  , mTransformPreserves3DInited(false)
  , mAllowAsyncAnimation(false)
{
  MOZ_COUNT_CTOR(nsDisplayTransform);
  MOZ_ASSERT(aFrame, "Must have a frame!");
  Init(aBuilder);
  UpdateBoundsFor3D(aBuilder);
}

/* Returns the delta specified by the transform-origin property.
 * This is a positive delta, meaning that it indicates the direction to move
 * to get from (0, 0) of the frame to the transform origin.  This function is
 * called off the main thread.
 */
/* static */ Point3D
nsDisplayTransform::GetDeltaToTransformOrigin(const nsIFrame* aFrame,
                                              float aAppUnitsPerPixel,
                                              const nsRect* aBoundsOverride)
{
  NS_PRECONDITION(aFrame, "Can't get delta for a null frame!");
  NS_PRECONDITION(aFrame->IsTransformed() ||
                  aFrame->BackfaceIsHidden() ||
                  aFrame->Combines3DTransformWithAncestors(),
                  "Shouldn't get a delta for an untransformed frame!");

  if (!aFrame->IsTransformed()) {
    return Point3D();
  }

  /* For both of the coordinates, if the value of transform is a
   * percentage, it's relative to the size of the frame.  Otherwise, if it's
   * a distance, it's already computed for us!
   */
  const nsStyleDisplay* display = aFrame->StyleDisplay();
  // We don't use aBoundsOverride for SVG since we need to account for
  // refBox.X/Y(). This happens to work because ReflowSVG sets the frame's
  // mRect before calling FinishAndStoreOverflow so we don't need the override.
  TransformReferenceBox refBox;
  if (aBoundsOverride &&
      !(aFrame->GetStateBits() & NS_FRAME_SVG_LAYOUT)) {
    refBox.Init(aBoundsOverride->Size());
  } else {
    refBox.Init(aFrame);
  }

  /* Allows us to access dimension getters by index. */
  float transformOrigin[2];
  TransformReferenceBox::DimensionGetter dimensionGetter[] =
    { &TransformReferenceBox::Width, &TransformReferenceBox::Height };
  TransformReferenceBox::DimensionGetter offsetGetter[] =
    { &TransformReferenceBox::X, &TransformReferenceBox::Y };

  for (uint8_t index = 0; index < 2; ++index) {
    /* If the transform-origin specifies a percentage, take the percentage
     * of the size of the box.
     */
    const nsStyleCoord& originValue  = display->mTransformOrigin[index];
    if (originValue.GetUnit() == eStyleUnit_Calc) {
      const nsStyleCoord::Calc *calc = originValue.GetCalcValue();
      transformOrigin[index] =
        NSAppUnitsToFloatPixels((refBox.*dimensionGetter[index])(), aAppUnitsPerPixel) *
          calc->mPercent +
        NSAppUnitsToFloatPixels(calc->mLength, aAppUnitsPerPixel);
    } else if (originValue.GetUnit() == eStyleUnit_Percent) {
      transformOrigin[index] =
        NSAppUnitsToFloatPixels((refBox.*dimensionGetter[index])(), aAppUnitsPerPixel) *
        originValue.GetPercentValue();
    } else {
      MOZ_ASSERT(originValue.GetUnit() == eStyleUnit_Coord,
                 "unexpected unit");
      transformOrigin[index] =
        NSAppUnitsToFloatPixels(originValue.GetCoordValue(),
                                aAppUnitsPerPixel);
    }

    if (aFrame->GetStateBits() & NS_FRAME_SVG_LAYOUT) {
      // SVG frames (unlike other frames) have a reference box that can be (and
      // typically is) offset from the TopLeft() of the frame. We need to
      // account for that here.
      transformOrigin[index] +=
        NSAppUnitsToFloatPixels((refBox.*offsetGetter[index])(), aAppUnitsPerPixel);
    }
  }

  return Point3D(transformOrigin[0], transformOrigin[1],
                 NSAppUnitsToFloatPixels(display->mTransformOrigin[2].GetCoordValue(),
                                         aAppUnitsPerPixel));
}

/* static */ bool
nsDisplayTransform::ComputePerspectiveMatrix(const nsIFrame* aFrame,
                                             float aAppUnitsPerPixel,
                                             Matrix4x4& aOutMatrix)
{
  NS_PRECONDITION(aFrame, "Can't get delta for a null frame!");
  NS_PRECONDITION(aFrame->IsTransformed() ||
                  aFrame->BackfaceIsHidden() ||
                  aFrame->Combines3DTransformWithAncestors(),
                  "Shouldn't get a delta for an untransformed frame!");
  NS_PRECONDITION(aOutMatrix.IsIdentity(), "Must have a blank output matrix");

  if (!aFrame->IsTransformed()) {
    return false;
  }

  /* Find our containing block, which is the element that provides the
   * value for perspective we need to use
   */

  //TODO: Is it possible that the cbFrame's bounds haven't been set correctly yet
  // (similar to the aBoundsOverride case for GetResultingTransformMatrix)?
  nsIFrame* cbFrame = aFrame->GetContainingBlock(nsIFrame::SKIP_SCROLLED_FRAME);
  if (!cbFrame) {
    return false;
  }

  /* Grab the values for perspective and perspective-origin (if present) */

  const nsStyleDisplay* cbDisplay = cbFrame->StyleDisplay();
  if (cbDisplay->mChildPerspective.GetUnit() != eStyleUnit_Coord) {
    return false;
  }
  nscoord perspective = cbDisplay->mChildPerspective.GetCoordValue();
  if (perspective < std::numeric_limits<Float>::epsilon()) {
    return true;
  }

  TransformReferenceBox refBox(cbFrame);

  Point perspectiveOrigin =
    nsStyleTransformMatrix::Convert2DPosition(cbDisplay->mPerspectiveOrigin,
                                              refBox, aAppUnitsPerPixel);

  /* GetOffsetTo computes the offset required to move from 0,0 in cbFrame to 0,0
   * in aFrame. Although we actually want the inverse of this, it's faster to
   * compute this way.
   */
  nsPoint frameToCbOffset = -aFrame->GetOffsetTo(cbFrame);
  Point frameToCbGfxOffset(
            NSAppUnitsToFloatPixels(frameToCbOffset.x, aAppUnitsPerPixel),
            NSAppUnitsToFloatPixels(frameToCbOffset.y, aAppUnitsPerPixel));

  /* Move the perspective origin to be relative to aFrame, instead of relative
   * to the containing block which is how it was specified in the style system.
   */
  perspectiveOrigin += frameToCbGfxOffset;

  aOutMatrix._34 =
    -1.0 / NSAppUnitsToFloatPixels(perspective, aAppUnitsPerPixel);

  aOutMatrix.ChangeBasis(Point3D(perspectiveOrigin.x, perspectiveOrigin.y, 0));
  return true;
}

nsDisplayTransform::FrameTransformProperties::FrameTransformProperties(const nsIFrame* aFrame,
                                                                       float aAppUnitsPerPixel,
                                                                       const nsRect* aBoundsOverride)
  : mFrame(aFrame)
  , mTransformList(aFrame->StyleDisplay()->mSpecifiedTransform)
  , mToTransformOrigin(GetDeltaToTransformOrigin(aFrame, aAppUnitsPerPixel, aBoundsOverride))
{
}

/* Wraps up the transform matrix in a change-of-basis matrix pair that
 * translates from local coordinate space to transform coordinate space, then
 * hands it back.
 */
Matrix4x4
nsDisplayTransform::GetResultingTransformMatrix(const FrameTransformProperties& aProperties,
                                                const nsPoint& aOrigin,
                                                float aAppUnitsPerPixel,
                                                uint32_t aFlags,
                                                const nsRect* aBoundsOverride)
{
  return GetResultingTransformMatrixInternal(aProperties, aOrigin, aAppUnitsPerPixel,
                                             aFlags, aBoundsOverride);
}

Matrix4x4
nsDisplayTransform::GetResultingTransformMatrix(const nsIFrame* aFrame,
                                                const nsPoint& aOrigin,
                                                float aAppUnitsPerPixel,
                                                uint32_t aFlags,
                                                const nsRect* aBoundsOverride)
{
  FrameTransformProperties props(aFrame,
                                 aAppUnitsPerPixel,
                                 aBoundsOverride);

  return GetResultingTransformMatrixInternal(props, aOrigin, aAppUnitsPerPixel,
                                             aFlags, aBoundsOverride);
}

Matrix4x4
nsDisplayTransform::GetResultingTransformMatrixInternal(const FrameTransformProperties& aProperties,
                                                        const nsPoint& aOrigin,
                                                        float aAppUnitsPerPixel,
                                                        uint32_t aFlags,
                                                        const nsRect* aBoundsOverride)
{
  const nsIFrame *frame = aProperties.mFrame;
  NS_ASSERTION(frame || !(aFlags & INCLUDE_PERSPECTIVE), "Must have a frame to compute perspective!");

  // Get the underlying transform matrix:

  // We don't use aBoundsOverride for SVG since we need to account for
  // refBox.X/Y(). This happens to work because ReflowSVG sets the frame's
  // mRect before calling FinishAndStoreOverflow so we don't need the override.
  TransformReferenceBox refBox;
  if (aBoundsOverride &&
      (!frame || !(frame->GetStateBits() & NS_FRAME_SVG_LAYOUT))) {
    refBox.Init(aBoundsOverride->Size());
  } else {
    refBox.Init(frame);
  }

  /* Get the matrix, then change its basis to factor in the origin. */
  RuleNodeCacheConditions dummy;
  bool dummyBool;
  Matrix4x4 result;
  // Call IsSVGTransformed() regardless of the value of
  // disp->mSpecifiedTransform, since we still need any
  // parentsChildrenOnlyTransform.
  Matrix svgTransform, parentsChildrenOnlyTransform;
  bool hasSVGTransforms =
    frame && frame->IsSVGTransformed(&svgTransform,
                                     &parentsChildrenOnlyTransform);
  /* Transformed frames always have a transform, or are preserving 3d (and might still have perspective!) */
  if (aProperties.mTransformList) {
    result = nsStyleTransformMatrix::ReadTransforms(aProperties.mTransformList->mHead,
                                                    frame ? frame->StyleContext() : nullptr,
                                                    frame ? frame->PresContext() : nullptr,
                                                    dummy, refBox, aAppUnitsPerPixel,
                                                    &dummyBool);
  } else if (hasSVGTransforms) {
    // Correct the translation components for zoom:
    float pixelsPerCSSPx = frame->PresContext()->AppUnitsPerCSSPixel() /
                             aAppUnitsPerPixel;
    svgTransform._31 *= pixelsPerCSSPx;
    svgTransform._32 *= pixelsPerCSSPx;
    result = Matrix4x4::From2D(svgTransform);
  }

  // Apply any translation due to 'transform-origin' and/or 'transform-box':
  result.ChangeBasis(aProperties.mToTransformOrigin);

  // See the comment for nsSVGContainerFrame::HasChildrenOnlyTransform for
  // an explanation of what children-only transforms are.
  bool parentHasChildrenOnlyTransform =
    hasSVGTransforms && !parentsChildrenOnlyTransform.IsIdentity();

  if (parentHasChildrenOnlyTransform) {
    float pixelsPerCSSPx =
      frame->PresContext()->AppUnitsPerCSSPixel() / aAppUnitsPerPixel;
    parentsChildrenOnlyTransform._31 *= pixelsPerCSSPx;
    parentsChildrenOnlyTransform._32 *= pixelsPerCSSPx;

    Point3D frameOffset(
      NSAppUnitsToFloatPixels(-frame->GetPosition().x, aAppUnitsPerPixel),
      NSAppUnitsToFloatPixels(-frame->GetPosition().y, aAppUnitsPerPixel),
      0);
    Matrix4x4 parentsChildrenOnlyTransform3D =
      Matrix4x4::From2D(parentsChildrenOnlyTransform).ChangeBasis(frameOffset);

    result *= parentsChildrenOnlyTransform3D;
  }

  Matrix4x4 perspectiveMatrix;
  bool hasPerspective = aFlags & INCLUDE_PERSPECTIVE;
  if (hasPerspective) {
    if (ComputePerspectiveMatrix(frame, aAppUnitsPerPixel, perspectiveMatrix)) {
      result *= perspectiveMatrix;
    }
  }

  if ((aFlags & INCLUDE_PRESERVE3D_ANCESTORS) &&
      frame && frame->Combines3DTransformWithAncestors()) {
    // Include the transform set on our parent
    nsIFrame* parentFrame = frame->GetFlattenedTreeParentPrimaryFrame();
    NS_ASSERTION(parentFrame && parentFrame->IsTransformed() &&
                 parentFrame->Extend3DContext(),
                 "Preserve3D mismatch!");
    FrameTransformProperties props(parentFrame,
                                   aAppUnitsPerPixel,
                                   nullptr);

    uint32_t flags = aFlags & (INCLUDE_PRESERVE3D_ANCESTORS|INCLUDE_PERSPECTIVE);

    // If this frame isn't transformed (but we exist for backface-visibility),
    // then we're not a reference frame so no offset to origin will be added.
    // Otherwise we need to manually translate into our parent's coordinate
    // space.
    if (frame->IsTransformed()) {
      nsLayoutUtils::PostTranslate(result, frame->GetPosition(), aAppUnitsPerPixel, !hasSVGTransforms);
    }
    Matrix4x4 parent =
      GetResultingTransformMatrixInternal(props,
                                          nsPoint(0, 0),
                                          aAppUnitsPerPixel, flags,
                                          nullptr);
    result = result * parent;
  }

  if (aFlags & OFFSET_BY_ORIGIN) {
    nsLayoutUtils::PostTranslate(result, aOrigin, aAppUnitsPerPixel, !hasSVGTransforms);
  }

  return result;
}

bool
nsDisplayOpacity::CanUseAsyncAnimations(nsDisplayListBuilder* aBuilder)
{
  if (ActiveLayerTracker::IsStyleAnimated(aBuilder, mFrame, eCSSProperty_opacity)) {
    return true;
  }

  EffectCompositor::SetPerformanceWarning(
    mFrame, eCSSProperty_opacity,
    AnimationPerformanceWarning(
      AnimationPerformanceWarning::Type::OpacityFrameInactive));

  return false;
}

bool
nsDisplayTransform::CanUseAsyncAnimations(nsDisplayListBuilder* aBuilder)
{
  return mAllowAsyncAnimation;
}

static void
RecordAnimationFrameSizeTelemetry(nsIFrame* aFrame, const nsSize& overflow)
{
  gfxSize scale = nsLayoutUtils::GetTransformToAncestorScale(aFrame);
  nsSize frameSize = nsSize(overflow.width * scale.width,
                            overflow.height * scale.height);
  uint32_t pixelArea = uint32_t(nsPresContext::AppUnitsToIntCSSPixels(frameSize.width))
                     * nsPresContext::AppUnitsToIntCSSPixels(frameSize.height);
  if (EffectSet* effects = EffectSet::GetEffectSet(aFrame)) {
    for (KeyframeEffectReadOnly* effect : *effects) {
      effect->RecordFrameSizeTelemetry(pixelArea);
    }
  }
}

/* static */ auto
nsDisplayTransform::ShouldPrerenderTransformedContent(nsDisplayListBuilder* aBuilder,
                                                      nsIFrame* aFrame,
                                                      nsRect* aDirtyRect) -> PrerenderDecision
{
  // Elements whose transform has been modified recently, or which
  // have a compositor-animated transform, can be prerendered. An element
  // might have only just had its transform animated in which case
  // the ActiveLayerManager may not have been notified yet.
  if (!ActiveLayerTracker::IsStyleMaybeAnimated(aFrame, eCSSProperty_transform) &&
      !EffectCompositor::HasAnimationsForCompositor(aFrame,
                                                    eCSSProperty_transform)) {
    EffectCompositor::SetPerformanceWarning(
      aFrame, eCSSProperty_transform,
      AnimationPerformanceWarning(
        AnimationPerformanceWarning::Type::TransformFrameInactive));

    return NoPrerender;
  }

  // We should not allow prerender if any ancestor container element has
  // mask/clip-path effects.
  //
  // With prerender and async transform animation, we do not need to restyle an
  // animated element to respect position changes, since that transform is done
  // by layer animation. As a result, the container element is not aware of
  // position change of that containing element and loses the chance to update
  // the content of mask/clip-path.
  //
  // Why do we need to update a mask? This is relative to how we generate a
  // mask layer in ContainerState::SetupMaskLayerForCSSMask. While creating a
  // mask layer, to reduce memory usage, we did not choose the size of the
  // masked element as mask size. Instead, we read the union of bounds of all
  // children display items by nsDisplayWrapList::GetBounds, which is smaller
  // than or equal to the masked element's boundary, and use it as the position
  // size of the mask layer. That union bounds is actually affected by the
  // geometry of the animated element. To keep the content of mask up to date,
  // forbidding of prerender is required.
  for (nsIFrame* container = nsLayoutUtils::GetCrossDocParentFrame(aFrame);
       container; container = nsLayoutUtils::GetCrossDocParentFrame(container)) {
    const nsStyleSVGReset *svgReset = container->StyleSVGReset();
    if (svgReset->HasMask() || svgReset->HasClipPath()) {
      return NoPrerender;
    }
  }

  nsRect overflow = aFrame->GetVisualOverflowRectRelativeToSelf();

  // Record telemetry about the size of the animated content.
  // Check CanRecordExtended() so we don't do any processing if the
  // telemetry won't be recorded anyways.
  if (Telemetry::CanRecordExtended()) {
    RecordAnimationFrameSizeTelemetry(aFrame, overflow.Size());
  }

  // If the incoming dirty rect already contains the entire overflow area,
  // we are already rendering the entire content.
  if (aDirtyRect->Contains(overflow)) {
    return FullPrerender;
  }

  float viewportRatioX = gfxPrefs::AnimationPrerenderViewportRatioLimitX();
  float viewportRatioY = gfxPrefs::AnimationPrerenderViewportRatioLimitY();
  uint32_t absoluteLimitX = gfxPrefs::AnimationPrerenderAbsoluteLimitX();
  uint32_t absoluteLimitY = gfxPrefs::AnimationPrerenderAbsoluteLimitY();
  nsSize refSize = aBuilder->RootReferenceFrame()->GetSize();
  // Only prerender if the transformed frame's size is <= a multiple of the
  // reference frame size (~viewport), and less than an absolute limit.
  // Both the ratio and the absolute limit are configurable.
  nsSize relativeLimit(nscoord(refSize.width * viewportRatioX),
                       nscoord(refSize.height * viewportRatioY));
  nsSize absoluteLimit(aFrame->PresContext()->DevPixelsToAppUnits(absoluteLimitX),
                       aFrame->PresContext()->DevPixelsToAppUnits(absoluteLimitY));
  nsSize maxSize = Min(relativeLimit, absoluteLimit);
  gfxSize scale = nsLayoutUtils::GetTransformToAncestorScale(aFrame);
  nsSize frameSize(overflow.Size().width * scale.width,
                   overflow.Size().height * scale.height);
  uint64_t maxLimitArea = uint64_t(maxSize.width) * maxSize.height;
  uint64_t frameArea = uint64_t(frameSize.width) * frameSize.height;
  if (frameArea <= maxLimitArea && frameSize <= absoluteLimit) {
    *aDirtyRect = overflow;
    return FullPrerender;
  } else if (gfxPrefs::PartiallyPrerenderAnimatedContent()) {
    *aDirtyRect = nsLayoutUtils::ComputePartialPrerenderArea(*aDirtyRect, overflow, maxSize);
    return PartialPrerender;
  }

  if (frameArea > maxLimitArea) {
    uint64_t appUnitsPerPixel = nsPresContext::AppUnitsPerCSSPixel();
    EffectCompositor::SetPerformanceWarning(
      aFrame, eCSSProperty_transform,
      AnimationPerformanceWarning(
        AnimationPerformanceWarning::Type::ContentTooLargeArea,
        {
          int(frameArea / (appUnitsPerPixel * appUnitsPerPixel)),
          int(maxLimitArea / (appUnitsPerPixel * appUnitsPerPixel)),
        }));
  } else {
    EffectCompositor::SetPerformanceWarning(
      aFrame, eCSSProperty_transform,
      AnimationPerformanceWarning(
        AnimationPerformanceWarning::Type::ContentTooLarge,
        {
          nsPresContext::AppUnitsToIntCSSPixels(frameSize.width),
          nsPresContext::AppUnitsToIntCSSPixels(frameSize.height),
          nsPresContext::AppUnitsToIntCSSPixels(relativeLimit.width),
          nsPresContext::AppUnitsToIntCSSPixels(relativeLimit.height),
          nsPresContext::AppUnitsToIntCSSPixels(absoluteLimit.width),
          nsPresContext::AppUnitsToIntCSSPixels(absoluteLimit.height),
        }));
  }

  return NoPrerender;
}

/* If the matrix is singular, or a hidden backface is shown, the frame won't be visible or hit. */
static bool IsFrameVisible(nsIFrame* aFrame, const Matrix4x4& aMatrix)
{
  if (aMatrix.IsSingular()) {
    return false;
  }
  if (aFrame->BackfaceIsHidden() && aMatrix.IsBackfaceVisible()) {
    return false;
  }
  return true;
}

const Matrix4x4&
nsDisplayTransform::GetTransform() const
{
  if (mTransform.IsIdentity()) {
    float scale = mFrame->PresContext()->AppUnitsPerDevPixel();
    Point3D newOrigin =
      Point3D(NSAppUnitsToFloatPixels(mToReferenceFrame.x, scale),
              NSAppUnitsToFloatPixels(mToReferenceFrame.y, scale),
              0.0f);
    if (mTransformGetter) {
      mTransform = mTransformGetter(mFrame, scale);
      mTransform.ChangeBasis(newOrigin.x, newOrigin.y, newOrigin.z);
    } else if (!mIsTransformSeparator) {
      DebugOnly<bool> isReference =
        mFrame->IsTransformed() ||
        mFrame->Combines3DTransformWithAncestors() || mFrame->Extend3DContext();
      MOZ_ASSERT(isReference);
      mTransform =
        GetResultingTransformMatrix(mFrame, ToReferenceFrame(),
                                    scale, INCLUDE_PERSPECTIVE|OFFSET_BY_ORIGIN);
    }
  }
  return mTransform;
}

Matrix4x4
nsDisplayTransform::GetTransformForRendering()
{
  if (!mFrame->HasPerspective() || mTransformGetter || mIsTransformSeparator) {
    return GetTransform();
  }
  MOZ_ASSERT(!mTransformGetter);

  float scale = mFrame->PresContext()->AppUnitsPerDevPixel();
  // Don't include perspective transform, or the offset to origin, since
  // nsDisplayPerspective will handle both of those.
  return GetResultingTransformMatrix(mFrame, ToReferenceFrame(), scale, 0);
}

const Matrix4x4&
nsDisplayTransform::GetAccumulatedPreserved3DTransform(nsDisplayListBuilder* aBuilder)
{
  MOZ_ASSERT(!mFrame->Extend3DContext() || IsLeafOf3DContext());
  // XXX: should go back to fix mTransformGetter.
  if (!mTransformPreserves3DInited) {
    mTransformPreserves3DInited = true;
    if (!IsLeafOf3DContext()) {
      mTransformPreserves3D = GetTransform();
      return mTransformPreserves3D;
    }

    const nsIFrame* establisher; // Establisher of the 3D rendering context.
    for (establisher = mFrame;
         establisher && establisher->Combines3DTransformWithAncestors();
         establisher = establisher->GetFlattenedTreeParentPrimaryFrame()) {
    }
    const nsIFrame* establisherReference =
      aBuilder->FindReferenceFrameFor(nsLayoutUtils::GetCrossDocParentFrame(establisher));

    nsPoint offset = establisher->GetOffsetToCrossDoc(establisherReference);
    float scale = mFrame->PresContext()->AppUnitsPerDevPixel();
    uint32_t flags = INCLUDE_PRESERVE3D_ANCESTORS|INCLUDE_PERSPECTIVE|OFFSET_BY_ORIGIN;
    mTransformPreserves3D =
      GetResultingTransformMatrix(mFrame, offset, scale, flags);
  }
  return mTransformPreserves3D;
}

bool
nsDisplayTransform::ShouldBuildLayerEvenIfInvisible(nsDisplayListBuilder* aBuilder) const
{
  // The visible rect of a Preserves-3D frame is just an intermediate
  // result.  It should always build a layer to make sure it is
  // rendering correctly.
  return MayBeAnimated(aBuilder) || mFrame->Combines3DTransformWithAncestors();
}

bool
nsDisplayTransform::CreateWebRenderCommands(mozilla::wr::DisplayListBuilder& aBuilder,
                                            mozilla::wr::IpcResourceUpdateQueue& aResources,
                                            const StackingContextHelper& aSc,
                                            WebRenderLayerManager* aManager,
                                            nsDisplayListBuilder* aDisplayListBuilder)
{
  Matrix4x4 newTransformMatrix = GetTransformForRendering();
  gfx::Matrix4x4* transformForSC = &newTransformMatrix;
  if (newTransformMatrix.IsIdentity()) {
    // If the transform is an identity transform, strip it out so that WR
    // doesn't turn this stacking context into a reference frame, as it
    // affects positioning. Bug 1345577 tracks a better fix.
    transformForSC = nullptr;
  }

  RefPtr<WebRenderAnimationData> animationData = aManager->CommandBuilder().CreateOrRecycleWebRenderUserData<WebRenderAnimationData>(this);

  AnimationInfo& animationInfo = animationData->GetAnimationInfo();
  AddAnimationsForProperty(Frame(), aDisplayListBuilder,
                           this, eCSSProperty_transform,
                           animationInfo, false);
  animationInfo.StartPendingAnimations(aManager->GetAnimationReadyTime());

  // Note that animationsId can be 0 (uninitialized in AnimationInfo) if there
  // are no active animations.
  uint64_t animationsId = animationInfo.GetCompositorAnimationsId();

  if (!animationInfo.GetAnimations().IsEmpty()) {
    // Update transfrom as nullptr in stacking context if there exists
    // transform animation, the transform value will be resolved
    // after animation sampling on the compositor
    transformForSC = nullptr;

    // Pass default transform to compositor in case gecko fails to
    // get animated value after animation sampling.
    OptionalTransform transformForCompositor = newTransformMatrix;

    OpAddCompositorAnimations
      anim(CompositorAnimations(animationInfo.GetAnimations(), animationsId),
           transformForCompositor, void_t());
    aManager->WrBridge()->AddWebRenderParentCommand(anim);
    aManager->AddActiveCompositorAnimationId(animationsId);
  } else if (animationsId) {
    aManager->AddCompositorAnimationsIdForDiscard(animationsId);
    animationsId = 0;
  }

  nsTArray<mozilla::wr::WrFilterOp> filters;
  StackingContextHelper sc(aSc,
                           aBuilder,
                           aDisplayListBuilder,
                           this,
                           mStoredList.GetChildren(),
                           &newTransformMatrix,
                           animationsId,
                           nullptr,
                           transformForSC,
                           nullptr,
                           filters,
                           gfx::CompositionOp::OP_OVER,
                           !BackfaceIsHidden());

  return mStoredList.CreateWebRenderCommands(aBuilder, aResources, sc,
                                             aManager, aDisplayListBuilder);
}

bool
nsDisplayTransform::UpdateScrollData(mozilla::layers::WebRenderScrollData* aData,
                                     mozilla::layers::WebRenderLayerScrollData* aLayerData)
{
  if (aLayerData) {
    aLayerData->SetTransform(GetTransform());
    aLayerData->SetTransformIsPerspective(mFrame->HasPerspective());
  }
  return true;
}

already_AddRefed<Layer> nsDisplayTransform::BuildLayer(nsDisplayListBuilder *aBuilder,
                                                       LayerManager *aManager,
                                                       const ContainerLayerParameters& aContainerParameters)
{
  /* For frames without transform, it would not be removed for
   * backface hidden here.  But, it would be removed by the init
   * function of nsDisplayTransform.
   */
  const Matrix4x4& newTransformMatrix = GetTransformForRendering();

  uint32_t flags = FrameLayerBuilder::CONTAINER_ALLOW_PULL_BACKGROUND_COLOR;
  RefPtr<ContainerLayer> container = aManager->GetLayerBuilder()->
    BuildContainerLayerFor(aBuilder, aManager, mFrame, this, mStoredList.GetChildren(),
                           aContainerParameters, &newTransformMatrix, flags);

  if (!container) {
    return nullptr;
  }

  // Add the preserve-3d flag for this layer, BuildContainerLayerFor clears all flags,
  // so we never need to explicitely unset this flag.
  if (mFrame->Extend3DContext() && !mNoExtendContext) {
    container->SetContentFlags(container->GetContentFlags() | Layer::CONTENT_EXTEND_3D_CONTEXT);
  } else {
    container->SetContentFlags(container->GetContentFlags() & ~Layer::CONTENT_EXTEND_3D_CONTEXT);
  }

  nsDisplayListBuilder::AddAnimationsAndTransitionsToLayer(container, aBuilder,
                                                           this, mFrame,
                                                           eCSSProperty_transform);
  if (mAllowAsyncAnimation && MayBeAnimated(aBuilder)) {
    // Only allow async updates to the transform if we're an animated layer, since that's what
    // triggers us to set the correct AGR in the constructor and makes sure FrameLayerBuilder
    // won't compute occlusions for this layer.
    container->SetUserData(nsIFrame::LayerIsPrerenderedDataKey(),
                           /*the value is irrelevant*/nullptr);
    container->SetContentFlags(container->GetContentFlags() | Layer::CONTENT_MAY_CHANGE_TRANSFORM);
  } else {
    container->RemoveUserData(nsIFrame::LayerIsPrerenderedDataKey());
    container->SetContentFlags(container->GetContentFlags() & ~Layer::CONTENT_MAY_CHANGE_TRANSFORM);
  }
  return container.forget();
}

bool
nsDisplayTransform::MayBeAnimated(nsDisplayListBuilder* aBuilder) const
{
  // If EffectCompositor::HasAnimationsForCompositor() is true then we can
  // completely bypass the main thread for this animation, so it is always
  // worthwhile.
  // For ActiveLayerTracker::IsStyleAnimated() cases the main thread is
  // already involved so there is less to be gained.
  // Therefore we check that the *post-transform* bounds of this item are
  // big enough to justify an active layer.
  if (EffectCompositor::HasAnimationsForCompositor(mFrame,
                                                   eCSSProperty_transform) ||
      (ActiveLayerTracker::IsStyleAnimated(aBuilder,
                                           mFrame,
                                           eCSSProperty_transform) &&
       !IsItemTooSmallForActiveLayer(mFrame))) {
    return true;
  }
  return false;
}

nsDisplayItem::LayerState
nsDisplayTransform::GetLayerState(nsDisplayListBuilder* aBuilder,
                                  LayerManager* aManager,
                                  const ContainerLayerParameters& aParameters) {
  // If the transform is 3d, the layer takes part in preserve-3d
  // sorting, or the layer is a separator then we *always* want this
  // to be an active layer.
  // Checking HasPerspective() is needed to handle perspective value 0 when
  // the transform is 2D.
  if (!GetTransform().Is2D() || mFrame->Combines3DTransformWithAncestors() ||
      mIsTransformSeparator || mFrame->HasPerspective()) {
    return LAYER_ACTIVE_FORCE;
  }

  if (MayBeAnimated(aBuilder)) {
    // Returns LAYER_ACTIVE_FORCE to avoid flatterning the layer for async
    // animations.
    return LAYER_ACTIVE_FORCE;
  }

  // Expect the child display items to have this frame as their animated
  // geometry root (since it will be their reference frame). If they have a
  // different animated geometry root, we'll make this an active layer so the
  // animation can be accelerated.
  return RequiredLayerStateForChildren(aBuilder, aManager, aParameters,
    *mStoredList.GetChildren(), mAnimatedGeometryRootForChildren);
}

bool nsDisplayTransform::ComputeVisibility(nsDisplayListBuilder *aBuilder,
                                             nsRegion *aVisibleRegion)
{
  /* As we do this, we need to be sure to
   * untransform the visible rect, since we want everything that's painting to
   * think that it's painting in its original rectangular coordinate space.
   * If we can't untransform, take the entire overflow rect */
  nsRect untransformedVisibleRect;
  if (!UntransformVisibleRect(aBuilder, &untransformedVisibleRect))
  {
    untransformedVisibleRect = mFrame->GetVisualOverflowRectRelativeToSelf();
  }
  nsRegion untransformedVisible = untransformedVisibleRect;
  // Call RecomputeVisiblity instead of ComputeVisibility since
  // nsDisplayItem::ComputeVisibility should only be called from
  // nsDisplayList::ComputeVisibility (which sets mVisibleRect on the item)
  mStoredList.RecomputeVisibility(aBuilder, &untransformedVisible);
  return true;
}

#ifdef DEBUG_HIT
#include <time.h>
#endif

/* HitTest does some fun stuff with matrix transforms to obtain the answer. */
void nsDisplayTransform::HitTest(nsDisplayListBuilder *aBuilder,
                                 const nsRect& aRect,
                                 HitTestState *aState,
                                 nsTArray<nsIFrame*> *aOutFrames)
{
  if (aState->mInPreserves3D) {
    mStoredList.HitTest(aBuilder, aRect, aState, aOutFrames);
    return;
  }

  /* Here's how this works:
   * 1. Get the matrix.  If it's singular, abort (clearly we didn't hit
   *    anything).
   * 2. Invert the matrix.
   * 3. Use it to transform the rect into the correct space.
   * 4. Pass that rect down through to the list's version of HitTest.
   */
  // GetTransform always operates in dev pixels.
  float factor = mFrame->PresContext()->AppUnitsPerDevPixel();
  Matrix4x4 matrix = GetAccumulatedPreserved3DTransform(aBuilder);

  if (!IsFrameVisible(mFrame, matrix)) {
    return;
  }

  /* We want to go from transformed-space to regular space.
   * Thus we have to invert the matrix, which normally does
   * the reverse operation (e.g. regular->transformed)
   */

  /* Now, apply the transform and pass it down the channel. */
  matrix.Invert();
  nsRect resultingRect;
  if (aRect.width == 1 && aRect.height == 1) {
    // Magic width/height indicating we're hit testing a point, not a rect
    Point4D point = matrix.ProjectPoint(Point(NSAppUnitsToFloatPixels(aRect.x, factor),
                                              NSAppUnitsToFloatPixels(aRect.y, factor)));
    if (!point.HasPositiveWCoord()) {
      return;
    }

    Point point2d = point.As2DPoint();

    resultingRect = nsRect(NSFloatPixelsToAppUnits(float(point2d.x), factor),
                           NSFloatPixelsToAppUnits(float(point2d.y), factor),
                           1, 1);

  } else {
    Rect originalRect(NSAppUnitsToFloatPixels(aRect.x, factor),
                      NSAppUnitsToFloatPixels(aRect.y, factor),
                      NSAppUnitsToFloatPixels(aRect.width, factor),
                      NSAppUnitsToFloatPixels(aRect.height, factor));


    bool snap;
    nsRect childBounds = mStoredList.GetBounds(aBuilder, &snap);
    Rect childGfxBounds(NSAppUnitsToFloatPixels(childBounds.x, factor),
                        NSAppUnitsToFloatPixels(childBounds.y, factor),
                        NSAppUnitsToFloatPixels(childBounds.width, factor),
                        NSAppUnitsToFloatPixels(childBounds.height, factor));

    Rect rect = matrix.ProjectRectBounds(originalRect, childGfxBounds);

    resultingRect = nsRect(NSFloatPixelsToAppUnits(float(rect.X()), factor),
                           NSFloatPixelsToAppUnits(float(rect.Y()), factor),
                           NSFloatPixelsToAppUnits(float(rect.Width()), factor),
                           NSFloatPixelsToAppUnits(float(rect.Height()), factor));
  }

  if (resultingRect.IsEmpty()) {
    return;
  }


#ifdef DEBUG_HIT
  printf("Frame: %p\n", dynamic_cast<void *>(mFrame));
  printf("  Untransformed point: (%f, %f)\n", resultingRect.X(), resultingRect.Y());
  uint32_t originalFrameCount = aOutFrames.Length();
#endif

  mStoredList.HitTest(aBuilder, resultingRect, aState, aOutFrames);

#ifdef DEBUG_HIT
  if (originalFrameCount != aOutFrames.Length())
    printf("  Hit! Time: %f, first frame: %p\n", static_cast<double>(clock()),
           dynamic_cast<void *>(aOutFrames.ElementAt(0)));
  printf("=== end of hit test ===\n");
#endif

}

float
nsDisplayTransform::GetHitDepthAtPoint(nsDisplayListBuilder* aBuilder, const nsPoint& aPoint)
{
  // GetTransform always operates in dev pixels.
  float factor = mFrame->PresContext()->AppUnitsPerDevPixel();
  Matrix4x4 matrix = GetAccumulatedPreserved3DTransform(aBuilder);

  NS_ASSERTION(IsFrameVisible(mFrame, matrix),
               "We can't have hit a frame that isn't visible!");

  Matrix4x4 inverse = matrix;
  inverse.Invert();
  Point4D point = inverse.ProjectPoint(Point(NSAppUnitsToFloatPixels(aPoint.x, factor),
                                             NSAppUnitsToFloatPixels(aPoint.y, factor)));

  Point point2d = point.As2DPoint();

  Point3D transformed = matrix.TransformPoint(Point3D(point2d.x, point2d.y, 0));
  return transformed.z;
}

/* The bounding rectangle for the object is the overflow rectangle translated
 * by the reference point.
 */
nsRect
nsDisplayTransform::GetBounds(nsDisplayListBuilder* aBuilder,
                              bool* aSnap) const
{
  *aSnap = false;

  if (mHasBounds) {
    return mBounds;
  }

  if (mFrame->Extend3DContext() && !mIsTransformSeparator) {
    return nsRect();
  }

  nsRect untransformedBounds = mStoredList.GetBounds(aBuilder, aSnap);
  // GetTransform always operates in dev pixels.
  float factor = mFrame->PresContext()->AppUnitsPerDevPixel();
  mBounds = nsLayoutUtils::MatrixTransformRect(untransformedBounds,
                                               GetTransform(),
                                               factor);
  mHasBounds = true;
  return mBounds;
}

void
nsDisplayTransform::ComputeBounds(nsDisplayListBuilder* aBuilder)
{
  MOZ_ASSERT(mFrame->Extend3DContext() || IsLeafOf3DContext());

  /* For some cases, the transform would make an empty bounds, but it
   * may be turned back again to get a non-empty bounds.  We should
   * not depend on transforming bounds level by level.
   *
   * Here, it applies accumulated transforms on the leaf frames of the
   * 3d rendering context, and track and accmulate bounds at
   * nsDisplayListBuilder.
   */
  nsDisplayListBuilder::AutoAccumulateTransform accTransform(aBuilder);

  accTransform.Accumulate(GetTransform());

  if (!IsLeafOf3DContext()) {
    // Do not dive into another 3D context.
    mStoredList.DoUpdateBoundsPreserves3D(aBuilder);
  }

  /* For Preserves3D, it is bounds of only children as leaf frames.
   * For non-leaf frames, their bounds are accumulated and kept at
   * nsDisplayListBuilder.
   */
  bool snap;
  nsRect untransformedBounds = mStoredList.GetBounds(aBuilder, &snap);
  // GetTransform always operates in dev pixels.
  float factor = mFrame->PresContext()->AppUnitsPerDevPixel();
  nsRect rect =
    nsLayoutUtils::MatrixTransformRect(untransformedBounds,
                                       accTransform.GetCurrentTransform(),
                                       factor);

  aBuilder->AccumulateRect(rect);
}

/* The transform is opaque iff the transform consists solely of scales and
 * translations and if the underlying content is opaque.  Thus if the transform
 * is of the form
 *
 * |a c e|
 * |b d f|
 * |0 0 1|
 *
 * We need b and c to be zero.
 *
 * We also need to check whether the underlying opaque content completely fills
 * our visible rect. We use UntransformRect which expands to the axis-aligned
 * bounding rect, but that's OK since if
 * mStoredList.GetVisibleRect().Contains(untransformedVisible), then it
 * certainly contains the actual (non-axis-aligned) untransformed rect.
 */
nsRegion
nsDisplayTransform::GetOpaqueRegion(nsDisplayListBuilder *aBuilder,
                                             bool* aSnap) const
{
  *aSnap = false;
  nsRect untransformedVisible;
  if (!UntransformVisibleRect(aBuilder, &untransformedVisible)) {
      return nsRegion();
  }

  const Matrix4x4& matrix = GetTransform();

  nsRegion result;
  Matrix matrix2d;
  bool tmpSnap;
  if (matrix.Is2D(&matrix2d) &&
      matrix2d.PreservesAxisAlignedRectangles() &&
      mStoredList.GetOpaqueRegion(aBuilder, &tmpSnap).Contains(untransformedVisible)) {
    result = mVisibleRect.Intersect(GetBounds(aBuilder, &tmpSnap));
  }
  return result;
}

/* The transform is uniform if it fills the entire bounding rect and the
 * wrapped list is uniform.  See GetOpaqueRegion for discussion of why this
 * works.
 */
Maybe<nscolor>
nsDisplayTransform::IsUniform(nsDisplayListBuilder *aBuilder) const
{
  nsRect untransformedVisible;
  if (!UntransformVisibleRect(aBuilder, &untransformedVisible)) {
    return Nothing();
  }
  const Matrix4x4& matrix = GetTransform();

  Matrix matrix2d;
  if (matrix.Is2D(&matrix2d) &&
      matrix2d.PreservesAxisAlignedRectangles() &&
      mStoredList.GetVisibleRect().Contains(untransformedVisible)) {
    return mStoredList.IsUniform(aBuilder);
  }

  return Nothing();
}

/* TransformRect takes in as parameters a rectangle (in app space) and returns
 * the smallest rectangle (in app space) containing the transformed image of
 * that rectangle.  That is, it takes the four corners of the rectangle,
 * transforms them according to the matrix associated with the specified frame,
 * then returns the smallest rectangle containing the four transformed points.
 *
 * @param aUntransformedBounds The rectangle (in app units) to transform.
 * @param aFrame The frame whose transformation should be applied.
 * @param aOrigin The delta from the frame origin to the coordinate space origin
 * @param aBoundsOverride (optional) Force the frame bounds to be the
 *        specified bounds.
 * @return The smallest rectangle containing the image of the transformed
 *         rectangle.
 */
nsRect nsDisplayTransform::TransformRect(const nsRect &aUntransformedBounds,
                                         const nsIFrame* aFrame,
                                         const nsRect* aBoundsOverride)
{
  NS_PRECONDITION(aFrame, "Can't take the transform based on a null frame!");

  float factor = aFrame->PresContext()->AppUnitsPerDevPixel();

  uint32_t flags = INCLUDE_PERSPECTIVE|OFFSET_BY_ORIGIN|INCLUDE_PRESERVE3D_ANCESTORS;
  return nsLayoutUtils::MatrixTransformRect
    (aUntransformedBounds,
     GetResultingTransformMatrix(aFrame, nsPoint(0, 0), factor, flags, aBoundsOverride),
     factor);
}

bool nsDisplayTransform::UntransformRect(const nsRect &aTransformedBounds,
                                         const nsRect &aChildBounds,
                                         const nsIFrame* aFrame,
                                         nsRect *aOutRect)
{
  NS_PRECONDITION(aFrame, "Can't take the transform based on a null frame!");

  float factor = aFrame->PresContext()->AppUnitsPerDevPixel();

  uint32_t flags = INCLUDE_PERSPECTIVE|OFFSET_BY_ORIGIN|INCLUDE_PRESERVE3D_ANCESTORS;

  Matrix4x4 transform = GetResultingTransformMatrix(aFrame, nsPoint(0, 0), factor, flags);
  if (transform.IsSingular()) {
    return false;
  }

  RectDouble result(NSAppUnitsToFloatPixels(aTransformedBounds.x, factor),
                    NSAppUnitsToFloatPixels(aTransformedBounds.y, factor),
                    NSAppUnitsToFloatPixels(aTransformedBounds.width, factor),
                    NSAppUnitsToFloatPixels(aTransformedBounds.height, factor));

  RectDouble childGfxBounds(NSAppUnitsToFloatPixels(aChildBounds.x, factor),
                            NSAppUnitsToFloatPixels(aChildBounds.y, factor),
                            NSAppUnitsToFloatPixels(aChildBounds.width, factor),
                            NSAppUnitsToFloatPixels(aChildBounds.height, factor));

  result = transform.Inverse().ProjectRectBounds(result, childGfxBounds);
  *aOutRect = nsLayoutUtils::RoundGfxRectToAppRect(ThebesRect(result), factor);
  return true;
}

bool nsDisplayTransform::UntransformVisibleRect(nsDisplayListBuilder* aBuilder,
                                                nsRect *aOutRect) const
{
  const Matrix4x4& matrix = GetTransform();
  if (matrix.IsSingular())
    return false;

  // GetTransform always operates in dev pixels.
  float factor = mFrame->PresContext()->AppUnitsPerDevPixel();
  RectDouble result(NSAppUnitsToFloatPixels(mVisibleRect.x, factor),
                    NSAppUnitsToFloatPixels(mVisibleRect.y, factor),
                    NSAppUnitsToFloatPixels(mVisibleRect.width, factor),
                    NSAppUnitsToFloatPixels(mVisibleRect.height, factor));

  bool snap;
  nsRect childBounds = mStoredList.GetBounds(aBuilder, &snap);
  RectDouble childGfxBounds(NSAppUnitsToFloatPixels(childBounds.x, factor),
                            NSAppUnitsToFloatPixels(childBounds.y, factor),
                            NSAppUnitsToFloatPixels(childBounds.width, factor),
                            NSAppUnitsToFloatPixels(childBounds.height, factor));

  /* We want to untransform the matrix, so invert the transformation first! */
  result = matrix.Inverse().ProjectRectBounds(result, childGfxBounds);

  *aOutRect = nsLayoutUtils::RoundGfxRectToAppRect(ThebesRect(result), factor);

  return true;
}

void
nsDisplayTransform::WriteDebugInfo(std::stringstream& aStream)
{
  AppendToString(aStream, GetTransform());
  if (IsTransformSeparator()) {
    aStream << " transform-separator";
  }
  if (IsLeafOf3DContext()) {
    aStream << " 3d-context-leaf";
  }
  if (mFrame->Extend3DContext()) {
    aStream << " extends-3d-context";
  }
  if (mFrame->Combines3DTransformWithAncestors()) {
    aStream << " combines-3d-with-ancestors";
  }
}

nsDisplayPerspective::nsDisplayPerspective(nsDisplayListBuilder* aBuilder,
                                           nsIFrame* aTransformFrame,
                                           nsIFrame* aPerspectiveFrame,
                                           nsDisplayList* aList)
  : nsDisplayItem(aBuilder, aPerspectiveFrame)
  , mList(aBuilder, aPerspectiveFrame, aList)
  , mTransformFrame(aTransformFrame)
  , mIndex(aBuilder->AllocatePerspectiveItemIndex())
{
  MOZ_ASSERT(mList.GetChildren()->Count() == 1);
  MOZ_ASSERT(mList.GetChildren()->GetTop()->GetType() == DisplayItemType::TYPE_TRANSFORM);
}

already_AddRefed<Layer>
nsDisplayPerspective::BuildLayer(nsDisplayListBuilder *aBuilder,
                                 LayerManager *aManager,
                                 const ContainerLayerParameters& aContainerParameters)
{
  float appUnitsPerPixel = mFrame->PresContext()->AppUnitsPerDevPixel();

  Matrix4x4 perspectiveMatrix;
  DebugOnly<bool> hasPerspective =
    nsDisplayTransform::ComputePerspectiveMatrix(mTransformFrame, appUnitsPerPixel,
                                                 perspectiveMatrix);
  MOZ_ASSERT(hasPerspective, "Why did we create nsDisplayPerspective?");

  /*
   * ClipListToRange can remove our child after we were created.
   */
  if (!mList.GetChildren()->GetTop()) {
    return nullptr;
  }

  /*
   * The resulting matrix is still in the coordinate space of the transformed
   * frame. Append a translation to the reference frame coordinates.
   */
  nsDisplayTransform* transform =
    static_cast<nsDisplayTransform*>(mList.GetChildren()->GetTop());

  Point3D newOrigin =
    Point3D(NSAppUnitsToFloatPixels(transform->ToReferenceFrame().x, appUnitsPerPixel),
            NSAppUnitsToFloatPixels(transform->ToReferenceFrame().y, appUnitsPerPixel),
            0.0f);
  Point3D roundedOrigin(NS_round(newOrigin.x),
                        NS_round(newOrigin.y),
                        0);

  perspectiveMatrix.PostTranslate(roundedOrigin);

  RefPtr<ContainerLayer> container = aManager->GetLayerBuilder()->
    BuildContainerLayerFor(aBuilder, aManager, mFrame, this, mList.GetChildren(),
                           aContainerParameters, &perspectiveMatrix, 0);

  if (!container) {
    return nullptr;
  }

  // Sort of a lie, but we want to pretend that the perspective layer extends a 3d context
  // so that it gets its transform combined with children. Might need a better name that reflects
  // this use case and isn't specific to preserve-3d.
  container->SetContentFlags(container->GetContentFlags() | Layer::CONTENT_EXTEND_3D_CONTEXT);
  container->SetTransformIsPerspective(true);

  return container.forget();
}

LayerState
nsDisplayPerspective::GetLayerState(nsDisplayListBuilder* aBuilder,
                                    LayerManager* aManager,
                                    const ContainerLayerParameters& aParameters)
{
  return LAYER_ACTIVE_FORCE;
}

bool
nsDisplayPerspective::CreateWebRenderCommands(mozilla::wr::DisplayListBuilder& aBuilder,
                                              mozilla::wr::IpcResourceUpdateQueue& aResources,
                                              const StackingContextHelper& aSc,
                                              WebRenderLayerManager* aManager,
                                              nsDisplayListBuilder* aDisplayListBuilder)
{
  float appUnitsPerPixel = mFrame->PresContext()->AppUnitsPerDevPixel();
  Matrix4x4 perspectiveMatrix;
  DebugOnly<bool> hasPerspective =
    nsDisplayTransform::ComputePerspectiveMatrix(mTransformFrame, appUnitsPerPixel,
                                                 perspectiveMatrix);
  MOZ_ASSERT(hasPerspective, "Why did we create nsDisplayPerspective?");

  /*
   * ClipListToRange can remove our child after we were created.
   */
  if (!mList.GetChildren()->GetTop()) {
    return false;
  }

  /*
   * The resulting matrix is still in the coordinate space of the transformed
   * frame. Append a translation to the reference frame coordinates.
   */
  nsDisplayTransform* transform =
    static_cast<nsDisplayTransform*>(mList.GetChildren()->GetTop());

  Point3D newOrigin =
    Point3D(NSAppUnitsToFloatPixels(transform->ToReferenceFrame().x, appUnitsPerPixel),
            NSAppUnitsToFloatPixels(transform->ToReferenceFrame().y, appUnitsPerPixel),
            0.0f);
  Point3D roundedOrigin(NS_round(newOrigin.x),
                        NS_round(newOrigin.y),
                        0);

  gfx::Matrix4x4 transformForSC = gfx::Matrix4x4::Translation(roundedOrigin);

  nsTArray<mozilla::wr::WrFilterOp> filters;
  StackingContextHelper sc(aSc,
                           aBuilder,
                           aDisplayListBuilder,
                           this,
                           mList.GetChildren(),
                           nullptr,
                           0,
                           nullptr,
                           &transformForSC,
                           &perspectiveMatrix,
                           filters,
                           gfx::CompositionOp::OP_OVER,
                           !BackfaceIsHidden());

  return mList.CreateWebRenderCommands(aBuilder, aResources, sc,
                                       aManager, aDisplayListBuilder);
}

int32_t
nsDisplayPerspective::ZIndex() const
{
  return ZIndexForFrame(mTransformFrame);
}

nsDisplayItemGeometry*
nsCharClipDisplayItem::AllocateGeometry(nsDisplayListBuilder* aBuilder)
{
  return new nsCharClipGeometry(this, aBuilder);
}

void
nsCharClipDisplayItem::ComputeInvalidationRegion(nsDisplayListBuilder* aBuilder,
                                         const nsDisplayItemGeometry* aGeometry,
                                         nsRegion* aInvalidRegion) const
{
  const nsCharClipGeometry* geometry = static_cast<const nsCharClipGeometry*>(aGeometry);

  bool snap;
  nsRect newRect = geometry->mBounds;
  nsRect oldRect = GetBounds(aBuilder, &snap);
  if (mVisIStartEdge != geometry->mVisIStartEdge ||
      mVisIEndEdge != geometry->mVisIEndEdge ||
      !oldRect.IsEqualInterior(newRect) ||
      !geometry->mBorderRect.IsEqualInterior(GetBorderRect())) {
    aInvalidRegion->Or(oldRect, newRect);
  }
}

nsDisplaySVGEffects::nsDisplaySVGEffects(nsDisplayListBuilder* aBuilder,
                                         nsIFrame* aFrame, nsDisplayList* aList,
                                         bool aHandleOpacity,
                                         const ActiveScrolledRoot* aActiveScrolledRoot)
  : nsDisplayWrapList(aBuilder, aFrame, aList, aActiveScrolledRoot)
  , mHandleOpacity(aHandleOpacity)
{
  MOZ_COUNT_CTOR(nsDisplaySVGEffects);
}

nsDisplaySVGEffects::nsDisplaySVGEffects(nsDisplayListBuilder* aBuilder,
                                         nsIFrame* aFrame, nsDisplayList* aList,
                                         bool aHandleOpacity)
  : nsDisplayWrapList(aBuilder, aFrame, aList)
  , mHandleOpacity(aHandleOpacity)
{
  MOZ_COUNT_CTOR(nsDisplaySVGEffects);
}

#ifdef NS_BUILD_REFCNT_LOGGING
nsDisplaySVGEffects::~nsDisplaySVGEffects()
{
  MOZ_COUNT_DTOR(nsDisplaySVGEffects);
}
#endif

nsRegion nsDisplaySVGEffects::GetOpaqueRegion(nsDisplayListBuilder* aBuilder,
                                              bool* aSnap) const
{
  *aSnap = false;
  return nsRegion();
}

void
nsDisplaySVGEffects::HitTest(nsDisplayListBuilder* aBuilder, const nsRect& aRect,
                             HitTestState* aState, nsTArray<nsIFrame*> *aOutFrames)
{
  nsPoint rectCenter(aRect.x + aRect.width / 2, aRect.y + aRect.height / 2);
  if (nsSVGIntegrationUtils::HitTestFrameForEffects(mFrame,
      rectCenter - ToReferenceFrame())) {
    mList.HitTest(aBuilder, aRect, aState, aOutFrames);
  }
}

gfxRect
nsDisplaySVGEffects::BBoxInUserSpace() const
{
  return nsSVGUtils::GetBBox(mFrame);
}

gfxPoint
nsDisplaySVGEffects::UserSpaceOffset() const
{
  return nsSVGUtils::FrameSpaceInCSSPxToUserSpaceOffset(mFrame);
}

void
nsDisplaySVGEffects::ComputeInvalidationRegion(nsDisplayListBuilder* aBuilder,
                                               const nsDisplayItemGeometry* aGeometry,
                                               nsRegion* aInvalidRegion) const
{
  const nsDisplaySVGEffectGeometry* geometry =
    static_cast<const nsDisplaySVGEffectGeometry*>(aGeometry);
  bool snap;
  nsRect bounds = GetBounds(aBuilder, &snap);
  if (geometry->mFrameOffsetToReferenceFrame != ToReferenceFrame() ||
      geometry->mUserSpaceOffset != UserSpaceOffset() ||
      !geometry->mBBox.IsEqualInterior(BBoxInUserSpace())) {
    // Filter and mask output can depend on the location of the frame's user
    // space and on the frame's BBox. We need to invalidate if either of these
    // change relative to the reference frame.
    // Invalidations from our inactive layer manager are not enough to catch
    // some of these cases because filters can produce output even if there's
    // nothing in the filter input.
    aInvalidRegion->Or(bounds, geometry->mBounds);
  }
}

bool nsDisplaySVGEffects::ValidateSVGFrame()
{
  const nsIContent* content = mFrame->GetContent();
  bool hasSVGLayout = (mFrame->GetStateBits() & NS_FRAME_SVG_LAYOUT);
  if (hasSVGLayout) {
    nsSVGDisplayableFrame* svgFrame = do_QueryFrame(mFrame);
    if (!svgFrame || !mFrame->GetContent()->IsSVGElement()) {
      NS_ASSERTION(false, "why?");
      return false;
    }
    if (!static_cast<const nsSVGElement*>(content)->HasValidDimensions()) {
      return false; // The SVG spec says not to draw filters for this
    }
  }

  return true;
}

static IntRect
ComputeClipExtsInDeviceSpace(gfxContext& aCtx)
{
  // Get the clip extents in device space.
  gfxRect clippedFrameSurfaceRect =
    aCtx.GetClipExtents(gfxContext::eDeviceSpace);
  clippedFrameSurfaceRect.RoundOut();

  IntRect result;
  ToRect(clippedFrameSurfaceRect).ToIntRect(&result);
  return mozilla::gfx::Factory::CheckSurfaceSize(result.Size()) ? result
                                                                : IntRect();
}

typedef nsSVGIntegrationUtils::PaintFramesParams PaintFramesParams;

static nsPoint
ComputeOffsetToUserSpace(const PaintFramesParams& aParams)
{
  nsIFrame* frame = aParams.frame;
  nsPoint offsetToBoundingBox = aParams.builder->ToReferenceFrame(frame) -
                         nsSVGIntegrationUtils::GetOffsetToBoundingBox(frame);
  if (!frame->IsFrameOfType(nsIFrame::eSVG)) {
    // Snap the offset if the reference frame is not a SVG frame, since other
    // frames will be snapped to pixel when rendering.
    offsetToBoundingBox = nsPoint(
      frame->PresContext()->RoundAppUnitsToNearestDevPixels(offsetToBoundingBox.x),
      frame->PresContext()->RoundAppUnitsToNearestDevPixels(offsetToBoundingBox.y));
  }

  // After applying only "offsetToBoundingBox", aParams.ctx would have its
  // origin at the top left corner of frame's bounding box (over all
  // continuations).
  // However, SVG painting needs the origin to be located at the origin of the
  // SVG frame's "user space", i.e. the space in which, for example, the
  // frame's BBox lives.
  // SVG geometry frames and foreignObject frames apply their own offsets, so
  // their position is relative to their user space. So for these frame types,
  // if we want aCtx to be in user space, we first need to subtract the
  // frame's position so that SVG painting can later add it again and the
  // frame is painted in the right place.
  gfxPoint toUserSpaceGfx = nsSVGUtils::FrameSpaceInCSSPxToUserSpaceOffset(frame);
  nsPoint toUserSpace =
    nsPoint(nsPresContext::CSSPixelsToAppUnits(float(toUserSpaceGfx.x)),
            nsPresContext::CSSPixelsToAppUnits(float(toUserSpaceGfx.y)));

  return (offsetToBoundingBox - toUserSpace);
}

static void
ComputeMaskGeometry(PaintFramesParams& aParams)
{
  // Properties are added lazily and may have been removed by a restyle, so
  // make sure all applicable ones are set again.
  nsIFrame* firstFrame =
    nsLayoutUtils::FirstContinuationOrIBSplitSibling(aParams.frame);

  const nsStyleSVGReset *svgReset = firstFrame->StyleSVGReset();

  SVGObserverUtils::EffectProperties effectProperties =
    SVGObserverUtils::GetEffectProperties(firstFrame);
  nsTArray<nsSVGMaskFrame *> maskFrames = effectProperties.GetMaskFrames();

  if (maskFrames.Length() == 0) {
    return;
  }

  gfxContext& ctx = aParams.ctx;
  nsIFrame* frame = aParams.frame;

  nsPoint offsetToUserSpace = ComputeOffsetToUserSpace(aParams);
  gfxPoint devPixelOffsetToUserSpace =
    nsLayoutUtils::PointToGfxPoint(offsetToUserSpace,
                                   frame->PresContext()->AppUnitsPerDevPixel());

  gfxContextMatrixAutoSaveRestore matSR(&ctx);
  ctx.SetMatrix(ctx.CurrentMatrix().PreTranslate(devPixelOffsetToUserSpace));

  // Convert boaderArea and dirtyRect to user space.
  int32_t appUnitsPerDevPixel = frame->PresContext()->AppUnitsPerDevPixel();
  nsRect userSpaceBorderArea = aParams.borderArea - offsetToUserSpace;
  nsRect userSpaceDirtyRect = aParams.dirtyRect - offsetToUserSpace;

  // Union all mask layer rectangles in user space.
  gfxRect maskInUserSpace;
  for (size_t i = 0; i < maskFrames.Length() ; i++) {
    nsSVGMaskFrame* maskFrame = maskFrames[i];
    gfxRect currentMaskSurfaceRect;

    if (maskFrame) {
      currentMaskSurfaceRect = maskFrame->GetMaskArea(aParams.frame);
    } else {
      nsCSSRendering::ImageLayerClipState clipState;
      nsCSSRendering::GetImageLayerClip(svgReset->mMask.mLayers[i],
                                       frame,
                                       *frame->StyleBorder(),
                                       userSpaceBorderArea,
                                       userSpaceDirtyRect,
                                       false, /* aWillPaintBorder */
                                       appUnitsPerDevPixel,
                                       &clipState);
      currentMaskSurfaceRect = clipState.mDirtyRectInDevPx;
    }

    maskInUserSpace = maskInUserSpace.Union(currentMaskSurfaceRect);
  }

  gfxContextAutoSaveRestore autoSR;

  if (!maskInUserSpace.IsEmpty()) {
    autoSR.SetContext(&ctx);
    ctx.Clip(maskInUserSpace);
  }

  IntRect result = ComputeClipExtsInDeviceSpace(ctx);
  aParams.maskRect = result;
}

nsDisplayMask::nsDisplayMask(nsDisplayListBuilder* aBuilder,
                             nsIFrame* aFrame, nsDisplayList* aList,
                             bool aHandleOpacity,
                             const ActiveScrolledRoot* aActiveScrolledRoot)
  : nsDisplaySVGEffects(aBuilder, aFrame, aList, aHandleOpacity, aActiveScrolledRoot)
{
  MOZ_COUNT_CTOR(nsDisplayMask);

  nsPresContext* presContext = mFrame->PresContext();
  uint32_t flags = aBuilder->GetBackgroundPaintFlags() |
                   nsCSSRendering::PAINTBG_MASK_IMAGE;
  const nsStyleSVGReset *svgReset = aFrame->StyleSVGReset();
  NS_FOR_VISIBLE_IMAGE_LAYERS_BACK_TO_FRONT(i, svgReset->mMask) {
    if (!svgReset->mMask.mLayers[i].mImage.IsResolved()) {
      continue;
    }
    bool isTransformedFixed;
    nsBackgroundLayerState state =
      nsCSSRendering::PrepareImageLayer(presContext, aFrame, flags,
                                        mFrame->GetRectRelativeToSelf(),
                                        mFrame->GetRectRelativeToSelf(),
                                        svgReset->mMask.mLayers[i],
                                        &isTransformedFixed);
    mDestRects.AppendElement(state.mDestArea);
  }
}

#ifdef NS_BUILD_REFCNT_LOGGING
nsDisplayMask::~nsDisplayMask()
{
  MOZ_COUNT_DTOR(nsDisplayMask);
}
#endif

static bool
CanMergeDisplayMaskFrame(nsIFrame* aFrame)
{
  // Do not merge items for box-decoration-break:clone elements,
  // since each box should have its own mask in that case.
  if (aFrame->StyleBorder()->mBoxDecorationBreak ==
        mozilla::StyleBoxDecorationBreak::Clone) {
    return false;
  }

  // Do not merge if either frame has a mask. Continuation frames should apply
  // the mask independently (just like nsDisplayBackgroundImage).
  if (aFrame->StyleSVGReset()->HasMask()) {
    return false;
  }

  return true;
}

bool
nsDisplayMask::CanMerge(const nsDisplayItem* aItem) const
{
  // Items for the same content element should be merged into a single
  // compositing group.
  if (!HasSameTypeAndClip(aItem) || !HasSameContent(aItem)) {
    return false;
  }

  return CanMergeDisplayMaskFrame(mFrame) &&
         CanMergeDisplayMaskFrame(aItem->Frame());
}

already_AddRefed<Layer>
nsDisplayMask::BuildLayer(nsDisplayListBuilder* aBuilder,
                          LayerManager* aManager,
                          const ContainerLayerParameters& aContainerParameters)
{
  if (!ValidateSVGFrame()) {
    return nullptr;
  }

  if (mFrame->StyleEffects()->mOpacity == 0.0f && mHandleOpacity) {
    return nullptr;
  }

  nsIFrame* firstFrame =
    nsLayoutUtils::FirstContinuationOrIBSplitSibling(mFrame);
  SVGObserverUtils::EffectProperties effectProperties =
    SVGObserverUtils::GetEffectProperties(firstFrame);

  if (effectProperties.HasInvalidClipPath() ||
      effectProperties.HasInvalidMask()) {
    return nullptr;
  }

  RefPtr<ContainerLayer> container = aManager->GetLayerBuilder()->
    BuildContainerLayerFor(aBuilder, aManager, mFrame, this, &mList,
                           aContainerParameters, nullptr);

  return container.forget();
}

bool
nsDisplayMask::PaintMask(nsDisplayListBuilder* aBuilder,
                         gfxContext* aMaskContext)
{
  MOZ_ASSERT(aMaskContext->GetDrawTarget()->GetFormat() == SurfaceFormat::A8);

  imgDrawingParams imgParmas(aBuilder->ShouldSyncDecodeImages()
                             ? imgIContainer::FLAG_SYNC_DECODE
                             : imgIContainer::FLAG_SYNC_DECODE_IF_FAST);
  nsRect borderArea = nsRect(ToReferenceFrame(), mFrame->GetSize());
  nsSVGIntegrationUtils::PaintFramesParams params(*aMaskContext,
                                                  mFrame,  mVisibleRect,
                                                  borderArea, aBuilder,
                                                  nullptr,
                                                  mHandleOpacity, imgParmas);
  ComputeMaskGeometry(params);
  nsSVGIntegrationUtils::PaintMask(params);

  nsDisplayMaskGeometry::UpdateDrawResult(this, imgParmas.result);

  return imgParmas.result == mozilla::image::DrawResult::SUCCESS;
}

LayerState
nsDisplayMask::GetLayerState(nsDisplayListBuilder* aBuilder,
                             LayerManager* aManager,
                             const ContainerLayerParameters& aParameters)
{
  if (ShouldPaintOnMaskLayer(aManager)) {
    return RequiredLayerStateForChildren(aBuilder, aManager, aParameters,
                                         mList, GetAnimatedGeometryRoot());
  }

  return LAYER_SVG_EFFECTS;
}

bool nsDisplayMask::ShouldPaintOnMaskLayer(LayerManager* aManager)
{
  if (!aManager->IsCompositingCheap()) {
    return false;
  }

  if (!nsSVGIntegrationUtils::IsMaskResourceReady(mFrame)) {
    return false;
  }

  if (gfxPrefs::DrawMaskLayer()) {
    return false;
  }

  return true;
}

bool nsDisplayMask::ComputeVisibility(nsDisplayListBuilder* aBuilder,
                                      nsRegion* aVisibleRegion)
{
  // Our children may be made translucent or arbitrarily deformed so we should
  // not allow them to subtract area from aVisibleRegion.
  nsRegion childrenVisible(mVisibleRect);
  nsRect r = mVisibleRect.Intersect(
    mList.GetClippedBoundsWithRespectToASR(aBuilder, mActiveScrolledRoot));
  mList.ComputeVisibilityForSublist(aBuilder, &childrenVisible, r);
  return true;
}

void
nsDisplayMask::ComputeInvalidationRegion(nsDisplayListBuilder* aBuilder,
                                         const nsDisplayItemGeometry* aGeometry,
                                         nsRegion* aInvalidRegion) const
{
  nsDisplaySVGEffects::ComputeInvalidationRegion(aBuilder, aGeometry,
                                                 aInvalidRegion);

  const nsDisplayMaskGeometry* geometry =
    static_cast<const nsDisplayMaskGeometry*>(aGeometry);
  bool snap;
  nsRect bounds = GetBounds(aBuilder, &snap);

  if (mDestRects.Length() != geometry->mDestRects.Length()) {
    aInvalidRegion->Or(bounds, geometry->mBounds);
  } else {
    for (size_t i = 0; i < mDestRects.Length(); i++) {
      if (!mDestRects[i].IsEqualInterior(geometry->mDestRects[i])) {
        aInvalidRegion->Or(bounds, geometry->mBounds);
        break;
      }
    }
  }

  if (aBuilder->ShouldSyncDecodeImages() &&
      geometry->ShouldInvalidateToSyncDecodeImages()) {
    const nsStyleSVGReset *svgReset = mFrame->StyleSVGReset();
    NS_FOR_VISIBLE_IMAGE_LAYERS_BACK_TO_FRONT(i, svgReset->mMask) {
      const nsStyleImage& image = svgReset->mMask.mLayers[i].mImage;
      if (image.GetType() == eStyleImageType_Image ) {
        aInvalidRegion->Or(*aInvalidRegion, bounds);
        break;
      }
    }
  }
}

void
nsDisplayMask::PaintAsLayer(nsDisplayListBuilder* aBuilder,
                            gfxContext* aCtx,
                            LayerManager* aManager)
{
  MOZ_ASSERT(!ShouldPaintOnMaskLayer(aManager));

  // Clip the drawing target by mVisibleRect, which contains the visible
  // region of the target frame and its out-of-flow and inflow descendants.
  gfxContext* context = aCtx;

  Rect bounds =
    NSRectToRect(mVisibleRect, mFrame->PresContext()->AppUnitsPerDevPixel());
  bounds.RoundOut();
  context->Clip(bounds);

  imgDrawingParams imgParams(aBuilder->ShouldSyncDecodeImages()
                             ? imgIContainer::FLAG_SYNC_DECODE
                             : imgIContainer::FLAG_SYNC_DECODE_IF_FAST);
  nsRect borderArea = nsRect(ToReferenceFrame(), mFrame->GetSize());
  nsSVGIntegrationUtils::PaintFramesParams params(*aCtx,
                                                  mFrame,  mVisibleRect,
                                                  borderArea, aBuilder,
                                                  aManager,
                                                  mHandleOpacity, imgParams);

  ComputeMaskGeometry(params);

  nsSVGIntegrationUtils::PaintMaskAndClipPath(params);

  context->PopClip();

  nsDisplayMaskGeometry::UpdateDrawResult(this, imgParams.result);
}

bool
nsDisplayMask::CreateWebRenderCommands(mozilla::wr::DisplayListBuilder& aBuilder,
                                       mozilla::wr::IpcResourceUpdateQueue& aResources,
                                       const StackingContextHelper& aSc,
                                       mozilla::layers::WebRenderLayerManager* aManager,
                                       nsDisplayListBuilder* aDisplayListBuilder)
{
  bool snap;
  float appUnitsPerDevPixel = mFrame->PresContext()->AppUnitsPerDevPixel();
  nsRect displayBound = GetBounds(aDisplayListBuilder, &snap);
  LayerRect bounds = ViewAs<LayerPixel>(LayoutDeviceRect::FromAppUnits(displayBound, appUnitsPerDevPixel),
                                        PixelCastJustification::WebRenderHasUnitResolution);

  Maybe<wr::WrImageMask> mask = aManager->CommandBuilder().BuildWrMaskImage(this, aBuilder, aResources,
                                                                            aSc, aDisplayListBuilder,
                                                                            bounds);
  if (mask) {
    wr::WrClipId clipId = aBuilder.DefineClip(
        aSc.ToRelativeLayoutRect(bounds), nullptr, mask.ptr());
    // Don't record this clip push in aBuilder's internal clip stack, because
    // otherwise any nested ScrollingLayersHelper instances that are created
    // will get confused about which clips are pushed.
    aBuilder.PushClip(clipId, /*aMask*/ true);
  }

  nsDisplaySVGEffects::CreateWebRenderCommands(aBuilder, aResources, aSc, aManager, aDisplayListBuilder);

  if (mask) {
    aBuilder.PopClip(/*aMask*/ true);
  }

  return true;
}

#ifdef MOZ_DUMP_PAINTING
void
nsDisplayMask::PrintEffects(nsACString& aTo)
{
  nsIFrame* firstFrame =
    nsLayoutUtils::FirstContinuationOrIBSplitSibling(mFrame);
  SVGObserverUtils::EffectProperties effectProperties =
    SVGObserverUtils::GetEffectProperties(firstFrame);
  nsSVGClipPathFrame *clipPathFrame = effectProperties.GetClipPathFrame();
  bool first = true;
  aTo += " effects=(";
  if (mFrame->StyleEffects()->mOpacity != 1.0f && mHandleOpacity) {
    first = false;
    aTo += nsPrintfCString("opacity(%f)", mFrame->StyleEffects()->mOpacity);
  }
  if (clipPathFrame) {
    if (!first) {
      aTo += ", ";
    }
    aTo += nsPrintfCString("clip(%s)", clipPathFrame->IsTrivial() ? "trivial" : "non-trivial");
    first = false;
  }
  const nsStyleSVGReset *style = mFrame->StyleSVGReset();
  if (style->HasClipPath() && !clipPathFrame) {
    if (!first) {
      aTo += ", ";
    }
    aTo += "clip(basic-shape)";
    first = false;
  }

  nsTArray<nsSVGMaskFrame*> masks = effectProperties.GetMaskFrames();
  if (!masks.IsEmpty() && masks[0]) {
    if (!first) {
      aTo += ", ";
    }
    aTo += "mask";
  }
  aTo += ")";
}
#endif

nsDisplayFilter::nsDisplayFilter(nsDisplayListBuilder* aBuilder,
                                 nsIFrame* aFrame, nsDisplayList* aList,
                                 bool aHandleOpacity)
  : nsDisplaySVGEffects(aBuilder, aFrame, aList, aHandleOpacity),
    mEffectsBounds(aFrame->GetVisualOverflowRectRelativeToSelf())
{
  MOZ_COUNT_CTOR(nsDisplayFilter);
}

#ifdef NS_BUILD_REFCNT_LOGGING
nsDisplayFilter::~nsDisplayFilter()
{
  MOZ_COUNT_DTOR(nsDisplayFilter);
}
#endif

already_AddRefed<Layer>
nsDisplayFilter::BuildLayer(nsDisplayListBuilder* aBuilder,
                           LayerManager* aManager,
                           const ContainerLayerParameters& aContainerParameters)
{
  if (!ValidateSVGFrame()) {
    return nullptr;
  }

  if (mFrame->StyleEffects()->mOpacity == 0.0f && mHandleOpacity) {
    return nullptr;
  }

  nsIFrame* firstFrame =
    nsLayoutUtils::FirstContinuationOrIBSplitSibling(mFrame);
  SVGObserverUtils::EffectProperties effectProperties =
    SVGObserverUtils::GetEffectProperties(firstFrame);

  if (effectProperties.HasInvalidFilter()) {
    return nullptr;
  }

  MOZ_ASSERT(effectProperties.mFilter && mFrame->StyleEffects()->HasFilters(),
             "By getting here, we must have valid CSS filters.");

  ContainerLayerParameters newContainerParameters = aContainerParameters;
  newContainerParameters.mDisableSubpixelAntialiasingInDescendants = true;

  RefPtr<ContainerLayer> container = aManager->GetLayerBuilder()->
    BuildContainerLayerFor(aBuilder, aManager, mFrame, this, &mList,
                           newContainerParameters, nullptr);
  LayerState state = this->GetLayerState(aBuilder, aManager, newContainerParameters);
  if (container && state != LAYER_SVG_EFFECTS) {
    const nsTArray<nsStyleFilter>& filters = mFrame->StyleEffects()->mFilters;
    nsTArray<layers::CSSFilter> cssFilters = nsTArray<layers::CSSFilter>(filters.Length());
    for (const nsStyleFilter& filter : filters) {
      cssFilters.AppendElement(ToCSSFilter(filter));
    }

    container->SetFilterChain(Move(cssFilters));
  }

  return container.forget();
}

LayerState
nsDisplayFilter::GetLayerState(nsDisplayListBuilder* aBuilder,
                               LayerManager* aManager,
                               const ContainerLayerParameters& aParameters)
{
  if (mFrame->IsFrameOfType(nsIFrame::eSVG)) {
    return LAYER_SVG_EFFECTS;
  }

  if (!ShouldUseAdvancedLayer(aManager, gfxPrefs::LayersAllowFilterLayers)) {
    return LAYER_SVG_EFFECTS;
  }

  if (mFrame->StyleEffects()->mOpacity != 1.0f) {
    return LAYER_SVG_EFFECTS;
  }

  // Due to differences in the way that WebRender filters operate
  // only the brightness and contrast filters use that path. We
  // can gradually enable more filters as WebRender bugs are fixed.
  for (const nsStyleFilter& filter : mFrame->StyleEffects()->mFilters) {
    if (filter.GetType() != NS_STYLE_FILTER_BRIGHTNESS &&
        filter.GetType() != NS_STYLE_FILTER_CONTRAST &&
        filter.GetType() != NS_STYLE_FILTER_GRAYSCALE &&
        filter.GetType() != NS_STYLE_FILTER_INVERT &&
        filter.GetType() != NS_STYLE_FILTER_SEPIA) {
      return LAYER_SVG_EFFECTS;
    }
  }

  return LAYER_ACTIVE;
}

bool
nsDisplayFilter::ComputeVisibility(nsDisplayListBuilder* aBuilder,
                                   nsRegion* aVisibleRegion)
{
  nsPoint offset = ToReferenceFrame();
  nsRect dirtyRect =
    nsSVGIntegrationUtils::GetRequiredSourceForInvalidArea(mFrame,
                                                           mVisibleRect - offset) +
    offset;

  // Our children may be made translucent or arbitrarily deformed so we should
  // not allow them to subtract area from aVisibleRegion.
  nsRegion childrenVisible(dirtyRect);
  nsRect r = dirtyRect.Intersect(
    mList.GetClippedBoundsWithRespectToASR(aBuilder, mActiveScrolledRoot));
  mList.ComputeVisibilityForSublist(aBuilder, &childrenVisible, r);
  return true;
}

void
nsDisplayFilter::ComputeInvalidationRegion(nsDisplayListBuilder* aBuilder,
                                           const nsDisplayItemGeometry* aGeometry,
                                           nsRegion* aInvalidRegion) const
{
  nsDisplaySVGEffects::ComputeInvalidationRegion(aBuilder, aGeometry,
                                                 aInvalidRegion);

  const nsDisplayFilterGeometry* geometry =
    static_cast<const nsDisplayFilterGeometry*>(aGeometry);

  if (aBuilder->ShouldSyncDecodeImages() &&
      geometry->ShouldInvalidateToSyncDecodeImages()) {
    bool snap;
    nsRect bounds = GetBounds(aBuilder, &snap);
    aInvalidRegion->Or(*aInvalidRegion, bounds);
  }
}

void
nsDisplayFilter::PaintAsLayer(nsDisplayListBuilder* aBuilder,
                              gfxContext* aCtx,
                              LayerManager* aManager)
{
  imgDrawingParams imgParams(aBuilder->ShouldSyncDecodeImages()
                             ? imgIContainer::FLAG_SYNC_DECODE
                             : imgIContainer::FLAG_SYNC_DECODE_IF_FAST);
  nsRect borderArea = nsRect(ToReferenceFrame(), mFrame->GetSize());
  nsSVGIntegrationUtils::PaintFramesParams params(*aCtx,
                                                  mFrame,  mVisibleRect,
                                                  borderArea, aBuilder,
                                                  aManager,
                                                  mHandleOpacity, imgParams);
  nsSVGIntegrationUtils::PaintFilter(params);
  nsDisplayFilterGeometry::UpdateDrawResult(this, imgParams.result);
}

bool
nsDisplayFilter::CreateWebRenderCommands(mozilla::wr::DisplayListBuilder& aBuilder,
                                         mozilla::wr::IpcResourceUpdateQueue& aResources,
                                         const StackingContextHelper& aSc,
                                         mozilla::layers::WebRenderLayerManager* aManager,
                                         nsDisplayListBuilder* aDisplayListBuilder)
{
  ContainerLayerParameters parameter;
  if (GetLayerState(aDisplayListBuilder, aManager, parameter) != LAYER_ACTIVE) {
    // TODO: should have a fallback path to paint the child list
    return false;
  }

  nsTArray<mozilla::wr::WrFilterOp> wrFilters;
  const nsTArray<nsStyleFilter>& filters = mFrame->StyleEffects()->mFilters;
  nsTArray<layers::CSSFilter> cssFilters = nsTArray<layers::CSSFilter>(filters.Length());
  for (const nsStyleFilter& filter : filters) {
    wrFilters.AppendElement(wr::ToWrFilterOp(ToCSSFilter(filter)));
  }

  StackingContextHelper sc(aSc,
                           aBuilder,
                           aDisplayListBuilder,
                           this,
                           &mList,
                           nullptr,
                           0,
                           nullptr,
                           nullptr,
                           nullptr,
                           wrFilters);

  nsDisplaySVGEffects::CreateWebRenderCommands(aBuilder, aResources, sc, aManager, aDisplayListBuilder);
  return true;
}

#ifdef MOZ_DUMP_PAINTING
void
nsDisplayFilter::PrintEffects(nsACString& aTo)
{
  nsIFrame* firstFrame =
    nsLayoutUtils::FirstContinuationOrIBSplitSibling(mFrame);
  SVGObserverUtils::EffectProperties effectProperties =
    SVGObserverUtils::GetEffectProperties(firstFrame);
  bool first = true;
  aTo += " effects=(";
  if (mFrame->StyleEffects()->mOpacity != 1.0f && mHandleOpacity) {
    first = false;
    aTo += nsPrintfCString("opacity(%f)", mFrame->StyleEffects()->mOpacity);
  }
  if (effectProperties.HasValidFilter()) {
    if (!first) {
      aTo += ", ";
    }
    aTo += "filter";
  }
  aTo += ")";
}
#endif

namespace mozilla {

uint32_t PaintTelemetry::sPaintLevel = 0;
uint32_t PaintTelemetry::sMetricLevel = 0;
EnumeratedArray<PaintTelemetry::Metric,
                PaintTelemetry::Metric::COUNT,
                double> PaintTelemetry::sMetrics;

PaintTelemetry::AutoRecordPaint::AutoRecordPaint()
{
  // Don't record nested paints.
  if (sPaintLevel++ > 0) {
    return;
  }

  // Reset metrics for a new paint.
  for (auto& metric : sMetrics) {
    metric = 0.0;
  }
  mStart = TimeStamp::Now();
}

PaintTelemetry::AutoRecordPaint::~AutoRecordPaint()
{
  MOZ_ASSERT(sPaintLevel != 0);
  if (--sPaintLevel > 0) {
    return;
  }

  // If we're in multi-process mode, don't include paint times for the parent
  // process.
  if (gfxVars::BrowserTabsRemoteAutostart() && XRE_IsParentProcess()) {
    return;
  }

  double totalMs = (TimeStamp::Now() - mStart).ToMilliseconds();

  // Record the total time.
  Telemetry::Accumulate(Telemetry::CONTENT_PAINT_TIME, static_cast<uint32_t>(totalMs));

  // If the total time was >= 16ms, then it's likely we missed a frame due to
  // painting. In this case we'll gather some detailed metrics below.
  if (totalMs <= 16.0) {
    return;
  }

  auto record = [=](const char* aKey, double aDurationMs) -> void {
    MOZ_ASSERT(aDurationMs <= totalMs);

    uint32_t amount = static_cast<int32_t>((aDurationMs / totalMs) * 100.0);

    nsDependentCString key(aKey);
    Telemetry::Accumulate(Telemetry::CONTENT_LARGE_PAINT_PHASE_WEIGHT, key, amount);
  };

  double dlMs = sMetrics[Metric::DisplayList];
  double flbMs = sMetrics[Metric::Layerization];
  double rMs = sMetrics[Metric::Rasterization];

  // Record all permutations since aggregation makes it difficult to
  // correlate. For example we can't derive "flb+r" from "dl" because we
  // don't know the total time associated with a bucket entry. So we just
  // play it safe and include everything. We can however derive "other" time
  // from the final permutation.
  record("dl", dlMs);
  record("flb", flbMs);
  record("r", rMs);
  record("dl,flb", dlMs + flbMs);
  record("dl,r", dlMs + rMs);
  record("flb,r", flbMs + rMs);
  record("dl,flb,r", dlMs + flbMs + rMs);
}

PaintTelemetry::AutoRecord::AutoRecord(Metric aMetric)
 : mMetric(aMetric)
{
  // Don't double-record anything nested.
  if (sMetricLevel++ > 0) {
    return;
  }

  // Don't record inside nested paints, or outside of paints.
  if (sPaintLevel != 1) {
    return;
  }

  mStart = TimeStamp::Now();
}

PaintTelemetry::AutoRecord::~AutoRecord()
{
  MOZ_ASSERT(sMetricLevel != 0);

  sMetricLevel--;
  if (mStart.IsNull()) {
    return;
  }

  sMetrics[mMetric] += (TimeStamp::Now() - mStart).ToMilliseconds();
}

} // namespace mozilla<|MERGE_RESOLUTION|>--- conflicted
+++ resolved
@@ -3526,25 +3526,14 @@
     }
     nsDisplayBackgroundColor *bgItem;
     if (aSecondaryReferenceFrame) {
-<<<<<<< HEAD
       bgItem =
-          new (aBuilder) nsDisplayTableBackgroundColor(aBuilder, aSecondaryReferenceFrame, bgRect, bg,
-=======
-      bgItemList.AppendNewToTop(
           new (aBuilder) nsDisplayTableBackgroundColor(aBuilder, aSecondaryReferenceFrame, bgColorRect, bg,
->>>>>>> 960beae3
                                                        drawBackgroundColor ? color : NS_RGBA(0, 0, 0, 0),
                                                        aFrame);
     } else {
-<<<<<<< HEAD
       bgItem =
-          new (aBuilder) nsDisplayBackgroundColor(aBuilder, aFrame, bgRect, bg,
+          new (aBuilder) nsDisplayBackgroundColor(aBuilder, aFrame, bgColorRect, bg,
                                                   drawBackgroundColor ? color : NS_RGBA(0, 0, 0, 0));
-=======
-      bgItemList.AppendNewToTop(
-          new (aBuilder) nsDisplayBackgroundColor(aBuilder, aFrame, bgColorRect, bg,
-                                                  drawBackgroundColor ? color : NS_RGBA(0, 0, 0, 0)));
->>>>>>> 960beae3
     }
     bgItem->SetDependentFrame(aBuilder, dependentFrame);
     bgItemList.AppendNewToTop(bgItem);
