/* -*- Mode: C++; tab-width: 8; indent-tabs-mode: nil; c-basic-offset: 2 -*- */
/* vim: set ts=8 sts=2 et sw=2 tw=80: */
/* This Source Code Form is subject to the terms of the Mozilla Public
 * License, v. 2.0. If a copy of the MPL was not distributed with this
 * file, You can obtain one at http://mozilla.org/MPL/2.0/. */

#include "DisplayItemClip.h"

#include "gfxContext.h"
#include "gfxUtils.h"
#include "mozilla/gfx/2D.h"
#include "mozilla/gfx/PathHelpers.h"
#include "mozilla/layers/StackingContextHelper.h"
#include "mozilla/webrender/WebRenderTypes.h"
#include "nsPresContext.h"
#include "nsCSSRendering.h"
#include "nsLayoutUtils.h"
#include "nsRegion.h"

using namespace mozilla::gfx;

namespace mozilla {

void
DisplayItemClip::SetTo(const nsRect& aRect)
{
  SetTo(aRect, nullptr);
}

void
DisplayItemClip::SetTo(const nsRect& aRect, const nscoord* aRadii)
{
  mHaveClipRect = true;
  mClipRect = aRect;
  if (aRadii) {
    mRoundedClipRects.SetLength(1);
    mRoundedClipRects[0].mRect = aRect;
    memcpy(mRoundedClipRects[0].mRadii, aRadii, sizeof(nscoord) * 8);
  } else {
    mRoundedClipRects.Clear();
  }
}

void
DisplayItemClip::SetTo(const nsRect& aRect,
                       const nsRect& aRoundedRect,
                       const nscoord* aRadii)
{
  mHaveClipRect = true;
  mClipRect = aRect;
  mRoundedClipRects.SetLength(1);
  mRoundedClipRects[0].mRect = aRoundedRect;
  memcpy(mRoundedClipRects[0].mRadii, aRadii, sizeof(nscoord) * 8);
}

bool
DisplayItemClip::MayIntersect(const nsRect& aRect) const
{
  if (!mHaveClipRect) {
    return !aRect.IsEmpty();
  }
  nsRect r = aRect.Intersect(mClipRect);
  if (r.IsEmpty()) {
    return false;
  }
  for (uint32_t i = 0; i < mRoundedClipRects.Length(); ++i) {
    const RoundedRect& rr = mRoundedClipRects[i];
    if (!nsLayoutUtils::RoundedRectIntersectsRect(rr.mRect, rr.mRadii, r)) {
      return false;
    }
  }
  return true;
}

void
DisplayItemClip::IntersectWith(const DisplayItemClip& aOther)
{
  if (!aOther.mHaveClipRect) {
    return;
  }
  if (!mHaveClipRect) {
    *this = aOther;
    return;
  }
  if (!mClipRect.IntersectRect(mClipRect, aOther.mClipRect)) {
    mRoundedClipRects.Clear();
    return;
  }
  mRoundedClipRects.AppendElements(aOther.mRoundedClipRects);
}

void
DisplayItemClip::ApplyTo(gfxContext* aContext, int32_t A2D) const
{
  ApplyRectTo(aContext, A2D);
  ApplyRoundedRectClipsTo(aContext, A2D, 0, mRoundedClipRects.Length());
}

void
DisplayItemClip::ApplyRectTo(gfxContext* aContext, int32_t A2D) const
{
  aContext->NewPath();
  gfxRect clip = nsLayoutUtils::RectToGfxRect(mClipRect, A2D);
  aContext->Rectangle(clip, true);
  aContext->Clip();
}

void
DisplayItemClip::ApplyRoundedRectClipsTo(gfxContext* aContext,
                                         int32_t A2D,
                                         uint32_t aBegin,
                                         uint32_t aEnd) const
{
  DrawTarget& aDrawTarget = *aContext->GetDrawTarget();

  aEnd = std::min<uint32_t>(aEnd, mRoundedClipRects.Length());

  for (uint32_t i = aBegin; i < aEnd; ++i) {
    RefPtr<Path> roundedRect =
      MakeRoundedRectPath(aDrawTarget, A2D, mRoundedClipRects[i]);
    aContext->Clip(roundedRect);
  }
}

void
DisplayItemClip::FillIntersectionOfRoundedRectClips(
  gfxContext* aContext,
  const Color& aColor,
  int32_t aAppUnitsPerDevPixel) const
{
  DrawTarget& aDrawTarget = *aContext->GetDrawTarget();

  uint32_t end = mRoundedClipRects.Length();
  if (!end) {
    return;
  }

  // Push clips for any rects that come BEFORE the rect at |aEnd - 1|, if any:
  ApplyRoundedRectClipsTo(aContext, aAppUnitsPerDevPixel, 0, end - 1);

  // Now fill the rect at |aEnd - 1|:
  RefPtr<Path> roundedRect = MakeRoundedRectPath(
    aDrawTarget, aAppUnitsPerDevPixel, mRoundedClipRects[end - 1]);
  ColorPattern color(ToDeviceColor(aColor));
  aDrawTarget.Fill(roundedRect, color);

  // Finally, pop any clips that we may have pushed:
  for (uint32_t i = 0; i < end - 1; ++i) {
    aContext->PopClip();
  }
}

already_AddRefed<Path>
DisplayItemClip::MakeRoundedRectPath(DrawTarget& aDrawTarget,
                                     int32_t A2D,
                                     const RoundedRect& aRoundRect) const
{
  RectCornerRadii pixelRadii;
  nsCSSRendering::ComputePixelRadii(aRoundRect.mRadii, A2D, &pixelRadii);

  Rect rect = NSRectToSnappedRect(aRoundRect.mRect, A2D, aDrawTarget);

  return MakePathForRoundedRect(aDrawTarget, rect, pixelRadii);
}

nsRect
DisplayItemClip::ApproximateIntersectInward(const nsRect& aRect) const
{
  nsRect r = aRect;
  if (mHaveClipRect) {
    r.IntersectRect(r, mClipRect);
  }
  for (uint32_t i = 0, iEnd = mRoundedClipRects.Length(); i < iEnd; ++i) {
    const RoundedRect& rr = mRoundedClipRects[i];
    nsRegion rgn =
      nsLayoutUtils::RoundedRectIntersectRect(rr.mRect, rr.mRadii, r);
    r = rgn.GetLargestRectangle();
  }
  return r;
}

// Test if (aXPoint, aYPoint) is in the ellipse with center (aXCenter, aYCenter)
// and radii aXRadius, aYRadius.
static bool
IsInsideEllipse(nscoord aXRadius,
                nscoord aXCenter,
                nscoord aXPoint,
                nscoord aYRadius,
                nscoord aYCenter,
                nscoord aYPoint)
{
  float scaledX = float(aXPoint - aXCenter) / float(aXRadius);
  float scaledY = float(aYPoint - aYCenter) / float(aYRadius);
  return scaledX * scaledX + scaledY * scaledY < 1.0f;
}

bool
DisplayItemClip::IsRectClippedByRoundedCorner(const nsRect& aRect) const
{
  if (mRoundedClipRects.IsEmpty())
    return false;

  nsRect rect;
  rect.IntersectRect(aRect, NonRoundedIntersection());
  for (uint32_t i = 0, iEnd = mRoundedClipRects.Length(); i < iEnd; ++i) {
    const RoundedRect& rr = mRoundedClipRects[i];
    // top left
    if (rect.x < rr.mRect.x + rr.mRadii[eCornerTopLeftX] &&
        rect.y < rr.mRect.y + rr.mRadii[eCornerTopLeftY]) {
      if (!IsInsideEllipse(rr.mRadii[eCornerTopLeftX],
                           rr.mRect.x + rr.mRadii[eCornerTopLeftX],
                           rect.x,
                           rr.mRadii[eCornerTopLeftY],
                           rr.mRect.y + rr.mRadii[eCornerTopLeftY],
                           rect.y)) {
        return true;
      }
    }
    // top right
    if (rect.XMost() > rr.mRect.XMost() - rr.mRadii[eCornerTopRightX] &&
        rect.y < rr.mRect.y + rr.mRadii[eCornerTopRightY]) {
      if (!IsInsideEllipse(rr.mRadii[eCornerTopRightX],
                           rr.mRect.XMost() - rr.mRadii[eCornerTopRightX],
                           rect.XMost(),
                           rr.mRadii[eCornerTopRightY],
                           rr.mRect.y + rr.mRadii[eCornerTopRightY],
                           rect.y)) {
        return true;
      }
    }
    // bottom left
    if (rect.x < rr.mRect.x + rr.mRadii[eCornerBottomLeftX] &&
        rect.YMost() > rr.mRect.YMost() - rr.mRadii[eCornerBottomLeftY]) {
      if (!IsInsideEllipse(rr.mRadii[eCornerBottomLeftX],
                           rr.mRect.x + rr.mRadii[eCornerBottomLeftX],
                           rect.x,
                           rr.mRadii[eCornerBottomLeftY],
                           rr.mRect.YMost() - rr.mRadii[eCornerBottomLeftY],
                           rect.YMost())) {
        return true;
      }
    }
    // bottom right
    if (rect.XMost() > rr.mRect.XMost() - rr.mRadii[eCornerBottomRightX] &&
        rect.YMost() > rr.mRect.YMost() - rr.mRadii[eCornerBottomRightY]) {
      if (!IsInsideEllipse(rr.mRadii[eCornerBottomRightX],
                           rr.mRect.XMost() - rr.mRadii[eCornerBottomRightX],
                           rect.XMost(),
                           rr.mRadii[eCornerBottomRightY],
                           rr.mRect.YMost() - rr.mRadii[eCornerBottomRightY],
                           rect.YMost())) {
        return true;
      }
    }
  }
  return false;
}

nsRect
DisplayItemClip::NonRoundedIntersection() const
{
  NS_ASSERTION(mHaveClipRect, "Must have a clip rect!");
  nsRect result = mClipRect;
  for (uint32_t i = 0, iEnd = mRoundedClipRects.Length(); i < iEnd; ++i) {
    result.IntersectRect(result, mRoundedClipRects[i].mRect);
  }
  return result;
}

bool
DisplayItemClip::IsRectAffectedByClip(const nsRect& aRect) const
{
  if (mHaveClipRect && !mClipRect.Contains(aRect)) {
    return true;
  }
  for (uint32_t i = 0, iEnd = mRoundedClipRects.Length(); i < iEnd; ++i) {
    const RoundedRect& rr = mRoundedClipRects[i];
    nsRegion rgn =
      nsLayoutUtils::RoundedRectIntersectRect(rr.mRect, rr.mRadii, aRect);
    if (!rgn.Contains(aRect)) {
      return true;
    }
  }
  return false;
}

bool
DisplayItemClip::IsRectAffectedByClip(const nsIntRect& aRect,
                                      float aXScale,
                                      float aYScale,
                                      int32_t A2D) const
{
  if (mHaveClipRect) {
    nsIntRect pixelClipRect =
      mClipRect.ScaleToNearestPixels(aXScale, aYScale, A2D);
    if (!pixelClipRect.Contains(aRect)) {
      return true;
    }
  }

  // Rounded rect clipping only snaps to user-space pixels, not device space.
  nsIntRect unscaled = aRect;
  unscaled.Scale(1 / aXScale, 1 / aYScale);

  for (uint32_t i = 0, iEnd = mRoundedClipRects.Length(); i < iEnd; ++i) {
    const RoundedRect& rr = mRoundedClipRects[i];

    nsIntRect pixelRect = rr.mRect.ToNearestPixels(A2D);

    RectCornerRadii pixelRadii;
    nsCSSRendering::ComputePixelRadii(rr.mRadii, A2D, &pixelRadii);

    nsIntRegion rgn = nsLayoutUtils::RoundedRectIntersectIntRect(
      pixelRect, pixelRadii, unscaled);
    if (!rgn.Contains(unscaled)) {
      return true;
    }
  }
  return false;
}

nsRect
DisplayItemClip::ApplyNonRoundedIntersection(const nsRect& aRect) const
{
  if (!mHaveClipRect) {
    return aRect;
  }

  nsRect result = aRect.Intersect(mClipRect);
  for (uint32_t i = 0, iEnd = mRoundedClipRects.Length(); i < iEnd; ++i) {
    result = result.Intersect(mRoundedClipRects[i].mRect);
  }
  return result;
}

void
DisplayItemClip::RemoveRoundedCorners()
{
  if (mRoundedClipRects.IsEmpty())
    return;

  mClipRect = NonRoundedIntersection();
  mRoundedClipRects.Clear();
}

// Computes the difference between aR1 and aR2, limited to aBounds.
static void
AccumulateRectDifference(const nsRect& aR1,
                         const nsRect& aR2,
                         const nsRect& aBounds,
                         nsRegion* aOut)
{
  if (aR1.IsEqualInterior(aR2))
    return;
  nsRegion r;
  r.Xor(aR1, aR2);
  r.And(r, aBounds);
  aOut->Or(*aOut, r);
}

static void
AccumulateRoundedRectDifference(const DisplayItemClip::RoundedRect& aR1,
                                const DisplayItemClip::RoundedRect& aR2,
                                const nsRect& aBounds,
                                const nsRect& aOtherBounds,
                                nsRegion* aOut)
{
  const nsRect& rect1 = aR1.mRect;
  const nsRect& rect2 = aR2.mRect;

<<<<<<< HEAD
  // If the two rectangles are totally disjoint, just add them both - otherwise we'd
  // end up adding one big enclosing rect
  if (!rect1.Intersects(rect2) || memcmp(aR1.mRadii, aR2.mRadii, sizeof(aR1.mRadii))) {
=======
  // If the two rectangles are totally disjoint, just add them both - otherwise
  // we'd end up adding one big enclosing rect
  if (!rect1.Intersects(rect2) ||
      memcmp(aR1.mRadii, aR2.mRadii, sizeof(aR1.mRadii))) {
>>>>>>> 94e37e71
    aOut->Or(*aOut, rect1.Intersect(aBounds));
    aOut->Or(*aOut, rect2.Intersect(aOtherBounds));
    return;
  }

  nscoord lowestBottom = std::max(rect1.YMost(), rect2.YMost());
  nscoord highestTop = std::min(rect1.Y(), rect2.Y());
  nscoord maxRight = std::max(rect1.XMost(), rect2.XMost());
  nscoord minLeft = std::min(rect1.X(), rect2.X());

  // At this point, we know that the radii haven't changed, and that the bounds
  // are different in some way. To explain how this works, consider the case
  // where the rounded rect has just been translated along the X direction.
  // |          ______________________ _ _ _ _ _ _            |
  // |        /           /            \           \          |
  // |       |                          |                     |
  // |       |     aR1   |              |     aR2   |         |
  // |       |                          |                     |
  // |        \ __________\___________ / _ _ _ _ _ /          |
  // |                                                        |
  // The invalidation region will be as if we lopped off the left rounded part
  // of aR2, and the right rounded part of aR1, and XOR'd them:
  // |          ______________________ _ _ _ _ _ _            |
  // |       -/-----------/-          -\-----------\-         |
  // |       |--------------          --|------------         |
  // |       |-----aR1---|--          --|-----aR2---|         |
  // |       |--------------          --|------------         |
  // |       -\ __________\-__________-/ _ _ _ _ _ /-          |
  // |                                                        |
  // The logic below just implements this idea, but generalized to both the
  // X and Y dimensions. The "(...)Adjusted(...)" values represent the lopped
  // off sides.
<<<<<<< HEAD
  nscoord highestAdjustedBottom =
    std::min(rect1.YMost() - aR1.mRadii[eCornerBottomLeftY],
             std::min(rect1.YMost() - aR1.mRadii[eCornerBottomRightY],
                      std::min(rect2.YMost() - aR2.mRadii[eCornerBottomLeftY],
                               rect2.YMost() - aR2.mRadii[eCornerBottomRightY])));
=======
  nscoord highestAdjustedBottom = std::min(
    rect1.YMost() - aR1.mRadii[eCornerBottomLeftY],
    std::min(rect1.YMost() - aR1.mRadii[eCornerBottomRightY],
             std::min(rect2.YMost() - aR2.mRadii[eCornerBottomLeftY],
                      rect2.YMost() - aR2.mRadii[eCornerBottomRightY])));
>>>>>>> 94e37e71
  nscoord lowestAdjustedTop =
    std::max(rect1.Y() + aR1.mRadii[eCornerTopLeftY],
             std::max(rect1.Y() + aR1.mRadii[eCornerTopRightY],
                      std::max(rect2.Y() + aR2.mRadii[eCornerTopLeftY],
                               rect2.Y() + aR2.mRadii[eCornerTopRightY])));

<<<<<<< HEAD
  nscoord minAdjustedRight =
    std::min(rect1.XMost() - aR1.mRadii[eCornerTopRightX],
             std::min(rect1.XMost() - aR1.mRadii[eCornerBottomRightX],
                      std::min(rect2.XMost() - aR2.mRadii[eCornerTopRightX],
                               rect2.XMost() - aR2.mRadii[eCornerBottomRightX])));
=======
  nscoord minAdjustedRight = std::min(
    rect1.XMost() - aR1.mRadii[eCornerTopRightX],
    std::min(rect1.XMost() - aR1.mRadii[eCornerBottomRightX],
             std::min(rect2.XMost() - aR2.mRadii[eCornerTopRightX],
                      rect2.XMost() - aR2.mRadii[eCornerBottomRightX])));
>>>>>>> 94e37e71
  nscoord maxAdjustedLeft =
    std::max(rect1.X() + aR1.mRadii[eCornerTopLeftX],
             std::max(rect1.X() + aR1.mRadii[eCornerBottomLeftX],
                      std::max(rect2.X() + aR2.mRadii[eCornerTopLeftX],
                               rect2.X() + aR2.mRadii[eCornerBottomLeftX])));

<<<<<<< HEAD
  // We only want to add an invalidation rect if the bounds have changed. If we always
  // added all of the 4 rects below, we would always be invalidating a border around the
  // rects, even in cases where we just translated along the X or Y axis.
  nsRegion r;
  // First, or with the Y delta rects, wide along the X axis
  if (rect1.Y() != rect2.Y()) {
    r.Or(r, nsRect(minLeft, highestTop,
                   maxRight - minLeft, lowestAdjustedTop - highestTop));
  }
  if (rect1.YMost() != rect2.YMost()) {
    r.Or(r, nsRect(minLeft, highestAdjustedBottom,
                   maxRight - minLeft, lowestBottom - highestAdjustedBottom));
  }
  // Then, or with the X delta rects, narrow along the Y axis
  if (rect1.X() != rect2.X()) {
    r.Or(r, nsRect(minLeft, lowestAdjustedTop,
                   maxAdjustedLeft - minLeft, highestAdjustedBottom - lowestAdjustedTop));
  }
  if (rect1.XMost() != rect2.XMost()) {
    r.Or(r, nsRect(minAdjustedRight, lowestAdjustedTop,
                   maxRight - minAdjustedRight, highestAdjustedBottom - lowestAdjustedTop));
=======
  // We only want to add an invalidation rect if the bounds have changed. If we
  // always added all of the 4 rects below, we would always be invalidating a
  // border around the rects, even in cases where we just translated along the X
  // or Y axis.
  nsRegion r;
  // First, or with the Y delta rects, wide along the X axis
  if (rect1.Y() != rect2.Y()) {
    r.Or(r,
         nsRect(minLeft,
                highestTop,
                maxRight - minLeft,
                lowestAdjustedTop - highestTop));
  }
  if (rect1.YMost() != rect2.YMost()) {
    r.Or(r,
         nsRect(minLeft,
                highestAdjustedBottom,
                maxRight - minLeft,
                lowestBottom - highestAdjustedBottom));
  }
  // Then, or with the X delta rects, narrow along the Y axis
  if (rect1.X() != rect2.X()) {
    r.Or(r,
         nsRect(minLeft,
                lowestAdjustedTop,
                maxAdjustedLeft - minLeft,
                highestAdjustedBottom - lowestAdjustedTop));
  }
  if (rect1.XMost() != rect2.XMost()) {
    r.Or(r,
         nsRect(minAdjustedRight,
                lowestAdjustedTop,
                maxRight - minAdjustedRight,
                highestAdjustedBottom - lowestAdjustedTop));
>>>>>>> 94e37e71
  }

  r.And(r, aBounds.Union(aOtherBounds));
  aOut->Or(*aOut, r);
}

void
DisplayItemClip::AddOffsetAndComputeDifference(const nsPoint& aOffset,
                                               const nsRect& aBounds,
                                               const DisplayItemClip& aOther,
                                               const nsRect& aOtherBounds,
                                               nsRegion* aDifference)
{
  if (mHaveClipRect != aOther.mHaveClipRect ||
      mRoundedClipRects.Length() != aOther.mRoundedClipRects.Length()) {
    aDifference->Or(*aDifference, aBounds);
    aDifference->Or(*aDifference, aOtherBounds);
    return;
  }
  if (mHaveClipRect) {
    AccumulateRectDifference(mClipRect + aOffset,
                             aOther.mClipRect,
                             aBounds.Union(aOtherBounds),
                             aDifference);
  }
  for (uint32_t i = 0; i < mRoundedClipRects.Length(); ++i) {
    if (mRoundedClipRects[i] + aOffset != aOther.mRoundedClipRects[i]) {
      AccumulateRoundedRectDifference(mRoundedClipRects[i] + aOffset,
                                      aOther.mRoundedClipRects[i],
                                      aBounds,
                                      aOtherBounds,
                                      aDifference);
    }
  }
}

void
DisplayItemClip::AppendRoundedRects(nsTArray<RoundedRect>* aArray) const
{
  aArray->AppendElements(mRoundedClipRects.Elements(),
                         mRoundedClipRects.Length());
}

bool
DisplayItemClip::ComputeRegionInClips(const DisplayItemClip* aOldClip,
                                      const nsPoint& aShift,
                                      nsRegion* aCombined) const
{
  if (!mHaveClipRect || (aOldClip && !aOldClip->mHaveClipRect)) {
    return false;
  }

  if (aOldClip) {
    *aCombined = aOldClip->NonRoundedIntersection();
    aCombined->MoveBy(aShift);
    aCombined->Or(*aCombined, NonRoundedIntersection());
  } else {
    *aCombined = NonRoundedIntersection();
  }
  return true;
}

void
DisplayItemClip::MoveBy(const nsPoint& aPoint)
{
  if (!mHaveClipRect)
    return;
  mClipRect += aPoint;
  for (uint32_t i = 0; i < mRoundedClipRects.Length(); ++i) {
    mRoundedClipRects[i].mRect += aPoint;
  }
}

static DisplayItemClip* gNoClip;

const DisplayItemClip&
DisplayItemClip::NoClip()
{
  if (!gNoClip) {
    gNoClip = new DisplayItemClip();
  }
  return *gNoClip;
}

void
DisplayItemClip::Shutdown()
{
  delete gNoClip;
  gNoClip = nullptr;
}

nsCString
DisplayItemClip::ToString() const
{
  nsAutoCString str;
  if (mHaveClipRect) {
    str.AppendPrintf("%d,%d,%d,%d",
                     mClipRect.x,
                     mClipRect.y,
                     mClipRect.width,
                     mClipRect.height);
    for (uint32_t i = 0; i < mRoundedClipRects.Length(); ++i) {
      const RoundedRect& r = mRoundedClipRects[i];
      str.AppendPrintf(" [%d,%d,%d,%d corners %d,%d,%d,%d,%d,%d,%d,%d]",
                       r.mRect.x,
                       r.mRect.y,
                       r.mRect.width,
                       r.mRect.height,
                       r.mRadii[0],
                       r.mRadii[1],
                       r.mRadii[2],
                       r.mRadii[3],
                       r.mRadii[4],
                       r.mRadii[5],
                       r.mRadii[6],
                       r.mRadii[7]);
    }
  }
  return std::move(str);
}

void
DisplayItemClip::ToComplexClipRegions(
  int32_t aAppUnitsPerDevPixel,
  const layers::StackingContextHelper& aSc,
  nsTArray<wr::ComplexClipRegion>& aOutArray) const
{
  for (uint32_t i = 0; i < mRoundedClipRects.Length(); i++) {
    wr::ComplexClipRegion* region = aOutArray.AppendElement();
    region->rect = wr::ToRoundedLayoutRect(LayoutDeviceRect::FromAppUnits(
      mRoundedClipRects[i].mRect, aAppUnitsPerDevPixel));
    const nscoord* radii = mRoundedClipRects[i].mRadii;
    region->radii = wr::ToBorderRadius(
      LayoutDeviceSize::FromAppUnits(
        nsSize(radii[eCornerTopLeftX], radii[eCornerTopLeftY]),
        aAppUnitsPerDevPixel),
      LayoutDeviceSize::FromAppUnits(
        nsSize(radii[eCornerTopRightX], radii[eCornerTopRightY]),
        aAppUnitsPerDevPixel),
      LayoutDeviceSize::FromAppUnits(
        nsSize(radii[eCornerBottomLeftX], radii[eCornerBottomLeftY]),
        aAppUnitsPerDevPixel),
      LayoutDeviceSize::FromAppUnits(
        nsSize(radii[eCornerBottomRightX], radii[eCornerBottomRightY]),
        aAppUnitsPerDevPixel));
    region->mode = wr::ClipMode::Clip;
  }
}

} // namespace mozilla<|MERGE_RESOLUTION|>--- conflicted
+++ resolved
@@ -368,16 +368,10 @@
   const nsRect& rect1 = aR1.mRect;
   const nsRect& rect2 = aR2.mRect;
 
-<<<<<<< HEAD
-  // If the two rectangles are totally disjoint, just add them both - otherwise we'd
-  // end up adding one big enclosing rect
-  if (!rect1.Intersects(rect2) || memcmp(aR1.mRadii, aR2.mRadii, sizeof(aR1.mRadii))) {
-=======
   // If the two rectangles are totally disjoint, just add them both - otherwise
   // we'd end up adding one big enclosing rect
   if (!rect1.Intersects(rect2) ||
       memcmp(aR1.mRadii, aR2.mRadii, sizeof(aR1.mRadii))) {
->>>>>>> 94e37e71
     aOut->Or(*aOut, rect1.Intersect(aBounds));
     aOut->Or(*aOut, rect2.Intersect(aOtherBounds));
     return;
@@ -410,67 +404,28 @@
   // The logic below just implements this idea, but generalized to both the
   // X and Y dimensions. The "(...)Adjusted(...)" values represent the lopped
   // off sides.
-<<<<<<< HEAD
-  nscoord highestAdjustedBottom =
-    std::min(rect1.YMost() - aR1.mRadii[eCornerBottomLeftY],
-             std::min(rect1.YMost() - aR1.mRadii[eCornerBottomRightY],
-                      std::min(rect2.YMost() - aR2.mRadii[eCornerBottomLeftY],
-                               rect2.YMost() - aR2.mRadii[eCornerBottomRightY])));
-=======
   nscoord highestAdjustedBottom = std::min(
     rect1.YMost() - aR1.mRadii[eCornerBottomLeftY],
     std::min(rect1.YMost() - aR1.mRadii[eCornerBottomRightY],
              std::min(rect2.YMost() - aR2.mRadii[eCornerBottomLeftY],
                       rect2.YMost() - aR2.mRadii[eCornerBottomRightY])));
->>>>>>> 94e37e71
   nscoord lowestAdjustedTop =
     std::max(rect1.Y() + aR1.mRadii[eCornerTopLeftY],
              std::max(rect1.Y() + aR1.mRadii[eCornerTopRightY],
                       std::max(rect2.Y() + aR2.mRadii[eCornerTopLeftY],
                                rect2.Y() + aR2.mRadii[eCornerTopRightY])));
 
-<<<<<<< HEAD
-  nscoord minAdjustedRight =
-    std::min(rect1.XMost() - aR1.mRadii[eCornerTopRightX],
-             std::min(rect1.XMost() - aR1.mRadii[eCornerBottomRightX],
-                      std::min(rect2.XMost() - aR2.mRadii[eCornerTopRightX],
-                               rect2.XMost() - aR2.mRadii[eCornerBottomRightX])));
-=======
   nscoord minAdjustedRight = std::min(
     rect1.XMost() - aR1.mRadii[eCornerTopRightX],
     std::min(rect1.XMost() - aR1.mRadii[eCornerBottomRightX],
              std::min(rect2.XMost() - aR2.mRadii[eCornerTopRightX],
                       rect2.XMost() - aR2.mRadii[eCornerBottomRightX])));
->>>>>>> 94e37e71
   nscoord maxAdjustedLeft =
     std::max(rect1.X() + aR1.mRadii[eCornerTopLeftX],
              std::max(rect1.X() + aR1.mRadii[eCornerBottomLeftX],
                       std::max(rect2.X() + aR2.mRadii[eCornerTopLeftX],
                                rect2.X() + aR2.mRadii[eCornerBottomLeftX])));
 
-<<<<<<< HEAD
-  // We only want to add an invalidation rect if the bounds have changed. If we always
-  // added all of the 4 rects below, we would always be invalidating a border around the
-  // rects, even in cases where we just translated along the X or Y axis.
-  nsRegion r;
-  // First, or with the Y delta rects, wide along the X axis
-  if (rect1.Y() != rect2.Y()) {
-    r.Or(r, nsRect(minLeft, highestTop,
-                   maxRight - minLeft, lowestAdjustedTop - highestTop));
-  }
-  if (rect1.YMost() != rect2.YMost()) {
-    r.Or(r, nsRect(minLeft, highestAdjustedBottom,
-                   maxRight - minLeft, lowestBottom - highestAdjustedBottom));
-  }
-  // Then, or with the X delta rects, narrow along the Y axis
-  if (rect1.X() != rect2.X()) {
-    r.Or(r, nsRect(minLeft, lowestAdjustedTop,
-                   maxAdjustedLeft - minLeft, highestAdjustedBottom - lowestAdjustedTop));
-  }
-  if (rect1.XMost() != rect2.XMost()) {
-    r.Or(r, nsRect(minAdjustedRight, lowestAdjustedTop,
-                   maxRight - minAdjustedRight, highestAdjustedBottom - lowestAdjustedTop));
-=======
   // We only want to add an invalidation rect if the bounds have changed. If we
   // always added all of the 4 rects below, we would always be invalidating a
   // border around the rects, even in cases where we just translated along the X
@@ -505,7 +460,6 @@
                 lowestAdjustedTop,
                 maxRight - minAdjustedRight,
                 highestAdjustedBottom - lowestAdjustedTop));
->>>>>>> 94e37e71
   }
 
   r.And(r, aBounds.Union(aOtherBounds));
