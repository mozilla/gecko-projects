/* -*- Mode: C++; tab-width: 2; indent-tabs-mode: nil; c-basic-offset: 2 -*- */
/* This Source Code Form is subject to the terms of the Mozilla Public
 * License, v. 2.0. If a copy of the MPL was not distributed with this
 * file, You can obtain one at http://mozilla.org/MPL/2.0/. */

#include "nsMathMLmrootFrame.h"
#include "nsPresContext.h"
#include <algorithm>
#include "gfxContext.h"
#include "gfxMathTable.h"

using namespace mozilla;

//
// <mroot> -- form a radical - implementation
//

// additional style context to be used by our MathMLChar.
#define NS_SQR_CHAR_STYLE_CONTEXT_INDEX   0

static const char16_t kSqrChar = char16_t(0x221A);

nsIFrame*
NS_NewMathMLmrootFrame(nsIPresShell* aPresShell, nsStyleContext* aContext)
{
  return new (aPresShell) nsMathMLmrootFrame(aContext);
}

NS_IMPL_FRAMEARENA_HELPERS(nsMathMLmrootFrame)

nsMathMLmrootFrame::nsMathMLmrootFrame(nsStyleContext* aContext) :
  nsMathMLContainerFrame(aContext, kClassID),
  mSqrChar(),
  mBarRect()
{
}

nsMathMLmrootFrame::~nsMathMLmrootFrame()
{
}

void
nsMathMLmrootFrame::Init(nsIContent*       aContent,
                         nsContainerFrame* aParent,
                         nsIFrame*         aPrevInFlow)
{
  nsMathMLContainerFrame::Init(aContent, aParent, aPrevInFlow);

  nsPresContext *presContext = PresContext();

  // No need to track the style context given to our MathML char.
  // The Style System will use Get/SetAdditionalStyleContext() to keep it
  // up-to-date if dynamic changes arise.
  nsAutoString sqrChar; sqrChar.Assign(kSqrChar);
  mSqrChar.SetData(sqrChar);
  ResolveMathMLCharStyle(presContext, mContent, mStyleContext, &mSqrChar);
}

NS_IMETHODIMP
nsMathMLmrootFrame::TransmitAutomaticData()
{
  // 1. The REC says:
  //    The <mroot> element increments scriptlevel by 2, and sets displaystyle to
  //    "false", within index, but leaves both attributes unchanged within base.
  // 2. The TeXbook (Ch 17. p.141) says \sqrt is compressed
  UpdatePresentationDataFromChildAt(1, 1,
                                    NS_MATHML_COMPRESSED,
                                    NS_MATHML_COMPRESSED);
  UpdatePresentationDataFromChildAt(0, 0,
     NS_MATHML_COMPRESSED, NS_MATHML_COMPRESSED);

  PropagateFrameFlagFor(mFrames.LastChild(),
                        NS_FRAME_MATHML_SCRIPT_DESCENDANT);

  return NS_OK;
}

void
nsMathMLmrootFrame::BuildDisplayList(nsDisplayListBuilder*   aBuilder,
                                     const nsDisplayListSet& aLists)
{
  /////////////
  // paint the content we are square-rooting
  nsMathMLContainerFrame::BuildDisplayList(aBuilder, aLists);
<<<<<<< HEAD
  
=======

>>>>>>> cc2172ea
  /////////////
  // paint the sqrt symbol
  if (!NS_MATHML_HAS_ERROR(mPresentationData.flags)) {
    mSqrChar.Display(aBuilder, this, aLists, 0);

    DisplayBar(aBuilder, this, mBarRect, aLists);

#if defined(DEBUG) && defined(SHOW_BOUNDING_BOX)
    // for visual debug
    nsRect rect;
    mSqrChar.GetRect(rect);
    nsBoundingMetrics bm;
    mSqrChar.GetBoundingMetrics(bm);
    DisplayBoundingMetrics(aBuilder, this, rect.TopLeft(), bm, aLists);
#endif
  }
}

void
nsMathMLmrootFrame::GetRadicalXOffsets(nscoord aIndexWidth, nscoord aSqrWidth,
                                       nsFontMetrics* aFontMetrics,
                                       nscoord* aIndexOffset,
                                       nscoord* aSqrOffset)
{
  // The index is tucked in closer to the radical while making sure
  // that the kern does not make the index and radical collide
  nscoord dxIndex, dxSqr;
  nscoord xHeight = aFontMetrics->XHeight();
  nscoord indexRadicalKern = NSToCoordRound(1.35f * xHeight);
  nscoord oneDevPixel = aFontMetrics->AppUnitsPerDevPixel();
  gfxFont* mathFont = aFontMetrics->GetThebesFontGroup()->GetFirstMathFont();
  if (mathFont) {
    indexRadicalKern =
      mathFont->MathTable()->Constant(gfxMathTable::RadicalKernAfterDegree,
                                      oneDevPixel);
    indexRadicalKern = -indexRadicalKern;
  }
  if (indexRadicalKern > aIndexWidth) {
    dxIndex = indexRadicalKern - aIndexWidth;
    dxSqr = 0;
  }
  else {
    dxIndex = 0;
    dxSqr = aIndexWidth - indexRadicalKern;
  }

  if (mathFont) {
    // add some kern before the radical index
    nscoord indexRadicalKernBefore = 0;
    indexRadicalKernBefore =
      mathFont->MathTable()->Constant(gfxMathTable::RadicalKernBeforeDegree,
                                      oneDevPixel);
    dxIndex += indexRadicalKernBefore;
    dxSqr += indexRadicalKernBefore;
  } else {
    // avoid collision by leaving a minimum space between index and radical
    nscoord minimumClearance = aSqrWidth / 2;
    if (dxIndex + aIndexWidth + minimumClearance > dxSqr + aSqrWidth) {
      if (aIndexWidth + minimumClearance < aSqrWidth) {
        dxIndex = aSqrWidth - (aIndexWidth + minimumClearance);
        dxSqr = 0;
      }
      else {
        dxIndex = 0;
        dxSqr = (aIndexWidth + minimumClearance) - aSqrWidth;
      }
    }
  }

  if (aIndexOffset)
    *aIndexOffset = dxIndex;
  if (aSqrOffset)
    *aSqrOffset = dxSqr;
}

void
nsMathMLmrootFrame::Reflow(nsPresContext*          aPresContext,
                           ReflowOutput&     aDesiredSize,
                           const ReflowInput& aReflowInput,
                           nsReflowStatus&          aStatus)
{
  MarkInReflow();
  nsReflowStatus childStatus;

  mPresentationData.flags &= ~NS_MATHML_ERROR;
  aDesiredSize.ClearSize();
  aDesiredSize.SetBlockStartAscent(0);

  nsBoundingMetrics bmSqr, bmBase, bmIndex;
  DrawTarget* drawTarget = aReflowInput.mRenderingContext->GetDrawTarget();

  //////////////////
  // Reflow Children

  int32_t count = 0;
  nsIFrame* baseFrame = nullptr;
  nsIFrame* indexFrame = nullptr;
  ReflowOutput baseSize(aReflowInput);
  ReflowOutput indexSize(aReflowInput);
  nsIFrame* childFrame = mFrames.FirstChild();
  while (childFrame) {
    // ask our children to compute their bounding metrics
    ReflowOutput childDesiredSize(aReflowInput,
                                         aDesiredSize.mFlags
                                         | NS_REFLOW_CALC_BOUNDING_METRICS);
    WritingMode wm = childFrame->GetWritingMode();
    LogicalSize availSize = aReflowInput.ComputedSize(wm);
    availSize.BSize(wm) = NS_UNCONSTRAINEDSIZE;
    ReflowInput childReflowInput(aPresContext, aReflowInput,
                                       childFrame, availSize);
    ReflowChild(childFrame, aPresContext,
                     childDesiredSize, childReflowInput, childStatus);
    //NS_ASSERTION(childStatus.IsComplete(), "bad status");
    if (0 == count) {
      // base
      baseFrame = childFrame;
      baseSize = childDesiredSize;
      bmBase = childDesiredSize.mBoundingMetrics;
    }
    else if (1 == count) {
      // index
      indexFrame = childFrame;
      indexSize = childDesiredSize;
      bmIndex = childDesiredSize.mBoundingMetrics;
    }
    count++;
    childFrame = childFrame->GetNextSibling();
  }
  if (2 != count) {
    // report an error, encourage people to get their markups in order
    ReportChildCountError();
    ReflowError(drawTarget, aDesiredSize);
    aStatus.Reset();
    NS_FRAME_SET_TRUNCATION(aStatus, aReflowInput, aDesiredSize);
    // Call DidReflow() for the child frames we successfully did reflow.
    DidReflowChildren(mFrames.FirstChild(), childFrame);
    return;
  }

  ////////////
  // Prepare the radical symbol and the overline bar

  float fontSizeInflation = nsLayoutUtils::FontSizeInflationFor(this);
  RefPtr<nsFontMetrics> fm =
    nsLayoutUtils::GetFontMetricsForFrame(this, fontSizeInflation);

  nscoord ruleThickness, leading, psi;
  GetRadicalParameters(fm, StyleFont()->mMathDisplay ==
                       NS_MATHML_DISPLAYSTYLE_BLOCK,
                       ruleThickness, leading, psi);

  // built-in: adjust clearance psi to emulate \mathstrut using '1' (TexBook, p.131)
  char16_t one = '1';
  nsBoundingMetrics bmOne =
    nsLayoutUtils::AppUnitBoundsOfString(&one, 1, *fm, drawTarget);
  if (bmOne.ascent > bmBase.ascent)
    psi += bmOne.ascent - bmBase.ascent;

  // make sure that the rule appears on on screen
  nscoord onePixel = nsPresContext::CSSPixelsToAppUnits(1);
  if (ruleThickness < onePixel) {
    ruleThickness = onePixel;
  }

  // adjust clearance psi to get an exact number of pixels -- this
  // gives a nicer & uniform look on stacked radicals (bug 130282)
  nscoord delta = psi % onePixel;
  if (delta)
    psi += onePixel - delta; // round up

  // Stretch the radical symbol to the appropriate height if it is not big enough.
  nsBoundingMetrics contSize = bmBase;
  contSize.descent = bmBase.ascent + bmBase.descent + psi;
  contSize.ascent = ruleThickness;

  // height(radical) should be >= height(base) + psi + ruleThickness
  nsBoundingMetrics radicalSize;
  mSqrChar.Stretch(this, drawTarget,
                   fontSizeInflation,
                   NS_STRETCH_DIRECTION_VERTICAL,
                   contSize, radicalSize,
                   NS_STRETCH_LARGER,
                   StyleVisibility()->mDirection);
  // radicalSize have changed at this point, and should match with
  // the bounding metrics of the char
  mSqrChar.GetBoundingMetrics(bmSqr);

  // Update the desired size for the container (like msqrt, index is not yet included)
  // the baseline will be that of the base.
  mBoundingMetrics.ascent = bmBase.ascent + psi + ruleThickness;
  mBoundingMetrics.descent =
    std::max(bmBase.descent,
           (bmSqr.ascent + bmSqr.descent - mBoundingMetrics.ascent));
  mBoundingMetrics.width = bmSqr.width + bmBase.width;
  mBoundingMetrics.leftBearing = bmSqr.leftBearing;
  mBoundingMetrics.rightBearing = bmSqr.width +
    std::max(bmBase.width, bmBase.rightBearing); // take also care of the rule

  aDesiredSize.SetBlockStartAscent(mBoundingMetrics.ascent + leading);
  aDesiredSize.Height() = aDesiredSize.BlockStartAscent() +
    std::max(baseSize.Height() - baseSize.BlockStartAscent(),
             mBoundingMetrics.descent + ruleThickness);
  aDesiredSize.Width() = mBoundingMetrics.width;

  /////////////
  // Re-adjust the desired size to include the index.

  // the index is raised by some fraction of the height
  // of the radical, see \mroot macro in App. B, TexBook
  float raiseIndexPercent = 0.6f;
  gfxFont* mathFont = fm->GetThebesFontGroup()->GetFirstMathFont();
  if (mathFont) {
    raiseIndexPercent = mathFont->MathTable()->
      Constant(gfxMathTable::RadicalDegreeBottomRaisePercent);
  }
  nscoord raiseIndexDelta = NSToCoordRound(raiseIndexPercent *
                                           (bmSqr.ascent + bmSqr.descent));
  nscoord indexRaisedAscent = mBoundingMetrics.ascent // top of radical
    - (bmSqr.ascent + bmSqr.descent) // to bottom of radical
    + raiseIndexDelta + bmIndex.ascent + bmIndex.descent; // to top of raised index

  nscoord indexClearance = 0;
  if (mBoundingMetrics.ascent < indexRaisedAscent) {
    indexClearance =
      indexRaisedAscent - mBoundingMetrics.ascent; // excess gap introduced by a tall index
    mBoundingMetrics.ascent = indexRaisedAscent;
    nscoord descent = aDesiredSize.Height() - aDesiredSize.BlockStartAscent();
    aDesiredSize.SetBlockStartAscent(mBoundingMetrics.ascent + leading);
    aDesiredSize.Height() = aDesiredSize.BlockStartAscent() + descent;
  }

  nscoord dxIndex, dxSqr;
  GetRadicalXOffsets(bmIndex.width, bmSqr.width, fm, &dxIndex, &dxSqr);

  mBoundingMetrics.width = dxSqr + bmSqr.width + bmBase.width;
  mBoundingMetrics.leftBearing =
    std::min(dxIndex + bmIndex.leftBearing, dxSqr + bmSqr.leftBearing);
  mBoundingMetrics.rightBearing = dxSqr + bmSqr.width +
    std::max(bmBase.width, bmBase.rightBearing);

  aDesiredSize.Width() = mBoundingMetrics.width;
  aDesiredSize.mBoundingMetrics = mBoundingMetrics;
  GatherAndStoreOverflow(&aDesiredSize);

  // place the index
  nscoord dx = dxIndex;
  nscoord dy = aDesiredSize.BlockStartAscent() -
    (indexRaisedAscent + indexSize.BlockStartAscent() - bmIndex.ascent);
  FinishReflowChild(indexFrame, aPresContext, indexSize, nullptr,
                    MirrorIfRTL(aDesiredSize.Width(), indexSize.Width(), dx),
                    dy, 0);

  // place the radical symbol and the radical bar
  dx = dxSqr;
  dy = indexClearance + leading; // leave a leading at the top
  mSqrChar.SetRect(nsRect(MirrorIfRTL(aDesiredSize.Width(), bmSqr.width, dx),
                          dy, bmSqr.width, bmSqr.ascent + bmSqr.descent));
  dx += bmSqr.width;
  mBarRect.SetRect(MirrorIfRTL(aDesiredSize.Width(), bmBase.width, dx),
                   dy, bmBase.width, ruleThickness);

  // place the base
  dy = aDesiredSize.BlockStartAscent() - baseSize.BlockStartAscent();
  FinishReflowChild(baseFrame, aPresContext, baseSize, nullptr,
                    MirrorIfRTL(aDesiredSize.Width(), baseSize.Width(), dx),
                    dy, 0);

  mReference.x = 0;
  mReference.y = aDesiredSize.BlockStartAscent();

  aStatus.Reset();
  NS_FRAME_SET_TRUNCATION(aStatus, aReflowInput, aDesiredSize);
}

/* virtual */ void
nsMathMLmrootFrame::GetIntrinsicISizeMetrics(gfxContext* aRenderingContext, ReflowOutput& aDesiredSize)
{
  nsIFrame* baseFrame = mFrames.FirstChild();
  nsIFrame* indexFrame = nullptr;
  if (baseFrame)
    indexFrame = baseFrame->GetNextSibling();
  if (!indexFrame || indexFrame->GetNextSibling()) {
    ReflowError(aRenderingContext->GetDrawTarget(), aDesiredSize);
    return;
  }

  float fontSizeInflation = nsLayoutUtils::FontSizeInflationFor(this);
  nscoord baseWidth =
    nsLayoutUtils::IntrinsicForContainer(aRenderingContext, baseFrame,
                                         nsLayoutUtils::PREF_ISIZE);
  nscoord indexWidth =
    nsLayoutUtils::IntrinsicForContainer(aRenderingContext, indexFrame,
                                         nsLayoutUtils::PREF_ISIZE);
  nscoord sqrWidth = mSqrChar.GetMaxWidth(this,
                                          aRenderingContext->GetDrawTarget(),
                                          fontSizeInflation);

  nscoord dxSqr;
  RefPtr<nsFontMetrics> fm =
    nsLayoutUtils::GetFontMetricsForFrame(this, fontSizeInflation);
  GetRadicalXOffsets(indexWidth, sqrWidth, fm, nullptr, &dxSqr);

  nscoord width = dxSqr + sqrWidth + baseWidth;

  aDesiredSize.Width() = width;
  aDesiredSize.mBoundingMetrics.width = width;
  aDesiredSize.mBoundingMetrics.leftBearing = 0;
  aDesiredSize.mBoundingMetrics.rightBearing = width;
}

// ----------------------
// the Style System will use these to pass the proper style context to our MathMLChar
nsStyleContext*
nsMathMLmrootFrame::GetAdditionalStyleContext(int32_t aIndex) const
{
  switch (aIndex) {
  case NS_SQR_CHAR_STYLE_CONTEXT_INDEX:
    return mSqrChar.GetStyleContext();
  default:
    return nullptr;
  }
}

void
nsMathMLmrootFrame::SetAdditionalStyleContext(int32_t          aIndex,
                                              nsStyleContext*  aStyleContext)
{
  switch (aIndex) {
  case NS_SQR_CHAR_STYLE_CONTEXT_INDEX:
    mSqrChar.SetStyleContext(aStyleContext);
    break;
  }
}<|MERGE_RESOLUTION|>--- conflicted
+++ resolved
@@ -82,11 +82,7 @@
   /////////////
   // paint the content we are square-rooting
   nsMathMLContainerFrame::BuildDisplayList(aBuilder, aLists);
-<<<<<<< HEAD
-  
-=======
-
->>>>>>> cc2172ea
+
   /////////////
   // paint the sqrt symbol
   if (!NS_MATHML_HAS_ERROR(mPresentationData.flags)) {
