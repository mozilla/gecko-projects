/* -*- Mode: C++; tab-width: 2; indent-tabs-mode: nil; c-basic-offset: 2 -*- */
/* This Source Code Form is subject to the terms of the Mozilla Public
 * License, v. 2.0. If a copy of the MPL was not distributed with this
 * file, You can obtain one at http://mozilla.org/MPL/2.0/. */

#include "nsMathMLChar.h"

#include "gfxContext.h"
#include "gfxTextRun.h"
#include "gfxUtils.h"
#include "mozilla/gfx/2D.h"
#include "mozilla/MathAlgorithms.h"
#include "mozilla/Unused.h"

#include "nsAutoPtr.h"
#include "nsCOMPtr.h"
#include "nsDeviceContext.h"
#include "nsFontMetrics.h"
#include "nsIFrame.h"
#include "nsLayoutUtils.h"
#include "nsPresContext.h"
#include "nsStyleContext.h"
#include "nsUnicharUtils.h"

#include "mozilla/Preferences.h"
#include "nsIPersistentProperties2.h"
#include "nsIObserverService.h"
#include "nsIObserver.h"
#include "nsNetUtil.h"
#include "nsContentUtils.h"

#include "mozilla/LookAndFeel.h"
#include "nsCSSRendering.h"
#include "mozilla/Sprintf.h"

#include "nsDisplayList.h"

#include "nsMathMLOperators.h"
#include <algorithm>

#include "gfxMathTable.h"
#include "nsUnicodeScriptCodes.h"

using namespace mozilla;
using namespace mozilla::gfx;
using namespace mozilla::image;

//#define NOISY_SEARCH 1

// BUG 848725 Drawing failure with stretchy horizontal parenthesis when no fonts
// are installed. "kMaxScaleFactor" is required to limit the scale for the
// vertical and horizontal stretchy operators.
static const float kMaxScaleFactor = 20.0;
static const float kLargeOpFactor = float(M_SQRT2);
static const float kIntegralFactor = 2.0;

static void
NormalizeDefaultFont(nsFont& aFont, float aFontSizeInflation)
{
  if (aFont.fontlist.GetDefaultFontType() != eFamily_none) {
    aFont.fontlist.Append(FontFamilyName(aFont.fontlist.GetDefaultFontType()));
    aFont.fontlist.SetDefaultFontType(eFamily_none);
  }
  aFont.size = NSToCoordRound(aFont.size * aFontSizeInflation);
}

// -----------------------------------------------------------------------------
static const nsGlyphCode kNullGlyph = {{{0, 0}}, 0};

// -----------------------------------------------------------------------------
// nsGlyphTable is a class that provides an interface for accessing glyphs
// of stretchy chars. It acts like a table that stores the variants of bigger
// sizes (if any) and the partial glyphs needed to build extensible symbols.
//
// Bigger sizes (if any) of the char can then be retrieved with BigOf(...).
// Partial glyphs can be retrieved with ElementAt(...).
//
// A table consists of "nsGlyphCode"s which are viewed either as Unicode
// points (for nsPropertiesTable) or as direct glyph indices (for
// nsOpenTypeTable)
// -----------------------------------------------------------------------------

class nsGlyphTable {
public:
  virtual ~nsGlyphTable() {}

  virtual const FontFamilyName&
  FontNameFor(const nsGlyphCode& aGlyphCode) const = 0;

  // Getters for the parts
  virtual nsGlyphCode ElementAt(DrawTarget*   aDrawTarget,
                                int32_t       aAppUnitsPerDevPixel,
                                gfxFontGroup* aFontGroup,
                                char16_t      aChar,
                                bool          aVertical,
                                uint32_t      aPosition) = 0;
  virtual nsGlyphCode BigOf(DrawTarget*   aDrawTarget,
                            int32_t       aAppUnitsPerDevPixel,
                            gfxFontGroup* aFontGroup,
                            char16_t      aChar,
                            bool          aVertical,
                            uint32_t      aSize) = 0;

  // True if this table contains parts to render this char
  virtual bool HasPartsOf(DrawTarget*   aDrawTarget,
                          int32_t       aAppUnitsPerDevPixel,
                          gfxFontGroup* aFontGroup,
                          char16_t      aChar,
                          bool          aVertical) = 0;

  virtual already_AddRefed<gfxTextRun>
  MakeTextRun(DrawTarget*        aDrawTarget,
              int32_t            aAppUnitsPerDevPixel,
              gfxFontGroup*      aFontGroup,
              const nsGlyphCode& aGlyph) = 0;
protected:
  nsGlyphTable() : mCharCache(0) {}
  // For speedy re-use, we always cache the last data used in the table.
  // mCharCache is the Unicode point of the last char that was queried in this
  // table.
  char16_t mCharCache;
};

// An instance of nsPropertiesTable is associated with one primary font. Extra
// glyphs can be taken in other additional fonts when stretching certain
// characters.
// These supplementary fonts are referred to as "external" fonts to the table.

// General format of MathFont Property Files from which glyph data are
// retrieved:
// -----------------------------------------------------------------------------
// Each font should have its set of glyph data. For example, the glyph data for
// the "Symbol" font and the "MT Extra" font are in "mathfontSymbol.properties"
// and "mathfontMTExtra.properties", respectively. The mathfont property file
// is a set of all the stretchy MathML characters that can be rendered with that
// font using larger and/or partial glyphs. The entry of each stretchy character
// in the mathfont property file gives, in that order, the 4 partial glyphs:
// Top (or Left), Middle, Bottom (or Right), Glue; and the variants of bigger
// sizes (if any).
// A position that is not relevant to a particular character is indicated there
// with the UNICODE REPLACEMENT CHARACTER 0xFFFD.
// -----------------------------------------------------------------------------

#define NS_TABLE_STATE_ERROR       -1
#define NS_TABLE_STATE_EMPTY        0
#define NS_TABLE_STATE_READY        1

// helper to trim off comments from data in a MathFont Property File
static void
Clean(nsString& aValue)
{
  // chop the trailing # comment portion if any ...
  int32_t comment = aValue.RFindChar('#');
  if (comment > 0) aValue.Truncate(comment);
  aValue.CompressWhitespace();
}

// helper to load a MathFont Property File
static nsresult
LoadProperties(const nsString& aName,
               nsCOMPtr<nsIPersistentProperties>& aProperties)
{
  nsAutoString uriStr;
  uriStr.AssignLiteral("resource://gre/res/fonts/mathfont");
  uriStr.Append(aName);
  uriStr.StripWhitespace(); // that may come from aName
  uriStr.AppendLiteral(".properties");
  return NS_LoadPersistentPropertiesFromURISpec(getter_AddRefs(aProperties),
                                                NS_ConvertUTF16toUTF8(uriStr));
}

class nsPropertiesTable final : public nsGlyphTable {
public:
  explicit nsPropertiesTable(const nsString& aPrimaryFontName)
    : mState(NS_TABLE_STATE_EMPTY)
  {
    MOZ_COUNT_CTOR(nsPropertiesTable);
    mGlyphCodeFonts.AppendElement(FontFamilyName(aPrimaryFontName, eUnquotedName));
  }

  ~nsPropertiesTable()
  {
    MOZ_COUNT_DTOR(nsPropertiesTable);
  }

  const FontFamilyName& PrimaryFontName() const
  {
    return mGlyphCodeFonts[0];
  }

  const FontFamilyName&
  FontNameFor(const nsGlyphCode& aGlyphCode) const override
  {
    NS_ASSERTION(!aGlyphCode.IsGlyphID(),
                 "nsPropertiesTable can only access glyphs by code point");
    return mGlyphCodeFonts[aGlyphCode.font];
  }

  virtual nsGlyphCode ElementAt(DrawTarget*   aDrawTarget,
                                int32_t       aAppUnitsPerDevPixel,
                                gfxFontGroup* aFontGroup,
                                char16_t      aChar,
                                bool          aVertical,
                                uint32_t      aPosition) override;

  virtual nsGlyphCode BigOf(DrawTarget*   aDrawTarget,
                            int32_t       aAppUnitsPerDevPixel,
                            gfxFontGroup* aFontGroup,
                            char16_t      aChar,
                            bool          aVertical,
                            uint32_t      aSize) override
  {
    return ElementAt(aDrawTarget, aAppUnitsPerDevPixel, aFontGroup,
                     aChar, aVertical, 4 + aSize);
  }

  virtual bool HasPartsOf(DrawTarget*   aDrawTarget,
                          int32_t       aAppUnitsPerDevPixel,
                          gfxFontGroup* aFontGroup,
                          char16_t      aChar,
                          bool          aVertical) override
  {
    return (ElementAt(aDrawTarget, aAppUnitsPerDevPixel, aFontGroup,
                      aChar, aVertical, 0).Exists() ||
            ElementAt(aDrawTarget, aAppUnitsPerDevPixel, aFontGroup,
                      aChar, aVertical, 1).Exists() ||
            ElementAt(aDrawTarget, aAppUnitsPerDevPixel, aFontGroup,
                      aChar, aVertical, 2).Exists() ||
            ElementAt(aDrawTarget, aAppUnitsPerDevPixel, aFontGroup,
                      aChar, aVertical, 3).Exists());
  }

  virtual already_AddRefed<gfxTextRun>
  MakeTextRun(DrawTarget*        aDrawTarget,
              int32_t            aAppUnitsPerDevPixel,
              gfxFontGroup*      aFontGroup,
              const nsGlyphCode& aGlyph) override;
private:

  // mGlyphCodeFonts[0] is the primary font associated to this table. The
  // others are possible "external" fonts for glyphs not in the primary font
  // but which are needed to stretch certain characters in the table
  nsTArray<FontFamilyName> mGlyphCodeFonts;

  // Tri-state variable for error/empty/ready
  int32_t mState;

  // The set of glyph data in this table, as provided by the MathFont Property
  // File
  nsCOMPtr<nsIPersistentProperties> mGlyphProperties;

  // mGlyphCache is a buffer containing the glyph data associated with
  // mCharCache.
  // For a property line 'key = value' in the MathFont Property File,
  // mCharCache will retain the 'key' -- which is a Unicode point, while
  // mGlyphCache will retain the 'value', which is a consecutive list of
  // nsGlyphCodes, i.e., the pairs of 'code@font' needed by the char -- in
  // which 'code@0' can be specified
  // without the optional '@0'. However, to ease subsequent processing,
  // mGlyphCache excludes the '@' symbol and explicitly inserts all optional '0'
  // that indicates the primary font identifier. Specifically therefore, the
  // k-th glyph is characterized by :
  // 1) mGlyphCache[3*k],mGlyphCache[3*k+1] : its Unicode point
  // 2) mGlyphCache[3*k+2] : the numeric identifier of the font where it comes
  // from.
  // A font identifier of '0' means the default primary font associated to this
  // table. Other digits map to the "external" fonts that may have been
  // specified in the MathFont Property File.
  nsString  mGlyphCache;
};

/* virtual */
nsGlyphCode
nsPropertiesTable::ElementAt(DrawTarget*   /* aDrawTarget */,
                             int32_t       /* aAppUnitsPerDevPixel */,
                             gfxFontGroup* /* aFontGroup */,
                             char16_t      aChar,
                             bool          /* aVertical */,
                             uint32_t      aPosition)
{
  if (mState == NS_TABLE_STATE_ERROR) return kNullGlyph;
  // Load glyph properties if this is the first time we have been here
  if (mState == NS_TABLE_STATE_EMPTY) {
    nsAutoString primaryFontName;
    mGlyphCodeFonts[0].AppendToString(primaryFontName);
    nsresult rv = LoadProperties(primaryFontName, mGlyphProperties);
#ifdef DEBUG
    nsAutoCString uriStr;
    uriStr.AssignLiteral("resource://gre/res/fonts/mathfont");
    LossyAppendUTF16toASCII(primaryFontName, uriStr);
    uriStr.StripWhitespace(); // that may come from mGlyphCodeFonts
    uriStr.AppendLiteral(".properties");
    printf("Loading %s ... %s\n",
            uriStr.get(),
            (NS_FAILED(rv)) ? "Failed" : "Done");
#endif
    if (NS_FAILED(rv)) {
      mState = NS_TABLE_STATE_ERROR; // never waste time with this table again
      return kNullGlyph;
    }
    mState = NS_TABLE_STATE_READY;

    // see if there are external fonts needed for certain chars in this table
    nsAutoCString key;
    nsAutoString value;
    for (int32_t i = 1; ; i++) {
      key.AssignLiteral("external.");
      key.AppendInt(i, 10);
      rv = mGlyphProperties->GetStringProperty(key, value);
      if (NS_FAILED(rv)) break;
      Clean(value);
      mGlyphCodeFonts.AppendElement(FontFamilyName(value, eUnquotedName)); // i.e., mGlyphCodeFonts[i] holds this font name
    }
  }

  // Update our cache if it is not associated to this character
  if (mCharCache != aChar) {
    // The key in the property file is interpreted as ASCII and kept
    // as such ...
    char key[10]; SprintfLiteral(key, "\\u%04X", aChar);
    nsAutoString value;
    nsresult rv = mGlyphProperties->GetStringProperty(nsDependentCString(key),
                                                      value);
    if (NS_FAILED(rv)) return kNullGlyph;
    Clean(value);
    // See if this char uses external fonts; e.g., if the 2nd glyph is taken
    // from the external font '1', the property line looks like
    // \uNNNN = \uNNNN\uNNNN@1\uNNNN.
    // This is where mGlyphCache is pre-processed to explicitly store all glyph
    // codes as combined pairs of 'code@font', excluding the '@' separator. This
    // means that mGlyphCache[3*k],mGlyphCache[3*k+1] will later be rendered
    // with mGlyphCodeFonts[mGlyphCache[3*k+2]]
    // Note: font identifier is internally an ASCII digit to avoid the null
    // char issue
    nsAutoString buffer;
    int32_t length = value.Length();
    int32_t i = 0; // index in value
    while (i < length) {
      char16_t code = value[i];
      ++i;
      buffer.Append(code);
      // Read the next word if we have a non-BMP character.
      if (i < length && NS_IS_HIGH_SURROGATE(code)) {
        code = value[i];
        ++i;
      } else {
        code = char16_t('\0');
      }
      buffer.Append(code);

      // See if an external font is needed for the code point.
      // Limit of 9 external fonts
      char16_t font = 0;
      if (i+1 < length && value[i] == char16_t('@') &&
          value[i+1] >= char16_t('0') && value[i+1] <= char16_t('9')) {
        ++i;
        font = value[i] - '0';
        ++i;
        if (font >= mGlyphCodeFonts.Length()) {
          NS_ERROR("Nonexistent font referenced in glyph table");
          return kNullGlyph;
        }
        // The char cannot be handled if this font is not installed
        if (!mGlyphCodeFonts[font].mName.Length()) {
          return kNullGlyph;
        }
      }
      buffer.Append(font);
    }
    // update our cache with the new settings
    mGlyphCache.Assign(buffer);
    mCharCache = aChar;
  }

  // 3* is to account for the code@font pairs
  uint32_t index = 3*aPosition;
  if (index+2 >= mGlyphCache.Length()) return kNullGlyph;
  nsGlyphCode ch;
  ch.code[0] = mGlyphCache.CharAt(index);
  ch.code[1] = mGlyphCache.CharAt(index + 1);
  ch.font = mGlyphCache.CharAt(index + 2);
  return ch.code[0] == char16_t(0xFFFD) ? kNullGlyph : ch;
}

/* virtual */
already_AddRefed<gfxTextRun>
nsPropertiesTable::MakeTextRun(DrawTarget*        aDrawTarget,
                               int32_t            aAppUnitsPerDevPixel,
                               gfxFontGroup*      aFontGroup,
                               const nsGlyphCode& aGlyph)
{
  NS_ASSERTION(!aGlyph.IsGlyphID(),
               "nsPropertiesTable can only access glyphs by code point");
  return aFontGroup->
    MakeTextRun(aGlyph.code, aGlyph.Length(), aDrawTarget, aAppUnitsPerDevPixel,
                gfx::ShapedTextFlags(), nsTextFrameUtils::Flags(), nullptr);
}

// An instance of nsOpenTypeTable is associated with one gfxFontEntry that
// corresponds to an Open Type font with a MATH table. All the glyphs come from
// the same font and the calls to access size variants and parts are directly
// forwarded to the gfx code.
class nsOpenTypeTable final : public nsGlyphTable {
public:
  ~nsOpenTypeTable()
  {
    MOZ_COUNT_DTOR(nsOpenTypeTable);
  }

  virtual nsGlyphCode ElementAt(DrawTarget*   aDrawTarget,
                                int32_t       aAppUnitsPerDevPixel,
                                gfxFontGroup* aFontGroup,
                                char16_t      aChar,
                                bool          aVertical,
                                uint32_t      aPosition) override;
  virtual nsGlyphCode BigOf(DrawTarget*   aDrawTarget,
                            int32_t       aAppUnitsPerDevPixel,
                            gfxFontGroup* aFontGroup,
                            char16_t      aChar,
                            bool          aVertical,
                            uint32_t      aSize) override;
  virtual bool HasPartsOf(DrawTarget*   aDrawTarget,
                          int32_t       aAppUnitsPerDevPixel,
                          gfxFontGroup* aFontGroup,
                          char16_t      aChar,
                          bool          aVertical) override;

  const FontFamilyName&
  FontNameFor(const nsGlyphCode& aGlyphCode) const override {
    NS_ASSERTION(aGlyphCode.IsGlyphID(),
                 "nsOpenTypeTable can only access glyphs by id");
    return mFontFamilyName;
  }

  virtual already_AddRefed<gfxTextRun>
  MakeTextRun(DrawTarget*        aDrawTarget,
              int32_t            aAppUnitsPerDevPixel,
              gfxFontGroup*      aFontGroup,
              const nsGlyphCode& aGlyph) override;

  // This returns a new OpenTypeTable instance to give access to OpenType MATH
  // table or nullptr if the font does not have such table. Ownership is passed
  // to the caller.
  static nsOpenTypeTable* Create(gfxFont* aFont)
  {
    if (!aFont->TryGetMathTable()) {
      return nullptr;
    }
    return new nsOpenTypeTable(aFont);
  }

private:
  RefPtr<gfxFont> mFont;
  FontFamilyName mFontFamilyName;
  uint32_t mGlyphID;

  explicit nsOpenTypeTable(gfxFont* aFont)
    : mFont(aFont),
    mFontFamilyName(aFont->GetFontEntry()->FamilyName(), eUnquotedName) {
    MOZ_COUNT_CTOR(nsOpenTypeTable);
  }

  void UpdateCache(DrawTarget*   aDrawTarget,
                   int32_t       aAppUnitsPerDevPixel,
                   gfxFontGroup* aFontGroup,
                   char16_t      aChar);
};

void
nsOpenTypeTable::UpdateCache(DrawTarget*   aDrawTarget,
                             int32_t       aAppUnitsPerDevPixel,
                             gfxFontGroup* aFontGroup,
                             char16_t      aChar)
{
  if (mCharCache != aChar) {
    RefPtr<gfxTextRun> textRun = aFontGroup->
      MakeTextRun(&aChar, 1, aDrawTarget, aAppUnitsPerDevPixel,
                  gfx::ShapedTextFlags(), nsTextFrameUtils::Flags(),
                  nullptr);
    const gfxTextRun::CompressedGlyph& data = textRun->GetCharacterGlyphs()[0];
    if (data.IsSimpleGlyph()) {
      mGlyphID = data.GetSimpleGlyph();
    } else if (data.GetGlyphCount() == 1) {
      mGlyphID = textRun->GetDetailedGlyphs(0)->mGlyphID;
    } else {
      mGlyphID = 0;
    }
    mCharCache = aChar;
  }
}

/* virtual */
nsGlyphCode
nsOpenTypeTable::ElementAt(DrawTarget*   aDrawTarget,
                           int32_t       aAppUnitsPerDevPixel,
                           gfxFontGroup* aFontGroup,
                           char16_t      aChar,
                           bool          aVertical,
                           uint32_t      aPosition)
{
  UpdateCache(aDrawTarget, aAppUnitsPerDevPixel, aFontGroup, aChar);

  uint32_t parts[4];
  if (!mFont->MathTable()->VariantsParts(mGlyphID, aVertical, parts)) {
    return kNullGlyph;
  }

  uint32_t glyphID = parts[aPosition];
  if (!glyphID) {
    return kNullGlyph;
  }
  nsGlyphCode glyph;
  glyph.glyphID = glyphID;
  glyph.font = -1;
  return glyph;
}

/* virtual */
nsGlyphCode
nsOpenTypeTable::BigOf(DrawTarget*   aDrawTarget,
                       int32_t       aAppUnitsPerDevPixel,
                       gfxFontGroup* aFontGroup,
                       char16_t      aChar,
                       bool          aVertical,
                       uint32_t      aSize)
{
  UpdateCache(aDrawTarget, aAppUnitsPerDevPixel, aFontGroup, aChar);

  uint32_t glyphID =
    mFont->MathTable()->VariantsSize(mGlyphID, aVertical, aSize);
  if (!glyphID) {
    return kNullGlyph;
  }

  nsGlyphCode glyph;
  glyph.glyphID = glyphID;
  glyph.font = -1;
  return glyph;
}

/* virtual */
bool
nsOpenTypeTable::HasPartsOf(DrawTarget*   aDrawTarget,
                            int32_t       aAppUnitsPerDevPixel,
                            gfxFontGroup* aFontGroup,
                            char16_t      aChar,
                            bool          aVertical)
{
  UpdateCache(aDrawTarget, aAppUnitsPerDevPixel, aFontGroup, aChar);

  uint32_t parts[4];
  if (!mFont->MathTable()->VariantsParts(mGlyphID, aVertical, parts)) {
    return false;
  }

  return parts[0] || parts[1] || parts[2] || parts[3];
}

/* virtual */
already_AddRefed<gfxTextRun>
nsOpenTypeTable::MakeTextRun(DrawTarget*        aDrawTarget,
                             int32_t            aAppUnitsPerDevPixel,
                             gfxFontGroup*      aFontGroup,
                             const nsGlyphCode& aGlyph)
{
  NS_ASSERTION(aGlyph.IsGlyphID(),
               "nsOpenTypeTable can only access glyphs by id");

  gfxTextRunFactory::Parameters params = {
    aDrawTarget, nullptr, nullptr, nullptr, 0, aAppUnitsPerDevPixel
  };
  RefPtr<gfxTextRun> textRun =
    gfxTextRun::Create(&params, 1, aFontGroup,
                       gfx::ShapedTextFlags(), nsTextFrameUtils::Flags());
  textRun->AddGlyphRun(aFontGroup->GetFirstValidFont(),
                       gfxTextRange::kFontGroup, 0,
                       false, gfx::ShapedTextFlags::TEXT_ORIENT_HORIZONTAL);
                              // We don't care about CSS writing mode here;
                              // math runs are assumed to be horizontal.
  gfxTextRun::DetailedGlyph detailedGlyph;
  detailedGlyph.mGlyphID = aGlyph.glyphID;
  detailedGlyph.mAdvance =
    NSToCoordRound(aAppUnitsPerDevPixel *
                   aFontGroup->GetFirstValidFont()->
                   GetGlyphHAdvance(aDrawTarget, aGlyph.glyphID));
  detailedGlyph.mXOffset = detailedGlyph.mYOffset = 0;
  gfxShapedText::CompressedGlyph g;
  g.SetComplex(true, true, 1);
  textRun->SetGlyphs(0, g, &detailedGlyph);

  return textRun.forget();
}

// -----------------------------------------------------------------------------
// This is the list of all the applicable glyph tables.
// We will maintain a single global instance that will only reveal those
// glyph tables that are associated to fonts currently installed on the
// user' system. The class is an XPCOM shutdown observer to allow us to
// free its allocated data at shutdown

class nsGlyphTableList final : public nsIObserver
{
public:
  NS_DECL_ISUPPORTS
  NS_DECL_NSIOBSERVER

  nsPropertiesTable mUnicodeTable;

  nsGlyphTableList()
    : mUnicodeTable(NS_LITERAL_STRING("Unicode"))
  {
  }

  nsresult Initialize();
  nsresult Finalize();

  // Add a glyph table in the list, return the new table that was added
  nsGlyphTable*
  AddGlyphTable(const nsString& aPrimaryFontName);

  // Find the glyph table in the list corresponding to the given font family.
  nsGlyphTable*
  GetGlyphTableFor(const nsAString& aFamily);

private:
  ~nsGlyphTableList()
  {
  }

  nsPropertiesTable* PropertiesTableAt(int32_t aIndex) {
    return &mPropertiesTableList.ElementAt(aIndex);
  }
  int32_t PropertiesTableCount() {
    return mPropertiesTableList.Length();
  }
  // List of glyph tables;
  nsTArray<nsPropertiesTable> mPropertiesTableList;
};

NS_IMPL_ISUPPORTS(nsGlyphTableList, nsIObserver)

// -----------------------------------------------------------------------------
// Here is the global list of applicable glyph tables that we will be using
static nsGlyphTableList* gGlyphTableList = nullptr;

static bool gGlyphTableInitialized = false;

// XPCOM shutdown observer
NS_IMETHODIMP
nsGlyphTableList::Observe(nsISupports*     aSubject,
                          const char* aTopic,
                          const char16_t* someData)
{
  Finalize();
  return NS_OK;
}

// Add an observer to XPCOM shutdown so that we can free our data at shutdown
nsresult
nsGlyphTableList::Initialize()
{
  nsCOMPtr<nsIObserverService> obs = mozilla::services::GetObserverService();
  if (!obs)
    return NS_ERROR_FAILURE;

  nsresult rv = obs->AddObserver(this, NS_XPCOM_SHUTDOWN_OBSERVER_ID, false);
  NS_ENSURE_SUCCESS(rv, rv);

  return NS_OK;
}

// Remove our observer and free the memory that were allocated for us
nsresult
nsGlyphTableList::Finalize()
{
  // Remove our observer from the observer service
  nsresult rv = NS_OK;
  nsCOMPtr<nsIObserverService> obs = mozilla::services::GetObserverService();
  if (obs)
    rv = obs->RemoveObserver(this, NS_XPCOM_SHUTDOWN_OBSERVER_ID);
  else
    rv = NS_ERROR_FAILURE;

  gGlyphTableInitialized = false;
  // our oneself will be destroyed when our |Release| is called by the observer
  NS_IF_RELEASE(gGlyphTableList);
  return rv;
}

nsGlyphTable*
nsGlyphTableList::AddGlyphTable(const nsString& aPrimaryFontName)
{
  // See if there is already a special table for this family.
  nsGlyphTable* glyphTable = GetGlyphTableFor(aPrimaryFontName);
  if (glyphTable != &mUnicodeTable)
    return glyphTable;

  // allocate a table
  glyphTable = mPropertiesTableList.AppendElement(aPrimaryFontName);
  return glyphTable;
}

nsGlyphTable*
nsGlyphTableList::GetGlyphTableFor(const nsAString& aFamily)
{
  for (int32_t i = 0; i < PropertiesTableCount(); i++) {
    nsPropertiesTable* glyphTable = PropertiesTableAt(i);
    const FontFamilyName& primaryFontName = glyphTable->PrimaryFontName();
    nsAutoString primaryFontNameStr;
    primaryFontName.AppendToString(primaryFontNameStr);
    // TODO: would be nice to consider StripWhitespace and other aliasing
    if (primaryFontNameStr.Equals(aFamily, nsCaseInsensitiveStringComparator())) {
      return glyphTable;
    }
  }
  // Fall back to default Unicode table
  return &mUnicodeTable;
}

// -----------------------------------------------------------------------------

static nsresult
InitCharGlobals()
{
  NS_ASSERTION(!gGlyphTableInitialized, "Error -- already initialized");
  gGlyphTableInitialized = true;

  // Allocate the placeholders for the preferred parts and variants
  nsresult rv = NS_ERROR_OUT_OF_MEMORY;
  RefPtr<nsGlyphTableList> glyphTableList = new nsGlyphTableList();
  if (glyphTableList) {
    rv = glyphTableList->Initialize();
  }
  if (NS_FAILED(rv)) {
    return rv;
  }
  // The gGlyphTableList has been successfully registered as a shutdown
  // observer and will be deleted at shutdown. We now add some private
  // per font-family tables for stretchy operators, in order of preference.
  // Do not include the Unicode table in this list.
  if (!glyphTableList->AddGlyphTable(NS_LITERAL_STRING("STIXGeneral"))) {
    rv = NS_ERROR_OUT_OF_MEMORY;
  }

  glyphTableList.forget(&gGlyphTableList);
  return rv;
}

// -----------------------------------------------------------------------------
// And now the implementation of nsMathMLChar

nsMathMLChar::~nsMathMLChar()
{
  MOZ_COUNT_DTOR(nsMathMLChar);
}

nsStyleContext*
nsMathMLChar::GetStyleContext() const
{
  NS_ASSERTION(mStyleContext, "chars should always have style context");
  return mStyleContext;
}

void
nsMathMLChar::SetStyleContext(nsStyleContext* aStyleContext)
{
  MOZ_ASSERT(aStyleContext);
  mStyleContext = aStyleContext;
}

void
nsMathMLChar::SetData(nsString& aData)
{
  if (!gGlyphTableInitialized) {
    InitCharGlobals();
  }
  mData = aData;
  // some assumptions until proven otherwise
  // note that mGlyph is not initialized
  mDirection = NS_STRETCH_DIRECTION_UNSUPPORTED;
  mBoundingMetrics = nsBoundingMetrics();
  // check if stretching is applicable ...
  if (gGlyphTableList && (1 == mData.Length())) {
    mDirection = nsMathMLOperators::GetStretchyDirection(mData);
    // default tentative table (not the one that is necessarily going
    // to be used)
  }
}

// -----------------------------------------------------------------------------
/*
 The Stretch:
 @param aContainerSize - suggested size for the stretched char
 @param aDesiredStretchSize - OUT parameter. The desired size
 after stretching. If no stretching is done, the output will
 simply give the base size.

 How it works?
 Summary:-
 The Stretch() method first looks for a glyph of appropriate
 size; If a glyph is found, it is cached by this object and
 its size is returned in aDesiredStretchSize. The cached
 glyph will then be used at the painting stage.
 If no glyph of appropriate size is found, a search is made
 to see if the char can be built by parts.

 Details:-
 A character gets stretched through the following pipeline :

 1) If the base size of the char is sufficient to cover the
    container' size, we use that. If not, it will still be
    used as a fallback if the other stages in the pipeline fail.
    Issues :
    a) The base size, the parts and the variants of a char can
       be in different fonts. For eg., the base size for '(' should
       come from a normal ascii font if CMEX10 is used, since CMEX10
       only contains the stretched versions. Hence, there are two
       style contexts in use throughout the process. The leaf style
       context of the char holds fonts with which to try to stretch
       the char. The parent style context of the char contains fonts
       for normal rendering. So the parent context is the one used
       to get the initial base size at the start of the pipeline.
    b) For operators that can be largeop's in display mode,
       we will skip the base size even if it fits, so that
       the next stage in the pipeline is given a chance to find
       a largeop variant. If the next stage fails, we fallback
       to the base size.

 2) We search for the first larger variant of the char that fits the
    container' size.  We first search for larger variants using the glyph
    table corresponding to the first existing font specified in the list of
    stretchy fonts held by the leaf style context (from -moz-math-stretchy in
    mathml.css).  Generic fonts are resolved by the preference
    "font.mathfont-family".
    Issues :
    a) the largeop and display settings determine the starting
       size when we do the above search, regardless of whether
       smaller variants already fit the container' size.
    b) if it is a largeopOnly request (i.e., a displaystyle operator
       with largeop=true and stretchy=false), we break after finding
       the first starting variant, regardless of whether that
       variant fits the container's size.

 3) If a variant of appropriate size wasn't found, we see if the char
    can be built by parts using the same glyph table.
    Issue:
       There are chars that have no middle and glue glyphs. For
       such chars, the parts need to be joined using the rule.
       By convention (TeXbook p.225), the descent of the parts is
       zero while their ascent gives the thickness of the rule that
       should be used to join them.

 4) If a match was not found in that glyph table, repeat from 2 to search the
    ordered list of stretchy fonts for the first font with a glyph table that
    provides a fit to the container size.  If no fit is found, the closest fit
    is used.

 Of note:
 When the pipeline completes successfully, the desired size of the
 stretched char can actually be slightly larger or smaller than
 aContainerSize. But it is the responsibility of the caller to
 account for the spacing when setting aContainerSize, and to leave
 any extra margin when placing the stretched char.
*/
// -----------------------------------------------------------------------------


// plain TeX settings (TeXbook p.152)
#define NS_MATHML_DELIMITER_FACTOR             0.901f
#define NS_MATHML_DELIMITER_SHORTFALL_POINTS   5.0f

static bool
IsSizeOK(nscoord a, nscoord b, uint32_t aHint)
{
  // Normal: True if 'a' is around +/-10% of the target 'b' (10% is
  // 1-DelimiterFactor). This often gives a chance to the base size to
  // win, especially in the context of <mfenced> without tall elements
  // or in sloppy markups without protective <mrow></mrow>
  bool isNormal =
    (aHint & NS_STRETCH_NORMAL) &&
    Abs<float>(a - b) < (1.0f - NS_MATHML_DELIMITER_FACTOR) * float(b);

  // Nearer: True if 'a' is around max{ +/-10% of 'b' , 'b' - 5pt },
  // as documented in The TeXbook, Ch.17, p.152.
  // i.e. within 10% and within 5pt
  bool isNearer = false;
  if (aHint & (NS_STRETCH_NEARER | NS_STRETCH_LARGEOP)) {
    float c = std::max(float(b) * NS_MATHML_DELIMITER_FACTOR,
                     float(b) - nsPresContext::
                     CSSPointsToAppUnits(NS_MATHML_DELIMITER_SHORTFALL_POINTS));
    isNearer = Abs<float>(b - a) <= float(b) - c;
  }

  // Smaller: Mainly for transitory use, to compare two candidate
  // choices
  bool isSmaller =
    (aHint & NS_STRETCH_SMALLER) &&
    float(a) >= NS_MATHML_DELIMITER_FACTOR * float(b) &&
    a <= b;

  // Larger: Critical to the sqrt code to ensure that the radical
  // size is tall enough
  bool isLarger =
    (aHint & (NS_STRETCH_LARGER | NS_STRETCH_LARGEOP)) &&
    a >= b;

  return (isNormal || isSmaller || isNearer || isLarger);
}

static bool
IsSizeBetter(nscoord a, nscoord olda, nscoord b, uint32_t aHint)
{
  if (0 == olda)
    return true;
  if (aHint & (NS_STRETCH_LARGER | NS_STRETCH_LARGEOP))
    return (a >= olda) ? (olda < b) : (a >= b);
  if (aHint & NS_STRETCH_SMALLER)
    return (a <= olda) ? (olda > b) : (a <= b);

  // XXXkt prob want log scale here i.e. 1.5 is closer to 1 than 0.5
  return Abs(a - b) < Abs(olda - b);
}

// We want to place the glyphs even when they don't fit at their
// full extent, i.e., we may clip to tolerate a small amount of
// overlap between the parts. This is important to cater for fonts
// with long glues.
static nscoord
ComputeSizeFromParts(nsPresContext* aPresContext,
                     nsGlyphCode* aGlyphs,
                     nscoord*     aSizes,
                     nscoord      aTargetSize)
{
  enum {first, middle, last, glue};
  // Add the parts that cannot be left out.
  nscoord sum = 0;
  for (int32_t i = first; i <= last; i++) {
    sum += aSizes[i];
  }

  // Determine how much is used in joins
  nscoord oneDevPixel = aPresContext->AppUnitsPerDevPixel();
  int32_t joins = aGlyphs[middle] == aGlyphs[glue] ? 1 : 2;

  // Pick a maximum size using a maximum number of glue glyphs that we are
  // prepared to draw for one character.
  const int32_t maxGlyphs = 1000;

  // This also takes into account the fact that, if the glue has no size,
  // then the character can't be lengthened.
  nscoord maxSize = sum - 2 * joins * oneDevPixel + maxGlyphs * aSizes[glue];
  if (maxSize < aTargetSize)
    return maxSize; // settle with the maximum size

  // Get the minimum allowable size using some flex.
  nscoord minSize = NSToCoordRound(NS_MATHML_DELIMITER_FACTOR * sum);

  if (minSize > aTargetSize)
    return minSize; // settle with the minimum size

  // Fill-up the target area
  return aTargetSize;
}

// Update the font if there is a family change and returns the font group.
bool
nsMathMLChar::SetFontFamily(nsPresContext*          aPresContext,
                            const nsGlyphTable*     aGlyphTable,
                            const nsGlyphCode&      aGlyphCode,
                            const FontFamilyList&   aDefaultFamilyList,
                            nsFont&                 aFont,
                            RefPtr<gfxFontGroup>* aFontGroup)
{
  FontFamilyList glyphCodeFont;

  if (aGlyphCode.font) {
    glyphCodeFont.Append(aGlyphTable->FontNameFor(aGlyphCode));
  }

  const FontFamilyList& familyList =
    aGlyphCode.font ? glyphCodeFont : aDefaultFamilyList;

  if (!*aFontGroup || !(aFont.fontlist == familyList)) {
    nsFont font = aFont;
    font.fontlist = familyList;
    const nsStyleFont* styleFont = mStyleContext->StyleFont();
    nsFontMetrics::Params params;
    params.language = styleFont->mLanguage;
    params.explicitLanguage = styleFont->mExplicitLanguage;
    params.userFontSet = aPresContext->GetUserFontSet();
    params.textPerf = aPresContext->GetTextPerfMetrics();
    RefPtr<nsFontMetrics> fm =
      aPresContext->DeviceContext()->GetMetricsFor(font, params);
    // Set the font if it is an unicode table
    // or if the same family name has been found
    gfxFont *firstFont = fm->GetThebesFontGroup()->GetFirstValidFont();
    FontFamilyList firstFontList;
    firstFontList.Append(
      FontFamilyName(firstFont->GetFontEntry()->FamilyName(), eUnquotedName));
    if (aGlyphTable == &gGlyphTableList->mUnicodeTable ||
        firstFontList == familyList) {
      aFont.fontlist = familyList;
      *aFontGroup = fm->GetThebesFontGroup();
    } else {
      return false; // We did not set the font
    }
  }
  return true;
}

static nsBoundingMetrics
MeasureTextRun(DrawTarget* aDrawTarget, gfxTextRun* aTextRun)
{
  gfxTextRun::Metrics metrics =
    aTextRun->MeasureText(gfxFont::TIGHT_HINTED_OUTLINE_EXTENTS, aDrawTarget);

  nsBoundingMetrics bm;
  bm.leftBearing = NSToCoordFloor(metrics.mBoundingBox.X());
  bm.rightBearing = NSToCoordCeil(metrics.mBoundingBox.XMost());
  bm.ascent = NSToCoordCeil(-metrics.mBoundingBox.Y());
  bm.descent = NSToCoordCeil(metrics.mBoundingBox.YMost());
  bm.width = NSToCoordRound(metrics.mAdvanceWidth);

  return bm;
}

class nsMathMLChar::StretchEnumContext {
public:
  StretchEnumContext(nsMathMLChar*        aChar,
                     nsPresContext*       aPresContext,
                     DrawTarget*          aDrawTarget,
                     float                aFontSizeInflation,
                     nsStretchDirection   aStretchDirection,
                     nscoord              aTargetSize,
                     uint32_t             aStretchHint,
                     nsBoundingMetrics&   aStretchedMetrics,
                     const FontFamilyList&  aFamilyList,
                     bool&              aGlyphFound)
    : mChar(aChar),
      mPresContext(aPresContext),
      mDrawTarget(aDrawTarget),
      mFontSizeInflation(aFontSizeInflation),
      mDirection(aStretchDirection),
      mTargetSize(aTargetSize),
      mStretchHint(aStretchHint),
      mBoundingMetrics(aStretchedMetrics),
      mFamilyList(aFamilyList),
      mTryVariants(true),
      mTryParts(true),
      mGlyphFound(aGlyphFound) {}

  static bool
  EnumCallback(const FontFamilyName& aFamily, bool aGeneric, void *aData);

private:
  bool TryVariants(nsGlyphTable* aGlyphTable,
                   RefPtr<gfxFontGroup>* aFontGroup,
                   const FontFamilyList& aFamilyList);
  bool TryParts(nsGlyphTable* aGlyphTable,
                RefPtr<gfxFontGroup>* aFontGroup,
                const FontFamilyList& aFamilyList);

  nsMathMLChar* mChar;
  nsPresContext* mPresContext;
  DrawTarget* mDrawTarget;
  float mFontSizeInflation;
  const nsStretchDirection mDirection;
  const nscoord mTargetSize;
  const uint32_t mStretchHint;
  nsBoundingMetrics& mBoundingMetrics;
  // Font families to search
  const FontFamilyList& mFamilyList;

public:
  bool mTryVariants;
  bool mTryParts;

private:
  AutoTArray<nsGlyphTable*,16> mTablesTried;
  bool&       mGlyphFound;
};


// 2. See if there are any glyphs of the appropriate size.
// Returns true if the size is OK, false to keep searching.
// Always updates the char if a better match is found.
bool
nsMathMLChar::
StretchEnumContext::TryVariants(nsGlyphTable* aGlyphTable,
                                RefPtr<gfxFontGroup>* aFontGroup,
                                const FontFamilyList& aFamilyList)
{
  // Use our stretchy style context now that stretching is in progress
  nsStyleContext *sc = mChar->mStyleContext;
  nsFont font = sc->StyleFont()->mFont;
  NormalizeDefaultFont(font, mFontSizeInflation);

  bool isVertical = (mDirection == NS_STRETCH_DIRECTION_VERTICAL);
  nscoord oneDevPixel = mPresContext->AppUnitsPerDevPixel();
  char16_t uchar = mChar->mData[0];
  bool largeop = (NS_STRETCH_LARGEOP & mStretchHint) != 0;
  bool largeopOnly =
    largeop && (NS_STRETCH_VARIABLE_MASK & mStretchHint) == 0;
  bool maxWidth = (NS_STRETCH_MAXWIDTH & mStretchHint) != 0;

  nscoord bestSize =
    isVertical ? mBoundingMetrics.ascent + mBoundingMetrics.descent
               : mBoundingMetrics.rightBearing - mBoundingMetrics.leftBearing;
  bool haveBetter = false;

  // start at size = 1 (size = 0 is the char at its normal size)
  int32_t size = 1;
  nsGlyphCode ch;
  nscoord displayOperatorMinHeight = 0;
  if (largeopOnly) {
    NS_ASSERTION(isVertical, "Stretching should be in the vertical direction");
    ch = aGlyphTable->BigOf(mDrawTarget, oneDevPixel, *aFontGroup, uchar,
                            isVertical, 0);
    if (ch.IsGlyphID()) {
      gfxFont* mathFont = aFontGroup->get()->GetFirstMathFont();
      // For OpenType MATH fonts, we will rely on the DisplayOperatorMinHeight
      // to select the right size variant. Note that the value is sometimes too
      // small so we use kLargeOpFactor/kIntegralFactor as a minimum value.
      if (mathFont) {
        displayOperatorMinHeight = mathFont->MathTable()->
          Constant(gfxMathTable::DisplayOperatorMinHeight, oneDevPixel);
        RefPtr<gfxTextRun> textRun =
          aGlyphTable->MakeTextRun(mDrawTarget, oneDevPixel, *aFontGroup, ch);
        nsBoundingMetrics bm = MeasureTextRun(mDrawTarget, textRun.get());
        float largeopFactor = kLargeOpFactor;
        if (NS_STRETCH_INTEGRAL & mStretchHint) {
          // integrals are drawn taller
          largeopFactor = kIntegralFactor;
        }
        nscoord minHeight = largeopFactor * (bm.ascent + bm.descent);
        if (displayOperatorMinHeight < minHeight) {
          displayOperatorMinHeight = minHeight;
        }
      }
    }
  }
#ifdef NOISY_SEARCH
  printf("  searching in %s ...\n",
           NS_LossyConvertUTF16toASCII(aFamily).get());
#endif
  while ((ch = aGlyphTable->BigOf(mDrawTarget, oneDevPixel, *aFontGroup,
                                  uchar, isVertical, size)).Exists()) {

    if (!mChar->SetFontFamily(mPresContext, aGlyphTable, ch, aFamilyList, font,
                              aFontGroup)) {
      // if largeopOnly is set, break now
      if (largeopOnly) break;
      ++size;
      continue;
    }

    RefPtr<gfxTextRun> textRun =
      aGlyphTable->MakeTextRun(mDrawTarget, oneDevPixel, *aFontGroup, ch);
    nsBoundingMetrics bm = MeasureTextRun(mDrawTarget, textRun.get());
    if (ch.IsGlyphID()) {
      gfxFont* mathFont = aFontGroup->get()->GetFirstMathFont();
      if (mathFont) {
        // MeasureTextRun should have set the advance width to the right
        // bearing for OpenType MATH fonts. We now subtract the italic
        // correction, so that nsMathMLmmultiscripts will place the scripts
        // correctly.
        // Note that STIX-Word does not provide italic corrections but its
        // advance widths do not match right bearings.
        // (http://sourceforge.net/p/stixfonts/tracking/50/)
        gfxFloat italicCorrection =
          mathFont->MathTable()->ItalicsCorrection(ch.glyphID);
        if (italicCorrection) {
          bm.width -=
            NSToCoordRound(italicCorrection * oneDevPixel);
          if (bm.width < 0) {
            bm.width = 0;
          }
        }
      }
    }

    nscoord charSize =
      isVertical ? bm.ascent + bm.descent
      : bm.rightBearing - bm.leftBearing;

    if (largeopOnly ||
        IsSizeBetter(charSize, bestSize, mTargetSize, mStretchHint)) {
      mGlyphFound = true;
      if (maxWidth) {
        // IsSizeBetter() checked that charSize < maxsize;
        // Leave ascent, descent, and bestsize as these contain maxsize.
        if (mBoundingMetrics.width < bm.width)
          mBoundingMetrics.width = bm.width;
        if (mBoundingMetrics.leftBearing > bm.leftBearing)
          mBoundingMetrics.leftBearing = bm.leftBearing;
        if (mBoundingMetrics.rightBearing < bm.rightBearing)
          mBoundingMetrics.rightBearing = bm.rightBearing;
        // Continue to check other sizes unless largeopOnly
        haveBetter = largeopOnly;
      }
      else {
        mBoundingMetrics = bm;
        haveBetter = true;
        bestSize = charSize;
        mChar->mGlyphs[0] = Move(textRun);
        mChar->mDraw = DRAW_VARIANT;
      }
#ifdef NOISY_SEARCH
      printf("    size:%d Current best\n", size);
#endif
    }
    else {
#ifdef NOISY_SEARCH
      printf("    size:%d Rejected!\n", size);
#endif
      if (haveBetter)
        break; // Not making an futher progress, stop searching
    }

    // If this a largeop only operator, we stop if the glyph is large enough.
    if (largeopOnly && (bm.ascent + bm.descent) >= displayOperatorMinHeight) {
      break;
    }
    ++size;
  }

  return haveBetter &&
    (largeopOnly || IsSizeOK(bestSize, mTargetSize, mStretchHint));
}

// 3. Build by parts.
// Returns true if the size is OK, false to keep searching.
// Always updates the char if a better match is found.
bool
nsMathMLChar::StretchEnumContext::TryParts(nsGlyphTable* aGlyphTable,
                                           RefPtr<gfxFontGroup>* aFontGroup,
                                           const FontFamilyList& aFamilyList)
{
  // Use our stretchy style context now that stretching is in progress
  nsFont font = mChar->mStyleContext->StyleFont()->mFont;
  NormalizeDefaultFont(font, mFontSizeInflation);

  // Compute the bounding metrics of all partial glyphs
  RefPtr<gfxTextRun> textRun[4];
  nsGlyphCode chdata[4];
  nsBoundingMetrics bmdata[4];
  nscoord sizedata[4];

  bool isVertical = (mDirection == NS_STRETCH_DIRECTION_VERTICAL);
  nscoord oneDevPixel = mPresContext->AppUnitsPerDevPixel();
  char16_t uchar = mChar->mData[0];
  bool maxWidth = (NS_STRETCH_MAXWIDTH & mStretchHint) != 0;
  if (!aGlyphTable->HasPartsOf(mDrawTarget, oneDevPixel, *aFontGroup,
                               uchar, isVertical))
    return false; // to next table

  for (int32_t i = 0; i < 4; i++) {
    nsGlyphCode ch = aGlyphTable->ElementAt(mDrawTarget, oneDevPixel,
                                            *aFontGroup, uchar, isVertical, i);
    chdata[i] = ch;
    if (ch.Exists()) {
      if (!mChar->SetFontFamily(mPresContext, aGlyphTable, ch, aFamilyList, font,
                                aFontGroup))
        return false;

      textRun[i] = aGlyphTable->MakeTextRun(mDrawTarget, oneDevPixel,
                                            *aFontGroup, ch);
      nsBoundingMetrics bm = MeasureTextRun(mDrawTarget, textRun[i].get());
      bmdata[i] = bm;
      sizedata[i] = isVertical ? bm.ascent + bm.descent
                               : bm.rightBearing - bm.leftBearing;
    } else {
      // Null glue indicates that a rule will be drawn, which can stretch to
      // fill any space.
      textRun[i] = nullptr;
      bmdata[i] = nsBoundingMetrics();
      sizedata[i] = i == 3 ? mTargetSize : 0;
    }
  }

  // For the Unicode table, we check that all the glyphs are actually found and
  // come from the same font.
  if (aGlyphTable == &gGlyphTableList->mUnicodeTable) {
    gfxFont* unicodeFont = nullptr;
    for (int32_t i = 0; i < 4; i++) {
      if (!textRun[i]) {
        continue;
      }
      if (textRun[i]->GetLength() != 1 ||
          textRun[i]->GetCharacterGlyphs()[0].IsMissing()) {
        return false;
      }
      uint32_t numGlyphRuns;
      const gfxTextRun::GlyphRun* glyphRuns =
        textRun[i]->GetGlyphRuns(&numGlyphRuns);
      if (numGlyphRuns != 1) {
        return false;
      }
      if (!unicodeFont) {
        unicodeFont = glyphRuns[0].mFont;
      } else if (unicodeFont != glyphRuns[0].mFont) {
        return false;
      }
    }
  }

  // Build by parts if we have successfully computed the
  // bounding metrics of all parts.
  nscoord computedSize = ComputeSizeFromParts(mPresContext, chdata, sizedata,
                                              mTargetSize);

  nscoord currentSize =
    isVertical ? mBoundingMetrics.ascent + mBoundingMetrics.descent
               : mBoundingMetrics.rightBearing - mBoundingMetrics.leftBearing;

  if (!IsSizeBetter(computedSize, currentSize, mTargetSize, mStretchHint)) {
#ifdef NOISY_SEARCH
    printf("    Font %s Rejected!\n",
           NS_LossyConvertUTF16toASCII(fontName).get());
#endif
    return false; // to next table
  }

#ifdef NOISY_SEARCH
  printf("    Font %s Current best!\n",
         NS_LossyConvertUTF16toASCII(fontName).get());
#endif

  // The computed size is the best we have found so far...
  // now is the time to compute and cache our bounding metrics
  if (isVertical) {
    int32_t i;
    // Try and find the first existing part and then determine the extremal
    // horizontal metrics of the parts.
    for (i = 0; i <= 3 && !textRun[i]; i++);
    if (i == 4) {
      NS_ERROR("Cannot stretch - All parts missing");
      return false;
    }
    nscoord lbearing = bmdata[i].leftBearing;
    nscoord rbearing = bmdata[i].rightBearing;
    nscoord width = bmdata[i].width;
    i++;
    for (; i <= 3; i++) {
      if (!textRun[i]) continue;
      lbearing = std::min(lbearing, bmdata[i].leftBearing);
      rbearing = std::max(rbearing, bmdata[i].rightBearing);
      width = std::max(width, bmdata[i].width);
    }
    if (maxWidth) {
      lbearing = std::min(lbearing, mBoundingMetrics.leftBearing);
      rbearing = std::max(rbearing, mBoundingMetrics.rightBearing);
      width = std::max(width, mBoundingMetrics.width);
    }
    mBoundingMetrics.width = width;
    // When maxWidth, updating ascent and descent indicates that no characters
    // larger than this character's minimum size need to be checked as they
    // will not be used.
    mBoundingMetrics.ascent = bmdata[0].ascent; // not used except with descent
                                                // for height
    mBoundingMetrics.descent = computedSize - mBoundingMetrics.ascent;
    mBoundingMetrics.leftBearing = lbearing;
    mBoundingMetrics.rightBearing = rbearing;
  }
  else {
    int32_t i;
    // Try and find the first existing part and then determine the extremal
    // vertical metrics of the parts.
    for (i = 0; i <= 3 && !textRun[i]; i++);
    if (i == 4) {
      NS_ERROR("Cannot stretch - All parts missing");
      return false;
    }
    nscoord ascent = bmdata[i].ascent;
    nscoord descent = bmdata[i].descent;
    i++;
    for (; i <= 3; i++) {
      if (!textRun[i]) continue;
      ascent = std::max(ascent, bmdata[i].ascent);
      descent = std::max(descent, bmdata[i].descent);
    }
    mBoundingMetrics.width = computedSize;
    mBoundingMetrics.ascent = ascent;
    mBoundingMetrics.descent = descent;
    mBoundingMetrics.leftBearing = 0;
    mBoundingMetrics.rightBearing = computedSize;
  }
  mGlyphFound = true;
  if (maxWidth)
    return false; // Continue to check other sizes

  // reset
  mChar->mDraw = DRAW_PARTS;
  for (int32_t i = 0; i < 4; i++) {
    mChar->mGlyphs[i] = Move(textRun[i]);
    mChar->mBmData[i] = bmdata[i];
  }

  return IsSizeOK(computedSize, mTargetSize, mStretchHint);
}

// This is called for each family, whether it exists or not
bool
nsMathMLChar::StretchEnumContext::EnumCallback(const FontFamilyName& aFamily,
                                               bool aGeneric, void *aData)
{
  StretchEnumContext* context = static_cast<StretchEnumContext*>(aData);

  // for comparisons, force use of unquoted names
  FontFamilyName unquotedFamilyName(aFamily);
  if (unquotedFamilyName.mType == eFamily_named_quoted) {
    unquotedFamilyName.mType = eFamily_named;
  }

  // Check font family if it is not a generic one
  // We test with the kNullGlyph
  nsStyleContext *sc = context->mChar->mStyleContext;
  nsFont font = sc->StyleFont()->mFont;
  NormalizeDefaultFont(font, context->mFontSizeInflation);
  RefPtr<gfxFontGroup> fontGroup;
  FontFamilyList family;
  family.Append(unquotedFamilyName);
  if (!aGeneric && !context->mChar->SetFontFamily(context->mPresContext,
                                                  nullptr, kNullGlyph, family,
                                                  font, &fontGroup))
     return true; // Could not set the family

  // Determine the glyph table to use for this font.
  nsAutoPtr<nsOpenTypeTable> openTypeTable;
  nsGlyphTable* glyphTable;
  if (aGeneric) {
    // This is a generic font, use the Unicode table.
    glyphTable = &gGlyphTableList->mUnicodeTable;
  } else {
    // If the font contains an Open Type MATH table, use it.
    openTypeTable = nsOpenTypeTable::Create(fontGroup->GetFirstValidFont());
    if (openTypeTable) {
      glyphTable = openTypeTable;
    } else {
      // Otherwise try to find a .properties file corresponding to that font
      // family or fallback to the Unicode table.
      nsAutoString familyName;
      unquotedFamilyName.AppendToString(familyName);
      glyphTable = gGlyphTableList->GetGlyphTableFor(familyName);
    }
  }

  if (!openTypeTable) {
    if (context->mTablesTried.Contains(glyphTable))
      return true; // already tried this one

    // Only try this table once.
    context->mTablesTried.AppendElement(glyphTable);
  }

  // If the unicode table is being used, then search all font families.  If a
  // special table is being used then the font in this family should have the
  // specified glyphs.
  const FontFamilyList& familyList = glyphTable == &gGlyphTableList->mUnicodeTable ?
    context->mFamilyList : family;

  if((context->mTryVariants &&
      context->TryVariants(glyphTable, &fontGroup, familyList)) ||
     (context->mTryParts && context->TryParts(glyphTable,
                                              &fontGroup,
                                              familyList)))
    return false; // no need to continue

  return true; // true means continue
}

// insert math fallback families just before the first generic or at the end
// when no generic present
static void
InsertMathFallbacks(FontFamilyList& aFamilyList,
                    nsTArray<nsString>& aFallbacks)
{
  FontFamilyList aMergedList;

  bool inserted = false;
  const nsTArray<FontFamilyName>& fontlist = aFamilyList.GetFontlist();
  uint32_t i, num = fontlist.Length();
  for (i = 0; i < num; i++) {
    const FontFamilyName& name = fontlist[i];
    if (!inserted && name.IsGeneric()) {
      inserted = true;
      aMergedList.Append(aFallbacks);
    }
    aMergedList.Append(name);
  }

  if (!inserted) {
    aMergedList.Append(aFallbacks);
  }
  aFamilyList = aMergedList;
}

nsresult
nsMathMLChar::StretchInternal(nsIFrame*                aForFrame,
                              DrawTarget*              aDrawTarget,
                              float                    aFontSizeInflation,
                              nsStretchDirection&      aStretchDirection,
                              const nsBoundingMetrics& aContainerSize,
                              nsBoundingMetrics&       aDesiredStretchSize,
                              uint32_t                 aStretchHint,
                              // These are currently only used when
                              // aStretchHint & NS_STRETCH_MAXWIDTH:
                              float                    aMaxSize,
                              bool                     aMaxSizeIsAbsolute)
{
  nsPresContext* presContext = aForFrame->PresContext();

  // if we have been called before, and we didn't actually stretch, our
  // direction may have been set to NS_STRETCH_DIRECTION_UNSUPPORTED.
  // So first set our direction back to its instrinsic value
  nsStretchDirection direction = nsMathMLOperators::GetStretchyDirection(mData);

  // Set default font and get the default bounding metrics
  // mStyleContext is a leaf context used only when stretching happens.
  // For the base size, the default font should come from the parent context
  nsFont font = aForFrame->StyleFont()->mFont;
  NormalizeDefaultFont(font, aFontSizeInflation);

  const nsStyleFont* styleFont = mStyleContext->StyleFont();
  nsFontMetrics::Params params;
  params.language = styleFont->mLanguage;
  params.explicitLanguage = styleFont->mExplicitLanguage;
  params.userFontSet = presContext->GetUserFontSet();
  params.textPerf = presContext->GetTextPerfMetrics();
  RefPtr<nsFontMetrics> fm =
    presContext->DeviceContext()->GetMetricsFor(font, params);
  uint32_t len = uint32_t(mData.Length());
  mGlyphs[0] = fm->GetThebesFontGroup()->
    MakeTextRun(static_cast<const char16_t*>(mData.get()), len, aDrawTarget,
                presContext->AppUnitsPerDevPixel(),
                gfx::ShapedTextFlags(), nsTextFrameUtils::Flags(),
                presContext->MissingFontRecorder());
  aDesiredStretchSize = MeasureTextRun(aDrawTarget, mGlyphs[0].get());

  bool maxWidth = (NS_STRETCH_MAXWIDTH & aStretchHint) != 0;
  if (!maxWidth) {
    mUnscaledAscent = aDesiredStretchSize.ascent;
  }

  //////////////////////////////////////////////////////////////////////////////
  // 1. Check the common situations where stretching is not actually needed
  //////////////////////////////////////////////////////////////////////////////

  // quick return if there is nothing special about this char
  if ((aStretchDirection != direction &&
       aStretchDirection != NS_STRETCH_DIRECTION_DEFAULT) ||
      (aStretchHint & ~NS_STRETCH_MAXWIDTH) == NS_STRETCH_NONE) {
    mDirection = NS_STRETCH_DIRECTION_UNSUPPORTED;
    return NS_OK;
  }

  // if no specified direction, attempt to stretch in our preferred direction
  if (aStretchDirection == NS_STRETCH_DIRECTION_DEFAULT) {
    aStretchDirection = direction;
  }

  // see if this is a particular largeop or largeopOnly request
  bool largeop = (NS_STRETCH_LARGEOP & aStretchHint) != 0;
  bool stretchy = (NS_STRETCH_VARIABLE_MASK & aStretchHint) != 0;
  bool largeopOnly = largeop && !stretchy;

  bool isVertical = (direction == NS_STRETCH_DIRECTION_VERTICAL);

  nscoord targetSize =
    isVertical ? aContainerSize.ascent + aContainerSize.descent
    : aContainerSize.rightBearing - aContainerSize.leftBearing;

  if (maxWidth) {
    // See if it is only necessary to consider glyphs up to some maximum size.
    // Set the current height to the maximum size, and set aStretchHint to
    // NS_STRETCH_SMALLER if the size is variable, so that only smaller sizes
    // are considered.  targetSize from GetMaxWidth() is 0.
    if (stretchy) {
      // variable size stretch - consider all sizes < maxsize
      aStretchHint =
        (aStretchHint & ~NS_STRETCH_VARIABLE_MASK) | NS_STRETCH_SMALLER;
    }

    // Use NS_MATHML_DELIMITER_FACTOR to allow some slightly larger glyphs as
    // maxsize is not enforced exactly.
    if (aMaxSize == NS_MATHML_OPERATOR_SIZE_INFINITY) {
      aDesiredStretchSize.ascent = nscoord_MAX;
      aDesiredStretchSize.descent = 0;
    }
    else {
      nscoord height = aDesiredStretchSize.ascent + aDesiredStretchSize.descent;
      if (height == 0) {
        if (aMaxSizeIsAbsolute) {
          aDesiredStretchSize.ascent =
            NSToCoordRound(aMaxSize / NS_MATHML_DELIMITER_FACTOR);
          aDesiredStretchSize.descent = 0;
        }
        // else: leave height as 0
      }
      else {
        float scale = aMaxSizeIsAbsolute ? aMaxSize / height : aMaxSize;
        scale /= NS_MATHML_DELIMITER_FACTOR;
        aDesiredStretchSize.ascent =
          NSToCoordRound(scale * aDesiredStretchSize.ascent);
        aDesiredStretchSize.descent =
          NSToCoordRound(scale * aDesiredStretchSize.descent);
      }
    }
  }

  nsBoundingMetrics initialSize = aDesiredStretchSize;
  nscoord charSize =
    isVertical ? initialSize.ascent + initialSize.descent
    : initialSize.rightBearing - initialSize.leftBearing;

  bool done = false;

  if (!maxWidth && !largeop) {
    // Doing Stretch() not GetMaxWidth(),
    // and not a largeop in display mode; we're done if size fits
    if ((targetSize <= 0) ||
        ((isVertical && charSize >= targetSize) ||
         IsSizeOK(charSize, targetSize, aStretchHint)))
      done = true;
  }

  //////////////////////////////////////////////////////////////////////////////
  // 2/3. Search for a glyph or set of part glyphs of appropriate size
  //////////////////////////////////////////////////////////////////////////////

  bool glyphFound = false;

  if (!done) { // normal case
    // Use the css font-family but add preferred fallback fonts.
    font = mStyleContext->StyleFont()->mFont;
    NormalizeDefaultFont(font, aFontSizeInflation);

    // really shouldn't be doing things this way but for now
    // insert fallbacks into the list
    AutoTArray<nsString, 16> mathFallbacks;
    gfxFontUtils::GetPrefsFontList("font.name.serif.x-math", mathFallbacks);
    gfxFontUtils::AppendPrefsFontList("font.name-list.serif.x-math",
                                      mathFallbacks);
    InsertMathFallbacks(font.fontlist, mathFallbacks);


#ifdef NOISY_SEARCH
    nsAutoString fontlistStr;
    font.fontlist.ToString(fontlistStr, false, true);
    printf("Searching in "%s" for a glyph of appropriate size for: 0x%04X:%c\n",
           NS_ConvertUTF16toUTF8(fontlistStr).get(), mData[0], mData[0]&0x00FF);
#endif
    StretchEnumContext enumData(this, presContext, aDrawTarget,
                                aFontSizeInflation,
                                aStretchDirection, targetSize, aStretchHint,
                                aDesiredStretchSize, font.fontlist, glyphFound);
    enumData.mTryParts = !largeopOnly;

    const nsTArray<FontFamilyName>& fontlist = font.fontlist.GetFontlist();
    uint32_t i, num = fontlist.Length();
    bool next = true;
    for (i = 0; i < num && next; i++) {
      const FontFamilyName& name = fontlist[i];
      next = StretchEnumContext::EnumCallback(name, name.IsGeneric(), &enumData);
    }
  }

  if (!maxWidth) {
    // Now, we know how we are going to draw the char. Update the member
    // variables accordingly.
    mUnscaledAscent = aDesiredStretchSize.ascent;
  }

  if (glyphFound) {
    return NS_OK;
  }

  // We did not find a size variant or a glyph assembly to stretch this
  // operator. Verify whether a font with an OpenType MATH table is available
  // and record missing math script otherwise.
  gfxMissingFontRecorder* MFR = presContext->MissingFontRecorder();
  if (MFR && !fm->GetThebesFontGroup()->GetFirstMathFont()) {
    MFR->RecordScript(unicode::Script::MATHEMATICAL_NOTATION);
  }

  // If the scale_stretchy_operators option is disabled, we are done.
  if (!Preferences::GetBool("mathml.scale_stretchy_operators.enabled", true)) {
    return NS_OK;
  }

  // stretchy character
  if (stretchy) {
    if (isVertical) {
      float scale =
        std::min(kMaxScaleFactor, float(aContainerSize.ascent + aContainerSize.descent) /
        (aDesiredStretchSize.ascent + aDesiredStretchSize.descent));
      if (!largeop || scale > 1.0) {
        // make the character match the desired height.
        if (!maxWidth) {
          mScaleY *= scale;
        }
        aDesiredStretchSize.ascent *= scale;
        aDesiredStretchSize.descent *= scale;
      }
    } else {
      float scale =
        std::min(kMaxScaleFactor, float(aContainerSize.rightBearing - aContainerSize.leftBearing) /
        (aDesiredStretchSize.rightBearing - aDesiredStretchSize.leftBearing));
      if (!largeop || scale > 1.0) {
        // make the character match the desired width.
        if (!maxWidth) {
          mScaleX *= scale;
        }
        aDesiredStretchSize.leftBearing *= scale;
        aDesiredStretchSize.rightBearing *= scale;
        aDesiredStretchSize.width *= scale;
      }
    }
  }

  // We do not have a char variant for this largeop in display mode, so we
  // apply a scale transform to the base char.
  if (largeop) {
    float scale;
    float largeopFactor = kLargeOpFactor;

    // increase the width if it is not largeopFactor times larger
    // than the initial one.
    if ((aDesiredStretchSize.rightBearing - aDesiredStretchSize.leftBearing) <
        largeopFactor * (initialSize.rightBearing - initialSize.leftBearing)) {
      scale = (largeopFactor *
               (initialSize.rightBearing - initialSize.leftBearing)) /
        (aDesiredStretchSize.rightBearing - aDesiredStretchSize.leftBearing);
      if (!maxWidth) {
        mScaleX *= scale;
      }
      aDesiredStretchSize.leftBearing *= scale;
      aDesiredStretchSize.rightBearing *= scale;
      aDesiredStretchSize.width *= scale;
    }

    // increase the height if it is not largeopFactor times larger
    // than the initial one.
    if (NS_STRETCH_INTEGRAL & aStretchHint) {
      // integrals are drawn taller
      largeopFactor = kIntegralFactor;
    }
    if ((aDesiredStretchSize.ascent + aDesiredStretchSize.descent) <
        largeopFactor * (initialSize.ascent + initialSize.descent)) {
      scale = (largeopFactor *
               (initialSize.ascent + initialSize.descent)) /
        (aDesiredStretchSize.ascent + aDesiredStretchSize.descent);
      if (!maxWidth) {
        mScaleY *= scale;
      }
      aDesiredStretchSize.ascent *= scale;
      aDesiredStretchSize.descent *= scale;
    }
  }

  return NS_OK;
}

nsresult
nsMathMLChar::Stretch(nsIFrame*                aForFrame,
                      DrawTarget*              aDrawTarget,
                      float                    aFontSizeInflation,
                      nsStretchDirection       aStretchDirection,
                      const nsBoundingMetrics& aContainerSize,
                      nsBoundingMetrics&       aDesiredStretchSize,
                      uint32_t                 aStretchHint,
                      bool                     aRTL)
{
  NS_ASSERTION(!(aStretchHint &
                 ~(NS_STRETCH_VARIABLE_MASK | NS_STRETCH_LARGEOP |
                   NS_STRETCH_INTEGRAL)),
               "Unexpected stretch flags");

  mDraw = DRAW_NORMAL;
  mMirrored = aRTL && nsMathMLOperators::IsMirrorableOperator(mData);
  mScaleY = mScaleX = 1.0;
  mDirection = aStretchDirection;
  nsresult rv =
    StretchInternal(aForFrame, aDrawTarget, aFontSizeInflation, mDirection,
                    aContainerSize, aDesiredStretchSize, aStretchHint);

  // Record the metrics
  mBoundingMetrics = aDesiredStretchSize;

  return rv;
}

// What happens here is that the StretchInternal algorithm is used but
// modified by passing the NS_STRETCH_MAXWIDTH stretch hint.  That causes
// StretchInternal to return horizontal bounding metrics that are the maximum
// that might be returned from a Stretch.
//
// In order to avoid considering widths of some characters in fonts that will
// not be used for any stretch size, StretchInternal sets the initial height
// to infinity and looks for any characters smaller than this height.  When a
// character built from parts is considered, (it will be used by Stretch for
// any characters greater than its minimum size, so) the height is set to its
// minimum size, so that only widths of smaller subsequent characters are
// considered.
nscoord
nsMathMLChar::GetMaxWidth(nsIFrame* aForFrame,
                          DrawTarget* aDrawTarget,
                          float aFontSizeInflation,
                          uint32_t aStretchHint)
{
  nsBoundingMetrics bm;
  nsStretchDirection direction = NS_STRETCH_DIRECTION_VERTICAL;
  const nsBoundingMetrics container; // zero target size

  StretchInternal(aForFrame, aDrawTarget, aFontSizeInflation,
                  direction, container, bm, aStretchHint | NS_STRETCH_MAXWIDTH);

  return std::max(bm.width, bm.rightBearing) - std::min(0, bm.leftBearing);
}

class nsDisplayMathMLSelectionRect : public nsDisplayItem {
public:
  nsDisplayMathMLSelectionRect(nsDisplayListBuilder* aBuilder,
                               nsIFrame* aFrame, const nsRect& aRect)
    : nsDisplayItem(aBuilder, aFrame), mRect(aRect) {
    MOZ_COUNT_CTOR(nsDisplayMathMLSelectionRect);
  }
#ifdef NS_BUILD_REFCNT_LOGGING
  virtual ~nsDisplayMathMLSelectionRect() {
    MOZ_COUNT_DTOR(nsDisplayMathMLSelectionRect);
  }
#endif

  virtual void Paint(nsDisplayListBuilder* aBuilder,
                     gfxContext* aCtx) override;
  NS_DISPLAY_DECL_NAME("MathMLSelectionRect", TYPE_MATHML_SELECTION_RECT)
private:
  nsRect    mRect;
};

void nsDisplayMathMLSelectionRect::Paint(nsDisplayListBuilder* aBuilder,
                                         gfxContext* aCtx)
{
  DrawTarget* drawTarget = aCtx->GetDrawTarget();
  Rect rect = NSRectToSnappedRect(mRect + ToReferenceFrame(),
                                  mFrame->PresContext()->AppUnitsPerDevPixel(),
                                  *drawTarget);
  // get color to use for selection from the look&feel object
  nscolor bgColor =
    LookAndFeel::GetColor(LookAndFeel::eColorID_TextSelectBackground,
                          NS_RGB(0, 0, 0));
  drawTarget->FillRect(rect, ColorPattern(ToDeviceColor(bgColor)));
}

class nsDisplayMathMLCharForeground : public nsDisplayItem {
public:
  nsDisplayMathMLCharForeground(nsDisplayListBuilder* aBuilder,
                                nsIFrame* aFrame, nsMathMLChar* aChar,
				                uint32_t aIndex, bool aIsSelected)
    : nsDisplayItem(aBuilder, aFrame), mChar(aChar),
      mIndex(aIndex), mIsSelected(aIsSelected) {
    MOZ_COUNT_CTOR(nsDisplayMathMLCharForeground);
  }
#ifdef NS_BUILD_REFCNT_LOGGING
  virtual ~nsDisplayMathMLCharForeground() {
    MOZ_COUNT_DTOR(nsDisplayMathMLCharForeground);
  }
#endif

  virtual nsRect GetBounds(nsDisplayListBuilder* aBuilder,
                           bool* aSnap) const override
  {
    *aSnap = false;
    nsRect rect;
    mChar->GetRect(rect);
    nsPoint offset = ToReferenceFrame() + rect.TopLeft();
    nsBoundingMetrics bm;
    mChar->GetBoundingMetrics(bm);
    nsRect temp(offset.x + bm.leftBearing, offset.y,
                bm.rightBearing - bm.leftBearing, bm.ascent + bm.descent);
    // Bug 748220
    temp.Inflate(mFrame->PresContext()->AppUnitsPerDevPixel());
    return temp;
  }

  virtual void Paint(nsDisplayListBuilder* aBuilder,
                     gfxContext* aCtx) override
  {
    mChar->PaintForeground(mFrame, *aCtx, ToReferenceFrame(), mIsSelected);
  }

  NS_DISPLAY_DECL_NAME("MathMLCharForeground", TYPE_MATHML_CHAR_FOREGROUND)

  virtual nsRect GetComponentAlphaBounds(nsDisplayListBuilder* aBuilder) const override
  {
    bool snap;
    return GetBounds(aBuilder, &snap);
  }

<<<<<<< HEAD
  virtual uint32_t GetPerFrameKey() const override
  {
=======
  virtual uint32_t GetPerFrameKey() override {
>>>>>>> cc2172ea
    return (mIndex << TYPE_BITS) | nsDisplayItem::GetPerFrameKey();
  }

private:
  nsMathMLChar* mChar;
  uint32_t      mIndex;
  bool          mIsSelected;
};

#ifdef DEBUG
class nsDisplayMathMLCharDebug : public nsDisplayItem {
public:
  nsDisplayMathMLCharDebug(nsDisplayListBuilder* aBuilder,
                           nsIFrame* aFrame, const nsRect& aRect)
    : nsDisplayItem(aBuilder, aFrame), mRect(aRect) {
    MOZ_COUNT_CTOR(nsDisplayMathMLCharDebug);
  }
#ifdef NS_BUILD_REFCNT_LOGGING
  virtual ~nsDisplayMathMLCharDebug() {
    MOZ_COUNT_DTOR(nsDisplayMathMLCharDebug);
  }
#endif

  virtual void Paint(nsDisplayListBuilder* aBuilder,
                     gfxContext* aCtx) override;
  NS_DISPLAY_DECL_NAME("MathMLCharDebug", TYPE_MATHML_CHAR_DEBUG)

private:
  nsRect mRect;
};

void nsDisplayMathMLCharDebug::Paint(nsDisplayListBuilder* aBuilder,
                                     gfxContext* aCtx)
{
  // for visual debug
  Sides skipSides;
  nsPresContext* presContext = mFrame->PresContext();
  nsStyleContext* styleContext = mFrame->StyleContext();
  nsRect rect = mRect + ToReferenceFrame();

  PaintBorderFlags flags = aBuilder->ShouldSyncDecodeImages()
                         ? PaintBorderFlags::SYNC_DECODE_IMAGES
                         : PaintBorderFlags();

  // Since this is used only for debugging, we don't need to worry about
  // tracking the DrawResult.
  Unused <<
    nsCSSRendering::PaintBorder(presContext, *aCtx, mFrame, mVisibleRect,
                                rect, styleContext, flags, skipSides);

  nsCSSRendering::PaintOutline(presContext, *aCtx, mFrame,
                               mVisibleRect, rect, styleContext);
}
#endif


void
nsMathMLChar::Display(nsDisplayListBuilder*   aBuilder,
                      nsIFrame*               aForFrame,
                      const nsDisplayListSet& aLists,
                      uint32_t                aIndex,
                      const nsRect*           aSelectedRect)
{
  nsStyleContext* parentContext = aForFrame->StyleContext();
  nsStyleContext* styleContext = mStyleContext;

  if (mDraw == DRAW_NORMAL) {
    // normal drawing if there is nothing special about this char
    // Set default context to the parent context
    styleContext = parentContext;
  }

  if (!styleContext->StyleVisibility()->IsVisible())
    return;

  // if the leaf style context that we use for stretchy chars has a background
  // color we use it -- this feature is mostly used for testing and debugging
  // purposes. Normally, users will set the background on the container frame.
  // paint the selection background -- beware MathML frames overlap a lot
  if (aSelectedRect && !aSelectedRect->IsEmpty()) {
    aLists.BorderBackground()->AppendNewToTop(new (aBuilder)
      nsDisplayMathMLSelectionRect(aBuilder, aForFrame, *aSelectedRect));
  }
  else if (mRect.width && mRect.height) {
    if (styleContext != parentContext &&
        NS_GET_A(styleContext->StyleBackground()->
                 BackgroundColor(styleContext)) > 0) {
      nsDisplayBackgroundImage::AppendBackgroundItemsToTop(
        aBuilder, aForFrame, mRect, aLists.BorderBackground(),
        /* aAllowWillPaintBorderOptimization */ true, styleContext);
    }
    //else
    //  our container frame will take care of painting its background

#if defined(DEBUG) && defined(SHOW_BOUNDING_BOX)
    // for visual debug
    aLists.BorderBackground()->AppendToTop(new (aBuilder)
      nsDisplayMathMLCharDebug(aBuilder, aForFrame, mRect));
#endif
  }
  aLists.Content()->AppendNewToTop(new (aBuilder)
    nsDisplayMathMLCharForeground(aBuilder, aForFrame, this,
                                  aIndex,
                                  aSelectedRect &&
                                  !aSelectedRect->IsEmpty()));
}

void
nsMathMLChar::ApplyTransforms(gfxContext* aThebesContext,
                              int32_t aAppUnitsPerGfxUnit,
                              nsRect &r)
{
  // apply the transforms
  if (mMirrored) {
    nsPoint pt = r.TopRight();
    gfxPoint devPixelOffset(NSAppUnitsToFloatPixels(pt.x, aAppUnitsPerGfxUnit),
                            NSAppUnitsToFloatPixels(pt.y, aAppUnitsPerGfxUnit));
    aThebesContext->SetMatrix(
      aThebesContext->CurrentMatrix().PreTranslate(devPixelOffset).
                                      PreScale(-mScaleX, mScaleY));
  } else {
    nsPoint pt = r.TopLeft();
    gfxPoint devPixelOffset(NSAppUnitsToFloatPixels(pt.x, aAppUnitsPerGfxUnit),
                            NSAppUnitsToFloatPixels(pt.y, aAppUnitsPerGfxUnit));
    aThebesContext->SetMatrix(
      aThebesContext->CurrentMatrix().PreTranslate(devPixelOffset).
                                      PreScale(mScaleX, mScaleY));
  }

  // update the bounding rectangle.
  r.x = r.y = 0;
  r.width /= mScaleX;
  r.height /= mScaleY;
}

void
nsMathMLChar::PaintForeground(nsIFrame* aForFrame,
                              gfxContext& aRenderingContext,
                              nsPoint aPt,
                              bool aIsSelected)
{
  nsStyleContext* parentContext = aForFrame->StyleContext();
  nsStyleContext* styleContext = mStyleContext;
  nsPresContext* presContext = aForFrame->PresContext();

  if (mDraw == DRAW_NORMAL) {
    // normal drawing if there is nothing special about this char
    // Set default context to the parent context
    styleContext = parentContext;
  }

  // Set color ...
  nscolor fgColor = styleContext->
    GetVisitedDependentColor(&nsStyleText::mWebkitTextFillColor);
  if (aIsSelected) {
    // get color to use for selection from the look&feel object
    fgColor = LookAndFeel::GetColor(LookAndFeel::eColorID_TextSelectForeground,
                                    fgColor);
  }
  aRenderingContext.SetColor(Color::FromABGR(fgColor));
  aRenderingContext.Save();
  nsRect r = mRect + aPt;
  ApplyTransforms(&aRenderingContext, aForFrame->PresContext()->AppUnitsPerDevPixel(), r);

  switch(mDraw)
  {
    case DRAW_NORMAL:
    case DRAW_VARIANT:
      // draw a single glyph (base size or size variant)
      // XXXfredw verify if mGlyphs[0] is non-null to workaround bug 973322.
      if (mGlyphs[0]) {
        mGlyphs[0]->Draw(Range(mGlyphs[0].get()), gfxPoint(0.0, mUnscaledAscent),
                         gfxTextRun::DrawParams(&aRenderingContext));
      }
      break;
    case DRAW_PARTS: {
      // paint by parts
      if (NS_STRETCH_DIRECTION_VERTICAL == mDirection)
        PaintVertically(presContext, &aRenderingContext, r, fgColor);
      else if (NS_STRETCH_DIRECTION_HORIZONTAL == mDirection)
        PaintHorizontally(presContext, &aRenderingContext, r, fgColor);
      break;
    }
    default:
      NS_NOTREACHED("Unknown drawing method");
      break;
  }

  aRenderingContext.Restore();
}

/* =============================================================================
  Helper routines that actually do the job of painting the char by parts
 */

class AutoPushClipRect {
  gfxContext* mThebesContext;
public:
  AutoPushClipRect(gfxContext* aThebesContext, int32_t aAppUnitsPerGfxUnit,
                   const nsRect& aRect)
    : mThebesContext(aThebesContext) {
    mThebesContext->Save();
    mThebesContext->NewPath();
    gfxRect clip = nsLayoutUtils::RectToGfxRect(aRect, aAppUnitsPerGfxUnit);
    mThebesContext->SnappedRectangle(clip);
    mThebesContext->Clip();
  }
  ~AutoPushClipRect() {
    mThebesContext->Restore();
  }
};

static nsPoint
SnapToDevPixels(const gfxContext* aThebesContext, int32_t aAppUnitsPerGfxUnit,
                const nsPoint& aPt)
{
  gfxPoint pt(NSAppUnitsToFloatPixels(aPt.x, aAppUnitsPerGfxUnit),
              NSAppUnitsToFloatPixels(aPt.y, aAppUnitsPerGfxUnit));
  pt = aThebesContext->UserToDevice(pt);
  pt.Round();
  pt = aThebesContext->DeviceToUser(pt);
  return nsPoint(NSFloatPixelsToAppUnits(pt.x, aAppUnitsPerGfxUnit),
                 NSFloatPixelsToAppUnits(pt.y, aAppUnitsPerGfxUnit));
}

static void
PaintRule(DrawTarget& aDrawTarget,
          int32_t     aAppUnitsPerGfxUnit,
          nsRect&     aRect,
          nscolor     aColor)
{
  Rect rect = NSRectToSnappedRect(aRect, aAppUnitsPerGfxUnit, aDrawTarget);
  ColorPattern color(ToDeviceColor(aColor));
  aDrawTarget.FillRect(rect, color);
}

// paint a stretchy char by assembling glyphs vertically
nsresult
nsMathMLChar::PaintVertically(nsPresContext* aPresContext,
                              gfxContext*    aThebesContext,
                              nsRect&        aRect,
                              nscolor        aColor)
{
  DrawTarget& aDrawTarget = *aThebesContext->GetDrawTarget();

  // Get the device pixel size in the vertical direction.
  // (This makes no effort to optimize for non-translation transformations.)
  nscoord oneDevPixel = aPresContext->AppUnitsPerDevPixel();

  // get metrics data to be re-used later
  int32_t i = 0;
  nscoord dx = aRect.x;
  nscoord offset[3], start[3], end[3];
  for (i = 0; i <= 2; ++i) {
    const nsBoundingMetrics& bm = mBmData[i];
    nscoord dy;
    if (0 == i) { // top
      dy = aRect.y + bm.ascent;
    }
    else if (2 == i) { // bottom
      dy = aRect.y + aRect.height - bm.descent;
    }
    else { // middle
      dy = aRect.y + bm.ascent + (aRect.height - (bm.ascent + bm.descent))/2;
    }
    // _cairo_scaled_font_show_glyphs snaps origins to device pixels.
    // Do this now so that we can get the other dimensions right.
    // (This may not achieve much with non-rectangular transformations.)
    dy = SnapToDevPixels(aThebesContext, oneDevPixel, nsPoint(dx, dy)).y;
    // abcissa passed to Draw
    offset[i] = dy;
    // _cairo_scaled_font_glyph_device_extents rounds outwards to the nearest
    // pixel, so the bm values can include 1 row of faint pixels on each edge.
    // Don't rely on this pixel as it can look like a gap.
    if (bm.ascent + bm.descent >= 2 * oneDevPixel) {
      start[i] = dy - bm.ascent + oneDevPixel; // top join
      end[i] = dy + bm.descent - oneDevPixel; // bottom join
    } else {
      // To avoid overlaps, we don't add one pixel on each side when the part
      // is too small.
      start[i] = dy - bm.ascent; // top join
      end[i] = dy + bm.descent; // bottom join
    }
  }

  // If there are overlaps, then join at the mid point
  for (i = 0; i < 2; ++i) {
    if (end[i] > start[i+1]) {
      end[i] = (end[i] + start[i+1]) / 2;
      start[i+1] = end[i];
    }
  }

  nsRect unionRect = aRect;
  unionRect.x += mBoundingMetrics.leftBearing;
  unionRect.width =
    mBoundingMetrics.rightBearing - mBoundingMetrics.leftBearing;
  unionRect.Inflate(oneDevPixel, oneDevPixel);

  gfxTextRun::DrawParams params(aThebesContext);

  /////////////////////////////////////
  // draw top, middle, bottom
  for (i = 0; i <= 2; ++i) {
    // glue can be null
    if (mGlyphs[i]) {
      nscoord dy = offset[i];
      // Draw a glyph in a clipped area so that we don't have hairy chars
      // pending outside
      nsRect clipRect = unionRect;
      // Clip at the join to get a solid edge (without overlap or gap), when
      // this won't change the glyph too much.  If the glyph is too small to
      // clip then we'll overlap rather than have a gap.
      nscoord height = mBmData[i].ascent + mBmData[i].descent;
      if (height * (1.0 - NS_MATHML_DELIMITER_FACTOR) > oneDevPixel) {
        if (0 == i) { // top
          clipRect.height = end[i] - clipRect.y;
        }
        else if (2 == i) { // bottom
          clipRect.height -= start[i] - clipRect.y;
          clipRect.y = start[i];
        }
        else { // middle
          clipRect.y = start[i];
          clipRect.height = end[i] - start[i];
        }
      }
      if (!clipRect.IsEmpty()) {
        AutoPushClipRect clip(aThebesContext, oneDevPixel, clipRect);
        mGlyphs[i]->Draw(Range(mGlyphs[i].get()), gfxPoint(dx, dy), params);
      }
    }
  }

  ///////////////
  // fill the gap between top and middle, and between middle and bottom.
  if (!mGlyphs[3]) { // null glue : draw a rule
    // figure out the dimensions of the rule to be drawn :
    // set lbearing to rightmost lbearing among the two current successive
    // parts.
    // set rbearing to leftmost rbearing among the two current successive parts.
    // this not only satisfies the convention used for over/underbraces
    // in TeX, but also takes care of broken fonts like the stretchy integral
    // in Symbol for small font sizes in unix.
    nscoord lbearing, rbearing;
    int32_t first = 0, last = 1;
    while (last <= 2) {
      if (mGlyphs[last]) {
        lbearing = mBmData[last].leftBearing;
        rbearing = mBmData[last].rightBearing;
        if (mGlyphs[first]) {
          if (lbearing < mBmData[first].leftBearing)
            lbearing = mBmData[first].leftBearing;
          if (rbearing > mBmData[first].rightBearing)
            rbearing = mBmData[first].rightBearing;
        }
      }
      else if (mGlyphs[first]) {
        lbearing = mBmData[first].leftBearing;
        rbearing = mBmData[first].rightBearing;
      }
      else {
        NS_ERROR("Cannot stretch - All parts missing");
        return NS_ERROR_UNEXPECTED;
      }
      // paint the rule between the parts
      nsRect rule(aRect.x + lbearing, end[first],
                  rbearing - lbearing, start[last] - end[first]);
      PaintRule(aDrawTarget, oneDevPixel, rule, aColor);
      first = last;
      last++;
    }
  }
  else if (mBmData[3].ascent + mBmData[3].descent > 0) {
    // glue is present
    nsBoundingMetrics& bm = mBmData[3];
    // Ensure the stride for the glue is not reduced to less than one pixel
    if (bm.ascent + bm.descent >= 3 * oneDevPixel) {
      // To protect against gaps, pretend the glue is smaller than it is,
      // in order to trim off ends and thus get a solid edge for the join.
      bm.ascent -= oneDevPixel;
      bm.descent -= oneDevPixel;
    }

    nsRect clipRect = unionRect;

    for (i = 0; i < 2; ++i) {
      // Make sure not to draw outside the character
      nscoord dy = std::max(end[i], aRect.y);
      nscoord fillEnd = std::min(start[i+1], aRect.YMost());
      while (dy < fillEnd) {
        clipRect.y = dy;
        clipRect.height = std::min(bm.ascent + bm.descent, fillEnd - dy);
        AutoPushClipRect clip(aThebesContext, oneDevPixel, clipRect);
        dy += bm.ascent;
        mGlyphs[3]->Draw(Range(mGlyphs[3].get()), gfxPoint(dx, dy), params);
        dy += bm.descent;
      }
    }
  }
#ifdef DEBUG
  else {
    for (i = 0; i < 2; ++i) {
      NS_ASSERTION(end[i] >= start[i+1],
                   "gap between parts with missing glue glyph");
    }
  }
#endif
  return NS_OK;
}

// paint a stretchy char by assembling glyphs horizontally
nsresult
nsMathMLChar::PaintHorizontally(nsPresContext* aPresContext,
                                gfxContext*    aThebesContext,
                                nsRect&        aRect,
                                nscolor        aColor)
{
  DrawTarget& aDrawTarget = *aThebesContext->GetDrawTarget();

  // Get the device pixel size in the horizontal direction.
  // (This makes no effort to optimize for non-translation transformations.)
  nscoord oneDevPixel = aPresContext->AppUnitsPerDevPixel();

  // get metrics data to be re-used later
  int32_t i = 0;
  nscoord dy = aRect.y + mBoundingMetrics.ascent;
  nscoord offset[3], start[3], end[3];
  for (i = 0; i <= 2; ++i) {
    const nsBoundingMetrics& bm = mBmData[i];
    nscoord dx;
    if (0 == i) { // left
      dx = aRect.x - bm.leftBearing;
    }
    else if (2 == i) { // right
      dx = aRect.x + aRect.width - bm.rightBearing;
    }
    else { // middle
      dx = aRect.x + (aRect.width - bm.width)/2;
    }
    // _cairo_scaled_font_show_glyphs snaps origins to device pixels.
    // Do this now so that we can get the other dimensions right.
    // (This may not achieve much with non-rectangular transformations.)
    dx = SnapToDevPixels(aThebesContext, oneDevPixel, nsPoint(dx, dy)).x;
    // abcissa passed to Draw
    offset[i] = dx;
    // _cairo_scaled_font_glyph_device_extents rounds outwards to the nearest
    // pixel, so the bm values can include 1 row of faint pixels on each edge.
    // Don't rely on this pixel as it can look like a gap.
    if (bm.rightBearing - bm.leftBearing >= 2 * oneDevPixel) {
      start[i] = dx + bm.leftBearing + oneDevPixel; // left join
      end[i] = dx + bm.rightBearing - oneDevPixel; // right join
    } else {
      // To avoid overlaps, we don't add one pixel on each side when the part
      // is too small.
      start[i] = dx + bm.leftBearing; // left join
      end[i] = dx + bm.rightBearing; // right join
    }
  }

  // If there are overlaps, then join at the mid point
  for (i = 0; i < 2; ++i) {
    if (end[i] > start[i+1]) {
      end[i] = (end[i] + start[i+1]) / 2;
      start[i+1] = end[i];
    }
  }

  nsRect unionRect = aRect;
  unionRect.Inflate(oneDevPixel, oneDevPixel);

  gfxTextRun::DrawParams params(aThebesContext);

  ///////////////////////////
  // draw left, middle, right
  for (i = 0; i <= 2; ++i) {
    // glue can be null
    if (mGlyphs[i]) {
      nscoord dx = offset[i];
      nsRect clipRect = unionRect;
      // Clip at the join to get a solid edge (without overlap or gap), when
      // this won't change the glyph too much.  If the glyph is too small to
      // clip then we'll overlap rather than have a gap.
      nscoord width = mBmData[i].rightBearing - mBmData[i].leftBearing;
      if (width * (1.0 - NS_MATHML_DELIMITER_FACTOR) > oneDevPixel) {
        if (0 == i) { // left
          clipRect.width = end[i] - clipRect.x;
        }
        else if (2 == i) { // right
          clipRect.width -= start[i] - clipRect.x;
          clipRect.x = start[i];
        }
        else { // middle
          clipRect.x = start[i];
          clipRect.width = end[i] - start[i];
        }
      }
      if (!clipRect.IsEmpty()) {
        AutoPushClipRect clip(aThebesContext, oneDevPixel, clipRect);
        mGlyphs[i]->Draw(Range(mGlyphs[i].get()), gfxPoint(dx, dy), params);
      }
    }
  }

  ////////////////
  // fill the gap between left and middle, and between middle and right.
  if (!mGlyphs[3]) { // null glue : draw a rule
    // figure out the dimensions of the rule to be drawn :
    // set ascent to lowest ascent among the two current successive parts.
    // set descent to highest descent among the two current successive parts.
    // this satisfies the convention used for over/underbraces, and helps
    // fix broken fonts.
    nscoord ascent, descent;
    int32_t first = 0, last = 1;
    while (last <= 2) {
      if (mGlyphs[last]) {
        ascent = mBmData[last].ascent;
        descent = mBmData[last].descent;
        if (mGlyphs[first]) {
          if (ascent > mBmData[first].ascent)
            ascent = mBmData[first].ascent;
          if (descent > mBmData[first].descent)
            descent = mBmData[first].descent;
        }
      }
      else if (mGlyphs[first]) {
        ascent = mBmData[first].ascent;
        descent = mBmData[first].descent;
      }
      else {
        NS_ERROR("Cannot stretch - All parts missing");
        return NS_ERROR_UNEXPECTED;
      }
      // paint the rule between the parts
      nsRect rule(end[first], dy - ascent,
                  start[last] - end[first], ascent + descent);
      PaintRule(aDrawTarget, oneDevPixel, rule, aColor);
      first = last;
      last++;
    }
  }
  else if (mBmData[3].rightBearing - mBmData[3].leftBearing > 0) {
    // glue is present
    nsBoundingMetrics& bm = mBmData[3];
    // Ensure the stride for the glue is not reduced to less than one pixel
    if (bm.rightBearing - bm.leftBearing >= 3 * oneDevPixel) {
      // To protect against gaps, pretend the glue is smaller than it is,
      // in order to trim off ends and thus get a solid edge for the join.
      bm.leftBearing += oneDevPixel;
      bm.rightBearing -= oneDevPixel;
    }

    nsRect clipRect = unionRect;

    for (i = 0; i < 2; ++i) {
      // Make sure not to draw outside the character
      nscoord dx = std::max(end[i], aRect.x);
      nscoord fillEnd = std::min(start[i+1], aRect.XMost());
      while (dx < fillEnd) {
        clipRect.x = dx;
        clipRect.width = std::min(bm.rightBearing - bm.leftBearing, fillEnd - dx);
        AutoPushClipRect clip(aThebesContext, oneDevPixel, clipRect);
        dx -= bm.leftBearing;
        mGlyphs[3]->Draw(Range(mGlyphs[3].get()), gfxPoint(dx, dy), params);
        dx += bm.rightBearing;
      }
    }
  }
#ifdef DEBUG
  else { // no glue
    for (i = 0; i < 2; ++i) {
      NS_ASSERTION(end[i] >= start[i+1],
                   "gap between parts with missing glue glyph");
    }
  }
#endif
  return NS_OK;
}<|MERGE_RESOLUTION|>--- conflicted
+++ resolved
@@ -1897,12 +1897,7 @@
     return GetBounds(aBuilder, &snap);
   }
 
-<<<<<<< HEAD
-  virtual uint32_t GetPerFrameKey() const override
-  {
-=======
-  virtual uint32_t GetPerFrameKey() override {
->>>>>>> cc2172ea
+  virtual uint32_t GetPerFrameKey() const override {
     return (mIndex << TYPE_BITS) | nsDisplayItem::GetPerFrameKey();
   }
 
