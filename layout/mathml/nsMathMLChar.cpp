/* -*- Mode: C++; tab-width: 2; indent-tabs-mode: nil; c-basic-offset: 2 -*- */
/* This Source Code Form is subject to the terms of the Mozilla Public
 * License, v. 2.0. If a copy of the MPL was not distributed with this
 * file, You can obtain one at http://mozilla.org/MPL/2.0/. */

#include "nsMathMLChar.h"

#include "gfxContext.h"
#include "gfxTextRun.h"
#include "gfxUtils.h"
#include "mozilla/gfx/2D.h"
#include "mozilla/MathAlgorithms.h"
#include "mozilla/Unused.h"

#include "nsAutoPtr.h"
#include "nsCOMPtr.h"
#include "nsDeviceContext.h"
#include "nsFontMetrics.h"
#include "nsIFrame.h"
#include "nsLayoutUtils.h"
#include "nsPresContext.h"
#include "nsStyleContext.h"
#include "nsUnicharUtils.h"

#include "mozilla/Preferences.h"
#include "nsIPersistentProperties2.h"
#include "nsIObserverService.h"
#include "nsIObserver.h"
#include "nsNetUtil.h"
#include "nsContentUtils.h"

#include "mozilla/LookAndFeel.h"
#include "nsCSSRendering.h"
#include "mozilla/Sprintf.h"

#include "nsDisplayList.h"

#include "nsMathMLOperators.h"
#include <algorithm>

#include "gfxMathTable.h"
#include "nsUnicodeScriptCodes.h"

using namespace mozilla;
using namespace mozilla::gfx;
using namespace mozilla::image;

//#define NOISY_SEARCH 1

// BUG 848725 Drawing failure with stretchy horizontal parenthesis when no fonts
// are installed. "kMaxScaleFactor" is required to limit the scale for the
// vertical and horizontal stretchy operators.
static const float kMaxScaleFactor = 20.0;
static const float kLargeOpFactor = float(M_SQRT2);
static const float kIntegralFactor = 2.0;

static void
NormalizeDefaultFont(nsFont& aFont, float aFontSizeInflation)
{
  if (aFont.fontlist.GetDefaultFontType() != eFamily_none) {
    aFont.fontlist.Append(FontFamilyName(aFont.fontlist.GetDefaultFontType()));
    aFont.fontlist.SetDefaultFontType(eFamily_none);
  }
  aFont.size = NSToCoordRound(aFont.size * aFontSizeInflation);
}

// -----------------------------------------------------------------------------
static const nsGlyphCode kNullGlyph = {{{0, 0}}, 0};

// -----------------------------------------------------------------------------
// nsGlyphTable is a class that provides an interface for accessing glyphs
// of stretchy chars. It acts like a table that stores the variants of bigger
// sizes (if any) and the partial glyphs needed to build extensible symbols.
//
// Bigger sizes (if any) of the char can then be retrieved with BigOf(...).
// Partial glyphs can be retrieved with ElementAt(...).
//
// A table consists of "nsGlyphCode"s which are viewed either as Unicode
// points (for nsPropertiesTable) or as direct glyph indices (for
// nsOpenTypeTable)
// -----------------------------------------------------------------------------

class nsGlyphTable {
public:
  virtual ~nsGlyphTable() {}

  virtual const FontFamilyName&
  FontNameFor(const nsGlyphCode& aGlyphCode) const = 0;

  // Getters for the parts
  virtual nsGlyphCode ElementAt(DrawTarget*   aDrawTarget,
                                int32_t       aAppUnitsPerDevPixel,
                                gfxFontGroup* aFontGroup,
                                char16_t      aChar,
                                bool          aVertical,
                                uint32_t      aPosition) = 0;
  virtual nsGlyphCode BigOf(DrawTarget*   aDrawTarget,
                            int32_t       aAppUnitsPerDevPixel,
                            gfxFontGroup* aFontGroup,
                            char16_t      aChar,
                            bool          aVertical,
                            uint32_t      aSize) = 0;

  // True if this table contains parts to render this char
  virtual bool HasPartsOf(DrawTarget*   aDrawTarget,
                          int32_t       aAppUnitsPerDevPixel,
                          gfxFontGroup* aFontGroup,
                          char16_t      aChar,
                          bool          aVertical) = 0;

  virtual already_AddRefed<gfxTextRun>
  MakeTextRun(DrawTarget*        aDrawTarget,
              int32_t            aAppUnitsPerDevPixel,
              gfxFontGroup*      aFontGroup,
              const nsGlyphCode& aGlyph) = 0;
protected:
  nsGlyphTable() : mCharCache(0) {}
  // For speedy re-use, we always cache the last data used in the table.
  // mCharCache is the Unicode point of the last char that was queried in this
  // table.
  char16_t mCharCache;
};

// An instance of nsPropertiesTable is associated with one primary font. Extra
// glyphs can be taken in other additional fonts when stretching certain
// characters.
// These supplementary fonts are referred to as "external" fonts to the table.

// General format of MathFont Property Files from which glyph data are
// retrieved:
// -----------------------------------------------------------------------------
// Each font should have its set of glyph data. For example, the glyph data for
// the "Symbol" font and the "MT Extra" font are in "mathfontSymbol.properties"
// and "mathfontMTExtra.properties", respectively. The mathfont property file
// is a set of all the stretchy MathML characters that can be rendered with that
// font using larger and/or partial glyphs. The entry of each stretchy character
// in the mathfont property file gives, in that order, the 4 partial glyphs:
// Top (or Left), Middle, Bottom (or Right), Glue; and the variants of bigger
// sizes (if any).
// A position that is not relevant to a particular character is indicated there
// with the UNICODE REPLACEMENT CHARACTER 0xFFFD.
// -----------------------------------------------------------------------------

#define NS_TABLE_STATE_ERROR       -1
#define NS_TABLE_STATE_EMPTY        0
#define NS_TABLE_STATE_READY        1

// helper to trim off comments from data in a MathFont Property File
static void
Clean(nsString& aValue)
{
  // chop the trailing # comment portion if any ...
  int32_t comment = aValue.RFindChar('#');
  if (comment > 0) aValue.Truncate(comment);
  aValue.CompressWhitespace();
}

// helper to load a MathFont Property File
static nsresult
LoadProperties(const nsString& aName,
               nsCOMPtr<nsIPersistentProperties>& aProperties)
{
  nsAutoString uriStr;
  uriStr.AssignLiteral("resource://gre/res/fonts/mathfont");
  uriStr.Append(aName);
  uriStr.StripWhitespace(); // that may come from aName
  uriStr.AppendLiteral(".properties");
  return NS_LoadPersistentPropertiesFromURISpec(getter_AddRefs(aProperties),
                                                NS_ConvertUTF16toUTF8(uriStr));
}

class nsPropertiesTable final : public nsGlyphTable {
public:
  explicit nsPropertiesTable(const nsString& aPrimaryFontName)
    : mState(NS_TABLE_STATE_EMPTY)
  {
    MOZ_COUNT_CTOR(nsPropertiesTable);
    mGlyphCodeFonts.AppendElement(FontFamilyName(aPrimaryFontName, eUnquotedName));
  }

  ~nsPropertiesTable()
  {
    MOZ_COUNT_DTOR(nsPropertiesTable);
  }

  const FontFamilyName& PrimaryFontName() const
  {
    return mGlyphCodeFonts[0];
  }

  const FontFamilyName&
  FontNameFor(const nsGlyphCode& aGlyphCode) const override
  {
    NS_ASSERTION(!aGlyphCode.IsGlyphID(),
                 "nsPropertiesTable can only access glyphs by code point");
    return mGlyphCodeFonts[aGlyphCode.font];
  }

  virtual nsGlyphCode ElementAt(DrawTarget*   aDrawTarget,
                                int32_t       aAppUnitsPerDevPixel,
                                gfxFontGroup* aFontGroup,
                                char16_t      aChar,
                                bool          aVertical,
                                uint32_t      aPosition) override;

  virtual nsGlyphCode BigOf(DrawTarget*   aDrawTarget,
                            int32_t       aAppUnitsPerDevPixel,
                            gfxFontGroup* aFontGroup,
                            char16_t      aChar,
                            bool          aVertical,
                            uint32_t      aSize) override
  {
    return ElementAt(aDrawTarget, aAppUnitsPerDevPixel, aFontGroup,
                     aChar, aVertical, 4 + aSize);
  }

  virtual bool HasPartsOf(DrawTarget*   aDrawTarget,
                          int32_t       aAppUnitsPerDevPixel,
                          gfxFontGroup* aFontGroup,
                          char16_t      aChar,
                          bool          aVertical) override
  {
    return (ElementAt(aDrawTarget, aAppUnitsPerDevPixel, aFontGroup,
                      aChar, aVertical, 0).Exists() ||
            ElementAt(aDrawTarget, aAppUnitsPerDevPixel, aFontGroup,
                      aChar, aVertical, 1).Exists() ||
            ElementAt(aDrawTarget, aAppUnitsPerDevPixel, aFontGroup,
                      aChar, aVertical, 2).Exists() ||
            ElementAt(aDrawTarget, aAppUnitsPerDevPixel, aFontGroup,
                      aChar, aVertical, 3).Exists());
  }

  virtual already_AddRefed<gfxTextRun>
  MakeTextRun(DrawTarget*        aDrawTarget,
              int32_t            aAppUnitsPerDevPixel,
              gfxFontGroup*      aFontGroup,
              const nsGlyphCode& aGlyph) override;
private:

  // mGlyphCodeFonts[0] is the primary font associated to this table. The
  // others are possible "external" fonts for glyphs not in the primary font
  // but which are needed to stretch certain characters in the table
  nsTArray<FontFamilyName> mGlyphCodeFonts;

  // Tri-state variable for error/empty/ready
  int32_t mState;

  // The set of glyph data in this table, as provided by the MathFont Property
  // File
  nsCOMPtr<nsIPersistentProperties> mGlyphProperties;

  // mGlyphCache is a buffer containing the glyph data associated with
  // mCharCache.
  // For a property line 'key = value' in the MathFont Property File,
  // mCharCache will retain the 'key' -- which is a Unicode point, while
  // mGlyphCache will retain the 'value', which is a consecutive list of
  // nsGlyphCodes, i.e., the pairs of 'code@font' needed by the char -- in
  // which 'code@0' can be specified
  // without the optional '@0'. However, to ease subsequent processing,
  // mGlyphCache excludes the '@' symbol and explicitly inserts all optional '0'
  // that indicates the primary font identifier. Specifically therefore, the
  // k-th glyph is characterized by :
  // 1) mGlyphCache[3*k],mGlyphCache[3*k+1] : its Unicode point
  // 2) mGlyphCache[3*k+2] : the numeric identifier of the font where it comes
  // from.
  // A font identifier of '0' means the default primary font associated to this
  // table. Other digits map to the "external" fonts that may have been
  // specified in the MathFont Property File.
  nsString  mGlyphCache;
};

/* virtual */
nsGlyphCode
nsPropertiesTable::ElementAt(DrawTarget*   /* aDrawTarget */,
                             int32_t       /* aAppUnitsPerDevPixel */,
                             gfxFontGroup* /* aFontGroup */,
                             char16_t      aChar,
                             bool          /* aVertical */,
                             uint32_t      aPosition)
{
  if (mState == NS_TABLE_STATE_ERROR) return kNullGlyph;
  // Load glyph properties if this is the first time we have been here
  if (mState == NS_TABLE_STATE_EMPTY) {
    nsAutoString primaryFontName;
    mGlyphCodeFonts[0].AppendToString(primaryFontName);
    nsresult rv = LoadProperties(primaryFontName, mGlyphProperties);
#ifdef DEBUG
    nsAutoCString uriStr;
    uriStr.AssignLiteral("resource://gre/res/fonts/mathfont");
    LossyAppendUTF16toASCII(primaryFontName, uriStr);
    uriStr.StripWhitespace(); // that may come from mGlyphCodeFonts
    uriStr.AppendLiteral(".properties");
    printf("Loading %s ... %s\n",
            uriStr.get(),
            (NS_FAILED(rv)) ? "Failed" : "Done");
#endif
    if (NS_FAILED(rv)) {
      mState = NS_TABLE_STATE_ERROR; // never waste time with this table again
      return kNullGlyph;
    }
    mState = NS_TABLE_STATE_READY;

    // see if there are external fonts needed for certain chars in this table
    nsAutoCString key;
    nsAutoString value;
    for (int32_t i = 1; ; i++) {
      key.AssignLiteral("external.");
      key.AppendInt(i, 10);
      rv = mGlyphProperties->GetStringProperty(key, value);
      if (NS_FAILED(rv)) break;
      Clean(value);
      mGlyphCodeFonts.AppendElement(FontFamilyName(value, eUnquotedName)); // i.e., mGlyphCodeFonts[i] holds this font name
    }
  }

  // Update our cache if it is not associated to this character
  if (mCharCache != aChar) {
    // The key in the property file is interpreted as ASCII and kept
    // as such ...
    char key[10]; SprintfLiteral(key, "\\u%04X", aChar);
    nsAutoString value;
    nsresult rv = mGlyphProperties->GetStringProperty(nsDependentCString(key),
                                                      value);
    if (NS_FAILED(rv)) return kNullGlyph;
    Clean(value);
    // See if this char uses external fonts; e.g., if the 2nd glyph is taken
    // from the external font '1', the property line looks like
    // \uNNNN = \uNNNN\uNNNN@1\uNNNN.
    // This is where mGlyphCache is pre-processed to explicitly store all glyph
    // codes as combined pairs of 'code@font', excluding the '@' separator. This
    // means that mGlyphCache[3*k],mGlyphCache[3*k+1] will later be rendered
    // with mGlyphCodeFonts[mGlyphCache[3*k+2]]
    // Note: font identifier is internally an ASCII digit to avoid the null
    // char issue
    nsAutoString buffer;
    int32_t length = value.Length();
    int32_t i = 0; // index in value
    while (i < length) {
      char16_t code = value[i];
      ++i;
      buffer.Append(code);
      // Read the next word if we have a non-BMP character.
      if (i < length && NS_IS_HIGH_SURROGATE(code)) {
        code = value[i];
        ++i;
      } else {
        code = char16_t('\0');
      }
      buffer.Append(code);

      // See if an external font is needed for the code point.
      // Limit of 9 external fonts
      char16_t font = 0;
      if (i+1 < length && value[i] == char16_t('@') &&
          value[i+1] >= char16_t('0') && value[i+1] <= char16_t('9')) {
        ++i;
        font = value[i] - '0';
        ++i;
        if (font >= mGlyphCodeFonts.Length()) {
          NS_ERROR("Nonexistent font referenced in glyph table");
          return kNullGlyph;
        }
        // The char cannot be handled if this font is not installed
        if (!mGlyphCodeFonts[font].mName.Length()) {
          return kNullGlyph;
        }
      }
      buffer.Append(font);
    }
    // update our cache with the new settings
    mGlyphCache.Assign(buffer);
    mCharCache = aChar;
  }

  // 3* is to account for the code@font pairs
  uint32_t index = 3*aPosition;
  if (index+2 >= mGlyphCache.Length()) return kNullGlyph;
  nsGlyphCode ch;
  ch.code[0] = mGlyphCache.CharAt(index);
  ch.code[1] = mGlyphCache.CharAt(index + 1);
  ch.font = mGlyphCache.CharAt(index + 2);
  return ch.code[0] == char16_t(0xFFFD) ? kNullGlyph : ch;
}

/* virtual */
already_AddRefed<gfxTextRun>
nsPropertiesTable::MakeTextRun(DrawTarget*        aDrawTarget,
                               int32_t            aAppUnitsPerDevPixel,
                               gfxFontGroup*      aFontGroup,
                               const nsGlyphCode& aGlyph)
{
  NS_ASSERTION(!aGlyph.IsGlyphID(),
               "nsPropertiesTable can only access glyphs by code point");
  return aFontGroup->
    MakeTextRun(aGlyph.code, aGlyph.Length(), aDrawTarget, aAppUnitsPerDevPixel,
                gfx::ShapedTextFlags(), nsTextFrameUtils::Flags(), nullptr);
}

// An instance of nsOpenTypeTable is associated with one gfxFontEntry that
// corresponds to an Open Type font with a MATH table. All the glyphs come from
// the same font and the calls to access size variants and parts are directly
// forwarded to the gfx code.
class nsOpenTypeTable final : public nsGlyphTable {
public:
  ~nsOpenTypeTable()
  {
    MOZ_COUNT_DTOR(nsOpenTypeTable);
  }

  virtual nsGlyphCode ElementAt(DrawTarget*   aDrawTarget,
                                int32_t       aAppUnitsPerDevPixel,
                                gfxFontGroup* aFontGroup,
                                char16_t      aChar,
                                bool          aVertical,
                                uint32_t      aPosition) override;
  virtual nsGlyphCode BigOf(DrawTarget*   aDrawTarget,
                            int32_t       aAppUnitsPerDevPixel,
                            gfxFontGroup* aFontGroup,
                            char16_t      aChar,
                            bool          aVertical,
                            uint32_t      aSize) override;
  virtual bool HasPartsOf(DrawTarget*   aDrawTarget,
                          int32_t       aAppUnitsPerDevPixel,
                          gfxFontGroup* aFontGroup,
                          char16_t      aChar,
                          bool          aVertical) override;

  const FontFamilyName&
  FontNameFor(const nsGlyphCode& aGlyphCode) const override {
    NS_ASSERTION(aGlyphCode.IsGlyphID(),
                 "nsOpenTypeTable can only access glyphs by id");
    return mFontFamilyName;
  }

  virtual already_AddRefed<gfxTextRun>
  MakeTextRun(DrawTarget*        aDrawTarget,
              int32_t            aAppUnitsPerDevPixel,
              gfxFontGroup*      aFontGroup,
              const nsGlyphCode& aGlyph) override;

  // This returns a new OpenTypeTable instance to give access to OpenType MATH
  // table or nullptr if the font does not have such table. Ownership is passed
  // to the caller.
  static nsOpenTypeTable* Create(gfxFont* aFont)
  {
    if (!aFont->TryGetMathTable()) {
      return nullptr;
    }
    return new nsOpenTypeTable(aFont);
  }

private:
  RefPtr<gfxFont> mFont;
  FontFamilyName mFontFamilyName;
  uint32_t mGlyphID;

  explicit nsOpenTypeTable(gfxFont* aFont)
    : mFont(aFont),
    mFontFamilyName(aFont->GetFontEntry()->FamilyName(), eUnquotedName) {
    MOZ_COUNT_CTOR(nsOpenTypeTable);
  }

  void UpdateCache(DrawTarget*   aDrawTarget,
                   int32_t       aAppUnitsPerDevPixel,
                   gfxFontGroup* aFontGroup,
                   char16_t      aChar);
};

void
nsOpenTypeTable::UpdateCache(DrawTarget*   aDrawTarget,
                             int32_t       aAppUnitsPerDevPixel,
                             gfxFontGroup* aFontGroup,
                             char16_t      aChar)
{
  if (mCharCache != aChar) {
    RefPtr<gfxTextRun> textRun = aFontGroup->
      MakeTextRun(&aChar, 1, aDrawTarget, aAppUnitsPerDevPixel,
                  gfx::ShapedTextFlags(), nsTextFrameUtils::Flags(),
                  nullptr);
    const gfxTextRun::CompressedGlyph& data = textRun->GetCharacterGlyphs()[0];
    if (data.IsSimpleGlyph()) {
      mGlyphID = data.GetSimpleGlyph();
    } else if (data.GetGlyphCount() == 1) {
      mGlyphID = textRun->GetDetailedGlyphs(0)->mGlyphID;
    } else {
      mGlyphID = 0;
    }
    mCharCache = aChar;
  }
}

/* virtual */
nsGlyphCode
nsOpenTypeTable::ElementAt(DrawTarget*   aDrawTarget,
                           int32_t       aAppUnitsPerDevPixel,
                           gfxFontGroup* aFontGroup,
                           char16_t      aChar,
                           bool          aVertical,
                           uint32_t      aPosition)
{
  UpdateCache(aDrawTarget, aAppUnitsPerDevPixel, aFontGroup, aChar);

  uint32_t parts[4];
  if (!mFont->MathTable()->VariantsParts(mGlyphID, aVertical, parts)) {
    return kNullGlyph;
  }

  uint32_t glyphID = parts[aPosition];
  if (!glyphID) {
    return kNullGlyph;
  }
  nsGlyphCode glyph;
  glyph.glyphID = glyphID;
  glyph.font = -1;
  return glyph;
}

/* virtual */
nsGlyphCode
nsOpenTypeTable::BigOf(DrawTarget*   aDrawTarget,
                       int32_t       aAppUnitsPerDevPixel,
                       gfxFontGroup* aFontGroup,
                       char16_t      aChar,
                       bool          aVertical,
                       uint32_t      aSize)
{
  UpdateCache(aDrawTarget, aAppUnitsPerDevPixel, aFontGroup, aChar);

  uint32_t glyphID =
    mFont->MathTable()->VariantsSize(mGlyphID, aVertical, aSize);
  if (!glyphID) {
    return kNullGlyph;
  }

  nsGlyphCode glyph;
  glyph.glyphID = glyphID;
  glyph.font = -1;
  return glyph;
}

/* virtual */
bool
nsOpenTypeTable::HasPartsOf(DrawTarget*   aDrawTarget,
                            int32_t       aAppUnitsPerDevPixel,
                            gfxFontGroup* aFontGroup,
                            char16_t      aChar,
                            bool          aVertical)
{
  UpdateCache(aDrawTarget, aAppUnitsPerDevPixel, aFontGroup, aChar);

  uint32_t parts[4];
  if (!mFont->MathTable()->VariantsParts(mGlyphID, aVertical, parts)) {
    return false;
  }

  return parts[0] || parts[1] || parts[2] || parts[3];
}

/* virtual */
already_AddRefed<gfxTextRun>
nsOpenTypeTable::MakeTextRun(DrawTarget*        aDrawTarget,
                             int32_t            aAppUnitsPerDevPixel,
                             gfxFontGroup*      aFontGroup,
                             const nsGlyphCode& aGlyph)
{
  NS_ASSERTION(aGlyph.IsGlyphID(),
               "nsOpenTypeTable can only access glyphs by id");

  gfxTextRunFactory::Parameters params = {
    aDrawTarget, nullptr, nullptr, nullptr, 0, aAppUnitsPerDevPixel
  };
  RefPtr<gfxTextRun> textRun =
    gfxTextRun::Create(&params, 1, aFontGroup,
                       gfx::ShapedTextFlags(), nsTextFrameUtils::Flags());
  textRun->AddGlyphRun(aFontGroup->GetFirstValidFont(),
                       gfxTextRange::kFontGroup, 0,
                       false, gfx::ShapedTextFlags::TEXT_ORIENT_HORIZONTAL);
                              // We don't care about CSS writing mode here;
                              // math runs are assumed to be horizontal.
  gfxTextRun::DetailedGlyph detailedGlyph;
  detailedGlyph.mGlyphID = aGlyph.glyphID;
  detailedGlyph.mAdvance =
    NSToCoordRound(aAppUnitsPerDevPixel *
                   aFontGroup->GetFirstValidFont()->
                   GetGlyphHAdvance(aDrawTarget, aGlyph.glyphID));
  detailedGlyph.mXOffset = detailedGlyph.mYOffset = 0;
  gfxShapedText::CompressedGlyph g;
  g.SetComplex(true, true, 1);
  textRun->SetGlyphs(0, g, &detailedGlyph);

  return textRun.forget();
}

// -----------------------------------------------------------------------------
// This is the list of all the applicable glyph tables.
// We will maintain a single global instance that will only reveal those
// glyph tables that are associated to fonts currently installed on the
// user' system. The class is an XPCOM shutdown observer to allow us to
// free its allocated data at shutdown

class nsGlyphTableList final : public nsIObserver
{
public:
  NS_DECL_ISUPPORTS
  NS_DECL_NSIOBSERVER

  nsPropertiesTable mUnicodeTable;

  nsGlyphTableList()
    : mUnicodeTable(NS_LITERAL_STRING("Unicode"))
  {
  }

  nsresult Initialize();
  nsresult Finalize();

  // Add a glyph table in the list, return the new table that was added
  nsGlyphTable*
  AddGlyphTable(const nsString& aPrimaryFontName);

  // Find the glyph table in the list corresponding to the given font family.
  nsGlyphTable*
  GetGlyphTableFor(const nsAString& aFamily);

private:
  ~nsGlyphTableList()
  {
  }

  nsPropertiesTable* PropertiesTableAt(int32_t aIndex) {
    return &mPropertiesTableList.ElementAt(aIndex);
  }
  int32_t PropertiesTableCount() {
    return mPropertiesTableList.Length();
  }
  // List of glyph tables;
  nsTArray<nsPropertiesTable> mPropertiesTableList;
};

NS_IMPL_ISUPPORTS(nsGlyphTableList, nsIObserver)

// -----------------------------------------------------------------------------
// Here is the global list of applicable glyph tables that we will be using
static nsGlyphTableList* gGlyphTableList = nullptr;

static bool gGlyphTableInitialized = false;

// XPCOM shutdown observer
NS_IMETHODIMP
nsGlyphTableList::Observe(nsISupports*     aSubject,
                          const char* aTopic,
                          const char16_t* someData)
{
  Finalize();
  return NS_OK;
}

// Add an observer to XPCOM shutdown so that we can free our data at shutdown
nsresult
nsGlyphTableList::Initialize()
{
  nsCOMPtr<nsIObserverService> obs = mozilla::services::GetObserverService();
  if (!obs)
    return NS_ERROR_FAILURE;

  nsresult rv = obs->AddObserver(this, NS_XPCOM_SHUTDOWN_OBSERVER_ID, false);
  NS_ENSURE_SUCCESS(rv, rv);

  return NS_OK;
}

// Remove our observer and free the memory that were allocated for us
nsresult
nsGlyphTableList::Finalize()
{
  // Remove our observer from the observer service
  nsresult rv = NS_OK;
  nsCOMPtr<nsIObserverService> obs = mozilla::services::GetObserverService();
  if (obs)
    rv = obs->RemoveObserver(this, NS_XPCOM_SHUTDOWN_OBSERVER_ID);
  else
    rv = NS_ERROR_FAILURE;

  gGlyphTableInitialized = false;
  // our oneself will be destroyed when our |Release| is called by the observer
  NS_IF_RELEASE(gGlyphTableList);
  return rv;
}

nsGlyphTable*
nsGlyphTableList::AddGlyphTable(const nsString& aPrimaryFontName)
{
  // See if there is already a special table for this family.
  nsGlyphTable* glyphTable = GetGlyphTableFor(aPrimaryFontName);
  if (glyphTable != &mUnicodeTable)
    return glyphTable;

  // allocate a table
  glyphTable = mPropertiesTableList.AppendElement(aPrimaryFontName);
  return glyphTable;
}

nsGlyphTable*
nsGlyphTableList::GetGlyphTableFor(const nsAString& aFamily)
{
  for (int32_t i = 0; i < PropertiesTableCount(); i++) {
    nsPropertiesTable* glyphTable = PropertiesTableAt(i);
    const FontFamilyName& primaryFontName = glyphTable->PrimaryFontName();
    nsAutoString primaryFontNameStr;
    primaryFontName.AppendToString(primaryFontNameStr);
    // TODO: would be nice to consider StripWhitespace and other aliasing
    if (primaryFontNameStr.Equals(aFamily, nsCaseInsensitiveStringComparator())) {
      return glyphTable;
    }
  }
  // Fall back to default Unicode table
  return &mUnicodeTable;
}

// -----------------------------------------------------------------------------

static nsresult
InitCharGlobals()
{
  NS_ASSERTION(!gGlyphTableInitialized, "Error -- already initialized");
  gGlyphTableInitialized = true;

  // Allocate the placeholders for the preferred parts and variants
  nsresult rv = NS_ERROR_OUT_OF_MEMORY;
  RefPtr<nsGlyphTableList> glyphTableList = new nsGlyphTableList();
  if (glyphTableList) {
    rv = glyphTableList->Initialize();
  }
  if (NS_FAILED(rv)) {
    return rv;
  }
  // The gGlyphTableList has been successfully registered as a shutdown
  // observer and will be deleted at shutdown. We now add some private
  // per font-family tables for stretchy operators, in order of preference.
  // Do not include the Unicode table in this list.
  if (!glyphTableList->AddGlyphTable(NS_LITERAL_STRING("STIXGeneral"))) {
    rv = NS_ERROR_OUT_OF_MEMORY;
  }

  glyphTableList.forget(&gGlyphTableList);
  return rv;
}

// -----------------------------------------------------------------------------
// And now the implementation of nsMathMLChar

nsMathMLChar::~nsMathMLChar()
{
  MOZ_COUNT_DTOR(nsMathMLChar);
}

nsStyleContext*
nsMathMLChar::GetStyleContext() const
{
  NS_ASSERTION(mStyleContext, "chars should always have style context");
  return mStyleContext;
}

void
nsMathMLChar::SetStyleContext(nsStyleContext* aStyleContext)
{
  MOZ_ASSERT(aStyleContext);
  mStyleContext = aStyleContext;
}

void
nsMathMLChar::SetData(nsString& aData)
{
  if (!gGlyphTableInitialized) {
    InitCharGlobals();
  }
  mData = aData;
  // some assumptions until proven otherwise
  // note that mGlyph is not initialized
  mDirection = NS_STRETCH_DIRECTION_UNSUPPORTED;
  mBoundingMetrics = nsBoundingMetrics();
  // check if stretching is applicable ...
  if (gGlyphTableList && (1 == mData.Length())) {
    mDirection = nsMathMLOperators::GetStretchyDirection(mData);
    // default tentative table (not the one that is necessarily going
    // to be used)
  }
}

// -----------------------------------------------------------------------------
/*
 The Stretch:
 @param aContainerSize - suggested size for the stretched char
 @param aDesiredStretchSize - OUT parameter. The desired size
 after stretching. If no stretching is done, the output will
 simply give the base size.

 How it works?
 Summary:-
 The Stretch() method first looks for a glyph of appropriate
 size; If a glyph is found, it is cached by this object and
 its size is returned in aDesiredStretchSize. The cached
 glyph will then be used at the painting stage.
 If no glyph of appropriate size is found, a search is made
 to see if the char can be built by parts.

 Details:-
 A character gets stretched through the following pipeline :

 1) If the base size of the char is sufficient to cover the
    container' size, we use that. If not, it will still be
    used as a fallback if the other stages in the pipeline fail.
    Issues :
    a) The base size, the parts and the variants of a char can
       be in different fonts. For eg., the base size for '(' should
       come from a normal ascii font if CMEX10 is used, since CMEX10
       only contains the stretched versions. Hence, there are two
       style contexts in use throughout the process. The leaf style
       context of the char holds fonts with which to try to stretch
       the char. The parent style context of the char contains fonts
       for normal rendering. So the parent context is the one used
       to get the initial base size at the start of the pipeline.
    b) For operators that can be largeop's in display mode,
       we will skip the base size even if it fits, so that
       the next stage in the pipeline is given a chance to find
       a largeop variant. If the next stage fails, we fallback
       to the base size.

 2) We search for the first larger variant of the char that fits the
    container' size.  We first search for larger variants using the glyph
    table corresponding to the first existing font specified in the list of
    stretchy fonts held by the leaf style context (from -moz-math-stretchy in
    mathml.css).  Generic fonts are resolved by the preference
    "font.mathfont-family".
    Issues :
    a) the largeop and display settings determine the starting
       size when we do the above search, regardless of whether
       smaller variants already fit the container' size.
    b) if it is a largeopOnly request (i.e., a displaystyle operator
       with largeop=true and stretchy=false), we break after finding
       the first starting variant, regardless of whether that
       variant fits the container's size.

 3) If a variant of appropriate size wasn't found, we see if the char
    can be built by parts using the same glyph table.
    Issue:
       There are chars that have no middle and glue glyphs. For
       such chars, the parts need to be joined using the rule.
       By convention (TeXbook p.225), the descent of the parts is
       zero while their ascent gives the thickness of the rule that
       should be used to join them.

 4) If a match was not found in that glyph table, repeat from 2 to search the
    ordered list of stretchy fonts for the first font with a glyph table that
    provides a fit to the container size.  If no fit is found, the closest fit
    is used.

 Of note:
 When the pipeline completes successfully, the desired size of the
 stretched char can actually be slightly larger or smaller than
 aContainerSize. But it is the responsibility of the caller to
 account for the spacing when setting aContainerSize, and to leave
 any extra margin when placing the stretched char.
*/
// -----------------------------------------------------------------------------


// plain TeX settings (TeXbook p.152)
#define NS_MATHML_DELIMITER_FACTOR             0.901f
#define NS_MATHML_DELIMITER_SHORTFALL_POINTS   5.0f

static bool
IsSizeOK(nscoord a, nscoord b, uint32_t aHint)
{
  // Normal: True if 'a' is around +/-10% of the target 'b' (10% is
  // 1-DelimiterFactor). This often gives a chance to the base size to
  // win, especially in the context of <mfenced> without tall elements
  // or in sloppy markups without protective <mrow></mrow>
  bool isNormal =
    (aHint & NS_STRETCH_NORMAL) &&
    Abs<float>(a - b) < (1.0f - NS_MATHML_DELIMITER_FACTOR) * float(b);

  // Nearer: True if 'a' is around max{ +/-10% of 'b' , 'b' - 5pt },
  // as documented in The TeXbook, Ch.17, p.152.
  // i.e. within 10% and within 5pt
  bool isNearer = false;
  if (aHint & (NS_STRETCH_NEARER | NS_STRETCH_LARGEOP)) {
    float c = std::max(float(b) * NS_MATHML_DELIMITER_FACTOR,
                     float(b) - nsPresContext::
                     CSSPointsToAppUnits(NS_MATHML_DELIMITER_SHORTFALL_POINTS));
    isNearer = Abs<float>(b - a) <= float(b) - c;
  }

  // Smaller: Mainly for transitory use, to compare two candidate
  // choices
  bool isSmaller =
    (aHint & NS_STRETCH_SMALLER) &&
    float(a) >= NS_MATHML_DELIMITER_FACTOR * float(b) &&
    a <= b;

  // Larger: Critical to the sqrt code to ensure that the radical
  // size is tall enough
  bool isLarger =
    (aHint & (NS_STRETCH_LARGER | NS_STRETCH_LARGEOP)) &&
    a >= b;

  return (isNormal || isSmaller || isNearer || isLarger);
}

static bool
IsSizeBetter(nscoord a, nscoord olda, nscoord b, uint32_t aHint)
{
  if (0 == olda)
    return true;
  if (aHint & (NS_STRETCH_LARGER | NS_STRETCH_LARGEOP))
    return (a >= olda) ? (olda < b) : (a >= b);
  if (aHint & NS_STRETCH_SMALLER)
    return (a <= olda) ? (olda > b) : (a <= b);

  // XXXkt prob want log scale here i.e. 1.5 is closer to 1 than 0.5
  return Abs(a - b) < Abs(olda - b);
}

// We want to place the glyphs even when they don't fit at their
// full extent, i.e., we may clip to tolerate a small amount of
// overlap between the parts. This is important to cater for fonts
// with long glues.
static nscoord
ComputeSizeFromParts(nsPresContext* aPresContext,
                     nsGlyphCode* aGlyphs,
                     nscoord*     aSizes,
                     nscoord      aTargetSize)
{
  enum {first, middle, last, glue};
  // Add the parts that cannot be left out.
  nscoord sum = 0;
  for (int32_t i = first; i <= last; i++) {
    sum += aSizes[i];
  }

  // Determine how much is used in joins
  nscoord oneDevPixel = aPresContext->AppUnitsPerDevPixel();
  int32_t joins = aGlyphs[middle] == aGlyphs[glue] ? 1 : 2;

  // Pick a maximum size using a maximum number of glue glyphs that we are
  // prepared to draw for one character.
  const int32_t maxGlyphs = 1000;

  // This also takes into account the fact that, if the glue has no size,
  // then the character can't be lengthened.
  nscoord maxSize = sum - 2 * joins * oneDevPixel + maxGlyphs * aSizes[glue];
  if (maxSize < aTargetSize)
    return maxSize; // settle with the maximum size

  // Get the minimum allowable size using some flex.
  nscoord minSize = NSToCoordRound(NS_MATHML_DELIMITER_FACTOR * sum);

  if (minSize > aTargetSize)
    return minSize; // settle with the minimum size

  // Fill-up the target area
  return aTargetSize;
}

// Update the font if there is a family change and returns the font group.
bool
nsMathMLChar::SetFontFamily(nsPresContext*          aPresContext,
                            const nsGlyphTable*     aGlyphTable,
                            const nsGlyphCode&      aGlyphCode,
                            const FontFamilyList&   aDefaultFamilyList,
                            nsFont&                 aFont,
                            RefPtr<gfxFontGroup>* aFontGroup)
{
  FontFamilyList glyphCodeFont;

  if (aGlyphCode.font) {
    glyphCodeFont.Append(aGlyphTable->FontNameFor(aGlyphCode));
  }

  const FontFamilyList& familyList =
    aGlyphCode.font ? glyphCodeFont : aDefaultFamilyList;

  if (!*aFontGroup || !(aFont.fontlist == familyList)) {
    nsFont font = aFont;
    font.fontlist = familyList;
    const nsStyleFont* styleFont = mStyleContext->StyleFont();
    nsFontMetrics::Params params;
    params.language = styleFont->mLanguage;
    params.explicitLanguage = styleFont->mExplicitLanguage;
    params.userFontSet = aPresContext->GetUserFontSet();
    params.textPerf = aPresContext->GetTextPerfMetrics();
    RefPtr<nsFontMetrics> fm =
      aPresContext->DeviceContext()->GetMetricsFor(font, params);
    // Set the font if it is an unicode table
    // or if the same family name has been found
    gfxFont *firstFont = fm->GetThebesFontGroup()->GetFirstValidFont();
    FontFamilyList firstFontList;
    firstFontList.Append(
      FontFamilyName(firstFont->GetFontEntry()->FamilyName(), eUnquotedName));
    if (aGlyphTable == &gGlyphTableList->mUnicodeTable ||
        firstFontList == familyList) {
      aFont.fontlist = familyList;
      *aFontGroup = fm->GetThebesFontGroup();
    } else {
      return false; // We did not set the font
    }
  }
  return true;
}

static nsBoundingMetrics
MeasureTextRun(DrawTarget* aDrawTarget, gfxTextRun* aTextRun)
{
  gfxTextRun::Metrics metrics =
    aTextRun->MeasureText(gfxFont::TIGHT_HINTED_OUTLINE_EXTENTS, aDrawTarget);

  nsBoundingMetrics bm;
  bm.leftBearing = NSToCoordFloor(metrics.mBoundingBox.X());
  bm.rightBearing = NSToCoordCeil(metrics.mBoundingBox.XMost());
  bm.ascent = NSToCoordCeil(-metrics.mBoundingBox.Y());
  bm.descent = NSToCoordCeil(metrics.mBoundingBox.YMost());
  bm.width = NSToCoordRound(metrics.mAdvanceWidth);

  return bm;
}

class nsMathMLChar::StretchEnumContext {
public:
  StretchEnumContext(nsMathMLChar*        aChar,
                     nsPresContext*       aPresContext,
                     DrawTarget*          aDrawTarget,
                     float                aFontSizeInflation,
                     nsStretchDirection   aStretchDirection,
                     nscoord              aTargetSize,
                     uint32_t             aStretchHint,
                     nsBoundingMetrics&   aStretchedMetrics,
                     const FontFamilyList&  aFamilyList,
                     bool&              aGlyphFound)
    : mChar(aChar),
      mPresContext(aPresContext),
      mDrawTarget(aDrawTarget),
      mFontSizeInflation(aFontSizeInflation),
      mDirection(aStretchDirection),
      mTargetSize(aTargetSize),
      mStretchHint(aStretchHint),
      mBoundingMetrics(aStretchedMetrics),
      mFamilyList(aFamilyList),
      mTryVariants(true),
      mTryParts(true),
      mGlyphFound(aGlyphFound) {}

  static bool
  EnumCallback(const FontFamilyName& aFamily, bool aGeneric, void *aData);

private:
  bool TryVariants(nsGlyphTable* aGlyphTable,
                   RefPtr<gfxFontGroup>* aFontGroup,
                   const FontFamilyList& aFamilyList);
  bool TryParts(nsGlyphTable* aGlyphTable,
                RefPtr<gfxFontGroup>* aFontGroup,
                const FontFamilyList& aFamilyList);

  nsMathMLChar* mChar;
  nsPresContext* mPresContext;
  DrawTarget* mDrawTarget;
  float mFontSizeInflation;
  const nsStretchDirection mDirection;
  const nscoord mTargetSize;
  const uint32_t mStretchHint;
  nsBoundingMetrics& mBoundingMetrics;
  // Font families to search
  const FontFamilyList& mFamilyList;

public:
  bool mTryVariants;
  bool mTryParts;

private:
  AutoTArray<nsGlyphTable*,16> mTablesTried;
  bool&       mGlyphFound;
};


// 2. See if there are any glyphs of the appropriate size.
// Returns true if the size is OK, false to keep searching.
// Always updates the char if a better match is found.
bool
nsMathMLChar::
StretchEnumContext::TryVariants(nsGlyphTable* aGlyphTable,
                                RefPtr<gfxFontGroup>* aFontGroup,
                                const FontFamilyList& aFamilyList)
{
  // Use our stretchy style context now that stretching is in progress
  nsStyleContext *sc = mChar->mStyleContext;
  nsFont font = sc->StyleFont()->mFont;
  NormalizeDefaultFont(font, mFontSizeInflation);

  bool isVertical = (mDirection == NS_STRETCH_DIRECTION_VERTICAL);
  nscoord oneDevPixel = mPresContext->AppUnitsPerDevPixel();
  char16_t uchar = mChar->mData[0];
  bool largeop = (NS_STRETCH_LARGEOP & mStretchHint) != 0;
  bool largeopOnly =
    largeop && (NS_STRETCH_VARIABLE_MASK & mStretchHint) == 0;
  bool maxWidth = (NS_STRETCH_MAXWIDTH & mStretchHint) != 0;

  nscoord bestSize =
    isVertical ? mBoundingMetrics.ascent + mBoundingMetrics.descent
               : mBoundingMetrics.rightBearing - mBoundingMetrics.leftBearing;
  bool haveBetter = false;

  // start at size = 1 (size = 0 is the char at its normal size)
  int32_t size = 1;
  nsGlyphCode ch;
  nscoord displayOperatorMinHeight = 0;
  if (largeopOnly) {
    NS_ASSERTION(isVertical, "Stretching should be in the vertical direction");
    ch = aGlyphTable->BigOf(mDrawTarget, oneDevPixel, *aFontGroup, uchar,
                            isVertical, 0);
    if (ch.IsGlyphID()) {
      gfxFont* mathFont = aFontGroup->get()->GetFirstMathFont();
      // For OpenType MATH fonts, we will rely on the DisplayOperatorMinHeight
      // to select the right size variant. Note that the value is sometimes too
      // small so we use kLargeOpFactor/kIntegralFactor as a minimum value.
      if (mathFont) {
        displayOperatorMinHeight = mathFont->MathTable()->
          Constant(gfxMathTable::DisplayOperatorMinHeight, oneDevPixel);
        RefPtr<gfxTextRun> textRun =
          aGlyphTable->MakeTextRun(mDrawTarget, oneDevPixel, *aFontGroup, ch);
        nsBoundingMetrics bm = MeasureTextRun(mDrawTarget, textRun.get());
        float largeopFactor = kLargeOpFactor;
        if (NS_STRETCH_INTEGRAL & mStretchHint) {
          // integrals are drawn taller
          largeopFactor = kIntegralFactor;
        }
        nscoord minHeight = largeopFactor * (bm.ascent + bm.descent);
        if (displayOperatorMinHeight < minHeight) {
          displayOperatorMinHeight = minHeight;
        }
      }
    }
  }
#ifdef NOISY_SEARCH
  printf("  searching in %s ...\n",
           NS_LossyConvertUTF16toASCII(aFamily).get());
#endif
  while ((ch = aGlyphTable->BigOf(mDrawTarget, oneDevPixel, *aFontGroup,
                                  uchar, isVertical, size)).Exists()) {

    if (!mChar->SetFontFamily(mPresContext, aGlyphTable, ch, aFamilyList, font,
                              aFontGroup)) {
      // if largeopOnly is set, break now
      if (largeopOnly) break;
      ++size;
      continue;
    }

    RefPtr<gfxTextRun> textRun =
      aGlyphTable->MakeTextRun(mDrawTarget, oneDevPixel, *aFontGroup, ch);
    nsBoundingMetrics bm = MeasureTextRun(mDrawTarget, textRun.get());
    if (ch.IsGlyphID()) {
      gfxFont* mathFont = aFontGroup->get()->GetFirstMathFont();
      if (mathFont) {
        // MeasureTextRun should have set the advance width to the right
        // bearing for OpenType MATH fonts. We now subtract the italic
        // correction, so that nsMathMLmmultiscripts will place the scripts
        // correctly.
        // Note that STIX-Word does not provide italic corrections but its
        // advance widths do not match right bearings.
        // (http://sourceforge.net/p/stixfonts/tracking/50/)
        gfxFloat italicCorrection =
          mathFont->MathTable()->ItalicsCorrection(ch.glyphID);
        if (italicCorrection) {
          bm.width -=
            NSToCoordRound(italicCorrection * oneDevPixel);
          if (bm.width < 0) {
            bm.width = 0;
          }
        }
      }
    }

    nscoord charSize =
      isVertical ? bm.ascent + bm.descent
      : bm.rightBearing - bm.leftBearing;

    if (largeopOnly ||
        IsSizeBetter(charSize, bestSize, mTargetSize, mStretchHint)) {
      mGlyphFound = true;
      if (maxWidth) {
        // IsSizeBetter() checked that charSize < maxsize;
        // Leave ascent, descent, and bestsize as these contain maxsize.
        if (mBoundingMetrics.width < bm.width)
          mBoundingMetrics.width = bm.width;
        if (mBoundingMetrics.leftBearing > bm.leftBearing)
          mBoundingMetrics.leftBearing = bm.leftBearing;
        if (mBoundingMetrics.rightBearing < bm.rightBearing)
          mBoundingMetrics.rightBearing = bm.rightBearing;
        // Continue to check other sizes unless largeopOnly
        haveBetter = largeopOnly;
      }
      else {
        mBoundingMetrics = bm;
        haveBetter = true;
        bestSize = charSize;
        mChar->mGlyphs[0] = Move(textRun);
        mChar->mDraw = DRAW_VARIANT;
      }
#ifdef NOISY_SEARCH
      printf("    size:%d Current best\n", size);
#endif
    }
    else {
#ifdef NOISY_SEARCH
      printf("    size:%d Rejected!\n", size);
#endif
      if (haveBetter)
        break; // Not making an futher progress, stop searching
    }

    // If this a largeop only operator, we stop if the glyph is large enough.
    if (largeopOnly && (bm.ascent + bm.descent) >= displayOperatorMinHeight) {
      break;
    }
    ++size;
  }

  return haveBetter &&
    (largeopOnly || IsSizeOK(bestSize, mTargetSize, mStretchHint));
}

// 3. Build by parts.
// Returns true if the size is OK, false to keep searching.
// Always updates the char if a better match is found.
bool
nsMathMLChar::StretchEnumContext::TryParts(nsGlyphTable* aGlyphTable,
                                           RefPtr<gfxFontGroup>* aFontGroup,
                                           const FontFamilyList& aFamilyList)
{
  // Use our stretchy style context now that stretching is in progress
  nsFont font = mChar->mStyleContext->StyleFont()->mFont;
  NormalizeDefaultFont(font, mFontSizeInflation);

  // Compute the bounding metrics of all partial glyphs
  RefPtr<gfxTextRun> textRun[4];
  nsGlyphCode chdata[4];
  nsBoundingMetrics bmdata[4];
  nscoord sizedata[4];

  bool isVertical = (mDirection == NS_STRETCH_DIRECTION_VERTICAL);
  nscoord oneDevPixel = mPresContext->AppUnitsPerDevPixel();
  char16_t uchar = mChar->mData[0];
  bool maxWidth = (NS_STRETCH_MAXWIDTH & mStretchHint) != 0;
  if (!aGlyphTable->HasPartsOf(mDrawTarget, oneDevPixel, *aFontGroup,
                               uchar, isVertical))
    return false; // to next table

  for (int32_t i = 0; i < 4; i++) {
    nsGlyphCode ch = aGlyphTable->ElementAt(mDrawTarget, oneDevPixel,
                                            *aFontGroup, uchar, isVertical, i);
    chdata[i] = ch;
    if (ch.Exists()) {
      if (!mChar->SetFontFamily(mPresContext, aGlyphTable, ch, aFamilyList, font,
                                aFontGroup))
        return false;

      textRun[i] = aGlyphTable->MakeTextRun(mDrawTarget, oneDevPixel,
                                            *aFontGroup, ch);
      nsBoundingMetrics bm = MeasureTextRun(mDrawTarget, textRun[i].get());
      bmdata[i] = bm;
      sizedata[i] = isVertical ? bm.ascent + bm.descent
                               : bm.rightBearing - bm.leftBearing;
    } else {
      // Null glue indicates that a rule will be drawn, which can stretch to
      // fill any space.
      textRun[i] = nullptr;
      bmdata[i] = nsBoundingMetrics();
      sizedata[i] = i == 3 ? mTargetSize : 0;
    }
  }

  // For the Unicode table, we check that all the glyphs are actually found and
  // come from the same font.
  if (aGlyphTable == &gGlyphTableList->mUnicodeTable) {
    gfxFont* unicodeFont = nullptr;
    for (int32_t i = 0; i < 4; i++) {
      if (!textRun[i]) {
        continue;
      }
      if (textRun[i]->GetLength() != 1 ||
          textRun[i]->GetCharacterGlyphs()[0].IsMissing()) {
        return false;
      }
      uint32_t numGlyphRuns;
      const gfxTextRun::GlyphRun* glyphRuns =
        textRun[i]->GetGlyphRuns(&numGlyphRuns);
      if (numGlyphRuns != 1) {
        return false;
      }
      if (!unicodeFont) {
        unicodeFont = glyphRuns[0].mFont;
      } else if (unicodeFont != glyphRuns[0].mFont) {
        return false;
      }
    }
  }

  // Build by parts if we have successfully computed the
  // bounding metrics of all parts.
  nscoord computedSize = ComputeSizeFromParts(mPresContext, chdata, sizedata,
                                              mTargetSize);

  nscoord currentSize =
    isVertical ? mBoundingMetrics.ascent + mBoundingMetrics.descent
               : mBoundingMetrics.rightBearing - mBoundingMetrics.leftBearing;

  if (!IsSizeBetter(computedSize, currentSize, mTargetSize, mStretchHint)) {
#ifdef NOISY_SEARCH
    printf("    Font %s Rejected!\n",
           NS_LossyConvertUTF16toASCII(fontName).get());
#endif
    return false; // to next table
  }

#ifdef NOISY_SEARCH
  printf("    Font %s Current best!\n",
         NS_LossyConvertUTF16toASCII(fontName).get());
#endif

  // The computed size is the best we have found so far...
  // now is the time to compute and cache our bounding metrics
  if (isVertical) {
    int32_t i;
    // Try and find the first existing part and then determine the extremal
    // horizontal metrics of the parts.
    for (i = 0; i <= 3 && !textRun[i]; i++);
    if (i == 4) {
      NS_ERROR("Cannot stretch - All parts missing");
      return false;
    }
    nscoord lbearing = bmdata[i].leftBearing;
    nscoord rbearing = bmdata[i].rightBearing;
    nscoord width = bmdata[i].width;
    i++;
    for (; i <= 3; i++) {
      if (!textRun[i]) continue;
      lbearing = std::min(lbearing, bmdata[i].leftBearing);
      rbearing = std::max(rbearing, bmdata[i].rightBearing);
      width = std::max(width, bmdata[i].width);
    }
    if (maxWidth) {
      lbearing = std::min(lbearing, mBoundingMetrics.leftBearing);
      rbearing = std::max(rbearing, mBoundingMetrics.rightBearing);
      width = std::max(width, mBoundingMetrics.width);
    }
    mBoundingMetrics.width = width;
    // When maxWidth, updating ascent and descent indicates that no characters
    // larger than this character's minimum size need to be checked as they
    // will not be used.
    mBoundingMetrics.ascent = bmdata[0].ascent; // not used except with descent
                                                // for height
    mBoundingMetrics.descent = computedSize - mBoundingMetrics.ascent;
    mBoundingMetrics.leftBearing = lbearing;
    mBoundingMetrics.rightBearing = rbearing;
  }
  else {
    int32_t i;
    // Try and find the first existing part and then determine the extremal
    // vertical metrics of the parts.
    for (i = 0; i <= 3 && !textRun[i]; i++);
    if (i == 4) {
      NS_ERROR("Cannot stretch - All parts missing");
      return false;
    }
    nscoord ascent = bmdata[i].ascent;
    nscoord descent = bmdata[i].descent;
    i++;
    for (; i <= 3; i++) {
      if (!textRun[i]) continue;
      ascent = std::max(ascent, bmdata[i].ascent);
      descent = std::max(descent, bmdata[i].descent);
    }
    mBoundingMetrics.width = computedSize;
    mBoundingMetrics.ascent = ascent;
    mBoundingMetrics.descent = descent;
    mBoundingMetrics.leftBearing = 0;
    mBoundingMetrics.rightBearing = computedSize;
  }
  mGlyphFound = true;
  if (maxWidth)
    return false; // Continue to check other sizes

  // reset
  mChar->mDraw = DRAW_PARTS;
  for (int32_t i = 0; i < 4; i++) {
    mChar->mGlyphs[i] = Move(textRun[i]);
    mChar->mBmData[i] = bmdata[i];
  }

  return IsSizeOK(computedSize, mTargetSize, mStretchHint);
}

// This is called for each family, whether it exists or not
bool
nsMathMLChar::StretchEnumContext::EnumCallback(const FontFamilyName& aFamily,
                                               bool aGeneric, void *aData)
{
  StretchEnumContext* context = static_cast<StretchEnumContext*>(aData);

  // for comparisons, force use of unquoted names
  FontFamilyName unquotedFamilyName(aFamily);
  if (unquotedFamilyName.mType == eFamily_named_quoted) {
    unquotedFamilyName.mType = eFamily_named;
  }

  // Check font family if it is not a generic one
  // We test with the kNullGlyph
  nsStyleContext *sc = context->mChar->mStyleContext;
  nsFont font = sc->StyleFont()->mFont;
  NormalizeDefaultFont(font, context->mFontSizeInflation);
  RefPtr<gfxFontGroup> fontGroup;
  FontFamilyList family;
  family.Append(unquotedFamilyName);
  if (!aGeneric && !context->mChar->SetFontFamily(context->mPresContext,
                                                  nullptr, kNullGlyph, family,
                                                  font, &fontGroup))
     return true; // Could not set the family

  // Determine the glyph table to use for this font.
  nsAutoPtr<nsOpenTypeTable> openTypeTable;
  nsGlyphTable* glyphTable;
  if (aGeneric) {
    // This is a generic font, use the Unicode table.
    glyphTable = &gGlyphTableList->mUnicodeTable;
  } else {
    // If the font contains an Open Type MATH table, use it.
    openTypeTable = nsOpenTypeTable::Create(fontGroup->GetFirstValidFont());
    if (openTypeTable) {
      glyphTable = openTypeTable;
    } else {
      // Otherwise try to find a .properties file corresponding to that font
      // family or fallback to the Unicode table.
      nsAutoString familyName;
      unquotedFamilyName.AppendToString(familyName);
      glyphTable = gGlyphTableList->GetGlyphTableFor(familyName);
    }
  }

  if (!openTypeTable) {
    if (context->mTablesTried.Contains(glyphTable))
      return true; // already tried this one

    // Only try this table once.
    context->mTablesTried.AppendElement(glyphTable);
  }

  // If the unicode table is being used, then search all font families.  If a
  // special table is being used then the font in this family should have the
  // specified glyphs.
  const FontFamilyList& familyList = glyphTable == &gGlyphTableList->mUnicodeTable ?
    context->mFamilyList : family;

  if((context->mTryVariants &&
      context->TryVariants(glyphTable, &fontGroup, familyList)) ||
     (context->mTryParts && context->TryParts(glyphTable,
                                              &fontGroup,
                                              familyList)))
    return false; // no need to continue

  return true; // true means continue
}

// insert math fallback families just before the first generic or at the end
// when no generic present
static void
InsertMathFallbacks(FontFamilyList& aFamilyList,
                    nsTArray<nsString>& aFallbacks)
{
  FontFamilyList aMergedList;

  bool inserted = false;
  const nsTArray<FontFamilyName>& fontlist = aFamilyList.GetFontlist();
  uint32_t i, num = fontlist.Length();
  for (i = 0; i < num; i++) {
    const FontFamilyName& name = fontlist[i];
    if (!inserted && name.IsGeneric()) {
      inserted = true;
      aMergedList.Append(aFallbacks);
    }
    aMergedList.Append(name);
  }

  if (!inserted) {
    aMergedList.Append(aFallbacks);
  }
  aFamilyList = aMergedList;
}

nsresult
nsMathMLChar::StretchInternal(nsIFrame*                aForFrame,
                              DrawTarget*              aDrawTarget,
                              float                    aFontSizeInflation,
                              nsStretchDirection&      aStretchDirection,
                              const nsBoundingMetrics& aContainerSize,
                              nsBoundingMetrics&       aDesiredStretchSize,
                              uint32_t                 aStretchHint,
                              // These are currently only used when
                              // aStretchHint & NS_STRETCH_MAXWIDTH:
                              float                    aMaxSize,
                              bool                     aMaxSizeIsAbsolute)
{
  nsPresContext* presContext = aForFrame->PresContext();

  // if we have been called before, and we didn't actually stretch, our
  // direction may have been set to NS_STRETCH_DIRECTION_UNSUPPORTED.
  // So first set our direction back to its instrinsic value
  nsStretchDirection direction = nsMathMLOperators::GetStretchyDirection(mData);

  // Set default font and get the default bounding metrics
  // mStyleContext is a leaf context used only when stretching happens.
  // For the base size, the default font should come from the parent context
  nsFont font = aForFrame->StyleFont()->mFont;
  NormalizeDefaultFont(font, aFontSizeInflation);

  const nsStyleFont* styleFont = mStyleContext->StyleFont();
  nsFontMetrics::Params params;
  params.language = styleFont->mLanguage;
  params.explicitLanguage = styleFont->mExplicitLanguage;
  params.userFontSet = presContext->GetUserFontSet();
  params.textPerf = presContext->GetTextPerfMetrics();
  RefPtr<nsFontMetrics> fm =
    presContext->DeviceContext()->GetMetricsFor(font, params);
  uint32_t len = uint32_t(mData.Length());
  mGlyphs[0] = fm->GetThebesFontGroup()->
    MakeTextRun(static_cast<const char16_t*>(mData.get()), len, aDrawTarget,
                presContext->AppUnitsPerDevPixel(),
                gfx::ShapedTextFlags(), nsTextFrameUtils::Flags(),
                presContext->MissingFontRecorder());
  aDesiredStretchSize = MeasureTextRun(aDrawTarget, mGlyphs[0].get());

  bool maxWidth = (NS_STRETCH_MAXWIDTH & aStretchHint) != 0;
  if (!maxWidth) {
    mUnscaledAscent = aDesiredStretchSize.ascent;
  }

  //////////////////////////////////////////////////////////////////////////////
  // 1. Check the common situations where stretching is not actually needed
  //////////////////////////////////////////////////////////////////////////////

  // quick return if there is nothing special about this char
  if ((aStretchDirection != direction &&
       aStretchDirection != NS_STRETCH_DIRECTION_DEFAULT) ||
      (aStretchHint & ~NS_STRETCH_MAXWIDTH) == NS_STRETCH_NONE) {
    mDirection = NS_STRETCH_DIRECTION_UNSUPPORTED;
    return NS_OK;
  }

  // if no specified direction, attempt to stretch in our preferred direction
  if (aStretchDirection == NS_STRETCH_DIRECTION_DEFAULT) {
    aStretchDirection = direction;
  }

  // see if this is a particular largeop or largeopOnly request
  bool largeop = (NS_STRETCH_LARGEOP & aStretchHint) != 0;
  bool stretchy = (NS_STRETCH_VARIABLE_MASK & aStretchHint) != 0;
  bool largeopOnly = largeop && !stretchy;

  bool isVertical = (direction == NS_STRETCH_DIRECTION_VERTICAL);

  nscoord targetSize =
    isVertical ? aContainerSize.ascent + aContainerSize.descent
    : aContainerSize.rightBearing - aContainerSize.leftBearing;

  if (maxWidth) {
    // See if it is only necessary to consider glyphs up to some maximum size.
    // Set the current height to the maximum size, and set aStretchHint to
    // NS_STRETCH_SMALLER if the size is variable, so that only smaller sizes
    // are considered.  targetSize from GetMaxWidth() is 0.
    if (stretchy) {
      // variable size stretch - consider all sizes < maxsize
      aStretchHint =
        (aStretchHint & ~NS_STRETCH_VARIABLE_MASK) | NS_STRETCH_SMALLER;
    }

    // Use NS_MATHML_DELIMITER_FACTOR to allow some slightly larger glyphs as
    // maxsize is not enforced exactly.
    if (aMaxSize == NS_MATHML_OPERATOR_SIZE_INFINITY) {
      aDesiredStretchSize.ascent = nscoord_MAX;
      aDesiredStretchSize.descent = 0;
    }
    else {
      nscoord height = aDesiredStretchSize.ascent + aDesiredStretchSize.descent;
      if (height == 0) {
        if (aMaxSizeIsAbsolute) {
          aDesiredStretchSize.ascent =
            NSToCoordRound(aMaxSize / NS_MATHML_DELIMITER_FACTOR);
          aDesiredStretchSize.descent = 0;
        }
        // else: leave height as 0
      }
      else {
        float scale = aMaxSizeIsAbsolute ? aMaxSize / height : aMaxSize;
        scale /= NS_MATHML_DELIMITER_FACTOR;
        aDesiredStretchSize.ascent =
          NSToCoordRound(scale * aDesiredStretchSize.ascent);
        aDesiredStretchSize.descent =
          NSToCoordRound(scale * aDesiredStretchSize.descent);
      }
    }
  }

  nsBoundingMetrics initialSize = aDesiredStretchSize;
  nscoord charSize =
    isVertical ? initialSize.ascent + initialSize.descent
    : initialSize.rightBearing - initialSize.leftBearing;

  bool done = false;

  if (!maxWidth && !largeop) {
    // Doing Stretch() not GetMaxWidth(),
    // and not a largeop in display mode; we're done if size fits
    if ((targetSize <= 0) ||
        ((isVertical && charSize >= targetSize) ||
         IsSizeOK(charSize, targetSize, aStretchHint)))
      done = true;
  }

  //////////////////////////////////////////////////////////////////////////////
  // 2/3. Search for a glyph or set of part glyphs of appropriate size
  //////////////////////////////////////////////////////////////////////////////

  bool glyphFound = false;

  if (!done) { // normal case
    // Use the css font-family but add preferred fallback fonts.
    font = mStyleContext->StyleFont()->mFont;
    NormalizeDefaultFont(font, aFontSizeInflation);

    // really shouldn't be doing things this way but for now
    // insert fallbacks into the list
    AutoTArray<nsString, 16> mathFallbacks;
    gfxFontUtils::GetPrefsFontList("font.name.serif.x-math", mathFallbacks);
    gfxFontUtils::AppendPrefsFontList("font.name-list.serif.x-math",
                                      mathFallbacks);
    InsertMathFallbacks(font.fontlist, mathFallbacks);


#ifdef NOISY_SEARCH
    nsAutoString fontlistStr;
    font.fontlist.ToString(fontlistStr, false, true);
    printf("Searching in "%s" for a glyph of appropriate size for: 0x%04X:%c\n",
           NS_ConvertUTF16toUTF8(fontlistStr).get(), mData[0], mData[0]&0x00FF);
#endif
    StretchEnumContext enumData(this, presContext, aDrawTarget,
                                aFontSizeInflation,
                                aStretchDirection, targetSize, aStretchHint,
                                aDesiredStretchSize, font.fontlist, glyphFound);
    enumData.mTryParts = !largeopOnly;

    const nsTArray<FontFamilyName>& fontlist = font.fontlist.GetFontlist();
    uint32_t i, num = fontlist.Length();
    bool next = true;
    for (i = 0; i < num && next; i++) {
      const FontFamilyName& name = fontlist[i];
      next = StretchEnumContext::EnumCallback(name, name.IsGeneric(), &enumData);
    }
  }

  if (!maxWidth) {
    // Now, we know how we are going to draw the char. Update the member
    // variables accordingly.
    mUnscaledAscent = aDesiredStretchSize.ascent;
  }

  if (glyphFound) {
    return NS_OK;
  }

  // We did not find a size variant or a glyph assembly to stretch this
  // operator. Verify whether a font with an OpenType MATH table is available
  // and record missing math script otherwise.
  gfxMissingFontRecorder* MFR = presContext->MissingFontRecorder();
  if (MFR && !fm->GetThebesFontGroup()->GetFirstMathFont()) {
    MFR->RecordScript(unicode::Script::MATHEMATICAL_NOTATION);
  }

  // If the scale_stretchy_operators option is disabled, we are done.
  if (!Preferences::GetBool("mathml.scale_stretchy_operators.enabled", true)) {
    return NS_OK;
  }

  // stretchy character
  if (stretchy) {
    if (isVertical) {
      float scale =
        std::min(kMaxScaleFactor, float(aContainerSize.ascent + aContainerSize.descent) /
        (aDesiredStretchSize.ascent + aDesiredStretchSize.descent));
      if (!largeop || scale > 1.0) {
        // make the character match the desired height.
        if (!maxWidth) {
          mScaleY *= scale;
        }
        aDesiredStretchSize.ascent *= scale;
        aDesiredStretchSize.descent *= scale;
      }
    } else {
      float scale =
        std::min(kMaxScaleFactor, float(aContainerSize.rightBearing - aContainerSize.leftBearing) /
        (aDesiredStretchSize.rightBearing - aDesiredStretchSize.leftBearing));
      if (!largeop || scale > 1.0) {
        // make the character match the desired width.
        if (!maxWidth) {
          mScaleX *= scale;
        }
        aDesiredStretchSize.leftBearing *= scale;
        aDesiredStretchSize.rightBearing *= scale;
        aDesiredStretchSize.width *= scale;
      }
    }
  }

  // We do not have a char variant for this largeop in display mode, so we
  // apply a scale transform to the base char.
  if (largeop) {
    float scale;
    float largeopFactor = kLargeOpFactor;

    // increase the width if it is not largeopFactor times larger
    // than the initial one.
    if ((aDesiredStretchSize.rightBearing - aDesiredStretchSize.leftBearing) <
        largeopFactor * (initialSize.rightBearing - initialSize.leftBearing)) {
      scale = (largeopFactor *
               (initialSize.rightBearing - initialSize.leftBearing)) /
        (aDesiredStretchSize.rightBearing - aDesiredStretchSize.leftBearing);
      if (!maxWidth) {
        mScaleX *= scale;
      }
      aDesiredStretchSize.leftBearing *= scale;
      aDesiredStretchSize.rightBearing *= scale;
      aDesiredStretchSize.width *= scale;
    }

    // increase the height if it is not largeopFactor times larger
    // than the initial one.
    if (NS_STRETCH_INTEGRAL & aStretchHint) {
      // integrals are drawn taller
      largeopFactor = kIntegralFactor;
    }
    if ((aDesiredStretchSize.ascent + aDesiredStretchSize.descent) <
        largeopFactor * (initialSize.ascent + initialSize.descent)) {
      scale = (largeopFactor *
               (initialSize.ascent + initialSize.descent)) /
        (aDesiredStretchSize.ascent + aDesiredStretchSize.descent);
      if (!maxWidth) {
        mScaleY *= scale;
      }
      aDesiredStretchSize.ascent *= scale;
      aDesiredStretchSize.descent *= scale;
    }
  }

  return NS_OK;
}

nsresult
nsMathMLChar::Stretch(nsIFrame*                aForFrame,
                      DrawTarget*              aDrawTarget,
                      float                    aFontSizeInflation,
                      nsStretchDirection       aStretchDirection,
                      const nsBoundingMetrics& aContainerSize,
                      nsBoundingMetrics&       aDesiredStretchSize,
                      uint32_t                 aStretchHint,
                      bool                     aRTL)
{
  NS_ASSERTION(!(aStretchHint &
                 ~(NS_STRETCH_VARIABLE_MASK | NS_STRETCH_LARGEOP |
                   NS_STRETCH_INTEGRAL)),
               "Unexpected stretch flags");

  mDraw = DRAW_NORMAL;
  mMirrored = aRTL && nsMathMLOperators::IsMirrorableOperator(mData);
  mScaleY = mScaleX = 1.0;
  mDirection = aStretchDirection;
  nsresult rv =
    StretchInternal(aForFrame, aDrawTarget, aFontSizeInflation, mDirection,
                    aContainerSize, aDesiredStretchSize, aStretchHint);

  // Record the metrics
  mBoundingMetrics = aDesiredStretchSize;

  return rv;
}

// What happens here is that the StretchInternal algorithm is used but
// modified by passing the NS_STRETCH_MAXWIDTH stretch hint.  That causes
// StretchInternal to return horizontal bounding metrics that are the maximum
// that might be returned from a Stretch.
//
// In order to avoid considering widths of some characters in fonts that will
// not be used for any stretch size, StretchInternal sets the initial height
// to infinity and looks for any characters smaller than this height.  When a
// character built from parts is considered, (it will be used by Stretch for
// any characters greater than its minimum size, so) the height is set to its
// minimum size, so that only widths of smaller subsequent characters are
// considered.
nscoord
nsMathMLChar::GetMaxWidth(nsIFrame* aForFrame,
                          DrawTarget* aDrawTarget,
                          float aFontSizeInflation,
                          uint32_t aStretchHint)
{
  nsBoundingMetrics bm;
  nsStretchDirection direction = NS_STRETCH_DIRECTION_VERTICAL;
  const nsBoundingMetrics container; // zero target size

  StretchInternal(aForFrame, aDrawTarget, aFontSizeInflation,
                  direction, container, bm, aStretchHint | NS_STRETCH_MAXWIDTH);

  return std::max(bm.width, bm.rightBearing) - std::min(0, bm.leftBearing);
}

class nsDisplayMathMLSelectionRect : public nsDisplayItem {
public:
  nsDisplayMathMLSelectionRect(nsDisplayListBuilder* aBuilder,
                               nsIFrame* aFrame, const nsRect& aRect)
    : nsDisplayItem(aBuilder, aFrame), mRect(aRect) {
    MOZ_COUNT_CTOR(nsDisplayMathMLSelectionRect);
  }
#ifdef NS_BUILD_REFCNT_LOGGING
  virtual ~nsDisplayMathMLSelectionRect() {
    MOZ_COUNT_DTOR(nsDisplayMathMLSelectionRect);
  }
#endif

  virtual void Paint(nsDisplayListBuilder* aBuilder,
                     gfxContext* aCtx) override;
  NS_DISPLAY_DECL_NAME("MathMLSelectionRect", TYPE_MATHML_SELECTION_RECT)
private:
  nsRect    mRect;
};

void nsDisplayMathMLSelectionRect::Paint(nsDisplayListBuilder* aBuilder,
                                         gfxContext* aCtx)
{
  DrawTarget* drawTarget = aCtx->GetDrawTarget();
  Rect rect = NSRectToSnappedRect(mRect + ToReferenceFrame(),
                                  mFrame->PresContext()->AppUnitsPerDevPixel(),
                                  *drawTarget);
  // get color to use for selection from the look&feel object
  nscolor bgColor =
    LookAndFeel::GetColor(LookAndFeel::eColorID_TextSelectBackground,
                          NS_RGB(0, 0, 0));
  drawTarget->FillRect(rect, ColorPattern(ToDeviceColor(bgColor)));
}

class nsDisplayMathMLCharForeground : public nsDisplayItem {
public:
  nsDisplayMathMLCharForeground(nsDisplayListBuilder* aBuilder,
                                nsIFrame* aFrame, nsMathMLChar* aChar,
				                uint32_t aIndex, bool aIsSelected)
    : nsDisplayItem(aBuilder, aFrame), mChar(aChar),
      mIndex(aIndex), mIsSelected(aIsSelected) {
    MOZ_COUNT_CTOR(nsDisplayMathMLCharForeground);
  }
#ifdef NS_BUILD_REFCNT_LOGGING
  virtual ~nsDisplayMathMLCharForeground() {
    MOZ_COUNT_DTOR(nsDisplayMathMLCharForeground);
  }
#endif

  virtual nsRect GetBounds(nsDisplayListBuilder* aBuilder,
                           bool* aSnap) const override
  {
    *aSnap = false;
    nsRect rect;
    mChar->GetRect(rect);
    nsPoint offset = ToReferenceFrame() + rect.TopLeft();
    nsBoundingMetrics bm;
    mChar->GetBoundingMetrics(bm);
    nsRect temp(offset.x + bm.leftBearing, offset.y,
                bm.rightBearing - bm.leftBearing, bm.ascent + bm.descent);
    // Bug 748220
    temp.Inflate(mFrame->PresContext()->AppUnitsPerDevPixel());
    return temp;
  }

  virtual void Paint(nsDisplayListBuilder* aBuilder,
                     gfxContext* aCtx) override
  {
    mChar->PaintForeground(mFrame, *aCtx, ToReferenceFrame(), mIsSelected);
  }

  NS_DISPLAY_DECL_NAME("MathMLCharForeground", TYPE_MATHML_CHAR_FOREGROUND)

  virtual nsRect GetComponentAlphaBounds(nsDisplayListBuilder* aBuilder) const override
  {
    bool snap;
    return GetBounds(aBuilder, &snap);
  }

<<<<<<< HEAD
  virtual uint32_t GetPerFrameKey() const override
  {
    return (mIndex << TYPE_BITS) | nsDisplayItem::GetPerFrameKey();
=======
  virtual uint32_t GetPerFrameKey() override {
    return (mIndex << nsDisplayItem::TYPE_BITS)
      | nsDisplayItem::GetPerFrameKey();
>>>>>>> 9901cfb0
  }

private:
  nsMathMLChar* mChar;
  uint32_t      mIndex;
  bool          mIsSelected;
};

#ifdef DEBUG
class nsDisplayMathMLCharDebug : public nsDisplayItem {
public:
  nsDisplayMathMLCharDebug(nsDisplayListBuilder* aBuilder,
                           nsIFrame* aFrame, const nsRect& aRect)
    : nsDisplayItem(aBuilder, aFrame), mRect(aRect) {
    MOZ_COUNT_CTOR(nsDisplayMathMLCharDebug);
  }
#ifdef NS_BUILD_REFCNT_LOGGING
  virtual ~nsDisplayMathMLCharDebug() {
    MOZ_COUNT_DTOR(nsDisplayMathMLCharDebug);
  }
#endif

  virtual void Paint(nsDisplayListBuilder* aBuilder,
                     gfxContext* aCtx) override;
  NS_DISPLAY_DECL_NAME("MathMLCharDebug", TYPE_MATHML_CHAR_DEBUG)

private:
  nsRect mRect;
};

void nsDisplayMathMLCharDebug::Paint(nsDisplayListBuilder* aBuilder,
                                     gfxContext* aCtx)
{
  // for visual debug
  Sides skipSides;
  nsPresContext* presContext = mFrame->PresContext();
  nsStyleContext* styleContext = mFrame->StyleContext();
  nsRect rect = mRect + ToReferenceFrame();

  PaintBorderFlags flags = aBuilder->ShouldSyncDecodeImages()
                         ? PaintBorderFlags::SYNC_DECODE_IMAGES
                         : PaintBorderFlags();

  // Since this is used only for debugging, we don't need to worry about
  // tracking the DrawResult.
  Unused <<
    nsCSSRendering::PaintBorder(presContext, *aCtx, mFrame, mVisibleRect,
                                rect, styleContext, flags, skipSides);

  nsCSSRendering::PaintOutline(presContext, *aCtx, mFrame,
                               mVisibleRect, rect, styleContext);
}
#endif


void
nsMathMLChar::Display(nsDisplayListBuilder*   aBuilder,
                      nsIFrame*               aForFrame,
                      const nsDisplayListSet& aLists,
                      uint32_t                aIndex,
                      const nsRect*           aSelectedRect)
{
  nsStyleContext* parentContext = aForFrame->StyleContext();
  nsStyleContext* styleContext = mStyleContext;

  if (mDraw == DRAW_NORMAL) {
    // normal drawing if there is nothing special about this char
    // Set default context to the parent context
    styleContext = parentContext;
  }

  if (!styleContext->StyleVisibility()->IsVisible())
    return;

  // if the leaf style context that we use for stretchy chars has a background
  // color we use it -- this feature is mostly used for testing and debugging
  // purposes. Normally, users will set the background on the container frame.
  // paint the selection background -- beware MathML frames overlap a lot
  if (aSelectedRect && !aSelectedRect->IsEmpty()) {
    aLists.BorderBackground()->AppendNewToTop(new (aBuilder)
      nsDisplayMathMLSelectionRect(aBuilder, aForFrame, *aSelectedRect));
  }
  else if (mRect.width && mRect.height) {
    if (styleContext != parentContext &&
        NS_GET_A(styleContext->StyleBackground()->
                 BackgroundColor(styleContext)) > 0) {
      nsDisplayBackgroundImage::AppendBackgroundItemsToTop(
        aBuilder, aForFrame, mRect, aLists.BorderBackground(),
        /* aAllowWillPaintBorderOptimization */ true, styleContext);
    }
    //else
    //  our container frame will take care of painting its background

#if defined(DEBUG) && defined(SHOW_BOUNDING_BOX)
    // for visual debug
    aLists.BorderBackground()->AppendToTop(new (aBuilder)
      nsDisplayMathMLCharDebug(aBuilder, aForFrame, mRect));
#endif
  }
  aLists.Content()->AppendNewToTop(new (aBuilder)
    nsDisplayMathMLCharForeground(aBuilder, aForFrame, this,
                                  aIndex,
                                  aSelectedRect &&
                                  !aSelectedRect->IsEmpty()));
}

void
nsMathMLChar::ApplyTransforms(gfxContext* aThebesContext,
                              int32_t aAppUnitsPerGfxUnit,
                              nsRect &r)
{
  // apply the transforms
  if (mMirrored) {
    nsPoint pt = r.TopRight();
    gfxPoint devPixelOffset(NSAppUnitsToFloatPixels(pt.x, aAppUnitsPerGfxUnit),
                            NSAppUnitsToFloatPixels(pt.y, aAppUnitsPerGfxUnit));
    aThebesContext->SetMatrix(
      aThebesContext->CurrentMatrix().PreTranslate(devPixelOffset).
                                      PreScale(-mScaleX, mScaleY));
  } else {
    nsPoint pt = r.TopLeft();
    gfxPoint devPixelOffset(NSAppUnitsToFloatPixels(pt.x, aAppUnitsPerGfxUnit),
                            NSAppUnitsToFloatPixels(pt.y, aAppUnitsPerGfxUnit));
    aThebesContext->SetMatrix(
      aThebesContext->CurrentMatrix().PreTranslate(devPixelOffset).
                                      PreScale(mScaleX, mScaleY));
  }

  // update the bounding rectangle.
  r.x = r.y = 0;
  r.width /= mScaleX;
  r.height /= mScaleY;
}

void
nsMathMLChar::PaintForeground(nsIFrame* aForFrame,
                              gfxContext& aRenderingContext,
                              nsPoint aPt,
                              bool aIsSelected)
{
  nsStyleContext* parentContext = aForFrame->StyleContext();
  nsStyleContext* styleContext = mStyleContext;
  nsPresContext* presContext = aForFrame->PresContext();

  if (mDraw == DRAW_NORMAL) {
    // normal drawing if there is nothing special about this char
    // Set default context to the parent context
    styleContext = parentContext;
  }

  // Set color ...
  nscolor fgColor = styleContext->
    GetVisitedDependentColor(&nsStyleText::mWebkitTextFillColor);
  if (aIsSelected) {
    // get color to use for selection from the look&feel object
    fgColor = LookAndFeel::GetColor(LookAndFeel::eColorID_TextSelectForeground,
                                    fgColor);
  }
  aRenderingContext.SetColor(Color::FromABGR(fgColor));
  aRenderingContext.Save();
  nsRect r = mRect + aPt;
  ApplyTransforms(&aRenderingContext, aForFrame->PresContext()->AppUnitsPerDevPixel(), r);

  switch(mDraw)
  {
    case DRAW_NORMAL:
    case DRAW_VARIANT:
      // draw a single glyph (base size or size variant)
      // XXXfredw verify if mGlyphs[0] is non-null to workaround bug 973322.
      if (mGlyphs[0]) {
        mGlyphs[0]->Draw(Range(mGlyphs[0].get()), gfxPoint(0.0, mUnscaledAscent),
                         gfxTextRun::DrawParams(&aRenderingContext));
      }
      break;
    case DRAW_PARTS: {
      // paint by parts
      if (NS_STRETCH_DIRECTION_VERTICAL == mDirection)
        PaintVertically(presContext, &aRenderingContext, r, fgColor);
      else if (NS_STRETCH_DIRECTION_HORIZONTAL == mDirection)
        PaintHorizontally(presContext, &aRenderingContext, r, fgColor);
      break;
    }
    default:
      NS_NOTREACHED("Unknown drawing method");
      break;
  }

  aRenderingContext.Restore();
}

/* =============================================================================
  Helper routines that actually do the job of painting the char by parts
 */

class AutoPushClipRect {
  gfxContext* mThebesContext;
public:
  AutoPushClipRect(gfxContext* aThebesContext, int32_t aAppUnitsPerGfxUnit,
                   const nsRect& aRect)
    : mThebesContext(aThebesContext) {
    mThebesContext->Save();
    mThebesContext->NewPath();
    gfxRect clip = nsLayoutUtils::RectToGfxRect(aRect, aAppUnitsPerGfxUnit);
    mThebesContext->SnappedRectangle(clip);
    mThebesContext->Clip();
  }
  ~AutoPushClipRect() {
    mThebesContext->Restore();
  }
};

static nsPoint
SnapToDevPixels(const gfxContext* aThebesContext, int32_t aAppUnitsPerGfxUnit,
                const nsPoint& aPt)
{
  gfxPoint pt(NSAppUnitsToFloatPixels(aPt.x, aAppUnitsPerGfxUnit),
              NSAppUnitsToFloatPixels(aPt.y, aAppUnitsPerGfxUnit));
  pt = aThebesContext->UserToDevice(pt);
  pt.Round();
  pt = aThebesContext->DeviceToUser(pt);
  return nsPoint(NSFloatPixelsToAppUnits(pt.x, aAppUnitsPerGfxUnit),
                 NSFloatPixelsToAppUnits(pt.y, aAppUnitsPerGfxUnit));
}

static void
PaintRule(DrawTarget& aDrawTarget,
          int32_t     aAppUnitsPerGfxUnit,
          nsRect&     aRect,
          nscolor     aColor)
{
  Rect rect = NSRectToSnappedRect(aRect, aAppUnitsPerGfxUnit, aDrawTarget);
  ColorPattern color(ToDeviceColor(aColor));
  aDrawTarget.FillRect(rect, color);
}

// paint a stretchy char by assembling glyphs vertically
nsresult
nsMathMLChar::PaintVertically(nsPresContext* aPresContext,
                              gfxContext*    aThebesContext,
                              nsRect&        aRect,
                              nscolor        aColor)
{
  DrawTarget& aDrawTarget = *aThebesContext->GetDrawTarget();

  // Get the device pixel size in the vertical direction.
  // (This makes no effort to optimize for non-translation transformations.)
  nscoord oneDevPixel = aPresContext->AppUnitsPerDevPixel();

  // get metrics data to be re-used later
  int32_t i = 0;
  nscoord dx = aRect.x;
  nscoord offset[3], start[3], end[3];
  for (i = 0; i <= 2; ++i) {
    const nsBoundingMetrics& bm = mBmData[i];
    nscoord dy;
    if (0 == i) { // top
      dy = aRect.y + bm.ascent;
    }
    else if (2 == i) { // bottom
      dy = aRect.y + aRect.height - bm.descent;
    }
    else { // middle
      dy = aRect.y + bm.ascent + (aRect.height - (bm.ascent + bm.descent))/2;
    }
    // _cairo_scaled_font_show_glyphs snaps origins to device pixels.
    // Do this now so that we can get the other dimensions right.
    // (This may not achieve much with non-rectangular transformations.)
    dy = SnapToDevPixels(aThebesContext, oneDevPixel, nsPoint(dx, dy)).y;
    // abcissa passed to Draw
    offset[i] = dy;
    // _cairo_scaled_font_glyph_device_extents rounds outwards to the nearest
    // pixel, so the bm values can include 1 row of faint pixels on each edge.
    // Don't rely on this pixel as it can look like a gap.
    if (bm.ascent + bm.descent >= 2 * oneDevPixel) {
      start[i] = dy - bm.ascent + oneDevPixel; // top join
      end[i] = dy + bm.descent - oneDevPixel; // bottom join
    } else {
      // To avoid overlaps, we don't add one pixel on each side when the part
      // is too small.
      start[i] = dy - bm.ascent; // top join
      end[i] = dy + bm.descent; // bottom join
    }
  }

  // If there are overlaps, then join at the mid point
  for (i = 0; i < 2; ++i) {
    if (end[i] > start[i+1]) {
      end[i] = (end[i] + start[i+1]) / 2;
      start[i+1] = end[i];
    }
  }

  nsRect unionRect = aRect;
  unionRect.x += mBoundingMetrics.leftBearing;
  unionRect.width =
    mBoundingMetrics.rightBearing - mBoundingMetrics.leftBearing;
  unionRect.Inflate(oneDevPixel, oneDevPixel);

  gfxTextRun::DrawParams params(aThebesContext);

  /////////////////////////////////////
  // draw top, middle, bottom
  for (i = 0; i <= 2; ++i) {
    // glue can be null
    if (mGlyphs[i]) {
      nscoord dy = offset[i];
      // Draw a glyph in a clipped area so that we don't have hairy chars
      // pending outside
      nsRect clipRect = unionRect;
      // Clip at the join to get a solid edge (without overlap or gap), when
      // this won't change the glyph too much.  If the glyph is too small to
      // clip then we'll overlap rather than have a gap.
      nscoord height = mBmData[i].ascent + mBmData[i].descent;
      if (height * (1.0 - NS_MATHML_DELIMITER_FACTOR) > oneDevPixel) {
        if (0 == i) { // top
          clipRect.height = end[i] - clipRect.y;
        }
        else if (2 == i) { // bottom
          clipRect.height -= start[i] - clipRect.y;
          clipRect.y = start[i];
        }
        else { // middle
          clipRect.y = start[i];
          clipRect.height = end[i] - start[i];
        }
      }
      if (!clipRect.IsEmpty()) {
        AutoPushClipRect clip(aThebesContext, oneDevPixel, clipRect);
        mGlyphs[i]->Draw(Range(mGlyphs[i].get()), gfxPoint(dx, dy), params);
      }
    }
  }

  ///////////////
  // fill the gap between top and middle, and between middle and bottom.
  if (!mGlyphs[3]) { // null glue : draw a rule
    // figure out the dimensions of the rule to be drawn :
    // set lbearing to rightmost lbearing among the two current successive
    // parts.
    // set rbearing to leftmost rbearing among the two current successive parts.
    // this not only satisfies the convention used for over/underbraces
    // in TeX, but also takes care of broken fonts like the stretchy integral
    // in Symbol for small font sizes in unix.
    nscoord lbearing, rbearing;
    int32_t first = 0, last = 1;
    while (last <= 2) {
      if (mGlyphs[last]) {
        lbearing = mBmData[last].leftBearing;
        rbearing = mBmData[last].rightBearing;
        if (mGlyphs[first]) {
          if (lbearing < mBmData[first].leftBearing)
            lbearing = mBmData[first].leftBearing;
          if (rbearing > mBmData[first].rightBearing)
            rbearing = mBmData[first].rightBearing;
        }
      }
      else if (mGlyphs[first]) {
        lbearing = mBmData[first].leftBearing;
        rbearing = mBmData[first].rightBearing;
      }
      else {
        NS_ERROR("Cannot stretch - All parts missing");
        return NS_ERROR_UNEXPECTED;
      }
      // paint the rule between the parts
      nsRect rule(aRect.x + lbearing, end[first],
                  rbearing - lbearing, start[last] - end[first]);
      PaintRule(aDrawTarget, oneDevPixel, rule, aColor);
      first = last;
      last++;
    }
  }
  else if (mBmData[3].ascent + mBmData[3].descent > 0) {
    // glue is present
    nsBoundingMetrics& bm = mBmData[3];
    // Ensure the stride for the glue is not reduced to less than one pixel
    if (bm.ascent + bm.descent >= 3 * oneDevPixel) {
      // To protect against gaps, pretend the glue is smaller than it is,
      // in order to trim off ends and thus get a solid edge for the join.
      bm.ascent -= oneDevPixel;
      bm.descent -= oneDevPixel;
    }

    nsRect clipRect = unionRect;

    for (i = 0; i < 2; ++i) {
      // Make sure not to draw outside the character
      nscoord dy = std::max(end[i], aRect.y);
      nscoord fillEnd = std::min(start[i+1], aRect.YMost());
      while (dy < fillEnd) {
        clipRect.y = dy;
        clipRect.height = std::min(bm.ascent + bm.descent, fillEnd - dy);
        AutoPushClipRect clip(aThebesContext, oneDevPixel, clipRect);
        dy += bm.ascent;
        mGlyphs[3]->Draw(Range(mGlyphs[3].get()), gfxPoint(dx, dy), params);
        dy += bm.descent;
      }
    }
  }
#ifdef DEBUG
  else {
    for (i = 0; i < 2; ++i) {
      NS_ASSERTION(end[i] >= start[i+1],
                   "gap between parts with missing glue glyph");
    }
  }
#endif
  return NS_OK;
}

// paint a stretchy char by assembling glyphs horizontally
nsresult
nsMathMLChar::PaintHorizontally(nsPresContext* aPresContext,
                                gfxContext*    aThebesContext,
                                nsRect&        aRect,
                                nscolor        aColor)
{
  DrawTarget& aDrawTarget = *aThebesContext->GetDrawTarget();

  // Get the device pixel size in the horizontal direction.
  // (This makes no effort to optimize for non-translation transformations.)
  nscoord oneDevPixel = aPresContext->AppUnitsPerDevPixel();

  // get metrics data to be re-used later
  int32_t i = 0;
  nscoord dy = aRect.y + mBoundingMetrics.ascent;
  nscoord offset[3], start[3], end[3];
  for (i = 0; i <= 2; ++i) {
    const nsBoundingMetrics& bm = mBmData[i];
    nscoord dx;
    if (0 == i) { // left
      dx = aRect.x - bm.leftBearing;
    }
    else if (2 == i) { // right
      dx = aRect.x + aRect.width - bm.rightBearing;
    }
    else { // middle
      dx = aRect.x + (aRect.width - bm.width)/2;
    }
    // _cairo_scaled_font_show_glyphs snaps origins to device pixels.
    // Do this now so that we can get the other dimensions right.
    // (This may not achieve much with non-rectangular transformations.)
    dx = SnapToDevPixels(aThebesContext, oneDevPixel, nsPoint(dx, dy)).x;
    // abcissa passed to Draw
    offset[i] = dx;
    // _cairo_scaled_font_glyph_device_extents rounds outwards to the nearest
    // pixel, so the bm values can include 1 row of faint pixels on each edge.
    // Don't rely on this pixel as it can look like a gap.
    if (bm.rightBearing - bm.leftBearing >= 2 * oneDevPixel) {
      start[i] = dx + bm.leftBearing + oneDevPixel; // left join
      end[i] = dx + bm.rightBearing - oneDevPixel; // right join
    } else {
      // To avoid overlaps, we don't add one pixel on each side when the part
      // is too small.
      start[i] = dx + bm.leftBearing; // left join
      end[i] = dx + bm.rightBearing; // right join
    }
  }

  // If there are overlaps, then join at the mid point
  for (i = 0; i < 2; ++i) {
    if (end[i] > start[i+1]) {
      end[i] = (end[i] + start[i+1]) / 2;
      start[i+1] = end[i];
    }
  }

  nsRect unionRect = aRect;
  unionRect.Inflate(oneDevPixel, oneDevPixel);

  gfxTextRun::DrawParams params(aThebesContext);

  ///////////////////////////
  // draw left, middle, right
  for (i = 0; i <= 2; ++i) {
    // glue can be null
    if (mGlyphs[i]) {
      nscoord dx = offset[i];
      nsRect clipRect = unionRect;
      // Clip at the join to get a solid edge (without overlap or gap), when
      // this won't change the glyph too much.  If the glyph is too small to
      // clip then we'll overlap rather than have a gap.
      nscoord width = mBmData[i].rightBearing - mBmData[i].leftBearing;
      if (width * (1.0 - NS_MATHML_DELIMITER_FACTOR) > oneDevPixel) {
        if (0 == i) { // left
          clipRect.width = end[i] - clipRect.x;
        }
        else if (2 == i) { // right
          clipRect.width -= start[i] - clipRect.x;
          clipRect.x = start[i];
        }
        else { // middle
          clipRect.x = start[i];
          clipRect.width = end[i] - start[i];
        }
      }
      if (!clipRect.IsEmpty()) {
        AutoPushClipRect clip(aThebesContext, oneDevPixel, clipRect);
        mGlyphs[i]->Draw(Range(mGlyphs[i].get()), gfxPoint(dx, dy), params);
      }
    }
  }

  ////////////////
  // fill the gap between left and middle, and between middle and right.
  if (!mGlyphs[3]) { // null glue : draw a rule
    // figure out the dimensions of the rule to be drawn :
    // set ascent to lowest ascent among the two current successive parts.
    // set descent to highest descent among the two current successive parts.
    // this satisfies the convention used for over/underbraces, and helps
    // fix broken fonts.
    nscoord ascent, descent;
    int32_t first = 0, last = 1;
    while (last <= 2) {
      if (mGlyphs[last]) {
        ascent = mBmData[last].ascent;
        descent = mBmData[last].descent;
        if (mGlyphs[first]) {
          if (ascent > mBmData[first].ascent)
            ascent = mBmData[first].ascent;
          if (descent > mBmData[first].descent)
            descent = mBmData[first].descent;
        }
      }
      else if (mGlyphs[first]) {
        ascent = mBmData[first].ascent;
        descent = mBmData[first].descent;
      }
      else {
        NS_ERROR("Cannot stretch - All parts missing");
        return NS_ERROR_UNEXPECTED;
      }
      // paint the rule between the parts
      nsRect rule(end[first], dy - ascent,
                  start[last] - end[first], ascent + descent);
      PaintRule(aDrawTarget, oneDevPixel, rule, aColor);
      first = last;
      last++;
    }
  }
  else if (mBmData[3].rightBearing - mBmData[3].leftBearing > 0) {
    // glue is present
    nsBoundingMetrics& bm = mBmData[3];
    // Ensure the stride for the glue is not reduced to less than one pixel
    if (bm.rightBearing - bm.leftBearing >= 3 * oneDevPixel) {
      // To protect against gaps, pretend the glue is smaller than it is,
      // in order to trim off ends and thus get a solid edge for the join.
      bm.leftBearing += oneDevPixel;
      bm.rightBearing -= oneDevPixel;
    }

    nsRect clipRect = unionRect;

    for (i = 0; i < 2; ++i) {
      // Make sure not to draw outside the character
      nscoord dx = std::max(end[i], aRect.x);
      nscoord fillEnd = std::min(start[i+1], aRect.XMost());
      while (dx < fillEnd) {
        clipRect.x = dx;
        clipRect.width = std::min(bm.rightBearing - bm.leftBearing, fillEnd - dx);
        AutoPushClipRect clip(aThebesContext, oneDevPixel, clipRect);
        dx -= bm.leftBearing;
        mGlyphs[3]->Draw(Range(mGlyphs[3].get()), gfxPoint(dx, dy), params);
        dx += bm.rightBearing;
      }
    }
  }
#ifdef DEBUG
  else { // no glue
    for (i = 0; i < 2; ++i) {
      NS_ASSERTION(end[i] >= start[i+1],
                   "gap between parts with missing glue glyph");
    }
  }
#endif
  return NS_OK;
}<|MERGE_RESOLUTION|>--- conflicted
+++ resolved
@@ -1897,15 +1897,9 @@
     return GetBounds(aBuilder, &snap);
   }
 
-<<<<<<< HEAD
   virtual uint32_t GetPerFrameKey() const override
   {
     return (mIndex << TYPE_BITS) | nsDisplayItem::GetPerFrameKey();
-=======
-  virtual uint32_t GetPerFrameKey() override {
-    return (mIndex << nsDisplayItem::TYPE_BITS)
-      | nsDisplayItem::GetPerFrameKey();
->>>>>>> 9901cfb0
   }
 
 private:
