--- conflicted
+++ resolved
@@ -859,12 +859,9 @@
    */
   static Matrix4x4 GetTransformToAncestor(nsIFrame *aFrame,
                                           const nsIFrame *aAncestor,
-<<<<<<< HEAD
                                           bool aStopAtStackingContextAndDisplayPort = false,
+                                          bool aInCSSUnits = false,
                                           nsIFrame** aOutAncestor = nullptr);
-=======
-                                          bool aInCSSUnits = false);
->>>>>>> 086a61df
 
   /**
    * Gets the scale factors of the transform for aFrame relative to the root
