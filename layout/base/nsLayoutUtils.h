--- conflicted
+++ resolved
@@ -257,13 +257,8 @@
    */
   static void InvalidateForDisplayPortChange(nsIContent* aContent,
                                              bool aHadDisplayPort,
-<<<<<<< HEAD
-                                             nsRect& aOldDisplayPort,
-                                             nsRect& aNewDisplayPort,
-=======
                                              const nsRect& aOldDisplayPort,
                                              const nsRect& aNewDisplayPort,
->>>>>>> 9224f75a
                                              RepaintMode aRepaintMode = RepaintMode::Repaint);
 
   /**
