/* -*- Mode: C++; tab-width: 2; indent-tabs-mode: nil; c-basic-offset: 2 -*- */
/* This Source Code Form is subject to the terms of the Mozilla Public
 * License, v. 2.0. If a copy of the MPL was not distributed with this
 * file, You can obtain one at http://mozilla.org/MPL/2.0/. */

#ifndef nsLayoutUtils_h__
#define nsLayoutUtils_h__

#include "mozilla/MemoryReporting.h"
#include "mozilla/ArrayUtils.h"
#include "mozilla/Maybe.h"
#include "mozilla/TypedEnumBits.h"
#include "nsBoundingMetrics.h"
#include "nsChangeHint.h"
#include "nsFrameList.h"
#include "mozilla/layout/FrameChildList.h"
#include "nsThreadUtils.h"
#include "nsIPrincipal.h"
#include "FrameMetrics.h"
#include "nsIWidget.h"
#include "nsCSSPropertyID.h"
#include "nsStyleCoord.h"
#include "nsStyleConsts.h"
#include "nsGkAtoms.h"
#include "nsRuleNode.h"
#include "imgIContainer.h"
#include "mozilla/gfx/2D.h"
#include "Units.h"
#include "mozilla/ToString.h"
#include "mozilla/ReflowOutput.h"
#include "ImageContainer.h"
#include "gfx2DGlue.h"
#include "nsStyleConsts.h"
#include "SVGImageContext.h"
#include <limits>
#include <algorithm>
#include "gfxPoint.h"

class gfxContext;
class nsPresContext;
class nsIContent;
class nsIAtom;
class nsIScrollableFrame;
class nsIDOMEvent;
class nsRegion;
class nsDisplayListBuilder;
enum class nsDisplayListBuilderMode : uint8_t;
class nsDisplayItem;
class nsFontMetrics;
class nsFontFaceList;
class nsIImageLoadingContent;
class nsStyleContext;
class nsBlockFrame;
class nsContainerFrame;
class nsView;
class nsIFrame;
class nsStyleCoord;
class nsStyleCorners;
class nsPIDOMWindowOuter;
class imgIRequest;
class nsIDocument;
struct nsStyleFont;
struct nsStyleImageOrientation;
struct nsOverflowAreas;

namespace mozilla {
enum class CSSPseudoElementType : uint8_t;
class EventListenerManager;
enum class LayoutFrameType : uint8_t;
struct IntrinsicSize;
struct ContainerLayerParameters;
class WritingMode;
class DisplayItemClip;
class EffectSet;
struct ActiveScrolledRoot;
namespace dom {
class CanvasRenderingContext2D;
class DOMRectList;
class Element;
class HTMLImageElement;
class HTMLCanvasElement;
class HTMLVideoElement;
class OffscreenCanvas;
class Selection;
} // namespace dom
namespace gfx {
struct RectCornerRadii;
enum class ShapedTextFlags : uint16_t;
} // namespace gfx
namespace layers {
class Image;
class Layer;
} // namespace layers
} // namespace mozilla

namespace mozilla {

struct DisplayPortPropertyData {
  DisplayPortPropertyData(const nsRect& aRect, uint32_t aPriority)
    : mRect(aRect)
    , mPriority(aPriority)
  {}
  nsRect mRect;
  uint32_t mPriority;
};

struct DisplayPortMarginsPropertyData {
  DisplayPortMarginsPropertyData(const ScreenMargin& aMargins,
                                 uint32_t aPriority)
    : mMargins(aMargins)
    , mPriority(aPriority)
  {}
  ScreenMargin mMargins;
  uint32_t mPriority;
};

} // namespace mozilla

// For GetDisplayPort
enum class RelativeTo {
  ScrollPort,
  ScrollFrame
};

// Flags to customize the behavior of nsLayoutUtils::DrawString.
enum class DrawStringFlags {
  eDefault         = 0x0,
  eForceHorizontal = 0x1 // Forces the text to be drawn horizontally.
};
MOZ_MAKE_ENUM_CLASS_BITWISE_OPERATORS(DrawStringFlags)

/**
 * nsLayoutUtils is a namespace class used for various helper
 * functions that are useful in multiple places in layout.  The goal
 * is not to define multiple copies of the same static helper.
 */
class nsLayoutUtils
{
  typedef mozilla::dom::DOMRectList DOMRectList;
  typedef mozilla::layers::Layer Layer;
  typedef mozilla::ContainerLayerParameters ContainerLayerParameters;
  typedef mozilla::IntrinsicSize IntrinsicSize;
  typedef mozilla::gfx::SourceSurface SourceSurface;
  typedef mozilla::gfx::Color Color;
  typedef mozilla::gfx::DrawTarget DrawTarget;
  typedef mozilla::gfx::ExtendMode ExtendMode;
  typedef mozilla::gfx::SamplingFilter SamplingFilter;
  typedef mozilla::gfx::Float Float;
  typedef mozilla::gfx::Point Point;
  typedef mozilla::gfx::Rect Rect;
  typedef mozilla::gfx::RectDouble RectDouble;
  typedef mozilla::gfx::Matrix4x4 Matrix4x4;
  typedef mozilla::gfx::RectCornerRadii RectCornerRadii;
  typedef mozilla::gfx::StrokeOptions StrokeOptions;
  typedef mozilla::image::DrawResult DrawResult;

public:
  typedef mozilla::layers::FrameMetrics FrameMetrics;
  typedef mozilla::layers::ScrollMetadata ScrollMetadata;
  typedef FrameMetrics::ViewID ViewID;
  typedef mozilla::CSSPoint CSSPoint;
  typedef mozilla::CSSSize CSSSize;
  typedef mozilla::CSSIntSize CSSIntSize;
  typedef mozilla::CSSRect CSSRect;
  typedef mozilla::ScreenMargin ScreenMargin;
  typedef mozilla::LayoutDeviceIntSize LayoutDeviceIntSize;
  typedef mozilla::StyleGeometryBox StyleGeometryBox;
  typedef mozilla::SVGImageContext SVGImageContext;

  /**
   * Finds previously assigned ViewID for the given content element, if any.
   * Returns whether a ViewID was previously assigned.
   */
  static bool FindIDFor(const nsIContent* aContent, ViewID* aOutViewId);

  /**
   * Finds previously assigned or generates a unique ViewID for the given
   * content element.
   */
  static ViewID FindOrCreateIDFor(nsIContent* aContent);

  /**
   * Find content for given ID.
   */
  static nsIContent* FindContentFor(ViewID aId);

  /**
   * Find the view ID (or generate a new one) for the content element
   * corresponding to the ASR.
   */
  static ViewID ViewIDForASR(const mozilla::ActiveScrolledRoot* aASR);

  /**
   * Find the scrollable frame for a given ID.
   */
  static nsIScrollableFrame* FindScrollableFrameFor(ViewID aId);

  /**
   * Find the ID for a given scrollable frame.
   */
  static ViewID FindIDForScrollableFrame(nsIScrollableFrame* aScrollable);

  /**
   * Get display port for the given element, relative to the specified entity,
   * defaulting to the scrollport.
   */
  static bool GetDisplayPort(nsIContent* aContent, nsRect *aResult,
    RelativeTo aRelativeTo = RelativeTo::ScrollPort);

  /**
   * Check whether the given element has a displayport.
   */
  static bool HasDisplayPort(nsIContent* aContent);

  /**
   * Check whether the given frame has a displayport. It returns false
   * for scrolled frames and true for the corresponding scroll frame.
   * Optionally pass the child, and it only returns true if the child is the
   * scrolled frame for the displayport.
   */
  static bool FrameHasDisplayPort(nsIFrame* aFrame, nsIFrame* aScrolledFrame = nullptr);

  /**
   * Check if the given element has a margins based displayport but is missing a
   * displayport base rect that it needs to properly compute a displayport rect.
   */
  static bool IsMissingDisplayPortBaseRect(nsIContent* aContent);

  /**
   * Go through the IPC Channel and update displayport margins for content
   * elements based on UpdateFrame messages. The messages are left in the
   * queue and will be fully processed when dequeued. The aim is to paint
   * the most up-to-date displayport without waiting for these message to
   * go through the message queue.
   */
  static void UpdateDisplayPortMarginsFromPendingMessages();

  /**
   * @return the display port for the given element which should be used for
   * visibility testing purposes.
   *
   * If low-precision buffers are enabled, this is the critical display port;
   * otherwise, it's the same display port returned by GetDisplayPort().
   */
  static bool GetDisplayPortForVisibilityTesting(
    nsIContent* aContent,
    nsRect* aResult,
    RelativeTo aRelativeTo = RelativeTo::ScrollPort);

  enum class RepaintMode : uint8_t {
    Repaint,
    DoNotRepaint
  };

  /**
   * Invalidate for displayport change.
   */
  static void InvalidateForDisplayPortChange(nsIContent* aContent,
                                             bool aHadDisplayPort,
                                             nsRect& aOldDisplayPort,
                                             nsRect& aNewDisplayPort,
                                             RepaintMode aRepaintMode = RepaintMode::Repaint);

  /**
   * Set the display port margins for a content element to be used with a
   * display port base (see SetDisplayPortBase()).
   * See also nsIDOMWindowUtils.setDisplayPortMargins.
   * @param aContent the content element for which to set the margins
   * @param aPresShell the pres shell for the document containing the element
   * @param aMargins the margins to set
   * @param aAlignmentX, alignmentY the amount of pixels to which to align the
   *                                displayport built by combining the base
   *                                rect with the margins, in either direction
   * @param aPriority a priority value to determine which margins take effect
   *                  when multiple callers specify margins
   * @param aRepaintMode whether to schedule a paint after setting the margins
   * @return true if the new margins were applied.
   */
  static bool SetDisplayPortMargins(nsIContent* aContent,
                                    nsIPresShell* aPresShell,
                                    const ScreenMargin& aMargins,
                                    uint32_t aPriority = 0,
                                    RepaintMode aRepaintMode = RepaintMode::Repaint);

  /**
   * Set the display port base rect for given element to be used with display
   * port margins.
   * SetDisplayPortBaseIfNotSet is like SetDisplayPortBase except it only sets
   * the display port base to aBase if no display port base is currently set.
   */
  static void SetDisplayPortBase(nsIContent* aContent, const nsRect& aBase);
  static void SetDisplayPortBaseIfNotSet(nsIContent* aContent, const nsRect& aBase);

  /**
   * Get the critical display port for the given element.
   */
  static bool GetCriticalDisplayPort(nsIContent* aContent, nsRect* aResult);

  /**
   * Check whether the given element has a critical display port.
   */
  static bool HasCriticalDisplayPort(nsIContent* aContent);

  /**
   * If low-precision painting is turned on, delegates to GetCriticalDisplayPort.
   * Otherwise, delegates to GetDisplayPort.
   */
  static bool GetHighResolutionDisplayPort(nsIContent* aContent, nsRect* aResult);

  /**
   * Remove the displayport for the given element.
   */
  static void RemoveDisplayPort(nsIContent* aContent);

  /**
   * Use heuristics to figure out the child list that
   * aChildFrame is currently in.
   */
  static mozilla::layout::FrameChildListID GetChildListNameFor(nsIFrame* aChildFrame);

  /**
   * Returns the ::before pseudo-element for aContent, if any.
   */
  static mozilla::dom::Element* GetBeforePseudo(const nsIContent* aContent);

  /**
   * Returns the frame corresponding to the ::before pseudo-element for
   * aContent, if any.
   */
  static nsIFrame* GetBeforeFrame(const nsIContent* aContent);

  /**
   * Returns the ::after pseudo-element for aContent, if any.
   */
  static mozilla::dom::Element* GetAfterPseudo(const nsIContent* aContent);

  /**
   * Returns the frame corresponding to the ::after pseudo-element for aContent,
   * if any.
   */
  static nsIFrame* GetAfterFrame(const nsIContent* aContent);

  /**
   * Given a frame, search up the frame tree until we find an
   * ancestor that (or the frame itself) is of type aFrameType, if any.
   *
   * @param aFrame the frame to start at
   * @param aFrameType the frame type to look for
   * @param aStopAt a frame to stop at after we checked it
   * @return a frame of the given type or nullptr if no
   *         such ancestor exists
   */
  static nsIFrame* GetClosestFrameOfType(nsIFrame* aFrame,
                                         mozilla::LayoutFrameType aFrameType,
                                         nsIFrame* aStopAt = nullptr);

  /**
   * Given a frame, search up the frame tree until we find an
   * ancestor that (or the frame itself) is a "Page" frame, if any.
   *
   * @param aFrame the frame to start at
   * @return a frame of type mozilla::LayoutFrameType::Page or nullptr if no
   *         such ancestor exists
   */
  static nsIFrame* GetPageFrame(nsIFrame* aFrame);

  /**
   * Given a frame which is the primary frame for an element,
   * return the frame that has the non-pseudoelement style context for
   * the content.
   * This is aPrimaryFrame itself except for tableWrapper frames.
   *
   * Given a non-null input, this will return null if and only if its
   * argument is a table wrapper frame that is mid-destruction (and its
   * table frame has been destroyed).
   */
  static nsIFrame* GetStyleFrame(nsIFrame* aPrimaryFrame);

  /**
   * Given a content node,
   * return the frame that has the non-pseudoelement style context for
   * the content.  May return null.
   * This is aContent->GetPrimaryFrame() except for tableWrapper frames.
   */
  static nsIFrame* GetStyleFrame(const nsIContent* aContent);

  /**
   * Gets the real primary frame associated with the content object.
   *
   * In the case of absolutely positioned elements and floated elements,
   * the real primary frame is the frame that is out of the flow and not the
   * placeholder frame.
   */
  static nsIFrame* GetRealPrimaryFrameFor(const nsIContent* aContent);

  /**
   * IsGeneratedContentFor returns true if aFrame is the outermost
   * frame for generated content of type aPseudoElement for aContent.
   * aFrame *might not* have the aPseudoElement pseudo-style! For example
   * it might be a table wrapper frame and the inner table frame might
   * have the pseudo-style.
   *
   * @param aContent the content node we're looking at.  If this is
   *        null, then we just assume that aFrame has the right content
   *        pointer.
   * @param aFrame the frame we're looking at
   * @param aPseudoElement the pseudo type we're interested in
   * @return whether aFrame is the generated aPseudoElement frame for aContent
   */
  static bool IsGeneratedContentFor(nsIContent* aContent, nsIFrame* aFrame,
                                      nsIAtom* aPseudoElement);

#ifdef DEBUG
  // TODO: remove, see bug 598468.
  static bool gPreventAssertInCompareTreePosition;
#endif // DEBUG

  /**
   * CompareTreePosition determines whether aContent1 comes before or
   * after aContent2 in a preorder traversal of the content tree.
   *
   * @param aCommonAncestor either null, or a common ancestor of
   *                        aContent1 and aContent2.  Actually this is
   *                        only a hint; if it's not an ancestor of
   *                        aContent1 or aContent2, this function will
   *                        still work, but it will be slower than
   *                        normal.
   * @return < 0 if aContent1 is before aContent2
   *         > 0 if aContent1 is after aContent2,
   *         0 otherwise (meaning they're the same, or they're in
   *           different documents)
   */
  static int32_t CompareTreePosition(nsIContent* aContent1,
                                     nsIContent* aContent2,
                                     const nsIContent* aCommonAncestor = nullptr)
  {
    return DoCompareTreePosition(aContent1, aContent2, -1, 1, aCommonAncestor);
  }

  /*
   * More generic version of |CompareTreePosition|.  |aIf1Ancestor|
   * gives the value to return when 1 is an ancestor of 2, and likewise
   * for |aIf2Ancestor|.  Passing (-1, 1) gives preorder traversal
   * order, and (1, -1) gives postorder traversal order.
   */
  static int32_t DoCompareTreePosition(nsIContent* aContent1,
                                       nsIContent* aContent2,
                                       int32_t aIf1Ancestor,
                                       int32_t aIf2Ancestor,
                                       const nsIContent* aCommonAncestor = nullptr);

  /**
   * CompareTreePosition determines whether aFrame1 comes before or
   * after aFrame2 in a preorder traversal of the frame tree, where out
   * of flow frames are treated as children of their placeholders. This is
   * basically the same ordering as DoCompareTreePosition(nsIContent*) except
   * that it handles anonymous content properly and there are subtleties with
   * continuations.
   *
   * @param aCommonAncestor either null, or a common ancestor of
   *                        aContent1 and aContent2.  Actually this is
   *                        only a hint; if it's not an ancestor of
   *                        aContent1 or aContent2, this function will
   *                        still work, but it will be slower than
   *                        normal.
   * @return < 0 if aContent1 is before aContent2
   *         > 0 if aContent1 is after aContent2,
   *         0 otherwise (meaning they're the same, or they're in
   *           different frame trees)
   */
  static int32_t CompareTreePosition(nsIFrame* aFrame1,
                                     nsIFrame* aFrame2,
                                     nsIFrame* aCommonAncestor = nullptr)
  {
    return DoCompareTreePosition(aFrame1, aFrame2, -1, 1, aCommonAncestor);
  }

  static int32_t CompareTreePosition(nsIFrame* aFrame1,
                                     nsIFrame* aFrame2,
                                     nsTArray<nsIFrame*>& aFrame2Ancestors,
                                     nsIFrame* aCommonAncestor = nullptr)
  {
    return DoCompareTreePosition(aFrame1, aFrame2, aFrame2Ancestors,
                                 -1, 1, aCommonAncestor);
  }

  /*
   * More generic version of |CompareTreePosition|.  |aIf1Ancestor|
   * gives the value to return when 1 is an ancestor of 2, and likewise
   * for |aIf2Ancestor|.  Passing (-1, 1) gives preorder traversal
   * order, and (1, -1) gives postorder traversal order.
   */
  static int32_t DoCompareTreePosition(nsIFrame* aFrame1,
                                       nsIFrame* aFrame2,
                                       int32_t aIf1Ancestor,
                                       int32_t aIf2Ancestor,
                                       nsIFrame* aCommonAncestor = nullptr);

  static nsIFrame* FillAncestors(nsIFrame* aFrame,
                                 nsIFrame* aStopAtAncestor,
                                 nsTArray<nsIFrame*>* aAncestors);

  static int32_t DoCompareTreePosition(nsIFrame* aFrame1,
                                       nsIFrame* aFrame2,
                                       nsTArray<nsIFrame*>& aFrame2Ancestors,
                                       int32_t aIf1Ancestor,
                                       int32_t aIf2Ancestor,
                                       nsIFrame* aCommonAncestor);

  /**
   * LastContinuationWithChild gets the last continuation in aFrame's chain
   * that has a child, or the first continuation if the frame has no children.
   */
  static nsContainerFrame* LastContinuationWithChild(nsContainerFrame* aFrame);

  /**
   * GetLastSibling simply finds the last sibling of aFrame, or returns nullptr if
   * aFrame is null.
   */
  static nsIFrame* GetLastSibling(nsIFrame* aFrame);

  /**
   * FindSiblingViewFor locates the child of aParentView that aFrame's
   * view should be inserted 'above' (i.e., before in sibling view
   * order).  This is the first child view of aParentView whose
   * corresponding content is before aFrame's content (view siblings
   * are in reverse content order).
   */
  static nsView* FindSiblingViewFor(nsView* aParentView, nsIFrame* aFrame);

  /**
   * Get the parent of aFrame. If aFrame is the root frame for a document,
   * and the document has a parent document in the same view hierarchy, then
   * we try to return the subdocumentframe in the parent document.
   * @param aExtraOffset [in/out] if non-null, then as we cross documents
   * an extra offset may be required and it will be added to aCrossDocOffset.
   * Be careful dealing with this extra offset as it is in app units of the
   * parent document, which may have a different app units per dev pixel ratio
   * than the child document.
   */
  static nsIFrame* GetCrossDocParentFrame(const nsIFrame* aFrame,
                                          nsPoint* aCrossDocOffset = nullptr);

  /**
   * IsProperAncestorFrame checks whether aAncestorFrame is an ancestor
   * of aFrame and not equal to aFrame.
   * @param aCommonAncestor nullptr, or a common ancestor of aFrame and
   * aAncestorFrame. If non-null, this can bound the search and speed up
   * the function
   */
  static bool IsProperAncestorFrame(nsIFrame* aAncestorFrame, nsIFrame* aFrame,
                                      nsIFrame* aCommonAncestor = nullptr);

  /**
   * Like IsProperAncestorFrame, but looks across document boundaries.
   *
   * Just like IsAncestorFrameCrossDoc, except that it returns false when
   * aFrame == aAncestorFrame.
   */
  static bool IsProperAncestorFrameCrossDoc(nsIFrame* aAncestorFrame, nsIFrame* aFrame,
                                              nsIFrame* aCommonAncestor = nullptr);

  /**
   * IsAncestorFrameCrossDoc checks whether aAncestorFrame is an ancestor
   * of aFrame or equal to aFrame, looking across document boundaries.
   * @param aCommonAncestor nullptr, or a common ancestor of aFrame and
   * aAncestorFrame. If non-null, this can bound the search and speed up
   * the function.
   *
   * Just like IsProperAncestorFrameCrossDoc, except that it returns true when
   * aFrame == aAncestorFrame.
   */
  static bool IsAncestorFrameCrossDoc(const nsIFrame* aAncestorFrame, const nsIFrame* aFrame,
                                        const nsIFrame* aCommonAncestor = nullptr);

  /**
   * Sets the fixed-pos metadata properties on aLayer.
   * aAnchorRect is the basic anchor rectangle. If aFixedPosFrame is not a viewport
   * frame, then we pick a corner of aAnchorRect to as the anchor point for the
   * fixed-pos layer (i.e. the point to remain stable during zooming), based
   * on which of the fixed-pos frame's CSS absolute positioning offset
   * properties (top, left, right, bottom) are auto. aAnchorRect is in the
   * coordinate space of aLayer's container layer (i.e. relative to the reference
   * frame of the display item which is building aLayer's container layer).
   */
  static void SetFixedPositionLayerData(Layer* aLayer, const nsIFrame* aViewportFrame,
                                        const nsRect& aAnchorRect,
                                        const nsIFrame* aFixedPosFrame,
                                        nsPresContext* aPresContext,
                                        const ContainerLayerParameters& aContainerParameters);

  /**
   * Get the scroll id for the root scrollframe of the presshell of the given
   * prescontext. Returns NULL_SCROLL_ID if it couldn't be found.
   */
  static FrameMetrics::ViewID ScrollIdForRootScrollFrame(nsPresContext* aPresContext);

  /**
   * Return true if aPresContext's viewport has a displayport.
   */
  static bool ViewportHasDisplayPort(nsPresContext* aPresContext);

  /**
   * Return true if aFrame is a fixed-pos frame and is a child of a viewport
   * which has a displayport. These frames get special treatment from the compositor.
   * aDisplayPort, if non-null, is set to the display port rectangle (relative to
   * the viewport).
   */
  static bool IsFixedPosFrameInDisplayPort(const nsIFrame* aFrame);

  /**
    * GetScrollableFrameFor returns the scrollable frame for a scrolled frame
    */
  static nsIScrollableFrame* GetScrollableFrameFor(const nsIFrame *aScrolledFrame);

  /**
   * GetNearestScrollableFrameForDirection locates the first ancestor of
   * aFrame (or aFrame itself) that is scrollable with overflow:scroll or
   * overflow:auto in the given direction and where either the scrollbar for
   * that direction is visible or the frame can be scrolled by some
   * positive amount in that direction.
   * The search extends across document boundaries.
   *
   * @param  aFrame the frame to start with
   * @param  aDirection Whether it's for horizontal or vertical scrolling.
   * @return the nearest scrollable frame or nullptr if not found
   */
  enum Direction { eHorizontal, eVertical };
  static nsIScrollableFrame* GetNearestScrollableFrameForDirection(nsIFrame* aFrame,
                                                                   Direction aDirection);

  enum {
    /**
     * If the SCROLLABLE_SAME_DOC flag is set, then we only walk the frame tree
     * up to the root frame in the current document.
     */
    SCROLLABLE_SAME_DOC = 0x01,
    /**
     * If the SCROLLABLE_INCLUDE_HIDDEN flag is set then we allow
     * overflow:hidden scrollframes to be returned as scrollable frames.
     */
    SCROLLABLE_INCLUDE_HIDDEN = 0x02,
    /**
     * If the SCROLLABLE_ONLY_ASYNC_SCROLLABLE flag is set, then we only
     * want to match scrollable frames for which WantAsyncScroll() returns
     * true.
     */
    SCROLLABLE_ONLY_ASYNC_SCROLLABLE = 0x04,
    /**
     * If the SCROLLABLE_ALWAYS_MATCH_ROOT flag is set, then we will always
     * return the root scrollable frame for the root document (in the current
     * process) if we encounter it, whether or not it is async scrollable or
     * overflow: hidden.
     */
    SCROLLABLE_ALWAYS_MATCH_ROOT = 0x08,
    /**
     * If the SCROLLABLE_FIXEDPOS_FINDS_ROOT flag is set, then for fixed-pos
     * frames that are in the root document (in the current process) return the
     * root scrollable frame for that document.
     */
    SCROLLABLE_FIXEDPOS_FINDS_ROOT = 0x10
  };
  /**
   * GetNearestScrollableFrame locates the first ancestor of aFrame
   * (or aFrame itself) that is scrollable with overflow:scroll or
   * overflow:auto in some direction.
   *
   * @param  aFrame the frame to start with
   * @param  aFlags if SCROLLABLE_SAME_DOC is set, do not search across
   * document boundaries. If SCROLLABLE_INCLUDE_HIDDEN is set, include
   * frames scrollable with overflow:hidden.
   * @return the nearest scrollable frame or nullptr if not found
   */
  static nsIScrollableFrame* GetNearestScrollableFrame(nsIFrame* aFrame,
                                                       uint32_t aFlags = 0);

  /**
   * GetScrolledRect returns the range of allowable scroll offsets
   * for aScrolledFrame, assuming the scrollable overflow area is
   * aScrolledFrameOverflowArea and the scrollport size is aScrollPortSize.
   * aDirection is either NS_STYLE_DIRECTION_LTR or NS_STYLE_DIRECTION_RTL.
   */
  static nsRect GetScrolledRect(nsIFrame* aScrolledFrame,
                                const nsRect& aScrolledFrameOverflowArea,
                                const nsSize& aScrollPortSize,
                                uint8_t aDirection);

  /**
   * HasPseudoStyle returns true if aContent (whose primary style
   * context is aStyleContext) has the aPseudoElement pseudo-style
   * attached to it; returns false otherwise.
   *
   * @param aContent the content node we're looking at
   * @param aStyleContext aContent's style context
   * @param aPseudoElement the id of the pseudo style we care about
   * @param aPresContext the presentation context
   * @return whether aContent has aPseudoElement style attached to it
   */
  static bool HasPseudoStyle(nsIContent* aContent,
                               nsStyleContext* aStyleContext,
                               mozilla::CSSPseudoElementType aPseudoElement,
                               nsPresContext* aPresContext);

  /**
   * If this frame is a placeholder for a float, then return the float,
   * otherwise return nullptr.  aPlaceholder must be a placeholder frame.
   */
  static nsIFrame* GetFloatFromPlaceholder(nsIFrame* aPlaceholder);

  // Combine aNewBreakType with aOrigBreakType, but limit the break types
  // to StyleClear::Left, Right, Both.
  static mozilla::StyleClear CombineBreakType(mozilla::StyleClear aOrigBreakType,
                                              mozilla::StyleClear aNewBreakType);

  /**
   * Get the coordinates of a given DOM mouse event, relative to a given
   * frame. Works only for DOM events generated by WidgetGUIEvents.
   * @param aDOMEvent the event
   * @param aFrame the frame to make coordinates relative to
   * @return the point, or (NS_UNCONSTRAINEDSIZE, NS_UNCONSTRAINEDSIZE) if
   * for some reason the coordinates for the mouse are not known (e.g.,
   * the event is not a GUI event).
   */
  static nsPoint GetDOMEventCoordinatesRelativeTo(nsIDOMEvent* aDOMEvent,
                                                  nsIFrame* aFrame);

  /**
   * Get the coordinates of a given native mouse event, relative to a given
   * frame.
   * @param aEvent the event
   * @param aFrame the frame to make coordinates relative to
   * @return the point, or (NS_UNCONSTRAINEDSIZE, NS_UNCONSTRAINEDSIZE) if
   * for some reason the coordinates for the mouse are not known (e.g.,
   * the event is not a GUI event).
   */
  static nsPoint GetEventCoordinatesRelativeTo(
                   const mozilla::WidgetEvent* aEvent,
                   nsIFrame* aFrame);

  /**
   * Get the coordinates of a given point relative to an event and a
   * given frame.
   * @param aEvent the event
   * @param aPoint the point to get the coordinates relative to
   * @param aFrame the frame to make coordinates relative to
   * @return the point, or (NS_UNCONSTRAINEDSIZE, NS_UNCONSTRAINEDSIZE) if
   * for some reason the coordinates for the mouse are not known (e.g.,
   * the event is not a GUI event).
   */
  static nsPoint GetEventCoordinatesRelativeTo(
                   const mozilla::WidgetEvent* aEvent,
                   const mozilla::LayoutDeviceIntPoint& aPoint,
                   nsIFrame* aFrame);

  /**
   * Get the coordinates of a given point relative to a widget and a
   * given frame.
   * @param aWidget the event src widget
   * @param aPoint the point to get the coordinates relative to
   * @param aFrame the frame to make coordinates relative to
   * @return the point, or (NS_UNCONSTRAINEDSIZE, NS_UNCONSTRAINEDSIZE) if
   * for some reason the coordinates for the mouse are not known (e.g.,
   * the event is not a GUI event).
   */
  static nsPoint GetEventCoordinatesRelativeTo(nsIWidget* aWidget,
                                               const mozilla::LayoutDeviceIntPoint& aPoint,
                                               nsIFrame* aFrame);

  /**
   * Get the popup frame of a given native mouse event.
   * @param aPresContext only check popups within aPresContext or a descendant
   * @param aEvent  the event.
   * @return        Null, if there is no popup frame at the point, otherwise,
   *                returns top-most popup frame at the point.
   */
  static nsIFrame* GetPopupFrameForEventCoordinates(
                     nsPresContext* aPresContext,
                     const mozilla::WidgetEvent* aEvent);

  /**
   * Translate from widget coordinates to the view's coordinates
   * @param aPresContext the PresContext for the view
   * @param aWidget the widget
   * @param aPt the point relative to the widget
   * @param aView  view to which returned coordinates are relative
   * @return the point in the view's coordinates
   */
  static nsPoint TranslateWidgetToView(nsPresContext* aPresContext,
                                       nsIWidget* aWidget,
                                       const mozilla::LayoutDeviceIntPoint& aPt,
                                       nsView* aView);

  /**
   * Translate from view coordinates to the widget's coordinates.
   * @param aPresContext the PresContext for the view
   * @param aView the view
   * @param aPt the point relative to the view
   * @param aWidget the widget to which returned coordinates are relative
   * @return the point in the view's coordinates
   */
  static mozilla::LayoutDeviceIntPoint
    TranslateViewToWidget(nsPresContext* aPresContext,
                          nsView* aView, nsPoint aPt,
                          nsIWidget* aWidget);

  static mozilla::LayoutDeviceIntPoint
    WidgetToWidgetOffset(nsIWidget* aFromWidget, nsIWidget* aToWidget);

  enum FrameForPointFlags {
    /**
     * When set, paint suppression is ignored, so we'll return non-root page
     * elements even if paint suppression is stopping them from painting.
     */
    IGNORE_PAINT_SUPPRESSION = 0x01,
    /**
     * When set, clipping due to the root scroll frame (and any other viewport-
     * related clipping) is ignored.
     */
    IGNORE_ROOT_SCROLL_FRAME = 0x02,
    /**
     * When set, return only content in the same document as aFrame.
     */
    IGNORE_CROSS_DOC = 0x04,
    /**
     * When set, return only content that is actually visible.
     */
    ONLY_VISIBLE = 0x08
  };

  /**
   * Given aFrame, the root frame of a stacking context, find its descendant
   * frame under the point aPt that receives a mouse event at that location,
   * or nullptr if there is no such frame.
   * @param aPt the point, relative to the frame origin
   * @param aFlags some combination of FrameForPointFlags
   */
  static nsIFrame* GetFrameForPoint(nsIFrame* aFrame, nsPoint aPt,
                                    uint32_t aFlags = 0);

  /**
   * Given aFrame, the root frame of a stacking context, find all descendant
   * frames under the area of a rectangle that receives a mouse event,
   * or nullptr if there is no such frame.
   * @param aRect the rect, relative to the frame origin
   * @param aOutFrames an array to add all the frames found
   * @param aFlags some combination of FrameForPointFlags
   */
  static nsresult GetFramesForArea(nsIFrame* aFrame, const nsRect& aRect,
                                   nsTArray<nsIFrame*> &aOutFrames,
                                   uint32_t aFlags = 0);

  /**
   * Transform aRect relative to aFrame up to the coordinate system of
   * aAncestor. Computes the bounding-box of the true quadrilateral.
   * Pass non-null aPreservesAxisAlignedRectangles and it will be set to true if
   * we only need to use a 2d transform that PreservesAxisAlignedRectangles().
   *
   * |aMatrixCache| allows for optimizations in recomputing the same matrix over
   * and over. The argument can be one of the following values:
   * nullptr (the default) - No optimization; the transform matrix is computed on
   *   every call to this function.
   * non-null pointer to an empty Maybe<Matrix4x4> - Upon return, the Maybe is
   *   filled with the transform matrix that was computed. This can then be passed
   *   in to subsequent calls with the same source and destination frames to avoid
   *   recomputing the matrix.
   * non-null pointer to a non-empty Matrix4x4 - The provided matrix will be used
   *   as the transform matrix and applied to the rect.
   */
  static nsRect TransformFrameRectToAncestor(nsIFrame* aFrame,
                                             const nsRect& aRect,
                                             const nsIFrame* aAncestor,
                                             bool* aPreservesAxisAlignedRectangles = nullptr,
                                             mozilla::Maybe<Matrix4x4>* aMatrixCache = nullptr,
                                             bool aStopAtStackingContextAndDisplayPort = false,
                                             nsIFrame** aOutAncestor = nullptr);


  /**
   * Gets the transform for aFrame relative to aAncestor. Pass null for
   * aAncestor to go up to the root frame. aInCSSUnits set to true will
   * return CSS units, set to false (the default) will return App units.
   */
  static Matrix4x4 GetTransformToAncestor(nsIFrame *aFrame,
                                          const nsIFrame *aAncestor,
<<<<<<< HEAD
                                          bool aStopAtStackingContextAndDisplayPort = false,
                                          bool aInCSSUnits = false,
=======
                                          uint32_t aFlags = 0,
>>>>>>> d8619fe6
                                          nsIFrame** aOutAncestor = nullptr);

  /**
   * Gets the scale factors of the transform for aFrame relative to the root
   * frame if this transform is 2D, or the identity scale factors otherwise.
   */
  static gfxSize GetTransformToAncestorScale(nsIFrame* aFrame);

  /**
   * Gets the scale factors of the transform for aFrame relative to the root
   * frame if this transform is 2D, or the identity scale factors otherwise.
   * If some frame on the path from aFrame to the display root frame may have an
   * animated scale, returns the identity scale factors.
   */
  static gfxSize GetTransformToAncestorScaleExcludingAnimated(nsIFrame* aFrame);

  /**
   * Find the nearest common ancestor frame for aFrame1 and aFrame2. The
   * ancestor frame could be cross-doc.
   */
  static nsIFrame* FindNearestCommonAncestorFrame(nsIFrame* aFrame1,
                                                  nsIFrame* aFrame2);

  /**
   * Transforms a list of CSSPoints from aFromFrame to aToFrame, taking into
   * account all relevant transformations on the frames up to (but excluding)
   * their nearest common ancestor.
   * If we encounter a transform that we need to invert but which is
   * non-invertible, we return NONINVERTIBLE_TRANSFORM. If the frames have
   * no common ancestor, we return NO_COMMON_ANCESTOR.
   * If this returns TRANSFORM_SUCCEEDED, the points in aPoints are transformed
   * in-place, otherwise they are untouched.
   */
  enum TransformResult {
    TRANSFORM_SUCCEEDED,
    NO_COMMON_ANCESTOR,
    NONINVERTIBLE_TRANSFORM
  };
  static TransformResult TransformPoints(nsIFrame* aFromFrame, nsIFrame* aToFrame,
                                         uint32_t aPointCount, CSSPoint* aPoints);

  /**
   * Same as above function, but transform points in app units and
   * handle 1 point per call.
   */
  static TransformResult TransformPoint(nsIFrame* aFromFrame, nsIFrame* aToFrame,
                                        nsPoint& aPoint);

  /**
   * Transforms a rect from aFromFrame to aToFrame. In app units.
   * Returns the bounds of the actual rect if the transform requires rotation
   * or anything complex like that.
   */
  static TransformResult TransformRect(nsIFrame* aFromFrame, nsIFrame* aToFrame,
                                       nsRect& aRect);

  /**
   * Converts app units to pixels (with optional snapping) and appends as a
   * translation to aTransform.
   */
  static void PostTranslate(Matrix4x4& aTransform, const nsPoint& aOrigin, float aAppUnitsPerPixel, bool aRounded);

  /**
   * Get the border-box of aElement's primary frame, transformed it to be
   * relative to aFrame.
   */
  static nsRect GetRectRelativeToFrame(mozilla::dom::Element* aElement,
                                       nsIFrame* aFrame);

  /**
   * Returns true if aRect with border inflation of size aInflateSize contains
   * aPoint.
   */
  static bool ContainsPoint(const nsRect& aRect, const nsPoint& aPoint,
                            nscoord aInflateSize);

  /**
   * Clamp aRect relative to aFrame to the scroll frames boundary searching from
   * aFrame.
   */
  static nsRect ClampRectToScrollFrames(nsIFrame* aFrame,
                                        const nsRect& aRect);

  /**
   * Return true if a "layer transform" could be computed for aFrame,
   * and optionally return the computed transform.  The returned
   * transform is what would be set on the layer currently if a layers
   * transaction were opened at the time this helper is called.
   */
  static bool GetLayerTransformForFrame(nsIFrame* aFrame,
                                        Matrix4x4* aTransform);

  /**
   * Given a point in the global coordinate space, returns that point expressed
   * in the coordinate system of aFrame.  This effectively inverts all
   * transforms between this point and the root frame.
   *
   * @param aFrame The frame that acts as the coordinate space container.
   * @param aPoint The point, in the global space, to get in the frame-local space.
   * @return aPoint, expressed in aFrame's canonical coordinate space.
   */
  static nsPoint TransformRootPointToFrame(nsIFrame* aFrame,
                                           const nsPoint &aPoint)
  {
    return TransformAncestorPointToFrame(aFrame, aPoint, nullptr);
  }

  /**
   * Transform aPoint relative to aAncestor down to the coordinate system of
   * aFrame.
   */
  static nsPoint TransformAncestorPointToFrame(nsIFrame* aFrame,
                                               const nsPoint& aPoint,
                                               nsIFrame* aAncestor);

  /**
   * Helper function that, given a rectangle and a matrix, returns the smallest
   * rectangle containing the image of the source rectangle.
   *
   * @param aBounds The rectangle to transform.
   * @param aMatrix The matrix to transform it with.
   * @param aFactor The number of app units per graphics unit.
   * @return The smallest rect that contains the image of aBounds.
   */
  static nsRect MatrixTransformRect(const nsRect &aBounds,
                                    const Matrix4x4 &aMatrix, float aFactor);

  /**
   * Helper function that, given a point and a matrix, returns the image
   * of that point under the matrix transform.
   *
   * @param aPoint The point to transform.
   * @param aMatrix The matrix to transform it with.
   * @param aFactor The number of app units per graphics unit.
   * @return The image of the point under the transform.
   */
  static nsPoint MatrixTransformPoint(const nsPoint &aPoint,
                                      const Matrix4x4 &aMatrix, float aFactor);

  /**
   * Given a graphics rectangle in graphics space, return a rectangle in
   * app space that contains the graphics rectangle, rounding out as necessary.
   *
   * @param aRect The graphics rect to round outward.
   * @param aFactor The number of app units per graphics unit.
   * @return The smallest rectangle in app space that contains aRect.
   */
  static nsRect RoundGfxRectToAppRect(const Rect &aRect, float aFactor);

  /**
   * Given a graphics rectangle in graphics space, return a rectangle in
   * app space that contains the graphics rectangle, rounding out as necessary.
   *
   * @param aRect The graphics rect to round outward.
   * @param aFactor The number of app units per graphics unit.
   * @return The smallest rectangle in app space that contains aRect.
   */
  static nsRect RoundGfxRectToAppRect(const gfxRect &aRect, float aFactor);

  /**
   * Returns a subrectangle of aContainedRect that is entirely inside the rounded
   * rect. Complex cases are handled conservatively by returning a smaller
   * rect than necessary.
   */
  static nsRegion RoundedRectIntersectRect(const nsRect& aRoundedRect,
                                           const nscoord aRadii[8],
                                           const nsRect& aContainedRect);
  static nsIntRegion RoundedRectIntersectIntRect(const nsIntRect& aRoundedRect,
                                                 const RectCornerRadii& aCornerRadii,
                                                 const nsIntRect& aContainedRect);

  /**
   * Return whether any part of aTestRect is inside of the rounded
   * rectangle formed by aBounds and aRadii (which are indexed by the
   * enum HalfCorner constants in gfx/2d/Types.h). This is precise.
   */
  static bool RoundedRectIntersectsRect(const nsRect& aRoundedRect,
                                        const nscoord aRadii[8],
                                        const nsRect& aTestRect);

  static bool MaybeCreateDisplayPortInFirstScrollFrameEncountered(
    nsIFrame* aFrame, nsDisplayListBuilder& aBuilder);


  enum class PaintFrameFlags : uint32_t {
    PAINT_IN_TRANSFORM = 0x01,
    PAINT_SYNC_DECODE_IMAGES = 0x02,
    PAINT_WIDGET_LAYERS = 0x04,
    PAINT_IGNORE_SUPPRESSION = 0x08,
    PAINT_DOCUMENT_RELATIVE = 0x10,
    PAINT_HIDE_CARET = 0x20,
    PAINT_TO_WINDOW = 0x40,
    PAINT_EXISTING_TRANSACTION = 0x80,
    PAINT_NO_COMPOSITE = 0x100,
    PAINT_COMPRESSED = 0x200
  };

  /**
   * Given aFrame, the root frame of a stacking context, paint it and its
   * descendants to aRenderingContext.
   * @param aRenderingContext a rendering context translated so that (0,0)
   * is the origin of aFrame; for best results, (0,0) should transform
   * to pixel-aligned coordinates. This can be null, in which case
   * aFrame must be a "display root" (root frame for a root document,
   * or the root of a popup) with an associated widget and we draw using
   * the layer manager for the frame's widget.
   * @param aDirtyRegion the region that must be painted, in the coordinates
   * of aFrame.
   * @param aBackstop paint the dirty area with this color before drawing
   * the actual content; pass NS_RGBA(0,0,0,0) to draw no background.
   * @param aBuilderMode Passed through to the display-list builder.
   * @param aFlags if PAINT_IN_TRANSFORM is set, then we assume
   * this is inside a transform or SVG foreignObject. If
   * PAINT_SYNC_DECODE_IMAGES is set, we force synchronous decode on all
   * images. If PAINT_WIDGET_LAYERS is set, aFrame must be a display root,
   * and we will use the frame's widget's layer manager to paint
   * even if aRenderingContext is non-null. This is useful if you want
   * to force rendering to use the widget's layer manager for testing
   * or speed. PAINT_WIDGET_LAYERS must be set if aRenderingContext is null.
   * If PAINT_DOCUMENT_RELATIVE is used, the visible region is interpreted
   * as being relative to the document (normally it's relative to the CSS
   * viewport) and the document is painted as if no scrolling has occured.
   * Only considered if nsIPresShell::IgnoringViewportScrolling is true.
   * PAINT_TO_WINDOW sets painting to window to true on the display list
   * builder even if we can't tell that we are painting to the window.
   * If PAINT_EXISTING_TRANSACTION is set, then BeginTransaction() has already
   * been called on aFrame's widget's layer manager and should not be
   * called again.
   * If PAINT_COMPRESSED is set, the FrameLayerBuilder should be set to
   * compressed mode to avoid short cut optimizations.
   *
   * So there are three possible behaviours:
   * 1) PAINT_WIDGET_LAYERS is set and aRenderingContext is null; we paint
   * by calling BeginTransaction on the widget's layer manager.
   * 2) PAINT_WIDGET_LAYERS is set and aRenderingContext is non-null; we
   * paint by calling BeginTransactionWithTarget on the widget's layer
   * manager.
   * 3) PAINT_WIDGET_LAYERS is not set and aRenderingContext is non-null;
   * we paint by construct a BasicLayerManager and calling
   * BeginTransactionWithTarget on it. This is desirable if we're doing
   * something like drawWindow in a mode where what gets rendered doesn't
   * necessarily correspond to what's visible in the window; we don't
   * want to mess up the widget's layer tree.
   */
  static nsresult PaintFrame(gfxContext* aRenderingContext, nsIFrame* aFrame,
                             const nsRegion& aDirtyRegion, nscolor aBackstop,
                             nsDisplayListBuilderMode aBuilderMode,
                             PaintFrameFlags aFlags = PaintFrameFlags(0));

  /**
   * Uses a binary search for find where the cursor falls in the line of text
   * It also keeps track of the part of the string that has already been
   * measured so it doesn't have to keep measuring the same text over and over.
   *
   * @param "aBaseWidth" contains the width in twips of the portion
   * of the text that has already been measured, and aBaseInx contains
   * the index of the text that has already been measured.
   *
   * @param aTextWidth returns (in twips) the length of the text that falls
   * before the cursor aIndex contains the index of the text where the cursor
   * falls.
   */
  static bool
  BinarySearchForPosition(DrawTarget* aDrawTarget,
                          nsFontMetrics& aFontMetrics,
                          const char16_t* aText,
                          int32_t    aBaseWidth,
                          int32_t    aBaseInx,
                          int32_t    aStartInx,
                          int32_t    aEndInx,
                          int32_t    aCursorPos,
                          int32_t&   aIndex,
                          int32_t&   aTextWidth);

  class BoxCallback {
  public:
    BoxCallback() : mIncludeCaptionBoxForTable(true) {}
    virtual void AddBox(nsIFrame* aFrame) = 0;
    bool mIncludeCaptionBoxForTable;
  };
  /**
   * Collect all CSS boxes associated with aFrame and its
   * continuations, "drilling down" through table wrapper frames and
   * some anonymous blocks since they're not real CSS boxes.
   * If aFrame is null, no boxes are returned.
   * SVG frames return a single box, themselves.
   */
  static void GetAllInFlowBoxes(nsIFrame* aFrame, BoxCallback* aCallback);

  /**
   * Like GetAllInFlowBoxes, but doesn't include continuations.
   */
  static void AddBoxesForFrame(nsIFrame* aFrame, BoxCallback* aCallback);

  /**
   * Find the first frame descendant of aFrame (including aFrame) which is
   * not an anonymous frame that getBoxQuads/getClientRects should ignore.
   */
  static nsIFrame* GetFirstNonAnonymousFrame(nsIFrame* aFrame);

  class RectCallback {
  public:
    virtual void AddRect(const nsRect& aRect) = 0;
  };

  struct RectAccumulator : public RectCallback {
    nsRect mResultRect;
    nsRect mFirstRect;
    bool mSeenFirstRect;

    RectAccumulator();

    virtual void AddRect(const nsRect& aRect) override;
  };

  struct RectListBuilder : public RectCallback {
    DOMRectList* mRectList;

    explicit RectListBuilder(DOMRectList* aList);
    virtual void AddRect(const nsRect& aRect) override;
  };

  static nsIFrame* GetContainingBlockForClientRect(nsIFrame* aFrame);

  enum {
    RECTS_ACCOUNT_FOR_TRANSFORMS = 0x01,
    // Two bits for specifying which box type to use.
    // With neither bit set (default), use the border box.
    RECTS_USE_CONTENT_BOX = 0x02,
    RECTS_USE_PADDING_BOX = 0x04,
    RECTS_USE_MARGIN_BOX = 0x06, // both bits set
    RECTS_WHICH_BOX_MASK = 0x06 // bitmask for these two bits
  };
  /**
   * Collect all CSS boxes (content, padding, border, or margin) associated
   * with aFrame and its continuations, "drilling down" through table wrapper
   * frames and some anonymous blocks since they're not real CSS boxes.
   * The boxes are positioned relative to aRelativeTo (taking scrolling
   * into account) and passed to the callback in frame-tree order.
   * If aFrame is null, no boxes are returned.
   * For SVG frames, returns one rectangle, the bounding box.
   * If aFlags includes RECTS_ACCOUNT_FOR_TRANSFORMS, then when converting
   * the boxes into aRelativeTo coordinates, transforms (including CSS
   * and SVG transforms) are taken into account.
   * If aFlags includes one of RECTS_USE_CONTENT_BOX, RECTS_USE_PADDING_BOX,
   * or RECTS_USE_MARGIN_BOX, the corresponding type of box is used.
   * Otherwise (by default), the border box is used.
   */
  static void GetAllInFlowRects(nsIFrame* aFrame, nsIFrame* aRelativeTo,
                                RectCallback* aCallback, uint32_t aFlags = 0);

  static void GetAllInFlowRectsAndTexts(nsIFrame* aFrame, nsIFrame* aRelativeTo,
                                        RectCallback* aCallback,
                                        mozilla::dom::Sequence<nsString>* aTextList,
                                        uint32_t aFlags = 0);

  /**
   * Computes the union of all rects returned by GetAllInFlowRects. If
   * the union is empty, returns the first rect.
   * If aFlags includes RECTS_ACCOUNT_FOR_TRANSFORMS, then when converting
   * the boxes into aRelativeTo coordinates, transforms (including CSS
   * and SVG transforms) are taken into account.
   * If aFlags includes one of RECTS_USE_CONTENT_BOX, RECTS_USE_PADDING_BOX,
   * or RECTS_USE_MARGIN_BOX, the corresponding type of box is used.
   * Otherwise (by default), the border box is used.
   */
  static nsRect GetAllInFlowRectsUnion(nsIFrame* aFrame, nsIFrame* aRelativeTo,
                                       uint32_t aFlags = 0);

  enum {
    EXCLUDE_BLUR_SHADOWS = 0x01
  };
  /**
   * Takes a text-shadow array from the style properties of a given nsIFrame and
   * computes the union of those shadows along with the given initial rect.
   * If there are no shadows, the initial rect is returned.
   */
  static nsRect GetTextShadowRectsUnion(const nsRect& aTextAndDecorationsRect,
                                        nsIFrame* aFrame,
                                        uint32_t aFlags = 0);

  /**
   * Computes the destination rect that a given replaced element should render
   * into, based on its CSS 'object-fit' and 'object-position' properties.
   *
   * @param aConstraintRect The constraint rect that we have at our disposal,
   *                        which would e.g. be exactly filled by the image
   *                        if we had "object-fit: fill".
   * @param aIntrinsicSize The replaced content's intrinsic size, as reported
   *                       by nsIFrame::GetIntrinsicSize().
   * @param aIntrinsicRatio The replaced content's intrinsic ratio, as reported
   *                        by nsIFrame::GetIntrinsicRatio().
   * @param aStylePos The nsStylePosition struct that contains the 'object-fit'
   *                  and 'object-position' values that we should rely on.
   *                  (This should usually be the nsStylePosition for the
   *                  replaced element in question, but not always. For
   *                  example, a <video>'s poster-image has a dedicated
   *                  anonymous element & child-frame, but we should still use
   *                  the <video>'s 'object-fit' and 'object-position' values.)
   * @param aAnchorPoint [out] A point that should be pixel-aligned by functions
   *                           like nsLayoutUtils::DrawImage. See documentation
   *                           in nsCSSRendering.h for ComputeObjectAnchorPoint.
   * @return The nsRect into which we should render the replaced content (using
   *         the same coordinate space as the passed-in aConstraintRect).
   */
  static nsRect ComputeObjectDestRect(const nsRect& aConstraintRect,
                                      const IntrinsicSize& aIntrinsicSize,
                                      const nsSize& aIntrinsicRatio,
                                      const nsStylePosition* aStylePos,
                                      nsPoint* aAnchorPoint = nullptr);

  /**
   * Get the font metrics corresponding to the frame's style data.
   * @param aFrame the frame
   * @param aSizeInflation number to multiply font size by
   */
  static already_AddRefed<nsFontMetrics> GetFontMetricsForFrame(
    const nsIFrame* aFrame, float aSizeInflation);

  static already_AddRefed<nsFontMetrics>
    GetInflatedFontMetricsForFrame(const nsIFrame* aFrame)
  {
    return GetFontMetricsForFrame(aFrame, FontSizeInflationFor(aFrame));
  }

  /**
   * Get the font metrics corresponding to the given style data.
   * @param aStyleContext the style data
   * @param aSizeInflation number to multiply font size by
   */
  static already_AddRefed<nsFontMetrics> GetFontMetricsForStyleContext(
      nsStyleContext* aStyleContext, float aSizeInflation = 1.0f,
      uint8_t aVariantWidth = NS_FONT_VARIANT_WIDTH_NORMAL);

  /**
   * Get the font metrics of emphasis marks corresponding to the given
   * style data. The result is same as GetFontMetricsForStyleContext
   * except that the font size is scaled down to 50%.
   * @param aStyleContext the style data
   * @param aInflation number to multiple font size by
   */
  static already_AddRefed<nsFontMetrics> GetFontMetricsOfEmphasisMarks(
      nsStyleContext* aStyleContext, float aInflation)
  {
    return GetFontMetricsForStyleContext(aStyleContext, aInflation * 0.5f);
  }

  /**
   * Find the immediate child of aParent whose frame subtree contains
   * aDescendantFrame. Returns null if aDescendantFrame is not a descendant
   * of aParent.
   */
  static nsIFrame* FindChildContainingDescendant(nsIFrame* aParent, nsIFrame* aDescendantFrame);

  /**
   * Find the nearest ancestor that's a block
   */
  static nsBlockFrame* FindNearestBlockAncestor(nsIFrame* aFrame);

  /**
   * Find the nearest ancestor that's not for generated content. Will return
   * aFrame if aFrame is not for generated content.
   */
  static nsIFrame* GetNonGeneratedAncestor(nsIFrame* aFrame);

  /**
   * Cast aFrame to an nsBlockFrame* or return null if it's not
   * an nsBlockFrame.
   */
  static nsBlockFrame* GetAsBlock(nsIFrame* aFrame);

  /*
   * Whether the frame is an nsBlockFrame which is not a wrapper block.
   */
  static bool IsNonWrapperBlock(nsIFrame* aFrame);

  /**
   * If aFrame is an out of flow frame, return its placeholder, otherwise
   * return its parent.
   */
  static nsIFrame* GetParentOrPlaceholderFor(nsIFrame* aFrame);

  /**
   * If aFrame is an out of flow frame, return its placeholder, otherwise
   * return its (possibly cross-doc) parent.
   */
  static nsIFrame* GetParentOrPlaceholderForCrossDoc(nsIFrame* aFrame);

  /**
   * Get a frame's next-in-flow, or, if it doesn't have one, its
   * block-in-inline-split sibling.
   */
  static nsIFrame*
  GetNextContinuationOrIBSplitSibling(nsIFrame *aFrame);

  /**
   * Get the first frame in the continuation-plus-ib-split-sibling chain
   * containing aFrame.
   */
  static nsIFrame*
  FirstContinuationOrIBSplitSibling(const nsIFrame *aFrame);

  /**
   * Get the last frame in the continuation-plus-ib-split-sibling chain
   * containing aFrame.
   */
  static nsIFrame*
  LastContinuationOrIBSplitSibling(const nsIFrame *aFrame);

  /**
   * Is FirstContinuationOrIBSplitSibling(aFrame) going to return
   * aFrame?
   */
  static bool
  IsFirstContinuationOrIBSplitSibling(nsIFrame *aFrame);

  /**
   * Check whether aFrame is a part of the scrollbar or scrollcorner of
   * the root content.
   * @param aFrame the checking frame.
   * @return true if the frame is a part of the scrollbar or scrollcorner of
   *         the root content.
   */
  static bool IsViewportScrollbarFrame(nsIFrame* aFrame);

  /**
   * Get the contribution of aFrame to its containing block's intrinsic
   * size for the given physical axis.  This considers the child's intrinsic
   * width, its 'width', 'min-width', and 'max-width' properties (or 'height'
   * variations if that's what matches aAxis) and its padding, border and margin
   * in the corresponding dimension.
   * @param aPercentageBasis an optional percentage basis (in aFrame's WM).
   *   Pass NS_UNCONSTRAINEDSIZE if the basis is indefinite in either/both axes.
   *   If you pass Nothing() a percentage basis will be calculated from aFrame's
   *   ancestors' computed size in the relevant axis, if needed.
   * @param aMarginBoxMinSizeClamp make the result fit within this margin-box
   * size by reducing the *content size* (flooring at zero).  This is used for:
   * https://drafts.csswg.org/css-grid/#min-size-auto
   */
  enum class IntrinsicISizeType { MIN_ISIZE, PREF_ISIZE };
  static const auto MIN_ISIZE = IntrinsicISizeType::MIN_ISIZE;
  static const auto PREF_ISIZE = IntrinsicISizeType::PREF_ISIZE;
  enum {
    IGNORE_PADDING = 0x01,
    BAIL_IF_REFLOW_NEEDED = 0x02, // returns NS_INTRINSIC_WIDTH_UNKNOWN if so
    MIN_INTRINSIC_ISIZE = 0x04, // use min-width/height instead of width/height
    ADD_PERCENTS = 0x08, // apply AddPercents also for MIN_ISIZE
  };
  static nscoord
  IntrinsicForAxis(mozilla::PhysicalAxis aAxis,
                   gfxContext*           aRenderingContext,
                   nsIFrame*             aFrame,
                   IntrinsicISizeType    aType,
                   const mozilla::Maybe<mozilla::LogicalSize>& aPercentageBasis = mozilla::Nothing(),
                   uint32_t              aFlags = 0,
                   nscoord               aMarginBoxMinSizeClamp = NS_MAXSIZE);
  /**
   * Calls IntrinsicForAxis with aFrame's parent's inline physical axis.
   */
  static nscoord IntrinsicForContainer(gfxContext*         aRenderingContext,
                                       nsIFrame*           aFrame,
                                       IntrinsicISizeType  aType,
                                       uint32_t            aFlags = 0);

  /**
   * Get the definite size contribution of aFrame for the given physical axis.
   * This considers the child's 'min-width' property (or 'min-height' if the
   * given axis is vertical), and its padding, border, and margin in the
   * corresponding dimension.  If the 'min-' property is 'auto' (and 'overflow'
   * is 'visible') and the corresponding 'width'/'height' is definite it returns
   * the "specified size" for:
   * https://drafts.csswg.org/css-grid/#min-size-auto
   * Note that the "transferred size" is not handled here; use IntrinsicForAxis.
   * Note that any percentage in 'width'/'height' makes it count as indefinite.
   * If the 'min-' property is 'auto' and 'overflow' is not 'visible', then it
   * calculates the result as if the 'min-' computed value is zero.
   * Otherwise, return NS_UNCONSTRAINEDSIZE.
   *
   * @note this behavior is specific to Grid/Flexbox (currently) so aFrame
   * should be a grid/flex item.
   */
  static nscoord MinSizeContributionForAxis(mozilla::PhysicalAxis aAxis,
                                            gfxContext*           aRC,
                                            nsIFrame*             aFrame,
                                            IntrinsicISizeType    aType,
                                            uint32_t              aFlags = 0);

  /**
   * This function increases an initial intrinsic size, 'aCurrent', according
   * to the given 'aPercent', such that the size-increase makes up exactly
   * 'aPercent' percent of the returned value.  If 'aPercent' or 'aCurrent' are
   * less than or equal to zero the original 'aCurrent' value is returned.
   * If 'aPercent' is greater than or equal to 1.0 the value nscoord_MAX is
   * returned.
   */
  static nscoord AddPercents(nscoord aCurrent, float aPercent)
  {
    if (aPercent > 0.0f && aCurrent > 0) {
      return MOZ_UNLIKELY(aPercent >= 1.0f) ? nscoord_MAX
        : NSToCoordRound(float(aCurrent) / (1.0f - aPercent));
    }
    return aCurrent;
  }

  /*
   * Convert nsStyleCoord to nscoord when percentages depend on the
   * containing block size.
   * @param aPercentBasis The width or height of the containing block
   * (whichever the client wants to use for resolving percentages).
   */
  static nscoord ComputeCBDependentValue(nscoord aPercentBasis,
                                         const nsStyleCoord& aCoord);

  static nscoord ComputeBSizeDependentValue(
                   nscoord              aContainingBlockBSize,
                   const nsStyleCoord&  aCoord);

  static nscoord ComputeBSizeValue(nscoord aContainingBlockBSize,
                                    nscoord aContentEdgeToBoxSizingBoxEdge,
                                    const nsStyleCoord& aCoord)
  {
    MOZ_ASSERT(aContainingBlockBSize != nscoord_MAX || !aCoord.HasPercent(),
               "caller must deal with %% of unconstrained block-size");
    MOZ_ASSERT(aCoord.IsCoordPercentCalcUnit());

    nscoord result =
      nsRuleNode::ComputeCoordPercentCalc(aCoord, aContainingBlockBSize);
    // Clamp calc(), and the subtraction for box-sizing.
    return std::max(0, result - aContentEdgeToBoxSizingBoxEdge);
  }

  // XXX to be removed
  static bool IsAutoHeight(const nsStyleCoord &aCoord, nscoord aCBHeight)
  {
    return IsAutoBSize(aCoord, aCBHeight);
  }

  static bool IsAutoBSize(const nsStyleCoord &aCoord, nscoord aCBBSize)
  {
    nsStyleUnit unit = aCoord.GetUnit();
    return unit == eStyleUnit_Auto ||  // only for 'height'
           unit == eStyleUnit_None ||  // only for 'max-height'
           // The enumerated values were originally aimed at inline-size
           // (or width, as it was before logicalization). For now, let them
           // return true here, so that we don't call ComputeBSizeValue with
           // value types that it doesn't understand. (See bug 1113216.)
           //
           // FIXME (bug 567039, bug 527285)
           // This isn't correct for the 'fill' value or for the 'min-*' or
           // 'max-*' properties, which need to be handled differently by
           // the callers of IsAutoBSize().
           unit == eStyleUnit_Enumerated ||
           (aCBBSize == nscoord_MAX && aCoord.HasPercent());
  }

  static bool IsPaddingZero(const nsStyleCoord &aCoord)
  {
    return (aCoord.GetUnit() == eStyleUnit_Coord &&
            aCoord.GetCoordValue() == 0) ||
           (aCoord.GetUnit() == eStyleUnit_Percent &&
            aCoord.GetPercentValue() == 0.0f) ||
           (aCoord.IsCalcUnit() &&
            // clamp negative calc() to 0
            nsRuleNode::ComputeCoordPercentCalc(aCoord, nscoord_MAX) <= 0 &&
            nsRuleNode::ComputeCoordPercentCalc(aCoord, 0) <= 0);
  }

  static bool IsMarginZero(const nsStyleCoord &aCoord)
  {
    return (aCoord.GetUnit() == eStyleUnit_Coord &&
            aCoord.GetCoordValue() == 0) ||
           (aCoord.GetUnit() == eStyleUnit_Percent &&
            aCoord.GetPercentValue() == 0.0f) ||
           (aCoord.IsCalcUnit() &&
            nsRuleNode::ComputeCoordPercentCalc(aCoord, nscoord_MAX) == 0 &&
            nsRuleNode::ComputeCoordPercentCalc(aCoord, 0) == 0);
  }

  static void MarkDescendantsDirty(nsIFrame *aSubtreeRoot);

  static void MarkIntrinsicISizesDirtyIfDependentOnBSize(nsIFrame* aFrame);

  /*
   * Calculate the used values for 'width' and 'height' when width
   * and height are 'auto'. The tentWidth and tentHeight arguments should be
   * the result of applying the rules for computing intrinsic sizes and ratios.
   * as specified by CSS 2.1 sections 10.3.2 and 10.6.2
   */
  static nsSize ComputeAutoSizeWithIntrinsicDimensions(nscoord minWidth, nscoord minHeight,
                                                       nscoord maxWidth, nscoord maxHeight,
                                                       nscoord tentWidth, nscoord tentHeight);

  // Implement nsIFrame::GetPrefISize in terms of nsIFrame::AddInlinePrefISize
  static nscoord PrefISizeFromInline(nsIFrame* aFrame,
                                     gfxContext* aRenderingContext);

  // Implement nsIFrame::GetMinISize in terms of nsIFrame::AddInlineMinISize
  static nscoord MinISizeFromInline(nsIFrame* aFrame,
                                    gfxContext* aRenderingContext);

  // Get a suitable foreground color for painting aColor for aFrame.
  static nscolor DarkenColorIfNeeded(nsIFrame* aFrame, nscolor aColor);

  // Get a suitable foreground color for painting aField for aFrame.
  // Type of aFrame is made a template parameter because nsIFrame is not
  // a complete type in the header. Type-safety is not harmed given that
  // DarkenColorIfNeeded requires an nsIFrame pointer.
  template<typename Frame, typename T, typename S>
  static nscolor GetColor(Frame* aFrame, T S::* aField) {
    nscolor color = aFrame->GetVisitedDependentColor(aField);
    return DarkenColorIfNeeded(aFrame, color);
  }

  // Get a baseline y position in app units that is snapped to device pixels.
  static gfxFloat GetSnappedBaselineY(nsIFrame* aFrame, gfxContext* aContext,
                                      nscoord aY, nscoord aAscent);
  // Ditto for an x position (for vertical text). Note that for vertical-rl
  // writing mode, the ascent value should be negated by the caller.
  static gfxFloat GetSnappedBaselineX(nsIFrame* aFrame, gfxContext* aContext,
                                      nscoord aX, nscoord aAscent);

  static nscoord AppUnitWidthOfString(char16_t aC,
                                      nsFontMetrics& aFontMetrics,
                                      DrawTarget* aDrawTarget) {
    return AppUnitWidthOfString(&aC, 1, aFontMetrics, aDrawTarget);
  }
  static nscoord AppUnitWidthOfString(const nsString& aString,
                                      nsFontMetrics& aFontMetrics,
                                      DrawTarget* aDrawTarget) {
    return nsLayoutUtils::AppUnitWidthOfString(aString.get(), aString.Length(),
                                               aFontMetrics, aDrawTarget);
  }
  static nscoord AppUnitWidthOfString(const char16_t *aString,
                                      uint32_t aLength,
                                      nsFontMetrics& aFontMetrics,
                                      DrawTarget* aDrawTarget);
  static nscoord AppUnitWidthOfStringBidi(const nsString& aString,
                                          const nsIFrame* aFrame,
                                          nsFontMetrics& aFontMetrics,
                                          gfxContext& aContext) {
    return nsLayoutUtils::AppUnitWidthOfStringBidi(aString.get(),
                                                   aString.Length(), aFrame,
                                                   aFontMetrics, aContext);
  }
  static nscoord AppUnitWidthOfStringBidi(const char16_t* aString,
                                          uint32_t aLength,
                                          const nsIFrame* aFrame,
                                          nsFontMetrics& aFontMetrics,
                                          gfxContext& aContext);

  static bool StringWidthIsGreaterThan(const nsString& aString,
                                       nsFontMetrics& aFontMetrics,
                                       DrawTarget* aDrawTarget,
                                       nscoord aWidth);

  static nsBoundingMetrics AppUnitBoundsOfString(const char16_t* aString,
                                                 uint32_t aLength,
                                                 nsFontMetrics& aFontMetrics,
                                                 DrawTarget* aDrawTarget);

  static void DrawString(const nsIFrame*     aFrame,
                         nsFontMetrics&      aFontMetrics,
                         gfxContext*         aContext,
                         const char16_t*     aString,
                         int32_t             aLength,
                         nsPoint             aPoint,
                         nsStyleContext*     aStyleContext = nullptr,
                         DrawStringFlags     aFlags = DrawStringFlags::eDefault);

  static nsPoint GetBackgroundFirstTilePos(const nsPoint& aDest,
                                           const nsPoint& aFill,
                                           const nsSize& aRepeatSize);

  /**
   * Supports only LTR or RTL. Bidi (mixed direction) is not supported.
   */
  static void DrawUniDirString(const char16_t* aString,
                               uint32_t aLength,
                               nsPoint aPoint,
                               nsFontMetrics& aFontMetrics,
                               gfxContext& aContext);

  /**
   * Helper function for drawing text-shadow. The callback's job
   * is to draw whatever needs to be blurred onto the given context.
   */
  typedef void (* TextShadowCallback)(gfxContext* aCtx,
                                      nsPoint aShadowOffset,
                                      const nscolor& aShadowColor,
                                      void* aData);

  static void PaintTextShadow(const nsIFrame*     aFrame,
                              gfxContext*         aContext,
                              const nsRect&       aTextRect,
                              const nsRect&       aDirtyRect,
                              const nscolor&      aForegroundColor,
                              TextShadowCallback  aCallback,
                              void*               aCallbackData);

  /**
   * Gets the baseline to vertically center text from a font within a
   * line of specified height.
   * aIsInverted: true if the text is inverted relative to the block
   * direction, so that the block-dir "ascent" corresponds to font
   * descent. (Applies to sideways text in vertical-lr mode.)
   *
   * Returns the baseline position relative to the top of the line.
   */
  static nscoord GetCenteredFontBaseline(nsFontMetrics* aFontMetrics,
                                         nscoord        aLineHeight,
                                         bool           aIsInverted);

  /**
   * Derive a baseline of |aFrame| (measured from its top border edge)
   * from its first in-flow line box (not descending into anything with
   * 'overflow' not 'visible', potentially including aFrame itself).
   *
   * Returns true if a baseline was found (and fills in aResult).
   * Otherwise returns false.
   */
  static bool GetFirstLineBaseline(mozilla::WritingMode aWritingMode,
                                   const nsIFrame* aFrame, nscoord* aResult);

  /**
   * Just like GetFirstLineBaseline, except also returns the top and
   * bottom of the line with the baseline.
   *
   * Returns true if a line was found (and fills in aResult).
   * Otherwise returns false.
   */
  struct LinePosition {
    nscoord mBStart, mBaseline, mBEnd;

    LinePosition operator+(nscoord aOffset) const {
      LinePosition result;
      result.mBStart = mBStart + aOffset;
      result.mBaseline = mBaseline + aOffset;
      result.mBEnd = mBEnd + aOffset;
      return result;
    }
  };
  static bool GetFirstLinePosition(mozilla::WritingMode aWritingMode,
                                   const nsIFrame* aFrame,
                                   LinePosition* aResult);


  /**
   * Derive a baseline of |aFrame| (measured from its top border edge)
   * from its last in-flow line box (not descending into anything with
   * 'overflow' not 'visible', potentially including aFrame itself).
   *
   * Returns true if a baseline was found (and fills in aResult).
   * Otherwise returns false.
   */
  static bool GetLastLineBaseline(mozilla::WritingMode aWritingMode,
                                  const nsIFrame* aFrame, nscoord* aResult);

  /**
   * Returns a block-dir coordinate relative to this frame's origin that
   * represents the logical block-end of the frame or its visible content,
   * whichever is further from the origin.
   * Relative positioning is ignored and margins and glyph bounds are not
   * considered.
   * This value will be >= mRect.BSize() and <= overflowRect.BEnd() unless
   * relative positioning is applied.
   */
  static nscoord CalculateContentBEnd(mozilla::WritingMode aWritingMode,
                                      nsIFrame* aFrame);

  /**
   * Gets the closest frame (the frame passed in or one of its parents) that
   * qualifies as a "layer"; used in DOM0 methods that depends upon that
   * definition. This is the nearest frame that is either positioned or scrolled
   * (the child of a scroll frame).
   */
  static nsIFrame* GetClosestLayer(nsIFrame* aFrame);

  /**
   * Gets the graphics sampling filter for the frame
   */
  static SamplingFilter GetSamplingFilterForFrame(nsIFrame* aFrame);

  static inline void InitDashPattern(StrokeOptions& aStrokeOptions,
                                     uint8_t aBorderStyle) {
    if (aBorderStyle == NS_STYLE_BORDER_STYLE_DOTTED) {
      static Float dot[] = { 1.f, 1.f };
      aStrokeOptions.mDashLength = MOZ_ARRAY_LENGTH(dot);
      aStrokeOptions.mDashPattern = dot;
    } else if (aBorderStyle == NS_STYLE_BORDER_STYLE_DASHED) {
      static Float dash[] = { 5.f, 5.f };
      aStrokeOptions.mDashLength = MOZ_ARRAY_LENGTH(dash);
      aStrokeOptions.mDashPattern = dash;
    } else {
      aStrokeOptions.mDashLength = 0;
      aStrokeOptions.mDashPattern = nullptr;
    }
  }

  /**
   * Convert an nsRect to a gfxRect.
   */
  static gfxRect RectToGfxRect(const nsRect& aRect,
                               int32_t aAppUnitsPerDevPixel);

  static gfxPoint PointToGfxPoint(const nsPoint& aPoint,
                                  int32_t aAppUnitsPerPixel) {
    return gfxPoint(gfxFloat(aPoint.x) / aAppUnitsPerPixel,
                    gfxFloat(aPoint.y) / aAppUnitsPerPixel);
  }

  /* N.B. The only difference between variants of the Draw*Image
   * functions below is the type of the aImage argument.
   */

  /**
   * Draw a background image.  The image's dimensions are as specified in aDest;
   * the image itself is not consulted to determine a size.
   * See https://wiki.mozilla.org/Gecko:Image_Snapping_and_Rendering
   *   @param aContext          The context to draw to, already set up with an
   *                            appropriate scale and transform for drawing in
   *                            app units.
   *   @param aForFrame         The nsIFrame that we're drawing this image for.
   *   @param aImage            The image.
   *   @param aImageSize        The unscaled size of the image being drawn.
   *                            (This might be the image's size if no scaling
   *                            occurs, or it might be the image's size if
   *                            the image is a vector image being rendered at
   *                            that size.)
   *   @param aDest             The position and scaled area where one copy of
   *                            the image should be drawn. This area represents
   *                            the image itself in its correct position as defined
   *                            with the background-position css property.
   *   @param aFill             The area to be filled with copies of the image.
   *   @param aRepeatSize       The distance between the positions of two subsequent
   *                            repeats of the image. Sizes larger than aDest.Size()
   *                            create gaps between the images.
   *   @param aAnchor           A point in aFill which we will ensure is
   *                            pixel-aligned in the output.
   *   @param aDirty            Pixels outside this area may be skipped.
   *   @param aImageFlags       Image flags of the imgIContainer::FLAG_* variety.
   *   @param aExtendMode       How to extend the image over the dest rect.
   */
  static DrawResult DrawBackgroundImage(gfxContext&         aContext,
                                        nsIFrame*           aForFrame,
                                        nsPresContext*      aPresContext,
                                        imgIContainer*      aImage,
                                        const CSSIntSize&   aImageSize,
                                        SamplingFilter      aSamplingFilter,
                                        const nsRect&       aDest,
                                        const nsRect&       aFill,
                                        const nsSize&       aRepeatSize,
                                        const nsPoint&      aAnchor,
                                        const nsRect&       aDirty,
                                        uint32_t            aImageFlags,
                                        ExtendMode          aExtendMode,
                                        float               aOpacity);

  /**
   * Draw an image.
   * See https://wiki.mozilla.org/Gecko:Image_Snapping_and_Rendering
   *   @param aRenderingContext Where to draw the image, set up with an
   *                            appropriate scale and transform for drawing in
   *                            app units.
   *   @param aStyleContext     The style context of the nsIFrame (or
   *                            pseudo-element) for which this image is being
   *                            drawn.
   *   @param aImage            The image.
   *   @param aDest             Where one copy of the image should mapped to.
   *   @param aFill             The area to be filled with copies of the
   *                            image.
   *   @param aAnchor           A point in aFill which we will ensure is
   *                            pixel-aligned in the output.
   *   @param aDirty            Pixels outside this area may be skipped.
   *   @param aImageFlags       Image flags of the imgIContainer::FLAG_* variety
   */
  static DrawResult DrawImage(gfxContext&         aContext,
                              nsStyleContext*     aStyleContext,
                              nsPresContext*      aPresContext,
                              imgIContainer*      aImage,
                              const SamplingFilter aSamplingFilter,
                              const nsRect&       aDest,
                              const nsRect&       aFill,
                              const nsPoint&      aAnchor,
                              const nsRect&       aDirty,
                              uint32_t            aImageFlags,
                              float               aOpacity = 1.0);

  /**
   * Draw a whole image without scaling or tiling.
   *
   *   @param aRenderingContext Where to draw the image, set up with an
   *                            appropriate scale and transform for drawing in
   *                            app units.
   *   @param aImage            The image.
   *   @param aDest             The top-left where the image should be drawn.
   *   @param aDirty            If non-null, then pixels outside this area may
   *                            be skipped.
   *   @param aImageFlags       Image flags of the imgIContainer::FLAG_* variety
   *   @param aSourceArea       If non-null, this area is extracted from
   *                            the image and drawn at aDest. It's
   *                            in appunits. For best results it should
   *                            be aligned with image pixels.
   */
  static DrawResult DrawSingleUnscaledImage(gfxContext&          aContext,
                                            nsPresContext*       aPresContext,
                                            imgIContainer*       aImage,
                                            const SamplingFilter aSamplingFilter,
                                            const nsPoint&       aDest,
                                            const nsRect*        aDirty,
                                            uint32_t             aImageFlags,
                                            const nsRect*        aSourceArea = nullptr);

  /**
   * Draw a whole image without tiling.
   *
   *   @param aRenderingContext Where to draw the image, set up with an
   *                            appropriate scale and transform for drawing in
   *                            app units.
   *   @param aImage            The image.
   *   @param aDest             The area that the image should fill.
   *   @param aDirty            Pixels outside this area may be skipped.
   *   @param aSVGContext       Optionally provides an SVGImageContext.
   *                            Callers should pass an SVGImageContext with at
   *                            least the viewport size set if aImage may be of
   *                            type imgIContainer::TYPE_VECTOR, or pass
   *                            Nothing() if it is of type
   *                            imgIContainer::TYPE_RASTER (to save cycles
   *                            constructing an SVGImageContext, since this
   *                            argument will be ignored for raster images).
   *   @param aImageFlags       Image flags of the imgIContainer::FLAG_*
   *                            variety.
   *   @param aAnchor           If non-null, a point which we will ensure
   *                            is pixel-aligned in the output.
   *   @param aSourceArea       If non-null, this area is extracted from
   *                            the image and drawn in aDest. It's
   *                            in appunits. For best results it should
   *                            be aligned with image pixels.
   */
  static DrawResult DrawSingleImage(gfxContext&         aContext,
                                    nsPresContext*      aPresContext,
                                    imgIContainer*      aImage,
                                    const SamplingFilter aSamplingFilter,
                                    const nsRect&       aDest,
                                    const nsRect&       aDirty,
                                    const mozilla::Maybe<SVGImageContext>& aSVGContext,
                                    uint32_t            aImageFlags,
                                    const nsPoint*      aAnchorPoint = nullptr,
                                    const nsRect*       aSourceArea = nullptr);

  /**
   * Given an imgIContainer, this method attempts to obtain an intrinsic
   * px-valued height & width for it.  If the imgIContainer has a non-pixel
   * value for either height or width, this method tries to generate a pixel
   * value for that dimension using the intrinsic ratio (if available).  The
   * intrinsic ratio will be assigned to aIntrinsicRatio; if there's no
   * intrinsic ratio then (0, 0) will be assigned.
   *
   * This method will always set aGotWidth and aGotHeight to indicate whether
   * we were able to successfully obtain (or compute) a value for each
   * dimension.
   *
   * NOTE: This method is similar to ComputeSizeWithIntrinsicDimensions.  The
   * difference is that this one is simpler and is suited to places where we
   * have less information about the frame tree.
   */
  static void ComputeSizeForDrawing(imgIContainer* aImage,
                                    CSSIntSize&    aImageSize,
                                    nsSize&        aIntrinsicRatio,
                                    bool&          aGotWidth,
                                    bool&          aGotHeight);

  /**
   * Given an imgIContainer, this method attempts to obtain an intrinsic
   * px-valued height & width for it. If the imgIContainer has a non-pixel
   * value for either height or width, this method tries to generate a pixel
   * value for that dimension using the intrinsic ratio (if available). If,
   * after trying all these methods, no value is available for one or both
   * dimensions, the corresponding dimension of aFallbackSize is used instead.
   */
  static CSSIntSize
  ComputeSizeForDrawingWithFallback(imgIContainer* aImage,
                                    const nsSize&  aFallbackSize);

  /**
   * Given a source area of an image (in appunits) and a destination area
   * that we want to map that source area too, computes the area that
   * would be covered by the whole image. This is useful for passing to
   * the aDest parameter of DrawImage, when we want to draw a subimage
   * of an overall image.
   */
  static nsRect GetWholeImageDestination(const nsSize& aWholeImageSize,
                                         const nsRect& aImageSourceArea,
                                         const nsRect& aDestArea);

  /**
   * Given an image container and an orientation, returns an image container
   * that contains the same image, reoriented appropriately. May return the
   * original image container if no changes are needed.
   *
   * @param aContainer   The image container to apply the orientation to.
   * @param aOrientation The desired orientation.
   */
  static already_AddRefed<imgIContainer>
  OrientImage(imgIContainer* aContainer,
              const nsStyleImageOrientation& aOrientation);

  /**
   * Determine if any corner radius is of nonzero size
   *   @param aCorners the |nsStyleCorners| object to check
   *   @return true unless all the coordinates are 0%, 0 or null.
   *
   * A corner radius with one dimension zero and one nonzero is
   * treated as a nonzero-radius corner, even though it will end up
   * being rendered like a zero-radius corner.  This is because such
   * corners are not expected to appear outside of test cases, and it's
   * simpler to implement the test this way.
   */
  static bool HasNonZeroCorner(const nsStyleCorners& aCorners);

  /**
   * Determine if there is any corner radius on corners adjacent to the
   * given side.
   */
  static bool HasNonZeroCornerOnSide(const nsStyleCorners& aCorners,
                                       mozilla::Side aSide);

  /**
   * Determine if a widget is likely to require transparency or translucency.
   *   @param aBackgroundFrame The frame that the background is set on. For
   *                           <window>s, this will be the canvas frame.
   *   @param aCSSRootFrame    The frame that holds CSS properties affecting
   *                           the widget's transparency. For menupopups,
   *                           aBackgroundFrame and aCSSRootFrame will be the
   *                           same.
   *   @return a value suitable for passing to SetWindowTranslucency.
   */
  static nsTransparencyMode GetFrameTransparency(nsIFrame* aBackgroundFrame,
                                                 nsIFrame* aCSSRootFrame);

  /**
   * A frame is a popup if it has its own floating window. Menus, panels
   * and combobox dropdowns are popups.
   */
  static bool IsPopup(nsIFrame* aFrame);

  /**
   * Find the nearest "display root". This is the nearest enclosing
   * popup frame or the root prescontext's root frame.
   */
  static nsIFrame* GetDisplayRootFrame(nsIFrame* aFrame);

  /**
   * Find the nearest viewport frame that is an ancestor of the given frame.
   */
  static nsIFrame* GetViewportFrame(nsIFrame* aFrame);

  /**
   * Get the reference frame that would be used when constructing a
   * display item for this frame.  Rather than using their own frame
   * as a reference frame.)
   *
   * This duplicates some of the logic of GetDisplayRootFrame above and
   * of nsDisplayListBuilder::FindReferenceFrameFor.
   *
   * If you have an nsDisplayListBuilder, you should get the reference
   * frame from it instead of calling this.
   */
  static nsIFrame* GetReferenceFrame(nsIFrame* aFrame);

  /**
   * Get textrun construction flags determined by a given style; in particular
   * some combination of:
   * -- TEXT_DISABLE_OPTIONAL_LIGATURES if letter-spacing is in use
   * -- TEXT_OPTIMIZE_SPEED if the text-rendering CSS property and font size
   * and prefs indicate we should be optimizing for speed over quality
   */
  static mozilla::gfx::ShapedTextFlags
  GetTextRunFlagsForStyle(nsStyleContext* aStyleContext,
                          const nsStyleFont* aStyleFont,
                          const nsStyleText* aStyleText,
                          nscoord aLetterSpacing);

  /**
   * Get orientation flags for textrun construction.
   */
  static mozilla::gfx::ShapedTextFlags
  GetTextRunOrientFlagsForStyle(nsStyleContext* aStyleContext);

  /**
   * Takes two rectangles whose origins must be the same, and computes
   * the difference between their union and their intersection as two
   * rectangles. (This difference is a superset of the difference
   * between the two rectangles.)
   */
  static void GetRectDifferenceStrips(const nsRect& aR1, const nsRect& aR2,
                                      nsRect* aHStrip, nsRect* aVStrip);

  /**
   * Get a device context that can be used to get up-to-date device
   * dimensions for the given window. For some reason, this is more
   * complicated than it ought to be in multi-monitor situations.
   */
  static nsDeviceContext*
  GetDeviceContextForScreenInfo(nsPIDOMWindowOuter* aWindow);

  /**
   * Some frames with 'position: fixed' (nsStylePosition::mDisplay ==
   * NS_STYLE_POSITION_FIXED) are not really fixed positioned, since
   * they're inside an element with -moz-transform.  This function says
   * whether such an element is a real fixed-pos element.
   */
  static bool IsReallyFixedPos(nsIFrame* aFrame);

  /**
   * Obtain a SourceSurface from the given DOM element, if possible.
   * This obtains the most natural surface from the element; that
   * is, the one that can be obtained with the fewest conversions.
   *
   * The flags below can modify the behaviour of this function.  The
   * result is returned as a SurfaceFromElementResult struct, also
   * defined below.
   *
   * Currently, this will do:
   *  - HTML Canvas elements: will return the underlying canvas surface
   *  - HTML Video elements: will return the current video frame
   *  - Image elements: will return the image
   *
   * The above results are modified by the below flags (copying,
   * forcing image surface, etc.).
   */

  enum {
    /* When creating a new surface, create an image surface */
    SFE_WANT_IMAGE_SURFACE = 1 << 0,
    /* Whether to extract the first frame (as opposed to the
       current frame) in the case that the element is an image. */
    SFE_WANT_FIRST_FRAME_IF_IMAGE = 1 << 1,
    /* Whether we should skip colorspace/gamma conversion */
    SFE_NO_COLORSPACE_CONVERSION = 1 << 2,
    /* Specifies that the caller wants either OPAQUE or NON_PREMULT mAlphaType,
       if this is can be done efficiently. */
    SFE_PREFER_NO_PREMULTIPLY_ALPHA = 1 << 3,
    /* Whether we should skip getting a surface for vector images and
       return a DirectDrawInfo containing an imgIContainer instead. */
    SFE_NO_RASTERIZING_VECTORS = 1 << 4,
    /* If image type is vector, the return surface size will same as
       element size, not image's intrinsic size. */
    SFE_USE_ELEMENT_SIZE_IF_VECTOR = 1 << 5
  };

  struct DirectDrawInfo {
    /* imgIContainer to directly draw to a context */
    nsCOMPtr<imgIContainer> mImgContainer;
    /* which frame to draw */
    uint32_t mWhichFrame;
    /* imgIContainer flags to use when drawing */
    uint32_t mDrawingFlags;
  };

  struct SurfaceFromElementResult {
    friend class mozilla::dom::CanvasRenderingContext2D;
    friend class nsLayoutUtils;

    /* If SFEResult contains a valid surface, it either mLayersImage or mSourceSurface
     * will be non-null, and GetSourceSurface() will not be null.
     *
     * For valid surfaces, mSourceSurface may be null if mLayersImage is non-null, but
     * GetSourceSurface() will create mSourceSurface from mLayersImage when called.
     */

    /* Video elements (at least) often are already decoded as layers::Images. */
    RefPtr<mozilla::layers::Image> mLayersImage;

protected:
    /* GetSourceSurface() fills this and returns its non-null value if this SFEResult
     * was successful. */
    RefPtr<mozilla::gfx::SourceSurface> mSourceSurface;

public:
    /* Contains info for drawing when there is no mSourceSurface. */
    DirectDrawInfo mDrawInfo;

    /* The size of the surface */
    mozilla::gfx::IntSize mSize;
    /* The principal associated with the element whose surface was returned.
       If there is a surface, this will never be null. */
    nsCOMPtr<nsIPrincipal> mPrincipal;
    /* The image request, if the element is an nsIImageLoadingContent */
    nsCOMPtr<imgIRequest> mImageRequest;
    /* Whether the element was "write only", that is, the bits should not be exposed to content */
    bool mIsWriteOnly;
    /* Whether the element was still loading.  Some consumers need to handle
       this case specially. */
    bool mIsStillLoading;
    /* Whether the element has a valid size. */
    bool mHasSize;
    /* Whether the element used CORS when loading. */
    bool mCORSUsed;

    gfxAlphaType mAlphaType;

    // Methods:

    SurfaceFromElementResult();

    // Gets mSourceSurface, or makes a SourceSurface from mLayersImage.
    const RefPtr<mozilla::gfx::SourceSurface>& GetSourceSurface();
  };

  // This function can be called on any thread.
  static SurfaceFromElementResult
  SurfaceFromOffscreenCanvas(mozilla::dom::OffscreenCanvas *aOffscreenCanvas,
                             uint32_t aSurfaceFlags,
                             RefPtr<DrawTarget>& aTarget);
  static SurfaceFromElementResult
  SurfaceFromOffscreenCanvas(mozilla::dom::OffscreenCanvas *aOffscreenCanvas,
                             uint32_t aSurfaceFlags = 0) {
    RefPtr<DrawTarget> target = nullptr;
    return SurfaceFromOffscreenCanvas(aOffscreenCanvas, aSurfaceFlags, target);
  }

  static SurfaceFromElementResult SurfaceFromElement(mozilla::dom::Element *aElement,
                                                     uint32_t aSurfaceFlags,
                                                     RefPtr<DrawTarget>& aTarget);
  static SurfaceFromElementResult SurfaceFromElement(mozilla::dom::Element *aElement,
                                                     uint32_t aSurfaceFlags = 0) {
    RefPtr<DrawTarget> target = nullptr;
    return SurfaceFromElement(aElement, aSurfaceFlags, target);
  }

  static SurfaceFromElementResult SurfaceFromElement(nsIImageLoadingContent *aElement,
                                                     uint32_t aSurfaceFlags,
                                                     RefPtr<DrawTarget>& aTarget);
  // Need an HTMLImageElement overload, because otherwise the
  // nsIImageLoadingContent and mozilla::dom::Element overloads are ambiguous
  // for HTMLImageElement.
  static SurfaceFromElementResult SurfaceFromElement(mozilla::dom::HTMLImageElement *aElement,
                                                     uint32_t aSurfaceFlags,
                                                     RefPtr<DrawTarget>& aTarget);
  static SurfaceFromElementResult SurfaceFromElement(mozilla::dom::HTMLCanvasElement *aElement,
                                                     uint32_t aSurfaceFlags,
                                                     RefPtr<DrawTarget>& aTarget);
  static SurfaceFromElementResult SurfaceFromElement(mozilla::dom::HTMLVideoElement *aElement,
                                                     uint32_t aSurfaceFlags,
                                                     RefPtr<DrawTarget>& aTarget);

  /**
   * When the document is editable by contenteditable attribute of its root
   * content or body content.
   *
   * Be aware, this returns nullptr if it's in designMode.
   *
   * For example:
   *
   *  <html contenteditable="true"><body></body></html>
   *    returns the <html>.
   *
   *  <html><body contenteditable="true"></body></html>
   *  <body contenteditable="true"></body>
   *    With these cases, this returns the <body>.
   *    NOTE: The latter case isn't created normally, however, it can be
   *          created by script with XHTML.
   *
   *  <body><p contenteditable="true"></p></body>
   *    returns nullptr because <body> isn't editable.
   */
  static nsIContent*
    GetEditableRootContentByContentEditable(nsIDocument* aDocument);

  static void AddExtraBackgroundItems(nsDisplayListBuilder& aBuilder,
                                      nsDisplayList& aList,
                                      nsIFrame* aFrame,
                                      const nsRect& aCanvasArea,
                                      const nsRegion& aVisibleRegion,
                                      nscolor aBackstop);

  /**
   * Returns true if the passed in prescontext needs the dark grey background
   * that goes behind the page of a print preview presentation.
   */
  static bool NeedsPrintPreviewBackground(nsPresContext* aPresContext);

  /**
   * Adds all font faces used in the frame tree starting from aFrame
   * to the list aFontFaceList.
   */
  static nsresult GetFontFacesForFrames(nsIFrame* aFrame,
                                        nsFontFaceList* aFontFaceList);

  /**
   * Adds all font faces used within the specified range of text in aFrame,
   * and optionally its continuations, to the list in aFontFaceList.
   * Pass 0 and INT32_MAX for aStartOffset and aEndOffset to specify the
   * entire text is to be considered.
   */
  static nsresult GetFontFacesForText(nsIFrame* aFrame,
                                      int32_t aStartOffset,
                                      int32_t aEndOffset,
                                      bool aFollowContinuations,
                                      nsFontFaceList* aFontFaceList);

  /**
   * Walks the frame tree starting at aFrame looking for textRuns.
   * If |clear| is true, just clears the TEXT_RUN_MEMORY_ACCOUNTED flag
   * on each textRun found (and |aMallocSizeOf| is not used).
   * If |clear| is false, adds the storage used for each textRun to the
   * total, and sets the TEXT_RUN_MEMORY_ACCOUNTED flag to avoid double-
   * accounting. (Runs with this flag already set will be skipped.)
   * Expected usage pattern is therefore to call twice:
   *    (void)SizeOfTextRunsForFrames(rootFrame, nullptr, true);
   *    total = SizeOfTextRunsForFrames(rootFrame, mallocSizeOf, false);
   */
  static size_t SizeOfTextRunsForFrames(nsIFrame* aFrame,
                                        mozilla::MallocSizeOf aMallocSizeOf,
                                        bool clear);

  /**
   * Returns true if the frame has any current CSS transitions.
   * A current transition is any transition that has not yet finished playing
   * including paused transitions.
   */
  static bool HasCurrentTransitions(const nsIFrame* aFrame);

  /**
   * Returns true if |aFrame| has an animation of |aProperty| regardless of
   * whether the property is overridden by !important rule.
   */
  static bool HasAnimationOfProperty(const nsIFrame* aFrame,
                                     nsCSSPropertyID aProperty);

  /**
   * Returns true if |aEffectSet| has an animation of |aProperty| regardless of
   * whether the property is overridden by !important rule.
   */
  static bool HasAnimationOfProperty(mozilla::EffectSet* aEffectSet,
                                     nsCSSPropertyID aProperty);

  /**
   * Returns true if |aFrame| has an animation of |aProperty| which is
   * not overridden by !important rules.
   */
  static bool HasEffectiveAnimation(const nsIFrame* aFrame,
                                    nsCSSPropertyID aProperty);

  /**
   * Checks if off-main-thread animations are enabled.
   */
  static bool AreAsyncAnimationsEnabled();

  /**
   * Checks if we should warn about animations that can't be async
   */
  static bool IsAnimationLoggingEnabled();

  /**
   * Find a suitable scale for a element (aFrame's content) over the course of any
   * animations and transitions of the CSS transform property on the
   * element that run on the compositor thread.
   * It will check the maximum and minimum scale during the animations and
   * transitions and return a suitable value for performance and quality.
   * Will return scale(1,1) if there are no such animations.
   * Always returns a positive value.
   * @param aVisibleSize is the size of the area we want to paint
   * @param aDisplaySize is the size of the display area of the pres context
   */
  static gfxSize ComputeSuitableScaleForAnimation(const nsIFrame* aFrame,
                                                  const nsSize& aVisibleSize,
                                                  const nsSize& aDisplaySize);

  /**
   * Checks whether we want to use the GPU to scale images when
   * possible.
   */
  static bool GPUImageScalingEnabled();

  /**
   * Checks whether we want to layerize animated images whenever possible.
   */
  static bool AnimatedImageLayersEnabled();

  /**
   * Checks if we should enable parsing for CSS Filters.
   */
  static bool CSSFiltersEnabled();

  /**
   * Checks whether support for the CSS-wide "unset" value is enabled.
   */
  static bool UnsetValueEnabled();

  /**
   * Checks whether support for the CSS grid-template-{columns,rows} 'subgrid X'
   * value is enabled.
   */
  static bool IsGridTemplateSubgridValueEnabled();

  /**
   * Checks whether support for the CSS text-align (and text-align-last)
   * 'true' value is enabled.
   */
  static bool IsTextAlignUnsafeValueEnabled();

  /**
   * Checks whether support for inter-character ruby is enabled.
   */
  static bool IsInterCharacterRubyEnabled();

  static bool InterruptibleReflowEnabled()
  {
    return sInterruptibleReflowEnabled;
  }

  /**
   * Unions the overflow areas of the children of aFrame with aOverflowAreas.
   * aSkipChildLists specifies any child lists that should be skipped.
   * kSelectPopupList and kPopupList are always skipped.
   */
  static void UnionChildOverflow(nsIFrame* aFrame,
                                 nsOverflowAreas& aOverflowAreas,
                                 mozilla::layout::FrameChildListIDs aSkipChildLists =
                                     mozilla::layout::FrameChildListIDs());

  /**
   * Return the font size inflation *ratio* for a given frame.  This is
   * the factor by which font sizes should be inflated; it is never
   * smaller than 1.
   */
  static float FontSizeInflationFor(const nsIFrame *aFrame);

  /**
   * Perform the first half of the computation of FontSizeInflationFor
   * (see above).
   * This includes determining whether inflation should be performed
   * within this container and returning 0 if it should not be.
   *
   * The result is guaranteed not to vary between line participants
   * (inlines, text frames) within a line.
   *
   * The result should not be used directly since font sizes slightly
   * above the minimum should always be adjusted as done by
   * FontSizeInflationInner.
   */
  static nscoord InflationMinFontSizeFor(const nsIFrame *aFrame);

  /**
   * Perform the second half of the computation done by
   * FontSizeInflationFor (see above).
   *
   * aMinFontSize must be the result of one of the
   *   InflationMinFontSizeFor methods above.
   */
  static float FontSizeInflationInner(const nsIFrame *aFrame,
                                      nscoord aMinFontSize);

  static bool FontSizeInflationEnabled(nsPresContext *aPresContext);

  /**
   * See comment above "font.size.inflation.maxRatio" in
   * modules/libpref/src/init/all.js .
   */
  static uint32_t FontSizeInflationMaxRatio() {
    return sFontSizeInflationMaxRatio;
  }

  /**
   * See comment above "font.size.inflation.emPerLine" in
   * modules/libpref/src/init/all.js .
   */
  static uint32_t FontSizeInflationEmPerLine() {
    return sFontSizeInflationEmPerLine;
  }

  /**
   * See comment above "font.size.inflation.minTwips" in
   * modules/libpref/src/init/all.js .
   */
  static uint32_t FontSizeInflationMinTwips() {
    return sFontSizeInflationMinTwips;
  }

  /**
   * See comment above "font.size.inflation.lineThreshold" in
   * modules/libpref/src/init/all.js .
   */
  static uint32_t FontSizeInflationLineThreshold() {
    return sFontSizeInflationLineThreshold;
  }

  static bool FontSizeInflationForceEnabled() {
    return sFontSizeInflationForceEnabled;
  }

  static bool FontSizeInflationDisabledInMasterProcess() {
    return sFontSizeInflationDisabledInMasterProcess;
  }

  /**
   * See comment above "font.size.systemFontScale" in
   * modules/libpref/init/all.js.
   */
  static float SystemFontScale() {
    return sSystemFontScale / 100.0f;
  }

  static float MaxZoom() {
    return sZoomMaxPercent / 100.0f;
  }

  static float MinZoom() {
    return sZoomMinPercent / 100.0f;
  }

  static bool SVGTransformBoxEnabled() {
    return sSVGTransformBoxEnabled;
  }

  static bool TextCombineUprightDigitsEnabled() {
    return sTextCombineUprightDigitsEnabled;
  }

  // Stylo (the Servo backend for Gecko's style system) is generally enabled
  // or disabled at compile-time. However, we provide the additional capability
  // to disable it dynamically in stylo-enabled builds via a pref.
  static bool StyloEnabled() {
#ifdef MOZ_STYLO
    return sStyloEnabled && StyloSupportedInCurrentProcess();
#else
    return false;
#endif
  }

  // Whether Stylo should be allowed to be enabled in this process.  This
  // returns true for content processes and the non-e10s parent process.
  static bool StyloSupportedInCurrentProcess() {
     return XRE_IsContentProcess() ||
            (XRE_IsParentProcess() && !XRE_IsE10sParentProcess());
  }

  static bool StyleAttrWithXMLBaseDisabled() {
    return sStyleAttrWithXMLBaseDisabled;
  }

  static uint32_t IdlePeriodDeadlineLimit() {
    return sIdlePeriodDeadlineLimit;
  }

  static uint32_t QuiescentFramesBeforeIdlePeriod() {
    return sQuiescentFramesBeforeIdlePeriod;
  }

  /**
   * See comment above "font.size.inflation.mappingIntercept" in
   * modules/libpref/src/init/all.js .
   */
  static int32_t FontSizeInflationMappingIntercept() {
    return sFontSizeInflationMappingIntercept;
  }

  /**
   * Returns true if the nglayout.debug.invalidation pref is set to true.
   * Note that sInvalidationDebuggingIsEnabled is declared outside this function to
   * allow it to be accessed an manipulated from breakpoint conditions.
   */
  static bool InvalidationDebuggingIsEnabled() {
    return sInvalidationDebuggingIsEnabled || getenv("MOZ_DUMP_INVALIDATION") != 0;
  }

  static void Initialize();
  static void Shutdown();

  /**
   * Register an imgIRequest object with a refresh driver.
   *
   * @param aPresContext The nsPresContext whose refresh driver we want to
   *        register with.
   * @param aRequest A pointer to the imgIRequest object which the client wants
   *        to register with the refresh driver.
   * @param aRequestRegistered A pointer to a boolean value which indicates
   *        whether the given image request is registered. If
   *        *aRequestRegistered is true, then this request will not be
   *        registered again. If the request is registered by this function,
   *        then *aRequestRegistered will be set to true upon the completion of
   *        this function.
   *
   */
  static void RegisterImageRequest(nsPresContext* aPresContext,
                                   imgIRequest* aRequest,
                                   bool* aRequestRegistered);

  /**
   * Register an imgIRequest object with a refresh driver, but only if the
   * request is for an image that is animated.
   *
   * @param aPresContext The nsPresContext whose refresh driver we want to
   *        register with.
   * @param aRequest A pointer to the imgIRequest object which the client wants
   *        to register with the refresh driver.
   * @param aRequestRegistered A pointer to a boolean value which indicates
   *        whether the given image request is registered. If
   *        *aRequestRegistered is true, then this request will not be
   *        registered again. If the request is registered by this function,
   *        then *aRequestRegistered will be set to true upon the completion of
   *        this function.
   *
   */
  static void RegisterImageRequestIfAnimated(nsPresContext* aPresContext,
                                             imgIRequest* aRequest,
                                             bool* aRequestRegistered);

  /**
   * Deregister an imgIRequest object from a refresh driver.
   *
   * @param aPresContext The nsPresContext whose refresh driver we want to
   *        deregister from.
   * @param aRequest A pointer to the imgIRequest object with which the client
   *        previously registered and now wants to deregister from the refresh
   *        driver.
   * @param aRequestRegistered A pointer to a boolean value which indicates
   *        whether the given image request is registered. If
   *        *aRequestRegistered is false, then this request will not be
   *        deregistered. If the request is deregistered by this function,
   *        then *aRequestRegistered will be set to false upon the completion of
   *        this function.
   */
  static void DeregisterImageRequest(nsPresContext* aPresContext,
                                     imgIRequest* aRequest,
                                     bool* aRequestRegistered);

  /**
   * Shim to nsCSSFrameConstructor::PostRestyleEvent. Exists so that we
   * can avoid including nsCSSFrameConstructor.h and all its dependencies
   * in content files.
   */
  static void PostRestyleEvent(mozilla::dom::Element* aElement,
                               nsRestyleHint aRestyleHint,
                               nsChangeHint aMinChangeHint);

  /**
   * Updates a pair of x and y distances if a given point is closer to a given
   * rectangle than the original distance values.  If aPoint is closer to
   * aRect than aClosestXDistance and aClosestYDistance indicate, then those
   * two variables are updated with the distance between aPoint and aRect,
   * and true is returned.  If aPoint is not closer, then aClosestXDistance
   * and aClosestYDistance are left unchanged, and false is returned.
   *
   * Distances are measured in the two dimensions separately; a closer x
   * distance beats a closer y distance.
   */
  template<typename PointType, typename RectType, typename CoordType>
  static bool PointIsCloserToRect(PointType aPoint, const RectType& aRect,
                                  CoordType& aClosestXDistance,
                                  CoordType& aClosestYDistance);
  /**
   * Computes the box shadow rect for the frame, or returns an empty rect if
   * there are no shadows.
   *
   * @param aFrame Frame to compute shadows for.
   * @param aFrameSize Size of aFrame (in case it hasn't been set yet).
   */
  static nsRect GetBoxShadowRectForFrame(nsIFrame* aFrame, const nsSize& aFrameSize);

#ifdef DEBUG
  /**
   * Assert that there are no duplicate continuations of the same frame
   * within aFrameList.  Optimize the tests by assuming that all frames
   * in aFrameList have parent aContainer.
   */
  static void
  AssertNoDuplicateContinuations(nsIFrame* aContainer,
                                 const nsFrameList& aFrameList);

  /**
   * Assert that the frame tree rooted at |aSubtreeRoot| is empty, i.e.,
   * that it contains no first-in-flows.
   */
  static void
  AssertTreeOnlyEmptyNextInFlows(nsIFrame *aSubtreeRoot);
#endif

  /**
   * Helper method to get touch action behaviour from the frame
   */
  static uint32_t
  GetTouchActionFromFrame(nsIFrame* aFrame);

  /**
   * Helper method to transform |aBounds| from aFrame to aAncestorFrame,
   * and combine it with |aPreciseTargetDest| if it is axis-aligned, or
   * combine it with |aImpreciseTargetDest| if not. The transformed rect is
   * clipped to |aClip|; if |aClip| has rounded corners, that also causes
   * the imprecise target to be used.
   */
  static void
  TransformToAncestorAndCombineRegions(
    const nsRegion& aRegion,
    nsIFrame* aFrame,
    const nsIFrame* aAncestorFrame,
    nsRegion* aPreciseTargetDest,
    nsRegion* aImpreciseTargetDest,
    mozilla::Maybe<Matrix4x4>* aMatrixCache,
    const mozilla::DisplayItemClip* aClip);

  /**
   * Populate aOutSize with the size of the content viewer corresponding
   * to the given prescontext. Return true if the size was set, false
   * otherwise.
   */
  static bool
  GetContentViewerSize(nsPresContext* aPresContext,
                       LayoutDeviceIntSize& aOutSize);

 /**
  * Calculate the compostion size for a frame. See FrameMetrics.h for
  * defintion of composition size (or bounds).
  * Note that for the root content document's root scroll frame (RCD-RSF),
  * the returned size does not change as the document's resolution changes,
  * but for all other frames it does. This means that callers that pass in
  * a frame that may or may not be the RCD-RSF (which is most callers),
  * are likely to need special-case handling of the RCD-RSF.
  */
  static nsSize
  CalculateCompositionSizeForFrame(nsIFrame* aFrame, bool aSubtractScrollbars = true);

 /**
  * Calculate the composition size for the root scroll frame of the root
  * content document.
  * @param aFrame A frame in the root content document (or a descendant of it).
  * @param aIsRootContentDocRootScrollFrame Whether aFrame is already the root
  *          scroll frame of the root content document. In this case we just
  *          use aFrame's own composition size.
  * @param aMetrics A partially populated FrameMetrics for aFrame. Must have at
  *          least mCompositionBounds, mCumulativeResolution, and
  *          mDevPixelsPerCSSPixel set.
  */
  static CSSSize
  CalculateRootCompositionSize(nsIFrame* aFrame,
                               bool aIsRootContentDocRootScrollFrame,
                               const FrameMetrics& aMetrics);

 /**
  * Calculate the scrollable rect for a frame. See FrameMetrics.h for
  * defintion of scrollable rect. aScrollableFrame is the scroll frame to calculate
  * the scrollable rect for. If it's null then we calculate the scrollable rect
  * as the rect of the root frame.
  */
  static nsRect
  CalculateScrollableRectForFrame(nsIScrollableFrame* aScrollableFrame, nsIFrame* aRootFrame);

 /**
  * Calculate the expanded scrollable rect for a frame. See FrameMetrics.h for
  * defintion of expanded scrollable rect.
  */
  static nsRect
  CalculateExpandedScrollableRect(nsIFrame* aFrame);

  /**
   * Returns true if the widget owning the given frame uses asynchronous
   * scrolling.
   */
  static bool UsesAsyncScrolling(nsIFrame* aFrame);

  /**
   * Returns true if the widget owning the given frame has builtin APZ support
   * enabled.
   */
  static bool AsyncPanZoomEnabled(nsIFrame* aFrame);

  /**
   * Returns the current APZ Resolution Scale. When Java Pan/Zoom is
   * enabled in Fennec it will always return 1.0.
   */
  static float GetCurrentAPZResolutionScale(nsIPresShell* aShell);

  /**
   * Returns true if we need to disable async scrolling for this particular
   * element. Note that this does a partial disabling - the displayport still
   * exists but uses a very small margin, and the compositor doesn't apply the
   * async transform. However, the content may still be layerized.
   */
  static bool ShouldDisableApzForElement(nsIContent* aContent);

  /**
   * Log a key/value pair for APZ testing during a paint.
   * @param aManager   The data will be written to the APZTestData associated
   *                   with this layer manager.
   * @param aScrollId Identifies the scroll frame to which the data pertains.
   * @param aKey The key under which to log the data.
   * @param aValue The value of the data to be logged.
   */
  static void LogTestDataForPaint(mozilla::layers::LayerManager* aManager,
                                  ViewID aScrollId,
                                  const std::string& aKey,
                                  const std::string& aValue) {
    DoLogTestDataForPaint(aManager, aScrollId, aKey, aValue);
  }

  /**
   * A convenience overload of LogTestDataForPaint() that accepts any type
   * as the value, and passes it through mozilla::ToString() to obtain a string
   * value. The type passed must support streaming to an std::ostream.
   */
  template <typename Value>
  static void LogTestDataForPaint(mozilla::layers::LayerManager* aManager,
                                  ViewID aScrollId,
                                  const std::string& aKey,
                                  const Value& aValue) {
    DoLogTestDataForPaint(aManager, aScrollId, aKey,
                          mozilla::ToString(aValue));
  }

  /**
   * Calculate a basic FrameMetrics with enough fields set to perform some
   * layout calculations. The fields set are dev-to-css ratio, pres shell
   * resolution, cumulative resolution, zoom, composition size, root
   * composition size, scroll offset and scrollable rect.
   *
   * By contrast, ComputeFrameMetrics() computes all the fields, but requires
   * extra inputs and can only be called during frame layer building.
   */
  static FrameMetrics CalculateBasicFrameMetrics(nsIScrollableFrame* aScrollFrame);

  /**
   * Calculate a default set of displayport margins for the given scrollframe
   * and set them on the scrollframe's content element. The margins are set with
   * the default priority, which may clobber previously set margins. The repaint
   * mode provided is passed through to the call to SetDisplayPortMargins.
   * The |aScrollFrame| parameter must be non-null and queryable to an nsIFrame.
   * @return true iff the call to SetDisplayPortMargins returned true.
   */
  static bool CalculateAndSetDisplayPortMargins(nsIScrollableFrame* aScrollFrame,
                                                RepaintMode aRepaintMode);

  /**
   * If |aScrollFrame| WantsAsyncScroll() and we don't have a scrollable
   * displayport yet (as tracked by |aBuilder|), calculate and set a
   * displayport.
   *
   * If this is called during display list building pass DoNotRepaint in
   * aRepaintMode.
   *
   * Returns true if there is a displayport on an async scrollable scrollframe
   * after this call, either because one was just added or it already existed.
   */
  static bool MaybeCreateDisplayPort(nsDisplayListBuilder& aBuilder,
                                     nsIFrame* aScrollFrame,
                                     RepaintMode aRepaintMode);

  static nsIScrollableFrame* GetAsyncScrollableAncestorFrame(nsIFrame* aTarget);

  /**
   * Sets a zero margin display port on all proper ancestors of aFrame that
   * are async scrollable.
   */
  static void SetZeroMarginDisplayPortOnAsyncScrollableAncestors(nsIFrame* aFrame,
                                                                 RepaintMode aRepaintMode);
  /**
   * Finds the closest ancestor async scrollable frame from aFrame that has a
   * displayport and attempts to trigger the displayport expiry on that
   * ancestor.
   */
  static void ExpireDisplayPortOnAsyncScrollableAncestor(nsIFrame* aFrame);

  static bool IsOutlineStyleAutoEnabled();

  static void SetBSizeFromFontMetrics(const nsIFrame* aFrame,
                                      mozilla::ReflowOutput& aMetrics,
                                      const mozilla::LogicalMargin& aFramePadding,
                                      mozilla::WritingMode aLineWM,
                                      mozilla::WritingMode aFrameWM);

  static bool HasDocumentLevelListenersForApzAwareEvents(nsIPresShell* aShell);

  /**
   * Set the scroll port size for the purpose of clamping the scroll position
   * for the root scroll frame of this document
   * (see nsIDOMWindowUtils.setScrollPositionClampingScrollPortSize).
   */
  static void SetScrollPositionClampingScrollPortSize(nsIPresShell* aPresShell,
                                                      CSSSize aSize);

  /**
   * Returns true if the given scroll origin is "higher priority" than APZ.
   * In general any content programmatic scrolls (e.g. scrollTo calls) are
   * higher priority, and take precedence over APZ scrolling. This function
   * returns true for those, and returns false for other origins like APZ
   * itself, or scroll position updates from the history restore code.
   */
  static bool CanScrollOriginClobberApz(nsIAtom* aScrollOrigin);

  static ScrollMetadata ComputeScrollMetadata(nsIFrame* aForFrame,
                                              nsIFrame* aScrollFrame,
                                              nsIContent* aContent,
                                              const nsIFrame* aReferenceFrame,
                                              Layer* aLayer,
                                              ViewID aScrollParentId,
                                              const nsRect& aViewport,
                                              const mozilla::Maybe<nsRect>& aClipRect,
                                              bool aIsRoot,
                                              const ContainerLayerParameters& aContainerParameters);

  /**
   * Returns the metadata to put onto the root layer of a layer tree, if one is
   * needed. The last argument is a callback function to check if the caller
   * already has a metadata for a given scroll id.
   */
  static mozilla::Maybe<ScrollMetadata> GetRootMetadata(nsDisplayListBuilder* aBuilder,
                                                        Layer* aRootLayer,
                                                        const ContainerLayerParameters& aContainerParameters,
                                                        const std::function<bool(ViewID& aScrollId)>& aCallback);

  /**
   * If the given scroll frame needs an area excluded from its composition
   * bounds due to scrollbars, return that area, otherwise return an empty
   * margin.
   * There is no need to exclude scrollbars in the following cases:
   *   - If the scroll frame is not the RCD-RSF; in that case, the composition
   *     bounds is calculated based on the scroll port which already excludes
   *     the scrollbar area.
   *   - If the scrollbars are overlay, since then they are drawn on top of the
   *     scrollable content.
   */
  static nsMargin ScrollbarAreaToExcludeFromCompositionBoundsFor(nsIFrame* aScrollFrame);

  /**
   * Looks in the layer subtree rooted at aLayer for a metrics with scroll id
   * aScrollId. Returns true if such is found.
   */
  static bool ContainsMetricsWithId(const Layer* aLayer, const ViewID& aScrollId);

  static bool ShouldUseNoScriptSheet(nsIDocument* aDocument);
  static bool ShouldUseNoFramesSheet(nsIDocument* aDocument);

  /**
   * Get the text content inside the frame. This methods traverse the
   * frame tree and collect the content from text frames. Note that this
   * method is similiar to nsContentUtils::GetNodeTextContent, but it at
   * least differs from that method in the following things:
   * 1. it skips text content inside nodes like style, script, textarea
   *    which don't generate an in-tree text frame for the text;
   * 2. it skips elements with display property set to none;
   * 3. it skips out-of-flow elements;
   * 4. it includes content inside pseudo elements;
   * 5. it may include part of text content of a node if a text frame
   *    inside is split to different continuations.
   */
  static void GetFrameTextContent(nsIFrame* aFrame, nsAString& aResult);

  /**
   * Same as GetFrameTextContent but appends the result rather than sets it.
   */
  static void AppendFrameTextContent(nsIFrame* aFrame, nsAString& aResult);

  /**
   * Takes a selection, and returns selection's bounding rect which is relative
   * to its root frame.
   *
   * @param aSel      Selection to check
   */
  static nsRect GetSelectionBoundingRect(mozilla::dom::Selection* aSel);

  /**
   * Calculate the bounding rect of |aContent|, relative to the origin
   * of the scrolled content of |aRootScrollFrame|.
   * Where the element is contained inside a scrollable subframe, the
   * bounding rect is clipped to the bounds of the subframe.
   */
  static CSSRect GetBoundingContentRect(const nsIContent* aContent,
                                        const nsIScrollableFrame* aRootScrollFrame);

  /**
   * Returns the first ancestor who is a float containing block.
   */
  static nsBlockFrame* GetFloatContainingBlock(nsIFrame* aFrame);

  /**
   * Walks up the frame tree from |aForFrame| up to |aTopFrame|, or to the
   * root of the frame tree if |aTopFrame| is nullptr, and returns true if
   * a transformed frame is encountered.
   */
  static bool IsTransformed(nsIFrame* aForFrame, nsIFrame* aTopFrame = nullptr);

  /**
   * Walk up from aFrame to the cross-doc root, accumulating all the APZ callback
   * transforms on the content elements encountered along the way. Return the
   * accumulated value.
   * XXX: Note that this does not take into account CSS transforms, nor
   * differences in structure between the frame tree and the layer tree (which
   * is probably what we *want* to be computing).
   */
  static CSSPoint GetCumulativeApzCallbackTransform(nsIFrame* aFrame);

  /**
   * Compute a rect to pre-render in cases where we want to render more of
   * something than what is visible (usually to support async transformation).
   * @param aDirtyRect the area that's visible
   * @param aOverflow the total size of the thing we're rendering
   * @param aPrerenderSize how large of an area we're willing to render
   * @return A rectangle that includes |aDirtyRect|, is clamped to |aOverflow|,
   *         and is no larger than |aPrerenderSize|.
   */
  static nsRect ComputePartialPrerenderArea(const nsRect& aDirtyRect,
                                            const nsRect& aOverflow,
                                            const nsSize& aPrerenderSize);

  /*
   * Checks whether a node is an invisible break.
   * If not, returns the first frame on the next line if such a next line exists.
   *
   * @return  true if the node is an invisible break.
   *          aNextLineFrame is returned null in this case.
   *          false if the node causes a visible break or if the node is no break.
   *
   * @param   aNextLineFrame  assigned to first frame on the next line if such a
   *                          next line exists, null otherwise.
   */
  static bool IsInvisibleBreak(nsINode* aNode, nsIFrame** aNextLineFrame = nullptr);

  static nsRect ComputeGeometryBox(nsIFrame* aFrame,
                                   StyleGeometryBox aGeometryBox);

private:
  static uint32_t sFontSizeInflationEmPerLine;
  static uint32_t sFontSizeInflationMinTwips;
  static uint32_t sFontSizeInflationLineThreshold;
  static int32_t  sFontSizeInflationMappingIntercept;
  static uint32_t sFontSizeInflationMaxRatio;
  static bool sFontSizeInflationForceEnabled;
  static bool sFontSizeInflationDisabledInMasterProcess;
  static uint32_t sSystemFontScale;
  static uint32_t sZoomMaxPercent;
  static uint32_t sZoomMinPercent;
  static bool sInvalidationDebuggingIsEnabled;
  static bool sInterruptibleReflowEnabled;
  static bool sSVGTransformBoxEnabled;
  static bool sTextCombineUprightDigitsEnabled;
#ifdef MOZ_STYLO
  static bool sStyloEnabled;
#endif
  static bool sStyleAttrWithXMLBaseDisabled;
  static uint32_t sIdlePeriodDeadlineLimit;
  static uint32_t sQuiescentFramesBeforeIdlePeriod;

  /**
   * Helper function for LogTestDataForPaint().
   */
  static void DoLogTestDataForPaint(mozilla::layers::LayerManager* aManager,
                                    ViewID aScrollId,
                                    const std::string& aKey,
                                    const std::string& aValue);

  static bool IsAPZTestLoggingEnabled();
};

MOZ_MAKE_ENUM_CLASS_BITWISE_OPERATORS(nsLayoutUtils::PaintFrameFlags)

template<typename PointType, typename RectType, typename CoordType>
/* static */ bool
nsLayoutUtils::PointIsCloserToRect(PointType aPoint, const RectType& aRect,
                                   CoordType& aClosestXDistance,
                                   CoordType& aClosestYDistance)
{
  CoordType fromLeft = aPoint.x - aRect.x;
  CoordType fromRight = aPoint.x - aRect.XMost();

  CoordType xDistance;
  if (fromLeft >= 0 && fromRight <= 0) {
    xDistance = 0;
  } else {
    xDistance = std::min(abs(fromLeft), abs(fromRight));
  }

  if (xDistance <= aClosestXDistance) {
    if (xDistance < aClosestXDistance) {
      aClosestYDistance = std::numeric_limits<CoordType>::max();
    }

    CoordType fromTop = aPoint.y - aRect.y;
    CoordType fromBottom = aPoint.y - aRect.YMost();

    CoordType yDistance;
    if (fromTop >= 0 && fromBottom <= 0) {
      yDistance = 0;
    } else {
      yDistance = std::min(abs(fromTop), abs(fromBottom));
    }

    if (yDistance < aClosestYDistance) {
      aClosestXDistance = xDistance;
      aClosestYDistance = yDistance;
      return true;
    }
  }

  return false;
}

namespace mozilla {

/**
 * Converts an nsPoint in app units to a Moz2D Point in pixels (whether those
 * are device pixels or CSS px depends on what the caller chooses to pass as
 * aAppUnitsPerPixel).
 */
inline gfx::Point NSPointToPoint(const nsPoint& aPoint,
                                 int32_t aAppUnitsPerPixel) {
  return gfx::Point(gfx::Float(aPoint.x) / aAppUnitsPerPixel,
                    gfx::Float(aPoint.y) / aAppUnitsPerPixel);
}

/**
 * Converts an nsRect in app units to a Moz2D Rect in pixels (whether those
 * are device pixels or CSS px depends on what the caller chooses to pass as
 * aAppUnitsPerPixel).
 */
gfx::Rect NSRectToRect(const nsRect& aRect, double aAppUnitsPerPixel);

/**
 * Converts an nsRect in app units to a Moz2D Rect in pixels (whether those
 * are device pixels or CSS px depends on what the caller chooses to pass as
 * aAppUnitsPerPixel).
 *
 * The passed DrawTarget is used to additionally snap the returned Rect to
 * device pixels, if appropriate (as decided and carried out by Moz2D's
 * MaybeSnapToDevicePixels helper, which this function calls to do any
 * snapping).
 */
gfx::Rect NSRectToSnappedRect(const nsRect& aRect, double aAppUnitsPerPixel,
                              const gfx::DrawTarget& aSnapDT);

/**
* Converts, where possible, an nsRect in app units to a Moz2D Rect in pixels
* (whether those are device pixels or CSS px depends on what the caller
*  chooses to pass as aAppUnitsPerPixel).
*
* If snapping results in a rectangle with zero width or height, the affected
* coordinates are left unsnapped
*/
gfx::Rect NSRectToNonEmptySnappedRect(const nsRect& aRect, double aAppUnitsPerPixel,
                                      const gfx::DrawTarget& aSnapDT);

void StrokeLineWithSnapping(const nsPoint& aP1, const nsPoint& aP2,
                            int32_t aAppUnitsPerDevPixel,
                            gfx::DrawTarget& aDrawTarget,
                            const gfx::Pattern& aPattern,
                            const gfx::StrokeOptions& aStrokeOptions = gfx::StrokeOptions(),
                            const gfx::DrawOptions& aDrawOptions = gfx::DrawOptions());

  namespace layout {

    /**
     * An RAII class which will, for the duration of its lifetime,
     * **if** the frame given is a container for font size inflation,
     * set the current inflation container on the pres context to null
     * (and then, in its destructor, restore the old value).
     */
    class AutoMaybeDisableFontInflation {
    public:
      explicit AutoMaybeDisableFontInflation(nsIFrame *aFrame);

      ~AutoMaybeDisableFontInflation();
    private:
      nsPresContext *mPresContext;
      bool mOldValue;
    };

    void MaybeSetupTransactionIdAllocator(layers::LayerManager* aManager,
                                          nsPresContext* aPresContext);

  } // namespace layout
} // namespace mozilla

class nsSetAttrRunnable : public mozilla::Runnable
{
public:
  nsSetAttrRunnable(nsIContent* aContent, nsIAtom* aAttrName,
                    const nsAString& aValue);
  nsSetAttrRunnable(nsIContent* aContent, nsIAtom* aAttrName,
                    int32_t aValue);

  NS_DECL_NSIRUNNABLE

  nsCOMPtr<nsIContent> mContent;
  nsCOMPtr<nsIAtom> mAttrName;
  nsAutoString mValue;
};

class nsUnsetAttrRunnable : public mozilla::Runnable
{
public:
  nsUnsetAttrRunnable(nsIContent* aContent, nsIAtom* aAttrName);

  NS_DECL_NSIRUNNABLE

  nsCOMPtr<nsIContent> mContent;
  nsCOMPtr<nsIAtom> mAttrName;
};

// This class allows you to easily set any pointer variable and ensure it's
// set to nullptr when leaving its scope.
template<typename T>
class MOZ_RAII SetAndNullOnExit
{
public:
  SetAndNullOnExit(T* &aVariable, T* aValue) {
    aVariable = aValue;
    mVariable = &aVariable;
  }
  ~SetAndNullOnExit() {
    *mVariable = nullptr;
  }
private:
  T** mVariable;
};

#endif // nsLayoutUtils_h__<|MERGE_RESOLUTION|>--- conflicted
+++ resolved
@@ -882,12 +882,7 @@
    */
   static Matrix4x4 GetTransformToAncestor(nsIFrame *aFrame,
                                           const nsIFrame *aAncestor,
-<<<<<<< HEAD
-                                          bool aStopAtStackingContextAndDisplayPort = false,
-                                          bool aInCSSUnits = false,
-=======
                                           uint32_t aFlags = 0,
->>>>>>> d8619fe6
                                           nsIFrame** aOutAncestor = nullptr);
 
   /**
