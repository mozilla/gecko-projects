--- conflicted
+++ resolved
@@ -1862,26 +1862,9 @@
   uint32_t contentCount = pseudoStyle->StyleContent()->ContentCount();
   for (uint32_t contentIndex = 0; contentIndex < contentCount; contentIndex++) {
     nsCOMPtr<nsIContent> content =
-<<<<<<< HEAD
-      CreateGeneratedContent(aState, aParentContent, pseudoComputedStyle,
-                             contentIndex);
-    if (content) {
-      // We don't strictly have to set NODE_IS_IN_NATIVE_ANONYMOUS_SUBTREE
-      // here; it would get set under AppendChildTo.  But AppendChildTo might
-      // think that we're going from not being anonymous to being anonymous and
-      // do some extra work; setting the flag here avoids that.
-      content->SetFlags(NODE_IS_IN_NATIVE_ANONYMOUS_SUBTREE);
-      container->AppendChildTo(content, false);
-      if (content->IsElement()) {
-        // If we created any children elements, Servo needs to traverse them, but
-        // the root is already set up.
-        mPresShell->StyleSet()->StyleNewSubtree(content->AsElement());
-      }
-=======
       CreateGeneratedContent(aState, aOriginatingElement, *pseudoStyle, contentIndex);
     if (!content) {
       continue;
->>>>>>> 94e37e71
     }
     // We don't strictly have to set NODE_IS_IN_NATIVE_ANONYMOUS_SUBTREE
     // here; it would get set under AppendChildTo.  But AppendChildTo might
