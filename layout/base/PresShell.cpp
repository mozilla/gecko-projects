--- conflicted
+++ resolved
@@ -2078,7 +2078,6 @@
 void
 PresShell::NotifyDestroyingFrame(nsIFrame* aFrame)
 {
-<<<<<<< HEAD
   nsIFrame* displayRoot = nsLayoutUtils::GetDisplayRootFrame(aFrame);
   if (displayRoot != aFrame) {
     nsTArray<nsIFrame*>* deletedFrames = displayRoot->Properties().Get(nsIFrame::DeletedFrameList());
@@ -2088,13 +2087,12 @@
     }
     deletedFrames->AppendElement(aFrame);
   }
-=======
+
   // We must remove these from FrameLayerBuilder::DisplayItemData::mFrameList here,
   // otherwise the DisplayItemData destructor will use the destroyed frame when it
   // tries to remove it from the (array) value of this property.
   FrameLayerBuilder::RemoveFrameFromLayerManager(aFrame, aFrame->DisplayItemData());
   aFrame->DisplayItemData().Clear();
->>>>>>> 2933592c
 
   if (!mIgnoreFrameDestruction) {
     mDocument->StyleImageLoader()->DropRequestsForFrame(aFrame);
