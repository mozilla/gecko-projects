--- conflicted
+++ resolved
@@ -199,21 +199,13 @@
     }
   }
 #ifdef MOZ_DUMP_PAINTING
-<<<<<<< HEAD
-  if (aItem->GetType() == TYPE_MASK) {
-=======
   if (aItem->GetType() == DisplayItemType::TYPE_MASK) {
->>>>>>> cc2172ea
     nsCString str;
     (static_cast<nsDisplayMask*>(aItem))->PrintEffects(str);
     aStream << str.get();
   }
 
-<<<<<<< HEAD
-  if (aItem->GetType() == TYPE_FILTER) {
-=======
   if (aItem->GetType() == DisplayItemType::TYPE_FILTER) {
->>>>>>> cc2172ea
     nsCString str;
     (static_cast<nsDisplayFilter*>(aItem))->PrintEffects(str);
     aStream << str.get();
