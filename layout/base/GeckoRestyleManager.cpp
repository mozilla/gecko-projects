--- conflicted
+++ resolved
@@ -1225,57 +1225,6 @@
 }
 
 void
-<<<<<<< HEAD
-ElementRestyler::AddLayerChangesForAnimation()
-{
-  uint64_t frameGeneration =
-    GeckoRestyleManager::GetAnimationGenerationForFrame(mFrame);
-
-  nsChangeHint hint = nsChangeHint(0);
-  for (const LayerAnimationInfo::Record& layerInfo :
-         LayerAnimationInfo::sRecords) {
-    Layer* layer =
-      FrameLayerBuilder::GetDedicatedLayer(mFrame, layerInfo.mLayerType);
-    if (layer && frameGeneration != layer->GetAnimationGeneration()) {
-      // If we have a transform layer but don't have any transform style, we
-      // probably just removed the transform but haven't destroyed the layer
-      // yet. In this case we will add the appropriate change hint
-      // (nsChangeHint_UpdateContainingBlock) when we compare style contexts
-      // so we can skip adding any change hint here. (If we *were* to add
-      // nsChangeHint_UpdateTransformLayer, ApplyRenderingChangeToTree would
-      // complain that we're updating a transform layer without a transform).
-      if (layerInfo.mLayerType == TYPE_TRANSFORM &&
-          !mFrame->StyleDisplay()->HasTransformStyle()) {
-        continue;
-      }
-      hint |= layerInfo.mChangeHint;
-    }
-
-    // We consider it's the first paint for the frame if we have an animation
-    // for the property but have no layer.
-    // Note that in case of animations which has properties preventing running
-    // on the compositor, e.g., width or height, corresponding layer is not
-    // created at all, but even in such cases, we normally set valid change
-    // hint for such animations in each tick, i.e. restyles in each tick. As
-    // a result, we usually do restyles for such animations in every tick on
-    // the main-thread.  The only animations which will be affected by this
-    // explicit change hint are animations that have opacity/transform but did
-    // not have those properies just before. e.g,  setting transform by
-    // setKeyframes or changing target element from other target which prevents
-    // running on the compositor, etc.
-    if (!layer &&
-        nsLayoutUtils::HasEffectiveAnimation(mFrame, layerInfo.mProperty)) {
-      hint |= layerInfo.mChangeHint;
-    }
-  }
-  if (hint) {
-    mChangeList->AppendChange(mFrame, mContent, hint);
-  }
-}
-
-void
-=======
->>>>>>> 2933592c
 ElementRestyler::CaptureChange(nsStyleContext* aOldContext,
                                nsStyleContext* aNewContext,
                                nsChangeHint aChangeToAssume,
