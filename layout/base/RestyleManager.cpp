/* -*- Mode: C++; tab-width: 8; indent-tabs-mode: nil; c-basic-offset: 2 -*- */
/* vim: set ts=8 sts=2 et sw=2 tw=80: */
/* This Source Code Form is subject to the terms of the Mozilla Public
 * License, v. 2.0. If a copy of the MPL was not distributed with this
 * file, You can obtain one at http://mozilla.org/MPL/2.0/. */

#include "mozilla/RestyleManager.h"
#include "mozilla/RestyleManagerInlines.h"

#include "Layers.h"
#include "LayerAnimationInfo.h" // For LayerAnimationInfo::sRecords
#include "mozilla/StyleSetHandleInlines.h"
#include "nsIFrame.h"
#include "nsIPresShellInlines.h"


namespace mozilla {

RestyleManager::RestyleManager(StyleBackendType aType,
                               nsPresContext* aPresContext)
  : mPresContext(aPresContext)
  , mRestyleGeneration(1)
  , mUndisplayedRestyleGeneration(1)
  , mHoverGeneration(0)
  , mType(aType)
  , mInStyleRefresh(false)
  , mAnimationGeneration(0)
{
  MOZ_ASSERT(mPresContext);
}

void
RestyleManager::ContentInserted(nsINode* aContainer, nsIContent* aChild)
{
  RestyleForInsertOrChange(aContainer, aChild);
}

void
RestyleManager::ContentAppended(nsIContent* aContainer, nsIContent* aFirstNewContent)
{
  RestyleForAppend(aContainer, aFirstNewContent);
}

void
RestyleManager::RestyleForEmptyChange(Element* aContainer)
{
  // In some cases (:empty + E, :empty ~ E), a change in the content of
  // an element requires restyling its parent's siblings.
  nsRestyleHint hint = eRestyle_Subtree;
  nsIContent* grandparent = aContainer->GetParent();
  if (grandparent &&
      (grandparent->GetFlags() & NODE_HAS_SLOW_SELECTOR_LATER_SIBLINGS)) {
    hint = nsRestyleHint(hint | eRestyle_LaterSiblings);
  }
  PostRestyleEvent(aContainer, hint, nsChangeHint(0));
}

void
RestyleManager::RestyleForAppend(nsIContent* aContainer,
                                 nsIContent* aFirstNewContent)
{
  // The container cannot be a document, but might be a ShadowRoot.
  if (!aContainer->IsElement()) {
    return;
  }
  Element* container = aContainer->AsElement();

#ifdef DEBUG
  {
    for (nsIContent* cur = aFirstNewContent; cur; cur = cur->GetNextSibling()) {
      NS_ASSERTION(!cur->IsRootOfAnonymousSubtree(),
                   "anonymous nodes should not be in child lists");
    }
  }
#endif
  uint32_t selectorFlags =
    container->GetFlags() & (NODE_ALL_SELECTOR_FLAGS &
                             ~NODE_HAS_SLOW_SELECTOR_LATER_SIBLINGS);
  if (selectorFlags == 0)
    return;

  if (selectorFlags & NODE_HAS_EMPTY_SELECTOR) {
    // see whether we need to restyle the container
    bool wasEmpty = true; // :empty or :-moz-only-whitespace
    for (nsIContent* cur = container->GetFirstChild();
         cur != aFirstNewContent;
         cur = cur->GetNextSibling()) {
      // We don't know whether we're testing :empty or :-moz-only-whitespace,
      // so be conservative and assume :-moz-only-whitespace (i.e., make
      // IsSignificantChild less likely to be true, and thus make us more
      // likely to restyle).
      if (nsStyleUtil::IsSignificantChild(cur, true, false)) {
        wasEmpty = false;
        break;
      }
    }
    if (wasEmpty) {
      RestyleForEmptyChange(container);
      return;
    }
  }

  if (selectorFlags & NODE_HAS_SLOW_SELECTOR) {
    PostRestyleEvent(container, eRestyle_Subtree, nsChangeHint(0));
    // Restyling the container is the most we can do here, so we're done.
    return;
  }

  if (selectorFlags & NODE_HAS_EDGE_CHILD_SELECTOR) {
    // restyle the last element child before this node
    for (nsIContent* cur = aFirstNewContent->GetPreviousSibling();
         cur;
         cur = cur->GetPreviousSibling()) {
      if (cur->IsElement()) {
        PostRestyleEvent(cur->AsElement(), eRestyle_Subtree, nsChangeHint(0));
        break;
      }
    }
  }
}

// Needed since we can't use PostRestyleEvent on non-elements (with
// eRestyle_LaterSiblings or nsRestyleHint(eRestyle_Subtree |
// eRestyle_LaterSiblings) as appropriate).
static void
RestyleSiblingsStartingWith(RestyleManager* aRestyleManager,
                            nsIContent* aStartingSibling /* may be null */)
{
  for (nsIContent* sibling = aStartingSibling; sibling;
       sibling = sibling->GetNextSibling()) {
    if (sibling->IsElement()) {
      aRestyleManager->
        PostRestyleEvent(sibling->AsElement(),
                         nsRestyleHint(eRestyle_Subtree | eRestyle_LaterSiblings),
                         nsChangeHint(0));
      break;
    }
  }
}

// Restyling for a ContentInserted or CharacterDataChanged notification.
// This could be used for ContentRemoved as well if we got the
// notification before the removal happened (and sometimes
// CharacterDataChanged is more like a removal than an addition).
// The comments are written and variables are named in terms of it being
// a ContentInserted notification.
void
RestyleManager::RestyleForInsertOrChange(nsINode* aContainer,
                                         nsIContent* aChild)
{
  // The container might be a document or a ShadowRoot.
  if (!aContainer->IsElement()) {
    return;
  }
  Element* container = aContainer->AsElement();

  NS_ASSERTION(!aChild->IsRootOfAnonymousSubtree(),
               "anonymous nodes should not be in child lists");
  uint32_t selectorFlags = container->GetFlags() & NODE_ALL_SELECTOR_FLAGS;
  if (selectorFlags == 0)
    return;

  if (selectorFlags & NODE_HAS_EMPTY_SELECTOR) {
    // see whether we need to restyle the container
    bool wasEmpty = true; // :empty or :-moz-only-whitespace
    for (nsIContent* child = container->GetFirstChild();
         child;
         child = child->GetNextSibling()) {
      if (child == aChild)
        continue;
      // We don't know whether we're testing :empty or :-moz-only-whitespace,
      // so be conservative and assume :-moz-only-whitespace (i.e., make
      // IsSignificantChild less likely to be true, and thus make us more
      // likely to restyle).
      if (nsStyleUtil::IsSignificantChild(child, true, false)) {
        wasEmpty = false;
        break;
      }
    }
    if (wasEmpty) {
      RestyleForEmptyChange(container);
      return;
    }
  }

  if (selectorFlags & NODE_HAS_SLOW_SELECTOR) {
    PostRestyleEvent(container, eRestyle_Subtree, nsChangeHint(0));
    // Restyling the container is the most we can do here, so we're done.
    return;
  }

  if (selectorFlags & NODE_HAS_SLOW_SELECTOR_LATER_SIBLINGS) {
    // Restyle all later siblings.
    RestyleSiblingsStartingWith(this, aChild->GetNextSibling());
  }

  if (selectorFlags & NODE_HAS_EDGE_CHILD_SELECTOR) {
    // restyle the previously-first element child if it is after this node
    bool passedChild = false;
    for (nsIContent* content = container->GetFirstChild();
         content;
         content = content->GetNextSibling()) {
      if (content == aChild) {
        passedChild = true;
        continue;
      }
      if (content->IsElement()) {
        if (passedChild) {
          PostRestyleEvent(content->AsElement(), eRestyle_Subtree,
                           nsChangeHint(0));
        }
        break;
      }
    }
    // restyle the previously-last element child if it is before this node
    passedChild = false;
    for (nsIContent* content = container->GetLastChild();
         content;
         content = content->GetPreviousSibling()) {
      if (content == aChild) {
        passedChild = true;
        continue;
      }
      if (content->IsElement()) {
        if (passedChild) {
          PostRestyleEvent(content->AsElement(), eRestyle_Subtree,
                           nsChangeHint(0));
        }
        break;
      }
    }
  }
}

void
RestyleManager::ContentRemoved(nsINode* aContainer,
                               nsIContent* aOldChild,
                               nsIContent* aFollowingSibling)
{
  // The container might be a document or a ShadowRoot.
  if (!aContainer->IsElement()) {
    return;
  }
  Element* container = aContainer->AsElement();

  if (aOldChild->IsRootOfAnonymousSubtree()) {
    // This should be an assert, but this is called incorrectly in
    // HTMLEditor::DeleteRefToAnonymousNode and the assertions were clogging
    // up the logs.  Make it an assert again when that's fixed.
    MOZ_ASSERT(aOldChild->GetProperty(nsGkAtoms::restylableAnonymousNode),
               "anonymous nodes should not be in child lists (bug 439258)");
  }
  uint32_t selectorFlags = container->GetFlags() & NODE_ALL_SELECTOR_FLAGS;
  if (selectorFlags == 0)
    return;

  if (selectorFlags & NODE_HAS_EMPTY_SELECTOR) {
    // see whether we need to restyle the container
    bool isEmpty = true; // :empty or :-moz-only-whitespace
    for (nsIContent* child = container->GetFirstChild();
         child;
         child = child->GetNextSibling()) {
      // We don't know whether we're testing :empty or :-moz-only-whitespace,
      // so be conservative and assume :-moz-only-whitespace (i.e., make
      // IsSignificantChild less likely to be true, and thus make us more
      // likely to restyle).
      if (nsStyleUtil::IsSignificantChild(child, true, false)) {
        isEmpty = false;
        break;
      }
    }
    if (isEmpty) {
      RestyleForEmptyChange(container);
      return;
    }
  }

  if (selectorFlags & NODE_HAS_SLOW_SELECTOR) {
    PostRestyleEvent(container, eRestyle_Subtree, nsChangeHint(0));
    // Restyling the container is the most we can do here, so we're done.
    return;
  }

  if (selectorFlags & NODE_HAS_SLOW_SELECTOR_LATER_SIBLINGS) {
    // Restyle all later siblings.
    RestyleSiblingsStartingWith(this, aFollowingSibling);
  }

  if (selectorFlags & NODE_HAS_EDGE_CHILD_SELECTOR) {
    // restyle the now-first element child if it was after aOldChild
    bool reachedFollowingSibling = false;
    for (nsIContent* content = container->GetFirstChild();
         content;
         content = content->GetNextSibling()) {
      if (content == aFollowingSibling) {
        reachedFollowingSibling = true;
        // do NOT continue here; we might want to restyle this node
      }
      if (content->IsElement()) {
        if (reachedFollowingSibling) {
          PostRestyleEvent(content->AsElement(), eRestyle_Subtree,
                           nsChangeHint(0));
        }
        break;
      }
    }
    // restyle the now-last element child if it was before aOldChild
    reachedFollowingSibling = (aFollowingSibling == nullptr);
    for (nsIContent* content = container->GetLastChild();
         content;
         content = content->GetPreviousSibling()) {
      if (content->IsElement()) {
        if (reachedFollowingSibling) {
          PostRestyleEvent(content->AsElement(), eRestyle_Subtree, nsChangeHint(0));
        }
        break;
      }
      if (content == aFollowingSibling) {
        reachedFollowingSibling = true;
      }
    }
  }
}

/**
 * Calculates the change hint and the restyle hint for a given content state
 * change.
 *
 * This is called from both Restyle managers.
 */
void
RestyleManager::ContentStateChangedInternal(Element* aElement,
                                            EventStates aStateMask,
                                            nsChangeHint* aOutChangeHint,
                                            nsRestyleHint* aOutRestyleHint)
{
  MOZ_ASSERT(!mInStyleRefresh);
  MOZ_ASSERT(aOutChangeHint);
  MOZ_ASSERT(aOutRestyleHint);

  StyleSetHandle styleSet = PresContext()->StyleSet();
  NS_ASSERTION(styleSet, "couldn't get style set");

  *aOutChangeHint = nsChangeHint(0);
  // Any change to a content state that affects which frames we construct
  // must lead to a frame reconstruct here if we already have a frame.
  // Note that we never decide through non-CSS means to not create frames
  // based on content states, so if we already don't have a frame we don't
  // need to force a reframe -- if it's needed, the HasStateDependentStyle
  // call will handle things.
  nsIFrame* primaryFrame = aElement->GetPrimaryFrame();
  CSSPseudoElementType pseudoType = CSSPseudoElementType::NotPseudo;
  if (primaryFrame) {
    // If it's generated content, ignore LOADING/etc state changes on it.
    if (!primaryFrame->IsGeneratedContentFrame() &&
        aStateMask.HasAtLeastOneOfStates(NS_EVENT_STATE_BROKEN |
                                         NS_EVENT_STATE_USERDISABLED |
                                         NS_EVENT_STATE_SUPPRESSED |
                                         NS_EVENT_STATE_LOADING)) {
      *aOutChangeHint = nsChangeHint_ReconstructFrame;
    } else {
      uint8_t app = primaryFrame->StyleDisplay()->mAppearance;
      if (app) {
        nsITheme* theme = PresContext()->GetTheme();
        if (theme &&
            theme->ThemeSupportsWidget(PresContext(), primaryFrame, app)) {
          bool repaint = false;
          theme->WidgetStateChanged(primaryFrame, app, nullptr, &repaint,
                                    nullptr);
          if (repaint) {
            *aOutChangeHint |= nsChangeHint_RepaintFrame;
          }
        }
      }
    }

    pseudoType = primaryFrame->StyleContext()->GetPseudoType();

    primaryFrame->ContentStatesChanged(aStateMask);
  }

  if (pseudoType >= CSSPseudoElementType::Count) {
    *aOutRestyleHint = styleSet->HasStateDependentStyle(aElement, aStateMask);
  } else if (nsCSSPseudoElements::PseudoElementSupportsUserActionState(
               pseudoType)) {
    // If aElement is a pseudo-element, we want to check to see whether there
    // are any state-dependent rules applying to that pseudo.
    Element* ancestor =
      ElementForStyleContext(nullptr, primaryFrame, pseudoType);
    *aOutRestyleHint = styleSet->HasStateDependentStyle(ancestor, pseudoType,
                                                        aElement, aStateMask);
  } else {
    *aOutRestyleHint = nsRestyleHint(0);
  }

  if (aStateMask.HasState(NS_EVENT_STATE_HOVER) && *aOutRestyleHint != 0) {
    IncrementHoverGeneration();
  }

  if (aStateMask.HasState(NS_EVENT_STATE_VISITED)) {
    // Exposing information to the page about whether the link is
    // visited or not isn't really something we can worry about here.
    // FIXME: We could probably do this a bit better.
    *aOutChangeHint |= nsChangeHint_RepaintFrame;
  }
}

/* static */ nsCString
RestyleManager::RestyleHintToString(nsRestyleHint aHint)
{
  nsCString result;
  bool any = false;
  const char* names[] = {
    "Self", "SomeDescendants", "Subtree", "LaterSiblings", "CSSTransitions",
    "CSSAnimations", "StyleAttribute", "StyleAttribute_Animations",
    "Force", "ForceDescendants"
  };
  uint32_t hint = aHint & ((1 << ArrayLength(names)) - 1);
  uint32_t rest = aHint & ~((1 << ArrayLength(names)) - 1);
  for (uint32_t i = 0; i < ArrayLength(names); i++) {
    if (hint & (1 << i)) {
      if (any) {
        result.AppendLiteral(" | ");
      }
      result.AppendPrintf("eRestyle_%s", names[i]);
      any = true;
    }
  }
  if (rest) {
    if (any) {
      result.AppendLiteral(" | ");
    }
    result.AppendPrintf("0x%0x", rest);
  } else {
    if (!any) {
      result.AppendLiteral("0");
    }
  }
  return result;
}

#ifdef DEBUG
/* static */ nsCString
RestyleManager::ChangeHintToString(nsChangeHint aHint)
{
  nsCString result;
  bool any = false;
  const char* names[] = {
    "RepaintFrame", "NeedReflow", "ClearAncestorIntrinsics",
    "ClearDescendantIntrinsics", "NeedDirtyReflow", "SyncFrameView",
    "UpdateCursor", "UpdateEffects", "UpdateOpacityLayer",
    "UpdateTransformLayer", "ReconstructFrame", "UpdateOverflow",
    "UpdateSubtreeOverflow", "UpdatePostTransformOverflow",
    "UpdateParentOverflow",
    "ChildrenOnlyTransform", "RecomputePosition", "UpdateContainingBlock",
    "BorderStyleNoneChange", "UpdateTextPath", "SchedulePaint",
    "NeutralChange", "InvalidateRenderingObservers",
    "ReflowChangesSizeOrPosition", "UpdateComputedBSize",
    "UpdateUsesOpacity", "UpdateBackgroundPosition",
    "AddOrRemoveTransform", "CSSOverflowChange",
    "UpdateWidgetProperties"
  };
  static_assert(nsChangeHint_AllHints == (1 << ArrayLength(names)) - 1,
                "Name list doesn't match change hints.");
  uint32_t hint = aHint & ((1 << ArrayLength(names)) - 1);
  uint32_t rest = aHint & ~((1 << ArrayLength(names)) - 1);
  if ((hint & NS_STYLE_HINT_REFLOW) == NS_STYLE_HINT_REFLOW) {
    result.AppendLiteral("NS_STYLE_HINT_REFLOW");
    hint = hint & ~NS_STYLE_HINT_REFLOW;
    any = true;
  } else if ((hint & nsChangeHint_AllReflowHints) == nsChangeHint_AllReflowHints) {
    result.AppendLiteral("nsChangeHint_AllReflowHints");
    hint = hint & ~nsChangeHint_AllReflowHints;
    any = true;
  } else if ((hint & NS_STYLE_HINT_VISUAL) == NS_STYLE_HINT_VISUAL) {
    result.AppendLiteral("NS_STYLE_HINT_VISUAL");
    hint = hint & ~NS_STYLE_HINT_VISUAL;
    any = true;
  }
  for (uint32_t i = 0; i < ArrayLength(names); i++) {
    if (hint & (1 << i)) {
      if (any) {
        result.AppendLiteral(" | ");
      }
      result.AppendPrintf("nsChangeHint_%s", names[i]);
      any = true;
    }
  }
  if (rest) {
    if (any) {
      result.AppendLiteral(" | ");
    }
    result.AppendPrintf("0x%0x", rest);
  } else {
    if (!any) {
      result.AppendLiteral("nsChangeHint(0)");
    }
  }
  return result;
}
#endif

/**
 * Frame construction helpers follow.
 */
#ifdef DEBUG
static bool gInApplyRenderingChangeToTree = false;
#endif

#ifdef DEBUG
static void
DumpContext(nsIFrame* aFrame, nsStyleContext* aContext)
{
  if (aFrame) {
    fputs("frame: ", stdout);
    nsAutoString name;
    aFrame->GetFrameName(name);
    fputs(NS_LossyConvertUTF16toASCII(name).get(), stdout);
    fprintf(stdout, " (%p)", static_cast<void*>(aFrame));
  }
  if (aContext) {
    fprintf(stdout, " style: %p ", static_cast<void*>(aContext));

    nsIAtom* pseudoTag = aContext->GetPseudo();
    if (pseudoTag) {
      nsAutoString buffer;
      pseudoTag->ToString(buffer);
      fputs(NS_LossyConvertUTF16toASCII(buffer).get(), stdout);
      fputs(" ", stdout);
    }
    fputs("{}\n", stdout);
  }
}

static void
VerifySameTree(GeckoStyleContext* aContext1, GeckoStyleContext* aContext2)
{
  GeckoStyleContext* top1 = aContext1;
  GeckoStyleContext* top2 = aContext2;
  GeckoStyleContext* parent;
  for (;;) {
    parent = top1->GetParent();
    if (!parent)
      break;
    top1 = parent;
  }
  for (;;) {
    parent = top2->GetParent();
    if (!parent)
      break;
    top2 = parent;
  }
  NS_ASSERTION(top1 == top2,
               "Style contexts are not in the same style context tree");
}

static void
VerifyContextParent(nsIFrame* aFrame, GeckoStyleContext* aContext,
                    GeckoStyleContext* aParentContext)
{
  // get the contexts not provided
  if (!aContext) {
    aContext = aFrame->StyleContext()->AsGecko();
  }

  if (!aParentContext) {
    nsIFrame* providerFrame;
    nsStyleContext* parent = aFrame->GetParentStyleContext(&providerFrame);
    aParentContext = parent ? parent->AsGecko() : nullptr;
    // aParentContext could still be null
  }

  NS_ASSERTION(aContext, "Failure to get required contexts");
  GeckoStyleContext* actualParentContext = aContext->GetParent();

  if (aParentContext) {
    if (aParentContext != actualParentContext) {
      DumpContext(aFrame, aContext);
      if (aContext == aParentContext) {
        NS_ERROR("Using parent's style context");
      } else {
        NS_ERROR("Wrong parent style context");
        fputs("Wrong parent style context: ", stdout);
        DumpContext(nullptr, actualParentContext);
        fputs("should be using: ", stdout);
        DumpContext(nullptr, aParentContext);
        VerifySameTree(actualParentContext, aParentContext);
        fputs("\n", stdout);
      }
    }

  } else {
    if (actualParentContext) {
      NS_ERROR("Have parent context and shouldn't");
      DumpContext(aFrame, aContext);
      fputs("Has parent context: ", stdout);
      DumpContext(nullptr, actualParentContext);
      fputs("Should be null\n\n", stdout);
    }
  }

  GeckoStyleContext* childStyleIfVisited = aContext->GetStyleIfVisited();
  // Either childStyleIfVisited has aContext->GetParent()->GetStyleIfVisited()
  // as the parent or it has a different rulenode from aContext _and_ has
  // aContext->GetParent() as the parent.
  if (childStyleIfVisited &&
      !((childStyleIfVisited->RuleNode() != aContext->RuleNode() &&
         childStyleIfVisited->GetParent() == aContext->GetParent()) ||
        childStyleIfVisited->GetParent() ==
          aContext->GetParent()->GetStyleIfVisited())) {
    NS_ERROR("Visited style has wrong parent");
    DumpContext(aFrame, aContext);
    fputs("\n", stdout);
  }
}

static void
VerifyStyleTree(nsIFrame* aFrame)
{
  GeckoStyleContext* context = aFrame->StyleContext()->AsGecko();
  VerifyContextParent(aFrame, context, nullptr);

  nsIFrame::ChildListIterator lists(aFrame);
  for (; !lists.IsDone(); lists.Next()) {
    for (nsIFrame* child : lists.CurrentList()) {
      if (!(child->GetStateBits() & NS_FRAME_OUT_OF_FLOW)) {
        // only do frames that are in flow
        if (child->IsPlaceholderFrame()) {
          // placeholder: first recurse and verify the out of flow frame,
          // then verify the placeholder's context
          nsIFrame* outOfFlowFrame =
            nsPlaceholderFrame::GetRealFrameForPlaceholder(child);

          // recurse to out of flow frame, letting the parent context get resolved
          do {
            VerifyStyleTree(outOfFlowFrame);
          } while ((outOfFlowFrame = outOfFlowFrame->GetNextContinuation()));

          // verify placeholder using the parent frame's context as
          // parent context
          VerifyContextParent(child, nullptr, nullptr);
        } else { // regular frame
          VerifyStyleTree(child);
        }
      }
    }
  }

  // do additional contexts
  int32_t contextIndex = 0;
  for (nsStyleContext* extraContext;
       (extraContext = aFrame->GetAdditionalStyleContext(contextIndex));
       ++contextIndex) {
    VerifyContextParent(aFrame, extraContext->AsGecko(), context);
  }
}

void
RestyleManager::DebugVerifyStyleTree(nsIFrame* aFrame)
{
  if (IsServo()) {
    // XXXheycam For now, we know that we don't use the same inheritance
    // hierarchy for certain cases, so just skip these assertions until
    // we work out what we want to assert (bug 1322570).
    return;
  }
  if (aFrame) {
    VerifyStyleTree(aFrame);
  }
}

#endif // DEBUG

/**
 * Sync views on aFrame and all of aFrame's descendants (following placeholders),
 * if aChange has nsChangeHint_SyncFrameView.
 * Calls DoApplyRenderingChangeToTree on all aFrame's out-of-flow descendants
 * (following placeholders), if aChange has nsChangeHint_RepaintFrame.
 * aFrame should be some combination of nsChangeHint_SyncFrameView,
 * nsChangeHint_RepaintFrame, nsChangeHint_UpdateOpacityLayer and
 * nsChangeHint_SchedulePaint, nothing else.
*/
static void SyncViewsAndInvalidateDescendants(nsIFrame* aFrame,
                                              nsChangeHint aChange);

static void StyleChangeReflow(nsIFrame* aFrame, nsChangeHint aHint);

/**
 * To handle nsChangeHint_ChildrenOnlyTransform we must iterate over the child
 * frames of the SVG frame concerned. This helper function is used to find that
 * SVG frame when we encounter nsChangeHint_ChildrenOnlyTransform to ensure
 * that we iterate over the intended children, since sometimes we end up
 * handling that hint while processing hints for one of the SVG frame's
 * ancestor frames.
 *
 * The reason that we sometimes end up trying to process the hint for an
 * ancestor of the SVG frame that the hint is intended for is due to the way we
 * process restyle events. ApplyRenderingChangeToTree adjusts the frame from
 * the restyled element's principle frame to one of its ancestor frames based
 * on what nsCSSRendering::FindBackground returns, since the background style
 * may have been propagated up to an ancestor frame. Processing hints using an
 * ancestor frame is fine in general, but nsChangeHint_ChildrenOnlyTransform is
 * a special case since it is intended to update the children of a specific
 * frame.
 */
static nsIFrame*
GetFrameForChildrenOnlyTransformHint(nsIFrame* aFrame)
{
  if (aFrame->IsViewportFrame()) {
    // This happens if the root-<svg> is fixed positioned, in which case we
    // can't use aFrame->GetContent() to find the primary frame, since
    // GetContent() returns nullptr for ViewportFrame.
    aFrame = aFrame->PrincipalChildList().FirstChild();
  }
  // For an nsHTMLScrollFrame, this will get the SVG frame that has the
  // children-only transforms:
  aFrame = aFrame->GetContent()->GetPrimaryFrame();
  if (aFrame->IsSVGOuterSVGFrame()) {
    aFrame = aFrame->PrincipalChildList().FirstChild();
    MOZ_ASSERT(aFrame->IsSVGOuterSVGAnonChildFrame(),
               "Where is the nsSVGOuterSVGFrame's anon child??");
  }
  MOZ_ASSERT(aFrame->IsFrameOfType(nsIFrame::eSVG | nsIFrame::eSVGContainer),
             "Children-only transforms only expected on SVG frames");
  return aFrame;
}

// Returns true if this function managed to successfully move a frame, and
// false if it could not process the position change, and a reflow should
// be performed instead.
bool
RecomputePosition(nsIFrame* aFrame)
{
  // Don't process position changes on table frames, since we already handle
  // the dynamic position change on the table wrapper frame, and the
  // reflow-based fallback code path also ignores positions on inner table
  // frames.
  if (aFrame->IsTableFrame()) {
    return true;
  }

  const nsStyleDisplay* display = aFrame->StyleDisplay();
  // Changes to the offsets of a non-positioned element can safely be ignored.
  if (display->mPosition == NS_STYLE_POSITION_STATIC) {
    return true;
  }

  // Don't process position changes on frames which have views or the ones which
  // have a view somewhere in their descendants, because the corresponding view
  // needs to be repositioned properly as well.
  if (aFrame->HasView() ||
      (aFrame->GetStateBits() & NS_FRAME_HAS_CHILD_WITH_VIEW)) {
    StyleChangeReflow(aFrame, nsChangeHint_NeedReflow);
    return false;
  }

  aFrame->SchedulePaint();

  // For relative positioning, we can simply update the frame rect
  if (display->IsRelativelyPositionedStyle()) {
    // Move the frame
    if (display->mPosition == NS_STYLE_POSITION_STICKY) {
      if (display->IsInnerTableStyle()) {
        // We don't currently support sticky positioning of inner table
        // elements (bug 975644). Bail.
        //
        // When this is fixed, remove the null-check for the computed
        // offsets in nsTableRowFrame::ReflowChildren.
        return true;
      }

      // Update sticky positioning for an entire element at once, starting with
      // the first continuation or ib-split sibling.
      // It's rare that the frame we already have isn't already the first
      // continuation or ib-split sibling, but it can happen when styles differ
      // across continuations such as ::first-line or ::first-letter, and in
      // those cases we will generally (but maybe not always) do the work twice.
      nsIFrame* firstContinuation =
        nsLayoutUtils::FirstContinuationOrIBSplitSibling(aFrame);

      StickyScrollContainer::ComputeStickyOffsets(firstContinuation);
      StickyScrollContainer* ssc =
        StickyScrollContainer::GetStickyScrollContainerForFrame(
          firstContinuation);
      if (ssc) {
        ssc->PositionContinuations(firstContinuation);
      }
    } else {
      MOZ_ASSERT(NS_STYLE_POSITION_RELATIVE == display->mPosition,
                 "Unexpected type of positioning");
      for (nsIFrame* cont = aFrame; cont;
           cont = nsLayoutUtils::GetNextContinuationOrIBSplitSibling(cont)) {
        nsIFrame* cb = cont->GetContainingBlock();
        nsMargin newOffsets;
        WritingMode wm = cb->GetWritingMode();
        const LogicalSize size(wm, cb->GetContentRectRelativeToSelf().Size());

        ReflowInput::ComputeRelativeOffsets(wm, cont, size, newOffsets);
        NS_ASSERTION(newOffsets.left == -newOffsets.right &&
                     newOffsets.top == -newOffsets.bottom,
                     "ComputeRelativeOffsets should return valid results");

        // ReflowInput::ApplyRelativePositioning would work here, but
        // since we've already checked mPosition and aren't changing the frame's
        // normal position, go ahead and add the offsets directly.
        // First, we need to ensure that the normal position is stored though.
        bool hasProperty;
        nsPoint normalPosition = cont->GetNormalPosition(&hasProperty);
        if (!hasProperty) {
          cont->AddProperty(nsIFrame::NormalPositionProperty(),
                            new nsPoint(normalPosition));
        }
        cont->SetPosition(normalPosition +
                          nsPoint(newOffsets.left, newOffsets.top));
      }
    }

    return true;
  }

  // For the absolute positioning case, set up a fake HTML reflow state for
  // the frame, and then get the offsets and size from it. If the frame's size
  // doesn't need to change, we can simply update the frame position. Otherwise
  // we fall back to a reflow.
  RefPtr<gfxContext> rc =
    aFrame->PresContext()->PresShell()->CreateReferenceRenderingContext();

  // Construct a bogus parent reflow state so that there's a usable
  // containing block reflow state.
  nsIFrame* parentFrame = aFrame->GetParent();
  WritingMode parentWM = parentFrame->GetWritingMode();
  WritingMode frameWM = aFrame->GetWritingMode();
  LogicalSize parentSize = parentFrame->GetLogicalSize();

  nsFrameState savedState = parentFrame->GetStateBits();
  ReflowInput parentReflowInput(aFrame->PresContext(), parentFrame, rc,
                                parentSize);
  parentFrame->RemoveStateBits(~nsFrameState(0));
  parentFrame->AddStateBits(savedState);

  // The bogus parent state here was created with no parent state of its own,
  // and therefore it won't have an mCBReflowInput set up.
  // But we may need one (for InitCBReflowInput in a child state), so let's
  // try to create one here for the cases where it will be needed.
  Maybe<ReflowInput> cbReflowInput;
  nsIFrame* cbFrame = parentFrame->GetContainingBlock();
  if (cbFrame && (aFrame->GetContainingBlock() != parentFrame ||
                  parentFrame->IsTableFrame())) {
    LogicalSize cbSize = cbFrame->GetLogicalSize();
    cbReflowInput.emplace(cbFrame->PresContext(), cbFrame, rc, cbSize);
    cbReflowInput->ComputedPhysicalMargin() = cbFrame->GetUsedMargin();
    cbReflowInput->ComputedPhysicalPadding() = cbFrame->GetUsedPadding();
    cbReflowInput->ComputedPhysicalBorderPadding() =
      cbFrame->GetUsedBorderAndPadding();
    parentReflowInput.mCBReflowInput = cbReflowInput.ptr();
  }

  NS_WARNING_ASSERTION(parentSize.ISize(parentWM) != NS_INTRINSICSIZE &&
                       parentSize.BSize(parentWM) != NS_INTRINSICSIZE,
                       "parentSize should be valid");
  parentReflowInput.SetComputedISize(std::max(parentSize.ISize(parentWM), 0));
  parentReflowInput.SetComputedBSize(std::max(parentSize.BSize(parentWM), 0));
  parentReflowInput.ComputedPhysicalMargin().SizeTo(0, 0, 0, 0);

  parentReflowInput.ComputedPhysicalPadding() = parentFrame->GetUsedPadding();
  parentReflowInput.ComputedPhysicalBorderPadding() =
    parentFrame->GetUsedBorderAndPadding();
  LogicalSize availSize = parentSize.ConvertTo(frameWM, parentWM);
  availSize.BSize(frameWM) = NS_INTRINSICSIZE;

  ViewportFrame* viewport = do_QueryFrame(parentFrame);
  nsSize cbSize = viewport ?
    viewport->AdjustReflowInputAsContainingBlock(&parentReflowInput).Size()
    : aFrame->GetContainingBlock()->GetSize();
  const nsMargin& parentBorder =
    parentReflowInput.mStyleBorder->GetComputedBorder();
  cbSize -= nsSize(parentBorder.LeftRight(), parentBorder.TopBottom());
  LogicalSize lcbSize(frameWM, cbSize);
  ReflowInput reflowInput(aFrame->PresContext(), parentReflowInput, aFrame,
                          availSize, &lcbSize);
  nsSize computedSize(reflowInput.ComputedWidth(),
                      reflowInput.ComputedHeight());
  computedSize.width += reflowInput.ComputedPhysicalBorderPadding().LeftRight();
  if (computedSize.height != NS_INTRINSICSIZE) {
    computedSize.height +=
      reflowInput.ComputedPhysicalBorderPadding().TopBottom();
  }
  nsSize size = aFrame->GetSize();
  // The RecomputePosition hint is not used if any offset changed between auto
  // and non-auto. If computedSize.height == NS_INTRINSICSIZE then the new
  // element height will be its intrinsic height, and since 'top' and 'bottom''s
  // auto-ness hasn't changed, the old height must also be its intrinsic
  // height, which we can assume hasn't changed (or reflow would have
  // been triggered).
  if (computedSize.width == size.width &&
      (computedSize.height == NS_INTRINSICSIZE || computedSize.height == size.height)) {
    // If we're solving for 'left' or 'top', then compute it here, in order to
    // match the reflow code path.
    if (NS_AUTOOFFSET == reflowInput.ComputedPhysicalOffsets().left) {
      reflowInput.ComputedPhysicalOffsets().left = cbSize.width -
                                          reflowInput.ComputedPhysicalOffsets().right -
                                          reflowInput.ComputedPhysicalMargin().right -
                                          size.width -
                                          reflowInput.ComputedPhysicalMargin().left;
    }

    if (NS_AUTOOFFSET == reflowInput.ComputedPhysicalOffsets().top) {
      reflowInput.ComputedPhysicalOffsets().top = cbSize.height -
                                         reflowInput.ComputedPhysicalOffsets().bottom -
                                         reflowInput.ComputedPhysicalMargin().bottom -
                                         size.height -
                                         reflowInput.ComputedPhysicalMargin().top;
    }

    // Move the frame
    nsPoint pos(parentBorder.left + reflowInput.ComputedPhysicalOffsets().left +
                reflowInput.ComputedPhysicalMargin().left,
                parentBorder.top + reflowInput.ComputedPhysicalOffsets().top +
                reflowInput.ComputedPhysicalMargin().top);
    aFrame->SetPosition(pos);

    return true;
  }

  // Fall back to a reflow
  StyleChangeReflow(aFrame, nsChangeHint_NeedReflow);
  return false;
}

static bool
HasBoxAncestor(nsIFrame* aFrame)
{
  for (nsIFrame* f = aFrame; f; f = f->GetParent()) {
    if (f->IsXULBoxFrame()) {
      return true;
    }
  }
  return false;
}

/**
 * Return true if aFrame's subtree has placeholders for out-of-flow content
 * whose 'position' style's bit in aPositionMask is set.
 */
static bool
FrameHasPositionedPlaceholderDescendants(nsIFrame* aFrame,
                                         uint32_t aPositionMask)
{
  MOZ_ASSERT(aPositionMask & (1 << NS_STYLE_POSITION_FIXED));

  for (nsIFrame::ChildListIterator lists(aFrame); !lists.IsDone(); lists.Next()) {
    for (nsIFrame* f : lists.CurrentList()) {
      if (f->IsPlaceholderFrame()) {
        nsIFrame* outOfFlow =
          nsPlaceholderFrame::GetRealFrameForPlaceholder(f);
        // If SVG text frames could appear here, they could confuse us since
        // they ignore their position style ... but they can't.
        NS_ASSERTION(!nsSVGUtils::IsInSVGTextSubtree(outOfFlow),
                     "SVG text frames can't be out of flow");
        if (aPositionMask & (1 << outOfFlow->StyleDisplay()->mPosition)) {
          return true;
        }
      }
      uint32_t positionMask = aPositionMask;
      // NOTE:  It's tempting to check f->IsAbsPosContainingBlock() or
      // f->IsFixedPosContainingBlock() here.  However, that would only
      // be testing the *new* style of the frame, which might exclude
      // descendants that currently have this frame as an abs-pos
      // containing block.  Taking the codepath where we don't reframe
      // could lead to an unsafe call to
      // cont->MarkAsNotAbsoluteContainingBlock() before we've reframed
      // the descendant and taken it off the absolute list.
      if (FrameHasPositionedPlaceholderDescendants(f, positionMask)) {
        return true;
      }
    }
  }
  return false;
}

static bool
NeedToReframeForAddingOrRemovingTransform(nsIFrame* aFrame)
{
  static_assert(0 <= NS_STYLE_POSITION_ABSOLUTE &&
                NS_STYLE_POSITION_ABSOLUTE < 32, "Style constant out of range");
  static_assert(0 <= NS_STYLE_POSITION_FIXED &&
                NS_STYLE_POSITION_FIXED < 32, "Style constant out of range");

  uint32_t positionMask;
  // Don't call aFrame->IsPositioned here, since that returns true if
  // the frame already has a transform, and we want to ignore that here
  if (aFrame->IsAbsolutelyPositioned() || aFrame->IsRelativelyPositioned()) {
    // This frame is a container for abs-pos descendants whether or not it
    // has a transform.
    // So abs-pos descendants are no problem; we only need to reframe if
    // we have fixed-pos descendants.
    positionMask = 1 << NS_STYLE_POSITION_FIXED;
  } else {
    // This frame may not be a container for abs-pos descendants already.
    // So reframe if we have abs-pos or fixed-pos descendants.
    positionMask =
      (1 << NS_STYLE_POSITION_FIXED) | (1 << NS_STYLE_POSITION_ABSOLUTE);
  }
  for (nsIFrame* f = aFrame; f;
       f = nsLayoutUtils::GetNextContinuationOrIBSplitSibling(f)) {
    if (FrameHasPositionedPlaceholderDescendants(f, positionMask)) {
      return true;
    }
  }
  return false;
}

static void
DoApplyRenderingChangeToTree(nsIFrame* aFrame,
                             nsChangeHint aChange)
{
  NS_PRECONDITION(gInApplyRenderingChangeToTree,
                  "should only be called within ApplyRenderingChangeToTree");

  for ( ; aFrame; aFrame = nsLayoutUtils::GetNextContinuationOrIBSplitSibling(aFrame)) {
    // Invalidate and sync views on all descendant frames, following placeholders.
    // We don't need to update transforms in SyncViewsAndInvalidateDescendants, because
    // there can't be any out-of-flows or popups that need to be transformed;
    // all out-of-flow descendants of the transformed element must also be
    // descendants of the transformed frame.
    SyncViewsAndInvalidateDescendants(aFrame,
      nsChangeHint(aChange & (nsChangeHint_RepaintFrame |
                              nsChangeHint_SyncFrameView |
                              nsChangeHint_UpdateOpacityLayer |
                              nsChangeHint_SchedulePaint)));
    // This must be set to true if the rendering change needs to
    // invalidate content.  If it's false, a composite-only paint
    // (empty transaction) will be scheduled.
    bool needInvalidatingPaint = false;

    // if frame has view, will already be invalidated
    if (aChange & nsChangeHint_RepaintFrame) {
      // Note that this whole block will be skipped when painting is suppressed
      // (due to our caller ApplyRendingChangeToTree() discarding the
      // nsChangeHint_RepaintFrame hint).  If you add handling for any other
      // hints within this block, be sure that they too should be ignored when
      // painting is suppressed.
      needInvalidatingPaint = true;
      aFrame->InvalidateFrameSubtree();
      if ((aChange & nsChangeHint_UpdateEffects) &&
          aFrame->IsFrameOfType(nsIFrame::eSVG) &&
          !(aFrame->GetStateBits() & NS_STATE_IS_OUTER_SVG)) {
        // Need to update our overflow rects:
        nsSVGUtils::ScheduleReflowSVG(aFrame);
      }
    }
    if (aChange & nsChangeHint_UpdateTextPath) {
      if (nsSVGUtils::IsInSVGTextSubtree(aFrame)) {
        // Invalidate and reflow the entire SVGTextFrame:
        NS_ASSERTION(aFrame->GetContent()->IsSVGElement(nsGkAtoms::textPath),
                     "expected frame for a <textPath> element");
        nsIFrame* text = nsLayoutUtils::GetClosestFrameOfType(
          aFrame, LayoutFrameType::SVGText);
        NS_ASSERTION(text, "expected to find an ancestor SVGTextFrame");
        static_cast<SVGTextFrame*>(text)->NotifyGlyphMetricsChange();
      } else {
        MOZ_ASSERT(false, "unexpected frame got nsChangeHint_UpdateTextPath");
      }
    }
    if (aChange & nsChangeHint_UpdateOpacityLayer) {
      // FIXME/bug 796697: we can get away with empty transactions for
      // opacity updates in many cases.
      needInvalidatingPaint = true;

      ActiveLayerTracker::NotifyRestyle(aFrame, eCSSProperty_opacity);
      if (nsSVGIntegrationUtils::UsingEffectsForFrame(aFrame)) {
        // SVG effects paints the opacity without using
        // nsDisplayOpacity. We need to invalidate manually.
        aFrame->InvalidateFrameSubtree();
      }
    }
    if ((aChange & nsChangeHint_UpdateTransformLayer) &&
        aFrame->IsTransformed()) {
      ActiveLayerTracker::NotifyRestyle(aFrame, eCSSProperty_transform);
      // If we're not already going to do an invalidating paint, see
      // if we can get away with only updating the transform on a
      // layer for this frame, and not scheduling an invalidating
      // paint.
      if (!needInvalidatingPaint) {
        Layer* layer;
        needInvalidatingPaint |= !aFrame->TryUpdateTransformOnly(&layer);

        if (!needInvalidatingPaint) {
          // Since we're not going to paint, we need to resend animation
          // data to the layer.
          MOZ_ASSERT(layer, "this can't happen if there's no layer");
          nsDisplayListBuilder::AddAnimationsAndTransitionsToLayer(
            layer, nullptr, nullptr, aFrame, eCSSProperty_transform);
        }
      }
    }
    if (aChange & nsChangeHint_ChildrenOnlyTransform) {
      needInvalidatingPaint = true;
      nsIFrame* childFrame =
        GetFrameForChildrenOnlyTransformHint(aFrame)->PrincipalChildList().FirstChild();
      for ( ; childFrame; childFrame = childFrame->GetNextSibling()) {
        ActiveLayerTracker::NotifyRestyle(childFrame, eCSSProperty_transform);
      }
    }
    if (aChange & nsChangeHint_SchedulePaint) {
      needInvalidatingPaint = true;
    }
    aFrame->SchedulePaint(needInvalidatingPaint
                            ? nsIFrame::PAINT_DEFAULT
                            : nsIFrame::PAINT_COMPOSITE_ONLY);
  }
}

static void
SyncViewsAndInvalidateDescendants(nsIFrame* aFrame, nsChangeHint aChange)
{
  NS_PRECONDITION(gInApplyRenderingChangeToTree,
                  "should only be called within ApplyRenderingChangeToTree");
  NS_ASSERTION(nsChangeHint_size_t(aChange) ==
                          (aChange & (nsChangeHint_RepaintFrame |
                                      nsChangeHint_SyncFrameView |
                                      nsChangeHint_UpdateOpacityLayer |
                                      nsChangeHint_SchedulePaint)),
               "Invalid change flag");

  if (aChange & nsChangeHint_SyncFrameView) {
    aFrame->SyncFrameViewProperties();
  }

  nsIFrame::ChildListIterator lists(aFrame);
  for (; !lists.IsDone(); lists.Next()) {
    for (nsIFrame* child : lists.CurrentList()) {
      if (!(child->GetStateBits() & NS_FRAME_OUT_OF_FLOW)) {
        // only do frames that don't have placeholders
        if (child->IsPlaceholderFrame()) {
          // do the out-of-flow frame and its continuations
          nsIFrame* outOfFlowFrame =
            nsPlaceholderFrame::GetRealFrameForPlaceholder(child);
          DoApplyRenderingChangeToTree(outOfFlowFrame, aChange);
        } else if (lists.CurrentID() == nsIFrame::kPopupList) {
          DoApplyRenderingChangeToTree(child, aChange);
        } else { // regular frame
          SyncViewsAndInvalidateDescendants(child, aChange);
        }
      }
    }
  }
}

static void
ApplyRenderingChangeToTree(nsIPresShell* aPresShell,
                           nsIFrame* aFrame,
                           nsChangeHint aChange)
{
  // We check StyleDisplay()->HasTransformStyle() in addition to checking
  // IsTransformed() since we can get here for some frames that don't support
  // CSS transforms.
  NS_ASSERTION(!(aChange & nsChangeHint_UpdateTransformLayer) ||
               aFrame->IsTransformed() ||
               aFrame->StyleDisplay()->HasTransformStyle(),
               "Unexpected UpdateTransformLayer hint");

  if (aPresShell->IsPaintingSuppressed()) {
    // Don't allow synchronous rendering changes when painting is turned off.
    aChange &= ~nsChangeHint_RepaintFrame;
    if (!aChange) {
      return;
    }
  }

// Trigger rendering updates by damaging this frame and any
// continuations of this frame.
#ifdef DEBUG
  gInApplyRenderingChangeToTree = true;
#endif
  if (aChange & nsChangeHint_RepaintFrame) {
    // If the frame's background is propagated to an ancestor, walk up to
    // that ancestor and apply the RepaintFrame change hint to it.
    nsStyleContext* bgSC;
    nsIFrame* propagatedFrame = aFrame;
    while (!nsCSSRendering::FindBackground(propagatedFrame, &bgSC)) {
      propagatedFrame = propagatedFrame->GetParent();
      NS_ASSERTION(aFrame, "root frame must paint");
    }

    if (propagatedFrame != aFrame) {
      DoApplyRenderingChangeToTree(propagatedFrame, nsChangeHint_RepaintFrame);
      aChange &= ~nsChangeHint_RepaintFrame;
      if (!aChange) {
        return;
      }
    }
  }
  DoApplyRenderingChangeToTree(aFrame, aChange);
#ifdef DEBUG
  gInApplyRenderingChangeToTree = false;
#endif
}

static void
AddSubtreeToOverflowTracker(nsIFrame* aFrame,
                            OverflowChangedTracker& aOverflowChangedTracker)
{
  if (aFrame->FrameMaintainsOverflow()) {
    aOverflowChangedTracker.AddFrame(aFrame,
                                     OverflowChangedTracker::CHILDREN_CHANGED);
  }
  nsIFrame::ChildListIterator lists(aFrame);
  for (; !lists.IsDone(); lists.Next()) {
    for (nsIFrame* child : lists.CurrentList()) {
      AddSubtreeToOverflowTracker(child, aOverflowChangedTracker);
    }
  }
}

static void
StyleChangeReflow(nsIFrame* aFrame, nsChangeHint aHint)
{
  nsIPresShell::IntrinsicDirty dirtyType;
  if (aHint & nsChangeHint_ClearDescendantIntrinsics) {
    NS_ASSERTION(aHint & nsChangeHint_ClearAncestorIntrinsics,
                 "Please read the comments in nsChangeHint.h");
    NS_ASSERTION(aHint & nsChangeHint_NeedDirtyReflow,
                 "ClearDescendantIntrinsics requires NeedDirtyReflow");
    dirtyType = nsIPresShell::eStyleChange;
  } else if ((aHint & nsChangeHint_UpdateComputedBSize) &&
             aFrame->HasAnyStateBits(
               NS_FRAME_DESCENDANT_INTRINSIC_ISIZE_DEPENDS_ON_BSIZE)) {
    dirtyType = nsIPresShell::eStyleChange;
  } else if (aHint & nsChangeHint_ClearAncestorIntrinsics) {
    dirtyType = nsIPresShell::eTreeChange;
  } else if ((aHint & nsChangeHint_UpdateComputedBSize) &&
             HasBoxAncestor(aFrame)) {
    // The frame's computed BSize is changing, and we have a box ancestor
    // whose cached intrinsic height may need to be updated.
    dirtyType = nsIPresShell::eTreeChange;
  } else {
    dirtyType = nsIPresShell::eResize;
  }

  nsFrameState dirtyBits;
  if (aFrame->GetStateBits() & NS_FRAME_FIRST_REFLOW) {
    dirtyBits = nsFrameState(0);
  } else if ((aHint & nsChangeHint_NeedDirtyReflow) ||
             dirtyType == nsIPresShell::eStyleChange) {
    dirtyBits = NS_FRAME_IS_DIRTY;
  } else {
    dirtyBits = NS_FRAME_HAS_DIRTY_CHILDREN;
  }

  // If we're not going to clear any intrinsic sizes on the frames, and
  // there are no dirty bits to set, then there's nothing to do.
  if (dirtyType == nsIPresShell::eResize && !dirtyBits)
    return;

  nsIPresShell::ReflowRootHandling rootHandling;
  if (aHint & nsChangeHint_ReflowChangesSizeOrPosition) {
    rootHandling = nsIPresShell::ePositionOrSizeChange;
  } else {
    rootHandling = nsIPresShell::eNoPositionOrSizeChange;
  }

  do {
    aFrame->PresContext()->PresShell()->FrameNeedsReflow(
      aFrame, dirtyType, dirtyBits, rootHandling);
    aFrame = nsLayoutUtils::GetNextContinuationOrIBSplitSibling(aFrame);
  } while (aFrame);
}

// Get the next sibling which might have a frame.  This only considers siblings
// that stylo post-traversal looks at, so only elements and text.  In
// particular, it ignores comments.
static nsIContent*
NextSiblingWhichMayHaveFrame(nsIContent* aContent)
{
  for (nsIContent* next = aContent->GetNextSibling();
       next;
       next = next->GetNextSibling()) {
    if (next->IsElement() || next->IsNodeOfType(nsINode::eTEXT)) {
      return next;
    }
  }

  return nullptr;
}

void
RestyleManager::ProcessRestyledFrames(nsStyleChangeList& aChangeList)
{
  NS_ASSERTION(!nsContentUtils::IsSafeToRunScript(),
               "Someone forgot a script blocker");

  // See bug 1378219 comment 9:
  // Recursive calls here are a bit worrying, but apparently do happen in the
  // wild (although not currently in any of our automated tests). Try to get a
  // stack from Nightly/Dev channel to figure out what's going on and whether
  // it's OK.
  MOZ_DIAGNOSTIC_ASSERT(!mDestroyedFrames, "ProcessRestyledFrames recursion");

  if (aChangeList.IsEmpty()) {
    return;
  }

  // If mDestroyedFrames is null, we want to create a new hashtable here
  // and destroy it on exit; but if it is already non-null (because we're in
  // a recursive call), we will continue to use the existing table to
  // accumulate destroyed frames, and NOT clear mDestroyedFrames on exit.
  // We use a MaybeClearDestroyedFrames helper to conditionally reset the
  // mDestroyedFrames pointer when this method returns.
  typedef decltype(mDestroyedFrames) DestroyedFramesT;
  class MOZ_RAII MaybeClearDestroyedFrames
  {
  private:
    DestroyedFramesT& mDestroyedFramesRef; // ref to caller's mDestroyedFrames
    const bool        mResetOnDestruction;
  public:
    explicit MaybeClearDestroyedFrames(DestroyedFramesT& aTarget)
      : mDestroyedFramesRef(aTarget)
      , mResetOnDestruction(!aTarget) // reset only if target starts out null
    {
    }
    ~MaybeClearDestroyedFrames()
    {
      if (mResetOnDestruction) {
        mDestroyedFramesRef.reset(nullptr);
      }
    }
  };

  MaybeClearDestroyedFrames maybeClear(mDestroyedFrames);
  if (!mDestroyedFrames) {
    mDestroyedFrames = MakeUnique<nsTHashtable<nsPtrHashKey<const nsIFrame>>>();
  }

  AUTO_PROFILER_LABEL("RestyleManager::ProcessRestyledFrames", CSS);

  nsPresContext* presContext = PresContext();
  nsCSSFrameConstructor* frameConstructor = presContext->FrameConstructor();

  // Handle nsChangeHint_CSSOverflowChange, by either updating the
  // scrollbars on the viewport, or upgrading the change hint to frame-reconstruct.
  for (nsStyleChangeData& data : aChangeList) {
    if (data.mHint & nsChangeHint_CSSOverflowChange) {
      data.mHint &= ~nsChangeHint_CSSOverflowChange;
      bool doReconstruct = true; // assume the worst

      // Only bother with this if we're html/body, since:
      //  (a) It'd be *expensive* to reframe these particular nodes.  They're
      //      at the root, so reframing would mean rebuilding the world.
      //  (b) It's often *unnecessary* to reframe for "overflow" changes on
      //      these particular nodes.  In general, the only reason we reframe
      //      for "overflow" changes is so we can construct (or destroy) a
      //      scrollframe & scrollbars -- and the html/body nodes often don't
      //      need their own scrollframe/scrollbars because they coopt the ones
      //      on the viewport (which always exist). So depending on whether
      //      that's happening, we can skip the reframe for these nodes.
      if (data.mContent->IsAnyOfHTMLElements(nsGkAtoms::body,
                                             nsGkAtoms::html)) {
        // If the restyled element provided/provides the scrollbar styles for
        // the viewport before and/or after this restyle, AND it's not coopting
        // that responsibility from some other element (which would need
        // reconstruction to make its own scrollframe now), THEN: we don't need
        // to reconstruct - we can just reflow, because no scrollframe is being
        // added/removed.
        nsIContent* prevOverrideNode =
          presContext->GetViewportScrollbarStylesOverrideNode();
        nsIContent* newOverrideNode =
          presContext->UpdateViewportScrollbarStylesOverride();

        if (data.mContent == prevOverrideNode ||
            data.mContent == newOverrideNode) {
          // If we get here, the restyled element provided the scrollbar styles
          // for viewport before this restyle, OR it will provide them after.
          if (!prevOverrideNode || !newOverrideNode ||
              prevOverrideNode == newOverrideNode) {
            // If we get here, the restyled element is NOT replacing (or being
            // replaced by) some other element as the viewport's
            // scrollbar-styles provider. (If it were, we'd potentially need to
            // reframe to create a dedicated scrollframe for whichever element
            // is being booted from providing viewport scrollbar styles.)
            //
            // Under these conditions, we're OK to assume that this "overflow"
            // change only impacts the root viewport's scrollframe, which
            // already exists, so we can simply reflow instead of reframing.
            // When requesting this reflow, we send the exact same change hints
            // that "width" and "height" would send (since conceptually,
            // adding/removing scrollbars is like changing the available
            // space).
            data.mHint |= (nsChangeHint_ReflowHintsForISizeChange |
                           nsChangeHint_ReflowHintsForBSizeChange);
            doReconstruct = false;
          }
        }
      }
      if (doReconstruct) {
        data.mHint |= nsChangeHint_ReconstructFrame;
      }
    }
  }

  // Make sure to not rebuild quote or counter lists while we're
  // processing restyles
  frameConstructor->BeginUpdate();

  bool didUpdateCursor = false;

  for (size_t i = 0; i < aChangeList.Length(); ++i) {

    // Collect and coalesce adjacent siblings for lazy frame construction.
    // Eventually it would be even better to make RecreateFramesForContent
    // accept a range and coalesce all adjacent reconstructs (bug 1344139).
    size_t lazyRangeStart = i;
    while (i < aChangeList.Length() &&
           aChangeList[i].mContent &&
           aChangeList[i].mContent->HasFlag(NODE_NEEDS_FRAME) &&
           (i == lazyRangeStart ||
            NextSiblingWhichMayHaveFrame(aChangeList[i - 1].mContent) ==
              aChangeList[i].mContent))
    {
      MOZ_ASSERT(aChangeList[i].mHint & nsChangeHint_ReconstructFrame);
      MOZ_ASSERT(!aChangeList[i].mFrame);
      ++i;
    }
    if (i != lazyRangeStart) {
      nsIContent* start = aChangeList[lazyRangeStart].mContent;
      nsIContent* end = NextSiblingWhichMayHaveFrame(aChangeList[i-1].mContent);
      nsIContent* container = start->GetParent();
      MOZ_ASSERT(container);
      if (!end) {
        frameConstructor->ContentAppended(container, start, false);
      } else {
        frameConstructor->ContentRangeInserted(container, start, end, nullptr, false);
      }
    }
    for (size_t j = lazyRangeStart; j < i; ++j) {
      MOZ_ASSERT(!aChangeList[j].mContent->GetPrimaryFrame() ||
                 !aChangeList[j].mContent->HasFlag(NODE_NEEDS_FRAME));
    }
    if (i == aChangeList.Length()) {
      break;
    }

    nsStyleChangeData& mutable_data = aChangeList[i];
    const nsStyleChangeData& data = mutable_data;
    nsIFrame* frame = data.mFrame;
    nsIContent* content = data.mContent;
    nsChangeHint hint = data.mHint;
    bool didReflowThisFrame = false;

    NS_ASSERTION(!(hint & nsChangeHint_AllReflowHints) ||
                 (hint & nsChangeHint_NeedReflow),
                 "Reflow hint bits set without actually asking for a reflow");

    // skip any frame that has been destroyed due to a ripple effect
    if (frame && mDestroyedFrames->Contains(frame)) {
      continue;
    }

    if (frame && frame->GetContent() != content) {
      // XXXbz this is due to image maps messing with the primary frame of
      // <area>s.  See bug 135040.  Remove this block once that's fixed.
      frame = nullptr;
      if (!(hint & nsChangeHint_ReconstructFrame)) {
        continue;
      }
    }

    if ((hint & nsChangeHint_UpdateContainingBlock) && frame &&
        !(hint & nsChangeHint_ReconstructFrame)) {
      if (NeedToReframeForAddingOrRemovingTransform(frame) ||
          frame->IsFieldSetFrame() ||
          frame->GetContentInsertionFrame() != frame) {
        // The frame has positioned children that need to be reparented, or
        // it can't easily be converted to/from being an abs-pos container correctly.
        hint |= nsChangeHint_ReconstructFrame;
      } else {
        for (nsIFrame* cont = frame; cont;
             cont = nsLayoutUtils::GetNextContinuationOrIBSplitSibling(cont)) {
          // Normally frame construction would set state bits as needed,
          // but we're not going to reconstruct the frame so we need to set them.
          // It's because we need to set this state on each affected frame
          // that we can't coalesce nsChangeHint_UpdateContainingBlock hints up
          // to ancestors (i.e. it can't be an change hint that is handled for
          // descendants).
          if (cont->IsAbsPosContainingBlock()) {
            if (!cont->IsAbsoluteContainer() &&
                (cont->GetStateBits() & NS_FRAME_CAN_HAVE_ABSPOS_CHILDREN)) {
              cont->MarkAsAbsoluteContainingBlock();
            }
          } else {
            if (cont->IsAbsoluteContainer()) {
              if (cont->HasAbsolutelyPositionedChildren()) {
                // If |cont| still has absolutely positioned children,
                // we can't call MarkAsNotAbsoluteContainingBlock.  This
                // will remove a frame list that still has children in
                // it that we need to keep track of.
                // The optimization of removing it isn't particularly
                // important, although it does mean we skip some tests.
                NS_WARNING("skipping removal of absolute containing block");
              } else {
                cont->MarkAsNotAbsoluteContainingBlock();
              }
            }
          }
        }
      }
    }

    if ((hint & nsChangeHint_AddOrRemoveTransform) && frame &&
        !(hint & nsChangeHint_ReconstructFrame)) {
      for (nsIFrame* cont = frame; cont;
           cont = nsLayoutUtils::GetNextContinuationOrIBSplitSibling(cont)) {
        if (cont->StyleDisplay()->HasTransform(cont)) {
          cont->AddStateBits(NS_FRAME_MAY_BE_TRANSFORMED);
        }
        // Don't remove NS_FRAME_MAY_BE_TRANSFORMED since it may still be
        // transformed by other means. It's OK to have the bit even if it's
        // not needed.
      }
    }

    if (hint & nsChangeHint_ReconstructFrame) {
      // If we ever start passing true here, be careful of restyles
      // that involve a reframe and animations.  In particular, if the
      // restyle we're processing here is an animation restyle, but
      // the style resolution we will do for the frame construction
      // happens async when we're not in an animation restyle already,
      // problems could arise.
      // We could also have problems with triggering of CSS transitions
      // on elements whose frames are reconstructed, since we depend on
      // the reconstruction happening synchronously.
      frameConstructor->RecreateFramesForContent(content, false,
        nsCSSFrameConstructor::REMOVE_FOR_RECONSTRUCTION, nullptr);
    } else {
      NS_ASSERTION(frame, "This shouldn't happen");

      if (!frame->FrameMaintainsOverflow()) {
        // frame does not maintain overflow rects, so avoid calling
        // FinishAndStoreOverflow on it:
        hint &= ~(nsChangeHint_UpdateOverflow |
                  nsChangeHint_ChildrenOnlyTransform |
                  nsChangeHint_UpdatePostTransformOverflow |
                  nsChangeHint_UpdateParentOverflow);
      }

      if (!(frame->GetStateBits() & NS_FRAME_MAY_BE_TRANSFORMED)) {
        // Frame can not be transformed, and thus a change in transform will
        // have no effect and we should not use the
        // nsChangeHint_UpdatePostTransformOverflow hint.
        hint &= ~nsChangeHint_UpdatePostTransformOverflow;
      }

      if (hint & nsChangeHint_AddOrRemoveTransform) {
        // When dropping a running transform animation we will first add an
        // nsChangeHint_UpdateTransformLayer hint as part of the animation-only
        // restyle. During the subsequent regular restyle, if the animation was
        // the only reason the element had any transform applied, we will add
        // nsChangeHint_AddOrRemoveTransform as part of the regular restyle.
        //
        // With the Gecko backend, these two change hints are processed
        // after each restyle but when using the Servo backend they accumulate
        // and are processed together after we have already removed the
        // transform as part of the regular restyle. Since we don't actually
        // need the nsChangeHint_UpdateTransformLayer hint if we already have
        // a nsChangeHint_AddOrRemoveTransform hint, and since we
        // will fail an assertion in ApplyRenderingChangeToTree if we try
        // specify nsChangeHint_UpdateTransformLayer but don't have any
        // transform style, we just drop the unneeded hint here.
        hint &= ~nsChangeHint_UpdateTransformLayer;
      }

      if (hint & nsChangeHint_UpdateEffects) {
        for (nsIFrame* cont = frame; cont;
             cont = nsLayoutUtils::GetNextContinuationOrIBSplitSibling(cont)) {
          nsSVGEffects::UpdateEffects(cont);
        }
      }
      if ((hint & nsChangeHint_InvalidateRenderingObservers) ||
          ((hint & nsChangeHint_UpdateOpacityLayer) &&
           frame->IsFrameOfType(nsIFrame::eSVG) &&
           !(frame->GetStateBits() & NS_STATE_IS_OUTER_SVG))) {
        nsSVGEffects::InvalidateRenderingObservers(frame);
        frame->SchedulePaint();
      }
      if (hint & nsChangeHint_NeedReflow) {
        StyleChangeReflow(frame, hint);
        didReflowThisFrame = true;
      }

      if ((hint & nsChangeHint_UpdateUsesOpacity) &&
          frame->IsFrameOfType(nsIFrame::eTablePart)) {
        NS_ASSERTION(hint & nsChangeHint_UpdateOpacityLayer,
                     "should only return UpdateUsesOpacity hint "
                     "when also returning UpdateOpacityLayer hint");
        // When an internal table part (including cells) changes between
        // having opacity 1 and non-1, it changes whether its
        // backgrounds (and those of table parts inside of it) are
        // painted as part of the table's nsDisplayTableBorderBackground
        // display item, or part of its own display item.  That requires
        // invalidation, so change UpdateOpacityLayer to RepaintFrame.
        hint &= ~nsChangeHint_UpdateOpacityLayer;
        hint |= nsChangeHint_RepaintFrame;
      }

      // Opacity disables preserve-3d, so if we toggle it, then we also need
      // to update the overflow areas of all potentially affected frames.
      if ((hint & nsChangeHint_UpdateUsesOpacity) &&
          frame->StyleDisplay()->mTransformStyle == NS_STYLE_TRANSFORM_STYLE_PRESERVE_3D) {
        hint |= nsChangeHint_UpdateSubtreeOverflow;
      }

      if (hint & nsChangeHint_UpdateBackgroundPosition) {
        // For most frame types, DLBI can detect background position changes,
        // so we only need to schedule a paint.
        hint |= nsChangeHint_SchedulePaint;
        if (frame->IsFrameOfType(nsIFrame::eTablePart) ||
            frame->IsFrameOfType(nsIFrame::eMathML)) {
          // Table parts and MathML frames don't build display items for their
          // backgrounds, so DLBI can't detect background-position changes for
          // these frames. Repaint the whole frame.
          hint |= nsChangeHint_RepaintFrame;
        }
      }

      if (hint & (nsChangeHint_RepaintFrame | nsChangeHint_SyncFrameView |
                  nsChangeHint_UpdateOpacityLayer | nsChangeHint_UpdateTransformLayer |
                  nsChangeHint_ChildrenOnlyTransform | nsChangeHint_SchedulePaint)) {
        ApplyRenderingChangeToTree(presContext->PresShell(), frame, hint);
      }
      if ((hint & nsChangeHint_RecomputePosition) && !didReflowThisFrame) {
        ActiveLayerTracker::NotifyOffsetRestyle(frame);
        // It is possible for this to fall back to a reflow
        if (!RecomputePosition(frame)) {
          didReflowThisFrame = true;
        }
      }
      NS_ASSERTION(!(hint & nsChangeHint_ChildrenOnlyTransform) ||
                   (hint & nsChangeHint_UpdateOverflow),
                   "nsChangeHint_UpdateOverflow should be passed too");
      if (!didReflowThisFrame &&
          (hint & (nsChangeHint_UpdateOverflow |
                   nsChangeHint_UpdatePostTransformOverflow |
                   nsChangeHint_UpdateParentOverflow |
                   nsChangeHint_UpdateSubtreeOverflow))) {
        if (hint & nsChangeHint_UpdateSubtreeOverflow) {
          for (nsIFrame* cont = frame; cont; cont =
                 nsLayoutUtils::GetNextContinuationOrIBSplitSibling(cont)) {
            AddSubtreeToOverflowTracker(cont, mOverflowChangedTracker);
          }
          // The work we just did in AddSubtreeToOverflowTracker
          // subsumes some of the other hints:
          hint &= ~(nsChangeHint_UpdateOverflow |
                    nsChangeHint_UpdatePostTransformOverflow);
        }
        if (hint & nsChangeHint_ChildrenOnlyTransform) {
          // The overflow areas of the child frames need to be updated:
          nsIFrame* hintFrame = GetFrameForChildrenOnlyTransformHint(frame);
          nsIFrame* childFrame = hintFrame->PrincipalChildList().FirstChild();
          NS_ASSERTION(!nsLayoutUtils::GetNextContinuationOrIBSplitSibling(frame),
                       "SVG frames should not have continuations "
                       "or ib-split siblings");
          NS_ASSERTION(!nsLayoutUtils::GetNextContinuationOrIBSplitSibling(hintFrame),
                       "SVG frames should not have continuations "
                       "or ib-split siblings");
          for ( ; childFrame; childFrame = childFrame->GetNextSibling()) {
            MOZ_ASSERT(childFrame->IsFrameOfType(nsIFrame::eSVG),
                       "Not expecting non-SVG children");
            // If |childFrame| is dirty or has dirty children, we don't bother
            // updating overflows since that will happen when it's reflowed.
            if (!(childFrame->GetStateBits() &
                  (NS_FRAME_IS_DIRTY | NS_FRAME_HAS_DIRTY_CHILDREN))) {
              mOverflowChangedTracker.AddFrame(childFrame,
                                        OverflowChangedTracker::CHILDREN_CHANGED);
            }
            NS_ASSERTION(!nsLayoutUtils::GetNextContinuationOrIBSplitSibling(childFrame),
                         "SVG frames should not have continuations "
                         "or ib-split siblings");
            NS_ASSERTION(childFrame->GetParent() == hintFrame,
                         "SVG child frame not expected to have different parent");
          }
        }
        // If |frame| is dirty or has dirty children, we don't bother updating
        // overflows since that will happen when it's reflowed.
        if (!(frame->GetStateBits() &
              (NS_FRAME_IS_DIRTY | NS_FRAME_HAS_DIRTY_CHILDREN))) {
          if (hint & (nsChangeHint_UpdateOverflow |
                      nsChangeHint_UpdatePostTransformOverflow)) {
            OverflowChangedTracker::ChangeKind changeKind;
            // If we have both nsChangeHint_UpdateOverflow and
            // nsChangeHint_UpdatePostTransformOverflow,
            // CHILDREN_CHANGED is selected as it is
            // strictly stronger.
            if (hint & nsChangeHint_UpdateOverflow) {
              changeKind = OverflowChangedTracker::CHILDREN_CHANGED;
            } else {
              changeKind = OverflowChangedTracker::TRANSFORM_CHANGED;
            }
            for (nsIFrame* cont = frame; cont; cont =
                   nsLayoutUtils::GetNextContinuationOrIBSplitSibling(cont)) {
              mOverflowChangedTracker.AddFrame(cont, changeKind);
            }
          }
          // UpdateParentOverflow hints need to be processed in addition
          // to the above, since if the processing of the above hints
          // yields no change, the update will not propagate to the
          // parent.
          if (hint & nsChangeHint_UpdateParentOverflow) {
            MOZ_ASSERT(frame->GetParent(),
                       "shouldn't get style hints for the root frame");
            for (nsIFrame* cont = frame; cont; cont =
                   nsLayoutUtils::GetNextContinuationOrIBSplitSibling(cont)) {
              mOverflowChangedTracker.AddFrame(cont->GetParent(),
                                   OverflowChangedTracker::CHILDREN_CHANGED);
            }
          }
        }
      }
      if ((hint & nsChangeHint_UpdateCursor) && !didUpdateCursor) {
        presContext->PresShell()->SynthesizeMouseMove(false);
        didUpdateCursor = true;
      }
      if (hint & nsChangeHint_UpdateWidgetProperties) {
        frame->UpdateWidgetProperties();
      }
    }
  }

  frameConstructor->EndUpdate();

#ifdef DEBUG
  // Verify the style tree.  Note that this needs to happen once we've
  // processed the whole list, since until then the tree is not in fact in a
  // consistent state.
  for (const nsStyleChangeData& data : aChangeList) {
    // reget frame from content since it may have been regenerated...
    if (data.mContent) {
      nsIFrame* frame = data.mContent->GetPrimaryFrame();
      if (frame) {
        DebugVerifyStyleTree(frame);
      }
    } else if (!data.mFrame || !data.mFrame->IsViewportFrame()) {
      NS_WARNING("Unable to test style tree integrity -- no content node "
                 "(and not a viewport frame)");
    }
  }
#endif

  aChangeList.Clear();
}

/* static */ uint64_t
RestyleManager::GetAnimationGenerationForFrame(nsIFrame* aFrame)
{
  EffectSet* effectSet = EffectSet::GetEffectSet(aFrame);
  return effectSet ? effectSet->GetAnimationGeneration() : 0;
}

void
RestyleManager::IncrementAnimationGeneration()
{
  // We update the animation generation at start of each call to
  // ProcessPendingRestyles so we should ignore any subsequent (redundant)
  // calls that occur while we are still processing restyles.
  if ((IsGecko() && !AsGecko()->IsProcessingRestyles()) ||
      (IsServo() && !mInStyleRefresh)) {
    ++mAnimationGeneration;
  }
}

/* static */ void
RestyleManager::AddLayerChangesForAnimation(nsIFrame* aFrame,
                                            nsIContent* aContent,
                                            nsStyleChangeList&
                                              aChangeListToProcess)
{
  if (!aFrame || !aContent) {
    return;
  }

  uint64_t frameGeneration =
    RestyleManager::GetAnimationGenerationForFrame(aFrame);

  nsChangeHint hint = nsChangeHint(0);
  for (const LayerAnimationInfo::Record& layerInfo :
         LayerAnimationInfo::sRecords) {
    layers::Layer* layer =
      FrameLayerBuilder::GetDedicatedLayer(aFrame, layerInfo.mLayerType);
    if (layer && frameGeneration != layer->GetAnimationGeneration()) {
      // If we have a transform layer but don't have any transform style, we
      // probably just removed the transform but haven't destroyed the layer
      // yet. In this case we will add the appropriate change hint
      // (nsChangeHint_UpdateContainingBlock) when we compare style contexts
      // so we can skip adding any change hint here. (If we *were* to add
      // nsChangeHint_UpdateTransformLayer, ApplyRenderingChangeToTree would
      // complain that we're updating a transform layer without a transform).
<<<<<<< HEAD
      if (layerInfo.mLayerType == TYPE_TRANSFORM &&
=======
      if (layerInfo.mLayerType == DisplayItemType::TYPE_TRANSFORM &&
>>>>>>> cc2172ea
          !aFrame->StyleDisplay()->HasTransformStyle()) {
        continue;
      }
      hint |= layerInfo.mChangeHint;
    }

    // We consider it's the first paint for the frame if we have an animation
    // for the property but have no layer.
    // Note that in case of animations which has properties preventing running
    // on the compositor, e.g., width or height, corresponding layer is not
    // created at all, but even in such cases, we normally set valid change
    // hint for such animations in each tick, i.e. restyles in each tick. As
    // a result, we usually do restyles for such animations in every tick on
    // the main-thread.  The only animations which will be affected by this
    // explicit change hint are animations that have opacity/transform but did
    // not have those properies just before. e.g, setting transform by
    // setKeyframes or changing target element from other target which prevents
    // running on the compositor, etc.
    if (!layer &&
        nsLayoutUtils::HasEffectiveAnimation(aFrame, layerInfo.mProperty)) {
      hint |= layerInfo.mChangeHint;
    }
  }

  if (hint) {
    aChangeListToProcess.AppendChange(aFrame, aContent, hint);
  }
}

RestyleManager::AnimationsWithDestroyedFrame::AnimationsWithDestroyedFrame(
                                                RestyleManager* aRestyleManager)
  : mRestyleManager(aRestyleManager)
  , mRestorePointer(mRestyleManager->mAnimationsWithDestroyedFrame)
{
  MOZ_ASSERT(!mRestyleManager->mAnimationsWithDestroyedFrame,
             "shouldn't construct recursively");
  mRestyleManager->mAnimationsWithDestroyedFrame = this;
}

void
RestyleManager::AnimationsWithDestroyedFrame
              ::StopAnimationsForElementsWithoutFrames()
{
  StopAnimationsWithoutFrame(mContents, CSSPseudoElementType::NotPseudo);
  StopAnimationsWithoutFrame(mBeforeContents, CSSPseudoElementType::before);
  StopAnimationsWithoutFrame(mAfterContents, CSSPseudoElementType::after);
}

void
RestyleManager::AnimationsWithDestroyedFrame
              ::StopAnimationsWithoutFrame(
                  nsTArray<RefPtr<nsIContent>>& aArray,
                  CSSPseudoElementType aPseudoType)
{
  nsAnimationManager* animationManager =
    mRestyleManager->PresContext()->AnimationManager();
  nsTransitionManager* transitionManager =
    mRestyleManager->PresContext()->TransitionManager();
  for (nsIContent* content : aArray) {
    if (aPseudoType == CSSPseudoElementType::NotPseudo) {
      if (content->GetPrimaryFrame()) {
        continue;
      }
    } else if (aPseudoType == CSSPseudoElementType::before) {
      if (nsLayoutUtils::GetBeforeFrame(content)) {
        continue;
      }
    } else if (aPseudoType == CSSPseudoElementType::after) {
      if (nsLayoutUtils::GetAfterFrame(content)) {
        continue;
      }
    }
    dom::Element* element = content->AsElement();

    animationManager->StopAnimationsForElement(element, aPseudoType);
    transitionManager->StopAnimationsForElement(element, aPseudoType);

    // All other animations should keep running but not running on the
    // *compositor* at this point.
    EffectSet* effectSet = EffectSet::GetEffectSet(element, aPseudoType);
    if (effectSet) {
      for (KeyframeEffectReadOnly* effect : *effectSet) {
        effect->ResetIsRunningOnCompositor();
      }
    }
  }
}

} // namespace mozilla<|MERGE_RESOLUTION|>--- conflicted
+++ resolved
@@ -1793,11 +1793,7 @@
       // so we can skip adding any change hint here. (If we *were* to add
       // nsChangeHint_UpdateTransformLayer, ApplyRenderingChangeToTree would
       // complain that we're updating a transform layer without a transform).
-<<<<<<< HEAD
-      if (layerInfo.mLayerType == TYPE_TRANSFORM &&
-=======
       if (layerInfo.mLayerType == DisplayItemType::TYPE_TRANSFORM &&
->>>>>>> cc2172ea
           !aFrame->StyleDisplay()->HasTransformStyle()) {
         continue;
       }
