--- conflicted
+++ resolved
@@ -1561,12 +1561,8 @@
           ((hint & nsChangeHint_UpdateOpacityLayer) &&
            frame->IsFrameOfType(nsIFrame::eSVG) &&
            !(frame->GetStateBits() & NS_STATE_IS_OUTER_SVG))) {
-<<<<<<< HEAD
-        nsSVGEffects::InvalidateRenderingObservers(frame);
+        SVGObserverUtils::InvalidateRenderingObservers(frame);
         frame->SchedulePaint();
-=======
-        SVGObserverUtils::InvalidateRenderingObservers(frame);
->>>>>>> dbfcbbaf
       }
       if (hint & nsChangeHint_NeedReflow) {
         StyleChangeReflow(frame, hint);
