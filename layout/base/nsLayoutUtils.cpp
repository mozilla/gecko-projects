--- conflicted
+++ resolved
@@ -3324,14 +3324,10 @@
   }
 
   builder.EnterPresShell(aFrame);
-<<<<<<< HEAD
 
   builder.SetVisibleRect(aRect);
   builder.SetDirtyRect(aRect);
 
-=======
-  builder.SetDirtyRect(aRect);
->>>>>>> cc2172ea
   aFrame->BuildDisplayListForStackingContext(&builder, &list);
   builder.LeavePresShell(aFrame, nullptr);
 
@@ -3349,10 +3345,7 @@
   builder.SetHitTestShouldStopAtFirstOpaque(aFlags & ONLY_VISIBLE);
   list.HitTest(&builder, aRect, &hitTestState, &aOutFrames);
   list.DeleteAll(&builder);
-<<<<<<< HEAD
   builder.EndFrame();
-=======
->>>>>>> cc2172ea
   return NS_OK;
 }
 
@@ -3743,7 +3736,7 @@
 IncrementSubDocPresShellPaintCount(nsDisplayListBuilder* aBuilder,
                                    nsDisplayItem* aItem)
 {
-  MOZ_ASSERT(aItem->GetType() == TYPE_SUBDOCUMENT);
+  MOZ_ASSERT(aItem->GetType() == DisplayItemType::TYPE_SUBDOCUMENT);
 
   nsSubDocumentFrame* subDocFrame =
     static_cast<nsDisplaySubDocument*>(aItem)->SubDocumentFrame();
@@ -3772,7 +3765,7 @@
     aReusedDisplayItems++;
     aItem->SetReused(true);
 
-    if (aItem->GetType() == TYPE_SUBDOCUMENT) {
+    if (aItem->GetType() == DisplayItemType::TYPE_SUBDOCUMENT) {
       IncrementSubDocPresShellPaintCount(aBuilder, aItem);
     }
   };
@@ -3812,7 +3805,7 @@
                             oldItem->GetChildren(), oldItem->GetChildren(),
                             aTotalDisplayItems, aReusedDisplayItems);
         }
-        if (oldItem->GetType() == TYPE_LAYER_EVENT_REGIONS) {
+        if (oldItem->GetType() == DisplayItemType::TYPE_LAYER_EVENT_REGIONS) {
           MergeLayerEventRegions(oldItem, i, true);
         }
         i->Destroy(aBuilder);
@@ -3841,7 +3834,7 @@
                               aTotalDisplayItems, aReusedDisplayItems);
             old->UpdateBounds(aBuilder);
           }
-          if (old->GetType() == TYPE_LAYER_EVENT_REGIONS) {
+          if (old->GetType() == DisplayItemType::TYPE_LAYER_EVENT_REGIONS) {
             MergeLayerEventRegions(old, i, false);
           }
         }
@@ -3875,7 +3868,7 @@
                           aTotalDisplayItems, aReusedDisplayItems);
         old->UpdateBounds(aBuilder);
       }
-      if (old->GetType() == TYPE_LAYER_EVENT_REGIONS) {
+      if (old->GetType() == DisplayItemType::TYPE_LAYER_EVENT_REGIONS) {
         MergeLayerEventRegions(old, nullptr, false);
       }
     } else {
@@ -4309,7 +4302,6 @@
 
       nsDisplayListBuilder::AutoCurrentScrollParentIdSetter idSetter(&builder, id);
 
-<<<<<<< HEAD
       builder.SetVisibleRect(dirtyRect);
       builder.SetIsBuilding(true);
 
@@ -4409,38 +4401,6 @@
       }
 
       //printf("nsLayoutUtils::PaintFrame - recycled %d/%d (%.2f%%) display items\n", reusedDisplayItems, totalDisplayItems, reusedDisplayItems * 100 / float(totalDisplayItems));
-=======
-      builder.SetDirtyRect(dirtyRect);
-      aFrame->BuildDisplayListForStackingContext(&builder, &list);
-    }
-
-    LayoutFrameType frameType = aFrame->Type();
-
-    // For the viewport frame in print preview/page layout we want to paint
-    // the grey background behind the page, not the canvas color.
-    if (frameType == LayoutFrameType::Viewport &&
-        nsLayoutUtils::NeedsPrintPreviewBackground(presContext)) {
-      nsRect bounds = nsRect(builder.ToReferenceFrame(aFrame),
-                             aFrame->GetSize());
-      nsDisplayListBuilder::AutoBuildingDisplayList
-        buildingDisplayList(&builder, aFrame, bounds, false);
-      presShell->AddPrintPreviewBackgroundItem(builder, list, aFrame, bounds);
-    } else if (frameType != LayoutFrameType::Page) {
-      // For printing, this function is first called on an nsPageFrame, which
-      // creates a display list with a PageContent item. The PageContent item's
-      // paint function calls this function on the nsPageFrame's child which is
-      // an nsPageContentFrame. We only want to add the canvas background color
-      // item once, for the nsPageContentFrame.
-
-      // Add the canvas background color to the bottom of the list. This
-      // happens after we've built the list so that AddCanvasBackgroundColorItem
-      // can monkey with the contents if necessary.
-      canvasArea.IntersectRect(canvasArea, visibleRegion.GetBounds());
-      nsDisplayListBuilder::AutoBuildingDisplayList
-        buildingDisplayList(&builder, aFrame, canvasArea, false);
-      presShell->AddCanvasBackgroundColorItem(
-             builder, list, aFrame, canvasArea, aBackstop);
->>>>>>> cc2172ea
     }
 
     builder.SetIsBuilding(false);
@@ -4666,15 +4626,11 @@
 
 
   // Flush the list so we don't trigger the IsEmpty-on-destruction assertion
-<<<<<<< HEAD
   if (!retainedBuilder) {
     list.DeleteAll(&builder);
     delete listPtr;
     delete builderPtr;
   }
-=======
-  list.DeleteAll(&builder);
->>>>>>> cc2172ea
   return NS_OK;
 }
 
