/* -*- Mode: C++; tab-width: 2; indent-tabs-mode: nil; c-basic-offset: 2 -*- */
/* vim: set ts=2 sw=2 et tw=78: */
/* This Source Code Form is subject to the terms of the Mozilla Public
 * License, v. 2.0. If a copy of the MPL was not distributed with this
 * file, You can obtain one at http://mozilla.org/MPL/2.0/. */

#include "nsLayoutUtils.h"

#include "mozilla/ArrayUtils.h"
#include "mozilla/BasicEvents.h"
#include "mozilla/ClearOnShutdown.h"
#include "mozilla/EffectCompositor.h"
#include "mozilla/EffectSet.h"
#include "mozilla/EventDispatcher.h"
#include "mozilla/FloatingPoint.h"
#include "mozilla/gfx/gfxVars.h"
#include "mozilla/gfx/PathHelpers.h"
#include "mozilla/layers/PAPZ.h"
#include "mozilla/Likely.h"
#include "mozilla/Maybe.h"
#include "mozilla/MemoryReporting.h"
#include "mozilla/dom/ContentChild.h"
#include "mozilla/Unused.h"
#include "nsCharTraits.h"
#include "nsDocument.h"
#include "nsFontMetrics.h"
#include "nsPresContext.h"
#include "nsIContent.h"
#include "nsIDOMHTMLDocument.h"
#include "nsIDOMHTMLElement.h"
#include "nsFrameList.h"
#include "nsGkAtoms.h"
#include "nsIAtom.h"
#include "nsCaret.h"
#include "nsCSSPseudoElements.h"
#include "nsCSSAnonBoxes.h"
#include "nsCSSColorUtils.h"
#include "nsView.h"
#include "nsViewManager.h"
#include "nsPlaceholderFrame.h"
#include "nsIScrollableFrame.h"
#include "nsSubDocumentFrame.h"
#include "nsIDOMEvent.h"
#include "nsDisplayList.h"
#include "nsRegion.h"
#include "nsFrameManager.h"
#include "nsBlockFrame.h"
#include "nsBidiPresUtils.h"
#include "imgIContainer.h"
#include "ImageOps.h"
#include "ImageRegion.h"
#include "gfxRect.h"
#include "gfxContext.h"
#include "nsRenderingContext.h"
#include "nsIInterfaceRequestorUtils.h"
#include "nsCSSRendering.h"
#include "nsTextFragment.h"
#include "nsThemeConstants.h"
#include "nsPIDOMWindow.h"
#include "nsIDocShell.h"
#include "nsIWidget.h"
#include "gfxMatrix.h"
#include "gfxPrefs.h"
#include "gfxTypes.h"
#include "nsTArray.h"
#include "mozilla/dom/HTMLCanvasElement.h"
#include "nsICanvasRenderingContextInternal.h"
#include "gfxPlatform.h"
#include <algorithm>
#include <limits>
#include "mozilla/dom/AnonymousContent.h"
#include "mozilla/dom/HTMLVideoElement.h"
#include "mozilla/dom/HTMLImageElement.h"
#include "mozilla/dom/DOMRect.h"
#include "mozilla/dom/DOMStringList.h"
#include "mozilla/dom/KeyframeEffectReadOnly.h"
#include "mozilla/layers/APZCCallbackHelper.h"
#include "imgIRequest.h"
#include "nsIImageLoadingContent.h"
#include "nsCOMPtr.h"
#include "nsCSSProps.h"
#include "nsListControlFrame.h"
#include "mozilla/dom/Element.h"
#include "nsCanvasFrame.h"
#include "gfxDrawable.h"
#include "gfxEnv.h"
#include "gfxUtils.h"
#include "nsDataHashtable.h"
#include "nsTableWrapperFrame.h"
#include "nsTextFrame.h"
#include "nsFontFaceList.h"
#include "nsFontInflationData.h"
#include "nsSVGUtils.h"
#include "SVGImageContext.h"
#include "SVGTextFrame.h"
#include "nsStyleStructInlines.h"
#include "nsStyleTransformMatrix.h"
#include "nsIFrameInlines.h"
#include "ImageContainer.h"
#include "nsComputedDOMStyle.h"
#include "ActiveLayerTracker.h"
#include "mozilla/gfx/2D.h"
#include "gfx2DGlue.h"
#include "mozilla/LookAndFeel.h"
#include "UnitTransforms.h"
#include "TiledLayerBuffer.h" // For TILEDLAYERBUFFER_TILE_SIZE
#include "ClientLayerManager.h"
#include "nsRefreshDriver.h"
#include "nsIContentViewer.h"
#include "LayersLogging.h"
#include "mozilla/Preferences.h"
#include "nsFrameSelection.h"
#include "FrameLayerBuilder.h"
#include "mozilla/layers/APZCTreeManager.h"
#include "mozilla/layers/CompositorBridgeChild.h"
#include "mozilla/Telemetry.h"
#include "mozilla/EventDispatcher.h"
#include "mozilla/EventStateManager.h"
#include "mozilla/RuleNodeCacheConditions.h"
#include "mozilla/StyleAnimationValue.h"
#include "mozilla/StyleSetHandle.h"
#include "mozilla/StyleSetHandleInlines.h"
#include "RegionBuilder.h"
#include "SVGSVGElement.h"
<<<<<<< HEAD
#include "nsAutoLayoutPhase.h"
=======
#include "DisplayItemClip.h"
>>>>>>> 2933592c

#ifdef MOZ_XUL
#include "nsXULPopupManager.h"
#endif

#include "GeckoProfiler.h"
#include "nsAnimationManager.h"
#include "nsTransitionManager.h"
#include "mozilla/RestyleManager.h"
#include "mozilla/RestyleManagerInlines.h"
#include "LayoutLogging.h"

// Make sure getpid() works.
#ifdef XP_WIN
#include <process.h>
#define getpid _getpid
#else
#include <unistd.h>
#endif

using namespace mozilla;
using namespace mozilla::dom;
using namespace mozilla::image;
using namespace mozilla::layers;
using namespace mozilla::layout;
using namespace mozilla::gfx;

#define GRID_ENABLED_PREF_NAME "layout.css.grid.enabled"
#define GRID_TEMPLATE_SUBGRID_ENABLED_PREF_NAME "layout.css.grid-template-subgrid-value.enabled"
#define WEBKIT_PREFIXES_ENABLED_PREF_NAME "layout.css.prefixes.webkit"
#define DISPLAY_FLOW_ROOT_ENABLED_PREF_NAME "layout.css.display-flow-root.enabled"
#define TEXT_ALIGN_UNSAFE_ENABLED_PREF_NAME "layout.css.text-align-unsafe-value.enabled"
#define FLOAT_LOGICAL_VALUES_ENABLED_PREF_NAME "layout.css.float-logical-values.enabled"
#define BG_CLIP_TEXT_ENABLED_PREF_NAME "layout.css.background-clip-text.enabled"

// The time in number of frames that we estimate for a refresh driver
// to be quiescent
#define DEFAULT_QUIESCENT_FRAMES 2
// The time (milliseconds) we estimate is needed between the end of an
// idle time and the next Tick.
#define DEFAULT_IDLE_PERIOD_TIME_LIMIT 1.0f

#ifdef DEBUG
// TODO: remove, see bug 598468.
bool nsLayoutUtils::gPreventAssertInCompareTreePosition = false;
#endif // DEBUG

typedef FrameMetrics::ViewID ViewID;
typedef nsStyleTransformMatrix::TransformReferenceBox TransformReferenceBox;

/* static */ uint32_t nsLayoutUtils::sFontSizeInflationEmPerLine;
/* static */ uint32_t nsLayoutUtils::sFontSizeInflationMinTwips;
/* static */ uint32_t nsLayoutUtils::sFontSizeInflationLineThreshold;
/* static */ int32_t  nsLayoutUtils::sFontSizeInflationMappingIntercept;
/* static */ uint32_t nsLayoutUtils::sFontSizeInflationMaxRatio;
/* static */ bool nsLayoutUtils::sFontSizeInflationForceEnabled;
/* static */ bool nsLayoutUtils::sFontSizeInflationDisabledInMasterProcess;
/* static */ uint32_t nsLayoutUtils::sSystemFontScale;
/* static */ uint32_t nsLayoutUtils::sZoomMaxPercent;
/* static */ uint32_t nsLayoutUtils::sZoomMinPercent;
/* static */ bool nsLayoutUtils::sInvalidationDebuggingIsEnabled;
/* static */ bool nsLayoutUtils::sInterruptibleReflowEnabled;
/* static */ bool nsLayoutUtils::sSVGTransformBoxEnabled;
/* static */ bool nsLayoutUtils::sTextCombineUprightDigitsEnabled;
#ifdef MOZ_STYLO
/* static */ bool nsLayoutUtils::sStyloEnabled;
#endif
/* static */ bool nsLayoutUtils::sStyleAttrWithXMLBaseDisabled;
/* static */ uint32_t nsLayoutUtils::sIdlePeriodDeadlineLimit;
/* static */ uint32_t nsLayoutUtils::sQuiescentFramesBeforeIdlePeriod;

static ViewID sScrollIdCounter = FrameMetrics::START_SCROLL_ID;

typedef nsDataHashtable<nsUint64HashKey, nsIContent*> ContentMap;
static ContentMap* sContentMap = nullptr;
static ContentMap& GetContentMap() {
  if (!sContentMap) {
    sContentMap = new ContentMap();
  }
  return *sContentMap;
}

// When the pref "layout.css.grid.enabled" changes, this function is invoked
// to let us update kDisplayKTable, to selectively disable or restore the
// entries for "grid" and "inline-grid" in that table.
static void
GridEnabledPrefChangeCallback(const char* aPrefName, void* aClosure)
{
  MOZ_ASSERT(strncmp(aPrefName, GRID_ENABLED_PREF_NAME,
                     ArrayLength(GRID_ENABLED_PREF_NAME)) == 0,
             "We only registered this callback for a single pref, so it "
             "should only be called for that pref");

  static int32_t sIndexOfGridInDisplayTable;
  static int32_t sIndexOfInlineGridInDisplayTable;
  static bool sAreGridKeywordIndicesInitialized; // initialized to false

  bool isGridEnabled =
    Preferences::GetBool(GRID_ENABLED_PREF_NAME, false);
  if (!sAreGridKeywordIndicesInitialized) {
    // First run: find the position of "grid" and "inline-grid" in
    // kDisplayKTable.
    sIndexOfGridInDisplayTable =
      nsCSSProps::FindIndexOfKeyword(eCSSKeyword_grid,
                                     nsCSSProps::kDisplayKTable);
    MOZ_ASSERT(sIndexOfGridInDisplayTable >= 0,
               "Couldn't find grid in kDisplayKTable");
    sIndexOfInlineGridInDisplayTable =
      nsCSSProps::FindIndexOfKeyword(eCSSKeyword_inline_grid,
                                     nsCSSProps::kDisplayKTable);
    MOZ_ASSERT(sIndexOfInlineGridInDisplayTable >= 0,
               "Couldn't find inline-grid in kDisplayKTable");
    sAreGridKeywordIndicesInitialized = true;
  }

  // OK -- now, stomp on or restore the "grid" entries in kDisplayKTable,
  // depending on whether the grid pref is enabled vs. disabled.
  if (sIndexOfGridInDisplayTable >= 0) {
    nsCSSProps::kDisplayKTable[sIndexOfGridInDisplayTable].mKeyword =
      isGridEnabled ? eCSSKeyword_grid : eCSSKeyword_UNKNOWN;
  }
  if (sIndexOfInlineGridInDisplayTable >= 0) {
    nsCSSProps::kDisplayKTable[sIndexOfInlineGridInDisplayTable].mKeyword =
      isGridEnabled ? eCSSKeyword_inline_grid : eCSSKeyword_UNKNOWN;
  }
}

// When the pref "layout.css.prefixes.webkit" changes, this function is invoked
// to let us update kDisplayKTable, to selectively disable or restore the
// entries for "-webkit-box" and "-webkit-inline-box" in that table.
static void
WebkitPrefixEnabledPrefChangeCallback(const char* aPrefName, void* aClosure)
{
  MOZ_ASSERT(strncmp(aPrefName, WEBKIT_PREFIXES_ENABLED_PREF_NAME,
                     ArrayLength(WEBKIT_PREFIXES_ENABLED_PREF_NAME)) == 0,
             "We only registered this callback for a single pref, so it "
             "should only be called for that pref");

  static int32_t sIndexOfWebkitBoxInDisplayTable;
  static int32_t sIndexOfWebkitInlineBoxInDisplayTable;
  static int32_t sIndexOfWebkitFlexInDisplayTable;
  static int32_t sIndexOfWebkitInlineFlexInDisplayTable;

  static bool sAreKeywordIndicesInitialized; // initialized to false

  bool isWebkitPrefixSupportEnabled =
    Preferences::GetBool(WEBKIT_PREFIXES_ENABLED_PREF_NAME, false);
  if (!sAreKeywordIndicesInitialized) {
    // First run: find the position of the keywords in kDisplayKTable.
    sIndexOfWebkitBoxInDisplayTable =
      nsCSSProps::FindIndexOfKeyword(eCSSKeyword__webkit_box,
                                     nsCSSProps::kDisplayKTable);
    MOZ_ASSERT(sIndexOfWebkitBoxInDisplayTable >= 0,
               "Couldn't find -webkit-box in kDisplayKTable");
    sIndexOfWebkitInlineBoxInDisplayTable =
      nsCSSProps::FindIndexOfKeyword(eCSSKeyword__webkit_inline_box,
                                     nsCSSProps::kDisplayKTable);
    MOZ_ASSERT(sIndexOfWebkitInlineBoxInDisplayTable >= 0,
               "Couldn't find -webkit-inline-box in kDisplayKTable");

    sIndexOfWebkitFlexInDisplayTable =
      nsCSSProps::FindIndexOfKeyword(eCSSKeyword__webkit_flex,
                                     nsCSSProps::kDisplayKTable);
    MOZ_ASSERT(sIndexOfWebkitFlexInDisplayTable >= 0,
               "Couldn't find -webkit-flex in kDisplayKTable");
    sIndexOfWebkitInlineFlexInDisplayTable =
      nsCSSProps::FindIndexOfKeyword(eCSSKeyword__webkit_inline_flex,
                                     nsCSSProps::kDisplayKTable);
    MOZ_ASSERT(sIndexOfWebkitInlineFlexInDisplayTable >= 0,
               "Couldn't find -webkit-inline-flex in kDisplayKTable");
    sAreKeywordIndicesInitialized = true;
  }

  // OK -- now, stomp on or restore the "-webkit-{box|flex}" entries in
  // kDisplayKTable, depending on whether the webkit prefix pref is enabled
  // vs. disabled.
  if (sIndexOfWebkitBoxInDisplayTable >= 0) {
    nsCSSProps::kDisplayKTable[sIndexOfWebkitBoxInDisplayTable].mKeyword =
      isWebkitPrefixSupportEnabled ?
      eCSSKeyword__webkit_box : eCSSKeyword_UNKNOWN;
  }
  if (sIndexOfWebkitInlineBoxInDisplayTable >= 0) {
    nsCSSProps::kDisplayKTable[sIndexOfWebkitInlineBoxInDisplayTable].mKeyword =
      isWebkitPrefixSupportEnabled ?
      eCSSKeyword__webkit_inline_box : eCSSKeyword_UNKNOWN;
  }
  if (sIndexOfWebkitFlexInDisplayTable >= 0) {
    nsCSSProps::kDisplayKTable[sIndexOfWebkitFlexInDisplayTable].mKeyword =
      isWebkitPrefixSupportEnabled ?
      eCSSKeyword__webkit_flex : eCSSKeyword_UNKNOWN;
  }
  if (sIndexOfWebkitInlineFlexInDisplayTable >= 0) {
    nsCSSProps::kDisplayKTable[sIndexOfWebkitInlineFlexInDisplayTable].mKeyword =
      isWebkitPrefixSupportEnabled ?
      eCSSKeyword__webkit_inline_flex : eCSSKeyword_UNKNOWN;
  }
}

// When the pref "layout.css.display-flow-root.enabled" changes, this function is
// invoked to let us update kDisplayKTable, to selectively disable or restore
// the entries for "flow-root" in that table.
static void
DisplayFlowRootEnabledPrefChangeCallback(const char* aPrefName, void* aClosure)
{
  NS_ASSERTION(strcmp(aPrefName, DISPLAY_FLOW_ROOT_ENABLED_PREF_NAME) == 0,
               "Did you misspell " DISPLAY_FLOW_ROOT_ENABLED_PREF_NAME " ?");

  static bool sIsDisplayFlowRootKeywordIndexInitialized;
  static int32_t sIndexOfFlowRootInDisplayTable;
  bool isDisplayFlowRootEnabled =
    Preferences::GetBool(DISPLAY_FLOW_ROOT_ENABLED_PREF_NAME, false);

  if (!sIsDisplayFlowRootKeywordIndexInitialized) {
    // First run: find the position of "flow-root" in kDisplayKTable.
    sIndexOfFlowRootInDisplayTable =
      nsCSSProps::FindIndexOfKeyword(eCSSKeyword_flow_root,
                                     nsCSSProps::kDisplayKTable);
    sIsDisplayFlowRootKeywordIndexInitialized = true;
  }

  // OK -- now, stomp on or restore the "flow-root" entry in kDisplayKTable,
  // depending on whether the pref is enabled vs. disabled.
  if (sIndexOfFlowRootInDisplayTable >= 0) {
    nsCSSProps::kDisplayKTable[sIndexOfFlowRootInDisplayTable].mKeyword =
      isDisplayFlowRootEnabled ? eCSSKeyword_flow_root : eCSSKeyword_UNKNOWN;
  }
}

// When the pref "layout.css.text-align-unsafe-value.enabled" changes, this
// function is called to let us update kTextAlignKTable & kTextAlignLastKTable,
// to selectively disable or restore the entries for "unsafe" in those tables.
static void
TextAlignUnsafeEnabledPrefChangeCallback(const char* aPrefName, void* aClosure)
{
  NS_ASSERTION(strcmp(aPrefName, TEXT_ALIGN_UNSAFE_ENABLED_PREF_NAME) == 0,
               "Did you misspell " TEXT_ALIGN_UNSAFE_ENABLED_PREF_NAME " ?");

  static bool sIsInitialized;
  static int32_t sIndexOfUnsafeInTextAlignTable;
  static int32_t sIndexOfUnsafeInTextAlignLastTable;
  bool isTextAlignUnsafeEnabled =
    Preferences::GetBool(TEXT_ALIGN_UNSAFE_ENABLED_PREF_NAME, false);

  if (!sIsInitialized) {
    // First run: find the position of "unsafe" in kTextAlignKTable.
    sIndexOfUnsafeInTextAlignTable =
      nsCSSProps::FindIndexOfKeyword(eCSSKeyword_unsafe,
                                     nsCSSProps::kTextAlignKTable);
    // First run: find the position of "unsafe" in kTextAlignLastKTable.
    sIndexOfUnsafeInTextAlignLastTable =
      nsCSSProps::FindIndexOfKeyword(eCSSKeyword_unsafe,
                                     nsCSSProps::kTextAlignLastKTable);
    sIsInitialized = true;
  }

  // OK -- now, stomp on or restore the "unsafe" entry in the keyword tables,
  // depending on whether the pref is enabled vs. disabled.
  MOZ_ASSERT(sIndexOfUnsafeInTextAlignTable >= 0);
  nsCSSProps::kTextAlignKTable[sIndexOfUnsafeInTextAlignTable].mKeyword =
    isTextAlignUnsafeEnabled ? eCSSKeyword_unsafe : eCSSKeyword_UNKNOWN;
  MOZ_ASSERT(sIndexOfUnsafeInTextAlignLastTable >= 0);
  nsCSSProps::kTextAlignLastKTable[sIndexOfUnsafeInTextAlignLastTable].mKeyword =
    isTextAlignUnsafeEnabled ? eCSSKeyword_unsafe : eCSSKeyword_UNKNOWN;
}

// When the pref "layout.css.float-logical-values.enabled" changes, this
// function is called to let us update kFloatKTable & kClearKTable,
// to selectively disable or restore the entries for logical values
// (inline-start and inline-end) in those tables.
static void
FloatLogicalValuesEnabledPrefChangeCallback(const char* aPrefName,
                                            void* aClosure)
{
  NS_ASSERTION(strcmp(aPrefName, FLOAT_LOGICAL_VALUES_ENABLED_PREF_NAME) == 0,
               "Did you misspell " FLOAT_LOGICAL_VALUES_ENABLED_PREF_NAME " ?");

  static bool sIsInitialized;
  static int32_t sIndexOfInlineStartInFloatTable;
  static int32_t sIndexOfInlineEndInFloatTable;
  static int32_t sIndexOfInlineStartInClearTable;
  static int32_t sIndexOfInlineEndInClearTable;
  bool isFloatLogicalValuesEnabled =
    Preferences::GetBool(FLOAT_LOGICAL_VALUES_ENABLED_PREF_NAME, false);

  if (!sIsInitialized) {
    // First run: find the position of "inline-start" in kFloatKTable.
    sIndexOfInlineStartInFloatTable =
      nsCSSProps::FindIndexOfKeyword(eCSSKeyword_inline_start,
                                     nsCSSProps::kFloatKTable);
    // First run: find the position of "inline-end" in kFloatKTable.
    sIndexOfInlineEndInFloatTable =
      nsCSSProps::FindIndexOfKeyword(eCSSKeyword_inline_end,
                                     nsCSSProps::kFloatKTable);
    // First run: find the position of "inline-start" in kClearKTable.
    sIndexOfInlineStartInClearTable =
      nsCSSProps::FindIndexOfKeyword(eCSSKeyword_inline_start,
                                     nsCSSProps::kClearKTable);
    // First run: find the position of "inline-end" in kClearKTable.
    sIndexOfInlineEndInClearTable =
      nsCSSProps::FindIndexOfKeyword(eCSSKeyword_inline_end,
                                     nsCSSProps::kClearKTable);
    sIsInitialized = true;
  }

  // OK -- now, stomp on or restore the logical entries in the keyword tables,
  // depending on whether the pref is enabled vs. disabled.
  MOZ_ASSERT(sIndexOfInlineStartInFloatTable >= 0);
  nsCSSProps::kFloatKTable[sIndexOfInlineStartInFloatTable].mKeyword =
    isFloatLogicalValuesEnabled ? eCSSKeyword_inline_start : eCSSKeyword_UNKNOWN;
  MOZ_ASSERT(sIndexOfInlineEndInFloatTable >= 0);
  nsCSSProps::kFloatKTable[sIndexOfInlineEndInFloatTable].mKeyword =
    isFloatLogicalValuesEnabled ? eCSSKeyword_inline_end : eCSSKeyword_UNKNOWN;
  MOZ_ASSERT(sIndexOfInlineStartInClearTable >= 0);
  nsCSSProps::kClearKTable[sIndexOfInlineStartInClearTable].mKeyword =
    isFloatLogicalValuesEnabled ? eCSSKeyword_inline_start : eCSSKeyword_UNKNOWN;
  MOZ_ASSERT(sIndexOfInlineEndInClearTable >= 0);
  nsCSSProps::kClearKTable[sIndexOfInlineEndInClearTable].mKeyword =
    isFloatLogicalValuesEnabled ? eCSSKeyword_inline_end : eCSSKeyword_UNKNOWN;
}


// When the pref "layout.css.background-clip-text.enabled" changes, this
// function is invoked to let us update kBackgroundClipKTable, to selectively
// disable or restore the entries for "text" in that table.
static void
BackgroundClipTextEnabledPrefChangeCallback(const char* aPrefName,
                                            void* aClosure)
{
  NS_ASSERTION(strcmp(aPrefName, BG_CLIP_TEXT_ENABLED_PREF_NAME) == 0,
               "Did you misspell " BG_CLIP_TEXT_ENABLED_PREF_NAME " ?");

  static bool sIsBGClipKeywordIndexInitialized;
  static int32_t sIndexOfTextInBGClipTable;
  bool isBGClipTextEnabled =
    Preferences::GetBool(BG_CLIP_TEXT_ENABLED_PREF_NAME, false);

  if (!sIsBGClipKeywordIndexInitialized) {
    // First run: find the position of "text" in kBackgroundClipKTable.
    sIndexOfTextInBGClipTable =
      nsCSSProps::FindIndexOfKeyword(eCSSKeyword_text,
                                     nsCSSProps::kBackgroundClipKTable);

    sIsBGClipKeywordIndexInitialized = true;
  }

  // OK -- now, stomp on or restore the "text" entry in kBackgroundClipKTable,
  // depending on whether the pref is enabled vs. disabled.
  if (sIndexOfTextInBGClipTable >= 0) {
    nsCSSProps::kBackgroundClipKTable[sIndexOfTextInBGClipTable].mKeyword =
      isBGClipTextEnabled ? eCSSKeyword_text : eCSSKeyword_UNKNOWN;
  }
}

template<typename TestType>
static bool
HasMatchingAnimations(EffectSet* aEffects, TestType&& aTest)
{
  for (KeyframeEffectReadOnly* effect : *aEffects) {
    if (aTest(*effect)) {
      return true;
    }
  }

  return false;
}

template<typename TestType>
static bool
HasMatchingAnimations(const nsIFrame* aFrame, TestType&& aTest)
{
  EffectSet* effects = EffectSet::GetEffectSet(aFrame);
  if (!effects) {
    return false;
  }

  return HasMatchingAnimations(effects, aTest);
}

bool
nsLayoutUtils::HasCurrentTransitions(const nsIFrame* aFrame)
{
  return HasMatchingAnimations(aFrame,
    [](KeyframeEffectReadOnly& aEffect)
    {
      // Since |aEffect| is current, it must have an associated Animation
      // so we don't need to null-check the result of GetAnimation().
      return aEffect.IsCurrent() && aEffect.GetAnimation()->AsCSSTransition();
    }
  );
}

static bool
MayHaveAnimationOfProperty(EffectSet* effects, nsCSSPropertyID aProperty)
{
  MOZ_ASSERT(effects);

  if (aProperty == eCSSProperty_transform &&
      !effects->MayHaveTransformAnimation()) {
    return false;
  }
  if (aProperty == eCSSProperty_opacity &&
      !effects->MayHaveOpacityAnimation()) {
    return false;
  }

  return true;
}

bool
nsLayoutUtils::HasAnimationOfProperty(EffectSet* aEffectSet,
                                      nsCSSPropertyID aProperty)
{
  if (!aEffectSet || !MayHaveAnimationOfProperty(aEffectSet, aProperty)) {
    return false;
  }

  return HasMatchingAnimations(aEffectSet,
    [&aProperty](KeyframeEffectReadOnly& aEffect)
    {
      return (aEffect.IsInEffect() || aEffect.IsCurrent()) &&
             aEffect.HasAnimationOfProperty(aProperty);
    }
  );
}

bool
nsLayoutUtils::HasAnimationOfProperty(const nsIFrame* aFrame,
                                      nsCSSPropertyID aProperty)
{
  return HasAnimationOfProperty(EffectSet::GetEffectSet(aFrame), aProperty);
}

bool
nsLayoutUtils::HasEffectiveAnimation(const nsIFrame* aFrame,
                                     nsCSSPropertyID aProperty)
{
  EffectSet* effects = EffectSet::GetEffectSet(aFrame);
  if (!effects || !MayHaveAnimationOfProperty(effects, aProperty)) {
    return false;
  }


  return HasMatchingAnimations(effects,
    [&aProperty](KeyframeEffectReadOnly& aEffect)
    {
      return (aEffect.IsInEffect() || aEffect.IsCurrent()) &&
             aEffect.HasEffectiveAnimationOfProperty(aProperty);
    }
  );
}

static float
GetSuitableScale(float aMaxScale, float aMinScale,
                 nscoord aVisibleDimension, nscoord aDisplayDimension)
{
  float displayVisibleRatio = float(aDisplayDimension) /
                              float(aVisibleDimension);
  // We want to rasterize based on the largest scale used during the
  // transform animation, unless that would make us rasterize something
  // larger than the screen.  But we never want to go smaller than the
  // minimum scale over the animation.
  if (FuzzyEqualsMultiplicative(displayVisibleRatio, aMaxScale, .01f)) {
    // Using aMaxScale may make us rasterize something a fraction larger than
    // the screen. However, if aMaxScale happens to be the final scale of a
    // transform animation it is better to use aMaxScale so that for the
    // fraction of a second before we delayerize the composited texture it has
    // a better chance of being pixel aligned and composited without resampling
    // (avoiding visually clunky delayerization).
    return aMaxScale;
  }
  return std::max(std::min(aMaxScale, displayVisibleRatio), aMinScale);
}

static inline void
UpdateMinMaxScale(const nsIFrame* aFrame,
                  const AnimationValue& aValue,
                  gfxSize& aMinScale,
                  gfxSize& aMaxScale)
{
  gfxSize size = aValue.GetScaleValue(aFrame);
  aMaxScale.width = std::max<float>(aMaxScale.width, size.width);
  aMaxScale.height = std::max<float>(aMaxScale.height, size.height);
  aMinScale.width = std::min<float>(aMinScale.width, size.width);
  aMinScale.height = std::min<float>(aMinScale.height, size.height);
}

static void
GetMinAndMaxScaleForAnimationProperty(const nsIFrame* aFrame,
                                      nsTArray<RefPtr<dom::Animation>>&
                                        aAnimations,
                                      gfxSize& aMaxScale,
                                      gfxSize& aMinScale)
{
  for (dom::Animation* anim : aAnimations) {
    // This method is only expected to be passed animations that are running on
    // the compositor and we only pass playing animations to the compositor,
    // which are, by definition, "relevant" animations (animations that are
    // not yet finished or which are filling forwards).
    MOZ_ASSERT(anim->IsRelevant());

    dom::KeyframeEffectReadOnly* effect =
      anim->GetEffect() ? anim->GetEffect()->AsKeyframeEffect() : nullptr;
    MOZ_ASSERT(effect, "A playing animation should have a keyframe effect");
    for (size_t propIdx = effect->Properties().Length(); propIdx-- != 0; ) {
      const AnimationProperty& prop = effect->Properties()[propIdx];
      if (prop.mProperty != eCSSProperty_transform) {
        continue;
      }

      // We need to factor in the scale of the base style if the base style
      // will be used on the compositor.
      AnimationValue baseStyle = effect->BaseStyle(prop.mProperty);
      if (!baseStyle.IsNull()) {
        UpdateMinMaxScale(aFrame, baseStyle, aMinScale, aMaxScale);
      }

      for (const AnimationPropertySegment& segment : prop.mSegments) {
        // In case of add or accumulate composite, StyleAnimationValue does
        // not have a valid value.
        if (segment.HasReplaceableFromValue()) {
          UpdateMinMaxScale(aFrame, segment.mFromValue, aMinScale, aMaxScale);
        }
        if (segment.HasReplaceableToValue()) {
          UpdateMinMaxScale(aFrame, segment.mToValue, aMinScale, aMaxScale);
        }
      }
    }
  }
}

gfxSize
nsLayoutUtils::ComputeSuitableScaleForAnimation(const nsIFrame* aFrame,
                                                const nsSize& aVisibleSize,
                                                const nsSize& aDisplaySize)
{
  gfxSize maxScale(std::numeric_limits<gfxFloat>::min(),
                   std::numeric_limits<gfxFloat>::min());
  gfxSize minScale(std::numeric_limits<gfxFloat>::max(),
                   std::numeric_limits<gfxFloat>::max());

  nsTArray<RefPtr<dom::Animation>> compositorAnimations =
    EffectCompositor::GetAnimationsForCompositor(aFrame,
                                                 eCSSProperty_transform);
  GetMinAndMaxScaleForAnimationProperty(aFrame, compositorAnimations,
                                        maxScale, minScale);

  if (maxScale.width == std::numeric_limits<gfxFloat>::min()) {
    // We didn't encounter a transform
    return gfxSize(1.0, 1.0);
  }

  return gfxSize(GetSuitableScale(maxScale.width, minScale.width,
                                  aVisibleSize.width, aDisplaySize.width),
                 GetSuitableScale(maxScale.height, minScale.height,
                                  aVisibleSize.height, aDisplaySize.height));
}

bool
nsLayoutUtils::AreAsyncAnimationsEnabled()
{
  static bool sAreAsyncAnimationsEnabled;
  static bool sAsyncPrefCached = false;

  if (!sAsyncPrefCached) {
    sAsyncPrefCached = true;
    Preferences::AddBoolVarCache(&sAreAsyncAnimationsEnabled,
                                 "layers.offmainthreadcomposition.async-animations");
  }

  return sAreAsyncAnimationsEnabled &&
    gfxPlatform::OffMainThreadCompositingEnabled();
}

bool
nsLayoutUtils::IsAnimationLoggingEnabled()
{
  static bool sShouldLog;
  static bool sShouldLogPrefCached;

  if (!sShouldLogPrefCached) {
    sShouldLogPrefCached = true;
    Preferences::AddBoolVarCache(&sShouldLog,
                                 "layers.offmainthreadcomposition.log-animations");
  }

  return sShouldLog;
}

bool
nsLayoutUtils::GPUImageScalingEnabled()
{
  static bool sGPUImageScalingEnabled;
  static bool sGPUImageScalingPrefInitialised = false;

  if (!sGPUImageScalingPrefInitialised) {
    sGPUImageScalingPrefInitialised = true;
    sGPUImageScalingEnabled =
      Preferences::GetBool("layout.gpu-image-scaling.enabled", false);
  }

  return sGPUImageScalingEnabled;
}

bool
nsLayoutUtils::AnimatedImageLayersEnabled()
{
  static bool sAnimatedImageLayersEnabled;
  static bool sAnimatedImageLayersPrefCached = false;

  if (!sAnimatedImageLayersPrefCached) {
    sAnimatedImageLayersPrefCached = true;
    Preferences::AddBoolVarCache(&sAnimatedImageLayersEnabled,
                                 "layout.animated-image-layers.enabled",
                                 false);
  }

  return sAnimatedImageLayersEnabled;
}

bool
nsLayoutUtils::CSSFiltersEnabled()
{
  static bool sCSSFiltersEnabled;
  static bool sCSSFiltersPrefCached = false;

  if (!sCSSFiltersPrefCached) {
    sCSSFiltersPrefCached = true;
    Preferences::AddBoolVarCache(&sCSSFiltersEnabled,
                                 "layout.css.filters.enabled",
                                 false);
  }

  return sCSSFiltersEnabled;
}

bool
nsLayoutUtils::CSSClipPathShapesEnabled()
{
  static bool sCSSClipPathShapesEnabled;
  static bool sCSSClipPathShapesPrefCached = false;

  if (!sCSSClipPathShapesPrefCached) {
   sCSSClipPathShapesPrefCached = true;
   Preferences::AddBoolVarCache(&sCSSClipPathShapesEnabled,
                                "layout.css.clip-path-shapes.enabled",
                                false);
  }

  return sCSSClipPathShapesEnabled;
}

bool
nsLayoutUtils::UnsetValueEnabled()
{
  static bool sUnsetValueEnabled;
  static bool sUnsetValuePrefCached = false;

  if (!sUnsetValuePrefCached) {
    sUnsetValuePrefCached = true;
    Preferences::AddBoolVarCache(&sUnsetValueEnabled,
                                 "layout.css.unset-value.enabled",
                                 false);
  }

  return sUnsetValueEnabled;
}

bool
nsLayoutUtils::IsGridTemplateSubgridValueEnabled()
{
  static bool sGridTemplateSubgridValueEnabled;
  static bool sGridTemplateSubgridValueEnabledPrefCached = false;

  if (!sGridTemplateSubgridValueEnabledPrefCached) {
    sGridTemplateSubgridValueEnabledPrefCached = true;
    Preferences::AddBoolVarCache(&sGridTemplateSubgridValueEnabled,
                                 GRID_TEMPLATE_SUBGRID_ENABLED_PREF_NAME,
                                 false);
  }

  return sGridTemplateSubgridValueEnabled;
}

bool
nsLayoutUtils::IsTextAlignUnsafeValueEnabled()
{
  static bool sTextAlignUnsafeValueEnabled;
  static bool sTextAlignUnsafeValueEnabledPrefCached = false;

  if (!sTextAlignUnsafeValueEnabledPrefCached) {
    sTextAlignUnsafeValueEnabledPrefCached = true;
    Preferences::AddBoolVarCache(&sTextAlignUnsafeValueEnabled,
                                 TEXT_ALIGN_UNSAFE_ENABLED_PREF_NAME,
                                 false);
  }

  return sTextAlignUnsafeValueEnabled;
}

void
nsLayoutUtils::UnionChildOverflow(nsIFrame* aFrame,
                                  nsOverflowAreas& aOverflowAreas,
                                  FrameChildListIDs aSkipChildLists)
{
  // Iterate over all children except pop-ups.
  FrameChildListIDs skip = aSkipChildLists |
      nsIFrame::kSelectPopupList | nsIFrame::kPopupList;
  for (nsIFrame::ChildListIterator childLists(aFrame);
       !childLists.IsDone(); childLists.Next()) {
    if (skip.Contains(childLists.CurrentID())) {
      continue;
    }

    nsFrameList children = childLists.CurrentList();
    for (nsFrameList::Enumerator e(children); !e.AtEnd(); e.Next()) {
      nsIFrame* child = e.get();
      nsOverflowAreas childOverflow =
        child->GetOverflowAreas() + child->GetPosition();
      aOverflowAreas.UnionWith(childOverflow);
    }
  }
}

static void DestroyViewID(void* aObject, nsIAtom* aPropertyName,
                          void* aPropertyValue, void* aData)
{
  ViewID* id = static_cast<ViewID*>(aPropertyValue);
  GetContentMap().Remove(*id);
  delete id;
}

/**
 * A namespace class for static layout utilities.
 */

bool
nsLayoutUtils::FindIDFor(const nsIContent* aContent, ViewID* aOutViewId)
{
  void* scrollIdProperty = aContent->GetProperty(nsGkAtoms::RemoteId);
  if (scrollIdProperty) {
    *aOutViewId = *static_cast<ViewID*>(scrollIdProperty);
    return true;
  }
  return false;
}

ViewID
nsLayoutUtils::FindOrCreateIDFor(nsIContent* aContent)
{
  ViewID scrollId;

  if (!FindIDFor(aContent, &scrollId)) {
    scrollId = sScrollIdCounter++;
    aContent->SetProperty(nsGkAtoms::RemoteId, new ViewID(scrollId),
                          DestroyViewID);
    GetContentMap().Put(scrollId, aContent);
  }

  return scrollId;
}

nsIContent*
nsLayoutUtils::FindContentFor(ViewID aId)
{
  MOZ_ASSERT(aId != FrameMetrics::NULL_SCROLL_ID,
             "Cannot find a content element in map for null IDs.");
  nsIContent* content;
  bool exists = GetContentMap().Get(aId, &content);

  if (exists) {
    return content;
  } else {
    return nullptr;
  }
}

nsIFrame*
GetScrollFrameFromContent(nsIContent* aContent)
{
  nsIFrame* frame = aContent->GetPrimaryFrame();
  if (aContent->OwnerDoc()->GetRootElement() == aContent) {
    nsIPresShell* presShell = frame ? frame->PresContext()->PresShell() : nullptr;
    if (!presShell) {
      presShell = aContent->OwnerDoc()->GetShell();
    }
    // We want the scroll frame, the root scroll frame differs from all
    // others in that the primary frame is not the scroll frame.
    nsIFrame* rootScrollFrame = presShell ? presShell->GetRootScrollFrame() : nullptr;
    if (rootScrollFrame) {
      frame = rootScrollFrame;
    }
  }
  return frame;
}

nsIScrollableFrame*
nsLayoutUtils::FindScrollableFrameFor(ViewID aId)
{
  nsIContent* content = FindContentFor(aId);
  if (!content) {
    return nullptr;
  }

  nsIFrame* scrollFrame = GetScrollFrameFromContent(content);
  return scrollFrame ? scrollFrame->GetScrollTargetFrame() : nullptr;
}

static nsRect
ApplyRectMultiplier(nsRect aRect, float aMultiplier)
{
  if (aMultiplier == 1.0f) {
    return aRect;
  }
  float newWidth = aRect.width * aMultiplier;
  float newHeight = aRect.height * aMultiplier;
  float newX = aRect.x - ((newWidth - aRect.width) / 2.0f);
  float newY = aRect.y - ((newHeight - aRect.height) / 2.0f);
  // Rounding doesn't matter too much here, do a round-in
  return nsRect(ceil(newX), ceil(newY), floor(newWidth), floor(newHeight));
}

bool
nsLayoutUtils::UsesAsyncScrolling(nsIFrame* aFrame)
{
#ifdef MOZ_WIDGET_ANDROID
  // We always have async scrolling for android
  return true;
#endif

  return AsyncPanZoomEnabled(aFrame);
}

bool
nsLayoutUtils::AsyncPanZoomEnabled(nsIFrame* aFrame)
{
  // We use this as a shortcut, since if the compositor will never use APZ,
  // no widget will either.
  if (!gfxPlatform::AsyncPanZoomEnabled()) {
    return false;
  }

  nsIFrame *frame = nsLayoutUtils::GetDisplayRootFrame(aFrame);
  nsIWidget* widget = frame->GetNearestWidget();
  if (!widget) {
    return false;
  }
  return widget->AsyncPanZoomEnabled();
}

float
nsLayoutUtils::GetCurrentAPZResolutionScale(nsIPresShell* aShell) {
  return aShell ? aShell->GetCumulativeNonRootScaleResolution() : 1.0;
}

// Return the maximum displayport size, based on the LayerManager's maximum
// supported texture size. The result is in app units.
static nscoord
GetMaxDisplayPortSize(nsIContent* aContent)
{
  MOZ_ASSERT(!gfxPrefs::LayersTilesEnabled(), "Do not clamp displayports if tiling is enabled");

  nsIFrame* frame = aContent->GetPrimaryFrame();
  if (!frame) {
    return nscoord_MAX;
  }
  frame = nsLayoutUtils::GetDisplayRootFrame(frame);

  nsIWidget* widget = frame->GetNearestWidget();
  if (!widget) {
    return nscoord_MAX;
  }
  LayerManager* lm = widget->GetLayerManager();
  if (!lm) {
    return nscoord_MAX;
  }
  nsPresContext* presContext = frame->PresContext();

  int32_t maxSizeInDevPixels = lm->GetMaxTextureSize();
  if (maxSizeInDevPixels < 0 || maxSizeInDevPixels == INT_MAX) {
    return nscoord_MAX;
  }
  return presContext->DevPixelsToAppUnits(maxSizeInDevPixels);
}

static nsRect
GetDisplayPortFromRectData(nsIContent* aContent,
                           DisplayPortPropertyData* aRectData,
                           float aMultiplier)
{
  // In the case where the displayport is set as a rect, we assume it is
  // already aligned and clamped as necessary. The burden to do that is
  // on the setter of the displayport. In practice very few places set the
  // displayport directly as a rect (mostly tests). We still do need to
  // expand it by the multiplier though.
  return ApplyRectMultiplier(aRectData->mRect, aMultiplier);
}

static nsRect
GetDisplayPortFromMarginsData(nsIContent* aContent,
                              DisplayPortMarginsPropertyData* aMarginsData,
                              float aMultiplier)
{
  // In the case where the displayport is set via margins, we apply the margins
  // to a base rect. Then we align the expanded rect based on the alignment
  // requested, further expand the rect by the multiplier, and finally, clamp it
  // to the size of the scrollable rect.

  nsRect base;
  if (nsRect* baseData = static_cast<nsRect*>(aContent->GetProperty(nsGkAtoms::DisplayPortBase))) {
    base = *baseData;
  } else {
    // In theory we shouldn't get here, but we do sometimes (see bug 1212136).
    // Fall through for graceful handling.
  }

  nsIFrame* frame = GetScrollFrameFromContent(aContent);
  if (!frame) {
    // Turns out we can't really compute it. Oops. We still should return
    // something sane. Note that since we can't clamp the rect without a
    // frame, we don't apply the multiplier either as it can cause the result
    // to leak outside the scrollable area.
    NS_WARNING("Attempting to get a displayport from a content with no primary frame!");
    return base;
  }

  bool isRoot = false;
  if (aContent->OwnerDoc()->GetRootElement() == aContent) {
    isRoot = true;
  }

  nsPoint scrollPos;
  if (nsIScrollableFrame* scrollableFrame = frame->GetScrollTargetFrame()) {
    scrollPos = scrollableFrame->GetScrollPosition();
  }

  nsPresContext* presContext = frame->PresContext();
  int32_t auPerDevPixel = presContext->AppUnitsPerDevPixel();

  LayoutDeviceToScreenScale2D res(presContext->PresShell()->GetCumulativeResolution()
                                * nsLayoutUtils::GetTransformToAncestorScale(frame));

  // Calculate the expanded scrollable rect, which we'll be clamping the
  // displayport to.
  nsRect expandedScrollableRect =
    nsLayoutUtils::CalculateExpandedScrollableRect(frame);

  // GetTransformToAncestorScale() can return 0. In this case, just return the
  // base rect (clamped to the expanded scrollable rect), as other calculations
  // would run into divisions by zero.
  if (res == LayoutDeviceToScreenScale2D(0, 0)) {
    // Make sure the displayport remains within the scrollable rect.
    return base.MoveInsideAndClamp(expandedScrollableRect - scrollPos);
  }

  // First convert the base rect to screen pixels
  LayoutDeviceToScreenScale2D parentRes = res;
  if (isRoot) {
    // the base rect for root scroll frames is specified in the parent document
    // coordinate space, so it doesn't include the local resolution.
    float localRes = presContext->PresShell()->GetResolution();
    parentRes.xScale /= localRes;
    parentRes.yScale /= localRes;
  }
  ScreenRect screenRect = LayoutDeviceRect::FromAppUnits(base, auPerDevPixel)
                        * parentRes;

  // Note on the correctness of applying the alignment in Screen space:
  //   The correct space to apply the alignment in would be Layer space, but
  //   we don't necessarily know the scale to convert to Layer space at this
  //   point because Layout may not yet have chosen the resolution at which to
  //   render (it chooses that in FrameLayerBuilder, but this can be called
  //   during display list building). Therefore, we perform the alignment in
  //   Screen space, which basically assumes that Layout chose to render at
  //   screen resolution; since this is what Layout does most of the time,
  //   this is a good approximation. A proper solution would involve moving
  //   the choosing of the resolution to display-list building time.
  ScreenSize alignment;

  if (APZCCallbackHelper::IsDisplayportSuppressed()) {
    alignment = ScreenSize(1, 1);
  } else if (gfxPrefs::LayersTilesEnabled()) {
    // Don't align to tiles if they are too large, because we could expand
    // the displayport by a lot which can take more paint time. It's a tradeoff
    // though because if we don't align to tiles we have more waste on upload.
    IntSize tileSize = gfxVars::TileSize();
    alignment = ScreenSize(std::min(256, tileSize.width), std::min(256, tileSize.height));
  } else {
    // If we're not drawing with tiles then we need to be careful about not
    // hitting the max texture size and we only need 1 draw call per layer
    // so we can align to a smaller multiple.
    alignment = ScreenSize(128, 128);
  }

  // Avoid division by zero.
  if (alignment.width == 0) {
    alignment.width = 128;
  }
  if (alignment.height == 0) {
    alignment.height = 128;
  }

  if (gfxPrefs::LayersTilesEnabled()) {
    // Expand the rect by the margins
    screenRect.Inflate(aMarginsData->mMargins);
  } else {
    // Calculate the displayport to make sure we fit within the max texture size
    // when not tiling.
    nscoord maxSizeAppUnits = GetMaxDisplayPortSize(aContent);
    if (maxSizeAppUnits == nscoord_MAX) {
      // Pick a safe maximum displayport size for sanity purposes. This is the
      // lowest maximum texture size on tileless-platforms (Windows, D3D10).
      maxSizeAppUnits = presContext->DevPixelsToAppUnits(8192);
    }

    // The alignment code can round up to 3 tiles, we want to make sure
    // that the displayport can grow by up to 3 tiles without going
    // over the max texture size.
    const int MAX_ALIGN_ROUNDING = 3;

    // Find the maximum size in screen pixels.
    int32_t maxSizeDevPx = presContext->AppUnitsToDevPixels(maxSizeAppUnits);
    int32_t maxWidthScreenPx = floor(double(maxSizeDevPx) * res.xScale) -
      MAX_ALIGN_ROUNDING * alignment.width;
    int32_t maxHeightScreenPx = floor(double(maxSizeDevPx) * res.yScale) -
      MAX_ALIGN_ROUNDING * alignment.height;

    // For each axis, inflate the margins up to the maximum size.
    const ScreenMargin& margins = aMarginsData->mMargins;
    if (screenRect.height < maxHeightScreenPx) {
      int32_t budget = maxHeightScreenPx - screenRect.height;
      // Scale the margins down to fit into the budget if necessary, maintaining
      // their relative ratio.
      float scale = std::min(1.0f, float(budget) / margins.TopBottom());
      float top = margins.top * scale;
      float bottom = margins.bottom * scale;
      screenRect.y -= top;
      screenRect.height += top + bottom;
    }
    if (screenRect.width < maxWidthScreenPx) {
      int32_t budget = maxWidthScreenPx - screenRect.width;
      float scale = std::min(1.0f, float(budget) / margins.LeftRight());
      float left = margins.left * scale;
      float right = margins.right * scale;
      screenRect.x -= left;
      screenRect.width += left + right;
    }
  }

  ScreenPoint scrollPosScreen = LayoutDevicePoint::FromAppUnits(scrollPos, auPerDevPixel)
                              * res;

  // Round-out the display port to the nearest alignment (tiles)
  screenRect += scrollPosScreen;
  float x = alignment.width * floor(screenRect.x / alignment.width);
  float y = alignment.height * floor(screenRect.y / alignment.height);
  float w = alignment.width * ceil(screenRect.width / alignment.width + 1);
  float h = alignment.height * ceil(screenRect.height / alignment.height + 1);
  screenRect = ScreenRect(x, y, w, h);
  screenRect -= scrollPosScreen;

  // Convert the aligned rect back into app units.
  nsRect result = LayoutDeviceRect::ToAppUnits(screenRect / res, auPerDevPixel);

  // If we have non-zero margins, expand the displayport for the low-res buffer
  // if that's what we're drawing. If we have zero margins, we want the
  // displayport to reflect the scrollport.
  if (aMarginsData->mMargins != ScreenMargin()) {
    result = ApplyRectMultiplier(result, aMultiplier);
  }

  // Make sure the displayport remains within the scrollable rect.
  result = result.MoveInsideAndClamp(expandedScrollableRect - scrollPos);

  return result;
}

static bool
HasVisibleAnonymousContents(nsIDocument* aDoc)
{
  for (RefPtr<AnonymousContent>& ac : aDoc->GetAnonymousContents()) {
    Element* elem = ac->GetContentNode();
    // We check to see if the anonymous content node has a frame. If it doesn't,
    // that means that's not visible to the user because e.g. it's display:none.
    // For now we assume that if it has a frame, it is visible. We might be able
    // to refine this further by adding complexity if it turns out this condition
    // results in a lot of false positives.
    if (elem && elem->GetPrimaryFrame()) {
      return true;
    }
  }
  return false;
}

bool
nsLayoutUtils::ShouldDisableApzForElement(nsIContent* aContent)
{
  if (!aContent) {
    return false;
  }

  nsIDocument* doc = aContent->GetComposedDoc();
  nsIPresShell* rootShell = APZCCallbackHelper::GetRootContentDocumentPresShellForContent(aContent);
  if (rootShell) {
    if (nsIDocument* rootDoc = rootShell->GetDocument()) {
      nsIContent* rootContent = rootShell->GetRootScrollFrame()
          ? rootShell->GetRootScrollFrame()->GetContent()
          : rootDoc->GetDocumentElement();
      // For the AccessibleCaret: disable APZ on any scrollable subframes that
      // are not the root scrollframe of a document, if the document has any
      // visible anonymous contents.
      // If we find this is triggering in too many scenarios then we might
      // want to tighten this check further. The main use cases for which we want
      // to disable APZ as of this writing are listed in bug 1316318.
      if (aContent != rootContent && HasVisibleAnonymousContents(rootDoc)) {
        return true;
      }
    }
  }

  if (!doc) {
    return false;
  }
  return gfxPrefs::APZDisableForScrollLinkedEffects() &&
         doc->HasScrollLinkedEffect();
}

static bool
GetDisplayPortData(nsIContent* aContent,
                   DisplayPortPropertyData** aOutRectData,
                   DisplayPortMarginsPropertyData** aOutMarginsData)
{
  MOZ_ASSERT(aOutRectData && aOutMarginsData);

  *aOutRectData =
    static_cast<DisplayPortPropertyData*>(aContent->GetProperty(nsGkAtoms::DisplayPort));
  *aOutMarginsData =
    static_cast<DisplayPortMarginsPropertyData*>(aContent->GetProperty(nsGkAtoms::DisplayPortMargins));

  if (!*aOutRectData && !*aOutMarginsData) {
    // This content element has no displayport data at all
    return false;
  }

  if (*aOutRectData && *aOutMarginsData) {
    // choose margins if equal priority
    if ((*aOutRectData)->mPriority > (*aOutMarginsData)->mPriority) {
      *aOutMarginsData = nullptr;
    } else {
      *aOutRectData = nullptr;
    }
  }

  NS_ASSERTION((*aOutRectData == nullptr) != (*aOutMarginsData == nullptr),
               "Only one of aOutRectData or aOutMarginsData should be set!");

  return true;
}

bool
nsLayoutUtils::IsMissingDisplayPortBaseRect(nsIContent* aContent)
{
  DisplayPortPropertyData* rectData = nullptr;
  DisplayPortMarginsPropertyData* marginsData = nullptr;

  if (GetDisplayPortData(aContent, &rectData, &marginsData) && marginsData) {
    return !aContent->GetProperty(nsGkAtoms::DisplayPortBase);
  }

  return false;
}

static bool
GetDisplayPortImpl(nsIContent* aContent, nsRect* aResult, float aMultiplier)
{
  DisplayPortPropertyData* rectData = nullptr;
  DisplayPortMarginsPropertyData* marginsData = nullptr;

  if (!GetDisplayPortData(aContent, &rectData, &marginsData)) {
    return false;
  }

  if (!aResult) {
    // We have displayport data, but the caller doesn't want the actual
    // rect, so we don't need to actually compute it.
    return true;
  }

  nsRect result;
  if (rectData) {
    result = GetDisplayPortFromRectData(aContent, rectData, aMultiplier);
  } else if (APZCCallbackHelper::IsDisplayportSuppressed() ||
      nsLayoutUtils::ShouldDisableApzForElement(aContent)) {
    DisplayPortMarginsPropertyData noMargins(ScreenMargin(), 1);
    result = GetDisplayPortFromMarginsData(aContent, &noMargins, aMultiplier);
  } else {
    result = GetDisplayPortFromMarginsData(aContent, marginsData, aMultiplier);
  }

  if (!gfxPrefs::LayersTilesEnabled()) {
    // Either we should have gotten a valid rect directly from the displayport
    // base, or we should have computed a valid rect from the margins.
    NS_ASSERTION(result.width <= GetMaxDisplayPortSize(aContent),
                 "Displayport must be a valid texture size");
    NS_ASSERTION(result.height <= GetMaxDisplayPortSize(aContent),
                 "Displayport must be a valid texture size");
  }

  *aResult = result;
  return true;
}

void
TranslateFromScrollPortToScrollFrame(nsIContent* aContent, nsRect* aRect)
{
  MOZ_ASSERT(aRect);
  nsIFrame* frame = GetScrollFrameFromContent(aContent);
  nsIScrollableFrame* scrollableFrame = frame ? frame->GetScrollTargetFrame() : nullptr;
  if (scrollableFrame) {
    *aRect += scrollableFrame->GetScrollPortRect().TopLeft();
  }
}

bool
nsLayoutUtils::GetDisplayPort(nsIContent* aContent, nsRect *aResult,
  RelativeTo aRelativeTo /* = RelativeTo::ScrollPort */)
{
  float multiplier =
    gfxPrefs::UseLowPrecisionBuffer() ? 1.0f / gfxPrefs::LowPrecisionResolution() : 1.0f;
  bool usingDisplayPort = GetDisplayPortImpl(aContent, aResult, multiplier);
  if (aResult && usingDisplayPort && aRelativeTo == RelativeTo::ScrollFrame) {
    TranslateFromScrollPortToScrollFrame(aContent, aResult);
  }
  return usingDisplayPort;
}

bool
nsLayoutUtils::HasDisplayPort(nsIContent* aContent) {
  return GetDisplayPort(aContent, nullptr);
}

/* static */ bool
nsLayoutUtils::GetDisplayPortForVisibilityTesting(
  nsIContent* aContent,
  nsRect* aResult,
  RelativeTo aRelativeTo /* = RelativeTo::ScrollPort */)
{
  MOZ_ASSERT(aResult);
  bool usingDisplayPort = GetDisplayPortImpl(aContent, aResult, 1.0f);
  if (usingDisplayPort && aRelativeTo == RelativeTo::ScrollFrame) {
    TranslateFromScrollPortToScrollFrame(aContent, aResult);
  }
  return usingDisplayPort;
}

bool
nsLayoutUtils::SetDisplayPortMargins(nsIContent* aContent,
                                     nsIPresShell* aPresShell,
                                     const ScreenMargin& aMargins,
                                     uint32_t aPriority,
                                     RepaintMode aRepaintMode)
{
  MOZ_ASSERT(aContent);
  MOZ_ASSERT(aContent->GetComposedDoc() == aPresShell->GetDocument());

  DisplayPortMarginsPropertyData* currentData =
    static_cast<DisplayPortMarginsPropertyData*>(aContent->GetProperty(nsGkAtoms::DisplayPortMargins));
  if (currentData && currentData->mPriority > aPriority) {
    return false;
  }

  nsRect oldDisplayPort;
  bool hadDisplayPort = GetHighResolutionDisplayPort(aContent, &oldDisplayPort);

  aContent->SetProperty(nsGkAtoms::DisplayPortMargins,
                        new DisplayPortMarginsPropertyData(
                            aMargins, aPriority),
                        nsINode::DeleteProperty<DisplayPortMarginsPropertyData>);

  nsRect newDisplayPort;
  DebugOnly<bool> hasDisplayPort = GetHighResolutionDisplayPort(aContent, &newDisplayPort);
  MOZ_ASSERT(hasDisplayPort);

  bool changed = !hadDisplayPort ||
        !oldDisplayPort.IsEqualEdges(newDisplayPort);

  if (gfxPrefs::LayoutUseContainersForRootFrames()) {
    nsIFrame* rootScrollFrame = aPresShell->GetRootScrollFrame();
    if (rootScrollFrame &&
        aContent == rootScrollFrame->GetContent() &&
        nsLayoutUtils::UsesAsyncScrolling(rootScrollFrame))
    {
      // We are setting a root displayport for a document.
      // If we have APZ, then set a special flag on the pres shell so
      // that we don't get scrollbars drawn.
      aPresShell->SetIgnoreViewportScrolling(true);
    }
  }

  if (changed && aRepaintMode == RepaintMode::Repaint) {
    nsIFrame* frame = aContent->GetPrimaryFrame();
    if (frame) {
      frame->SchedulePaint();
    }
  }

  nsIFrame* frame = GetScrollFrameFromContent(aContent);
  nsIScrollableFrame* scrollableFrame = frame ? frame->GetScrollTargetFrame() : nullptr;
  if (!scrollableFrame) {
    return true;
  }

  scrollableFrame->TriggerDisplayPortExpiration();

  // Display port margins changing means that the set of visible frames may
  // have drastically changed. Check if we should schedule an update.
  hadDisplayPort =
    scrollableFrame->GetDisplayPortAtLastApproximateFrameVisibilityUpdate(&oldDisplayPort);

  bool needVisibilityUpdate = !hadDisplayPort;
  // Check if the total size has changed by a large factor.
  if (!needVisibilityUpdate) {
    if ((newDisplayPort.width > 2 * oldDisplayPort.width) ||
        (oldDisplayPort.width > 2 * newDisplayPort.width) ||
        (newDisplayPort.height > 2 * oldDisplayPort.height) ||
        (oldDisplayPort.height > 2 * newDisplayPort.height)) {
      needVisibilityUpdate = true;
    }
  }
  // Check if it's moved by a significant amount.
  if (!needVisibilityUpdate) {
    if (nsRect* baseData = static_cast<nsRect*>(aContent->GetProperty(nsGkAtoms::DisplayPortBase))) {
      nsRect base = *baseData;
      if ((std::abs(newDisplayPort.X() - oldDisplayPort.X()) > base.width) ||
          (std::abs(newDisplayPort.XMost() - oldDisplayPort.XMost()) > base.width) ||
          (std::abs(newDisplayPort.Y() - oldDisplayPort.Y()) > base.height) ||
          (std::abs(newDisplayPort.YMost() - oldDisplayPort.YMost()) > base.height)) {
        needVisibilityUpdate = true;
      }
    }
  }
  if (needVisibilityUpdate) {
    aPresShell->ScheduleApproximateFrameVisibilityUpdateNow();
  }

  return true;
}

void
nsLayoutUtils::SetDisplayPortBase(nsIContent* aContent, const nsRect& aBase)
{
  aContent->SetProperty(nsGkAtoms::DisplayPortBase, new nsRect(aBase),
                        nsINode::DeleteProperty<nsRect>);
}

void
nsLayoutUtils::SetDisplayPortBaseIfNotSet(nsIContent* aContent, const nsRect& aBase)
{
  if (!aContent->GetProperty(nsGkAtoms::DisplayPortBase)) {
    SetDisplayPortBase(aContent, aBase);
  }
}

bool
nsLayoutUtils::GetCriticalDisplayPort(nsIContent* aContent, nsRect* aResult)
{
  if (gfxPrefs::UseLowPrecisionBuffer()) {
    return GetDisplayPortImpl(aContent, aResult, 1.0f);
  }
  return false;
}

bool
nsLayoutUtils::HasCriticalDisplayPort(nsIContent* aContent)
{
  return GetCriticalDisplayPort(aContent, nullptr);
}

bool
nsLayoutUtils::GetHighResolutionDisplayPort(nsIContent* aContent, nsRect* aResult)
{
  if (gfxPrefs::UseLowPrecisionBuffer()) {
    return GetCriticalDisplayPort(aContent, aResult);
  }
  return GetDisplayPort(aContent, aResult);
}

void
nsLayoutUtils::RemoveDisplayPort(nsIContent* aContent)
{
  aContent->DeleteProperty(nsGkAtoms::DisplayPort);
  aContent->DeleteProperty(nsGkAtoms::DisplayPortMargins);
}

nsContainerFrame*
nsLayoutUtils::LastContinuationWithChild(nsContainerFrame* aFrame)
{
  NS_PRECONDITION(aFrame, "NULL frame pointer");
  nsIFrame* f = aFrame->LastContinuation();
  while (!f->PrincipalChildList().FirstChild() && f->GetPrevContinuation()) {
    f = f->GetPrevContinuation();
  }
  return static_cast<nsContainerFrame*>(f);
}

//static
FrameChildListID
nsLayoutUtils::GetChildListNameFor(nsIFrame* aChildFrame)
{
  nsIFrame::ChildListID id = nsIFrame::kPrincipalList;

  if (aChildFrame->GetStateBits() & NS_FRAME_IS_OVERFLOW_CONTAINER) {
    nsIFrame* pif = aChildFrame->GetPrevInFlow();
    if (pif->GetParent() == aChildFrame->GetParent()) {
      id = nsIFrame::kExcessOverflowContainersList;
    }
    else {
      id = nsIFrame::kOverflowContainersList;
    }
  }
  // See if the frame is moved out of the flow
  else if (aChildFrame->GetStateBits() & NS_FRAME_OUT_OF_FLOW) {
    // Look at the style information to tell
    const nsStyleDisplay* disp = aChildFrame->StyleDisplay();

    if (NS_STYLE_POSITION_ABSOLUTE == disp->mPosition) {
      id = nsIFrame::kAbsoluteList;
    } else if (NS_STYLE_POSITION_FIXED == disp->mPosition) {
      if (nsLayoutUtils::IsReallyFixedPos(aChildFrame)) {
        id = nsIFrame::kFixedList;
      } else {
        id = nsIFrame::kAbsoluteList;
      }
#ifdef MOZ_XUL
    } else if (StyleDisplay::MozPopup == disp->mDisplay) {
      // Out-of-flows that are DISPLAY_POPUP must be kids of the root popup set
#ifdef DEBUG
      nsIFrame* parent = aChildFrame->GetParent();
      NS_ASSERTION(parent && parent->IsPopupSetFrame(), "Unexpected parent");
#endif // DEBUG

      id = nsIFrame::kPopupList;
#endif // MOZ_XUL
    } else {
      NS_ASSERTION(aChildFrame->IsFloating(), "not a floated frame");
      id = nsIFrame::kFloatList;
    }

  } else {
    LayoutFrameType childType = aChildFrame->Type();
    if (LayoutFrameType::MenuPopup == childType) {
      nsIFrame* parent = aChildFrame->GetParent();
      MOZ_ASSERT(parent, "nsMenuPopupFrame can't be the root frame");
      if (parent) {
        if (parent->IsPopupSetFrame()) {
          id = nsIFrame::kPopupList;
        } else {
          nsIFrame* firstPopup = parent->GetChildList(nsIFrame::kPopupList).FirstChild();
          MOZ_ASSERT(!firstPopup || !firstPopup->GetNextSibling(),
                     "We assume popupList only has one child, but it has more.");
          id = firstPopup == aChildFrame
                 ? nsIFrame::kPopupList
                 : nsIFrame::kPrincipalList;
        }
      } else {
        id = nsIFrame::kPrincipalList;
      }
    } else if (LayoutFrameType::TableColGroup == childType) {
      id = nsIFrame::kColGroupList;
    } else if (aChildFrame->IsTableCaption()) {
      id = nsIFrame::kCaptionList;
    } else {
      id = nsIFrame::kPrincipalList;
    }
  }

#ifdef DEBUG
  // Verify that the frame is actually in that child list or in the
  // corresponding overflow list.
  nsContainerFrame* parent = aChildFrame->GetParent();
  bool found = parent->GetChildList(id).ContainsFrame(aChildFrame);
  if (!found) {
    if (!(aChildFrame->GetStateBits() & NS_FRAME_OUT_OF_FLOW)) {
      found = parent->GetChildList(nsIFrame::kOverflowList)
                .ContainsFrame(aChildFrame);
    }
    else if (aChildFrame->IsFloating()) {
      found = parent->GetChildList(nsIFrame::kOverflowOutOfFlowList)
                .ContainsFrame(aChildFrame);
      if (!found) {
        found = parent->GetChildList(nsIFrame::kPushedFloatsList)
                  .ContainsFrame(aChildFrame);
      }
    }
    // else it's positioned and should have been on the 'id' child list.
    NS_POSTCONDITION(found, "not in child list");
  }
#endif

  return id;
}

static Element*
GetPseudo(const nsIContent* aContent, nsIAtom* aPseudoProperty)
{
  MOZ_ASSERT(aPseudoProperty == nsGkAtoms::beforePseudoProperty ||
             aPseudoProperty == nsGkAtoms::afterPseudoProperty);
  return static_cast<Element*>(aContent->GetProperty(aPseudoProperty));
}

/*static*/ Element*
nsLayoutUtils::GetBeforePseudo(const nsIContent* aContent)
{
  return GetPseudo(aContent, nsGkAtoms::beforePseudoProperty);
}

/*static*/ nsIFrame*
nsLayoutUtils::GetBeforeFrame(const nsIContent* aContent)
{
  Element* pseudo = GetBeforePseudo(aContent);
  return pseudo ? pseudo->GetPrimaryFrame() : nullptr;
}

/*static*/ Element*
nsLayoutUtils::GetAfterPseudo(const nsIContent* aContent)
{
  return GetPseudo(aContent, nsGkAtoms::afterPseudoProperty);
}

/*static*/ nsIFrame*
nsLayoutUtils::GetAfterFrame(const nsIContent* aContent)
{
  Element* pseudo = GetAfterPseudo(aContent);
  return pseudo ? pseudo->GetPrimaryFrame() : nullptr;
}

// static
nsIFrame*
nsLayoutUtils::GetClosestFrameOfType(nsIFrame* aFrame,
                                     LayoutFrameType aFrameType,
                                     nsIFrame* aStopAt)
{
  for (nsIFrame* frame = aFrame; frame; frame = frame->GetParent()) {
    if (frame->Type() == aFrameType) {
      return frame;
    }
    if (frame == aStopAt) {
      break;
    }
  }
  return nullptr;
}

/* static */ nsIFrame*
nsLayoutUtils::GetPageFrame(nsIFrame* aFrame)
{
  return GetClosestFrameOfType(aFrame, LayoutFrameType::Page);
}

// static
nsIFrame*
nsLayoutUtils::GetStyleFrame(nsIFrame* aFrame)
{
  if (aFrame->IsTableWrapperFrame()) {
    nsIFrame* inner = aFrame->PrincipalChildList().FirstChild();
    // inner may be null, if aFrame is mid-destruction
    return inner;
  }

  return aFrame;
}

nsIFrame*
nsLayoutUtils::GetStyleFrame(const nsIContent* aContent)
{
  nsIFrame *frame = aContent->GetPrimaryFrame();
  if (!frame) {
    return nullptr;
  }

  return nsLayoutUtils::GetStyleFrame(frame);
}

/* static */ nsIFrame*
nsLayoutUtils::GetRealPrimaryFrameFor(const nsIContent* aContent)
{
  nsIFrame *frame = aContent->GetPrimaryFrame();
  if (!frame) {
    return nullptr;
  }

  return nsPlaceholderFrame::GetRealFrameFor(frame);
}

nsIFrame*
nsLayoutUtils::GetFloatFromPlaceholder(nsIFrame* aFrame) {
  NS_ASSERTION(aFrame->IsPlaceholderFrame(), "Must have a placeholder here");
  if (aFrame->GetStateBits() & PLACEHOLDER_FOR_FLOAT) {
    nsIFrame *outOfFlowFrame =
      nsPlaceholderFrame::GetRealFrameForPlaceholder(aFrame);
    NS_ASSERTION(outOfFlowFrame->IsFloating(),
                 "How did that happen?");
    return outOfFlowFrame;
  }

  return nullptr;
}

// static
bool
nsLayoutUtils::IsGeneratedContentFor(nsIContent* aContent,
                                     nsIFrame* aFrame,
                                     nsIAtom* aPseudoElement)
{
  NS_PRECONDITION(aFrame, "Must have a frame");
  NS_PRECONDITION(aPseudoElement, "Must have a pseudo name");

  if (!aFrame->IsGeneratedContentFrame()) {
    return false;
  }
  nsIFrame* parent = aFrame->GetParent();
  NS_ASSERTION(parent, "Generated content can't be root frame");
  if (parent->IsGeneratedContentFrame()) {
    // Not the root of the generated content
    return false;
  }

  if (aContent && parent->GetContent() != aContent) {
    return false;
  }

  return (aFrame->GetContent()->NodeInfo()->NameAtom() == nsGkAtoms::mozgeneratedcontentbefore) ==
    (aPseudoElement == nsCSSPseudoElements::before);
}

// static
nsIFrame*
nsLayoutUtils::GetCrossDocParentFrame(const nsIFrame* aFrame,
                                      nsPoint* aExtraOffset)
{
  nsIFrame* p = aFrame->GetParent();
  if (p)
    return p;

  nsView* v = aFrame->GetView();
  if (!v)
    return nullptr;
  v = v->GetParent(); // anonymous inner view
  if (!v)
    return nullptr;
  if (aExtraOffset) {
    *aExtraOffset += v->GetPosition();
  }
  v = v->GetParent(); // subdocumentframe's view
  return v ? v->GetFrame() : nullptr;
}

// static
bool
nsLayoutUtils::IsProperAncestorFrameCrossDoc(nsIFrame* aAncestorFrame, nsIFrame* aFrame,
                                             nsIFrame* aCommonAncestor)
{
  if (aFrame == aAncestorFrame)
    return false;
  return IsAncestorFrameCrossDoc(aAncestorFrame, aFrame, aCommonAncestor);
}

// static
bool
nsLayoutUtils::IsAncestorFrameCrossDoc(const nsIFrame* aAncestorFrame, const nsIFrame* aFrame,
                                       const nsIFrame* aCommonAncestor)
{
  for (const nsIFrame* f = aFrame; f != aCommonAncestor;
       f = GetCrossDocParentFrame(f)) {
    if (f == aAncestorFrame)
      return true;
  }
  return aCommonAncestor == aAncestorFrame;
}

// static
bool
nsLayoutUtils::IsProperAncestorFrame(nsIFrame* aAncestorFrame, nsIFrame* aFrame,
                                     nsIFrame* aCommonAncestor)
{
  if (aFrame == aAncestorFrame)
    return false;
  for (nsIFrame* f = aFrame; f != aCommonAncestor; f = f->GetParent()) {
    if (f == aAncestorFrame)
      return true;
  }
  return aCommonAncestor == aAncestorFrame;
}

// static
int32_t
nsLayoutUtils::DoCompareTreePosition(nsIContent* aContent1,
                                     nsIContent* aContent2,
                                     int32_t aIf1Ancestor,
                                     int32_t aIf2Ancestor,
                                     const nsIContent* aCommonAncestor)
{
  NS_PRECONDITION(aContent1, "aContent1 must not be null");
  NS_PRECONDITION(aContent2, "aContent2 must not be null");

  AutoTArray<nsINode*, 32> content1Ancestors;
  nsINode* c1;
  for (c1 = aContent1; c1 && c1 != aCommonAncestor; c1 = c1->GetParentNode()) {
    content1Ancestors.AppendElement(c1);
  }
  if (!c1 && aCommonAncestor) {
    // So, it turns out aCommonAncestor was not an ancestor of c1. Oops.
    // Never mind. We can continue as if aCommonAncestor was null.
    aCommonAncestor = nullptr;
  }

  AutoTArray<nsINode*, 32> content2Ancestors;
  nsINode* c2;
  for (c2 = aContent2; c2 && c2 != aCommonAncestor; c2 = c2->GetParentNode()) {
    content2Ancestors.AppendElement(c2);
  }
  if (!c2 && aCommonAncestor) {
    // So, it turns out aCommonAncestor was not an ancestor of c2.
    // We need to retry with no common ancestor hint.
    return DoCompareTreePosition(aContent1, aContent2,
                                 aIf1Ancestor, aIf2Ancestor, nullptr);
  }

  int last1 = content1Ancestors.Length() - 1;
  int last2 = content2Ancestors.Length() - 1;
  nsINode* content1Ancestor = nullptr;
  nsINode* content2Ancestor = nullptr;
  while (last1 >= 0 && last2 >= 0
         && ((content1Ancestor = content1Ancestors.ElementAt(last1)) ==
             (content2Ancestor = content2Ancestors.ElementAt(last2)))) {
    last1--;
    last2--;
  }

  if (last1 < 0) {
    if (last2 < 0) {
      NS_ASSERTION(aContent1 == aContent2, "internal error?");
      return 0;
    }
    // aContent1 is an ancestor of aContent2
    return aIf1Ancestor;
  }

  if (last2 < 0) {
    // aContent2 is an ancestor of aContent1
    return aIf2Ancestor;
  }

  // content1Ancestor != content2Ancestor, so they must be siblings with the same parent
  nsINode* parent = content1Ancestor->GetParentNode();
#ifdef DEBUG
  // TODO: remove the uglyness, see bug 598468.
  NS_ASSERTION(gPreventAssertInCompareTreePosition || parent,
               "no common ancestor at all???");
#endif // DEBUG
  if (!parent) { // different documents??
    return 0;
  }

  int32_t index1 = parent->IndexOf(content1Ancestor);
  int32_t index2 = parent->IndexOf(content2Ancestor);
  if (index1 < 0 || index2 < 0) {
    // one of them must be anonymous; we can't determine the order
    return 0;
  }

  return index1 - index2;
}

// static
nsIFrame*
nsLayoutUtils::FillAncestors(nsIFrame* aFrame,
                             nsIFrame* aStopAtAncestor,
                             nsTArray<nsIFrame*>* aAncestors)
{
  while (aFrame && aFrame != aStopAtAncestor) {
    aAncestors->AppendElement(aFrame);
    aFrame = nsLayoutUtils::GetParentOrPlaceholderFor(aFrame);
  }
  return aFrame;
}

// Return true if aFrame1 is after aFrame2
static bool IsFrameAfter(nsIFrame* aFrame1, nsIFrame* aFrame2)
{
  nsIFrame* f = aFrame2;
  do {
    f = f->GetNextSibling();
    if (f == aFrame1)
      return true;
  } while (f);
  return false;
}

// static
int32_t
nsLayoutUtils::DoCompareTreePosition(nsIFrame* aFrame1,
                                     nsIFrame* aFrame2,
                                     int32_t aIf1Ancestor,
                                     int32_t aIf2Ancestor,
                                     nsIFrame* aCommonAncestor)
{
  NS_PRECONDITION(aFrame1, "aFrame1 must not be null");
  NS_PRECONDITION(aFrame2, "aFrame2 must not be null");

  AutoTArray<nsIFrame*,20> frame2Ancestors;
  nsIFrame* nonCommonAncestor =
    FillAncestors(aFrame2, aCommonAncestor, &frame2Ancestors);

  return DoCompareTreePosition(aFrame1, aFrame2, frame2Ancestors,
                               aIf1Ancestor, aIf2Ancestor,
                               nonCommonAncestor ? aCommonAncestor : nullptr);
}

// static
int32_t
nsLayoutUtils::DoCompareTreePosition(nsIFrame* aFrame1,
                                     nsIFrame* aFrame2,
                                     nsTArray<nsIFrame*>& aFrame2Ancestors,
                                     int32_t aIf1Ancestor,
                                     int32_t aIf2Ancestor,
                                     nsIFrame* aCommonAncestor)
{
  NS_PRECONDITION(aFrame1, "aFrame1 must not be null");
  NS_PRECONDITION(aFrame2, "aFrame2 must not be null");

  nsPresContext* presContext = aFrame1->PresContext();
  if (presContext != aFrame2->PresContext()) {
    NS_ERROR("no common ancestor at all, different documents");
    return 0;
  }

  AutoTArray<nsIFrame*,20> frame1Ancestors;
  if (aCommonAncestor &&
      !FillAncestors(aFrame1, aCommonAncestor, &frame1Ancestors)) {
    // We reached the root of the frame tree ... if aCommonAncestor was set,
    // it is wrong
    return DoCompareTreePosition(aFrame1, aFrame2,
                                 aIf1Ancestor, aIf2Ancestor, nullptr);
  }

  int32_t last1 = int32_t(frame1Ancestors.Length()) - 1;
  int32_t last2 = int32_t(aFrame2Ancestors.Length()) - 1;
  while (last1 >= 0 && last2 >= 0 &&
         frame1Ancestors[last1] == aFrame2Ancestors[last2]) {
    last1--;
    last2--;
  }

  if (last1 < 0) {
    if (last2 < 0) {
      NS_ASSERTION(aFrame1 == aFrame2, "internal error?");
      return 0;
    }
    // aFrame1 is an ancestor of aFrame2
    return aIf1Ancestor;
  }

  if (last2 < 0) {
    // aFrame2 is an ancestor of aFrame1
    return aIf2Ancestor;
  }

  nsIFrame* ancestor1 = frame1Ancestors[last1];
  nsIFrame* ancestor2 = aFrame2Ancestors[last2];
  // Now we should be able to walk sibling chains to find which one is first
  if (IsFrameAfter(ancestor2, ancestor1))
    return -1;
  if (IsFrameAfter(ancestor1, ancestor2))
    return 1;
  NS_WARNING("Frames were in different child lists???");
  return 0;
}

// static
nsIFrame* nsLayoutUtils::GetLastSibling(nsIFrame* aFrame) {
  if (!aFrame) {
    return nullptr;
  }

  nsIFrame* next;
  while ((next = aFrame->GetNextSibling()) != nullptr) {
    aFrame = next;
  }
  return aFrame;
}

// static
nsView*
nsLayoutUtils::FindSiblingViewFor(nsView* aParentView, nsIFrame* aFrame) {
  nsIFrame* parentViewFrame = aParentView->GetFrame();
  nsIContent* parentViewContent = parentViewFrame ? parentViewFrame->GetContent() : nullptr;
  for (nsView* insertBefore = aParentView->GetFirstChild(); insertBefore;
       insertBefore = insertBefore->GetNextSibling()) {
    nsIFrame* f = insertBefore->GetFrame();
    if (!f) {
      // this view could be some anonymous view attached to a meaningful parent
      for (nsView* searchView = insertBefore->GetParent(); searchView;
           searchView = searchView->GetParent()) {
        f = searchView->GetFrame();
        if (f) {
          break;
        }
      }
      NS_ASSERTION(f, "Can't find a frame anywhere!");
    }
    if (!f || !aFrame->GetContent() || !f->GetContent() ||
        CompareTreePosition(aFrame->GetContent(), f->GetContent(), parentViewContent) > 0) {
      // aFrame's content is after f's content (or we just don't know),
      // so put our view before f's view
      return insertBefore;
    }
  }
  return nullptr;
}

//static
nsIScrollableFrame*
nsLayoutUtils::GetScrollableFrameFor(const nsIFrame *aScrolledFrame)
{
  nsIFrame *frame = aScrolledFrame->GetParent();
  nsIScrollableFrame *sf = do_QueryFrame(frame);
  return (sf && sf->GetScrolledFrame() == aScrolledFrame) ? sf : nullptr;
}

/* static */ void
nsLayoutUtils::SetFixedPositionLayerData(Layer* aLayer,
                                         const nsIFrame* aViewportFrame,
                                         const nsRect& aAnchorRect,
                                         const nsIFrame* aFixedPosFrame,
                                         nsPresContext* aPresContext,
                                         const ContainerLayerParameters& aContainerParameters) {
  // Find out the rect of the viewport frame relative to the reference frame.
  // This, in conjunction with the container scale, will correspond to the
  // coordinate-space of the built layer.
  float factor = aPresContext->AppUnitsPerDevPixel();
  Rect anchorRect(NSAppUnitsToFloatPixels(aAnchorRect.x, factor) *
                    aContainerParameters.mXScale,
                  NSAppUnitsToFloatPixels(aAnchorRect.y, factor) *
                    aContainerParameters.mYScale,
                  NSAppUnitsToFloatPixels(aAnchorRect.width, factor) *
                    aContainerParameters.mXScale,
                  NSAppUnitsToFloatPixels(aAnchorRect.height, factor) *
                    aContainerParameters.mYScale);
  // Need to transform anchorRect from the container layer's coordinate system
  // into aLayer's coordinate system.
  Matrix transform2d;
  if (aLayer->GetTransform().Is2D(&transform2d)) {
    transform2d.Invert();
    anchorRect = transform2d.TransformBounds(anchorRect);
  } else {
    NS_ERROR("3D transform found between fixedpos content and its viewport (should never happen)");
    anchorRect = Rect(0,0,0,0);
  }

  // Work out the anchor point for this fixed position layer. We assume that
  // any positioning set (left/top/right/bottom) indicates that the
  // corresponding side of its container should be the anchor point,
  // defaulting to top-left.
  LayerPoint anchor(anchorRect.x, anchorRect.y);

  int32_t sides = eSideBitsNone;
  if (aFixedPosFrame != aViewportFrame) {
    const nsStylePosition* position = aFixedPosFrame->StylePosition();
    if (position->mOffset.GetRightUnit() != eStyleUnit_Auto) {
      sides |= eSideBitsRight;
      if (position->mOffset.GetLeftUnit() != eStyleUnit_Auto) {
        sides |= eSideBitsLeft;
        anchor.x = anchorRect.x + anchorRect.width / 2.f;
      } else {
        anchor.x = anchorRect.XMost();
      }
    } else if (position->mOffset.GetLeftUnit() != eStyleUnit_Auto) {
      sides |= eSideBitsLeft;
    }
    if (position->mOffset.GetBottomUnit() != eStyleUnit_Auto) {
      sides |= eSideBitsBottom;
      if (position->mOffset.GetTopUnit() != eStyleUnit_Auto) {
        sides |= eSideBitsTop;
        anchor.y = anchorRect.y + anchorRect.height / 2.f;
      } else {
        anchor.y = anchorRect.YMost();
      }
    } else if (position->mOffset.GetTopUnit() != eStyleUnit_Auto) {
      sides |= eSideBitsTop;
    }
  }

  ViewID id = FrameMetrics::NULL_SCROLL_ID;
  if (nsIFrame* rootScrollFrame = aPresContext->PresShell()->GetRootScrollFrame()) {
    if (nsIContent* content = rootScrollFrame->GetContent()) {
      id = FindOrCreateIDFor(content);
    }
  }
  aLayer->SetFixedPositionData(id, anchor, sides);
}

bool
nsLayoutUtils::ViewportHasDisplayPort(nsPresContext* aPresContext)
{
  nsIFrame* rootScrollFrame =
    aPresContext->PresShell()->GetRootScrollFrame();
  return rootScrollFrame &&
    nsLayoutUtils::HasDisplayPort(rootScrollFrame->GetContent());
}

bool
nsLayoutUtils::IsFixedPosFrameInDisplayPort(const nsIFrame* aFrame)
{
  // Fixed-pos frames are parented by the viewport frame or the page content frame.
  // We'll assume that printing/print preview don't have displayports for their
  // pages!
  nsIFrame* parent = aFrame->GetParent();
  if (!parent || parent->GetParent() ||
      aFrame->StyleDisplay()->mPosition != NS_STYLE_POSITION_FIXED) {
    return false;
  }
  return ViewportHasDisplayPort(aFrame->PresContext());
}

// static
nsIScrollableFrame*
nsLayoutUtils::GetNearestScrollableFrameForDirection(nsIFrame* aFrame,
                                                     Direction aDirection)
{
  NS_ASSERTION(aFrame, "GetNearestScrollableFrameForDirection expects a non-null frame");
  for (nsIFrame* f = aFrame; f; f = nsLayoutUtils::GetCrossDocParentFrame(f)) {
    nsIScrollableFrame* scrollableFrame = do_QueryFrame(f);
    if (scrollableFrame) {
      ScrollbarStyles ss = scrollableFrame->GetScrollbarStyles();
      uint32_t directions = scrollableFrame->GetPerceivedScrollingDirections();
      if (aDirection == eVertical ?
          (ss.mVertical != NS_STYLE_OVERFLOW_HIDDEN &&
           (directions & nsIScrollableFrame::VERTICAL)) :
          (ss.mHorizontal != NS_STYLE_OVERFLOW_HIDDEN &&
           (directions & nsIScrollableFrame::HORIZONTAL)))
        return scrollableFrame;
    }
  }
  return nullptr;
}

// static
nsIScrollableFrame*
nsLayoutUtils::GetNearestScrollableFrame(nsIFrame* aFrame, uint32_t aFlags)
{
  NS_ASSERTION(aFrame, "GetNearestScrollableFrame expects a non-null frame");
  for (nsIFrame* f = aFrame; f; f = (aFlags & SCROLLABLE_SAME_DOC) ?
       f->GetParent() : nsLayoutUtils::GetCrossDocParentFrame(f)) {
    nsIScrollableFrame* scrollableFrame = do_QueryFrame(f);
    if (scrollableFrame) {
      if (aFlags & SCROLLABLE_ONLY_ASYNC_SCROLLABLE) {
        if (scrollableFrame->WantAsyncScroll()) {
          return scrollableFrame;
        }
      } else {
        ScrollbarStyles ss = scrollableFrame->GetScrollbarStyles();
        if ((aFlags & SCROLLABLE_INCLUDE_HIDDEN) ||
            ss.mVertical != NS_STYLE_OVERFLOW_HIDDEN ||
            ss.mHorizontal != NS_STYLE_OVERFLOW_HIDDEN) {
          return scrollableFrame;
        }
      }
      if (aFlags & SCROLLABLE_ALWAYS_MATCH_ROOT) {
        nsIPresShell* ps = f->PresContext()->PresShell();
        if (ps->GetRootScrollFrame() == f &&
            ps->GetDocument() && ps->GetDocument()->IsRootDisplayDocument()) {
          return scrollableFrame;
        }
      }
    }
    if ((aFlags & SCROLLABLE_FIXEDPOS_FINDS_ROOT) &&
        f->StyleDisplay()->mPosition == NS_STYLE_POSITION_FIXED &&
        nsLayoutUtils::IsReallyFixedPos(f)) {
      return f->PresContext()->PresShell()->GetRootScrollFrameAsScrollable();
    }
  }
  return nullptr;
}

// static
nsRect
nsLayoutUtils::GetScrolledRect(nsIFrame* aScrolledFrame,
                               const nsRect& aScrolledFrameOverflowArea,
                               const nsSize& aScrollPortSize,
                               uint8_t aDirection)
{
  WritingMode wm = aScrolledFrame->GetWritingMode();
  // Potentially override the frame's direction to use the direction found
  // by ScrollFrameHelper::GetScrolledFrameDir()
  wm.SetDirectionFromBidiLevel(aDirection == NS_STYLE_DIRECTION_RTL ? 1 : 0);

  nscoord x1 = aScrolledFrameOverflowArea.x,
          x2 = aScrolledFrameOverflowArea.XMost(),
          y1 = aScrolledFrameOverflowArea.y,
          y2 = aScrolledFrameOverflowArea.YMost();

  bool horizontal = !wm.IsVertical();

  // Clamp the horizontal start-edge (x1 or x2, depending whether the logical
  // axis that corresponds to horizontal progresses from L-R or R-L).
  // In horizontal writing mode, we need to check IsInlineReversed() to see
  // which side to clamp; in vertical mode, it depends on the block direction.
  if ((horizontal && !wm.IsInlineReversed()) || wm.IsVerticalLR()) {
    if (x1 < 0) {
      x1 = 0;
    }
  } else {
    if (x2 > aScrollPortSize.width) {
      x2 = aScrollPortSize.width;
    }
    // When the scrolled frame chooses a size larger than its available width
    // (because its padding alone is larger than the available width), we need
    // to keep the start-edge of the scroll frame anchored to the start-edge of
    // the scrollport.
    // When the scrolled frame is RTL, this means moving it in our left-based
    // coordinate system, so we need to compensate for its extra width here by
    // effectively repositioning the frame.
    nscoord extraWidth =
      std::max(0, aScrolledFrame->GetSize().width - aScrollPortSize.width);
    x2 += extraWidth;
  }

  // Similarly, clamp the vertical start-edge.
  // In horizontal writing mode, the block direction is always top-to-bottom;
  // in vertical writing mode, we need to check IsInlineReversed().
  if (horizontal || !wm.IsInlineReversed()) {
    if (y1 < 0) {
      y1 = 0;
    }
  } else {
    if (y2 > aScrollPortSize.height) {
      y2 = aScrollPortSize.height;
    }
    nscoord extraHeight =
      std::max(0, aScrolledFrame->GetSize().height - aScrollPortSize.height);
    y2 += extraHeight;
  }

  return nsRect(x1, y1, x2 - x1, y2 - y1);
}

//static
bool
nsLayoutUtils::HasPseudoStyle(nsIContent* aContent,
                              nsStyleContext* aStyleContext,
                              CSSPseudoElementType aPseudoElement,
                              nsPresContext* aPresContext)
{
  NS_PRECONDITION(aPresContext, "Must have a prescontext");

  RefPtr<nsStyleContext> pseudoContext;
  if (aContent) {
    pseudoContext = aPresContext->StyleSet()->
      ProbePseudoElementStyle(aContent->AsElement(), aPseudoElement,
                              aStyleContext);
  }
  return pseudoContext != nullptr;
}

nsPoint
nsLayoutUtils::GetDOMEventCoordinatesRelativeTo(nsIDOMEvent* aDOMEvent, nsIFrame* aFrame)
{
  if (!aDOMEvent)
    return nsPoint(NS_UNCONSTRAINEDSIZE, NS_UNCONSTRAINEDSIZE);
  WidgetEvent* event = aDOMEvent->WidgetEventPtr();
  if (!event)
    return nsPoint(NS_UNCONSTRAINEDSIZE, NS_UNCONSTRAINEDSIZE);
  return GetEventCoordinatesRelativeTo(event, aFrame);
}

nsPoint
nsLayoutUtils::GetEventCoordinatesRelativeTo(const WidgetEvent* aEvent,
                                             nsIFrame* aFrame)
{
  if (!aEvent || (aEvent->mClass != eMouseEventClass &&
                  aEvent->mClass != eMouseScrollEventClass &&
                  aEvent->mClass != eWheelEventClass &&
                  aEvent->mClass != eDragEventClass &&
                  aEvent->mClass != eSimpleGestureEventClass &&
                  aEvent->mClass != ePointerEventClass &&
                  aEvent->mClass != eGestureNotifyEventClass &&
                  aEvent->mClass != eTouchEventClass &&
                  aEvent->mClass != eQueryContentEventClass))
    return nsPoint(NS_UNCONSTRAINEDSIZE, NS_UNCONSTRAINEDSIZE);

  return GetEventCoordinatesRelativeTo(aEvent,
           aEvent->AsGUIEvent()->mRefPoint,
           aFrame);
}

nsPoint
nsLayoutUtils::GetEventCoordinatesRelativeTo(const WidgetEvent* aEvent,
                                             const LayoutDeviceIntPoint& aPoint,
                                             nsIFrame* aFrame)
{
  if (!aFrame) {
    return nsPoint(NS_UNCONSTRAINEDSIZE, NS_UNCONSTRAINEDSIZE);
  }

  nsIWidget* widget = aEvent->AsGUIEvent()->mWidget;
  if (!widget) {
    return nsPoint(NS_UNCONSTRAINEDSIZE, NS_UNCONSTRAINEDSIZE);
  }

  return GetEventCoordinatesRelativeTo(widget, aPoint, aFrame);
}

nsPoint
nsLayoutUtils::GetEventCoordinatesRelativeTo(nsIWidget* aWidget,
                                             const LayoutDeviceIntPoint& aPoint,
                                             nsIFrame* aFrame)
{
  if (!aFrame || !aWidget) {
    return nsPoint(NS_UNCONSTRAINEDSIZE, NS_UNCONSTRAINEDSIZE);
  }

  nsView* view = aFrame->GetView();
  if (view) {
    nsIWidget* frameWidget = view->GetWidget();
    if (frameWidget && frameWidget == aWidget) {
      // Special case this cause it happens a lot.
      // This also fixes bug 664707, events in the extra-special case of select
      // dropdown popups that are transformed.
      nsPresContext* presContext = aFrame->PresContext();
      nsPoint pt(presContext->DevPixelsToAppUnits(aPoint.x),
                 presContext->DevPixelsToAppUnits(aPoint.y));
      pt = pt - view->ViewToWidgetOffset();
      pt = pt.RemoveResolution(GetCurrentAPZResolutionScale(presContext->PresShell()));
      return pt;
    }
  }

  /* If we walk up the frame tree and discover that any of the frames are
   * transformed, we need to do extra work to convert from the global
   * space to the local space.
   */
  nsIFrame* rootFrame = aFrame;
  bool transformFound = false;
  for (nsIFrame* f = aFrame; f; f = GetCrossDocParentFrame(f)) {
    if (f->IsTransformed()) {
      transformFound = true;
    }

    rootFrame = f;
  }

  nsView* rootView = rootFrame->GetView();
  if (!rootView) {
    return nsPoint(NS_UNCONSTRAINEDSIZE, NS_UNCONSTRAINEDSIZE);
  }

  nsPoint widgetToView = TranslateWidgetToView(rootFrame->PresContext(),
                                               aWidget, aPoint, rootView);

  if (widgetToView == nsPoint(NS_UNCONSTRAINEDSIZE, NS_UNCONSTRAINEDSIZE)) {
    return nsPoint(NS_UNCONSTRAINEDSIZE, NS_UNCONSTRAINEDSIZE);
  }

  // Convert from root document app units to app units of the document aFrame
  // is in.
  int32_t rootAPD = rootFrame->PresContext()->AppUnitsPerDevPixel();
  int32_t localAPD = aFrame->PresContext()->AppUnitsPerDevPixel();
  widgetToView = widgetToView.ScaleToOtherAppUnits(rootAPD, localAPD);
  nsIPresShell* shell = aFrame->PresContext()->PresShell();

  // XXX Bug 1224748 - Update nsLayoutUtils functions to correctly handle nsPresShell resolution
  widgetToView = widgetToView.RemoveResolution(GetCurrentAPZResolutionScale(shell));

  /* If we encountered a transform, we can't do simple arithmetic to figure
   * out how to convert back to aFrame's coordinates and must use the CTM.
   */
  if (transformFound || nsSVGUtils::IsInSVGTextSubtree(aFrame)) {
    return TransformRootPointToFrame(aFrame, widgetToView);
  }

  /* Otherwise, all coordinate systems are translations of one another,
   * so we can just subtract out the difference.
   */
  return widgetToView - aFrame->GetOffsetToCrossDoc(rootFrame);
}

nsIFrame*
nsLayoutUtils::GetPopupFrameForEventCoordinates(nsPresContext* aPresContext,
                                                const WidgetEvent* aEvent)
{
#ifdef MOZ_XUL
  nsXULPopupManager* pm = nsXULPopupManager::GetInstance();
  if (!pm) {
    return nullptr;
  }
  nsTArray<nsIFrame*> popups;
  pm->GetVisiblePopups(popups);
  uint32_t i;
  // Search from top to bottom
  for (i = 0; i < popups.Length(); i++) {
    nsIFrame* popup = popups[i];
    if (popup->PresContext()->GetRootPresContext() == aPresContext &&
        popup->GetScrollableOverflowRect().Contains(
          GetEventCoordinatesRelativeTo(aEvent, popup))) {
      return popup;
    }
  }
#endif
  return nullptr;
}

static void ConstrainToCoordValues(float& aStart, float& aSize)
{
  MOZ_ASSERT(aSize >= 0);

  // Here we try to make sure that the resulting nsRect will continue to cover
  // as much of the area that was covered by the original gfx Rect as possible.

  // We clamp the bounds of the rect to {nscoord_MIN,nscoord_MAX} since
  // nsRect::X/Y() and nsRect::XMost/YMost() can't return values outwith this
  // range:
  float end = aStart + aSize;
  aStart = clamped(aStart, float(nscoord_MIN), float(nscoord_MAX));
  end = clamped(end, float(nscoord_MIN), float(nscoord_MAX));

  aSize = end - aStart;

  // We must also clamp aSize to {0,nscoord_MAX} since nsRect::Width/Height()
  // can't return a value greater than nscoord_MAX. If aSize is greater than
  // nscoord_MAX then we reduce it to nscoord_MAX while keeping the rect
  // centered:
  if (aSize > nscoord_MAX) {
    float excess = aSize - nscoord_MAX;
    excess /= 2;
    aStart += excess;
    aSize = nscoord_MAX;
  }
}

/**
 * Given a gfxFloat, constrains its value to be between nscoord_MIN and nscoord_MAX.
 *
 * @param aVal The value to constrain (in/out)
 */
static void ConstrainToCoordValues(gfxFloat& aVal)
{
  if (aVal <= nscoord_MIN)
    aVal = nscoord_MIN;
  else if (aVal >= nscoord_MAX)
    aVal = nscoord_MAX;
}

static void ConstrainToCoordValues(gfxFloat& aStart, gfxFloat& aSize)
{
  gfxFloat max = aStart + aSize;

  // Clamp the end points to within nscoord range
  ConstrainToCoordValues(aStart);
  ConstrainToCoordValues(max);

  aSize = max - aStart;
  // If the width if still greater than the max nscoord, then bring both
  // endpoints in by the same amount until it fits.
  if (aSize > nscoord_MAX) {
    gfxFloat excess = aSize - nscoord_MAX;
    excess /= 2;

    aStart += excess;
    aSize = nscoord_MAX;
  } else if (aSize < nscoord_MIN) {
    gfxFloat excess = aSize - nscoord_MIN;
    excess /= 2;

    aStart -= excess;
    aSize = nscoord_MIN;
  }
}

nsRect
nsLayoutUtils::RoundGfxRectToAppRect(const Rect &aRect, float aFactor)
{
  /* Get a new Rect whose units are app units by scaling by the specified factor. */
  Rect scaledRect = aRect;
  scaledRect.ScaleRoundOut(aFactor);

  /* We now need to constrain our results to the max and min values for coords. */
  ConstrainToCoordValues(scaledRect.x, scaledRect.width);
  ConstrainToCoordValues(scaledRect.y, scaledRect.height);

  /* Now typecast everything back.  This is guaranteed to be safe. */
  return nsRect(nscoord(scaledRect.X()), nscoord(scaledRect.Y()),
                nscoord(scaledRect.Width()), nscoord(scaledRect.Height()));
}

nsRect
nsLayoutUtils::RoundGfxRectToAppRect(const gfxRect &aRect, float aFactor)
{
  /* Get a new gfxRect whose units are app units by scaling by the specified factor. */
  gfxRect scaledRect = aRect;
  scaledRect.ScaleRoundOut(aFactor);

  /* We now need to constrain our results to the max and min values for coords. */
  ConstrainToCoordValues(scaledRect.x, scaledRect.width);
  ConstrainToCoordValues(scaledRect.y, scaledRect.height);

  /* Now typecast everything back.  This is guaranteed to be safe. */
  return nsRect(nscoord(scaledRect.X()), nscoord(scaledRect.Y()),
                nscoord(scaledRect.Width()), nscoord(scaledRect.Height()));
}


nsRegion
nsLayoutUtils::RoundedRectIntersectRect(const nsRect& aRoundedRect,
                                        const nscoord aRadii[8],
                                        const nsRect& aContainedRect)
{
  // rectFullHeight and rectFullWidth together will approximately contain
  // the total area of the frame minus the rounded corners.
  nsRect rectFullHeight = aRoundedRect;
  nscoord xDiff = std::max(aRadii[eCornerTopLeftX], aRadii[eCornerBottomLeftX]);
  rectFullHeight.x += xDiff;
  rectFullHeight.width -= std::max(aRadii[eCornerTopRightX],
                                   aRadii[eCornerBottomRightX]) + xDiff;
  nsRect r1;
  r1.IntersectRect(rectFullHeight, aContainedRect);

  nsRect rectFullWidth = aRoundedRect;
  nscoord yDiff = std::max(aRadii[eCornerTopLeftY], aRadii[eCornerTopRightY]);
  rectFullWidth.y += yDiff;
  rectFullWidth.height -= std::max(aRadii[eCornerBottomLeftY],
                                   aRadii[eCornerBottomRightY]) + yDiff;
  nsRect r2;
  r2.IntersectRect(rectFullWidth, aContainedRect);

  nsRegion result;
  result.Or(r1, r2);
  return result;
}

nsIntRegion
nsLayoutUtils::RoundedRectIntersectIntRect(const nsIntRect& aRoundedRect,
                                           const RectCornerRadii& aCornerRadii,
                                           const nsIntRect& aContainedRect)
{
  // rectFullHeight and rectFullWidth together will approximately contain
  // the total area of the frame minus the rounded corners.
  nsIntRect rectFullHeight = aRoundedRect;
  uint32_t xDiff = std::max(aCornerRadii.TopLeft().width,
                            aCornerRadii.BottomLeft().width);
  rectFullHeight.x += xDiff;
  rectFullHeight.width -= std::max(aCornerRadii.TopRight().width,
                                   aCornerRadii.BottomRight().width) + xDiff;
  nsIntRect r1;
  r1.IntersectRect(rectFullHeight, aContainedRect);

  nsIntRect rectFullWidth = aRoundedRect;
  uint32_t yDiff = std::max(aCornerRadii.TopLeft().height,
                            aCornerRadii.TopRight().height);
  rectFullWidth.y += yDiff;
  rectFullWidth.height -= std::max(aCornerRadii.BottomLeft().height,
                                   aCornerRadii.BottomRight().height) + yDiff;
  nsIntRect r2;
  r2.IntersectRect(rectFullWidth, aContainedRect);

  nsIntRegion result;
  result.Or(r1, r2);
  return result;
}

// Helper for RoundedRectIntersectsRect.
static bool
CheckCorner(nscoord aXOffset, nscoord aYOffset,
            nscoord aXRadius, nscoord aYRadius)
{
  MOZ_ASSERT(aXOffset > 0 && aYOffset > 0,
             "must not pass nonpositives to CheckCorner");
  MOZ_ASSERT(aXRadius >= 0 && aYRadius >= 0,
             "must not pass negatives to CheckCorner");

  // Avoid floating point math unless we're either (1) within the
  // quarter-ellipse area at the rounded corner or (2) outside the
  // rounding.
  if (aXOffset >= aXRadius || aYOffset >= aYRadius)
    return true;

  // Convert coordinates to a unit circle with (0,0) as the center of
  // curvature, and see if we're inside the circle or outside.
  float scaledX = float(aXRadius - aXOffset) / float(aXRadius);
  float scaledY = float(aYRadius - aYOffset) / float(aYRadius);
  return scaledX * scaledX + scaledY * scaledY < 1.0f;
}

bool
nsLayoutUtils::RoundedRectIntersectsRect(const nsRect& aRoundedRect,
                                         const nscoord aRadii[8],
                                         const nsRect& aTestRect)
{
  if (!aTestRect.Intersects(aRoundedRect))
    return false;

  // distances from this edge of aRoundedRect to opposite edge of aTestRect,
  // which we know are positive due to the Intersects check above.
  nsMargin insets;
  insets.top = aTestRect.YMost() - aRoundedRect.y;
  insets.right = aRoundedRect.XMost() - aTestRect.x;
  insets.bottom = aRoundedRect.YMost() - aTestRect.y;
  insets.left = aTestRect.XMost() - aRoundedRect.x;

  // Check whether the bottom-right corner of aTestRect is inside the
  // top left corner of aBounds when rounded by aRadii, etc.  If any
  // corner is not, then fail; otherwise succeed.
  return CheckCorner(insets.left, insets.top,
                     aRadii[eCornerTopLeftX],
                     aRadii[eCornerTopLeftY]) &&
         CheckCorner(insets.right, insets.top,
                     aRadii[eCornerTopRightX],
                     aRadii[eCornerTopRightY]) &&
         CheckCorner(insets.right, insets.bottom,
                     aRadii[eCornerBottomRightX],
                     aRadii[eCornerBottomRightY]) &&
         CheckCorner(insets.left, insets.bottom,
                     aRadii[eCornerBottomLeftX],
                     aRadii[eCornerBottomLeftY]);
}

nsRect
nsLayoutUtils::MatrixTransformRect(const nsRect &aBounds,
                                   const Matrix4x4 &aMatrix, float aFactor)
{
  RectDouble image = RectDouble(NSAppUnitsToDoublePixels(aBounds.x, aFactor),
                                NSAppUnitsToDoublePixels(aBounds.y, aFactor),
                                NSAppUnitsToDoublePixels(aBounds.width, aFactor),
                                NSAppUnitsToDoublePixels(aBounds.height, aFactor));

  RectDouble maxBounds = RectDouble(double(nscoord_MIN) / aFactor * 0.5,
                                    double(nscoord_MIN) / aFactor * 0.5,
                                    double(nscoord_MAX) / aFactor,
                                    double(nscoord_MAX) / aFactor);

  image = aMatrix.TransformAndClipBounds(image, maxBounds);

  return RoundGfxRectToAppRect(ThebesRect(image), aFactor);
}

nsPoint
nsLayoutUtils::MatrixTransformPoint(const nsPoint &aPoint,
                                    const Matrix4x4 &aMatrix, float aFactor)
{
  gfxPoint image = gfxPoint(NSAppUnitsToFloatPixels(aPoint.x, aFactor),
                            NSAppUnitsToFloatPixels(aPoint.y, aFactor));
  image.Transform(aMatrix);
  return nsPoint(NSFloatPixelsToAppUnits(float(image.x), aFactor),
                 NSFloatPixelsToAppUnits(float(image.y), aFactor));
}

void
nsLayoutUtils::PostTranslate(Matrix4x4& aTransform, const nsPoint& aOrigin, float aAppUnitsPerPixel, bool aRounded)
{
  Point3D gfxOrigin =
    Point3D(NSAppUnitsToFloatPixels(aOrigin.x, aAppUnitsPerPixel),
            NSAppUnitsToFloatPixels(aOrigin.y, aAppUnitsPerPixel),
            0.0f);
  if (aRounded) {
    gfxOrigin.x = NS_round(gfxOrigin.x);
    gfxOrigin.y = NS_round(gfxOrigin.y);
  }
  aTransform.PostTranslate(gfxOrigin);
}

// We want to this return true for the scroll frame, but not the
// scrolled frame (which has the same content).
bool
nsLayoutUtils::FrameHasDisplayPort(nsIFrame* aFrame)
{
  if (!aFrame->GetContent() || !HasDisplayPort(aFrame->GetContent())) {
    return false;
  }
  nsIScrollableFrame* sf = do_QueryFrame(aFrame);
  if (sf) {
    return true;
  }
  return false;
}

Matrix4x4
nsLayoutUtils::GetTransformToAncestor(nsIFrame *aFrame,
                                      const nsIFrame *aAncestor,
                                      bool aStopAtStackingContextAndDisplayPort,
                                      nsIFrame** aOutAncestor)
{
  nsIFrame* parent;
  Matrix4x4 ctm;
  if (aFrame == aAncestor) {
    return ctm;
  }
  ctm = aFrame->GetTransformMatrix(aAncestor, &parent, aStopAtStackingContextAndDisplayPort);
  while (parent && parent != aAncestor &&
    (!aStopAtStackingContextAndDisplayPort ||
      (!parent->IsStackingContext() && !FrameHasDisplayPort(parent)))) {
    if (!parent->Extend3DContext()) {
      ctm.ProjectTo2D();
    }
    ctm = ctm * parent->GetTransformMatrix(aAncestor, &parent, aStopAtStackingContextAndDisplayPort);
  }
  if (aOutAncestor) {
    *aOutAncestor = parent;
  }
  return ctm;
}

gfxSize
nsLayoutUtils::GetTransformToAncestorScale(nsIFrame* aFrame)
{
  Matrix4x4 transform = GetTransformToAncestor(aFrame,
      nsLayoutUtils::GetDisplayRootFrame(aFrame));
  Matrix transform2D;
  if (transform.Is2D(&transform2D)) {
    return ThebesMatrix(transform2D).ScaleFactors(true);
  }
  return gfxSize(1, 1);
}

static Matrix4x4
GetTransformToAncestorExcludingAnimated(nsIFrame* aFrame,
                                        const nsIFrame* aAncestor)
{
  nsIFrame* parent;
  Matrix4x4 ctm;
  if (aFrame == aAncestor) {
    return ctm;
  }
  if (ActiveLayerTracker::IsScaleSubjectToAnimation(aFrame)) {
    return ctm;
  }
  ctm = aFrame->GetTransformMatrix(aAncestor, &parent);
  while (parent && parent != aAncestor) {
    if (ActiveLayerTracker::IsScaleSubjectToAnimation(parent)) {
      return Matrix4x4();
    }
    if (!parent->Extend3DContext()) {
      ctm.ProjectTo2D();
    }
    ctm = ctm * parent->GetTransformMatrix(aAncestor, &parent);
  }
  return ctm;
}

gfxSize
nsLayoutUtils::GetTransformToAncestorScaleExcludingAnimated(nsIFrame* aFrame)
{
  Matrix4x4 transform = GetTransformToAncestorExcludingAnimated(aFrame,
      nsLayoutUtils::GetDisplayRootFrame(aFrame));
  Matrix transform2D;
  if (transform.Is2D(&transform2D)) {
    return ThebesMatrix(transform2D).ScaleFactors(true);
  }
  return gfxSize(1, 1);
}

nsIFrame*
nsLayoutUtils::FindNearestCommonAncestorFrame(nsIFrame* aFrame1, nsIFrame* aFrame2)
{
  AutoTArray<nsIFrame*,100> ancestors1;
  AutoTArray<nsIFrame*,100> ancestors2;
  nsIFrame* commonAncestor = nullptr;
  if (aFrame1->PresContext() == aFrame2->PresContext()) {
    commonAncestor = aFrame1->PresContext()->PresShell()->GetRootFrame();
  }
  for (nsIFrame* f = aFrame1; f != commonAncestor;
       f = nsLayoutUtils::GetCrossDocParentFrame(f)) {
    ancestors1.AppendElement(f);
  }
  for (nsIFrame* f = aFrame2; f != commonAncestor;
       f = nsLayoutUtils::GetCrossDocParentFrame(f)) {
    ancestors2.AppendElement(f);
  }
  uint32_t minLengths = std::min(ancestors1.Length(), ancestors2.Length());
  for (uint32_t i = 1; i <= minLengths; ++i) {
    if (ancestors1[ancestors1.Length() - i] == ancestors2[ancestors2.Length() - i]) {
      commonAncestor = ancestors1[ancestors1.Length() - i];
    } else {
      break;
    }
  }
  return commonAncestor;
}

nsLayoutUtils::TransformResult
nsLayoutUtils::TransformPoints(nsIFrame* aFromFrame, nsIFrame* aToFrame,
                               uint32_t aPointCount, CSSPoint* aPoints)
{
  nsIFrame* nearestCommonAncestor = FindNearestCommonAncestorFrame(aFromFrame, aToFrame);
  if (!nearestCommonAncestor) {
    return NO_COMMON_ANCESTOR;
  }
  Matrix4x4 downToDest = GetTransformToAncestor(aToFrame, nearestCommonAncestor);
  if (downToDest.IsSingular()) {
    return NONINVERTIBLE_TRANSFORM;
  }
  downToDest.Invert();
  Matrix4x4 upToAncestor = GetTransformToAncestor(aFromFrame, nearestCommonAncestor);
  CSSToLayoutDeviceScale devPixelsPerCSSPixelFromFrame =
      aFromFrame->PresContext()->CSSToDevPixelScale();
  CSSToLayoutDeviceScale devPixelsPerCSSPixelToFrame =
      aToFrame->PresContext()->CSSToDevPixelScale();
  for (uint32_t i = 0; i < aPointCount; ++i) {
    LayoutDevicePoint devPixels = aPoints[i] * devPixelsPerCSSPixelFromFrame;
    // What should the behaviour be if some of the points aren't invertible
    // and others are? Just assume all points are for now.
    Point toDevPixels = downToDest.ProjectPoint(
        (upToAncestor.TransformPoint(Point(devPixels.x, devPixels.y)))).As2DPoint();
    // Divide here so that when the devPixelsPerCSSPixels are the same, we get the correct
    // answer instead of some inaccuracy multiplying a number by its reciprocal.
    aPoints[i] = LayoutDevicePoint(toDevPixels.x, toDevPixels.y) /
        devPixelsPerCSSPixelToFrame;
  }
  return TRANSFORM_SUCCEEDED;
}

nsLayoutUtils::TransformResult
nsLayoutUtils::TransformPoint(nsIFrame* aFromFrame, nsIFrame* aToFrame,
                              nsPoint& aPoint)
{
  nsIFrame* nearestCommonAncestor = FindNearestCommonAncestorFrame(aFromFrame, aToFrame);
  if (!nearestCommonAncestor) {
    return NO_COMMON_ANCESTOR;
  }
  Matrix4x4 downToDest = GetTransformToAncestor(aToFrame, nearestCommonAncestor);
  if (downToDest.IsSingular()) {
    return NONINVERTIBLE_TRANSFORM;
  }
  downToDest.Invert();
  Matrix4x4 upToAncestor = GetTransformToAncestor(aFromFrame, nearestCommonAncestor);

  float devPixelsPerAppUnitFromFrame =
    1.0f / aFromFrame->PresContext()->AppUnitsPerDevPixel();
  float devPixelsPerAppUnitToFrame =
    1.0f / aToFrame->PresContext()->AppUnitsPerDevPixel();
  Point4D toDevPixels = downToDest.ProjectPoint(
      upToAncestor.TransformPoint(Point(aPoint.x * devPixelsPerAppUnitFromFrame,
                                        aPoint.y * devPixelsPerAppUnitFromFrame)));
  if (!toDevPixels.HasPositiveWCoord()) {
    // Not strictly true, but we failed to get a valid point in this
    // coordinate space.
    return NONINVERTIBLE_TRANSFORM;
  }
  aPoint.x = NSToCoordRound(toDevPixels.x / devPixelsPerAppUnitToFrame);
  aPoint.y = NSToCoordRound(toDevPixels.y / devPixelsPerAppUnitToFrame);
  return TRANSFORM_SUCCEEDED;
}

nsLayoutUtils::TransformResult
nsLayoutUtils::TransformRect(nsIFrame* aFromFrame, nsIFrame* aToFrame,
                             nsRect& aRect)
{
  nsIFrame* nearestCommonAncestor = FindNearestCommonAncestorFrame(aFromFrame, aToFrame);
  if (!nearestCommonAncestor) {
    return NO_COMMON_ANCESTOR;
  }
  Matrix4x4 downToDest = GetTransformToAncestor(aToFrame, nearestCommonAncestor);
  if (downToDest.IsSingular()) {
    return NONINVERTIBLE_TRANSFORM;
  }
  downToDest.Invert();
  Matrix4x4 upToAncestor = GetTransformToAncestor(aFromFrame, nearestCommonAncestor);

  float devPixelsPerAppUnitFromFrame =
    1.0f / aFromFrame->PresContext()->AppUnitsPerDevPixel();
  float devPixelsPerAppUnitToFrame =
    1.0f / aToFrame->PresContext()->AppUnitsPerDevPixel();
  gfx::Rect toDevPixels = downToDest.ProjectRectBounds(
    upToAncestor.ProjectRectBounds(
      gfx::Rect(aRect.x * devPixelsPerAppUnitFromFrame,
                aRect.y * devPixelsPerAppUnitFromFrame,
                aRect.width * devPixelsPerAppUnitFromFrame,
                aRect.height * devPixelsPerAppUnitFromFrame),
      Rect(-std::numeric_limits<Float>::max() * 0.5f,
           -std::numeric_limits<Float>::max() * 0.5f,
           std::numeric_limits<Float>::max(),
           std::numeric_limits<Float>::max())),
    Rect(-std::numeric_limits<Float>::max() * devPixelsPerAppUnitFromFrame * 0.5f,
         -std::numeric_limits<Float>::max() * devPixelsPerAppUnitFromFrame * 0.5f,
         std::numeric_limits<Float>::max() * devPixelsPerAppUnitFromFrame,
         std::numeric_limits<Float>::max() * devPixelsPerAppUnitFromFrame));
  aRect.x = toDevPixels.x / devPixelsPerAppUnitToFrame;
  aRect.y = toDevPixels.y / devPixelsPerAppUnitToFrame;
  aRect.width = toDevPixels.width / devPixelsPerAppUnitToFrame;
  aRect.height = toDevPixels.height / devPixelsPerAppUnitToFrame;
  return TRANSFORM_SUCCEEDED;
}

nsRect
nsLayoutUtils::GetRectRelativeToFrame(Element* aElement, nsIFrame* aFrame)
{
  if (!aElement || !aFrame) {
    return nsRect();
  }

  nsIFrame* frame = aElement->GetPrimaryFrame();
  if (!frame) {
    return nsRect();
  }

  nsRect rect = frame->GetRectRelativeToSelf();
  nsLayoutUtils::TransformResult rv =
    nsLayoutUtils::TransformRect(frame, aFrame, rect);
  if (rv != nsLayoutUtils::TRANSFORM_SUCCEEDED) {
    return nsRect();
  }

  return rect;
}

bool
nsLayoutUtils::ContainsPoint(const nsRect& aRect, const nsPoint& aPoint,
                             nscoord aInflateSize)
{
  nsRect rect = aRect;
  rect.Inflate(aInflateSize);
  return rect.Contains(aPoint);
}

nsRect
nsLayoutUtils::ClampRectToScrollFrames(nsIFrame* aFrame, const nsRect& aRect)
{
  nsIFrame* closestScrollFrame =
    nsLayoutUtils::GetClosestFrameOfType(aFrame, LayoutFrameType::Scroll);

  nsRect resultRect = aRect;

  while (closestScrollFrame) {
    nsIScrollableFrame* sf = do_QueryFrame(closestScrollFrame);

    nsRect scrollPortRect = sf->GetScrollPortRect();
    nsLayoutUtils::TransformRect(closestScrollFrame, aFrame, scrollPortRect);

    resultRect = resultRect.Intersect(scrollPortRect);

    // Check whether aRect is visible in the scroll frame or not.
    if (resultRect.IsEmpty()) {
      break;
    }

    // Get next ancestor scroll frame.
    closestScrollFrame = nsLayoutUtils::GetClosestFrameOfType(
      closestScrollFrame->GetParent(), LayoutFrameType::Scroll);
  }

  return resultRect;
}

bool
nsLayoutUtils::GetLayerTransformForFrame(nsIFrame* aFrame,
                                         Matrix4x4* aTransform)
{
  // FIXME/bug 796690: we can sometimes compute a transform in these
  // cases, it just increases complexity considerably.  Punt for now.
  if (aFrame->Extend3DContext() || aFrame->HasTransformGetter()) {
    return false;
  }

  nsIFrame* root = nsLayoutUtils::GetDisplayRootFrame(aFrame);
  if (root->HasAnyStateBits(NS_FRAME_UPDATE_LAYER_TREE)) {
    // Content may have been invalidated, so we can't reliably compute
    // the "layer transform" in general.
    return false;
  }
  // If the caller doesn't care about the value, early-return to skip
  // overhead below.
  if (!aTransform) {
    return true;
  }

  nsDisplayListBuilder builder(root,
                               nsDisplayListBuilderMode::TRANSFORM_COMPUTATION,
                               false/*don't build caret*/);
  nsDisplayList list;
  nsDisplayTransform* item =
    new (&builder) nsDisplayTransform(&builder, aFrame, &list, nsRect());

  *aTransform = item->GetTransform();
  item->~nsDisplayTransform();

  return true;
}

static bool
TransformGfxPointFromAncestor(nsIFrame *aFrame,
                              const Point &aPoint,
                              nsIFrame *aAncestor,
                              Point* aOut)
{
  Matrix4x4 ctm = nsLayoutUtils::GetTransformToAncestor(aFrame, aAncestor);
  ctm.Invert();
  Point4D point = ctm.ProjectPoint(aPoint);
  if (!point.HasPositiveWCoord()) {
    return false;
  }
  *aOut = point.As2DPoint();
  return true;
}

static Rect
TransformGfxRectToAncestor(nsIFrame *aFrame,
                           const Rect &aRect,
                           const nsIFrame *aAncestor,
                           bool* aPreservesAxisAlignedRectangles = nullptr,
                           Maybe<Matrix4x4>* aMatrixCache = nullptr,
                           bool aStopAtStackingContextAndDisplayPort = false,
                           nsIFrame** aOutAncestor = nullptr)
{
  Matrix4x4 ctm;
  if (aMatrixCache && *aMatrixCache) {
    // We are given a matrix to use, so use it
    ctm = aMatrixCache->value();
  } else {
    // Else, compute it
    ctm = nsLayoutUtils::GetTransformToAncestor(aFrame, aAncestor, aStopAtStackingContextAndDisplayPort, aOutAncestor);
    if (aMatrixCache) {
      // and put it in the cache, if provided
      *aMatrixCache = Some(ctm);
    }
  }
  // Fill out the axis-alignment flag
  if (aPreservesAxisAlignedRectangles) {
    Matrix matrix2d;
    *aPreservesAxisAlignedRectangles =
      ctm.Is2D(&matrix2d) && matrix2d.PreservesAxisAlignedRectangles();
  }
  Rect maxBounds = Rect(-std::numeric_limits<float>::max() * 0.5,
                        -std::numeric_limits<float>::max() * 0.5,
                        std::numeric_limits<float>::max(),
                        std::numeric_limits<float>::max());
  return ctm.TransformAndClipBounds(aRect, maxBounds);
}

static SVGTextFrame*
GetContainingSVGTextFrame(nsIFrame* aFrame)
{
  if (!nsSVGUtils::IsInSVGTextSubtree(aFrame)) {
    return nullptr;
  }

  return static_cast<SVGTextFrame*>(nsLayoutUtils::GetClosestFrameOfType(
    aFrame->GetParent(), LayoutFrameType::SVGText));
}

nsPoint
nsLayoutUtils::TransformAncestorPointToFrame(nsIFrame* aFrame,
                                             const nsPoint& aPoint,
                                             nsIFrame* aAncestor)
{
    SVGTextFrame* text = GetContainingSVGTextFrame(aFrame);

    float factor = aFrame->PresContext()->AppUnitsPerDevPixel();
    Point result(NSAppUnitsToFloatPixels(aPoint.x, factor),
                 NSAppUnitsToFloatPixels(aPoint.y, factor));

    if (text) {
        if (!TransformGfxPointFromAncestor(text, result, aAncestor, &result)) {
            return nsPoint(NS_UNCONSTRAINEDSIZE, NS_UNCONSTRAINEDSIZE);
        }
        result = text->TransformFramePointToTextChild(result, aFrame);
    } else {
        if (!TransformGfxPointFromAncestor(aFrame, result, nullptr, &result)) {
            return nsPoint(NS_UNCONSTRAINEDSIZE, NS_UNCONSTRAINEDSIZE);
        }
    }

    return nsPoint(NSFloatPixelsToAppUnits(float(result.x), factor),
                   NSFloatPixelsToAppUnits(float(result.y), factor));
}

nsRect
nsLayoutUtils::TransformFrameRectToAncestor(nsIFrame* aFrame,
                                            const nsRect& aRect,
                                            const nsIFrame* aAncestor,
                                            bool* aPreservesAxisAlignedRectangles /* = nullptr */,
                                            Maybe<Matrix4x4>* aMatrixCache /* = nullptr */,
                                            bool aStopAtStackingContextAndDisplayPort /* = false */,
                                            nsIFrame** aOutAncestor /* = nullptr */)
{
  SVGTextFrame* text = GetContainingSVGTextFrame(aFrame);

  float srcAppUnitsPerDevPixel = aFrame->PresContext()->AppUnitsPerDevPixel();
  Rect result;

  if (text) {
    // TODO: Is it possible that there is a stacking context between aFrame
    // and 'text'? I don't think it matters, the stacking context thing is
    // just for retained-dl optimizations, not a requirement.
    result = ToRect(text->TransformFrameRectFromTextChild(aRect, aFrame));
    result = TransformGfxRectToAncestor(text, result, aAncestor,
                                        nullptr, aMatrixCache,
                                        aStopAtStackingContextAndDisplayPort, aOutAncestor);
    // TransformFrameRectFromTextChild could involve any kind of transform, we
    // could drill down into it to get an answer out of it but we don't yet.
    if (aPreservesAxisAlignedRectangles)
      *aPreservesAxisAlignedRectangles = false;
  } else {
    result = Rect(NSAppUnitsToFloatPixels(aRect.x, srcAppUnitsPerDevPixel),
                  NSAppUnitsToFloatPixels(aRect.y, srcAppUnitsPerDevPixel),
                  NSAppUnitsToFloatPixels(aRect.width, srcAppUnitsPerDevPixel),
                  NSAppUnitsToFloatPixels(aRect.height, srcAppUnitsPerDevPixel));
    result = TransformGfxRectToAncestor(aFrame, result, aAncestor,
                                        aPreservesAxisAlignedRectangles, aMatrixCache,
                                        aStopAtStackingContextAndDisplayPort, aOutAncestor);
  }

  float destAppUnitsPerDevPixel = aAncestor->PresContext()->AppUnitsPerDevPixel();
  return nsRect(NSFloatPixelsToAppUnits(float(result.x), destAppUnitsPerDevPixel),
                NSFloatPixelsToAppUnits(float(result.y), destAppUnitsPerDevPixel),
                NSFloatPixelsToAppUnits(float(result.width), destAppUnitsPerDevPixel),
                NSFloatPixelsToAppUnits(float(result.height), destAppUnitsPerDevPixel));
}

static LayoutDeviceIntPoint GetWidgetOffset(nsIWidget* aWidget, nsIWidget*& aRootWidget) {
  LayoutDeviceIntPoint offset(0, 0);
  while ((aWidget->WindowType() == eWindowType_child ||
          aWidget->IsPlugin())) {
    nsIWidget* parent = aWidget->GetParent();
    if (!parent) {
      break;
    }
    LayoutDeviceIntRect bounds = aWidget->GetBounds();
    offset += bounds.TopLeft();
    aWidget = parent;
  }
  aRootWidget = aWidget;
  return offset;
}

static LayoutDeviceIntPoint
WidgetToWidgetOffset(nsIWidget* aFrom, nsIWidget* aTo) {
  nsIWidget* fromRoot;
  LayoutDeviceIntPoint fromOffset = GetWidgetOffset(aFrom, fromRoot);
  nsIWidget* toRoot;
  LayoutDeviceIntPoint toOffset = GetWidgetOffset(aTo, toRoot);

  if (fromRoot == toRoot) {
    return fromOffset - toOffset;
  }
  return aFrom->WidgetToScreenOffset() - aTo->WidgetToScreenOffset();
}

nsPoint
nsLayoutUtils::TranslateWidgetToView(nsPresContext* aPresContext,
                                     nsIWidget* aWidget, const LayoutDeviceIntPoint& aPt,
                                     nsView* aView)
{
  nsPoint viewOffset;
  nsIWidget* viewWidget = aView->GetNearestWidget(&viewOffset);
  if (!viewWidget) {
    return nsPoint(NS_UNCONSTRAINEDSIZE, NS_UNCONSTRAINEDSIZE);
  }

  LayoutDeviceIntPoint widgetPoint = aPt + WidgetToWidgetOffset(aWidget, viewWidget);
  nsPoint widgetAppUnits(aPresContext->DevPixelsToAppUnits(widgetPoint.x),
                         aPresContext->DevPixelsToAppUnits(widgetPoint.y));
  return widgetAppUnits - viewOffset;
}

LayoutDeviceIntPoint
nsLayoutUtils::TranslateViewToWidget(nsPresContext* aPresContext,
                                     nsView* aView, nsPoint aPt,
                                     nsIWidget* aWidget)
{
  nsPoint viewOffset;
  nsIWidget* viewWidget = aView->GetNearestWidget(&viewOffset);
  if (!viewWidget) {
    return LayoutDeviceIntPoint(NS_UNCONSTRAINEDSIZE, NS_UNCONSTRAINEDSIZE);
  }

  nsPoint pt = (aPt +
  viewOffset).ApplyResolution(GetCurrentAPZResolutionScale(aPresContext->PresShell()));
  LayoutDeviceIntPoint relativeToViewWidget(aPresContext->AppUnitsToDevPixels(pt.x),
                                            aPresContext->AppUnitsToDevPixels(pt.y));
  return relativeToViewWidget + WidgetToWidgetOffset(viewWidget, aWidget);
}

// Combine aNewBreakType with aOrigBreakType, but limit the break types
// to StyleClear::Left, Right, Both.
StyleClear
nsLayoutUtils::CombineBreakType(StyleClear aOrigBreakType,
                                StyleClear aNewBreakType)
{
  StyleClear breakType = aOrigBreakType;
  switch(breakType) {
    case StyleClear::Left:
      if (StyleClear::Right == aNewBreakType ||
          StyleClear::Both == aNewBreakType) {
        breakType = StyleClear::Both;
      }
      break;
    case StyleClear::Right:
      if (StyleClear::Left == aNewBreakType ||
          StyleClear::Both == aNewBreakType) {
        breakType = StyleClear::Both;
      }
      break;
    case StyleClear::None:
      if (StyleClear::Left == aNewBreakType ||
          StyleClear::Right == aNewBreakType ||
          StyleClear::Both == aNewBreakType) {
        breakType = aNewBreakType;
      }
      break;
    default:
      break;
  }
  return breakType;
}

#ifdef MOZ_DUMP_PAINTING
#include <stdio.h>

static bool gDumpEventList = false;

// nsLayoutUtils::PaintFrame() can call itself recursively, so rather than
// maintaining a single paint count, we need a stack.
StaticAutoPtr<nsTArray<int>> gPaintCountStack;

struct AutoNestedPaintCount {
  AutoNestedPaintCount() {
    gPaintCountStack->AppendElement(0);
  }
  ~AutoNestedPaintCount() {
    gPaintCountStack->RemoveElementAt(gPaintCountStack->Length() - 1);
  }
};

#endif

nsIFrame*
nsLayoutUtils::GetFrameForPoint(nsIFrame* aFrame, nsPoint aPt, uint32_t aFlags)
{
  PROFILER_LABEL("nsLayoutUtils", "GetFrameForPoint",
    js::ProfileEntry::Category::GRAPHICS);

  nsresult rv;
  AutoTArray<nsIFrame*,8> outFrames;
  rv = GetFramesForArea(aFrame, nsRect(aPt, nsSize(1, 1)), outFrames, aFlags);
  NS_ENSURE_SUCCESS(rv, nullptr);
  return outFrames.Length() ? outFrames.ElementAt(0) : nullptr;
}

nsresult
nsLayoutUtils::GetFramesForArea(nsIFrame* aFrame, const nsRect& aRect,
                                nsTArray<nsIFrame*> &aOutFrames,
                                uint32_t aFlags)
{
  PROFILER_LABEL("nsLayoutUtils", "GetFramesForArea",
    js::ProfileEntry::Category::GRAPHICS);

  nsDisplayListBuilder builder(aFrame,
                               nsDisplayListBuilderMode::EVENT_DELIVERY,
                               false);
  nsDisplayList list;

  if (aFlags & IGNORE_PAINT_SUPPRESSION) {
    builder.IgnorePaintSuppression();
  }

  if (aFlags & IGNORE_ROOT_SCROLL_FRAME) {
    nsIFrame* rootScrollFrame =
      aFrame->PresContext()->PresShell()->GetRootScrollFrame();
    if (rootScrollFrame) {
      builder.SetIgnoreScrollFrame(rootScrollFrame);
    }
  }
  if (aFlags & IGNORE_CROSS_DOC) {
    builder.SetDescendIntoSubdocuments(false);
  }

  builder.EnterPresShell(aFrame);

  builder.SetVisibleRect(aRect);
  builder.SetDirtyRect(aRect);

  aFrame->BuildDisplayListForStackingContext(&builder, &list);
  builder.LeavePresShell(aFrame, nullptr);

#ifdef MOZ_DUMP_PAINTING
  if (gDumpEventList) {
    fprintf_stderr(stderr, "Event handling --- (%d,%d):\n", aRect.x, aRect.y);

    std::stringstream ss;
    nsFrame::PrintDisplayList(&builder, list, ss);
    print_stderr(ss);
  }
#endif

  nsDisplayItem::HitTestState hitTestState;
  builder.SetHitTestShouldStopAtFirstOpaque(aFlags & ONLY_VISIBLE);
  list.HitTest(&builder, aRect, &hitTestState, &aOutFrames);
  list.DeleteAll(&builder);
  return NS_OK;
}

// aScrollFrameAsScrollable must be non-nullptr and queryable to an nsIFrame
FrameMetrics
nsLayoutUtils::CalculateBasicFrameMetrics(nsIScrollableFrame* aScrollFrame) {
  nsIFrame* frame = do_QueryFrame(aScrollFrame);
  MOZ_ASSERT(frame);

  // Calculate the metrics necessary for calculating the displayport.
  // This code has a lot in common with the code in ComputeFrameMetrics();
  // we may want to refactor this at some point.
  FrameMetrics metrics;
  nsPresContext* presContext = frame->PresContext();
  nsIPresShell* presShell = presContext->PresShell();
  CSSToLayoutDeviceScale deviceScale = presContext->CSSToDevPixelScale();
  float resolution = 1.0f;
  if (frame == presShell->GetRootScrollFrame()) {
    // Only the root scrollable frame for a given presShell should pick up
    // the presShell's resolution. All the other frames are 1.0.
    resolution = presShell->GetResolution();
  }
  // Note: unlike in ComputeFrameMetrics(), we don't know the full cumulative
  // resolution including FrameMetrics::mExtraResolution, because layout hasn't
  // chosen a resolution to paint at yet. However, the display port calculation
  // divides out mExtraResolution anyways, so we get the correct result by
  // setting the mCumulativeResolution to everything except the extra resolution
  // and leaving mExtraResolution at 1.
  LayoutDeviceToLayerScale2D cumulativeResolution(
      presShell->GetCumulativeResolution()
    * nsLayoutUtils::GetTransformToAncestorScale(frame));

  LayerToParentLayerScale layerToParentLayerScale(1.0f);
  metrics.SetDevPixelsPerCSSPixel(deviceScale);
  metrics.SetPresShellResolution(resolution);
  metrics.SetCumulativeResolution(cumulativeResolution);
  metrics.SetZoom(deviceScale * cumulativeResolution * layerToParentLayerScale);

  // Only the size of the composition bounds is relevant to the
  // displayport calculation, not its origin.
  nsSize compositionSize = nsLayoutUtils::CalculateCompositionSizeForFrame(frame);
  LayoutDeviceToParentLayerScale2D compBoundsScale;
  if (frame == presShell->GetRootScrollFrame() && presContext->IsRootContentDocument()) {
    if (presContext->GetParentPresContext()) {
      float res = presContext->GetParentPresContext()->PresShell()->GetCumulativeResolution();
      compBoundsScale = LayoutDeviceToParentLayerScale2D(
          LayoutDeviceToParentLayerScale(res));
    }
  } else {
    compBoundsScale = cumulativeResolution * layerToParentLayerScale;
  }
  metrics.SetCompositionBounds(
      LayoutDeviceRect::FromAppUnits(nsRect(nsPoint(0, 0), compositionSize),
                                       presContext->AppUnitsPerDevPixel())
      * compBoundsScale);

  metrics.SetRootCompositionSize(
      nsLayoutUtils::CalculateRootCompositionSize(frame, false, metrics));

  metrics.SetScrollOffset(CSSPoint::FromAppUnits(
      aScrollFrame->GetScrollPosition()));

  metrics.SetScrollableRect(CSSRect::FromAppUnits(
      nsLayoutUtils::CalculateScrollableRectForFrame(aScrollFrame, nullptr)));

  return metrics;
}

bool
nsLayoutUtils::CalculateAndSetDisplayPortMargins(nsIScrollableFrame* aScrollFrame,
                                                 RepaintMode aRepaintMode) {
  nsIFrame* frame = do_QueryFrame(aScrollFrame);
  MOZ_ASSERT(frame);
  nsIContent* content = frame->GetContent();
  MOZ_ASSERT(content);

  FrameMetrics metrics = CalculateBasicFrameMetrics(aScrollFrame);
  ScreenMargin displayportMargins = APZCTreeManager::CalculatePendingDisplayPort(
      metrics, ParentLayerPoint(0.0f, 0.0f));
  nsIPresShell* presShell = frame->PresContext()->GetPresShell();
  return nsLayoutUtils::SetDisplayPortMargins(
      content, presShell, displayportMargins, 0, aRepaintMode);
}

bool
nsLayoutUtils::MaybeCreateDisplayPort(nsDisplayListBuilder& aBuilder,
                                      nsIFrame* aScrollFrame,
                                      RepaintMode aRepaintMode) {
  nsIContent* content = aScrollFrame->GetContent();
  nsIScrollableFrame* scrollableFrame = do_QueryFrame(aScrollFrame);
  if (!content || !scrollableFrame) {
    return false;
  }

  bool haveDisplayPort = HasDisplayPort(content);

  // We perform an optimization where we ensure that at least one
  // async-scrollable frame (i.e. one that WantsAsyncScroll()) has a displayport.
  // If that's not the case yet, and we are async-scrollable, we will get a
  // displayport.
  if (aBuilder.IsPaintingToWindow() &&
      nsLayoutUtils::AsyncPanZoomEnabled(aScrollFrame) &&
      !aBuilder.HaveScrollableDisplayPort() &&
      scrollableFrame->WantAsyncScroll()) {

    // If we don't already have a displayport, calculate and set one.
    if (!haveDisplayPort) {
      CalculateAndSetDisplayPortMargins(scrollableFrame, aRepaintMode);
#ifdef DEBUG
      haveDisplayPort = HasDisplayPort(content);
      MOZ_ASSERT(haveDisplayPort, "should have a displayport after having just set it");
#endif
    }

    // Record that the we now have a scrollable display port.
    aBuilder.SetHaveScrollableDisplayPort();
    return true;
  }
  return false;
}

nsIScrollableFrame*
nsLayoutUtils::GetAsyncScrollableAncestorFrame(nsIFrame* aTarget)
{
  uint32_t flags = nsLayoutUtils::SCROLLABLE_ALWAYS_MATCH_ROOT
                 | nsLayoutUtils::SCROLLABLE_ONLY_ASYNC_SCROLLABLE
                 | nsLayoutUtils::SCROLLABLE_FIXEDPOS_FINDS_ROOT;
  return nsLayoutUtils::GetNearestScrollableFrame(aTarget, flags);
}

void
nsLayoutUtils::SetZeroMarginDisplayPortOnAsyncScrollableAncestors(nsIFrame* aFrame,
                                                                  RepaintMode aRepaintMode)
{
  nsIFrame* frame = aFrame;
  while (frame) {
    frame = nsLayoutUtils::GetCrossDocParentFrame(frame);
    if (!frame) {
      break;
    }
    nsIScrollableFrame* scrollAncestor = GetAsyncScrollableAncestorFrame(frame);
    if (!scrollAncestor) {
      break;
    }
    frame = do_QueryFrame(scrollAncestor);
    MOZ_ASSERT(frame);
    MOZ_ASSERT(scrollAncestor->WantAsyncScroll() ||
      frame->PresContext()->PresShell()->GetRootScrollFrame() == frame);
    if (nsLayoutUtils::AsyncPanZoomEnabled(frame) &&
        !nsLayoutUtils::HasDisplayPort(frame->GetContent())) {
      nsLayoutUtils::SetDisplayPortMargins(
        frame->GetContent(), frame->PresContext()->PresShell(), ScreenMargin(), 0,
        aRepaintMode);
    }
  }
}

void
nsLayoutUtils::ExpireDisplayPortOnAsyncScrollableAncestor(nsIFrame* aFrame)
{
  nsIFrame* frame = aFrame;
  while (frame) {
    frame = nsLayoutUtils::GetCrossDocParentFrame(frame);
    if (!frame) {
      break;
    }
    nsIScrollableFrame* scrollAncestor = GetAsyncScrollableAncestorFrame(frame);
    if (!scrollAncestor) {
      break;
    }
    frame = do_QueryFrame(scrollAncestor);
    MOZ_ASSERT(frame);
    if (!frame) {
      break;
    }
    MOZ_ASSERT(scrollAncestor->WantAsyncScroll() ||
      frame->PresContext()->PresShell()->GetRootScrollFrame() == frame);
    if (nsLayoutUtils::HasDisplayPort(frame->GetContent())) {
      scrollAncestor->TriggerDisplayPortExpiration();
      // Stop after the first trigger. If it failed, there's no point in
      // continuing because all the rest of the frames we encounter are going
      // to be ancestors of |scrollAncestor| which will keep its displayport.
      // If the trigger succeeded, we stop because when the trigger executes
      // it will call this function again to trigger the next ancestor up the
      // chain.
      break;
    }
  }
}

// TODO: We currently descend into all children even if we don't have an AGR
// to mark, as child stacking contexts might. It would be nice if we could
// jump into those immediately rather than walking the entire thing.
void MarkFramesForDifferentAGR(nsDisplayListBuilder* aBuilder,
                               nsTHashtable<nsPtrHashKey<nsIFrame>>& aDeletedFrames,
                               nsDisplayList* aList,
                               AnimatedGeometryRoot* aAGR)
{
  for (nsDisplayItem* i = aList->GetBottom(); i; i = i->GetAbove()) {
    if (aDeletedFrames.Contains(i->Frame())) {
      continue;
    }

    if (i->GetChildren()) {
      AnimatedGeometryRoot *childAGR = aAGR;
      if (i->Frame()->IsStackingContext()) {
        if (i->Frame()->HasOverrideDirtyRegion()) {
          childAGR = i->Frame()->Properties().Get(nsDisplayListBuilder::DisplayListBuildingRect())->mModifiedAGR;
        } else {
          childAGR = nullptr;
        }
      }
      MarkFramesForDifferentAGR(aBuilder, aDeletedFrames, i->GetChildren(), childAGR);
    }

    // TODO: We should be able to check the clipped bounds relative
    // to the common AGR (of both the existing item and the invalidated
    // frame) and determine if they can ever intersect.
    if (aAGR && i->GetAnimatedGeometryRoot()->GetAsyncAGR() != aAGR) {
      aBuilder->MarkFrameForDisplayIfVisible(i->Frame());
    }
  }
}

bool IsAnyAncestorModified(nsIFrame* aFrame)
{
  nsIFrame* f = aFrame;
  while (f) {
    if (f->IsFrameModified()) {
      return true;
    }
    f = nsLayoutUtils::GetCrossDocParentFrame(f);
  }
  return false;
}

bool IsSameItem(nsDisplayItem* aFirst, nsDisplayItem* aSecond)
{
  return aFirst->Frame() == aSecond->Frame() &&
         aFirst->GetPerFrameKey() == aSecond->GetPerFrameKey();
}

void MergeDisplayLists(nsDisplayListBuilder* aBuilder,
                       nsTHashtable<nsPtrHashKey<nsIFrame>>& aDeletedFrames,
                       nsDisplayList* aNewList,
                       nsDisplayList* aOldList,
                       nsDisplayList* aOutList)
{
  nsDisplayList merged;
  nsDisplayItem* old;

  std::map<std::pair<nsIFrame*, uint32_t>, nsDisplayItem*> newListLookup;
  std::map<std::pair<nsIFrame*, uint32_t>, nsDisplayItem*> oldListLookup;

  for (nsDisplayItem* i = aNewList->GetBottom(); i != nullptr; i = i->GetAbove()) {
    newListLookup[std::make_pair(i->Frame(), i->GetPerFrameKey())] = i;
  }

  for (nsDisplayItem* i = aOldList->GetBottom(); i != nullptr; i = i->GetAbove()) {
    oldListLookup[std::make_pair(i->Frame(), i->GetPerFrameKey())] = i;
  }

  while (nsDisplayItem* i = aNewList->RemoveBottom()) {
    // If the new item has a matching counterpart in the old list, copy all items
    // up to that one into the merged list, but discard the repeat.
    if (oldListLookup[std::make_pair(i->Frame(), i->GetPerFrameKey())]) {
      while ((old = aOldList->RemoveBottom()) && !IsSameItem(i, old)) {
        oldListLookup.erase(std::make_pair(old->Frame(), old->GetPerFrameKey()));
        if (!aDeletedFrames.Contains(old->Frame()) &&
            !IsAnyAncestorModified(old->Frame())) {

          // If the old item is in the new list (but further forward), then do the sub-list merging
          // now and delete us, and we'll add the new item when we get to it.
          if (nsDisplayItem* newItem = newListLookup[std::make_pair(old->Frame(), old->GetPerFrameKey())]) {
            if (old->GetChildren()) {
              MOZ_ASSERT(newItem->GetChildren());
              MergeDisplayLists(aBuilder, aDeletedFrames, newItem->GetChildren(), old->GetChildren(), newItem->GetChildren());
            }
            old->Destroy(aBuilder);
          } else {
            merged.AppendToTop(old);
          }
        } else {
          // TODO: Is it going to be safe to call the dtor on a display item that belongs
          // to a deleted frame? Can we ensure that it is? Or do we need to make sure we
          // destroy display items during frame deletion.
          old->Destroy(aBuilder);
        }
      }

      // Recursively merge any child lists.
      // TODO: We may need to call UpdateBounds on any non-flattenable nsDisplayWrapLists
      // here. Is there any other cached state that we need to update?
      MOZ_ASSERT(old && IsSameItem(i, old));
      if (old->GetChildren()) {
        MOZ_ASSERT(i->GetChildren());
        MergeDisplayLists(aBuilder, aDeletedFrames, i->GetChildren(), old->GetChildren(), i->GetChildren());
      }

      old->Destroy(aBuilder);
    }

    merged.AppendToTop(i);
  }

  while ((old = aOldList->RemoveBottom())) {
    if (!aDeletedFrames.Contains(old->Frame()) &&
        !IsAnyAncestorModified(old->Frame())) {
      merged.AppendToTop(old);
    } else {
      old->Destroy(aBuilder);
    }
  }

  //printf_stderr("Painting --- Merged list:\n");
  //nsFrame::PrintDisplayList(aBuilder, merged);

  aOutList->AppendToTop(&merged);
}

bool
nsLayoutUtils::MaybeCreateDisplayPortInFirstScrollFrameEncountered(
  nsIFrame* aFrame, nsDisplayListBuilder& aBuilder)
{
  nsIScrollableFrame* sf = do_QueryFrame(aFrame);
  if (sf) {
    if (MaybeCreateDisplayPort(aBuilder, aFrame, RepaintMode::Repaint)) {
      return true;
    }
  }
  if (aFrame->GetType() == nsGkAtoms::placeholderFrame) {
    nsPlaceholderFrame* placeholder = static_cast<nsPlaceholderFrame*>(aFrame);
    if (MaybeCreateDisplayPortInFirstScrollFrameEncountered(
          placeholder->GetOutOfFlowFrame(), aBuilder)) {
      return true;
    }
  }
  if (aFrame->GetType() == nsGkAtoms::subDocumentFrame) {
    nsIPresShell* presShell =
      static_cast<nsSubDocumentFrame*>(aFrame)->GetSubdocumentPresShellForPainting(0);
    nsIFrame* root = presShell ? presShell->GetRootFrame() : nullptr;
    if (root) {
      if (MaybeCreateDisplayPortInFirstScrollFrameEncountered(root, aBuilder)) {
        return true;
      }
    }
  }

  for (nsIFrame* child : aFrame->PrincipalChildList()) {
    if (MaybeCreateDisplayPortInFirstScrollFrameEncountered(child, aBuilder)) {
      return true;
    }
  }

  return false;
}

nsresult
nsLayoutUtils::PaintFrame(nsRenderingContext* aRenderingContext, nsIFrame* aFrame,
                          const nsRegion& aDirtyRegion, nscolor aBackstop,
                          nsDisplayListBuilderMode aBuilderMode,
                          PaintFrameFlags aFlags)
{
  PROFILER_LABEL("nsLayoutUtils", "PaintFrame",
    js::ProfileEntry::Category::GRAPHICS);

#ifdef MOZ_DUMP_PAINTING
  if (!gPaintCountStack) {
    gPaintCountStack = new nsTArray<int>();
    ClearOnShutdown(&gPaintCountStack);

    gPaintCountStack->AppendElement(0);
  }
  ++gPaintCountStack->LastElement();
  AutoNestedPaintCount nestedPaintCount;
#endif

  if (aFlags & PaintFrameFlags::PAINT_WIDGET_LAYERS) {
    nsView* view = aFrame->GetView();
    if (!(view && view->GetWidget() && GetDisplayRootFrame(aFrame) == aFrame)) {
      aFlags &= ~PaintFrameFlags::PAINT_WIDGET_LAYERS;
      NS_ASSERTION(aRenderingContext, "need a rendering context");
    }
  }

  nsPresContext* presContext = aFrame->PresContext();
  nsIPresShell* presShell = presContext->PresShell();
  nsRootPresContext* rootPresContext = presContext->GetRootPresContext();
  if (!rootPresContext) {
    return NS_OK;
  }

  TimeStamp startBuildDisplayList = TimeStamp::Now();

  nsDisplayListBuilder* builderPtr = nullptr;
  nsDisplayList* listPtr = nullptr;
  if (aBuilderMode == nsDisplayListBuilderMode::PAINTING) {
    RetainedDisplayListBuilder* retainedBuilder =
      aFrame->Properties().Get(RetainedDisplayListBuilder::Cached());
    if (!retainedBuilder) {
      retainedBuilder =
        new RetainedDisplayListBuilder(aFrame, aBuilderMode,
                                       !(aFlags & PaintFrameFlags::PAINT_HIDE_CARET));
      aFrame->Properties().Set(RetainedDisplayListBuilder::Cached(), retainedBuilder);
    }
    builderPtr = &retainedBuilder->mBuilder;
    listPtr = &retainedBuilder->mList;
  } else {
    builderPtr = new nsDisplayListBuilder(aFrame, aBuilderMode,
        !(aFlags & PaintFrameFlags::PAINT_HIDE_CARET));
    listPtr = new nsDisplayList;
  }
  nsDisplayListBuilder& builder = *builderPtr;
  nsDisplayList& list = *listPtr;

  if (aFlags & PaintFrameFlags::PAINT_IN_TRANSFORM) {
    builder.SetInTransform(true);
  }
  if (aFlags & PaintFrameFlags::PAINT_SYNC_DECODE_IMAGES) {
    builder.SetSyncDecodeImages(true);
  }
  if (aFlags & (PaintFrameFlags::PAINT_WIDGET_LAYERS |
                PaintFrameFlags::PAINT_TO_WINDOW)) {
    builder.SetPaintingToWindow(true);
  }
  if (aFlags & PaintFrameFlags::PAINT_IGNORE_SUPPRESSION) {
    builder.IgnorePaintSuppression();
  }

  nsIFrame* rootScrollFrame = presShell->GetRootScrollFrame();
  if (rootScrollFrame && !aFrame->GetParent()) {
    nsIScrollableFrame* rootScrollableFrame = presShell->GetRootScrollFrameAsScrollable();
    MOZ_ASSERT(rootScrollableFrame);
    nsRect displayPortBase = aFrame->GetVisualOverflowRectRelativeToSelf();
    nsRect temp = displayPortBase;
    Unused << rootScrollableFrame->DecideScrollableLayer(&builder, &displayPortBase, &temp,
                /* aAllowCreateDisplayPort = */ true);
  }

  nsRegion visibleRegion;
  if (aFlags & PaintFrameFlags::PAINT_WIDGET_LAYERS) {
    // This layer tree will be reused, so we'll need to calculate it
    // for the whole "visible" area of the window
    //
    // |ignoreViewportScrolling| and |usingDisplayPort| are persistent
    // document-rendering state.  We rely on PresShell to flush
    // retained layers as needed when that persistent state changes.
    visibleRegion = aFrame->GetVisualOverflowRectRelativeToSelf();
  } else {
    visibleRegion = aDirtyRegion;
  }

  // If the root has embedded plugins, flag the builder so we know we'll need
  // to update plugin geometry after painting.
  if ((aFlags & PaintFrameFlags::PAINT_WIDGET_LAYERS) &&
      !(aFlags & PaintFrameFlags::PAINT_DOCUMENT_RELATIVE) &&
      rootPresContext->NeedToComputePluginGeometryUpdates()) {
    builder.SetWillComputePluginGeometry(true);
  }

  nsRect canvasArea(nsPoint(0, 0), aFrame->GetSize());
  bool ignoreViewportScrolling =
    aFrame->GetParent() ? false : presShell->IgnoringViewportScrolling();
  if (ignoreViewportScrolling && rootScrollFrame) {
    nsIScrollableFrame* rootScrollableFrame =
      presShell->GetRootScrollFrameAsScrollable();
    if (aFlags & PaintFrameFlags::PAINT_DOCUMENT_RELATIVE) {
      // Make visibleRegion and aRenderingContext relative to the
      // scrolled frame instead of the root frame.
      nsPoint pos = rootScrollableFrame->GetScrollPosition();
      visibleRegion.MoveBy(-pos);
      if (aRenderingContext) {
        gfxPoint devPixelOffset =
          nsLayoutUtils::PointToGfxPoint(pos,
                                         presContext->AppUnitsPerDevPixel());
        aRenderingContext->ThebesContext()->SetMatrix(
          aRenderingContext->ThebesContext()->CurrentMatrix().Translate(devPixelOffset));
      }
    }
    builder.SetIgnoreScrollFrame(rootScrollFrame);

    nsCanvasFrame* canvasFrame =
      do_QueryFrame(rootScrollableFrame->GetScrolledFrame());
    if (canvasFrame) {
      // Use UnionRect here to ensure that areas where the scrollbars
      // were are still filled with the background color.
      canvasArea.UnionRect(canvasArea,
        canvasFrame->CanvasArea() + builder.ToReferenceFrame(canvasFrame));
    }
  }

  builder.ClearHaveScrollableDisplayPort();
  if (builder.IsPaintingToWindow()) {
    MaybeCreateDisplayPortInFirstScrollFrameEncountered(aFrame, builder);
  }

  nsRect dirtyRect = visibleRegion.GetBounds();

  {
    PROFILER_LABEL("nsLayoutUtils", "PaintFrame::BuildDisplayList",
      js::ProfileEntry::Category::GRAPHICS);
    GeckoProfilerTracingRAII tracer("Paint", "DisplayList");

    PaintTelemetry::AutoRecord record(PaintTelemetry::Metric::DisplayList);

    builder.EnterPresShell(aFrame);
    {
      // If a scrollable container layer is created in nsDisplayList::PaintForFrame,
      // it will be the scroll parent for display items that are built in the
      // BuildDisplayListForStackingContext call below. We need to set the scroll
      // parent on the display list builder while we build those items, so that they
      // can pick up their scroll parent's id.
      ViewID id = FrameMetrics::NULL_SCROLL_ID;
      if (ignoreViewportScrolling && presContext->IsRootContentDocument()) {
        if (nsIFrame* rootScrollFrame = presShell->GetRootScrollFrame()) {
          if (nsIContent* content = rootScrollFrame->GetContent()) {
            id = nsLayoutUtils::FindOrCreateIDFor(content);
          }
        }
      }
      else if (presShell->GetDocument() && presShell->GetDocument()->IsRootDisplayDocument()
          && !presShell->GetRootScrollFrame()) {
        // In cases where the root document is a XUL document, we want to take
        // the ViewID from the root element, as that will be the ViewID of the
        // root APZC in the tree. Skip doing this in cases where we know
        // nsGfxScrollFrame::BuilDisplayList will do it instead.
        if (dom::Element* element = presShell->GetDocument()->GetDocumentElement()) {
          id = nsLayoutUtils::FindOrCreateIDFor(element);
        }
      }

      nsDisplayListBuilder::AutoCurrentScrollParentIdSetter idSetter(&builder, id);

      builder.SetVisibleRect(dirtyRect);

      bool merged = false;
      if ((aFlags & PaintFrameFlags::PAINT_WIDGET_LAYERS) &&
          aFrame->Properties().Get(nsIFrame::ModifiedFrameList())) {
        std::vector<WeakFrame>* modifiedFrames = aFrame->Properties().Get(nsIFrame::ModifiedFrameList());
        nsTArray<nsIFrame*>* deletedFrames = aFrame->Properties().Get(nsIFrame::DeletedFrameList());

        nsTArray<nsIFrame*> framesWithProps;

        AnimatedGeometryRoot* modifiedAGR = nullptr;
        nsRect modifiedDirty;
        bool success = true;

        // Restore the previously saved state of the display items in the old
        // display list.
        for (nsDisplayItem* i = list.GetBottom(); i; i = i->GetAbove()) {
          i->RestoreState();
        }

        //printf_stderr("Dirty frames: ");
        for (nsIFrame* f : *modifiedFrames) {
          if (!f) {
            continue;
          }
          // TODO: There is almost certainly a faster way of doing this, probably can be combined with the ancestor
          // walk for TransformFrameRectToAncestor.
          AnimatedGeometryRoot* agr = builder.FindAnimatedGeometryRootFor(f)->GetAsyncAGR();


          // Convert the frame's overflow rect into the coordinate space
          // of the nearest stacking context that has an existing display item.
          // We store the overflow rect on that stacking context so that we build
          // all items that intersect that changed frame within the stacking context,
          // and then we use MarkFrameForDisplayIfVisible to make sure the stacking
          // context itself gets built. We don't need to build items that intersect outside
          // of the stacking context, since we know the stacking context item exists in
          // the old list, so we can trivially merge without needing other items.
          nsRect overflow = f->GetVisualOverflowRectRelativeToSelf();
          nsIFrame* currentFrame = f;

          while (currentFrame != aFrame) {
            overflow = TransformFrameRectToAncestor(currentFrame, overflow, aFrame,
                                                    nullptr, nullptr,
                                                    /* aStopAtStackingContextAndDisplayPort = */ true,
                                                    &currentFrame);

            if (FrameHasDisplayPort(currentFrame)) {
              nsIScrollableFrame* sf = do_QueryFrame(currentFrame);
              MOZ_ASSERT(sf);
              nsRect displayPort;
              bool hasDisplayPort =
                GetDisplayPort(currentFrame->GetContent(), &displayPort, RelativeTo::ScrollPort);
              MOZ_ASSERT(hasDisplayPort);
              // get it relative to the scrollport (from the scrollframe)
              nsRect r = overflow - sf->GetScrollPortRect().TopLeft();
              r.IntersectRect(r, displayPort);
              if (!r.IsEmpty()) {
                nsRect* rect =
                  currentFrame->Properties().Get(nsDisplayListBuilder::DisplayListBuildingDisplayPortRect());
                if (!rect) {
                  rect = new nsRect();
                  currentFrame->Properties().Set(nsDisplayListBuilder::DisplayListBuildingDisplayPortRect(), rect);
                  currentFrame->SetHasOverrideDirtyRegion(true);
                }
                rect->UnionRect(*rect, r);
                framesWithProps.AppendElement(currentFrame);
                overflow = sf->GetScrollPortRect();
              } else {
                // Don't contribute to the root dirty area at all.
                overflow.SetEmpty();
                break;
              }
            }

            if (currentFrame->IsStackingContext()) {
              // If we found an intermediate stacking context with an existing display item
              // then we can store the dirty rect there and stop.
              if (currentFrame != aFrame &&
                  FrameLayerBuilder::HasRetainedDataFor(currentFrame)) {

                // Convert directly into aFrames coordinate space.
                nsRect rootOverflow = TransformFrameRectToAncestor(currentFrame, overflow, aFrame);
                rootOverflow.IntersectRect(rootOverflow, dirtyRect);

                // If the stacking context intersected the visible region then make
                // sure we build display items for it.
                // TODO: Isn't this always true, unless we've invalidated the stacking context itself (
                // or an ancestor of it), in which case we'll be rebuilding all the things anyway?
                if (!rootOverflow.IsEmpty()) {
                  builder.MarkFrameForDisplayIfVisible(currentFrame);

                  // Store the stacking context relative dirty area such
                  // that display list building will pick it up when it
                  // gets to it.
                  nsDisplayListBuilder::DisplayListBuildingData* data=
                    currentFrame->Properties().Get(nsDisplayListBuilder::DisplayListBuildingRect());
                  if (!data) {
                    data = new nsDisplayListBuilder::DisplayListBuildingData;
                    currentFrame->Properties().Set(nsDisplayListBuilder::DisplayListBuildingRect(), data);
                    currentFrame->SetHasOverrideDirtyRegion(true);
                    framesWithProps.AppendElement(currentFrame);
                  }
                  data->mDirtyRect.UnionRect(data->mDirtyRect, overflow);
                  if (!data->mModifiedAGR) {
                    data->mModifiedAGR = agr;
                  } else if (data->mModifiedAGR != agr) {
                    data->mDirtyRect = currentFrame->GetVisualOverflowRectRelativeToSelf();
                  }
                }

                // Don't contribute to the root dirty area at all.
                overflow.SetEmpty();
                break;
              }
            }
          }
          modifiedDirty.UnionRect(modifiedDirty, overflow);

          // If we get changed frames from multiple AGRS, then just give up as it gets really complex to
          // track which items would need to be marked in MarkFramesForDifferentAGR.
          // TODO: We should store the modifiedAGR on the per-stacking context data and only do the
          // marking within the scope of the current stacking context.
          if (!modifiedAGR) {
            modifiedAGR = agr;
          } else if (modifiedAGR != agr) {
            success = false;
            break;
          }
        }
        //printf_stderr("\n");

        modifiedDirty.IntersectRect(modifiedDirty, dirtyRect);

        // TODO: Early return if modified Dirty is empty, and we didn't mark any sub-stacking
        // contexts as needing-paint-if-visible.

        if (success) {
          nsTHashtable<nsPtrHashKey<nsIFrame>> deletions;
          if (deletedFrames) {
            for (nsIFrame* f : *deletedFrames) {
              deletions.PutEntry(f);
            }
          }

          MarkFramesForDifferentAGR(&builder, deletions, &list, modifiedAGR);

          builder.SetDirtyRect(modifiedDirty);

          nsDisplayList modifiedDL;
          aFrame->BuildDisplayListForStackingContext(&builder, &modifiedDL);
          //printf_stderr("Painting --- Modified list (dirty %d,%d,%d,%d):\n",
          //      modifiedDirty.x, modifiedDirty.y, modifiedDirty.width, modifiedDirty.height);
          //nsFrame::PrintDisplayList(&builder, modifiedDL);

          builder.LeavePresShell(aFrame, &modifiedDL);
          builder.EnterPresShell(aFrame);


          MergeDisplayLists(&builder, deletions, &modifiedDL, &list, &list);
          merged = true;
        }

        // TODO: Do we mark frames as modified during displaylist building? If
        // we do this isn't gonna work.
        for (nsIFrame* f : *modifiedFrames) {
          if (f) {
            f->SetFrameIsModified(false);
          }
        }
        modifiedFrames->clear();
        if (deletedFrames) {

          deletedFrames->Clear();
        }

        for (nsIFrame* f: framesWithProps) {
          f->SetHasOverrideDirtyRegion(false);
          f->Properties().Delete(nsDisplayListBuilder::DisplayListBuildingRect());
          f->Properties().Delete(nsDisplayListBuilder::DisplayListBuildingDisplayPortRect());
        }
      }

      if (!merged) {
        list.DeleteAll(&builder);
        builder.SetDirtyRect(dirtyRect);
        aFrame->BuildDisplayListForStackingContext(&builder, &list);
      }
    }

    // Save the current state of the display items so that they can be reused
    // during display list merging.
    for (nsDisplayItem* i = list.GetBottom(); i; i = i->GetAbove()) {
      i->SaveState();
    }

    LayoutFrameType frameType = aFrame->Type();

    // For the viewport frame in print preview/page layout we want to paint
    // the grey background behind the page, not the canvas color.
    if (frameType == LayoutFrameType::Viewport &&
        nsLayoutUtils::NeedsPrintPreviewBackground(presContext)) {
      nsRect bounds = nsRect(builder.ToReferenceFrame(aFrame),
                             aFrame->GetSize());
      nsDisplayListBuilder::AutoBuildingDisplayList
        buildingDisplayList(&builder, aFrame, bounds, bounds, false);
      presShell->AddPrintPreviewBackgroundItem(builder, list, aFrame, bounds);
    } else if (frameType != LayoutFrameType::Page) {
      // For printing, this function is first called on an nsPageFrame, which
      // creates a display list with a PageContent item. The PageContent item's
      // paint function calls this function on the nsPageFrame's child which is
      // an nsPageContentFrame. We only want to add the canvas background color
      // item once, for the nsPageContentFrame.

      // Add the canvas background color to the bottom of the list. This
      // happens after we've built the list so that AddCanvasBackgroundColorItem
      // can monkey with the contents if necessary.
      canvasArea.IntersectRect(canvasArea, visibleRegion.GetBounds());
      nsDisplayListBuilder::AutoBuildingDisplayList
        buildingDisplayList(&builder, aFrame, canvasArea, canvasArea, false);
      presShell->AddCanvasBackgroundColorItem(
             builder, list, aFrame, canvasArea, aBackstop);
    }

    builder.LeavePresShell(aFrame, &list);

    if (!record.GetStart().IsNull() && gfxPrefs::LayersDrawFPS()) {
      if (RefPtr<LayerManager> lm = builder.GetWidgetLayerManager()) {
        if (PaintTiming* pt = ClientLayerManager::MaybeGetPaintTiming(lm)) {
          pt->dlMs() = (TimeStamp::Now() - record.GetStart()).ToMilliseconds();
        }
      }
    }
  }

  Telemetry::AccumulateTimeDelta(Telemetry::PAINT_BUILD_DISPLAYLIST_TIME,
                                 startBuildDisplayList);

  bool profilerNeedsDisplayList =
    profiler_feature_active(ProfilerFeature::DisplayListDump);
  bool consoleNeedsDisplayList = gfxUtils::DumpDisplayList() || gfxEnv::DumpPaint();
#ifdef MOZ_DUMP_PAINTING
  FILE* savedDumpFile = gfxUtils::sDumpPaintFile;
#endif

  UniquePtr<std::stringstream> ss;
  if (consoleNeedsDisplayList || profilerNeedsDisplayList) {
    ss = MakeUnique<std::stringstream>();
#ifdef MOZ_DUMP_PAINTING
    if (gfxEnv::DumpPaintToFile()) {
      nsCString string("dump-");
      // Include the process ID in the dump file name, to make sure that in an
      // e10s setup different processes don't clobber each other's dump files.
      string.AppendInt(getpid());
      for (int paintCount : *gPaintCountStack) {
        string.AppendLiteral("-");
        string.AppendInt(paintCount);
      }
      string.AppendLiteral(".html");
      gfxUtils::sDumpPaintFile = fopen(string.BeginReading(), "w");
    } else {
      gfxUtils::sDumpPaintFile = stderr;
    }
    if (gfxEnv::DumpPaintToFile()) {
      *ss << "<html><head><script>\n"
             "var array = {};\n"
             "function ViewImage(index) { \n"
             "  var image = document.getElementById(index);\n"
             "  if (image.src) {\n"
             "    image.removeAttribute('src');\n"
             "  } else {\n"
             "    image.src = array[index];\n"
             "  }\n"
             "}</script></head><body>";
    }
#endif
    *ss << nsPrintfCString("Painting --- before optimization (dirty %d,%d,%d,%d):\n",
            dirtyRect.x, dirtyRect.y, dirtyRect.width, dirtyRect.height).get();
    nsFrame::PrintDisplayList(&builder, list, *ss, gfxEnv::DumpPaintToFile());

    if (gfxEnv::DumpPaint() || gfxEnv::DumpPaintItems()) {
      // Flush stream now to avoid reordering dump output relative to
      // messages dumped by PaintRoot below.
      if (profilerNeedsDisplayList && !consoleNeedsDisplayList) {
        profiler_log(ss->str().c_str());
      } else {
        fprint_stderr(gfxUtils::sDumpPaintFile, *ss);
      }
      ss = MakeUnique<std::stringstream>();
    }
  }

  uint32_t flags = nsDisplayList::PAINT_DEFAULT;
  if (aFlags & PaintFrameFlags::PAINT_WIDGET_LAYERS) {
    flags |= nsDisplayList::PAINT_USE_WIDGET_LAYERS;
    if (!(aFlags & PaintFrameFlags::PAINT_DOCUMENT_RELATIVE)) {
      nsIWidget *widget = aFrame->GetNearestWidget();
      if (widget) {
        // If we're finished building display list items for painting of the outermost
        // pres shell, notify the widget about any toolbars we've encountered.
        widget->UpdateThemeGeometries(builder.GetThemeGeometries());
      }
    }
  }
  if (aFlags & PaintFrameFlags::PAINT_EXISTING_TRANSACTION) {
    flags |= nsDisplayList::PAINT_EXISTING_TRANSACTION;
  }
  if (aFlags & PaintFrameFlags::PAINT_NO_COMPOSITE) {
    flags |= nsDisplayList::PAINT_NO_COMPOSITE;
  }
  if (aFlags & PaintFrameFlags::PAINT_COMPRESSED) {
    flags |= nsDisplayList::PAINT_COMPRESSED;
  }

  TimeStamp paintStart = TimeStamp::Now();
  RefPtr<LayerManager> layerManager
    = list.PaintRoot(&builder, aRenderingContext, flags);
  Telemetry::AccumulateTimeDelta(Telemetry::PAINT_RASTERIZE_TIME,
                                 paintStart);

  if (gfxPrefs::GfxLoggingPaintedPixelCountEnabled()) {
    TimeStamp now = TimeStamp::Now();
    float rasterizeTime = (now - paintStart).ToMilliseconds();
    uint32_t pixelCount = layerManager->GetAndClearPaintedPixelCount();
    static std::vector<std::pair<TimeStamp, uint32_t>> history;
    if (pixelCount) {
      history.push_back(std::make_pair(now, pixelCount));
    }
    uint32_t paintedInLastSecond = 0;
    for (auto i = history.begin(); i != history.end(); i++) {
      if ((now - i->first).ToMilliseconds() > 1000.0f) {
        // more than 1000ms ago, don't count it
        continue;
      }
      if (paintedInLastSecond == 0) {
        // This is the first one in the last 1000ms, so drop everything earlier
        history.erase(history.begin(), i);
        i = history.begin();
      }
      paintedInLastSecond += i->second;
      MOZ_ASSERT(paintedInLastSecond); // all historical pixel counts are > 0
    }
    printf_stderr("Painted %u pixels in %fms (%u in the last 1000ms)\n",
        pixelCount, rasterizeTime, paintedInLastSecond);
  }

  if (consoleNeedsDisplayList || profilerNeedsDisplayList) {
    *ss << "Painting --- after optimization:\n";
    nsFrame::PrintDisplayList(&builder, list, *ss, gfxEnv::DumpPaintToFile());

    *ss << "Painting --- layer tree:\n";
    if (layerManager) {
      FrameLayerBuilder::DumpRetainedLayerTree(layerManager, *ss,
                                               gfxEnv::DumpPaintToFile());
    }

    if (profilerNeedsDisplayList && !consoleNeedsDisplayList) {
      profiler_log(ss->str().c_str());
    } else {
      fprint_stderr(gfxUtils::sDumpPaintFile, *ss);
    }

#ifdef MOZ_DUMP_PAINTING
    if (gfxEnv::DumpPaintToFile()) {
      *ss << "</body></html>";
    }
    if (gfxEnv::DumpPaintToFile()) {
      fclose(gfxUtils::sDumpPaintFile);
    }
    gfxUtils::sDumpPaintFile = savedDumpFile;
#endif

    std::stringstream lsStream;
    nsFrame::PrintDisplayList(&builder, list, lsStream);
    layerManager->GetRoot()->SetDisplayListLog(lsStream.str().c_str());
  }

#ifdef MOZ_DUMP_PAINTING
  if (gfxPrefs::DumpClientLayers()) {
    std::stringstream ss;
    FrameLayerBuilder::DumpRetainedLayerTree(layerManager, ss, false);
    print_stderr(ss);
  }
#endif

  // Update the widget's opaque region information. This sets
  // glass boundaries on Windows. Also set up the window dragging region
  // and plugin clip regions and bounds.
  if ((aFlags & PaintFrameFlags::PAINT_WIDGET_LAYERS) &&
      !(aFlags & PaintFrameFlags::PAINT_DOCUMENT_RELATIVE)) {
    nsIWidget *widget = aFrame->GetNearestWidget();
    if (widget) {
      nsRegion opaqueRegion;
      opaqueRegion.And(builder.GetWindowExcludeGlassRegion(), builder.GetWindowOpaqueRegion());
      widget->UpdateOpaqueRegion(
        LayoutDeviceIntRegion::FromUnknownRegion(
          opaqueRegion.ToNearestPixels(presContext->AppUnitsPerDevPixel())));

      widget->UpdateWindowDraggingRegion(builder.GetWindowDraggingRegion());
    }
  }

  if (builder.WillComputePluginGeometry()) {
    // For single process compute and apply plugin geometry updates to plugin
    // windows, then request composition. For content processes skip eveything
    // except requesting composition. Geometry updates were calculated and
    // shipped to the chrome process in nsDisplayList when the layer
    // transaction completed.
    if (XRE_IsParentProcess()) {
      rootPresContext->ComputePluginGeometryUpdates(aFrame, &builder, &list);
      // We're not going to get a WillPaintWindow event here if we didn't do
      // widget invalidation, so just apply the plugin geometry update here
      // instead. We could instead have the compositor send back an equivalent
      // to WillPaintWindow, but it should be close enough to now not to matter.
      if (layerManager && !layerManager->NeedsWidgetInvalidation()) {
        rootPresContext->ApplyPluginGeometryUpdates();
      }
    }

    // We told the compositor thread not to composite when it received the
    // transaction because we wanted to update plugins first. Schedule the
    // composite now.
    if (layerManager) {
      layerManager->Composite();
    }
  }


  // Flush the list so we don't trigger the IsEmpty-on-destruction assertion
  if (aBuilderMode != nsDisplayListBuilderMode::PAINTING) {
    list.DeleteAll(&builder);
    delete listPtr;
    delete builderPtr;
  }
  return NS_OK;
}

/**
 * Uses a binary search for find where the cursor falls in the line of text
 * It also keeps track of the part of the string that has already been measured
 * so it doesn't have to keep measuring the same text over and over
 *
 * @param "aBaseWidth" contains the width in twips of the portion
 * of the text that has already been measured, and aBaseInx contains
 * the index of the text that has already been measured.
 *
 * @param aTextWidth returns the (in twips) the length of the text that falls
 * before the cursor aIndex contains the index of the text where the cursor falls
 */
bool
nsLayoutUtils::BinarySearchForPosition(DrawTarget* aDrawTarget,
                                       nsFontMetrics& aFontMetrics,
                        const char16_t* aText,
                        int32_t    aBaseWidth,
                        int32_t    aBaseInx,
                        int32_t    aStartInx,
                        int32_t    aEndInx,
                        int32_t    aCursorPos,
                        int32_t&   aIndex,
                        int32_t&   aTextWidth)
{
  int32_t range = aEndInx - aStartInx;
  if ((range == 1) || (range == 2 && NS_IS_HIGH_SURROGATE(aText[aStartInx]))) {
    aIndex   = aStartInx + aBaseInx;
    aTextWidth = nsLayoutUtils::AppUnitWidthOfString(aText, aIndex,
                                                     aFontMetrics, aDrawTarget);
    return true;
  }

  int32_t inx = aStartInx + (range / 2);

  // Make sure we don't leave a dangling low surrogate
  if (NS_IS_HIGH_SURROGATE(aText[inx-1]))
    inx++;

  int32_t textWidth = nsLayoutUtils::AppUnitWidthOfString(aText, inx,
                                                          aFontMetrics,
                                                          aDrawTarget);

  int32_t fullWidth = aBaseWidth + textWidth;
  if (fullWidth == aCursorPos) {
    aTextWidth = textWidth;
    aIndex = inx;
    return true;
  } else if (aCursorPos < fullWidth) {
    aTextWidth = aBaseWidth;
    if (BinarySearchForPosition(aDrawTarget, aFontMetrics, aText, aBaseWidth,
                                aBaseInx, aStartInx, inx, aCursorPos, aIndex,
                                aTextWidth)) {
      return true;
    }
  } else {
    aTextWidth = fullWidth;
    if (BinarySearchForPosition(aDrawTarget, aFontMetrics, aText, aBaseWidth,
                                aBaseInx, inx, aEndInx, aCursorPos, aIndex,
                                aTextWidth)) {
      return true;
    }
  }
  return false;
}

static void
AddBoxesForFrame(nsIFrame* aFrame,
                 nsLayoutUtils::BoxCallback* aCallback)
{
  nsIAtom* pseudoType = aFrame->StyleContext()->GetPseudo();

  if (pseudoType == nsCSSAnonBoxes::tableWrapper) {
    AddBoxesForFrame(aFrame->PrincipalChildList().FirstChild(), aCallback);
    if (aCallback->mIncludeCaptionBoxForTable) {
      nsIFrame* kid = aFrame->GetChildList(nsIFrame::kCaptionList).FirstChild();
      if (kid) {
        AddBoxesForFrame(kid, aCallback);
      }
    }
  } else if (pseudoType == nsCSSAnonBoxes::mozBlockInsideInlineWrapper ||
             pseudoType == nsCSSAnonBoxes::mozMathMLAnonymousBlock ||
             pseudoType == nsCSSAnonBoxes::mozXULAnonymousBlock) {
    for (nsIFrame* kid : aFrame->PrincipalChildList()) {
      AddBoxesForFrame(kid, aCallback);
    }
  } else {
    aCallback->AddBox(aFrame);
  }
}

void
nsLayoutUtils::GetAllInFlowBoxes(nsIFrame* aFrame, BoxCallback* aCallback)
{
  while (aFrame) {
    AddBoxesForFrame(aFrame, aCallback);
    aFrame = nsLayoutUtils::GetNextContinuationOrIBSplitSibling(aFrame);
  }
}

nsIFrame*
nsLayoutUtils::GetFirstNonAnonymousFrame(nsIFrame* aFrame)
{
  while (aFrame) {
    nsIAtom* pseudoType = aFrame->StyleContext()->GetPseudo();

    if (pseudoType == nsCSSAnonBoxes::tableWrapper) {
      nsIFrame* f = GetFirstNonAnonymousFrame(aFrame->PrincipalChildList().FirstChild());
      if (f) {
        return f;
      }
      nsIFrame* kid = aFrame->GetChildList(nsIFrame::kCaptionList).FirstChild();
      if (kid) {
        f = GetFirstNonAnonymousFrame(kid);
        if (f) {
          return f;
        }
      }
    } else if (pseudoType == nsCSSAnonBoxes::mozBlockInsideInlineWrapper ||
               pseudoType == nsCSSAnonBoxes::mozMathMLAnonymousBlock ||
               pseudoType == nsCSSAnonBoxes::mozXULAnonymousBlock) {
      for (nsIFrame* kid : aFrame->PrincipalChildList()) {
        nsIFrame* f = GetFirstNonAnonymousFrame(kid);
        if (f) {
          return f;
        }
      }
    } else {
      return aFrame;
    }

    aFrame = nsLayoutUtils::GetNextContinuationOrIBSplitSibling(aFrame);
  }
  return nullptr;
}

struct BoxToRect : public nsLayoutUtils::BoxCallback {
  nsIFrame* mRelativeTo;
  nsLayoutUtils::RectCallback* mCallback;
  uint32_t mFlags;

  BoxToRect(nsIFrame* aRelativeTo, nsLayoutUtils::RectCallback* aCallback,
            uint32_t aFlags)
    : mRelativeTo(aRelativeTo), mCallback(aCallback), mFlags(aFlags) {}

  virtual void AddBox(nsIFrame* aFrame) override {
    nsRect r;
    nsIFrame* outer = nsSVGUtils::GetOuterSVGFrameAndCoveredRegion(aFrame, &r);
    if (!outer) {
      outer = aFrame;
      switch (mFlags & nsLayoutUtils::RECTS_WHICH_BOX_MASK) {
        case nsLayoutUtils::RECTS_USE_CONTENT_BOX:
          r = aFrame->GetContentRectRelativeToSelf();
          break;
        case nsLayoutUtils::RECTS_USE_PADDING_BOX:
          r = aFrame->GetPaddingRectRelativeToSelf();
          break;
        case nsLayoutUtils::RECTS_USE_MARGIN_BOX:
          r = aFrame->GetMarginRectRelativeToSelf();
          break;
        default: // Use the border box
          r = aFrame->GetRectRelativeToSelf();
      }
    }
    if (mFlags & nsLayoutUtils::RECTS_ACCOUNT_FOR_TRANSFORMS) {
      r = nsLayoutUtils::TransformFrameRectToAncestor(outer, r, mRelativeTo);
    } else {
      r += outer->GetOffsetTo(mRelativeTo);
    }
    mCallback->AddRect(r);
  }
};

struct MOZ_RAII BoxToRectAndText : public BoxToRect {
  Sequence<nsString>* mTextList;

  BoxToRectAndText(nsIFrame* aRelativeTo, nsLayoutUtils::RectCallback* aCallback,
                   Sequence<nsString>* aTextList, uint32_t aFlags)
    : BoxToRect(aRelativeTo, aCallback, aFlags), mTextList(aTextList) {}

  static void AccumulateText(nsIFrame* aFrame, nsAString& aResult) {
    MOZ_ASSERT(aFrame);

    // Get all the text in aFrame and child frames, while respecting
    // the content offsets in each of the nsTextFrames.
    if (aFrame->IsTextFrame()) {
      nsTextFrame* textFrame = static_cast<nsTextFrame*>(aFrame);

      nsIFrame::RenderedText renderedText = textFrame->GetRenderedText(
        textFrame->GetContentOffset(),
        textFrame->GetContentOffset() + textFrame->GetContentLength(),
        nsIFrame::TextOffsetType::OFFSETS_IN_CONTENT_TEXT,
        nsIFrame::TrailingWhitespace::DONT_TRIM_TRAILING_WHITESPACE);

      aResult.Append(renderedText.mString);
    }

    for (nsIFrame* child = aFrame->PrincipalChildList().FirstChild();
         child;
         child = child->GetNextSibling()) {
      AccumulateText(child, aResult);
    }
  }

  virtual void AddBox(nsIFrame* aFrame) override {
    BoxToRect::AddBox(aFrame);
    if (mTextList) {
      nsString* textForFrame = mTextList->AppendElement(fallible);
      if (textForFrame) {
        AccumulateText(aFrame, *textForFrame);
      }
    }
  }
};

void
nsLayoutUtils::GetAllInFlowRects(nsIFrame* aFrame, nsIFrame* aRelativeTo,
                                 RectCallback* aCallback, uint32_t aFlags)
{
  BoxToRect converter(aRelativeTo, aCallback, aFlags);
  GetAllInFlowBoxes(aFrame, &converter);
}

void
nsLayoutUtils::GetAllInFlowRectsAndTexts(nsIFrame* aFrame, nsIFrame* aRelativeTo,
                                         RectCallback* aCallback,
                                         Sequence<nsString>* aTextList,
                                         uint32_t aFlags)
{
  BoxToRectAndText converter(aRelativeTo, aCallback, aTextList, aFlags);
  GetAllInFlowBoxes(aFrame, &converter);
}

nsLayoutUtils::RectAccumulator::RectAccumulator() : mSeenFirstRect(false) {}

void nsLayoutUtils::RectAccumulator::AddRect(const nsRect& aRect) {
  mResultRect.UnionRect(mResultRect, aRect);
  if (!mSeenFirstRect) {
    mSeenFirstRect = true;
    mFirstRect = aRect;
  }
}

nsLayoutUtils::RectListBuilder::RectListBuilder(DOMRectList* aList)
  : mRectList(aList)
{
}

void nsLayoutUtils::RectListBuilder::AddRect(const nsRect& aRect) {
  RefPtr<DOMRect> rect = new DOMRect(mRectList);

  rect->SetLayoutRect(aRect);
  mRectList->Append(rect);
}

nsIFrame* nsLayoutUtils::GetContainingBlockForClientRect(nsIFrame* aFrame)
{
  return aFrame->PresContext()->PresShell()->GetRootFrame();
}

nsRect
nsLayoutUtils::GetAllInFlowRectsUnion(nsIFrame* aFrame, nsIFrame* aRelativeTo,
                                      uint32_t aFlags) {
  RectAccumulator accumulator;
  GetAllInFlowRects(aFrame, aRelativeTo, &accumulator, aFlags);
  return accumulator.mResultRect.IsEmpty() ? accumulator.mFirstRect
          : accumulator.mResultRect;
}

nsRect
nsLayoutUtils::GetTextShadowRectsUnion(const nsRect& aTextAndDecorationsRect,
                                       nsIFrame* aFrame,
                                       uint32_t aFlags)
{
  const nsStyleText* textStyle = aFrame->StyleText();
  if (!textStyle->HasTextShadow())
    return aTextAndDecorationsRect;

  nsRect resultRect = aTextAndDecorationsRect;
  int32_t A2D = aFrame->PresContext()->AppUnitsPerDevPixel();
  for (uint32_t i = 0; i < textStyle->mTextShadow->Length(); ++i) {
    nsCSSShadowItem* shadow = textStyle->mTextShadow->ShadowAt(i);
    nsMargin blur = nsContextBoxBlur::GetBlurRadiusMargin(shadow->mRadius, A2D);
    if ((aFlags & EXCLUDE_BLUR_SHADOWS) && blur != nsMargin(0, 0, 0, 0))
      continue;

    nsRect tmpRect(aTextAndDecorationsRect);

    tmpRect.MoveBy(nsPoint(shadow->mXOffset, shadow->mYOffset));
    tmpRect.Inflate(blur);

    resultRect.UnionRect(resultRect, tmpRect);
  }
  return resultRect;
}

enum ObjectDimensionType { eWidth, eHeight };
static nscoord
ComputeMissingDimension(const nsSize& aDefaultObjectSize,
                        const nsSize& aIntrinsicRatio,
                        const Maybe<nscoord>& aSpecifiedWidth,
                        const Maybe<nscoord>& aSpecifiedHeight,
                        ObjectDimensionType aDimensionToCompute)
{
  // The "default sizing algorithm" computes the missing dimension as follows:
  // (source: http://dev.w3.org/csswg/css-images-3/#default-sizing )

  // 1. "If the object has an intrinsic aspect ratio, the missing dimension of
  //     the concrete object size is calculated using the intrinsic aspect
  //     ratio and the present dimension."
  if (aIntrinsicRatio.width > 0 && aIntrinsicRatio.height > 0) {
    // Fill in the missing dimension using the intrinsic aspect ratio.
    nscoord knownDimensionSize;
    float ratio;
    if (aDimensionToCompute == eWidth) {
      knownDimensionSize = *aSpecifiedHeight;
      ratio = aIntrinsicRatio.width / aIntrinsicRatio.height;
    } else {
      knownDimensionSize = *aSpecifiedWidth;
      ratio = aIntrinsicRatio.height / aIntrinsicRatio.width;
    }
    return NSCoordSaturatingNonnegativeMultiply(knownDimensionSize, ratio);
  }

  // 2. "Otherwise, if the missing dimension is present in the object’s
  //     intrinsic dimensions, [...]"
  // NOTE: *Skipping* this case, because we already know it's not true -- we're
  // in this function because the missing dimension is *not* present in
  // the object's intrinsic dimensions.

  // 3. "Otherwise, the missing dimension of the concrete object size is taken
  //     from the default object size. "
  return (aDimensionToCompute == eWidth) ?
    aDefaultObjectSize.width : aDefaultObjectSize.height;
}

/*
 * This computes & returns the concrete object size of replaced content, if
 * that content were to be rendered with "object-fit: none".  (Or, if the
 * element has neither an intrinsic height nor width, this method returns an
 * empty Maybe<> object.)
 *
 * As specced...
 *   http://dev.w3.org/csswg/css-images-3/#valdef-object-fit-none
 * ..we use "the default sizing algorithm with no specified size,
 * and a default object size equal to the replaced element's used width and
 * height."
 *
 * The default sizing algorithm is described here:
 *   http://dev.w3.org/csswg/css-images-3/#default-sizing
 * Quotes in the function-impl are taken from that ^ spec-text.
 *
 * Per its final bulleted section: since there's no specified size,
 * we run the default sizing algorithm using the object's intrinsic size in
 * place of the specified size. But if the object has neither an intrinsic
 * height nor an intrinsic width, then we instead return without populating our
 * outparam, and we let the caller figure out the size (using a contain
 * constraint).
 */
static Maybe<nsSize>
MaybeComputeObjectFitNoneSize(const nsSize& aDefaultObjectSize,
                              const IntrinsicSize& aIntrinsicSize,
                              const nsSize& aIntrinsicRatio)
{
  // "If the object has an intrinsic height or width, its size is resolved as
  // if its intrinsic dimensions were given as the specified size."
  //
  // So, first we check if we have an intrinsic height and/or width:
  Maybe<nscoord> specifiedWidth;
  if (aIntrinsicSize.width.GetUnit() == eStyleUnit_Coord) {
    specifiedWidth.emplace(aIntrinsicSize.width.GetCoordValue());
  }

  Maybe<nscoord> specifiedHeight;
  if (aIntrinsicSize.height.GetUnit() == eStyleUnit_Coord) {
    specifiedHeight.emplace(aIntrinsicSize.height.GetCoordValue());
  }

  Maybe<nsSize> noneSize; // (the value we'll return)
  if (specifiedWidth || specifiedHeight) {
    // We have at least one specified dimension; use whichever dimension is
    // specified, and compute the other one using our intrinsic ratio, or (if
    // no valid ratio) using the default object size.
    noneSize.emplace();

    noneSize->width = specifiedWidth ?
      *specifiedWidth :
      ComputeMissingDimension(aDefaultObjectSize, aIntrinsicRatio,
                              specifiedWidth, specifiedHeight,
                              eWidth);

    noneSize->height = specifiedHeight ?
      *specifiedHeight :
      ComputeMissingDimension(aDefaultObjectSize, aIntrinsicRatio,
                              specifiedWidth, specifiedHeight,
                              eHeight);
  }
  // [else:] "Otherwise [if there's neither an intrinsic height nor width], its
  // size is resolved as a contain constraint against the default object size."
  // We'll let our caller do that, to share code & avoid redundant
  // computations; so, we return w/out populating noneSize.
  return noneSize;
}

// Computes the concrete object size to render into, as described at
// http://dev.w3.org/csswg/css-images-3/#concrete-size-resolution
static nsSize
ComputeConcreteObjectSize(const nsSize& aConstraintSize,
                          const IntrinsicSize& aIntrinsicSize,
                          const nsSize& aIntrinsicRatio,
                          uint8_t aObjectFit)
{
  // Handle default behavior (filling the container) w/ fast early return.
  // (Also: if there's no valid intrinsic ratio, then we have the "fill"
  // behavior & just use the constraint size.)
  if (MOZ_LIKELY(aObjectFit == NS_STYLE_OBJECT_FIT_FILL) ||
      aIntrinsicRatio.width == 0 ||
      aIntrinsicRatio.height == 0) {
    return aConstraintSize;
  }

  // The type of constraint to compute (cover/contain), if needed:
  Maybe<nsImageRenderer::FitType> fitType;

  Maybe<nsSize> noneSize;
  if (aObjectFit == NS_STYLE_OBJECT_FIT_NONE ||
      aObjectFit == NS_STYLE_OBJECT_FIT_SCALE_DOWN) {
    noneSize = MaybeComputeObjectFitNoneSize(aConstraintSize, aIntrinsicSize,
                                             aIntrinsicRatio);
    if (!noneSize || aObjectFit == NS_STYLE_OBJECT_FIT_SCALE_DOWN) {
      // Need to compute a 'CONTAIN' constraint (either for the 'none' size
      // itself, or for comparison w/ the 'none' size to resolve 'scale-down'.)
      fitType.emplace(nsImageRenderer::CONTAIN);
    }
  } else if (aObjectFit == NS_STYLE_OBJECT_FIT_COVER) {
    fitType.emplace(nsImageRenderer::COVER);
  } else if (aObjectFit == NS_STYLE_OBJECT_FIT_CONTAIN) {
    fitType.emplace(nsImageRenderer::CONTAIN);
  }

  Maybe<nsSize> constrainedSize;
  if (fitType) {
    constrainedSize.emplace(
      nsImageRenderer::ComputeConstrainedSize(aConstraintSize,
                                              aIntrinsicRatio,
                                              *fitType));
  }

  // Now, we should have all the sizing information that we need.
  switch (aObjectFit) {
    // skipping NS_STYLE_OBJECT_FIT_FILL; we handled it w/ early-return.
    case NS_STYLE_OBJECT_FIT_CONTAIN:
    case NS_STYLE_OBJECT_FIT_COVER:
      MOZ_ASSERT(constrainedSize);
      return *constrainedSize;

    case NS_STYLE_OBJECT_FIT_NONE:
      if (noneSize) {
        return *noneSize;
      }
      MOZ_ASSERT(constrainedSize);
      return *constrainedSize;

    case NS_STYLE_OBJECT_FIT_SCALE_DOWN:
      MOZ_ASSERT(constrainedSize);
      if (noneSize) {
        constrainedSize->width =
          std::min(constrainedSize->width, noneSize->width);
        constrainedSize->height =
          std::min(constrainedSize->height, noneSize->height);
      }
      return *constrainedSize;

    default:
      MOZ_ASSERT_UNREACHABLE("Unexpected enum value for 'object-fit'");
      return aConstraintSize; // fall back to (default) 'fill' behavior
  }
}

// (Helper for HasInitialObjectFitAndPosition, to check
// each "object-position" coord.)
static bool
IsCoord50Pct(const mozilla::Position::Coord& aCoord)
{
  return (aCoord.mLength == 0 &&
          aCoord.mHasPercent &&
          aCoord.mPercent == 0.5f);
}

// Indicates whether the given nsStylePosition has the initial values
// for the "object-fit" and "object-position" properties.
static bool
HasInitialObjectFitAndPosition(const nsStylePosition* aStylePos)
{
  const mozilla::Position& objectPos = aStylePos->mObjectPosition;

  return aStylePos->mObjectFit == NS_STYLE_OBJECT_FIT_FILL &&
    IsCoord50Pct(objectPos.mXPosition) &&
    IsCoord50Pct(objectPos.mYPosition);
}

/* static */ nsRect
nsLayoutUtils::ComputeObjectDestRect(const nsRect& aConstraintRect,
                                     const IntrinsicSize& aIntrinsicSize,
                                     const nsSize& aIntrinsicRatio,
                                     const nsStylePosition* aStylePos,
                                     nsPoint* aAnchorPoint)
{
  // Step 1: Figure out our "concrete object size"
  // (the size of the region we'll actually draw our image's pixels into).
  nsSize concreteObjectSize =
    ComputeConcreteObjectSize(aConstraintRect.Size(), aIntrinsicSize,
                              aIntrinsicRatio, aStylePos->mObjectFit);

  // Step 2: Figure out how to align that region in the element's content-box.
  nsPoint imageTopLeftPt, imageAnchorPt;
  nsImageRenderer::ComputeObjectAnchorPoint(aStylePos->mObjectPosition,
                                            aConstraintRect.Size(),
                                            concreteObjectSize,
                                            &imageTopLeftPt, &imageAnchorPt);
  // Right now, we're with respect to aConstraintRect's top-left point.  We add
  // that point here, to convert to the same broader coordinate space that
  // aConstraintRect is in.
  imageTopLeftPt += aConstraintRect.TopLeft();
  imageAnchorPt += aConstraintRect.TopLeft();

  if (aAnchorPoint) {
    // Special-case: if our "object-fit" and "object-position" properties have
    // their default values ("object-fit: fill; object-position:50% 50%"), then
    // we'll override the calculated imageAnchorPt, and instead use the
    // object's top-left corner.
    //
    // This special case is partly for backwards compatibility (since
    // traditionally we've pixel-aligned the top-left corner of e.g. <img>
    // elements), and partly because ComputeSnappedDrawingParameters produces
    // less error if the anchor point is at the top-left corner. So, all other
    // things being equal, we prefer that code path with less error.
    if (HasInitialObjectFitAndPosition(aStylePos)) {
      *aAnchorPoint = imageTopLeftPt;
    } else {
      *aAnchorPoint = imageAnchorPt;
    }
  }
  return nsRect(imageTopLeftPt, concreteObjectSize);
}

already_AddRefed<nsFontMetrics>
nsLayoutUtils::GetFontMetricsForFrame(const nsIFrame* aFrame, float aInflation)
{
  nsStyleContext* styleContext = aFrame->StyleContext();
  uint8_t variantWidth = NS_FONT_VARIANT_WIDTH_NORMAL;
  if (styleContext->IsTextCombined()) {
    MOZ_ASSERT(aFrame->IsTextFrame());
    auto textFrame = static_cast<const nsTextFrame*>(aFrame);
    auto clusters = textFrame->CountGraphemeClusters();
    if (clusters == 2) {
      variantWidth = NS_FONT_VARIANT_WIDTH_HALF;
    } else if (clusters == 3) {
      variantWidth = NS_FONT_VARIANT_WIDTH_THIRD;
    } else if (clusters == 4) {
      variantWidth = NS_FONT_VARIANT_WIDTH_QUARTER;
    }
  }
  return GetFontMetricsForStyleContext(styleContext, aInflation, variantWidth);
}

already_AddRefed<nsFontMetrics>
nsLayoutUtils::GetFontMetricsForStyleContext(nsStyleContext* aStyleContext,
                                             float aInflation,
                                             uint8_t aVariantWidth)
{
  nsPresContext* pc = aStyleContext->PresContext();

  WritingMode wm(aStyleContext);
  const nsStyleFont* styleFont = aStyleContext->StyleFont();
  nsFontMetrics::Params params;
  params.language = styleFont->mLanguage;
  params.explicitLanguage = styleFont->mExplicitLanguage;
  params.orientation =
    wm.IsVertical() && !wm.IsSideways() ? gfxFont::eVertical
                                        : gfxFont::eHorizontal;
  // pass the user font set object into the device context to
  // pass along to CreateFontGroup
  params.userFontSet = pc->GetUserFontSet();
  params.textPerf = pc->GetTextPerfMetrics();

  // When aInflation is 1.0 and we don't require width variant, avoid
  // making a local copy of the nsFont.
  // This also avoids running font.size through floats when it is large,
  // which would be lossy.  Fortunately, in such cases, aInflation is
  // guaranteed to be 1.0f.
  if (aInflation == 1.0f && aVariantWidth == NS_FONT_VARIANT_WIDTH_NORMAL) {
    return pc->DeviceContext()->GetMetricsFor(styleFont->mFont, params);
  }

  nsFont font = styleFont->mFont;
  font.size = NSToCoordRound(font.size * aInflation);
  font.variantWidth = aVariantWidth;
  return pc->DeviceContext()->GetMetricsFor(font, params);
}

nsIFrame*
nsLayoutUtils::FindChildContainingDescendant(nsIFrame* aParent, nsIFrame* aDescendantFrame)
{
  nsIFrame* result = aDescendantFrame;

  while (result) {
    nsIFrame* parent = result->GetParent();
    if (parent == aParent) {
      break;
    }

    // The frame is not an immediate child of aParent so walk up another level
    result = parent;
  }

  return result;
}

nsBlockFrame*
nsLayoutUtils::GetAsBlock(nsIFrame* aFrame)
{
  nsBlockFrame* block = do_QueryFrame(aFrame);
  return block;
}

nsBlockFrame*
nsLayoutUtils::FindNearestBlockAncestor(nsIFrame* aFrame)
{
  nsIFrame* nextAncestor;
  for (nextAncestor = aFrame->GetParent(); nextAncestor;
       nextAncestor = nextAncestor->GetParent()) {
    nsBlockFrame* block = GetAsBlock(nextAncestor);
    if (block)
      return block;
  }
  return nullptr;
}

nsIFrame*
nsLayoutUtils::GetNonGeneratedAncestor(nsIFrame* aFrame)
{
  if (!(aFrame->GetStateBits() & NS_FRAME_GENERATED_CONTENT))
    return aFrame;

  nsIFrame* f = aFrame;
  do {
    f = GetParentOrPlaceholderFor(f);
  } while (f->GetStateBits() & NS_FRAME_GENERATED_CONTENT);
  return f;
}

nsIFrame*
nsLayoutUtils::GetParentOrPlaceholderFor(nsIFrame* aFrame)
{
  if ((aFrame->GetStateBits() & NS_FRAME_OUT_OF_FLOW)
      && !aFrame->GetPrevInFlow()) {
    return aFrame->PresContext()->PresShell()->FrameManager()->
      GetPlaceholderFrameFor(aFrame);
  }
  return aFrame->GetParent();
}

nsIFrame*
nsLayoutUtils::GetParentOrPlaceholderForCrossDoc(nsIFrame* aFrame)
{
  nsIFrame* f = GetParentOrPlaceholderFor(aFrame);
  if (f)
    return f;
  return GetCrossDocParentFrame(aFrame);
}

nsIFrame*
nsLayoutUtils::GetNextContinuationOrIBSplitSibling(nsIFrame *aFrame)
{
  nsIFrame *result = aFrame->GetNextContinuation();
  if (result)
    return result;

  if ((aFrame->GetStateBits() & NS_FRAME_PART_OF_IBSPLIT) != 0) {
    // We only store the ib-split sibling annotation with the first
    // frame in the continuation chain. Walk back to find that frame now.
    aFrame = aFrame->FirstContinuation();

    return aFrame->Properties().Get(nsIFrame::IBSplitSibling());
  }

  return nullptr;
}

nsIFrame*
nsLayoutUtils::FirstContinuationOrIBSplitSibling(nsIFrame *aFrame)
{
  nsIFrame *result = aFrame->FirstContinuation();
  if (result->GetStateBits() & NS_FRAME_PART_OF_IBSPLIT) {
    while (true) {
      nsIFrame* f =
        result->Properties().Get(nsIFrame::IBSplitPrevSibling());
      if (!f)
        break;
      result = f;
    }
  }

  return result;
}

nsIFrame*
nsLayoutUtils::LastContinuationOrIBSplitSibling(nsIFrame *aFrame)
{
  nsIFrame *result = aFrame->FirstContinuation();
  if (result->GetStateBits() & NS_FRAME_PART_OF_IBSPLIT) {
    while (true) {
      nsIFrame* f =
        result->Properties().Get(nsIFrame::IBSplitSibling());
      if (!f)
        break;
      result = f;
    }
  }

  result = result->LastContinuation();

  return result;
}

bool
nsLayoutUtils::IsFirstContinuationOrIBSplitSibling(nsIFrame *aFrame)
{
  if (aFrame->GetPrevContinuation()) {
    return false;
  }
  if ((aFrame->GetStateBits() & NS_FRAME_PART_OF_IBSPLIT) &&
      aFrame->Properties().Get(nsIFrame::IBSplitPrevSibling())) {
    return false;
  }

  return true;
}

bool
nsLayoutUtils::IsViewportScrollbarFrame(nsIFrame* aFrame)
{
  if (!aFrame)
    return false;

  nsIFrame* rootScrollFrame =
    aFrame->PresContext()->PresShell()->GetRootScrollFrame();
  if (!rootScrollFrame)
    return false;

  nsIScrollableFrame* rootScrollableFrame = do_QueryFrame(rootScrollFrame);
  NS_ASSERTION(rootScrollableFrame, "The root scorollable frame is null");

  if (!IsProperAncestorFrame(rootScrollFrame, aFrame))
    return false;

  nsIFrame* rootScrolledFrame = rootScrollableFrame->GetScrolledFrame();
  return !(rootScrolledFrame == aFrame ||
           IsProperAncestorFrame(rootScrolledFrame, aFrame));
}

// Use only for widths/heights (or their min/max), since it clamps
// negative calc() results to 0.
static bool GetAbsoluteCoord(const nsStyleCoord& aStyle, nscoord& aResult)
{
  if (aStyle.IsCalcUnit()) {
    if (aStyle.CalcHasPercent()) {
      return false;
    }
    // If it has no percents, we can pass 0 for the percentage basis.
    aResult = nsRuleNode::ComputeComputedCalc(aStyle, 0);
    if (aResult < 0)
      aResult = 0;
    return true;
  }

  if (eStyleUnit_Coord != aStyle.GetUnit())
    return false;

  aResult = aStyle.GetCoordValue();
  NS_ASSERTION(aResult >= 0, "negative widths not allowed");
  return true;
}

static nscoord
GetBSizeTakenByBoxSizing(StyleBoxSizing aBoxSizing,
                         nsIFrame* aFrame,
                         bool aHorizontalAxis,
                         bool aIgnorePadding);

// Only call on style coords for which GetAbsoluteCoord returned false.
static bool
GetPercentBSize(const nsStyleCoord& aStyle,
                nsIFrame* aFrame,
                bool aHorizontalAxis,
                nscoord& aResult)
{
  if (eStyleUnit_Percent != aStyle.GetUnit() &&
      !aStyle.IsCalcUnit())
    return false;

  MOZ_ASSERT(!aStyle.IsCalcUnit() || aStyle.CalcHasPercent(),
             "GetAbsoluteCoord should have handled this");

  // During reflow, nsHTMLScrollFrame::ReflowScrolledFrame uses
  // SetComputedHeight on the reflow state for its child to propagate its
  // computed height to the scrolled content. So here we skip to the scroll
  // frame that contains this scrolled content in order to get the same
  // behavior as layout when computing percentage heights.
  nsIFrame *f = aFrame->GetContainingBlock(nsIFrame::SKIP_SCROLLED_FRAME);
  if (!f) {
    NS_NOTREACHED("top of frame tree not a containing block");
    return false;
  }

  WritingMode wm = f->GetWritingMode();

  const nsStylePosition *pos = f->StylePosition();
  const nsStyleCoord& bSizeCoord = pos->BSize(wm);
  nscoord h;
  if (!GetAbsoluteCoord(bSizeCoord, h) &&
      !GetPercentBSize(bSizeCoord, f, aHorizontalAxis, h)) {
    NS_ASSERTION(bSizeCoord.GetUnit() == eStyleUnit_Auto ||
                 bSizeCoord.HasPercent(),
                 "unknown block-size unit");
    LayoutFrameType fType = f->Type();
    if (fType != LayoutFrameType::Viewport &&
        fType != LayoutFrameType::Canvas &&
        fType != LayoutFrameType::PageContent) {
      // There's no basis for the percentage height, so it acts like auto.
      // Should we consider a max-height < min-height pair a basis for
      // percentage heights?  The spec is somewhat unclear, and not doing
      // so is simpler and avoids troubling discontinuities in behavior,
      // so I'll choose not to. -LDB
      return false;
    }

    NS_ASSERTION(bSizeCoord.GetUnit() == eStyleUnit_Auto,
                 "Unexpected block-size unit for viewport or canvas or page-content");
    // For the viewport, canvas, and page-content kids, the percentage
    // basis is just the parent block-size.
    h = f->BSize(wm);
    if (h == NS_UNCONSTRAINEDSIZE) {
      // We don't have a percentage basis after all
      return false;
    }
  }

  const nsStyleCoord& maxBSizeCoord = pos->MaxBSize(wm);

  nscoord maxh;
  if (GetAbsoluteCoord(maxBSizeCoord, maxh) ||
      GetPercentBSize(maxBSizeCoord, f, aHorizontalAxis, maxh)) {
    if (maxh < h)
      h = maxh;
  } else {
    NS_ASSERTION(maxBSizeCoord.GetUnit() == eStyleUnit_None ||
                 maxBSizeCoord.HasPercent(),
                 "unknown max block-size unit");
  }

  const nsStyleCoord& minBSizeCoord = pos->MinBSize(wm);

  nscoord minh;
  if (GetAbsoluteCoord(minBSizeCoord, minh) ||
      GetPercentBSize(minBSizeCoord, f, aHorizontalAxis, minh)) {
    if (minh > h)
      h = minh;
  } else {
    NS_ASSERTION(minBSizeCoord.HasPercent() ||
                 minBSizeCoord.GetUnit() == eStyleUnit_Auto,
                 "unknown min block-size unit");
  }

  // Now adjust h for box-sizing styles on the parent.  We never ignore padding
  // here.  That could conceivably cause some problems with fieldsets (which are
  // the one place that wants to ignore padding), but solving that here without
  // hardcoding a check for f being a fieldset-content frame is a bit of a pain.
  nscoord bSizeTakenByBoxSizing =
    GetBSizeTakenByBoxSizing(pos->mBoxSizing, f, aHorizontalAxis, false);
  h = std::max(0, h - bSizeTakenByBoxSizing);

  if (aStyle.IsCalcUnit()) {
    aResult = std::max(nsRuleNode::ComputeComputedCalc(aStyle, h), 0);
    return true;
  }

  aResult = NSToCoordRound(aStyle.GetPercentValue() * h);
  return true;
}

// Return true if aStyle can be resolved to a definite value and if so
// return that value in aResult.
static bool
GetDefiniteSize(const nsStyleCoord&       aStyle,
                nsIFrame*                 aFrame,
                bool                      aIsInlineAxis,
                const Maybe<LogicalSize>& aPercentageBasis,
                nscoord*                  aResult)
{
  switch (aStyle.GetUnit()) {
    case eStyleUnit_Coord:
      *aResult = aStyle.GetCoordValue();
      return true;
    case eStyleUnit_Percent: {
      if (aPercentageBasis.isNothing()) {
        return false;
      }
      auto wm = aFrame->GetWritingMode();
      nscoord pb = aIsInlineAxis ? aPercentageBasis.value().ISize(wm)
                                 : aPercentageBasis.value().BSize(wm);
      if (pb != NS_UNCONSTRAINEDSIZE) {
        nscoord p = NSToCoordFloorClamped(pb * aStyle.GetPercentValue());
        *aResult = std::max(nscoord(0), p);
        return true;
      }
      return false;
    }
    case eStyleUnit_Calc: {
      nsStyleCoord::Calc* calc = aStyle.GetCalcValue();
      if (calc->mPercent != 0.0f) {
        if (aPercentageBasis.isNothing()) {
          return false;
        }
        auto wm = aFrame->GetWritingMode();
        nscoord pb = aIsInlineAxis ? aPercentageBasis.value().ISize(wm)
                                   : aPercentageBasis.value().BSize(wm);
        if (pb == NS_UNCONSTRAINEDSIZE) {
          // XXXmats given that we're calculating an intrinsic size here,
          // maybe we should back-compute the calc-size using AddPercents?
          return false;
        }
        *aResult = std::max(0, calc->mLength +
                               NSToCoordFloorClamped(pb * calc->mPercent));
      } else {
        *aResult = std::max(0, calc->mLength);
      }
      return true;
    }
    default:
      return false;
  }
}

//
// NOTE: this function will be replaced by GetDefiniteSizeTakenByBoxSizing (bug 1363918).
// Please do not add new uses of this function.
//
// Get the amount of vertical space taken out of aFrame's content area due to
// its borders and paddings given the box-sizing value in aBoxSizing.  We don't
// get aBoxSizing from the frame because some callers want to compute this for
// specific box-sizing values.  aHorizontalAxis is true if our inline direction
// is horisontal and our block direction is vertical.  aIgnorePadding is true if
// padding should be ignored.
static nscoord
GetBSizeTakenByBoxSizing(StyleBoxSizing aBoxSizing,
                         nsIFrame* aFrame,
                         bool aHorizontalAxis,
                         bool aIgnorePadding)
{
  nscoord bSizeTakenByBoxSizing = 0;
  if (aBoxSizing == StyleBoxSizing::Border) {
    const nsStyleBorder* styleBorder = aFrame->StyleBorder();
    bSizeTakenByBoxSizing +=
      aHorizontalAxis ? styleBorder->GetComputedBorder().TopBottom()
                      : styleBorder->GetComputedBorder().LeftRight();
    if (!aIgnorePadding) {
      const nsStyleSides& stylePadding =
        aFrame->StylePadding()->mPadding;
      const nsStyleCoord& paddingStart =
        stylePadding.Get(aHorizontalAxis ? eSideTop : eSideLeft);
      const nsStyleCoord& paddingEnd =
        stylePadding.Get(aHorizontalAxis ? eSideBottom : eSideRight);
      nscoord pad;
      // XXXbz Calling GetPercentBSize on padding values looks bogus, since
      // percent padding is always a percentage of the inline-size of the
      // containing block.  We should perhaps just treat non-absolute paddings
      // here as 0 instead, except that in some cases the width may in fact be
      // known.  See bug 1231059.
      if (GetAbsoluteCoord(paddingStart, pad) ||
          GetPercentBSize(paddingStart, aFrame, aHorizontalAxis, pad)) {
        bSizeTakenByBoxSizing += pad;
      }
      if (GetAbsoluteCoord(paddingEnd, pad) ||
          GetPercentBSize(paddingEnd, aFrame, aHorizontalAxis, pad)) {
        bSizeTakenByBoxSizing += pad;
      }
    }
  }
  return bSizeTakenByBoxSizing;
}

// Get the amount of space taken out of aFrame's content area due to its
// borders and paddings given the box-sizing value in aBoxSizing.  We don't
// get aBoxSizing from the frame because some callers want to compute this for
// specific box-sizing values.
// aIsInlineAxis is true if we're computing for aFrame's inline axis.
// aIgnorePadding is true if padding should be ignored.
static nscoord
GetDefiniteSizeTakenByBoxSizing(StyleBoxSizing aBoxSizing,
                                nsIFrame* aFrame,
                                bool aIsInlineAxis,
                                bool aIgnorePadding,
                                const Maybe<LogicalSize>& aPercentageBasis)
{
  nscoord sizeTakenByBoxSizing = 0;
  if (MOZ_UNLIKELY(aBoxSizing == StyleBoxSizing::Border)) {
    const bool isHorizontalAxis =
      aIsInlineAxis == !aFrame->GetWritingMode().IsVertical();
    const nsStyleBorder* styleBorder = aFrame->StyleBorder();
    sizeTakenByBoxSizing =
      isHorizontalAxis ? styleBorder->GetComputedBorder().LeftRight()
                       : styleBorder->GetComputedBorder().TopBottom();
    if (!aIgnorePadding) {
      const nsStyleSides& stylePadding = aFrame->StylePadding()->mPadding;
      const nsStyleCoord& pStart =
        stylePadding.Get(isHorizontalAxis ? eSideLeft : eSideTop);
      const nsStyleCoord& pEnd =
        stylePadding.Get(isHorizontalAxis ? eSideRight : eSideBottom);
      nscoord pad;
      // XXXbz Calling GetPercentBSize on padding values looks bogus, since
      // percent padding is always a percentage of the inline-size of the
      // containing block.  We should perhaps just treat non-absolute paddings
      // here as 0 instead, except that in some cases the width may in fact be
      // known.  See bug 1231059.
      if (GetDefiniteSize(pStart, aFrame, aIsInlineAxis, aPercentageBasis, &pad) ||
          (aPercentageBasis.isNothing() &&
           GetPercentBSize(pStart, aFrame, isHorizontalAxis, pad))) {
        sizeTakenByBoxSizing += pad;
      }
      if (GetDefiniteSize(pEnd, aFrame, aIsInlineAxis, aPercentageBasis, &pad) ||
          (aPercentageBasis.isNothing() &&
           GetPercentBSize(pEnd, aFrame, isHorizontalAxis, pad))) {
        sizeTakenByBoxSizing += pad;
      }
    }
  }
  return sizeTakenByBoxSizing;
}

// Handles only -moz-max-content and -moz-min-content, and
// -moz-fit-content for min-width and max-width, since the others
// (-moz-fit-content for width, and -moz-available) have no effect on
// intrinsic widths.
enum eWidthProperty { PROP_WIDTH, PROP_MAX_WIDTH, PROP_MIN_WIDTH };
static bool
GetIntrinsicCoord(const nsStyleCoord& aStyle,
                  nsRenderingContext* aRenderingContext,
                  nsIFrame* aFrame,
                  eWidthProperty aProperty,
                  nscoord& aResult)
{
  NS_PRECONDITION(aProperty == PROP_WIDTH || aProperty == PROP_MAX_WIDTH ||
                  aProperty == PROP_MIN_WIDTH, "unexpected property");
  if (aStyle.GetUnit() != eStyleUnit_Enumerated)
    return false;
  int32_t val = aStyle.GetIntValue();
  NS_ASSERTION(val == NS_STYLE_WIDTH_MAX_CONTENT ||
               val == NS_STYLE_WIDTH_MIN_CONTENT ||
               val == NS_STYLE_WIDTH_FIT_CONTENT ||
               val == NS_STYLE_WIDTH_AVAILABLE,
               "unexpected enumerated value for width property");
  if (val == NS_STYLE_WIDTH_AVAILABLE)
    return false;
  if (val == NS_STYLE_WIDTH_FIT_CONTENT) {
    if (aProperty == PROP_WIDTH)
      return false; // handle like 'width: auto'
    if (aProperty == PROP_MAX_WIDTH)
      // constrain large 'width' values down to -moz-max-content
      val = NS_STYLE_WIDTH_MAX_CONTENT;
    else
      // constrain small 'width' or 'max-width' values up to -moz-min-content
      val = NS_STYLE_WIDTH_MIN_CONTENT;
  }

  NS_ASSERTION(val == NS_STYLE_WIDTH_MAX_CONTENT ||
               val == NS_STYLE_WIDTH_MIN_CONTENT,
               "should have reduced everything remaining to one of these");

  // If aFrame is a container for font size inflation, then shrink
  // wrapping inside of it should not apply font size inflation.
  AutoMaybeDisableFontInflation an(aFrame);

  if (val == NS_STYLE_WIDTH_MAX_CONTENT)
    aResult = aFrame->GetPrefISize(aRenderingContext);
  else
    aResult = aFrame->GetMinISize(aRenderingContext);
  return true;
}

#undef  DEBUG_INTRINSIC_WIDTH

#ifdef DEBUG_INTRINSIC_WIDTH
static int32_t gNoiseIndent = 0;
#endif

// Return true for form controls whose minimum intrinsic inline-size
// shrinks to 0 when they have a percentage inline-size (but not
// percentage max-inline-size).  (Proper replaced elements, whose
// intrinsic minimium inline-size shrinks to 0 for both percentage
// inline-size and percentage max-inline-size, are handled elsewhere.)
inline static bool
FormControlShrinksForPercentISize(nsIFrame* aFrame)
{
  if (!aFrame->IsFrameOfType(nsIFrame::eReplaced)) {
    // Quick test to reject most frames.
    return false;
  }

  LayoutFrameType fType = aFrame->Type();
  if (fType == LayoutFrameType::Meter || fType == LayoutFrameType::Progress) {
    // progress and meter do have this shrinking behavior
    // FIXME: Maybe these should be nsIFormControlFrame?
    return true;
  }

  if (!static_cast<nsIFormControlFrame*>(do_QueryFrame(aFrame))) {
    // Not a form control.  This includes fieldsets, which do not
    // shrink.
    return false;
  }

  if (fType == LayoutFrameType::GfxButtonControl ||
      fType == LayoutFrameType::HTMLButtonControl) {
    // Buttons don't have this shrinking behavior.  (Note that color
    // inputs do, even though they inherit from button, so we can't use
    // do_QueryFrame here.)
    return false;
  }

  return true;
}

/**
 * Add aOffsets which describes what to add on outside of the content box
 * aContentSize (controlled by 'box-sizing') and apply min/max properties.
 * We have to account for these properties after getting all the offsets
 * (margin, border, padding) because percentages do not operate linearly.
 * Doing this is ok because although percentages aren't handled linearly,
 * they are handled monotonically.
 *
 * @param aContentSize the content size calculated so far
                       (@see IntrinsicForContainer)
 * @param aContentMinSize ditto min content size
 * @param aStyleSize a 'width' or 'height' property value
 * @param aFixedMinSize if aStyleMinSize is a definite size then this points to
 *                      the value, otherwise nullptr
 * @param aStyleMinSize a 'min-width' or 'min-height' property value
 * @param aFixedMaxSize if aStyleMaxSize is a definite size then this points to
 *                      the value, otherwise nullptr
 * @param aStyleMaxSize a 'max-width' or 'max-height' property value
 * @param aFlags same as for IntrinsicForContainer
 * @param aContainerWM the container's WM
 */
static nscoord
AddIntrinsicSizeOffset(nsRenderingContext* aRenderingContext,
                       nsIFrame* aFrame,
                       const nsIFrame::IntrinsicISizeOffsetData& aOffsets,
                       nsLayoutUtils::IntrinsicISizeType aType,
                       StyleBoxSizing aBoxSizing,
                       nscoord aContentSize,
                       nscoord aContentMinSize,
                       const nsStyleCoord& aStyleSize,
                       const nscoord* aFixedMinSize,
                       const nsStyleCoord& aStyleMinSize,
                       const nscoord* aFixedMaxSize,
                       const nsStyleCoord& aStyleMaxSize,
                       uint32_t aFlags,
                       PhysicalAxis aAxis)
{
  nscoord result = aContentSize;
  nscoord min = aContentMinSize;
  nscoord coordOutsideSize = 0;
  float pctOutsideSize = 0;
  float pctTotal = 0.0f;

  if (!(aFlags & nsLayoutUtils::IGNORE_PADDING)) {
    coordOutsideSize += aOffsets.hPadding;
    pctOutsideSize += aOffsets.hPctPadding;
  }

  coordOutsideSize += aOffsets.hBorder;

  if (aBoxSizing == StyleBoxSizing::Border) {
    min += coordOutsideSize;
    result = NSCoordSaturatingAdd(result, coordOutsideSize);
    pctTotal += pctOutsideSize;

    coordOutsideSize = 0;
    pctOutsideSize = 0.0f;
  }

  coordOutsideSize += aOffsets.hMargin;
  pctOutsideSize += aOffsets.hPctMargin;

  min += coordOutsideSize;
  result = NSCoordSaturatingAdd(result, coordOutsideSize);
  pctTotal += pctOutsideSize;

  const bool shouldAddPercent = aType == nsLayoutUtils::PREF_ISIZE ||
                                (aFlags & nsLayoutUtils::ADD_PERCENTS);
  nscoord size;
  if (aType == nsLayoutUtils::MIN_ISIZE &&
      (((aStyleSize.HasPercent() || aStyleMaxSize.HasPercent()) &&
        aFrame->IsFrameOfType(nsIFrame::eReplacedSizing)) ||
       (aStyleSize.HasPercent() &&
        FormControlShrinksForPercentISize(aFrame)))) {
    // A percentage width or max-width on replaced elements means they
    // can shrink to 0.
    // This is also true for percentage widths (but not max-widths) on
    // text inputs.
    // Note that if this is max-width, this overrides the fixed-width
    // rule in the next condition.
    result = 0; // let |min| handle padding/border/margin
  } else if (GetAbsoluteCoord(aStyleSize, size) ||
             GetIntrinsicCoord(aStyleSize, aRenderingContext, aFrame,
                               PROP_WIDTH, size)) {
    result = size + coordOutsideSize;
    if (shouldAddPercent) {
      result = nsLayoutUtils::AddPercents(result, pctOutsideSize);
    }
  } else {
    // NOTE: We could really do a lot better for percents and for some
    // cases of calc() containing percent (certainly including any where
    // the coefficient on the percent is positive and there are no max()
    // expressions).  However, doing better for percents wouldn't be
    // backwards compatible.
    if (shouldAddPercent) {
      result = nsLayoutUtils::AddPercents(result, pctTotal);
    }
  }

  nscoord maxSize = aFixedMaxSize ? *aFixedMaxSize : 0;
  if (aFixedMaxSize ||
      GetIntrinsicCoord(aStyleMaxSize, aRenderingContext, aFrame,
                        PROP_MAX_WIDTH, maxSize)) {
    maxSize += coordOutsideSize;
    if (shouldAddPercent) {
      maxSize = nsLayoutUtils::AddPercents(maxSize, pctOutsideSize);
    }
    if (result > maxSize) {
      result = maxSize;
    }
  }

  nscoord minSize = aFixedMinSize ? *aFixedMinSize : 0;
  if (aFixedMinSize ||
      GetIntrinsicCoord(aStyleMinSize, aRenderingContext, aFrame,
                        PROP_MIN_WIDTH, minSize)) {
    minSize += coordOutsideSize;
    if (shouldAddPercent) {
      minSize = nsLayoutUtils::AddPercents(minSize, pctOutsideSize);
    }
    if (result < minSize) {
      result = minSize;
    }
  }

  if (shouldAddPercent) {
    min = nsLayoutUtils::AddPercents(min, pctTotal);
  }
  if (result < min) {
    result = min;
  }

  const nsStyleDisplay* disp = aFrame->StyleDisplay();
  if (aFrame->IsThemed(disp)) {
    LayoutDeviceIntSize devSize;
    bool canOverride = true;
    nsPresContext* pc = aFrame->PresContext();
    pc->GetTheme()->GetMinimumWidgetSize(pc, aFrame, disp->UsedAppearance(),
                                         &devSize, &canOverride);
    nscoord themeSize =
      pc->DevPixelsToAppUnits(aAxis == eAxisVertical ? devSize.height
                                                     : devSize.width);
    // GetMinimumWidgetSize() returns a border-box width.
    themeSize += aOffsets.hMargin;
    if (shouldAddPercent) {
      themeSize = nsLayoutUtils::AddPercents(themeSize, aOffsets.hPctMargin);
    }
    if (themeSize > result || !canOverride) {
      result = themeSize;
    }
  }
  return result;
}

static void
AddStateBitToAncestors(nsIFrame* aFrame, nsFrameState aBit)
{
  for (nsIFrame* f = aFrame; f; f = f->GetParent()) {
    if (f->HasAnyStateBits(aBit)) {
      break;
    }
    f->AddStateBits(aBit);
  }
}

/* static */ nscoord
nsLayoutUtils::IntrinsicForAxis(PhysicalAxis              aAxis,
                                nsRenderingContext*       aRenderingContext,
                                nsIFrame*                 aFrame,
                                IntrinsicISizeType        aType,
                                const Maybe<LogicalSize>& aPercentageBasis,
                                uint32_t                  aFlags,
                                nscoord                   aMarginBoxMinSizeClamp)
{
  NS_PRECONDITION(aFrame, "null frame");
  NS_PRECONDITION(aFrame->GetParent(),
                  "IntrinsicForAxis called on frame not in tree");
  NS_PRECONDITION(aType == MIN_ISIZE || aType == PREF_ISIZE, "bad type");
  MOZ_ASSERT(aFrame->GetParent()->Type() != LayoutFrameType::GridContainer ||
             aPercentageBasis.isSome(),
             "grid layout should always pass a percentage basis");

  const bool horizontalAxis = MOZ_LIKELY(aAxis == eAxisHorizontal);
#ifdef DEBUG_INTRINSIC_WIDTH
  nsFrame::IndentBy(stderr, gNoiseIndent);
  static_cast<nsFrame*>(aFrame)->ListTag(stderr);
  printf_stderr(" %s %s intrinsic size for container:\n",
                aType == MIN_ISIZE ? "min" : "pref",
                horizontalAxis ? "horizontal" : "vertical");
#endif

  // If aFrame is a container for font size inflation, then shrink
  // wrapping inside of it should not apply font size inflation.
  AutoMaybeDisableFontInflation an(aFrame);

  // We want the size this frame will contribute to the parent's inline-size,
  // so we work in the parent's writing mode; but if aFrame is orthogonal to
  // its parent, we'll need to look at its BSize instead of min/pref-ISize.
  const nsStylePosition* stylePos = aFrame->StylePosition();
  StyleBoxSizing boxSizing = stylePos->mBoxSizing;

  const nsStyleCoord& styleMinISize =
    horizontalAxis ? stylePos->mMinWidth : stylePos->mMinHeight;
  const nsStyleCoord& styleISize =
    (aFlags & MIN_INTRINSIC_ISIZE) ? styleMinISize :
    (horizontalAxis ? stylePos->mWidth : stylePos->mHeight);
  MOZ_ASSERT(!(aFlags & MIN_INTRINSIC_ISIZE) ||
             styleISize.GetUnit() == eStyleUnit_Auto ||
             styleISize.GetUnit() == eStyleUnit_Enumerated,
             "should only use MIN_INTRINSIC_ISIZE for intrinsic values");
  const nsStyleCoord& styleMaxISize =
    horizontalAxis ? stylePos->mMaxWidth : stylePos->mMaxHeight;

  // We build up two values starting with the content box, and then
  // adding padding, border and margin.  The result is normally
  // |result|.  Then, when we handle 'width', 'min-width', and
  // 'max-width', we use the results we've been building in |min| as a
  // minimum, overriding 'min-width'.  This ensures two things:
  //   * that we don't let a value of 'box-sizing' specifying a width
  //     smaller than the padding/border inside the box-sizing box give
  //     a content width less than zero
  //   * that we prevent tables from becoming smaller than their
  //     intrinsic minimum width
  nscoord result = 0, min = 0;

  nscoord maxISize;
  bool haveFixedMaxISize = GetAbsoluteCoord(styleMaxISize, maxISize);
  nscoord minISize;

  // Treat "min-width: auto" as 0.
  bool haveFixedMinISize;
  if (eStyleUnit_Auto == styleMinISize.GetUnit()) {
    // NOTE: Technically, "auto" is supposed to behave like "min-content" on
    // flex items. However, we don't need to worry about that here, because
    // flex items' min-sizes are intentionally ignored until the flex
    // container explicitly considers them during space distribution.
    minISize = 0;
    haveFixedMinISize = true;
  } else {
    haveFixedMinISize = GetAbsoluteCoord(styleMinISize, minISize);
  }

  PhysicalAxis ourInlineAxis =
    aFrame->GetWritingMode().PhysicalAxis(eLogicalAxisInline);
  const bool isInlineAxis = aAxis == ourInlineAxis;
  // If we have a specified width (or a specified 'min-width' greater
  // than the specified 'max-width', which works out to the same thing),
  // don't even bother getting the frame's intrinsic width, because in
  // this case GetAbsoluteCoord(styleISize, w) will always succeed, so
  // we'll never need the intrinsic dimensions.
  if (styleISize.GetUnit() == eStyleUnit_Enumerated &&
      (styleISize.GetIntValue() == NS_STYLE_WIDTH_MAX_CONTENT ||
       styleISize.GetIntValue() == NS_STYLE_WIDTH_MIN_CONTENT)) {
    // -moz-fit-content and -moz-available enumerated widths compute intrinsic
    // widths just like auto.
    // For -moz-max-content and -moz-min-content, we handle them like
    // specified widths, but ignore box-sizing.
    boxSizing = StyleBoxSizing::Content;
    if (aMarginBoxMinSizeClamp != NS_MAXSIZE &&
        styleISize.GetIntValue() == NS_STYLE_WIDTH_MIN_CONTENT) {
      // We need |result| to be the 'min-content size' for the clamping below.
      result = aFrame->GetMinISize(aRenderingContext);
    }
  } else if (!styleISize.ConvertsToLength() &&
             !(haveFixedMinISize && haveFixedMaxISize && maxISize <= minISize)) {
#ifdef DEBUG_INTRINSIC_WIDTH
    ++gNoiseIndent;
#endif
    if (aType != MIN_ISIZE) {
      // At this point, |styleISize| is auto/-moz-fit-content/-moz-available or
      // has a percentage.  The intrinisic size for those under a max-content
      // constraint is the max-content contribution which we shouldn't clamp.
      aMarginBoxMinSizeClamp = NS_MAXSIZE;
    }
    if (MOZ_UNLIKELY(!isInlineAxis)) {
      IntrinsicSize intrinsicSize = aFrame->GetIntrinsicSize();
      const nsStyleCoord intrinsicBCoord =
        horizontalAxis ? intrinsicSize.width : intrinsicSize.height;
      if (intrinsicBCoord.GetUnit() == eStyleUnit_Coord) {
        result = intrinsicBCoord.GetCoordValue();
      } else {
        // We don't have an intrinsic bsize and we need aFrame's block-dir size.
        if (aFlags & BAIL_IF_REFLOW_NEEDED) {
          return NS_INTRINSIC_WIDTH_UNKNOWN;
        }
        // XXX Unfortunately, we probably don't know this yet, so this is wrong...
        // but it's not clear what we should do. If aFrame's inline size hasn't
        // been determined yet, we can't necessarily figure out its block size
        // either. For now, authors who put orthogonal elements into things like
        // buttons or table cells may have to explicitly provide sizes rather
        // than expecting intrinsic sizing to work "perfectly" in underspecified
        // cases.
        result = aFrame->BSize();
      }
    } else {
      result = aType == MIN_ISIZE
               ? aFrame->GetMinISize(aRenderingContext)
               : aFrame->GetPrefISize(aRenderingContext);
    }
#ifdef DEBUG_INTRINSIC_WIDTH
    --gNoiseIndent;
    nsFrame::IndentBy(stderr, gNoiseIndent);
    static_cast<nsFrame*>(aFrame)->ListTag(stderr);
    printf_stderr(" %s %s intrinsic size from frame is %d.\n",
                  aType == MIN_ISIZE ? "min" : "pref",
                  horizontalAxis ? "horizontal" : "vertical",
                  result);
#endif

    // Handle elements with an intrinsic ratio (or size) and a specified
    // height, min-height, or max-height.
    // NOTE: We treat "min-height:auto" as "0" for the purpose of this code,
    // since that's what it means in all cases except for on flex items -- and
    // even there, we're supposed to ignore it (i.e. treat it as 0) until the
    // flex container explicitly considers it.
    const nsStyleCoord& styleBSize =
      horizontalAxis ? stylePos->mHeight : stylePos->mWidth;
    const nsStyleCoord& styleMinBSize =
      horizontalAxis ? stylePos->mMinHeight : stylePos->mMinWidth;
    const nsStyleCoord& styleMaxBSize =
      horizontalAxis ? stylePos->mMaxHeight : stylePos->mMaxWidth;

    if (styleBSize.GetUnit() != eStyleUnit_Auto ||
        !(styleMinBSize.GetUnit() == eStyleUnit_Auto ||
          (styleMinBSize.GetUnit() == eStyleUnit_Coord &&
           styleMinBSize.GetCoordValue() == 0)) ||
        styleMaxBSize.GetUnit() != eStyleUnit_None) {

      nsSize ratio(aFrame->GetIntrinsicRatio());
      nscoord ratioISize = (horizontalAxis ? ratio.width  : ratio.height);
      nscoord ratioBSize = (horizontalAxis ? ratio.height : ratio.width);
      if (ratioBSize != 0) {
        AddStateBitToAncestors(aFrame,
            NS_FRAME_DESCENDANT_INTRINSIC_ISIZE_DEPENDS_ON_BSIZE);

        nscoord bSizeTakenByBoxSizing =
          GetDefiniteSizeTakenByBoxSizing(boxSizing, aFrame, !isInlineAxis,
                                          aFlags & IGNORE_PADDING,
                                          aPercentageBasis);
        // NOTE: This is only the minContentSize if we've been passed MIN_INTRINSIC_ISIZE
        // (which is fine, because this should only be used inside a check for that flag).
        nscoord minContentSize = result;
        nscoord h;
        if (GetDefiniteSize(styleBSize, aFrame, !isInlineAxis, aPercentageBasis, &h) ||
            (aPercentageBasis.isNothing() &&
             GetPercentBSize(styleBSize, aFrame, horizontalAxis, h))) {
          h = std::max(0, h - bSizeTakenByBoxSizing);
          result = NSCoordMulDiv(h, ratioISize, ratioBSize);
        }

        if (GetDefiniteSize(styleMaxBSize, aFrame, !isInlineAxis, aPercentageBasis, &h) ||
            (aPercentageBasis.isNothing() &&
             GetPercentBSize(styleMaxBSize, aFrame, horizontalAxis, h))) {
          h = std::max(0, h - bSizeTakenByBoxSizing);
          nscoord maxISize = NSCoordMulDiv(h, ratioISize, ratioBSize);
          if (maxISize < result) {
            result = maxISize;
          }
          if (maxISize < minContentSize) {
            minContentSize = maxISize;
          }
        }

        if (GetDefiniteSize(styleMinBSize, aFrame, !isInlineAxis, aPercentageBasis, &h) ||
            (aPercentageBasis.isNothing() &&
             GetPercentBSize(styleMinBSize, aFrame, horizontalAxis, h))) {
          h = std::max(0, h - bSizeTakenByBoxSizing);
          nscoord minISize = NSCoordMulDiv(h, ratioISize, ratioBSize);
          if (minISize > result) {
            result = minISize;
          }
          if (minISize > minContentSize) {
            minContentSize = minISize;
          }
        }
        if (MOZ_UNLIKELY(aFlags & nsLayoutUtils::MIN_INTRINSIC_ISIZE)) {
          // This is the 'min-width/height:auto' "transferred size" piece of:
          // https://www.w3.org/TR/css-flexbox-1/#min-width-automatic-minimum-size
          // https://drafts.csswg.org/css-grid/#min-size-auto
          result = std::min(result, minContentSize);
        }
      }
    }
  }

  if (aFrame->IsTableFrame()) {
    // Tables can't shrink smaller than their intrinsic minimum width,
    // no matter what.
    min = aFrame->GetMinISize(aRenderingContext);
  }

  nsIFrame::IntrinsicISizeOffsetData offsets =
    MOZ_LIKELY(isInlineAxis) ? aFrame->IntrinsicISizeOffsets()
                             : aFrame->IntrinsicBSizeOffsets();
  nscoord contentBoxSize = result;
  result = AddIntrinsicSizeOffset(aRenderingContext, aFrame, offsets, aType,
                                  boxSizing, result, min, styleISize,
                                  haveFixedMinISize ? &minISize : nullptr,
                                  styleMinISize,
                                  haveFixedMaxISize ? &maxISize : nullptr,
                                  styleMaxISize,
                                  aFlags, aAxis);
  nscoord overflow = result - aMarginBoxMinSizeClamp;
  if (MOZ_UNLIKELY(overflow > 0)) {
    nscoord newContentBoxSize = std::max(nscoord(0), contentBoxSize - overflow);
    result -= contentBoxSize - newContentBoxSize;
  }

#ifdef DEBUG_INTRINSIC_WIDTH
  nsFrame::IndentBy(stderr, gNoiseIndent);
  static_cast<nsFrame*>(aFrame)->ListTag(stderr);
  printf_stderr(" %s %s intrinsic size for container is %d twips.\n",
                aType == MIN_ISIZE ? "min" : "pref",
                horizontalAxis ? "horizontal" : "vertical",
                result);
#endif

  return result;
}

/* static */ nscoord
nsLayoutUtils::IntrinsicForContainer(nsRenderingContext* aRenderingContext,
                                     nsIFrame* aFrame,
                                     IntrinsicISizeType aType,
                                     uint32_t aFlags)
{
  MOZ_ASSERT(aFrame && aFrame->GetParent());
  // We want the size aFrame will contribute to its parent's inline-size.
  PhysicalAxis axis =
    aFrame->GetParent()->GetWritingMode().PhysicalAxis(eLogicalAxisInline);
  return IntrinsicForAxis(axis, aRenderingContext, aFrame, aType, Nothing(), aFlags);
}

/* static */ nscoord
nsLayoutUtils::MinSizeContributionForAxis(PhysicalAxis        aAxis,
                                          nsRenderingContext* aRC,
                                          nsIFrame*           aFrame,
                                          IntrinsicISizeType  aType,
                                          uint32_t            aFlags)
{
  MOZ_ASSERT(aFrame);
  MOZ_ASSERT(aFrame->IsFlexOrGridItem(),
             "only grid/flex items have this behavior currently");

#ifdef DEBUG_INTRINSIC_WIDTH
  nsFrame::IndentBy(stderr, gNoiseIndent);
  static_cast<nsFrame*>(aFrame)->ListTag(stderr);
  printf_stderr(" %s min-isize for %s WM:\n",
                aType == MIN_ISIZE ? "min" : "pref",
                aWM.IsVertical() ? "vertical" : "horizontal");
#endif

  // Note: this method is only meant for grid/flex items which always
  // include percentages in their intrinsic size.
  aFlags |= nsLayoutUtils::ADD_PERCENTS;
  const nsStylePosition* const stylePos = aFrame->StylePosition();
  const nsStyleCoord* style = aAxis == eAxisHorizontal ? &stylePos->mMinWidth
                                                       : &stylePos->mMinHeight;
  nscoord minSize;
  nscoord* fixedMinSize = nullptr;
  auto minSizeUnit = style->GetUnit();
  if (minSizeUnit == eStyleUnit_Auto) {
    if (aFrame->StyleDisplay()->mOverflowX == NS_STYLE_OVERFLOW_VISIBLE) {
      style = aAxis == eAxisHorizontal ? &stylePos->mWidth
                                       : &stylePos->mHeight;
      if (GetAbsoluteCoord(*style, minSize)) {
        // We have a definite width/height.  This is the "specified size" in:
        // https://drafts.csswg.org/css-grid/#min-size-auto
        fixedMinSize = &minSize;
      }
      // fall through - the caller will have to deal with "transferred size"
    } else {
      // min-[width|height]:auto with overflow != visible computes to zero.
      minSize = 0;
      fixedMinSize = &minSize;
    }
  } else if (GetAbsoluteCoord(*style, minSize)) {
    fixedMinSize = &minSize;
  } else if (minSizeUnit != eStyleUnit_Enumerated) {
    MOZ_ASSERT(style->HasPercent());
    minSize = 0;
    fixedMinSize = &minSize;
  }

  if (!fixedMinSize) {
    // Let the caller deal with the "content size" cases.
#ifdef DEBUG_INTRINSIC_WIDTH
    nsFrame::IndentBy(stderr, gNoiseIndent);
    static_cast<nsFrame*>(aFrame)->ListTag(stderr);
    printf_stderr(" %s min-isize is indefinite.\n",
                  aType == MIN_ISIZE ? "min" : "pref");
#endif
    return NS_UNCONSTRAINEDSIZE;
  }

  // If aFrame is a container for font size inflation, then shrink
  // wrapping inside of it should not apply font size inflation.
  AutoMaybeDisableFontInflation an(aFrame);

  PhysicalAxis ourInlineAxis =
    aFrame->GetWritingMode().PhysicalAxis(eLogicalAxisInline);
  nsIFrame::IntrinsicISizeOffsetData offsets =
    ourInlineAxis == aAxis ? aFrame->IntrinsicISizeOffsets()
                           : aFrame->IntrinsicBSizeOffsets();
  nscoord result = 0;
  nscoord min = 0;

  const nsStyleCoord& maxISize =
    aAxis == eAxisHorizontal ? stylePos->mMaxWidth : stylePos->mMaxHeight;
  result = AddIntrinsicSizeOffset(aRC, aFrame, offsets, aType,
                                  stylePos->mBoxSizing,
                                  result, min, *style, fixedMinSize,
                                  *style, nullptr, maxISize, aFlags, aAxis);

#ifdef DEBUG_INTRINSIC_WIDTH
  nsFrame::IndentBy(stderr, gNoiseIndent);
  static_cast<nsFrame*>(aFrame)->ListTag(stderr);
  printf_stderr(" %s min-isize is %d twips.\n",
         aType == MIN_ISIZE ? "min" : "pref", result);
#endif

  return result;
}

/* static */ nscoord
nsLayoutUtils::ComputeCBDependentValue(nscoord aPercentBasis,
                                       const nsStyleCoord& aCoord)
{
  NS_WARNING_ASSERTION(
    aPercentBasis != NS_UNCONSTRAINEDSIZE,
    "have unconstrained width or height; this should only result from very "
    "large sizes, not attempts at intrinsic size calculation");

  if (aCoord.IsCoordPercentCalcUnit()) {
    return nsRuleNode::ComputeCoordPercentCalc(aCoord, aPercentBasis);
  }
  NS_ASSERTION(aCoord.GetUnit() == eStyleUnit_None ||
               aCoord.GetUnit() == eStyleUnit_Auto,
               "unexpected width value");
  return 0;
}

/* static */ nscoord
nsLayoutUtils::ComputeBSizeDependentValue(
                 nscoord              aContainingBlockBSize,
                 const nsStyleCoord&  aCoord)
{
  // XXXldb Some callers explicitly check aContainingBlockBSize
  // against NS_AUTOHEIGHT *and* unit against eStyleUnit_Percent or
  // calc()s containing percents before calling this function.
  // However, it would be much more likely to catch problems without
  // the unit conditions.
  // XXXldb Many callers pass a non-'auto' containing block height when
  // according to CSS2.1 they should be passing 'auto'.
  NS_PRECONDITION(NS_AUTOHEIGHT != aContainingBlockBSize ||
                  !aCoord.HasPercent(),
                  "unexpected containing block block-size");

  if (aCoord.IsCoordPercentCalcUnit()) {
    return nsRuleNode::ComputeCoordPercentCalc(aCoord, aContainingBlockBSize);
  }

  NS_ASSERTION(aCoord.GetUnit() == eStyleUnit_None ||
               aCoord.GetUnit() == eStyleUnit_Auto,
               "unexpected block-size value");
  return 0;
}

/* static */ void
nsLayoutUtils::MarkDescendantsDirty(nsIFrame *aSubtreeRoot)
{
  AutoTArray<nsIFrame*, 4> subtrees;
  subtrees.AppendElement(aSubtreeRoot);

  // dirty descendants, iterating over subtrees that may include
  // additional subtrees associated with placeholders
  do {
    nsIFrame *subtreeRoot = subtrees.ElementAt(subtrees.Length() - 1);
    subtrees.RemoveElementAt(subtrees.Length() - 1);

    // Mark all descendants dirty (using an nsTArray stack rather than
    // recursion).
    // Note that ReflowInput::InitResizeFlags has some similar
    // code; see comments there for how and why it differs.
    AutoTArray<nsIFrame*, 32> stack;
    stack.AppendElement(subtreeRoot);

    do {
      nsIFrame *f = stack.ElementAt(stack.Length() - 1);
      stack.RemoveElementAt(stack.Length() - 1);

      f->MarkIntrinsicISizesDirty();

      if (f->IsPlaceholderFrame()) {
        nsIFrame *oof = nsPlaceholderFrame::GetRealFrameForPlaceholder(f);
        if (!nsLayoutUtils::IsProperAncestorFrame(subtreeRoot, oof)) {
          // We have another distinct subtree we need to mark.
          subtrees.AppendElement(oof);
        }
      }

      nsIFrame::ChildListIterator lists(f);
      for (; !lists.IsDone(); lists.Next()) {
        nsFrameList::Enumerator childFrames(lists.CurrentList());
        for (; !childFrames.AtEnd(); childFrames.Next()) {
          nsIFrame* kid = childFrames.get();
          stack.AppendElement(kid);
        }
      }
    } while (stack.Length() != 0);
  } while (subtrees.Length() != 0);
}

/* static */
void
nsLayoutUtils::MarkIntrinsicISizesDirtyIfDependentOnBSize(nsIFrame* aFrame)
{
  AutoTArray<nsIFrame*, 32> stack;
  stack.AppendElement(aFrame);

  do {
    nsIFrame* f = stack.ElementAt(stack.Length() - 1);
    stack.RemoveElementAt(stack.Length() - 1);

    if (!f->HasAnyStateBits(
        NS_FRAME_DESCENDANT_INTRINSIC_ISIZE_DEPENDS_ON_BSIZE)) {
      continue;
    }
    f->MarkIntrinsicISizesDirty();

    for (nsIFrame::ChildListIterator lists(f); !lists.IsDone(); lists.Next()) {
      for (nsIFrame* kid : lists.CurrentList()) {
        stack.AppendElement(kid);
      }
    }
  } while (stack.Length() != 0);
}

nsSize
nsLayoutUtils::ComputeAutoSizeWithIntrinsicDimensions(nscoord minWidth, nscoord minHeight,
                                                      nscoord maxWidth, nscoord maxHeight,
                                                      nscoord tentWidth, nscoord tentHeight)
{
  // Now apply min/max-width/height - CSS 2.1 sections 10.4 and 10.7:

  if (minWidth > maxWidth)
    maxWidth = minWidth;
  if (minHeight > maxHeight)
    maxHeight = minHeight;

  nscoord heightAtMaxWidth, heightAtMinWidth,
          widthAtMaxHeight, widthAtMinHeight;

  if (tentWidth > 0) {
    heightAtMaxWidth = NSCoordMulDiv(maxWidth, tentHeight, tentWidth);
    if (heightAtMaxWidth < minHeight)
      heightAtMaxWidth = minHeight;
    heightAtMinWidth = NSCoordMulDiv(minWidth, tentHeight, tentWidth);
    if (heightAtMinWidth > maxHeight)
      heightAtMinWidth = maxHeight;
  } else {
    heightAtMaxWidth = heightAtMinWidth = NS_CSS_MINMAX(tentHeight, minHeight, maxHeight);
  }

  if (tentHeight > 0) {
    widthAtMaxHeight = NSCoordMulDiv(maxHeight, tentWidth, tentHeight);
    if (widthAtMaxHeight < minWidth)
      widthAtMaxHeight = minWidth;
    widthAtMinHeight = NSCoordMulDiv(minHeight, tentWidth, tentHeight);
    if (widthAtMinHeight > maxWidth)
      widthAtMinHeight = maxWidth;
  } else {
    widthAtMaxHeight = widthAtMinHeight = NS_CSS_MINMAX(tentWidth, minWidth, maxWidth);
  }

  // The table at http://www.w3.org/TR/CSS21/visudet.html#min-max-widths :

  nscoord width, height;

  if (tentWidth > maxWidth) {
    if (tentHeight > maxHeight) {
      if (int64_t(maxWidth) * int64_t(tentHeight) <=
          int64_t(maxHeight) * int64_t(tentWidth)) {
        width = maxWidth;
        height = heightAtMaxWidth;
      } else {
        width = widthAtMaxHeight;
        height = maxHeight;
      }
    } else {
      // This also covers "(w > max-width) and (h < min-height)" since in
      // that case (max-width/w < 1), and with (h < min-height):
      //   max(max-width * h/w, min-height) == min-height
      width = maxWidth;
      height = heightAtMaxWidth;
    }
  } else if (tentWidth < minWidth) {
    if (tentHeight < minHeight) {
      if (int64_t(minWidth) * int64_t(tentHeight) <=
          int64_t(minHeight) * int64_t(tentWidth)) {
        width = widthAtMinHeight;
        height = minHeight;
      } else {
        width = minWidth;
        height = heightAtMinWidth;
      }
    } else {
      // This also covers "(w < min-width) and (h > max-height)" since in
      // that case (min-width/w > 1), and with (h > max-height):
      //   min(min-width * h/w, max-height) == max-height
      width = minWidth;
      height = heightAtMinWidth;
    }
  } else {
    if (tentHeight > maxHeight) {
      width = widthAtMaxHeight;
      height = maxHeight;
    } else if (tentHeight < minHeight) {
      width = widthAtMinHeight;
      height = minHeight;
    } else {
      width = tentWidth;
      height = tentHeight;
    }
  }

  return nsSize(width, height);
}

/* static */ nscoord
nsLayoutUtils::MinISizeFromInline(nsIFrame* aFrame,
                                  nsRenderingContext* aRenderingContext)
{
  NS_ASSERTION(!aFrame->IsContainerForFontSizeInflation(),
               "should not be container for font size inflation");

  nsIFrame::InlineMinISizeData data;
  DISPLAY_MIN_WIDTH(aFrame, data.mPrevLines);
  aFrame->AddInlineMinISize(aRenderingContext, &data);
  data.ForceBreak();
  return data.mPrevLines;
}

/* static */ nscoord
nsLayoutUtils::PrefISizeFromInline(nsIFrame* aFrame,
                                   nsRenderingContext* aRenderingContext)
{
  NS_ASSERTION(!aFrame->IsContainerForFontSizeInflation(),
               "should not be container for font size inflation");

  nsIFrame::InlinePrefISizeData data;
  DISPLAY_PREF_WIDTH(aFrame, data.mPrevLines);
  aFrame->AddInlinePrefISize(aRenderingContext, &data);
  data.ForceBreak();
  return data.mPrevLines;
}

static nscolor
DarkenColor(nscolor aColor)
{
  uint16_t  hue, sat, value;
  uint8_t alpha;

  // convert the RBG to HSV so we can get the lightness (which is the v)
  NS_RGB2HSV(aColor, hue, sat, value, alpha);

  // The goal here is to send white to black while letting colored
  // stuff stay colored... So we adopt the following approach.
  // Something with sat = 0 should end up with value = 0.  Something
  // with a high sat can end up with a high value and it's ok.... At
  // the same time, we don't want to make things lighter.  Do
  // something simple, since it seems to work.
  if (value > sat) {
    value = sat;
    // convert this color back into the RGB color space.
    NS_HSV2RGB(aColor, hue, sat, value, alpha);
  }
  return aColor;
}

// Check whether we should darken text/decoration colors. We need to do this if
// background images and colors are being suppressed, because that means
// light text will not be visible against the (presumed light-colored) background.
static bool
ShouldDarkenColors(nsPresContext* aPresContext)
{
  return !aPresContext->GetBackgroundColorDraw() &&
         !aPresContext->GetBackgroundImageDraw();
}

nscolor
nsLayoutUtils::DarkenColorIfNeeded(nsIFrame* aFrame, nscolor aColor)
{
  if (ShouldDarkenColors(aFrame->PresContext())) {
    return DarkenColor(aColor);
  }
  return aColor;
}

gfxFloat
nsLayoutUtils::GetSnappedBaselineY(nsIFrame* aFrame, gfxContext* aContext,
                                   nscoord aY, nscoord aAscent)
{
  gfxFloat appUnitsPerDevUnit = aFrame->PresContext()->AppUnitsPerDevPixel();
  gfxFloat baseline = gfxFloat(aY) + aAscent;
  gfxRect putativeRect(0, baseline/appUnitsPerDevUnit, 1, 1);
  if (!aContext->UserToDevicePixelSnapped(putativeRect, true))
    return baseline;
  return aContext->DeviceToUser(putativeRect.TopLeft()).y * appUnitsPerDevUnit;
}

gfxFloat
nsLayoutUtils::GetSnappedBaselineX(nsIFrame* aFrame, gfxContext* aContext,
                                   nscoord aX, nscoord aAscent)
{
  gfxFloat appUnitsPerDevUnit = aFrame->PresContext()->AppUnitsPerDevPixel();
  gfxFloat baseline = gfxFloat(aX) + aAscent;
  gfxRect putativeRect(baseline / appUnitsPerDevUnit, 0, 1, 1);
  if (!aContext->UserToDevicePixelSnapped(putativeRect, true)) {
    return baseline;
  }
  return aContext->DeviceToUser(putativeRect.TopLeft()).x * appUnitsPerDevUnit;
}

// Hard limit substring lengths to 8000 characters ... this lets us statically
// size the cluster buffer array in FindSafeLength
#define MAX_GFX_TEXT_BUF_SIZE 8000

static int32_t FindSafeLength(const char16_t *aString, uint32_t aLength,
                              uint32_t aMaxChunkLength)
{
  if (aLength <= aMaxChunkLength)
    return aLength;

  int32_t len = aMaxChunkLength;

  // Ensure that we don't break inside a surrogate pair
  while (len > 0 && NS_IS_LOW_SURROGATE(aString[len])) {
    len--;
  }
  if (len == 0) {
    // We don't want our caller to go into an infinite loop, so don't
    // return zero. It's hard to imagine how we could actually get here
    // unless there are languages that allow clusters of arbitrary size.
    // If there are and someone feeds us a 500+ character cluster, too
    // bad.
    return aMaxChunkLength;
  }
  return len;
}

static int32_t GetMaxChunkLength(nsFontMetrics& aFontMetrics)
{
  return std::min(aFontMetrics.GetMaxStringLength(), MAX_GFX_TEXT_BUF_SIZE);
}

nscoord
nsLayoutUtils::AppUnitWidthOfString(const char16_t *aString,
                                    uint32_t aLength,
                                    nsFontMetrics& aFontMetrics,
                                    DrawTarget* aDrawTarget)
{
  uint32_t maxChunkLength = GetMaxChunkLength(aFontMetrics);
  nscoord width = 0;
  while (aLength > 0) {
    int32_t len = FindSafeLength(aString, aLength, maxChunkLength);
    width += aFontMetrics.GetWidth(aString, len, aDrawTarget);
    aLength -= len;
    aString += len;
  }
  return width;
}

nscoord
nsLayoutUtils::AppUnitWidthOfStringBidi(const char16_t* aString,
                                        uint32_t aLength,
                                        const nsIFrame* aFrame,
                                        nsFontMetrics& aFontMetrics,
                                        nsRenderingContext& aContext)
{
  nsPresContext* presContext = aFrame->PresContext();
  if (presContext->BidiEnabled()) {
    nsBidiLevel level =
      nsBidiPresUtils::BidiLevelFromStyle(aFrame->StyleContext());
    return nsBidiPresUtils::MeasureTextWidth(aString, aLength, level,
                                             presContext, aContext,
                                             aFontMetrics);
  }
  aFontMetrics.SetTextRunRTL(false);
  aFontMetrics.SetVertical(aFrame->GetWritingMode().IsVertical());
  aFontMetrics.SetTextOrientation(aFrame->StyleVisibility()->mTextOrientation);
  return nsLayoutUtils::AppUnitWidthOfString(aString, aLength, aFontMetrics,
                                             aContext.GetDrawTarget());
}

bool
nsLayoutUtils::StringWidthIsGreaterThan(const nsString& aString,
                                        nsFontMetrics& aFontMetrics,
                                        DrawTarget* aDrawTarget,
                                        nscoord aWidth)
{
  const char16_t *string = aString.get();
  uint32_t length = aString.Length();
  uint32_t maxChunkLength = GetMaxChunkLength(aFontMetrics);
  nscoord width = 0;
  while (length > 0) {
    int32_t len = FindSafeLength(string, length, maxChunkLength);
    width += aFontMetrics.GetWidth(string, len, aDrawTarget);
    if (width > aWidth) {
      return true;
    }
    length -= len;
    string += len;
  }
  return false;
}

nsBoundingMetrics
nsLayoutUtils::AppUnitBoundsOfString(const char16_t* aString,
                                     uint32_t aLength,
                                     nsFontMetrics& aFontMetrics,
                                     DrawTarget* aDrawTarget)
{
  uint32_t maxChunkLength = GetMaxChunkLength(aFontMetrics);
  int32_t len = FindSafeLength(aString, aLength, maxChunkLength);
  // Assign directly in the first iteration. This ensures that
  // negative ascent/descent can be returned and the left bearing
  // is properly initialized.
  nsBoundingMetrics totalMetrics =
    aFontMetrics.GetBoundingMetrics(aString, len, aDrawTarget);
  aLength -= len;
  aString += len;

  while (aLength > 0) {
    len = FindSafeLength(aString, aLength, maxChunkLength);
    nsBoundingMetrics metrics =
      aFontMetrics.GetBoundingMetrics(aString, len, aDrawTarget);
    totalMetrics += metrics;
    aLength -= len;
    aString += len;
  }
  return totalMetrics;
}

void
nsLayoutUtils::DrawString(const nsIFrame*     aFrame,
                          nsFontMetrics&      aFontMetrics,
                          nsRenderingContext* aContext,
                          const char16_t*     aString,
                          int32_t             aLength,
                          nsPoint             aPoint,
                          nsStyleContext*     aStyleContext,
                          DrawStringFlags     aFlags)
{
  nsresult rv = NS_ERROR_FAILURE;

  // If caller didn't pass a style context, use the frame's.
  if (!aStyleContext) {
    aStyleContext = aFrame->StyleContext();
  }

  if (aFlags & DrawStringFlags::eForceHorizontal) {
    aFontMetrics.SetVertical(false);
  } else {
    aFontMetrics.SetVertical(WritingMode(aStyleContext).IsVertical());
  }

  aFontMetrics.SetTextOrientation(
    aStyleContext->StyleVisibility()->mTextOrientation);

  nsPresContext* presContext = aFrame->PresContext();
  if (presContext->BidiEnabled()) {
    nsBidiLevel level =
      nsBidiPresUtils::BidiLevelFromStyle(aStyleContext);
    rv = nsBidiPresUtils::RenderText(aString, aLength, level,
                                     presContext, *aContext,
                                     aContext->GetDrawTarget(), aFontMetrics,
                                     aPoint.x, aPoint.y);
  }
  if (NS_FAILED(rv))
  {
    aFontMetrics.SetTextRunRTL(false);
    DrawUniDirString(aString, aLength, aPoint, aFontMetrics, *aContext);
  }
}

void
nsLayoutUtils::DrawUniDirString(const char16_t* aString,
                                uint32_t aLength,
                                nsPoint aPoint,
                                nsFontMetrics& aFontMetrics,
                                nsRenderingContext& aContext)
{
  nscoord x = aPoint.x;
  nscoord y = aPoint.y;

  uint32_t maxChunkLength = GetMaxChunkLength(aFontMetrics);
  if (aLength <= maxChunkLength) {
    aFontMetrics.DrawString(aString, aLength, x, y, &aContext,
                            aContext.GetDrawTarget());
    return;
  }

  bool isRTL = aFontMetrics.GetTextRunRTL();

  // If we're drawing right to left, we must start at the end.
  if (isRTL) {
    x += nsLayoutUtils::AppUnitWidthOfString(aString, aLength, aFontMetrics,
                                             aContext.GetDrawTarget());
  }

  while (aLength > 0) {
    int32_t len = FindSafeLength(aString, aLength, maxChunkLength);
    nscoord width = aFontMetrics.GetWidth(aString, len, aContext.GetDrawTarget());
    if (isRTL) {
      x -= width;
    }
    aFontMetrics.DrawString(aString, len, x, y, &aContext,
                            aContext.GetDrawTarget());
    if (!isRTL) {
      x += width;
    }
    aLength -= len;
    aString += len;
  }
}

/* static */ void
nsLayoutUtils::PaintTextShadow(const nsIFrame* aFrame,
                               nsRenderingContext* aContext,
                               const nsRect& aTextRect,
                               const nsRect& aDirtyRect,
                               const nscolor& aForegroundColor,
                               TextShadowCallback aCallback,
                               void* aCallbackData)
{
  const nsStyleText* textStyle = aFrame->StyleText();
  if (!textStyle->HasTextShadow())
    return;

  // Text shadow happens with the last value being painted at the back,
  // ie. it is painted first.
  gfxContext* aDestCtx = aContext->ThebesContext();
  for (uint32_t i = textStyle->mTextShadow->Length(); i > 0; --i) {
    nsCSSShadowItem* shadowDetails = textStyle->mTextShadow->ShadowAt(i - 1);
    nsPoint shadowOffset(shadowDetails->mXOffset,
                         shadowDetails->mYOffset);
    nscoord blurRadius = std::max(shadowDetails->mRadius, 0);

    nsRect shadowRect(aTextRect);
    shadowRect.MoveBy(shadowOffset);

    nsPresContext* presCtx = aFrame->PresContext();
    nsContextBoxBlur contextBoxBlur;
    gfxContext* shadowContext = contextBoxBlur.Init(shadowRect, 0, blurRadius,
                                                    presCtx->AppUnitsPerDevPixel(),
                                                    aDestCtx, aDirtyRect, nullptr);
    if (!shadowContext)
      continue;

    nscolor shadowColor;
    if (shadowDetails->mHasColor)
      shadowColor = shadowDetails->mColor;
    else
      shadowColor = aForegroundColor;

    // Conjure an nsRenderingContext from a gfxContext for drawing the text
    // to blur.
    nsRenderingContext renderingContext(shadowContext);

    aDestCtx->Save();
    aDestCtx->NewPath();
    aDestCtx->SetColor(Color::FromABGR(shadowColor));

    // The callback will draw whatever we want to blur as a shadow.
    aCallback(&renderingContext, shadowOffset, shadowColor, aCallbackData);

    contextBoxBlur.DoPaint();
    aDestCtx->Restore();
  }
}

/* static */ nscoord
nsLayoutUtils::GetCenteredFontBaseline(nsFontMetrics* aFontMetrics,
                                       nscoord        aLineHeight,
                                       bool           aIsInverted)
{
  nscoord fontAscent = aIsInverted ? aFontMetrics->MaxDescent()
                                   : aFontMetrics->MaxAscent();
  nscoord fontHeight = aFontMetrics->MaxHeight();

  nscoord leading = aLineHeight - fontHeight;
  return fontAscent + leading/2;
}


/* static */ bool
nsLayoutUtils::GetFirstLineBaseline(WritingMode aWritingMode,
                                    const nsIFrame* aFrame, nscoord* aResult)
{
  LinePosition position;
  if (!GetFirstLinePosition(aWritingMode, aFrame, &position))
    return false;
  *aResult = position.mBaseline;
  return true;
}

/* static */ bool
nsLayoutUtils::GetFirstLinePosition(WritingMode aWM,
                                    const nsIFrame* aFrame,
                                    LinePosition* aResult)
{
  const nsBlockFrame* block = nsLayoutUtils::GetAsBlock(const_cast<nsIFrame*>(aFrame));
  if (!block) {
    // For the first-line baseline we also have to check for a table, and if
    // so, use the baseline of its first row.
    LayoutFrameType fType = aFrame->Type();
    if (fType == LayoutFrameType::TableWrapper ||
        fType == LayoutFrameType::FlexContainer ||
        fType == LayoutFrameType::GridContainer) {
      if ((fType == LayoutFrameType::GridContainer &&
           aFrame->HasAnyStateBits(NS_STATE_GRID_SYNTHESIZE_BASELINE)) ||
          (fType == LayoutFrameType::FlexContainer &&
           aFrame->HasAnyStateBits(NS_STATE_FLEX_SYNTHESIZE_BASELINE)) ||
          (fType == LayoutFrameType::TableWrapper &&
           static_cast<const nsTableWrapperFrame*>(aFrame)->GetRowCount() == 0)) {
        // empty grid/flex/table container
        aResult->mBStart = 0;
        aResult->mBaseline = aFrame->SynthesizeBaselineBOffsetFromBorderBox(aWM,
                                       BaselineSharingGroup::eFirst);
        aResult->mBEnd = aFrame->BSize(aWM);
        return true;
      }
      aResult->mBStart = 0;
      aResult->mBaseline = aFrame->GetLogicalBaseline(aWM);
      // This is what we want for the list bullet caller; not sure if
      // other future callers will want the same.
      aResult->mBEnd = aFrame->BSize(aWM);
      return true;
    }

    // For first-line baselines, we have to consider scroll frames.
    if (fType == LayoutFrameType::Scroll) {
      nsIScrollableFrame *sFrame = do_QueryFrame(const_cast<nsIFrame*>(aFrame));
      if (!sFrame) {
        NS_NOTREACHED("not scroll frame");
      }
      LinePosition kidPosition;
      if (GetFirstLinePosition(aWM,
                               sFrame->GetScrolledFrame(), &kidPosition)) {
        // Consider only the border and padding that contributes to the
        // kid's position, not the scrolling, so we get the initial
        // position.
        *aResult = kidPosition +
          aFrame->GetLogicalUsedBorderAndPadding(aWM).BStart(aWM);
        return true;
      }
      return false;
    }

    if (fType == LayoutFrameType::FieldSet) {
      LinePosition kidPosition;
      nsIFrame* kid = aFrame->PrincipalChildList().FirstChild();
      // kid might be a legend frame here, but that's ok.
      if (GetFirstLinePosition(aWM, kid, &kidPosition)) {
        *aResult = kidPosition +
          kid->GetLogicalNormalPosition(aWM, aFrame->GetSize()).B(aWM);
        return true;
      }
      return false;
    }

    // No baseline.
    return false;
  }

  for (nsBlockFrame::ConstLineIterator line = block->LinesBegin(),
                                       line_end = block->LinesEnd();
       line != line_end; ++line) {
    if (line->IsBlock()) {
      nsIFrame *kid = line->mFirstChild;
      LinePosition kidPosition;
      if (GetFirstLinePosition(aWM, kid, &kidPosition)) {
        //XXX Not sure if this is the correct value to use for container
        //    width here. It will only be used in vertical-rl layout,
        //    which we don't have full support and testing for yet.
        const nsSize& containerSize = line->mContainerSize;
        *aResult = kidPosition +
                   kid->GetLogicalNormalPosition(aWM, containerSize).B(aWM);
        return true;
      }
    } else {
      // XXX Is this the right test?  We have some bogus empty lines
      // floating around, but IsEmpty is perhaps too weak.
      if (line->BSize() != 0 || !line->IsEmpty()) {
        nscoord bStart = line->BStart();
        aResult->mBStart = bStart;
        aResult->mBaseline = bStart + line->GetLogicalAscent();
        aResult->mBEnd = bStart + line->BSize();
        return true;
      }
    }
  }
  return false;
}

/* static */ bool
nsLayoutUtils::GetLastLineBaseline(WritingMode aWM,
                                   const nsIFrame* aFrame, nscoord* aResult)
{
  const nsBlockFrame* block = nsLayoutUtils::GetAsBlock(const_cast<nsIFrame*>(aFrame));
  if (!block)
    // No baseline.  (We intentionally don't descend into scroll frames.)
    return false;

  for (nsBlockFrame::ConstReverseLineIterator line = block->LinesRBegin(),
                                              line_end = block->LinesREnd();
       line != line_end; ++line) {
    if (line->IsBlock()) {
      nsIFrame *kid = line->mFirstChild;
      nscoord kidBaseline;
      const nsSize& containerSize = line->mContainerSize;
      if (GetLastLineBaseline(aWM, kid, &kidBaseline)) {
        // Ignore relative positioning for baseline calculations
        *aResult = kidBaseline +
          kid->GetLogicalNormalPosition(aWM, containerSize).B(aWM);
        return true;
      } else if (kid->IsScrollFrame()) {
        // Defer to nsFrame::GetLogicalBaseline (which synthesizes a baseline
        // from the margin-box).
        kidBaseline = kid->GetLogicalBaseline(aWM);
        *aResult = kidBaseline +
          kid->GetLogicalNormalPosition(aWM, containerSize).B(aWM);
        return true;
      }
    } else {
      // XXX Is this the right test?  We have some bogus empty lines
      // floating around, but IsEmpty is perhaps too weak.
      if (line->BSize() != 0 || !line->IsEmpty()) {
        *aResult = line->BStart() + line->GetLogicalAscent();
        return true;
      }
    }
  }
  return false;
}

static nscoord
CalculateBlockContentBEnd(WritingMode aWM, nsBlockFrame* aFrame)
{
  NS_PRECONDITION(aFrame, "null ptr");

  nscoord contentBEnd = 0;

  for (nsBlockFrame::LineIterator line = aFrame->LinesBegin(),
                                  line_end = aFrame->LinesEnd();
       line != line_end; ++line) {
    if (line->IsBlock()) {
      nsIFrame* child = line->mFirstChild;
      const nsSize& containerSize = line->mContainerSize;
      nscoord offset =
        child->GetLogicalNormalPosition(aWM, containerSize).B(aWM);
      contentBEnd =
        std::max(contentBEnd,
                 nsLayoutUtils::CalculateContentBEnd(aWM, child) + offset);
    }
    else {
      contentBEnd = std::max(contentBEnd, line->BEnd());
    }
  }
  return contentBEnd;
}

/* static */ nscoord
nsLayoutUtils::CalculateContentBEnd(WritingMode aWM, nsIFrame* aFrame)
{
  NS_PRECONDITION(aFrame, "null ptr");

  nscoord contentBEnd = aFrame->BSize(aWM);

  // We want scrollable overflow rather than visual because this
  // calculation is intended to affect layout.
  LogicalSize overflowSize(aWM, aFrame->GetScrollableOverflowRect().Size());
  if (overflowSize.BSize(aWM) > contentBEnd) {
    nsIFrame::ChildListIDs skip(nsIFrame::kOverflowList |
                                nsIFrame::kExcessOverflowContainersList |
                                nsIFrame::kOverflowOutOfFlowList);
    nsBlockFrame* blockFrame = GetAsBlock(aFrame);
    if (blockFrame) {
      contentBEnd =
        std::max(contentBEnd, CalculateBlockContentBEnd(aWM, blockFrame));
      skip |= nsIFrame::kPrincipalList;
    }
    nsIFrame::ChildListIterator lists(aFrame);
    for (; !lists.IsDone(); lists.Next()) {
      if (!skip.Contains(lists.CurrentID())) {
        nsFrameList::Enumerator childFrames(lists.CurrentList());
        for (; !childFrames.AtEnd(); childFrames.Next()) {
          nsIFrame* child = childFrames.get();
          nscoord offset =
            child->GetLogicalNormalPosition(aWM,
                                            aFrame->GetSize()).B(aWM);
          contentBEnd = std::max(contentBEnd,
                                 CalculateContentBEnd(aWM, child) + offset);
        }
      }
    }
  }
  return contentBEnd;
}

/* static */ nsIFrame*
nsLayoutUtils::GetClosestLayer(nsIFrame* aFrame)
{
  nsIFrame* layer;
  for (layer = aFrame; layer; layer = layer->GetParent()) {
    if (layer->IsAbsPosContainingBlock() ||
        (layer->GetParent() && layer->GetParent()->IsScrollFrame()))
      break;
  }
  if (layer)
    return layer;
  return aFrame->PresContext()->PresShell()->FrameManager()->GetRootFrame();
}

SamplingFilter
nsLayoutUtils::GetSamplingFilterForFrame(nsIFrame* aForFrame)
{
  SamplingFilter defaultFilter = SamplingFilter::GOOD;
  nsStyleContext *sc;
  if (nsCSSRendering::IsCanvasFrame(aForFrame)) {
    nsCSSRendering::FindBackground(aForFrame, &sc);
  } else {
    sc = aForFrame->StyleContext();
  }

  switch (sc->StyleVisibility()->mImageRendering) {
  case NS_STYLE_IMAGE_RENDERING_OPTIMIZESPEED:
    return SamplingFilter::POINT;
  case NS_STYLE_IMAGE_RENDERING_OPTIMIZEQUALITY:
    return SamplingFilter::LINEAR;
  case NS_STYLE_IMAGE_RENDERING_CRISPEDGES:
    return SamplingFilter::POINT;
  default:
    return defaultFilter;
  }
}

/**
 * Given an image being drawn into an appunit coordinate system, and
 * a point in that coordinate system, map the point back into image
 * pixel space.
 * @param aSize the size of the image, in pixels
 * @param aDest the rectangle that the image is being mapped into
 * @param aPt a point in the same coordinate system as the rectangle
 */
static gfxPoint
MapToFloatImagePixels(const gfxSize& aSize,
                      const gfxRect& aDest, const gfxPoint& aPt)
{
  return gfxPoint(((aPt.x - aDest.X())*aSize.width)/aDest.Width(),
                  ((aPt.y - aDest.Y())*aSize.height)/aDest.Height());
}

/**
 * Given an image being drawn into an pixel-based coordinate system, and
 * a point in image space, map the point into the pixel-based coordinate
 * system.
 * @param aSize the size of the image, in pixels
 * @param aDest the rectangle that the image is being mapped into
 * @param aPt a point in image space
 */
static gfxPoint
MapToFloatUserPixels(const gfxSize& aSize,
                     const gfxRect& aDest, const gfxPoint& aPt)
{
  return gfxPoint(aPt.x*aDest.Width()/aSize.width + aDest.X(),
                  aPt.y*aDest.Height()/aSize.height + aDest.Y());
}

/* static */ gfxRect
nsLayoutUtils::RectToGfxRect(const nsRect& aRect, int32_t aAppUnitsPerDevPixel)
{
  return gfxRect(gfxFloat(aRect.x) / aAppUnitsPerDevPixel,
                 gfxFloat(aRect.y) / aAppUnitsPerDevPixel,
                 gfxFloat(aRect.width) / aAppUnitsPerDevPixel,
                 gfxFloat(aRect.height) / aAppUnitsPerDevPixel);
}

struct SnappedImageDrawingParameters {
  // A transform from image space to device space.
  gfxMatrix imageSpaceToDeviceSpace;
  // The size at which the image should be drawn (which may not be its
  // intrinsic size due to, for example, HQ scaling).
  nsIntSize size;
  // The region in tiled image space which will be drawn, with an associated
  // region to which sampling should be restricted.
  ImageRegion region;
  // The default viewport size for SVG images, which we use unless a different
  // one has been explicitly specified. This is the same as |size| except that
  // it does not take into account any transformation on the gfxContext we're
  // drawing to - for example, CSS transforms are not taken into account.
  CSSIntSize svgViewportSize;
  // Whether there's anything to draw at all.
  bool shouldDraw;

  SnappedImageDrawingParameters()
   : region(ImageRegion::Empty())
   , shouldDraw(false)
  {}

  SnappedImageDrawingParameters(const gfxMatrix&   aImageSpaceToDeviceSpace,
                                const nsIntSize&   aSize,
                                const ImageRegion& aRegion,
                                const CSSIntSize&  aSVGViewportSize)
   : imageSpaceToDeviceSpace(aImageSpaceToDeviceSpace)
   , size(aSize)
   , region(aRegion)
   , svgViewportSize(aSVGViewportSize)
   , shouldDraw(true)
  {}
};

/**
 * Given two axis-aligned rectangles, returns the transformation that maps the
 * first onto the second.
 *
 * @param aFrom The rect to be transformed.
 * @param aTo The rect that aFrom should be mapped onto by the transformation.
 */
static gfxMatrix
TransformBetweenRects(const gfxRect& aFrom, const gfxRect& aTo)
{
  gfxSize scale(aTo.width / aFrom.width,
                aTo.height / aFrom.height);
  gfxPoint translation(aTo.x - aFrom.x * scale.width,
                       aTo.y - aFrom.y * scale.height);
  return gfxMatrix(scale.width, 0, 0, scale.height,
                   translation.x, translation.y);
}

static nsRect
TileNearRect(const nsRect& aAnyTile, const nsRect& aTargetRect)
{
  nsPoint distance = aTargetRect.TopLeft() - aAnyTile.TopLeft();
  return aAnyTile + nsPoint(distance.x / aAnyTile.width * aAnyTile.width,
                            distance.y / aAnyTile.height * aAnyTile.height);
}

static gfxFloat
StableRound(gfxFloat aValue)
{
  // Values slightly less than 0.5 should round up like 0.5 would; we're
  // assuming they were meant to be 0.5.
  return floor(aValue + 0.5001);
}

static gfxPoint
StableRound(const gfxPoint& aPoint)
{
  return gfxPoint(StableRound(aPoint.x), StableRound(aPoint.y));
}

/**
 * Given a set of input parameters, compute certain output parameters
 * for drawing an image with the image snapping algorithm.
 * See https://wiki.mozilla.org/Gecko:Image_Snapping_and_Rendering
 *
 *  @see nsLayoutUtils::DrawImage() for the descriptions of input parameters
 */
static SnappedImageDrawingParameters
ComputeSnappedImageDrawingParameters(gfxContext*     aCtx,
                                     int32_t         aAppUnitsPerDevPixel,
                                     const nsRect    aDest,
                                     const nsRect    aFill,
                                     const nsPoint   aAnchor,
                                     const nsRect    aDirty,
                                     imgIContainer*  aImage,
                                     const SamplingFilter aSamplingFilter,
                                     uint32_t        aImageFlags,
                                     ExtendMode      aExtendMode)
{
  if (aDest.IsEmpty() || aFill.IsEmpty())
    return SnappedImageDrawingParameters();

  // Avoid unnecessarily large offsets.
  bool doTile = !aDest.Contains(aFill);
  nsRect appUnitDest = doTile ? TileNearRect(aDest, aFill.Intersect(aDirty))
                              : aDest;
  nsPoint anchor = aAnchor + (appUnitDest.TopLeft() - aDest.TopLeft());

  gfxRect devPixelDest =
    nsLayoutUtils::RectToGfxRect(appUnitDest, aAppUnitsPerDevPixel);
  gfxRect devPixelFill =
    nsLayoutUtils::RectToGfxRect(aFill, aAppUnitsPerDevPixel);
  gfxRect devPixelDirty =
    nsLayoutUtils::RectToGfxRect(aDirty, aAppUnitsPerDevPixel);

  gfxMatrix currentMatrix = aCtx->CurrentMatrix();
  gfxRect fill = devPixelFill;
  gfxRect dest = devPixelDest;
  bool didSnap;
  // Snap even if we have a scale in the context. But don't snap if
  // we have something that's not translation+scale, or if the scale flips in
  // the X or Y direction, because snapped image drawing can't handle that yet.
  if (!currentMatrix.HasNonAxisAlignedTransform() &&
      currentMatrix._11 > 0.0 && currentMatrix._22 > 0.0 &&
      aCtx->UserToDevicePixelSnapped(fill, true) &&
      aCtx->UserToDevicePixelSnapped(dest, true)) {
    // We snapped. On this code path, |fill| and |dest| take into account
    // currentMatrix's transform.
    didSnap = true;
  } else {
    // We didn't snap. On this code path, |fill| and |dest| do not take into
    // account currentMatrix's transform.
    didSnap = false;
    fill = devPixelFill;
    dest = devPixelDest;
  }

  // If we snapped above, |dest| already takes into account |currentMatrix|'s scale
  // and has integer coordinates. If not, we need these properties to compute
  // the optimal drawn image size, so compute |snappedDestSize| here.
  gfxSize snappedDestSize = dest.Size();
  if (!didSnap) {
    gfxSize scaleFactors = currentMatrix.ScaleFactors(true);
    snappedDestSize.Scale(scaleFactors.width, scaleFactors.height);
    snappedDestSize.width = NS_round(snappedDestSize.width);
    snappedDestSize.height = NS_round(snappedDestSize.height);
  }

  // We need to be sure that this is at least one pixel in width and height,
  // or we'll end up drawing nothing even if we have a nonempty fill.
  snappedDestSize.width = std::max(snappedDestSize.width, 1.0);
  snappedDestSize.height = std::max(snappedDestSize.height, 1.0);

  // Bail if we're not going to end up drawing anything.
  if (fill.IsEmpty() || snappedDestSize.IsEmpty()) {
    return SnappedImageDrawingParameters();
  }

  nsIntSize intImageSize =
    aImage->OptimalImageSizeForDest(snappedDestSize,
                                    imgIContainer::FRAME_CURRENT,
                                    aSamplingFilter, aImageFlags);
  gfxSize imageSize(intImageSize.width, intImageSize.height);

  // XXX(seth): May be buggy; see bug 1151016.
  CSSIntSize svgViewportSize = currentMatrix.IsIdentity()
    ? CSSIntSize(intImageSize.width, intImageSize.height)
    : CSSIntSize::Truncate(devPixelDest.width, devPixelDest.height);

  // Compute the set of pixels that would be sampled by an ideal rendering
  gfxPoint subimageTopLeft =
    MapToFloatImagePixels(imageSize, devPixelDest, devPixelFill.TopLeft());
  gfxPoint subimageBottomRight =
    MapToFloatImagePixels(imageSize, devPixelDest, devPixelFill.BottomRight());
  gfxRect subimage;
  subimage.MoveTo(NSToIntFloor(subimageTopLeft.x),
                  NSToIntFloor(subimageTopLeft.y));
  subimage.SizeTo(NSToIntCeil(subimageBottomRight.x) - subimage.x,
                  NSToIntCeil(subimageBottomRight.y) - subimage.y);

  if (subimage.IsEmpty()) {
    // Bail if the subimage is empty (we're not going to be drawing anything).
    return SnappedImageDrawingParameters();
  }

  gfxMatrix transform;
  gfxMatrix invTransform;

  bool anchorAtUpperLeft = anchor.x == appUnitDest.x &&
                           anchor.y == appUnitDest.y;
  bool exactlyOneImageCopy = aFill.IsEqualEdges(appUnitDest);
  if (anchorAtUpperLeft && exactlyOneImageCopy) {
    // The simple case: we can ignore the anchor point and compute the
    // transformation from the sampled region (the subimage) to the fill rect.
    // This approach is preferable when it works since it tends to produce
    // less numerical error.
    transform = TransformBetweenRects(subimage, fill);
    invTransform = TransformBetweenRects(fill, subimage);
  } else {
    // The more complicated case: we compute the transformation from the
    // image rect positioned at the image space anchor point to the dest rect
    // positioned at the device space anchor point.

    // Compute the anchor point in both device space and image space.  This
    // code assumes that pixel-based devices have one pixel per device unit!
    gfxPoint anchorPoint(gfxFloat(anchor.x)/aAppUnitsPerDevPixel,
                         gfxFloat(anchor.y)/aAppUnitsPerDevPixel);
    gfxPoint imageSpaceAnchorPoint =
      MapToFloatImagePixels(imageSize, devPixelDest, anchorPoint);

    if (didSnap) {
      imageSpaceAnchorPoint = StableRound(imageSpaceAnchorPoint);
      anchorPoint = imageSpaceAnchorPoint;
      anchorPoint = MapToFloatUserPixels(imageSize, devPixelDest, anchorPoint);
      anchorPoint = currentMatrix.Transform(anchorPoint);
      anchorPoint = StableRound(anchorPoint);
    }

    // Compute an unsnapped version of the dest rect's size. We continue to
    // follow the pattern that we take |currentMatrix| into account only if
    // |didSnap| is true.
    gfxSize unsnappedDestSize
      = didSnap ? devPixelDest.Size() * currentMatrix.ScaleFactors(true)
                : devPixelDest.Size();

    gfxRect anchoredDestRect(anchorPoint, unsnappedDestSize);
    gfxRect anchoredImageRect(imageSpaceAnchorPoint, imageSize);

    // Calculate anchoredDestRect with snapped fill rect when the devPixelFill rect
    // corresponds to just a single tile in that direction
    if (fill.Width() != devPixelFill.Width() &&
        devPixelDest.x == devPixelFill.x &&
        devPixelDest.XMost() == devPixelFill.XMost()) {
      anchoredDestRect.width = fill.width;
    }
    if (fill.Height() != devPixelFill.Height() &&
        devPixelDest.y == devPixelFill.y &&
        devPixelDest.YMost() == devPixelFill.YMost()) {
      anchoredDestRect.height = fill.height;
    }

    transform = TransformBetweenRects(anchoredImageRect, anchoredDestRect);
    invTransform = TransformBetweenRects(anchoredDestRect, anchoredImageRect);
  }

  // If the transform is not a straight translation by integers, then
  // filtering will occur, and restricting the fill rect to the dirty rect
  // would change the values computed for edge pixels, which we can't allow.
  // Also, if 'didSnap' is false then rounding out 'devPixelDirty' might not
  // produce pixel-aligned coordinates, which would also break the values
  // computed for edge pixels.
  if (didSnap && !invTransform.HasNonIntegerTranslation()) {
    // This form of Transform is safe to call since non-axis-aligned
    // transforms wouldn't be snapped.
    devPixelDirty = currentMatrix.Transform(devPixelDirty);
    devPixelDirty.RoundOut();
    fill = fill.Intersect(devPixelDirty);
  }
  if (fill.IsEmpty())
    return SnappedImageDrawingParameters();

  gfxRect imageSpaceFill(didSnap ? invTransform.Transform(fill)
                                 : invTransform.TransformBounds(fill));

  // If we didn't snap, we need to post-multiply the matrix on the context to
  // get the final matrix we'll draw with, because we didn't take it into
  // account when computing the matrices above.
  if (!didSnap) {
    transform = transform * currentMatrix;
  }

  ExtendMode extendMode = (aImageFlags & imgIContainer::FLAG_CLAMP)
                          ? ExtendMode::CLAMP
                          : aExtendMode;
  // We were passed in the default extend mode but need to tile.
  if (extendMode == ExtendMode::CLAMP && doTile) {
    MOZ_ASSERT(!(aImageFlags & imgIContainer::FLAG_CLAMP));
    extendMode = ExtendMode::REPEAT;
  }

  ImageRegion region =
    ImageRegion::CreateWithSamplingRestriction(imageSpaceFill, subimage, extendMode);

  return SnappedImageDrawingParameters(transform, intImageSize,
                                       region, svgViewportSize);
}

static DrawResult
DrawImageInternal(gfxContext&            aContext,
                  nsPresContext*         aPresContext,
                  imgIContainer*         aImage,
                  const SamplingFilter   aSamplingFilter,
                  const nsRect&          aDest,
                  const nsRect&          aFill,
                  const nsPoint&         aAnchor,
                  const nsRect&          aDirty,
                  const Maybe<SVGImageContext>& aSVGContext,
                  uint32_t               aImageFlags,
                  ExtendMode             aExtendMode = ExtendMode::CLAMP,
                  float                  aOpacity = 1.0)
{
  DrawResult result = DrawResult::SUCCESS;

  aImageFlags |= imgIContainer::FLAG_ASYNC_NOTIFY;

  if (aPresContext->Type() == nsPresContext::eContext_Print) {
    // We want vector images to be passed on as vector commands, not a raster
    // image.
    aImageFlags |= imgIContainer::FLAG_BYPASS_SURFACE_CACHE;
  }
  if (aDest.Contains(aFill)) {
    aImageFlags |= imgIContainer::FLAG_CLAMP;
  }
  int32_t appUnitsPerDevPixel =
   aPresContext->AppUnitsPerDevPixel();

  SnappedImageDrawingParameters params =
    ComputeSnappedImageDrawingParameters(&aContext, appUnitsPerDevPixel, aDest,
                                         aFill, aAnchor, aDirty, aImage,
                                         aSamplingFilter, aImageFlags, aExtendMode);

  if (!params.shouldDraw) {
    return result;
  }

  {
    gfxContextMatrixAutoSaveRestore contextMatrixRestorer(&aContext);

    RefPtr<gfxContext> destCtx = &aContext;

    destCtx->SetMatrix(params.imageSpaceToDeviceSpace);

    Maybe<SVGImageContext> fallbackContext;
    if (!aSVGContext) {
      // Use the default viewport.
      fallbackContext.emplace(Some(params.svgViewportSize));
    }

    result = aImage->Draw(destCtx, params.size, params.region,
                          imgIContainer::FRAME_CURRENT, aSamplingFilter,
                          aSVGContext ? aSVGContext : fallbackContext,
                          aImageFlags, aOpacity);

  }

  return result;
}

/* static */ DrawResult
nsLayoutUtils::DrawSingleUnscaledImage(gfxContext&          aContext,
                                       nsPresContext*       aPresContext,
                                       imgIContainer*       aImage,
                                       const SamplingFilter aSamplingFilter,
                                       const nsPoint&       aDest,
                                       const nsRect*        aDirty,
                                       uint32_t             aImageFlags,
                                       const nsRect*        aSourceArea)
{
  CSSIntSize imageSize;
  aImage->GetWidth(&imageSize.width);
  aImage->GetHeight(&imageSize.height);
  if (imageSize.width < 1 || imageSize.height < 1) {
    NS_WARNING("Image width or height is non-positive");
    return DrawResult::TEMPORARY_ERROR;
  }

  nsSize size(CSSPixel::ToAppUnits(imageSize));
  nsRect source;
  if (aSourceArea) {
    source = *aSourceArea;
  } else {
    source.SizeTo(size);
  }

  nsRect dest(aDest - source.TopLeft(), size);
  nsRect fill(aDest, source.Size());
  // Ensure that only a single image tile is drawn. If aSourceArea extends
  // outside the image bounds, we want to honor the aSourceArea-to-aDest
  // translation but we don't want to actually tile the image.
  fill.IntersectRect(fill, dest);
  return DrawImageInternal(aContext, aPresContext,
                           aImage, aSamplingFilter,
                           dest, fill, aDest, aDirty ? *aDirty : dest,
                           /* no SVGImageContext */ Nothing(), aImageFlags);
}

/* static */ DrawResult
nsLayoutUtils::DrawSingleImage(gfxContext&            aContext,
                               nsPresContext*         aPresContext,
                               imgIContainer*         aImage,
                               const SamplingFilter   aSamplingFilter,
                               const nsRect&          aDest,
                               const nsRect&          aDirty,
                               const Maybe<SVGImageContext>& aSVGContext,
                               uint32_t               aImageFlags,
                               const nsPoint*         aAnchorPoint,
                               const nsRect*          aSourceArea)
{
  nscoord appUnitsPerCSSPixel = nsDeviceContext::AppUnitsPerCSSPixel();
  CSSIntSize pixelImageSize(ComputeSizeForDrawingWithFallback(aImage, aDest.Size()));
  if (pixelImageSize.width < 1 || pixelImageSize.height < 1) {
    NS_ASSERTION(pixelImageSize.width >= 0 && pixelImageSize.height >= 0,
                 "Image width or height is negative");
    return DrawResult::SUCCESS;  // no point in drawing a zero size image
  }

  nsSize imageSize(CSSPixel::ToAppUnits(pixelImageSize));
  nsRect source;
  nsCOMPtr<imgIContainer> image;
  if (aSourceArea) {
    source = *aSourceArea;
    nsIntRect subRect(source.x, source.y, source.width, source.height);
    subRect.ScaleInverseRoundOut(appUnitsPerCSSPixel);
    image = ImageOps::Clip(aImage, subRect);

    nsRect imageRect;
    imageRect.SizeTo(imageSize);
    nsRect clippedSource = imageRect.Intersect(source);

    source -= clippedSource.TopLeft();
    imageSize = clippedSource.Size();
  } else {
    source.SizeTo(imageSize);
    image = aImage;
  }

  nsRect dest = GetWholeImageDestination(imageSize, source, aDest);

  // Ensure that only a single image tile is drawn. If aSourceArea extends
  // outside the image bounds, we want to honor the aSourceArea-to-aDest
  // transform but we don't want to actually tile the image.
  nsRect fill;
  fill.IntersectRect(aDest, dest);
  return DrawImageInternal(aContext, aPresContext, image,
                           aSamplingFilter, dest, fill,
                           aAnchorPoint ? *aAnchorPoint : fill.TopLeft(),
                           aDirty, aSVGContext, aImageFlags);
}

/* static */ void
nsLayoutUtils::ComputeSizeForDrawing(imgIContainer *aImage,
                                     CSSIntSize&    aImageSize, /*outparam*/
                                     nsSize&        aIntrinsicRatio, /*outparam*/
                                     bool&          aGotWidth,  /*outparam*/
                                     bool&          aGotHeight  /*outparam*/)
{
  aGotWidth  = NS_SUCCEEDED(aImage->GetWidth(&aImageSize.width));
  aGotHeight = NS_SUCCEEDED(aImage->GetHeight(&aImageSize.height));
  bool gotRatio = NS_SUCCEEDED(aImage->GetIntrinsicRatio(&aIntrinsicRatio));

  if (!(aGotWidth && aGotHeight) && !gotRatio) {
    // We hit an error (say, because the image failed to load or couldn't be
    // decoded) and should return zero size.
    aGotWidth = aGotHeight = true;
    aImageSize = CSSIntSize(0, 0);
    aIntrinsicRatio = nsSize(0, 0);
  }
}

/* static */ CSSIntSize
nsLayoutUtils::ComputeSizeForDrawingWithFallback(imgIContainer* aImage,
                                                 const nsSize&  aFallbackSize)
{
  CSSIntSize imageSize;
  nsSize imageRatio;
  bool gotHeight, gotWidth;
  ComputeSizeForDrawing(aImage, imageSize, imageRatio, gotWidth, gotHeight);

  // If we didn't get both width and height, try to compute them using the
  // intrinsic ratio of the image.
  if (gotWidth != gotHeight) {
    if (!gotWidth) {
      if (imageRatio.height != 0) {
        imageSize.width =
          NSCoordSaturatingNonnegativeMultiply(imageSize.height,
                                               float(imageRatio.width) /
                                               float(imageRatio.height));
        gotWidth = true;
      }
    } else {
      if (imageRatio.width != 0) {
        imageSize.height =
          NSCoordSaturatingNonnegativeMultiply(imageSize.width,
                                               float(imageRatio.height) /
                                               float(imageRatio.width));
        gotHeight = true;
      }
    }
  }

  // If we still don't have a width or height, just use the fallback size the
  // caller provided.
  if (!gotWidth) {
    imageSize.width = nsPresContext::AppUnitsToIntCSSPixels(aFallbackSize.width);
  }
  if (!gotHeight) {
    imageSize.height = nsPresContext::AppUnitsToIntCSSPixels(aFallbackSize.height);
  }

  return imageSize;
}

/* static */ nsPoint
nsLayoutUtils::GetBackgroundFirstTilePos(const nsPoint& aDest,
                                         const nsPoint& aFill,
                                         const nsSize& aRepeatSize)
{
  return nsPoint(NSToIntFloor(float(aFill.x - aDest.x) / aRepeatSize.width) * aRepeatSize.width,
                 NSToIntFloor(float(aFill.y - aDest.y) / aRepeatSize.height) * aRepeatSize.height) +
         aDest;
}

/* static */ DrawResult
nsLayoutUtils::DrawBackgroundImage(gfxContext&         aContext,
                                   nsIFrame*           aForFrame,
                                   nsPresContext*      aPresContext,
                                   imgIContainer*      aImage,
                                   const CSSIntSize&   aImageSize,
                                   SamplingFilter      aSamplingFilter,
                                   const nsRect&       aDest,
                                   const nsRect&       aFill,
                                   const nsSize&       aRepeatSize,
                                   const nsPoint&      aAnchor,
                                   const nsRect&       aDirty,
                                   uint32_t            aImageFlags,
                                   ExtendMode          aExtendMode,
                                   float               aOpacity)
{
  PROFILER_LABEL("layout", "nsLayoutUtils::DrawBackgroundImage",
                 js::ProfileEntry::Category::GRAPHICS);

  Maybe<SVGImageContext> svgContext(Some(SVGImageContext(Some(aImageSize))));
  SVGImageContext::MaybeStoreContextPaint(svgContext, aForFrame, aImage);

  /* Fast path when there is no need for image spacing */
  if (aRepeatSize.width == aDest.width && aRepeatSize.height == aDest.height) {
    return DrawImageInternal(aContext, aPresContext, aImage,
                             aSamplingFilter, aDest, aFill, aAnchor,
                             aDirty, svgContext, aImageFlags, aExtendMode,
                             aOpacity);
  }

  nsPoint firstTilePos = GetBackgroundFirstTilePos(aDest.TopLeft(), aFill.TopLeft(), aRepeatSize);
  for (int32_t i = firstTilePos.x; i < aFill.XMost(); i += aRepeatSize.width) {
    for (int32_t j = firstTilePos.y; j < aFill.YMost(); j += aRepeatSize.height) {
      nsRect dest(i, j, aDest.width, aDest.height);
      DrawResult result = DrawImageInternal(aContext, aPresContext, aImage, aSamplingFilter,
                                            dest, dest, aAnchor, aDirty, svgContext,
                                            aImageFlags, ExtendMode::CLAMP,
                                            aOpacity);
      if (result != DrawResult::SUCCESS) {
        return result;
      }
    }
  }

  return DrawResult::SUCCESS;
}

/* static */ DrawResult
nsLayoutUtils::DrawImage(gfxContext&         aContext,
                         nsPresContext*      aPresContext,
                         imgIContainer*      aImage,
                         const SamplingFilter aSamplingFilter,
                         const nsRect&       aDest,
                         const nsRect&       aFill,
                         const nsPoint&      aAnchor,
                         const nsRect&       aDirty,
                         uint32_t            aImageFlags,
                         float               aOpacity)
{
  return DrawImageInternal(aContext, aPresContext, aImage,
                           aSamplingFilter, aDest, aFill, aAnchor,
                           aDirty,
                           /* no SVGImageContext */ Nothing(),
                           aImageFlags, ExtendMode::CLAMP,
                           aOpacity);
}

/* static */ nsRect
nsLayoutUtils::GetWholeImageDestination(const nsSize& aWholeImageSize,
                                        const nsRect& aImageSourceArea,
                                        const nsRect& aDestArea)
{
  double scaleX = double(aDestArea.width)/aImageSourceArea.width;
  double scaleY = double(aDestArea.height)/aImageSourceArea.height;
  nscoord destOffsetX = NSToCoordRound(aImageSourceArea.x*scaleX);
  nscoord destOffsetY = NSToCoordRound(aImageSourceArea.y*scaleY);
  nscoord wholeSizeX = NSToCoordRound(aWholeImageSize.width*scaleX);
  nscoord wholeSizeY = NSToCoordRound(aWholeImageSize.height*scaleY);
  return nsRect(aDestArea.TopLeft() - nsPoint(destOffsetX, destOffsetY),
                nsSize(wholeSizeX, wholeSizeY));
}

/* static */ already_AddRefed<imgIContainer>
nsLayoutUtils::OrientImage(imgIContainer* aContainer,
                           const nsStyleImageOrientation& aOrientation)
{
  MOZ_ASSERT(aContainer, "Should have an image container");
  nsCOMPtr<imgIContainer> img(aContainer);

  if (aOrientation.IsFromImage()) {
    img = ImageOps::Orient(img, img->GetOrientation());
  } else if (!aOrientation.IsDefault()) {
    Angle angle = aOrientation.Angle();
    Flip flip  = aOrientation.IsFlipped() ? Flip::Horizontal
                                          : Flip::Unflipped;
    img = ImageOps::Orient(img, Orientation(angle, flip));
  }

  return img.forget();
}

static bool NonZeroStyleCoord(const nsStyleCoord& aCoord)
{
  if (aCoord.IsCoordPercentCalcUnit()) {
    // Since negative results are clamped to 0, check > 0.
    return nsRuleNode::ComputeCoordPercentCalc(aCoord, nscoord_MAX) > 0 ||
           nsRuleNode::ComputeCoordPercentCalc(aCoord, 0) > 0;
  }

  return true;
}

/* static */ bool
nsLayoutUtils::HasNonZeroCorner(const nsStyleCorners& aCorners)
{
  NS_FOR_CSS_HALF_CORNERS(corner) {
    if (NonZeroStyleCoord(aCorners.Get(corner)))
      return true;
  }
  return false;
}

// aCorner is a "full corner" value, i.e. eCornerTopLeft etc.
static bool IsCornerAdjacentToSide(uint8_t aCorner, Side aSide)
{
  static_assert((int)eSideTop == eCornerTopLeft, "Check for Full Corner");
  static_assert((int)eSideRight == eCornerTopRight, "Check for Full Corner");
  static_assert((int)eSideBottom == eCornerBottomRight, "Check for Full Corner");
  static_assert((int)eSideLeft == eCornerBottomLeft, "Check for Full Corner");
  static_assert((int)eSideTop == ((eCornerTopRight - 1)&3), "Check for Full Corner");
  static_assert((int)eSideRight == ((eCornerBottomRight - 1)&3), "Check for Full Corner");
  static_assert((int)eSideBottom == ((eCornerBottomLeft - 1)&3), "Check for Full Corner");
  static_assert((int)eSideLeft == ((eCornerTopLeft - 1)&3), "Check for Full Corner");

  return aSide == aCorner || aSide == ((aCorner - 1)&3);
}

/* static */ bool
nsLayoutUtils::HasNonZeroCornerOnSide(const nsStyleCorners& aCorners,
                                      Side aSide)
{
  static_assert(eCornerTopLeftX/2 == eCornerTopLeft, "Check for Non Zero on side");
  static_assert(eCornerTopLeftY/2 == eCornerTopLeft, "Check for Non Zero on side");
  static_assert(eCornerTopRightX/2 == eCornerTopRight, "Check for Non Zero on side");
  static_assert(eCornerTopRightY/2 == eCornerTopRight, "Check for Non Zero on side");
  static_assert(eCornerBottomRightX/2 == eCornerBottomRight, "Check for Non Zero on side");
  static_assert(eCornerBottomRightY/2 == eCornerBottomRight, "Check for Non Zero on side");
  static_assert(eCornerBottomLeftX/2 == eCornerBottomLeft, "Check for Non Zero on side");
  static_assert(eCornerBottomLeftY/2 == eCornerBottomLeft, "Check for Non Zero on side");

  NS_FOR_CSS_HALF_CORNERS(corner) {
    // corner is a "half corner" value, so dividing by two gives us a
    // "full corner" value.
    if (NonZeroStyleCoord(aCorners.Get(corner)) &&
        IsCornerAdjacentToSide(corner/2, aSide))
      return true;
  }
  return false;
}

/* static */ nsTransparencyMode
nsLayoutUtils::GetFrameTransparency(nsIFrame* aBackgroundFrame,
                                    nsIFrame* aCSSRootFrame) {
  if (aCSSRootFrame->StyleEffects()->mOpacity < 1.0f)
    return eTransparencyTransparent;

  if (HasNonZeroCorner(aCSSRootFrame->StyleBorder()->mBorderRadius))
    return eTransparencyTransparent;

  if (aCSSRootFrame->StyleDisplay()->UsedAppearance() == NS_THEME_WIN_GLASS)
    return eTransparencyGlass;

  if (aCSSRootFrame->StyleDisplay()->UsedAppearance() == NS_THEME_WIN_BORDERLESS_GLASS)
    return eTransparencyBorderlessGlass;

  nsITheme::Transparency transparency;
  if (aCSSRootFrame->IsThemed(&transparency))
    return transparency == nsITheme::eTransparent
         ? eTransparencyTransparent
         : eTransparencyOpaque;

  // We need an uninitialized window to be treated as opaque because
  // doing otherwise breaks window display effects on some platforms,
  // specifically Vista. (bug 450322)
  if (aBackgroundFrame->IsViewportFrame() &&
      !aBackgroundFrame->PrincipalChildList().FirstChild()) {
    return eTransparencyOpaque;
  }

  nsStyleContext* bgSC;
  if (!nsCSSRendering::FindBackground(aBackgroundFrame, &bgSC)) {
    return eTransparencyTransparent;
  }
  const nsStyleBackground* bg = bgSC->StyleBackground();
  if (NS_GET_A(bg->BackgroundColor(bgSC)) < 255 ||
      // bottom layer's clip is used for the color
      bg->BottomLayer().mClip != StyleGeometryBox::BorderBox)
    return eTransparencyTransparent;
  return eTransparencyOpaque;
}

static bool IsPopupFrame(nsIFrame* aFrame)
{
  // aFrame is a popup it's the list control frame dropdown for a combobox.
  LayoutFrameType frameType = aFrame->Type();
  if (frameType == LayoutFrameType::ListControl) {
    nsListControlFrame* lcf = static_cast<nsListControlFrame*>(aFrame);
    return lcf->IsInDropDownMode();
  }

  // ... or if it's a XUL menupopup frame.
  return frameType == LayoutFrameType::MenuPopup;
}

/* static */ bool
nsLayoutUtils::IsPopup(nsIFrame* aFrame)
{
  // Optimization: the frame can't possibly be a popup if it has no view.
  if (!aFrame->HasView()) {
    NS_ASSERTION(!IsPopupFrame(aFrame), "popup frame must have a view");
    return false;
  }
  return IsPopupFrame(aFrame);
}

/* static */ nsIFrame*
nsLayoutUtils::GetDisplayRootFrame(nsIFrame* aFrame)
{
  // We could use GetRootPresContext() here if the
  // NS_FRAME_IN_POPUP frame bit is set.
  nsIFrame* f = aFrame;
  for (;;) {
    if (!f->HasAnyStateBits(NS_FRAME_IN_POPUP)) {
      f = f->PresContext()->FrameManager()->GetRootFrame();
    } else if (IsPopup(f)) {
      return f;
    }
    nsIFrame* parent = GetCrossDocParentFrame(f);
    if (!parent)
      return f;
    f = parent;
  }
}

/* static */ nsIFrame*
nsLayoutUtils::GetReferenceFrame(nsIFrame* aFrame)
{
  nsIFrame *f = aFrame;
  for (;;) {
    const nsStyleDisplay* disp = f->StyleDisplay();
    if (f->IsTransformed(disp) || f->IsPreserve3DLeaf(disp) || IsPopup(f)) {
      return f;
    }
    nsIFrame* parent = GetCrossDocParentFrame(f);
    if (!parent) {
      return f;
    }
    f = parent;
  }
}

/* static */ gfx::ShapedTextFlags
nsLayoutUtils::GetTextRunFlagsForStyle(nsStyleContext* aStyleContext,
                                       const nsStyleFont* aStyleFont,
                                       const nsStyleText* aStyleText,
                                       nscoord aLetterSpacing)
{
  gfx::ShapedTextFlags result = gfx::ShapedTextFlags();
  if (aLetterSpacing != 0 ||
      aStyleText->mTextJustify == StyleTextJustify::InterCharacter) {
    result |= gfx::ShapedTextFlags::TEXT_DISABLE_OPTIONAL_LIGATURES;
  }
  if (aStyleText->mControlCharacterVisibility == NS_STYLE_CONTROL_CHARACTER_VISIBILITY_HIDDEN) {
    result |= gfx::ShapedTextFlags::TEXT_HIDE_CONTROL_CHARACTERS;
  }
  switch (aStyleContext->StyleText()->mTextRendering) {
  case NS_STYLE_TEXT_RENDERING_OPTIMIZESPEED:
    result |= gfx::ShapedTextFlags::TEXT_OPTIMIZE_SPEED;
    break;
  case NS_STYLE_TEXT_RENDERING_AUTO:
    if (aStyleFont->mFont.size <
        aStyleContext->PresContext()->GetAutoQualityMinFontSize()) {
      result |= gfx::ShapedTextFlags::TEXT_OPTIMIZE_SPEED;
    }
    break;
  default:
    break;
  }
  return result | GetTextRunOrientFlagsForStyle(aStyleContext);
}

/* static */ gfx::ShapedTextFlags
nsLayoutUtils::GetTextRunOrientFlagsForStyle(nsStyleContext* aStyleContext)
{
  uint8_t writingMode = aStyleContext->StyleVisibility()->mWritingMode;
  switch (writingMode) {
  case NS_STYLE_WRITING_MODE_HORIZONTAL_TB:
    return gfx::ShapedTextFlags::TEXT_ORIENT_HORIZONTAL;

  case NS_STYLE_WRITING_MODE_VERTICAL_LR:
  case NS_STYLE_WRITING_MODE_VERTICAL_RL:
    switch (aStyleContext->StyleVisibility()->mTextOrientation) {
    case NS_STYLE_TEXT_ORIENTATION_MIXED:
      return gfx::ShapedTextFlags::TEXT_ORIENT_VERTICAL_MIXED;
    case NS_STYLE_TEXT_ORIENTATION_UPRIGHT:
      return gfx::ShapedTextFlags::TEXT_ORIENT_VERTICAL_UPRIGHT;
    case NS_STYLE_TEXT_ORIENTATION_SIDEWAYS:
      return gfx::ShapedTextFlags::TEXT_ORIENT_VERTICAL_SIDEWAYS_RIGHT;
    default:
      NS_NOTREACHED("unknown text-orientation");
      return gfx::ShapedTextFlags();
    }

  case NS_STYLE_WRITING_MODE_SIDEWAYS_LR:
    return gfx::ShapedTextFlags::TEXT_ORIENT_VERTICAL_SIDEWAYS_LEFT;

  case NS_STYLE_WRITING_MODE_SIDEWAYS_RL:
    return gfx::ShapedTextFlags::TEXT_ORIENT_VERTICAL_SIDEWAYS_RIGHT;

  default:
    NS_NOTREACHED("unknown writing-mode");
    return gfx::ShapedTextFlags();
  }
}

/* static */ void
nsLayoutUtils::GetRectDifferenceStrips(const nsRect& aR1, const nsRect& aR2,
                                       nsRect* aHStrip, nsRect* aVStrip) {
  NS_ASSERTION(aR1.TopLeft() == aR2.TopLeft(),
               "expected rects at the same position");
  nsRect unionRect(aR1.x, aR1.y, std::max(aR1.width, aR2.width),
                   std::max(aR1.height, aR2.height));
  nscoord VStripStart = std::min(aR1.width, aR2.width);
  nscoord HStripStart = std::min(aR1.height, aR2.height);
  *aVStrip = unionRect;
  aVStrip->x += VStripStart;
  aVStrip->width -= VStripStart;
  *aHStrip = unionRect;
  aHStrip->y += HStripStart;
  aHStrip->height -= HStripStart;
}

nsDeviceContext*
nsLayoutUtils::GetDeviceContextForScreenInfo(nsPIDOMWindowOuter* aWindow)
{
  if (!aWindow) {
    return nullptr;
  }

  nsCOMPtr<nsIDocShell> docShell = aWindow->GetDocShell();
  while (docShell) {
    // Now make sure our size is up to date.  That will mean that the device
    // context does the right thing on multi-monitor systems when we return it to
    // the caller.  It will also make sure that our prescontext has been created,
    // if we're supposed to have one.
    nsCOMPtr<nsPIDOMWindowOuter> win = docShell->GetWindow();
    if (!win) {
      // No reason to go on
      return nullptr;
    }

    win->EnsureSizeAndPositionUpToDate();

    RefPtr<nsPresContext> presContext;
    docShell->GetPresContext(getter_AddRefs(presContext));
    if (presContext) {
      nsDeviceContext* context = presContext->DeviceContext();
      if (context) {
        return context;
      }
    }

    nsCOMPtr<nsIDocShellTreeItem> parentItem;
    docShell->GetParent(getter_AddRefs(parentItem));
    docShell = do_QueryInterface(parentItem);
  }

  return nullptr;
}

/* static */ bool
nsLayoutUtils::IsReallyFixedPos(nsIFrame* aFrame)
{
  NS_PRECONDITION(aFrame->GetParent(),
                  "IsReallyFixedPos called on frame not in tree");
  NS_PRECONDITION(aFrame->StyleDisplay()->mPosition ==
                    NS_STYLE_POSITION_FIXED,
                  "IsReallyFixedPos called on non-'position:fixed' frame");

  LayoutFrameType parentType = aFrame->GetParent()->Type();
  return parentType == LayoutFrameType::Viewport ||
         parentType == LayoutFrameType::PageContent;
}

nsLayoutUtils::SurfaceFromElementResult
nsLayoutUtils::SurfaceFromOffscreenCanvas(OffscreenCanvas* aOffscreenCanvas,
                                          uint32_t aSurfaceFlags,
                                          RefPtr<DrawTarget>& aTarget)
{
  SurfaceFromElementResult result;

  nsIntSize size = aOffscreenCanvas->GetWidthHeight();

  result.mSourceSurface = aOffscreenCanvas->GetSurfaceSnapshot(&result.mAlphaType);
  if (!result.mSourceSurface) {
    // If the element doesn't have a context then we won't get a snapshot. The canvas spec wants us to not error and just
    // draw nothing, so return an empty surface.
    result.mAlphaType = gfxAlphaType::Opaque;
    DrawTarget *ref = aTarget ? aTarget.get() : gfxPlatform::GetPlatform()->ScreenReferenceDrawTarget();
    RefPtr<DrawTarget> dt = ref->CreateSimilarDrawTarget(IntSize(size.width, size.height),
                                                         SurfaceFormat::B8G8R8A8);
    if (dt) {
      result.mSourceSurface = dt->Snapshot();
    }
  } else if (aTarget) {
    RefPtr<SourceSurface> opt = aTarget->OptimizeSourceSurface(result.mSourceSurface);
    if (opt) {
      result.mSourceSurface = opt;
    }
  }

  result.mHasSize = true;
  result.mSize = size;
  result.mIsWriteOnly = aOffscreenCanvas->IsWriteOnly();

  return result;
}

nsLayoutUtils::SurfaceFromElementResult
nsLayoutUtils::SurfaceFromElement(nsIImageLoadingContent* aElement,
                                  uint32_t aSurfaceFlags,
                                  RefPtr<DrawTarget>& aTarget)
{
  SurfaceFromElementResult result;
  nsresult rv;

  nsCOMPtr<imgIRequest> imgRequest;
  rv = aElement->GetRequest(nsIImageLoadingContent::CURRENT_REQUEST,
                            getter_AddRefs(imgRequest));
  if (NS_FAILED(rv)) {
    return result;
  }

  if (!imgRequest) {
    // There's no image request. This is either because a request for
    // a non-empty URI failed, or the URI is the empty string.
    nsCOMPtr<nsIURI> currentURI;
    aElement->GetCurrentURI(getter_AddRefs(currentURI));
    if (!currentURI) {
      // Treat the empty URI as available instead of broken state.
      result.mHasSize = true;
    }
    return result;
  }

  uint32_t status;
  imgRequest->GetImageStatus(&status);
  result.mHasSize = status & imgIRequest::STATUS_SIZE_AVAILABLE;
  if ((status & imgIRequest::STATUS_LOAD_COMPLETE) == 0) {
    // Spec says to use GetComplete, but that only works on
    // nsIDOMHTMLImageElement, and we support all sorts of other stuff
    // here.  Do this for now pending spec clarification.
    result.mIsStillLoading = (status & imgIRequest::STATUS_ERROR) == 0;
    return result;
  }

  nsCOMPtr<nsIPrincipal> principal;
  rv = imgRequest->GetImagePrincipal(getter_AddRefs(principal));
  if (NS_FAILED(rv)) {
    return result;
  }

  nsCOMPtr<imgIContainer> imgContainer;
  rv = imgRequest->GetImage(getter_AddRefs(imgContainer));
  if (NS_FAILED(rv)) {
    return result;
  }

  uint32_t noRasterize = aSurfaceFlags & SFE_NO_RASTERIZING_VECTORS;

  uint32_t whichFrame = (aSurfaceFlags & SFE_WANT_FIRST_FRAME_IF_IMAGE)
                        ? (uint32_t) imgIContainer::FRAME_FIRST
                        : (uint32_t) imgIContainer::FRAME_CURRENT;
  uint32_t frameFlags = imgIContainer::FLAG_SYNC_DECODE
                      | imgIContainer::FLAG_ASYNC_NOTIFY;
  if (aSurfaceFlags & SFE_NO_COLORSPACE_CONVERSION)
    frameFlags |= imgIContainer::FLAG_DECODE_NO_COLORSPACE_CONVERSION;
  if (aSurfaceFlags & SFE_PREFER_NO_PREMULTIPLY_ALPHA) {
    frameFlags |= imgIContainer::FLAG_DECODE_NO_PREMULTIPLY_ALPHA;
  }

  int32_t imgWidth, imgHeight;
  nsCOMPtr<nsIContent> content = do_QueryInterface(aElement);
  HTMLImageElement* element = HTMLImageElement::FromContentOrNull(content);
  if (aSurfaceFlags & SFE_USE_ELEMENT_SIZE_IF_VECTOR &&
      element &&
      imgContainer->GetType() == imgIContainer::TYPE_VECTOR) {
    imgWidth = element->Width();
    imgHeight = element->Height();
  } else {
    rv = imgContainer->GetWidth(&imgWidth);
    nsresult rv2 = imgContainer->GetHeight(&imgHeight);
    if (NS_FAILED(rv) || NS_FAILED(rv2))
      return result;
  }
  result.mSize = IntSize(imgWidth, imgHeight);

  if (!noRasterize || imgContainer->GetType() == imgIContainer::TYPE_RASTER) {
    if (aSurfaceFlags & SFE_WANT_IMAGE_SURFACE) {
      frameFlags |= imgIContainer::FLAG_WANT_DATA_SURFACE;
    }
    result.mSourceSurface = imgContainer->GetFrameAtSize(result.mSize, whichFrame, frameFlags);
    if (!result.mSourceSurface) {
      return result;
    }
    // The surface we return is likely to be cached. We don't want to have to
    // convert to a surface that's compatible with aTarget each time it's used
    // (that would result in terrible performance), so we convert once here
    // upfront if aTarget is specified.
    if (aTarget) {
      RefPtr<SourceSurface> optSurface =
        aTarget->OptimizeSourceSurface(result.mSourceSurface);
      if (optSurface) {
        result.mSourceSurface = optSurface;
      }
    }

    const auto& format = result.mSourceSurface->GetFormat();
    if (IsOpaque(format)) {
      result.mAlphaType = gfxAlphaType::Opaque;
    } else if (frameFlags & imgIContainer::FLAG_DECODE_NO_PREMULTIPLY_ALPHA) {
      result.mAlphaType = gfxAlphaType::NonPremult;
    } else {
      result.mAlphaType = gfxAlphaType::Premult;
    }
  } else {
    result.mDrawInfo.mImgContainer = imgContainer;
    result.mDrawInfo.mWhichFrame = whichFrame;
    result.mDrawInfo.mDrawingFlags = frameFlags;
  }

  int32_t corsmode;
  if (NS_SUCCEEDED(imgRequest->GetCORSMode(&corsmode))) {
    result.mCORSUsed = (corsmode != imgIRequest::CORS_NONE);
  }

  result.mPrincipal = principal.forget();
  // no images, including SVG images, can load content from another domain.
  result.mIsWriteOnly = false;
  result.mImageRequest = imgRequest.forget();
  return result;
}

nsLayoutUtils::SurfaceFromElementResult
nsLayoutUtils::SurfaceFromElement(HTMLImageElement *aElement,
                                  uint32_t aSurfaceFlags,
                                  RefPtr<DrawTarget>& aTarget)
{
  return SurfaceFromElement(static_cast<nsIImageLoadingContent*>(aElement),
                            aSurfaceFlags, aTarget);
}

nsLayoutUtils::SurfaceFromElementResult
nsLayoutUtils::SurfaceFromElement(HTMLCanvasElement* aElement,
                                  uint32_t aSurfaceFlags,
                                  RefPtr<DrawTarget>& aTarget)
{
  SurfaceFromElementResult result;

  IntSize size = aElement->GetSize();

  result.mSourceSurface = aElement->GetSurfaceSnapshot(&result.mAlphaType);
  if (!result.mSourceSurface) {
    // If the element doesn't have a context then we won't get a snapshot. The canvas spec wants us to not error and just
    // draw nothing, so return an empty surface.
    result.mAlphaType = gfxAlphaType::Opaque;
    DrawTarget *ref = aTarget ? aTarget.get() : gfxPlatform::GetPlatform()->ScreenReferenceDrawTarget();
    RefPtr<DrawTarget> dt = ref->CreateSimilarDrawTarget(IntSize(size.width, size.height),
                                                        SurfaceFormat::B8G8R8A8);
    if (dt) {
      result.mSourceSurface = dt->Snapshot();
    }
  } else if (aTarget) {
    RefPtr<SourceSurface> opt = aTarget->OptimizeSourceSurface(result.mSourceSurface);
    if (opt) {
      result.mSourceSurface = opt;
    }
  }

  // Ensure that any future changes to the canvas trigger proper invalidation,
  // in case this is being used by -moz-element()
  aElement->MarkContextClean();

  result.mHasSize = true;
  result.mSize = size;
  result.mPrincipal = aElement->NodePrincipal();
  result.mIsWriteOnly = aElement->IsWriteOnly();

  return result;
}

nsLayoutUtils::SurfaceFromElementResult
nsLayoutUtils::SurfaceFromElement(HTMLVideoElement* aElement,
                                  uint32_t aSurfaceFlags,
                                  RefPtr<DrawTarget>& aTarget)
{
  SurfaceFromElementResult result;
  result.mAlphaType = gfxAlphaType::Opaque; // Assume opaque.

  if (aElement->ContainsRestrictedContent()) {
    return result;
  }

  uint16_t readyState;
  if (NS_SUCCEEDED(aElement->GetReadyState(&readyState)) &&
      (readyState == nsIDOMHTMLMediaElement::HAVE_NOTHING ||
       readyState == nsIDOMHTMLMediaElement::HAVE_METADATA)) {
    result.mIsStillLoading = true;
    return result;
  }

  // If it doesn't have a principal, just bail
  nsCOMPtr<nsIPrincipal> principal = aElement->GetCurrentVideoPrincipal();
  if (!principal)
    return result;

  result.mLayersImage = aElement->GetCurrentImage();
  if (!result.mLayersImage)
    return result;

  if (aTarget) {
    // They gave us a DrawTarget to optimize for, so even though we have a layers::Image,
    // we should unconditionally grab a SourceSurface and try to optimize it.
    result.mSourceSurface = result.mLayersImage->GetAsSourceSurface();
    if (!result.mSourceSurface)
      return result;

    RefPtr<SourceSurface> opt = aTarget->OptimizeSourceSurface(result.mSourceSurface);
    if (opt) {
      result.mSourceSurface = opt;
    }
  }

  result.mCORSUsed = aElement->GetCORSMode() != CORS_NONE;
  result.mHasSize = true;
  result.mSize = result.mLayersImage->GetSize();
  result.mPrincipal = principal.forget();
  result.mIsWriteOnly = false;

  return result;
}

nsLayoutUtils::SurfaceFromElementResult
nsLayoutUtils::SurfaceFromElement(dom::Element* aElement,
                                  uint32_t aSurfaceFlags,
                                  RefPtr<DrawTarget>& aTarget)
{
  // If it's a <canvas>, we may be able to just grab its internal surface
  if (HTMLCanvasElement* canvas =
        HTMLCanvasElement::FromContentOrNull(aElement)) {
    return SurfaceFromElement(canvas, aSurfaceFlags, aTarget);
  }

  // Maybe it's <video>?
  if (HTMLVideoElement* video =
        HTMLVideoElement::FromContentOrNull(aElement)) {
    return SurfaceFromElement(video, aSurfaceFlags, aTarget);
  }

  // Finally, check if it's a normal image
  nsCOMPtr<nsIImageLoadingContent> imageLoader = do_QueryInterface(aElement);

  if (!imageLoader) {
    return SurfaceFromElementResult();
  }

  return SurfaceFromElement(imageLoader, aSurfaceFlags, aTarget);
}

/* static */
nsIContent*
nsLayoutUtils::GetEditableRootContentByContentEditable(nsIDocument* aDocument)
{
  // If the document is in designMode we should return nullptr.
  if (!aDocument || aDocument->HasFlag(NODE_IS_EDITABLE)) {
    return nullptr;
  }

  // contenteditable only works with HTML document.
  // Note: Use nsIDOMHTMLDocument rather than nsIHTMLDocument for getting the
  //       body node because nsIDOMHTMLDocument::GetBody() does something
  //       additional work for some cases and EditorBase uses them.
  nsCOMPtr<nsIDOMHTMLDocument> domHTMLDoc = do_QueryInterface(aDocument);
  if (!domHTMLDoc) {
    return nullptr;
  }

  Element* rootElement = aDocument->GetRootElement();
  if (rootElement && rootElement->IsEditable()) {
    return rootElement;
  }

  // If there are no editable root element, check its <body> element.
  // Note that the body element could be <frameset> element.
  nsCOMPtr<nsIDOMHTMLElement> body;
  nsresult rv = domHTMLDoc->GetBody(getter_AddRefs(body));
  nsCOMPtr<nsIContent> content = do_QueryInterface(body);
  if (NS_SUCCEEDED(rv) && content && content->IsEditable()) {
    return content;
  }
  return nullptr;
}

#ifdef DEBUG
/* static */ void
nsLayoutUtils::AssertNoDuplicateContinuations(nsIFrame* aContainer,
                                              const nsFrameList& aFrameList)
{
  for (nsIFrame* f : aFrameList) {
    // Check only later continuations of f; we deal with checking the
    // earlier continuations when we hit those earlier continuations in
    // the frame list.
    for (nsIFrame *c = f; (c = c->GetNextInFlow());) {
      NS_ASSERTION(c->GetParent() != aContainer ||
                   !aFrameList.ContainsFrame(c),
                   "Two continuations of the same frame in the same "
                   "frame list");
    }
  }
}

// Is one of aFrame's ancestors a letter frame?
static bool
IsInLetterFrame(nsIFrame *aFrame)
{
  for (nsIFrame *f = aFrame->GetParent(); f; f = f->GetParent()) {
    if (f->IsLetterFrame()) {
      return true;
    }
  }
  return false;
}

/* static */ void
nsLayoutUtils::AssertTreeOnlyEmptyNextInFlows(nsIFrame *aSubtreeRoot)
{
  NS_ASSERTION(aSubtreeRoot->GetPrevInFlow(),
               "frame tree not empty, but caller reported complete status");

  // Also assert that text frames map no text.
  int32_t start, end;
  nsresult rv = aSubtreeRoot->GetOffsets(start, end);
  NS_ASSERTION(NS_SUCCEEDED(rv), "GetOffsets failed");
  // In some cases involving :first-letter, we'll partially unlink a
  // continuation in the middle of a continuation chain from its
  // previous and next continuations before destroying it, presumably so
  // that we don't also destroy the later continuations.  Once we've
  // done this, GetOffsets returns incorrect values.
  // For examples, see list of tests in
  // https://bugzilla.mozilla.org/show_bug.cgi?id=619021#c29
  NS_ASSERTION(start == end || IsInLetterFrame(aSubtreeRoot),
               "frame tree not empty, but caller reported complete status");

  nsIFrame::ChildListIterator lists(aSubtreeRoot);
  for (; !lists.IsDone(); lists.Next()) {
    nsFrameList::Enumerator childFrames(lists.CurrentList());
    for (; !childFrames.AtEnd(); childFrames.Next()) {
      nsLayoutUtils::AssertTreeOnlyEmptyNextInFlows(childFrames.get());
    }
  }
}
#endif

static void
GetFontFacesForFramesInner(nsIFrame* aFrame, nsFontFaceList* aFontFaceList)
{
  NS_PRECONDITION(aFrame, "NULL frame pointer");

  if (aFrame->IsTextFrame()) {
    if (!aFrame->GetPrevContinuation()) {
      nsLayoutUtils::GetFontFacesForText(aFrame, 0, INT32_MAX, true,
                                         aFontFaceList);
    }
    return;
  }

  nsIFrame::ChildListID childLists[] = { nsIFrame::kPrincipalList,
                                         nsIFrame::kPopupList };
  for (size_t i = 0; i < ArrayLength(childLists); ++i) {
    nsFrameList children(aFrame->GetChildList(childLists[i]));
    for (nsFrameList::Enumerator e(children); !e.AtEnd(); e.Next()) {
      nsIFrame* child = e.get();
      child = nsPlaceholderFrame::GetRealFrameFor(child);
      GetFontFacesForFramesInner(child, aFontFaceList);
    }
  }
}

/* static */
nsresult
nsLayoutUtils::GetFontFacesForFrames(nsIFrame* aFrame,
                                     nsFontFaceList* aFontFaceList)
{
  NS_PRECONDITION(aFrame, "NULL frame pointer");

  while (aFrame) {
    GetFontFacesForFramesInner(aFrame, aFontFaceList);
    aFrame = GetNextContinuationOrIBSplitSibling(aFrame);
  }

  return NS_OK;
}

/* static */
nsresult
nsLayoutUtils::GetFontFacesForText(nsIFrame* aFrame,
                                   int32_t aStartOffset, int32_t aEndOffset,
                                   bool aFollowContinuations,
                                   nsFontFaceList* aFontFaceList)
{
  NS_PRECONDITION(aFrame, "NULL frame pointer");

  if (!aFrame->IsTextFrame()) {
    return NS_OK;
  }

  nsTextFrame* curr = static_cast<nsTextFrame*>(aFrame);
  do {
    int32_t fstart = std::max(curr->GetContentOffset(), aStartOffset);
    int32_t fend = std::min(curr->GetContentEnd(), aEndOffset);
    if (fstart >= fend) {
      curr = static_cast<nsTextFrame*>(curr->GetNextContinuation());
      continue;
    }

    // curr is overlapping with the offset we want
    gfxSkipCharsIterator iter = curr->EnsureTextRun(nsTextFrame::eInflated);
    gfxTextRun* textRun = curr->GetTextRun(nsTextFrame::eInflated);
    NS_ENSURE_TRUE(textRun, NS_ERROR_OUT_OF_MEMORY);

    // include continuations in the range that share the same textrun
    nsTextFrame* next = nullptr;
    if (aFollowContinuations && fend < aEndOffset) {
      next = static_cast<nsTextFrame*>(curr->GetNextContinuation());
      while (next && next->GetTextRun(nsTextFrame::eInflated) == textRun) {
        fend = std::min(next->GetContentEnd(), aEndOffset);
        next = fend < aEndOffset ?
          static_cast<nsTextFrame*>(next->GetNextContinuation()) : nullptr;
      }
    }

    uint32_t skipStart = iter.ConvertOriginalToSkipped(fstart);
    uint32_t skipEnd = iter.ConvertOriginalToSkipped(fend);
    aFontFaceList->AddFontsFromTextRun(textRun, skipStart, skipEnd - skipStart);
    curr = next;
  } while (aFollowContinuations && curr);

  return NS_OK;
}

/* static */
size_t
nsLayoutUtils::SizeOfTextRunsForFrames(nsIFrame* aFrame,
                                       MallocSizeOf aMallocSizeOf,
                                       bool clear)
{
  NS_PRECONDITION(aFrame, "NULL frame pointer");

  size_t total = 0;

  if (aFrame->IsTextFrame()) {
    nsTextFrame* textFrame = static_cast<nsTextFrame*>(aFrame);
    for (uint32_t i = 0; i < 2; ++i) {
      gfxTextRun *run = textFrame->GetTextRun(
        (i != 0) ? nsTextFrame::eInflated : nsTextFrame::eNotInflated);
      if (run) {
        if (clear) {
          run->ResetSizeOfAccountingFlags();
        } else {
          total += run->MaybeSizeOfIncludingThis(aMallocSizeOf);
        }
      }
    }
    return total;
  }

  AutoTArray<nsIFrame::ChildList,4> childListArray;
  aFrame->GetChildLists(&childListArray);

  for (nsIFrame::ChildListArrayIterator childLists(childListArray);
       !childLists.IsDone(); childLists.Next()) {
    for (nsFrameList::Enumerator e(childLists.CurrentList());
         !e.AtEnd(); e.Next()) {
      total += SizeOfTextRunsForFrames(e.get(), aMallocSizeOf, clear);
    }
  }
  return total;
}

struct PrefCallbacks
{
  const char* name;
  PrefChangedFunc func;
};
static const PrefCallbacks kPrefCallbacks[] = {
  { GRID_ENABLED_PREF_NAME,
    GridEnabledPrefChangeCallback },
  { WEBKIT_PREFIXES_ENABLED_PREF_NAME,
    WebkitPrefixEnabledPrefChangeCallback },
  { TEXT_ALIGN_UNSAFE_ENABLED_PREF_NAME,
    TextAlignUnsafeEnabledPrefChangeCallback },
  { DISPLAY_FLOW_ROOT_ENABLED_PREF_NAME,
    DisplayFlowRootEnabledPrefChangeCallback },
  { FLOAT_LOGICAL_VALUES_ENABLED_PREF_NAME,
    FloatLogicalValuesEnabledPrefChangeCallback },
  { BG_CLIP_TEXT_ENABLED_PREF_NAME,
    BackgroundClipTextEnabledPrefChangeCallback },
};

/* static */
void
nsLayoutUtils::Initialize()
{
  Preferences::AddUintVarCache(&sFontSizeInflationMaxRatio,
                               "font.size.inflation.maxRatio");
  Preferences::AddUintVarCache(&sFontSizeInflationEmPerLine,
                               "font.size.inflation.emPerLine");
  Preferences::AddUintVarCache(&sFontSizeInflationMinTwips,
                               "font.size.inflation.minTwips");
  Preferences::AddUintVarCache(&sFontSizeInflationLineThreshold,
                               "font.size.inflation.lineThreshold");
  Preferences::AddIntVarCache(&sFontSizeInflationMappingIntercept,
                              "font.size.inflation.mappingIntercept");
  Preferences::AddBoolVarCache(&sFontSizeInflationForceEnabled,
                               "font.size.inflation.forceEnabled");
  Preferences::AddBoolVarCache(&sFontSizeInflationDisabledInMasterProcess,
                               "font.size.inflation.disabledInMasterProcess");
  Preferences::AddUintVarCache(&sSystemFontScale,
                               "font.size.systemFontScale", 100);
  Preferences::AddUintVarCache(&sZoomMaxPercent,
                               "zoom.maxPercent", 300);
  Preferences::AddUintVarCache(&sZoomMinPercent,
                               "zoom.minPercent", 30);
  Preferences::AddBoolVarCache(&sInvalidationDebuggingIsEnabled,
                               "nglayout.debug.invalidation");
  Preferences::AddBoolVarCache(&sInterruptibleReflowEnabled,
                               "layout.interruptible-reflow.enabled");
  Preferences::AddBoolVarCache(&sSVGTransformBoxEnabled,
                               "svg.transform-box.enabled");
  Preferences::AddBoolVarCache(&sTextCombineUprightDigitsEnabled,
                               "layout.css.text-combine-upright-digits.enabled");
#ifdef MOZ_STYLO
  Preferences::AddBoolVarCache(&sStyloEnabled,
                               "layout.css.servo.enabled");
#endif
  Preferences::AddBoolVarCache(&sStyleAttrWithXMLBaseDisabled,
                               "layout.css.style-attr-with-xml-base.disabled");
  Preferences::AddUintVarCache(&sIdlePeriodDeadlineLimit,
                               "layout.idle_period.time_limit",
                               DEFAULT_IDLE_PERIOD_TIME_LIMIT);
  Preferences::AddUintVarCache(&sQuiescentFramesBeforeIdlePeriod,
                               "layout.idle_period.required_quiescent_frames",
                               DEFAULT_QUIESCENT_FRAMES);

  for (auto& callback : kPrefCallbacks) {
    Preferences::RegisterCallbackAndCall(callback.func, callback.name);
  }
  nsComputedDOMStyle::RegisterPrefChangeCallbacks();
}

/* static */
void
nsLayoutUtils::Shutdown()
{
  if (sContentMap) {
    delete sContentMap;
    sContentMap = nullptr;
  }

  for (auto& callback : kPrefCallbacks) {
    Preferences::UnregisterCallback(callback.func, callback.name);
  }
  nsComputedDOMStyle::UnregisterPrefChangeCallbacks();

  // so the cached initial quotes array doesn't appear to be a leak
  nsStyleList::Shutdown();
}

/* static */
void
nsLayoutUtils::RegisterImageRequest(nsPresContext* aPresContext,
                                    imgIRequest* aRequest,
                                    bool* aRequestRegistered)
{
  if (!aPresContext) {
    return;
  }

  if (aRequestRegistered && *aRequestRegistered) {
    // Our request is already registered with the refresh driver, so
    // no need to register it again.
    return;
  }

  if (aRequest) {
    if (!aPresContext->RefreshDriver()->AddImageRequest(aRequest)) {
      NS_WARNING("Unable to add image request");
      return;
    }

    if (aRequestRegistered) {
      *aRequestRegistered = true;
    }
  }
}

/* static */
void
nsLayoutUtils::RegisterImageRequestIfAnimated(nsPresContext* aPresContext,
                                              imgIRequest* aRequest,
                                              bool* aRequestRegistered)
{
  if (!aPresContext) {
    return;
  }

  if (aRequestRegistered && *aRequestRegistered) {
    // Our request is already registered with the refresh driver, so
    // no need to register it again.
    return;
  }

  if (aRequest) {
    nsCOMPtr<imgIContainer> image;
    if (NS_SUCCEEDED(aRequest->GetImage(getter_AddRefs(image)))) {
      // Check to verify that the image is animated. If so, then add it to the
      // list of images tracked by the refresh driver.
      bool isAnimated = false;
      nsresult rv = image->GetAnimated(&isAnimated);
      if (NS_SUCCEEDED(rv) && isAnimated) {
        if (!aPresContext->RefreshDriver()->AddImageRequest(aRequest)) {
          NS_WARNING("Unable to add image request");
          return;
        }

        if (aRequestRegistered) {
          *aRequestRegistered = true;
        }
      }
    }
  }
}

/* static */
void
nsLayoutUtils::DeregisterImageRequest(nsPresContext* aPresContext,
                                      imgIRequest* aRequest,
                                      bool* aRequestRegistered)
{
  if (!aPresContext) {
    return;
  }

  // Deregister our imgIRequest with the refresh driver to
  // complete tear-down, but only if it has been registered
  if (aRequestRegistered && !*aRequestRegistered) {
    return;
  }

  if (aRequest) {
    nsCOMPtr<imgIContainer> image;
    if (NS_SUCCEEDED(aRequest->GetImage(getter_AddRefs(image)))) {
      aPresContext->RefreshDriver()->RemoveImageRequest(aRequest);

      if (aRequestRegistered) {
        *aRequestRegistered = false;
      }
    }
  }
}

/* static */
void
nsLayoutUtils::PostRestyleEvent(Element* aElement,
                                nsRestyleHint aRestyleHint,
                                nsChangeHint aMinChangeHint)
{
  nsIDocument* doc = aElement->GetComposedDoc();
  if (doc) {
    nsCOMPtr<nsIPresShell> presShell = doc->GetShell();
    if (presShell) {
      presShell->GetPresContext()->RestyleManager()->PostRestyleEvent(
        aElement, aRestyleHint, aMinChangeHint);
    }
  }
}

nsSetAttrRunnable::nsSetAttrRunnable(nsIContent* aContent, nsIAtom* aAttrName,
                                     const nsAString& aValue)
  : mContent(aContent),
    mAttrName(aAttrName),
    mValue(aValue)
{
  NS_ASSERTION(aContent && aAttrName, "Missing stuff, prepare to crash");
}

nsSetAttrRunnable::nsSetAttrRunnable(nsIContent* aContent, nsIAtom* aAttrName,
                                     int32_t aValue)
  : mContent(aContent),
    mAttrName(aAttrName)
{
  NS_ASSERTION(aContent && aAttrName, "Missing stuff, prepare to crash");
  mValue.AppendInt(aValue);
}

NS_IMETHODIMP
nsSetAttrRunnable::Run()
{
  return mContent->SetAttr(kNameSpaceID_None, mAttrName, mValue, true);
}

nsUnsetAttrRunnable::nsUnsetAttrRunnable(nsIContent* aContent,
                                         nsIAtom* aAttrName)
  : mContent(aContent),
    mAttrName(aAttrName)
{
  NS_ASSERTION(aContent && aAttrName, "Missing stuff, prepare to crash");
}

NS_IMETHODIMP
nsUnsetAttrRunnable::Run()
{
  return mContent->UnsetAttr(kNameSpaceID_None, mAttrName, true);
}

/**
 * Compute the minimum font size inside of a container with the given
 * width, such that **when the user zooms the container to fill the full
 * width of the device**, the fonts satisfy our minima.
 */
static nscoord
MinimumFontSizeFor(nsPresContext* aPresContext, WritingMode aWritingMode,
                   nscoord aContainerISize)
{
  nsIPresShell* presShell = aPresContext->PresShell();

  uint32_t emPerLine = presShell->FontSizeInflationEmPerLine();
  uint32_t minTwips = presShell->FontSizeInflationMinTwips();
  if (emPerLine == 0 && minTwips == 0) {
    return 0;
  }

  // Clamp the container width to the device dimensions
  nscoord iFrameISize = aWritingMode.IsVertical()
    ? aPresContext->GetVisibleArea().height
    : aPresContext->GetVisibleArea().width;
  nscoord effectiveContainerISize = std::min(iFrameISize, aContainerISize);

  nscoord byLine = 0, byInch = 0;
  if (emPerLine != 0) {
    byLine = effectiveContainerISize / emPerLine;
  }
  if (minTwips != 0) {
    // REVIEW: Is this giving us app units and sizes *not* counting
    // viewport scaling?
    gfxSize screenSize = aPresContext->ScreenSizeInchesForFontInflation();
    float deviceISizeInches = aWritingMode.IsVertical()
      ? screenSize.height : screenSize.width;
    byInch = NSToCoordRound(effectiveContainerISize /
                            (deviceISizeInches * 1440 /
                             minTwips ));
  }
  return std::max(byLine, byInch);
}

/* static */ float
nsLayoutUtils::FontSizeInflationInner(const nsIFrame *aFrame,
                                      nscoord aMinFontSize)
{
  // Note that line heights should be inflated by the same ratio as the
  // font size of the same text; thus we operate only on the font size
  // even when we're scaling a line height.
  nscoord styleFontSize = aFrame->StyleFont()->mFont.size;
  if (styleFontSize <= 0) {
    // Never scale zero font size.
    return 1.0;
  }

  if (aMinFontSize <= 0) {
    // No need to scale.
    return 1.0;
  }

  // If between this current frame and its font inflation container there is a
  // non-inline element with fixed width or height, then we should not inflate
  // fonts for this frame.
  for (const nsIFrame* f = aFrame;
       f && !f->IsContainerForFontSizeInflation();
       f = f->GetParent()) {
    nsIContent* content = f->GetContent();
    LayoutFrameType fType = f->Type();
    nsIFrame* parent = f->GetParent();
    // Also, if there is more than one frame corresponding to a single
    // content node, we want the outermost one.
    if (!(parent && parent->GetContent() == content) &&
        // ignore width/height on inlines since they don't apply
        fType != LayoutFrameType::Inline &&
        // ignore width on radios and checkboxes since we enlarge them and
        // they have width/height in ua.css
        fType != LayoutFrameType::FormControl) {
      // ruby annotations should have the same inflation as its
      // grandparent, which is the ruby frame contains the annotation.
      if (fType == LayoutFrameType::RubyText) {
        MOZ_ASSERT(parent && parent->IsRubyTextContainerFrame());
        nsIFrame* grandparent = parent->GetParent();
        MOZ_ASSERT(grandparent && grandparent->IsRubyFrame());
        return FontSizeInflationFor(grandparent);
      }
      nsStyleCoord stylePosWidth = f->StylePosition()->mWidth;
      nsStyleCoord stylePosHeight = f->StylePosition()->mHeight;
      if (stylePosWidth.GetUnit() != eStyleUnit_Auto ||
          stylePosHeight.GetUnit() != eStyleUnit_Auto) {

        return 1.0;
      }
    }
  }

  int32_t interceptParam = nsLayoutUtils::FontSizeInflationMappingIntercept();
  float maxRatio = (float)nsLayoutUtils::FontSizeInflationMaxRatio() / 100.0f;

  float ratio = float(styleFontSize) / float(aMinFontSize);
  float inflationRatio;

  // Given a minimum inflated font size m, a specified font size s, we want to
  // find the inflated font size i and then return the ratio of i to s (i/s).
  if (interceptParam >= 0) {
    // Since the mapping intercept parameter P is greater than zero, we use it
    // to determine the point where our mapping function intersects the i=s
    // line. This means that we have an equation of the form:
    //
    // i = m + s·(P/2)/(1 + P/2), if s <= (1 + P/2)·m
    // i = s, if s >= (1 + P/2)·m

    float intercept = 1 + float(interceptParam)/2.0f;
    if (ratio >= intercept) {
      // If we're already at 1+P/2 or more times the minimum, don't scale.
      return 1.0;
    }

    // The point (intercept, intercept) is where the part of the i vs. s graph
    // that's not slope 1 meets the i=s line.  (This part of the
    // graph is a line from (0, m), to that point). We calculate the
    // intersection point to be ((1+P/2)m, (1+P/2)m), where P is the
    // intercept parameter above. We then need to return i/s.
    inflationRatio = (1.0f + (ratio * (intercept - 1) / intercept)) / ratio;
  } else {
    // This is the case where P is negative. We essentially want to implement
    // the case for P=infinity here, so we make i = s + m, which means that
    // i/s = s/s + m/s = 1 + 1/ratio
    inflationRatio = 1 + 1.0f / ratio;
  }

  if (maxRatio > 1.0 && inflationRatio > maxRatio) {
    return maxRatio;
  } else {
    return inflationRatio;
  }
}

static bool
ShouldInflateFontsForContainer(const nsIFrame *aFrame)
{
  // We only want to inflate fonts for text that is in a place
  // with room to expand.  The question is what the best heuristic for
  // that is...
  // For now, we're going to use NS_FRAME_IN_CONSTRAINED_BSIZE, which
  // indicates whether the frame is inside something with a constrained
  // block-size (propagating down the tree), but the propagation stops when
  // we hit overflow-y [or -x, for vertical mode]: scroll or auto.
  const nsStyleText* styleText = aFrame->StyleText();

  return styleText->mTextSizeAdjust != NS_STYLE_TEXT_SIZE_ADJUST_NONE &&
         !(aFrame->GetStateBits() & NS_FRAME_IN_CONSTRAINED_BSIZE) &&
         // We also want to disable font inflation for containers that have
         // preformatted text.
         // MathML cells need special treatment. See bug 1002526 comment 56.
         (styleText->WhiteSpaceCanWrap(aFrame) ||
          aFrame->IsFrameOfType(nsIFrame::eMathML));
}

nscoord
nsLayoutUtils::InflationMinFontSizeFor(const nsIFrame *aFrame)
{
  nsPresContext *presContext = aFrame->PresContext();
  if (!FontSizeInflationEnabled(presContext) ||
      presContext->mInflationDisabledForShrinkWrap) {
    return 0;
  }

  for (const nsIFrame *f = aFrame; f; f = f->GetParent()) {
    if (f->IsContainerForFontSizeInflation()) {
      if (!ShouldInflateFontsForContainer(f)) {
        return 0;
      }

      nsFontInflationData *data =
        nsFontInflationData::FindFontInflationDataFor(aFrame);
      // FIXME: The need to null-check here is sort of a bug, and might
      // lead to incorrect results.
      if (!data || !data->InflationEnabled()) {
        return 0;
      }

      return MinimumFontSizeFor(aFrame->PresContext(),
                                aFrame->GetWritingMode(),
                                data->EffectiveISize());
    }
  }

  MOZ_ASSERT(false, "root should always be container");

  return 0;
}

float
nsLayoutUtils::FontSizeInflationFor(const nsIFrame *aFrame)
{
  if (nsSVGUtils::IsInSVGTextSubtree(aFrame)) {
    const nsIFrame* container = aFrame;
    while (!container->IsSVGTextFrame()) {
      container = container->GetParent();
    }
    NS_ASSERTION(container, "expected to find an ancestor SVGTextFrame");
    return
      static_cast<const SVGTextFrame*>(container)->GetFontSizeScaleFactor();
  }

  if (!FontSizeInflationEnabled(aFrame->PresContext())) {
    return 1.0f;
  }

  return FontSizeInflationInner(aFrame, InflationMinFontSizeFor(aFrame));
}

/* static */ bool
nsLayoutUtils::FontSizeInflationEnabled(nsPresContext *aPresContext)
{
  nsIPresShell* presShell = aPresContext->GetPresShell();

  if (!presShell) {
    return false;
  }

  return presShell->FontSizeInflationEnabled();
}

/* static */ nsRect
nsLayoutUtils::GetBoxShadowRectForFrame(nsIFrame* aFrame,
                                        const nsSize& aFrameSize)
{
  nsCSSShadowArray* boxShadows = aFrame->StyleEffects()->mBoxShadow;
  if (!boxShadows) {
    return nsRect();
  }

  bool nativeTheme;
  const nsStyleDisplay* styleDisplay = aFrame->StyleDisplay();
  nsITheme::Transparency transparency;
  if (aFrame->IsThemed(styleDisplay, &transparency)) {
    // For opaque (rectangular) theme widgets we can take the generic
    // border-box path with border-radius disabled.
    nativeTheme = transparency != nsITheme::eOpaque;
  } else {
    nativeTheme = false;
  }

  nsRect frameRect = nativeTheme ?
    aFrame->GetVisualOverflowRectRelativeToSelf() :
    nsRect(nsPoint(0, 0), aFrameSize);

  nsRect shadows;
  int32_t A2D = aFrame->PresContext()->AppUnitsPerDevPixel();
  for (uint32_t i = 0; i < boxShadows->Length(); ++i) {
    nsRect tmpRect = frameRect;
    nsCSSShadowItem* shadow = boxShadows->ShadowAt(i);

    // inset shadows are never painted outside the frame
    if (shadow->mInset)
      continue;

    tmpRect.MoveBy(nsPoint(shadow->mXOffset, shadow->mYOffset));
    tmpRect.Inflate(shadow->mSpread);
    tmpRect.Inflate(
      nsContextBoxBlur::GetBlurRadiusMargin(shadow->mRadius, A2D));
    shadows.UnionRect(shadows, tmpRect);
  }
  return shadows;
}

/* static */ bool
nsLayoutUtils::GetContentViewerSize(nsPresContext* aPresContext,
                                    LayoutDeviceIntSize& aOutSize)
{
  nsCOMPtr<nsIDocShell> docShell = aPresContext->GetDocShell();
  if (!docShell) {
    return false;
  }

  nsCOMPtr<nsIContentViewer> cv;
  docShell->GetContentViewer(getter_AddRefs(cv));
  if (!cv) {
    return false;
  }

  nsIntRect bounds;
  cv->GetBounds(bounds);
  aOutSize = LayoutDeviceIntRect::FromUnknownRect(bounds).Size();
  return true;
}

static bool
UpdateCompositionBoundsForRCDRSF(ParentLayerRect& aCompBounds,
                                 nsPresContext* aPresContext,
                                 bool aScaleContentViewerSize)
{
  nsIFrame* rootFrame = aPresContext->PresShell()->GetRootFrame();
  if (!rootFrame) {
    return false;
  }

#if defined(MOZ_WIDGET_ANDROID) || defined(MOZ_WIDGET_UIKIT)
  nsIWidget* widget = rootFrame->GetNearestWidget();
#else
  nsView* view = rootFrame->GetView();
  nsIWidget* widget = view ? view->GetWidget() : nullptr;
#endif

  if (widget) {
    LayoutDeviceIntRect widgetBounds = widget->GetBounds();
    widgetBounds.MoveTo(0, 0);
    aCompBounds = ParentLayerRect(
      ViewAs<ParentLayerPixel>(
        widgetBounds,
        PixelCastJustification::LayoutDeviceIsParentLayerForRCDRSF));
    return true;
  }

  LayoutDeviceIntSize contentSize;
  if (nsLayoutUtils::GetContentViewerSize(aPresContext, contentSize)) {
    LayoutDeviceToParentLayerScale scale;
    if (aScaleContentViewerSize && aPresContext->GetParentPresContext()) {
      scale = LayoutDeviceToParentLayerScale(
        aPresContext->GetParentPresContext()->PresShell()->GetCumulativeResolution());
    }
    aCompBounds.SizeTo(contentSize * scale);
    return true;
  }

  return false;
}

/* static */ nsMargin
nsLayoutUtils::ScrollbarAreaToExcludeFromCompositionBoundsFor(nsIFrame* aScrollFrame)
{
  if (!aScrollFrame || !aScrollFrame->GetScrollTargetFrame()) {
    return nsMargin();
  }
  nsPresContext* presContext = aScrollFrame->PresContext();
  nsIPresShell* presShell = presContext->GetPresShell();
  if (!presShell) {
    return nsMargin();
  }
  bool isRootScrollFrame = aScrollFrame == presShell->GetRootScrollFrame();
  bool isRootContentDocRootScrollFrame = isRootScrollFrame
                                      && presContext->IsRootContentDocument();
  if (!isRootContentDocRootScrollFrame) {
    return nsMargin();
  }
  if (LookAndFeel::GetInt(LookAndFeel::eIntID_UseOverlayScrollbars)) {
    return nsMargin();
  }
  nsIScrollableFrame* scrollableFrame = aScrollFrame->GetScrollTargetFrame();
  if (!scrollableFrame) {
    return nsMargin();
  }
  return scrollableFrame->GetActualScrollbarSizes();
}

/* static */ nsSize
nsLayoutUtils::CalculateCompositionSizeForFrame(nsIFrame* aFrame, bool aSubtractScrollbars)
{
  // If we have a scrollable frame, restrict the composition bounds to its
  // scroll port. The scroll port excludes the frame borders and the scroll
  // bars, which we don't want to be part of the composition bounds.
  nsIScrollableFrame* scrollableFrame = aFrame->GetScrollTargetFrame();
  nsRect rect = scrollableFrame ? scrollableFrame->GetScrollPortRect() : aFrame->GetRect();
  nsSize size = rect.Size();

  nsPresContext* presContext = aFrame->PresContext();
  nsIPresShell* presShell = presContext->PresShell();

  bool isRootContentDocRootScrollFrame = presContext->IsRootContentDocument()
                                      && aFrame == presShell->GetRootScrollFrame();
  if (isRootContentDocRootScrollFrame) {
    ParentLayerRect compBounds;
    if (UpdateCompositionBoundsForRCDRSF(compBounds, presContext, false)) {
      int32_t auPerDevPixel = presContext->AppUnitsPerDevPixel();
      size = nsSize(compBounds.width * auPerDevPixel, compBounds.height * auPerDevPixel);
    }
  }

  if (aSubtractScrollbars) {
    nsMargin margins = ScrollbarAreaToExcludeFromCompositionBoundsFor(aFrame);
    size.width -= margins.LeftRight();
    size.height -= margins.TopBottom();
  }

  return size;
}

/* static */ CSSSize
nsLayoutUtils::CalculateRootCompositionSize(nsIFrame* aFrame,
                                            bool aIsRootContentDocRootScrollFrame,
                                            const FrameMetrics& aMetrics)
{

  if (aIsRootContentDocRootScrollFrame) {
    return ViewAs<LayerPixel>(aMetrics.GetCompositionBounds().Size(),
                              PixelCastJustification::ParentLayerToLayerForRootComposition)
           * LayerToScreenScale(1.0f)
           / aMetrics.DisplayportPixelsPerCSSPixel();
  }
  nsPresContext* presContext = aFrame->PresContext();
  ScreenSize rootCompositionSize;
  nsPresContext* rootPresContext =
    presContext->GetToplevelContentDocumentPresContext();
  if (!rootPresContext) {
    rootPresContext = presContext->GetRootPresContext();
  }
  nsIPresShell* rootPresShell = nullptr;
  if (rootPresContext) {
    rootPresShell = rootPresContext->PresShell();
    if (nsIFrame* rootFrame = rootPresShell->GetRootFrame()) {
      LayoutDeviceToLayerScale2D cumulativeResolution(
        rootPresShell->GetCumulativeResolution()
      * nsLayoutUtils::GetTransformToAncestorScale(rootFrame));
      ParentLayerRect compBounds;
      if (UpdateCompositionBoundsForRCDRSF(compBounds, rootPresContext, true)) {
        rootCompositionSize = ViewAs<ScreenPixel>(compBounds.Size(),
            PixelCastJustification::ScreenIsParentLayerForRoot);
      } else {
        int32_t rootAUPerDevPixel = rootPresContext->AppUnitsPerDevPixel();
        LayerSize frameSize =
          (LayoutDeviceRect::FromAppUnits(rootFrame->GetRect(), rootAUPerDevPixel)
           * cumulativeResolution).Size();
        rootCompositionSize = frameSize * LayerToScreenScale(1.0f);
      }
    }
  } else {
    nsIWidget* widget = aFrame->GetNearestWidget();
    LayoutDeviceIntRect widgetBounds = widget->GetBounds();
    rootCompositionSize = ScreenSize(
      ViewAs<ScreenPixel>(widgetBounds.Size(),
                          PixelCastJustification::LayoutDeviceIsScreenForBounds));
  }

  // Adjust composition size for the size of scroll bars.
  nsIFrame* rootRootScrollFrame = rootPresShell ? rootPresShell->GetRootScrollFrame() : nullptr;
  nsMargin scrollbarMargins = ScrollbarAreaToExcludeFromCompositionBoundsFor(rootRootScrollFrame);
  LayoutDeviceMargin margins = LayoutDeviceMargin::FromAppUnits(scrollbarMargins,
    rootPresContext->AppUnitsPerDevPixel());
  // Scrollbars are not subject to resolution scaling, so LD pixels = layer pixels for them.
  rootCompositionSize.width -= margins.LeftRight();
  rootCompositionSize.height -= margins.TopBottom();

  return rootCompositionSize / aMetrics.DisplayportPixelsPerCSSPixel();
}

/* static */ nsRect
nsLayoutUtils::CalculateScrollableRectForFrame(nsIScrollableFrame* aScrollableFrame, nsIFrame* aRootFrame)
{
  nsRect contentBounds;
  if (aScrollableFrame) {
    contentBounds = aScrollableFrame->GetScrollRange();

    nsPoint scrollPosition = aScrollableFrame->GetScrollPosition();
    if (aScrollableFrame->GetScrollbarStyles().mVertical == NS_STYLE_OVERFLOW_HIDDEN) {
      contentBounds.y = scrollPosition.y;
      contentBounds.height = 0;
    }
    if (aScrollableFrame->GetScrollbarStyles().mHorizontal == NS_STYLE_OVERFLOW_HIDDEN) {
      contentBounds.x = scrollPosition.x;
      contentBounds.width = 0;
    }

    contentBounds.width += aScrollableFrame->GetScrollPortRect().width;
    contentBounds.height += aScrollableFrame->GetScrollPortRect().height;
  } else {
    contentBounds = aRootFrame->GetRect();
  }
  return contentBounds;
}

/* static */ nsRect
nsLayoutUtils::CalculateExpandedScrollableRect(nsIFrame* aFrame)
{
  nsRect scrollableRect =
    CalculateScrollableRectForFrame(aFrame->GetScrollTargetFrame(),
                                    aFrame->PresContext()->PresShell()->GetRootFrame());
  nsSize compSize = CalculateCompositionSizeForFrame(aFrame);

  if (aFrame == aFrame->PresContext()->PresShell()->GetRootScrollFrame()) {
    // the composition size for the root scroll frame does not include the
    // local resolution, so we adjust.
    float res = aFrame->PresContext()->PresShell()->GetResolution();
    compSize.width = NSToCoordRound(compSize.width / res);
    compSize.height = NSToCoordRound(compSize.height / res);
  }

  if (scrollableRect.width < compSize.width) {
    scrollableRect.x = std::max(0,
                                scrollableRect.x - (compSize.width - scrollableRect.width));
    scrollableRect.width = compSize.width;
  }

  if (scrollableRect.height < compSize.height) {
    scrollableRect.y = std::max(0,
                                scrollableRect.y - (compSize.height - scrollableRect.height));
    scrollableRect.height = compSize.height;
  }
  return scrollableRect;
}

/* static */ void
nsLayoutUtils::DoLogTestDataForPaint(LayerManager* aManager,
                                     ViewID aScrollId,
                                     const std::string& aKey,
                                     const std::string& aValue)
{
  if (ClientLayerManager* mgr = aManager->AsClientLayerManager()) {
    mgr->LogTestDataForCurrentPaint(aScrollId, aKey, aValue);
  }
}

/* static */ bool
nsLayoutUtils::IsAPZTestLoggingEnabled()
{
  return gfxPrefs::APZTestLoggingEnabled();
}

////////////////////////////////////////
// SurfaceFromElementResult

nsLayoutUtils::SurfaceFromElementResult::SurfaceFromElementResult()
  // Use safe default values here
  : mIsWriteOnly(true)
  , mIsStillLoading(false)
  , mHasSize(false)
  , mCORSUsed(false)
  , mAlphaType(gfxAlphaType::Opaque)
{
}

const RefPtr<mozilla::gfx::SourceSurface>&
nsLayoutUtils::SurfaceFromElementResult::GetSourceSurface()
{
  if (!mSourceSurface && mLayersImage) {
    mSourceSurface = mLayersImage->GetAsSourceSurface();
  }

  return mSourceSurface;
}

////////////////////////////////////////

bool
nsLayoutUtils::IsNonWrapperBlock(nsIFrame* aFrame)
{
  return GetAsBlock(aFrame) && !aFrame->IsBlockWrapper();
}

bool
nsLayoutUtils::NeedsPrintPreviewBackground(nsPresContext* aPresContext)
{
  return aPresContext->IsRootPaginatedDocument() &&
    (aPresContext->Type() == nsPresContext::eContext_PrintPreview ||
     aPresContext->Type() == nsPresContext::eContext_PageLayout);
}

AutoMaybeDisableFontInflation::AutoMaybeDisableFontInflation(nsIFrame *aFrame)
{
  // FIXME: Now that inflation calculations are based on the flow
  // root's NCA's (nearest common ancestor of its inflatable
  // descendants) width, we could probably disable inflation in
  // fewer cases than we currently do.
  // MathML cells need special treatment. See bug 1002526 comment 56.
  if (aFrame->IsContainerForFontSizeInflation() &&
      !aFrame->IsFrameOfType(nsIFrame::eMathML)) {
    mPresContext = aFrame->PresContext();
    mOldValue = mPresContext->mInflationDisabledForShrinkWrap;
    mPresContext->mInflationDisabledForShrinkWrap = true;
  } else {
    // indicate we have nothing to restore
    mPresContext = nullptr;
  }
}

AutoMaybeDisableFontInflation::~AutoMaybeDisableFontInflation()
{
  if (mPresContext) {
    mPresContext->mInflationDisabledForShrinkWrap = mOldValue;
  }
}

namespace mozilla {

Rect NSRectToRect(const nsRect& aRect, double aAppUnitsPerPixel)
{
  // Note that by making aAppUnitsPerPixel a double we're doing floating-point
  // division using a larger type and avoiding rounding error.
  return Rect(Float(aRect.x / aAppUnitsPerPixel),
              Float(aRect.y / aAppUnitsPerPixel),
              Float(aRect.width / aAppUnitsPerPixel),
              Float(aRect.height / aAppUnitsPerPixel));
}

Rect NSRectToSnappedRect(const nsRect& aRect, double aAppUnitsPerPixel,
                         const gfx::DrawTarget& aSnapDT)
{
  // Note that by making aAppUnitsPerPixel a double we're doing floating-point
  // division using a larger type and avoiding rounding error.
  Rect rect(Float(aRect.x / aAppUnitsPerPixel),
            Float(aRect.y / aAppUnitsPerPixel),
            Float(aRect.width / aAppUnitsPerPixel),
            Float(aRect.height / aAppUnitsPerPixel));
  MaybeSnapToDevicePixels(rect, aSnapDT, true);
  return rect;
}
// Similar to a snapped rect, except an axis is left unsnapped if the snapping
// process results in a length of 0.
Rect NSRectToNonEmptySnappedRect(const nsRect& aRect, double aAppUnitsPerPixel,
                                 const gfx::DrawTarget& aSnapDT)
{
  // Note that by making aAppUnitsPerPixel a double we're doing floating-point
  // division using a larger type and avoiding rounding error.
  Rect rect(Float(aRect.x / aAppUnitsPerPixel),
            Float(aRect.y / aAppUnitsPerPixel),
            Float(aRect.width / aAppUnitsPerPixel),
            Float(aRect.height / aAppUnitsPerPixel));
  MaybeSnapToDevicePixels(rect, aSnapDT, true, false);
  return rect;
}

void StrokeLineWithSnapping(const nsPoint& aP1, const nsPoint& aP2,
                            int32_t aAppUnitsPerDevPixel,
                            DrawTarget& aDrawTarget,
                            const Pattern& aPattern,
                            const StrokeOptions& aStrokeOptions,
                            const DrawOptions& aDrawOptions)
{
  Point p1 = NSPointToPoint(aP1, aAppUnitsPerDevPixel);
  Point p2 = NSPointToPoint(aP2, aAppUnitsPerDevPixel);
  SnapLineToDevicePixelsForStroking(p1, p2, aDrawTarget,
                                    aStrokeOptions.mLineWidth);
  aDrawTarget.StrokeLine(p1, p2, aPattern, aStrokeOptions, aDrawOptions);
}

namespace layout {


void
MaybeSetupTransactionIdAllocator(layers::LayerManager* aManager, nsView* aView)
{
  if (aManager->GetBackendType() == LayersBackend::LAYERS_CLIENT ||
      aManager->GetBackendType() == LayersBackend::LAYERS_WR) {
    nsRefreshDriver *refresh = aView->GetViewManager()->GetPresShell()->GetPresContext()->RefreshDriver();
    aManager->SetTransactionIdAllocator(refresh);
  }
}

} // namespace layout
} // namespace mozilla

/* static */ bool
nsLayoutUtils::IsOutlineStyleAutoEnabled()
{
  static bool sOutlineStyleAutoEnabled;
  static bool sOutlineStyleAutoPrefCached = false;

  if (!sOutlineStyleAutoPrefCached) {
    sOutlineStyleAutoPrefCached = true;
    Preferences::AddBoolVarCache(&sOutlineStyleAutoEnabled,
                                 "layout.css.outline-style-auto.enabled",
                                 false);
  }
  return sOutlineStyleAutoEnabled;
}

/* static */ void
nsLayoutUtils::SetBSizeFromFontMetrics(const nsIFrame* aFrame,
                                       ReflowOutput& aMetrics,
                                       const LogicalMargin& aFramePadding,
                                       WritingMode aLineWM,
                                       WritingMode aFrameWM)
{
  RefPtr<nsFontMetrics> fm =
    nsLayoutUtils::GetInflatedFontMetricsForFrame(aFrame);

  if (fm) {
    // Compute final height of the frame.
    //
    // Do things the standard css2 way -- though it's hard to find it
    // in the css2 spec! It's actually found in the css1 spec section
    // 4.4 (you will have to read between the lines to really see
    // it).
    //
    // The height of our box is the sum of our font size plus the top
    // and bottom border and padding. The height of children do not
    // affect our height.
    aMetrics.SetBlockStartAscent(aLineWM.IsLineInverted() ? fm->MaxDescent()
                                                          : fm->MaxAscent());
    aMetrics.BSize(aLineWM) = fm->MaxHeight();
  } else {
    NS_WARNING("Cannot get font metrics - defaulting sizes to 0");
    aMetrics.SetBlockStartAscent(aMetrics.BSize(aLineWM) = 0);
  }
  aMetrics.SetBlockStartAscent(aMetrics.BlockStartAscent() +
                               aFramePadding.BStart(aFrameWM));
  aMetrics.BSize(aLineWM) += aFramePadding.BStartEnd(aFrameWM);
}

/* static */ bool
nsLayoutUtils::HasDocumentLevelListenersForApzAwareEvents(nsIPresShell* aShell)
{
  if (nsIDocument* doc = aShell->GetDocument()) {
    WidgetEvent event(true, eVoidEvent);
    nsTArray<EventTarget*> targets;
    nsresult rv = EventDispatcher::Dispatch(doc, nullptr, &event, nullptr,
        nullptr, nullptr, &targets);
    NS_ENSURE_SUCCESS(rv, false);
    for (size_t i = 0; i < targets.Length(); i++) {
      if (targets[i]->IsApzAware()) {
        return true;
      }
    }
  }
  return false;
}

static void
MaybeReflowForInflationScreenSizeChange(nsPresContext *aPresContext)
{
  if (aPresContext) {
    nsIPresShell* presShell = aPresContext->GetPresShell();
    bool fontInflationWasEnabled = presShell->FontSizeInflationEnabled();
    presShell->NotifyFontSizeInflationEnabledIsDirty();
    bool changed = false;
    if (presShell && presShell->FontSizeInflationEnabled() &&
        presShell->FontSizeInflationMinTwips() != 0) {
      aPresContext->ScreenSizeInchesForFontInflation(&changed);
    }

    changed = changed ||
      (fontInflationWasEnabled != presShell->FontSizeInflationEnabled());
    if (changed) {
      nsCOMPtr<nsIDocShell> docShell = aPresContext->GetDocShell();
      if (docShell) {
        nsCOMPtr<nsIContentViewer> cv;
        docShell->GetContentViewer(getter_AddRefs(cv));
        if (cv) {
          nsTArray<nsCOMPtr<nsIContentViewer> > array;
          cv->AppendSubtree(array);
          for (uint32_t i = 0, iEnd = array.Length(); i < iEnd; ++i) {
            nsCOMPtr<nsIPresShell> shell;
            nsCOMPtr<nsIContentViewer> cv = array[i];
            cv->GetPresShell(getter_AddRefs(shell));
            if (shell) {
              nsIFrame *rootFrame = shell->GetRootFrame();
              if (rootFrame) {
                shell->FrameNeedsReflow(rootFrame,
                                        nsIPresShell::eStyleChange,
                                        NS_FRAME_IS_DIRTY);
              }
            }
          }
        }
      }
    }
  }
}

/* static */ void
nsLayoutUtils::SetScrollPositionClampingScrollPortSize(nsIPresShell* aPresShell, CSSSize aSize)
{
  MOZ_ASSERT(aSize.width >= 0.0 && aSize.height >= 0.0);

  aPresShell->SetScrollPositionClampingScrollPortSize(
    nsPresContext::CSSPixelsToAppUnits(aSize.width),
    nsPresContext::CSSPixelsToAppUnits(aSize.height));

  // When the "font.size.inflation.minTwips" preference is set, the
  // layout depends on the size of the screen.  Since when the size
  // of the screen changes, the scroll position clamping scroll port
  // size also changes, we hook in the needed updates here rather
  // than adding a separate notification just for this change.
  nsPresContext* presContext = aPresShell->GetPresContext();
  MaybeReflowForInflationScreenSizeChange(presContext);
}

/* static */ bool
nsLayoutUtils::CanScrollOriginClobberApz(nsIAtom* aScrollOrigin)
{
  return aScrollOrigin != nullptr
      && aScrollOrigin != nsGkAtoms::apz
      && aScrollOrigin != nsGkAtoms::restore;
}

/* static */ ScrollMetadata
nsLayoutUtils::ComputeScrollMetadata(nsIFrame* aForFrame,
                                     nsIFrame* aScrollFrame,
                                     nsIContent* aContent,
                                     const nsIFrame* aReferenceFrame,
                                     Layer* aLayer,
                                     ViewID aScrollParentId,
                                     const nsRect& aViewport,
                                     const Maybe<nsRect>& aClipRect,
                                     bool aIsRootContent,
                                     const ContainerLayerParameters& aContainerParameters)
{
  nsPresContext* presContext = aForFrame->PresContext();
  int32_t auPerDevPixel = presContext->AppUnitsPerDevPixel();

  nsIPresShell* presShell = presContext->GetPresShell();
  ScrollMetadata metadata;
  FrameMetrics& metrics = metadata.GetMetrics();
  metrics.SetViewport(CSSRect::FromAppUnits(aViewport));

  ViewID scrollId = FrameMetrics::NULL_SCROLL_ID;
  if (aContent) {
    if (void* paintRequestTime = aContent->GetProperty(nsGkAtoms::paintRequestTime)) {
      metrics.SetPaintRequestTime(*static_cast<TimeStamp*>(paintRequestTime));
      aContent->DeleteProperty(nsGkAtoms::paintRequestTime);
    }
    scrollId = nsLayoutUtils::FindOrCreateIDFor(aContent);
    nsRect dp;
    if (nsLayoutUtils::GetDisplayPort(aContent, &dp)) {
      metrics.SetDisplayPort(CSSRect::FromAppUnits(dp));
      nsLayoutUtils::LogTestDataForPaint(aLayer->Manager(), scrollId, "displayport",
          metrics.GetDisplayPort());
    }
    if (nsLayoutUtils::GetCriticalDisplayPort(aContent, &dp)) {
      metrics.SetCriticalDisplayPort(CSSRect::FromAppUnits(dp));
      nsLayoutUtils::LogTestDataForPaint(aLayer->Manager(), scrollId,
          "criticalDisplayport", metrics.GetCriticalDisplayPort());
    }
    DisplayPortMarginsPropertyData* marginsData =
        static_cast<DisplayPortMarginsPropertyData*>(aContent->GetProperty(nsGkAtoms::DisplayPortMargins));
    if (marginsData) {
      metrics.SetDisplayPortMargins(marginsData->mMargins);
    }
  }

  nsIScrollableFrame* scrollableFrame = nullptr;
  if (aScrollFrame)
    scrollableFrame = aScrollFrame->GetScrollTargetFrame();

  metrics.SetScrollableRect(CSSRect::FromAppUnits(
    nsLayoutUtils::CalculateScrollableRectForFrame(scrollableFrame, aForFrame)));

  if (scrollableFrame) {
    nsPoint scrollPosition = scrollableFrame->GetScrollPosition();
    metrics.SetScrollOffset(CSSPoint::FromAppUnits(scrollPosition));

    nsPoint smoothScrollPosition = scrollableFrame->LastScrollDestination();
    metrics.SetSmoothScrollOffset(CSSPoint::FromAppUnits(smoothScrollPosition));

    // If the frame was scrolled since the last layers update, and by something
    // that is higher priority than APZ, we want to tell the APZ to update
    // its scroll offset. We want to distinguish the case where the scroll offset
    // was "restored" because in that case the restored scroll position should
    // not overwrite a user-driven scroll.
    if (scrollableFrame->LastScrollOrigin() == nsGkAtoms::restore) {
      metrics.SetScrollOffsetRestored(scrollableFrame->CurrentScrollGeneration());
    } else if (CanScrollOriginClobberApz(scrollableFrame->LastScrollOrigin())) {
      metrics.SetScrollOffsetUpdated(scrollableFrame->CurrentScrollGeneration());
    }
    scrollableFrame->AllowScrollOriginDowngrade();

    nsIAtom* lastSmoothScrollOrigin = scrollableFrame->LastSmoothScrollOrigin();
    if (lastSmoothScrollOrigin) {
      metrics.SetSmoothScrollOffsetUpdated(scrollableFrame->CurrentScrollGeneration());
    }

    nsSize lineScrollAmount = scrollableFrame->GetLineScrollAmount();
    LayoutDeviceIntSize lineScrollAmountInDevPixels =
      LayoutDeviceIntSize::FromAppUnitsRounded(lineScrollAmount, presContext->AppUnitsPerDevPixel());
    metadata.SetLineScrollAmount(lineScrollAmountInDevPixels);

    nsSize pageScrollAmount = scrollableFrame->GetPageScrollAmount();
    LayoutDeviceIntSize pageScrollAmountInDevPixels =
      LayoutDeviceIntSize::FromAppUnitsRounded(pageScrollAmount, presContext->AppUnitsPerDevPixel());
    metadata.SetPageScrollAmount(pageScrollAmountInDevPixels);

    if (!aScrollFrame->GetParent() ||
        EventStateManager::CanVerticallyScrollFrameWithWheel(aScrollFrame->GetParent()))
    {
      metadata.SetAllowVerticalScrollWithWheel(true);
    }

    metadata.SetUsesContainerScrolling(scrollableFrame->UsesContainerScrolling());

    metadata.SetSnapInfo(scrollableFrame->GetScrollSnapInfo());
  }

  // If we have the scrollparent being the same as the scroll id, the
  // compositor-side code could get into an infinite loop while building the
  // overscroll handoff chain.
  MOZ_ASSERT(aScrollParentId == FrameMetrics::NULL_SCROLL_ID || scrollId != aScrollParentId);
  metrics.SetScrollId(scrollId);
  metrics.SetIsRootContent(aIsRootContent);
  metadata.SetScrollParentId(aScrollParentId);

  if (scrollId != FrameMetrics::NULL_SCROLL_ID && !presContext->GetParentPresContext()) {
    if ((aScrollFrame && (aScrollFrame == presShell->GetRootScrollFrame())) ||
        aContent == presShell->GetDocument()->GetDocumentElement()) {
      metadata.SetIsLayersIdRoot(true);
    }
  }

  // Only the root scrollable frame for a given presShell should pick up
  // the presShell's resolution. All the other frames are 1.0.
  if (aScrollFrame == presShell->GetRootScrollFrame()) {
    metrics.SetPresShellResolution(presShell->GetResolution());
  } else {
    metrics.SetPresShellResolution(1.0f);
  }
  // The cumulative resolution is the resolution at which the scroll frame's
  // content is actually rendered. It includes the pres shell resolutions of
  // all the pres shells from here up to the root, as well as any css-driven
  // resolution. We don't need to compute it as it's already stored in the
  // container parameters.
  metrics.SetCumulativeResolution(aContainerParameters.Scale());

  LayoutDeviceToScreenScale2D resolutionToScreen(
      presShell->GetCumulativeResolution()
    * nsLayoutUtils::GetTransformToAncestorScale(aScrollFrame ? aScrollFrame : aForFrame));
  metrics.SetExtraResolution(metrics.GetCumulativeResolution() / resolutionToScreen);

  metrics.SetDevPixelsPerCSSPixel(presContext->CSSToDevPixelScale());

  // Initially, AsyncPanZoomController should render the content to the screen
  // at the painted resolution.
  const LayerToParentLayerScale layerToParentLayerScale(1.0f);
  metrics.SetZoom(metrics.GetCumulativeResolution() * metrics.GetDevPixelsPerCSSPixel()
                  * layerToParentLayerScale);

  // Calculate the composition bounds as the size of the scroll frame and
  // its origin relative to the reference frame.
  // If aScrollFrame is null, we are in a document without a root scroll frame,
  // so it's a xul document. In this case, use the size of the viewport frame.
  nsIFrame* frameForCompositionBoundsCalculation = aScrollFrame ? aScrollFrame : aForFrame;
  nsRect compositionBounds(frameForCompositionBoundsCalculation->GetOffsetToCrossDoc(aReferenceFrame),
                           frameForCompositionBoundsCalculation->GetSize());
  if (scrollableFrame) {
    // If we have a scrollable frame, restrict the composition bounds to its
    // scroll port. The scroll port excludes the frame borders and the scroll
    // bars, which we don't want to be part of the composition bounds.
    nsRect scrollPort = scrollableFrame->GetScrollPortRect();
    compositionBounds = nsRect(compositionBounds.TopLeft() + scrollPort.TopLeft(),
                               scrollPort.Size());
  }
  ParentLayerRect frameBounds = LayoutDeviceRect::FromAppUnits(compositionBounds, auPerDevPixel)
                              * metrics.GetCumulativeResolution()
                              * layerToParentLayerScale;

  if (aClipRect) {
    ParentLayerRect rect = LayoutDeviceRect::FromAppUnits(*aClipRect, auPerDevPixel)
                         * metrics.GetCumulativeResolution()
                         * layerToParentLayerScale;
    metadata.SetScrollClip(Some(LayerClip(RoundedToInt(rect))));
  }

  // For the root scroll frame of the root content document (RCD-RSF), the above calculation
  // will yield the size of the viewport frame as the composition bounds, which
  // doesn't actually correspond to what is visible when
  // nsIDOMWindowUtils::setCSSViewport has been called to modify the visible area of
  // the prescontext that the viewport frame is reflowed into. In that case if our
  // document has a widget then the widget's bounds will correspond to what is
  // visible. If we don't have a widget the root view's bounds correspond to what
  // would be visible because they don't get modified by setCSSViewport.
  bool isRootScrollFrame = aScrollFrame == presShell->GetRootScrollFrame();
  bool isRootContentDocRootScrollFrame = isRootScrollFrame
                                      && presContext->IsRootContentDocument();
  if (isRootContentDocRootScrollFrame) {
    UpdateCompositionBoundsForRCDRSF(frameBounds, presContext, true);
  }

  nsMargin sizes = ScrollbarAreaToExcludeFromCompositionBoundsFor(aScrollFrame);
  // Scrollbars are not subject to resolution scaling, so LD pixels = layer pixels for them.
  ParentLayerMargin boundMargins = LayoutDeviceMargin::FromAppUnits(sizes, auPerDevPixel)
    * LayoutDeviceToParentLayerScale(1.0f);
  frameBounds.Deflate(boundMargins);

  metrics.SetCompositionBounds(frameBounds);

  metrics.SetRootCompositionSize(
    nsLayoutUtils::CalculateRootCompositionSize(aScrollFrame ? aScrollFrame : aForFrame,
                                                isRootContentDocRootScrollFrame, metrics));

  if (gfxPrefs::APZPrintTree() || gfxPrefs::APZTestLoggingEnabled()) {
    if (nsIContent* content = frameForCompositionBoundsCalculation->GetContent()) {
      nsAutoString contentDescription;
      content->Describe(contentDescription);
      metadata.SetContentDescription(NS_LossyConvertUTF16toASCII(contentDescription));
      nsLayoutUtils::LogTestDataForPaint(aLayer->Manager(), scrollId, "contentDescription",
          metadata.GetContentDescription().get());
    }
  }

  metrics.SetPresShellId(presShell->GetPresShellId());

  // If the scroll frame's content is marked 'scrollgrab', record this
  // in the FrameMetrics so APZ knows to provide the scroll grabbing
  // behaviour.
  if (aScrollFrame && nsContentUtils::HasScrollgrab(aScrollFrame->GetContent())) {
    metadata.SetHasScrollgrab(true);
  }

  // Also compute and set the background color.
  // This is needed for APZ overscrolling support.
  if (aScrollFrame) {
    if (isRootScrollFrame) {
      metadata.SetBackgroundColor(Color::FromABGR(
        presShell->GetCanvasBackground()));
    } else {
      nsStyleContext* backgroundStyle;
      if (nsCSSRendering::FindBackground(aScrollFrame, &backgroundStyle)) {
        nscolor backgroundColor = backgroundStyle->
          StyleBackground()->BackgroundColor(backgroundStyle);
        metadata.SetBackgroundColor(Color::FromABGR(backgroundColor));
      }
    }
  }

  if (ShouldDisableApzForElement(aContent)) {
    metadata.SetForceDisableApz(true);
  }

  return metadata;
}

/* static */ bool
nsLayoutUtils::ContainsMetricsWithId(const Layer* aLayer, const ViewID& aScrollId)
{
  for (uint32_t i = aLayer->GetScrollMetadataCount(); i > 0; i--) {
    if (aLayer->GetFrameMetrics(i-1).GetScrollId() == aScrollId) {
      return true;
    }
  }
  for (Layer* child = aLayer->GetFirstChild(); child; child = child->GetNextSibling()) {
    if (ContainsMetricsWithId(child, aScrollId)) {
      return true;
    }
  }
  return false;
}

/* static */ uint32_t
nsLayoutUtils::GetTouchActionFromFrame(nsIFrame* aFrame)
{
  // If aFrame is null then return default value
  if (!aFrame) {
    return NS_STYLE_TOUCH_ACTION_AUTO;
  }

  // The touch-action CSS property applies to: all elements except:
  // non-replaced inline elements, table rows, row groups, table columns, and column groups
  bool isNonReplacedInlineElement = aFrame->IsFrameOfType(nsIFrame::eLineParticipant);
  if (isNonReplacedInlineElement) {
    return NS_STYLE_TOUCH_ACTION_AUTO;
  }

  const nsStyleDisplay* disp = aFrame->StyleDisplay();
  bool isTableElement = disp->IsInnerTableStyle() &&
    disp->mDisplay != StyleDisplay::TableCell &&
    disp->mDisplay != StyleDisplay::TableCaption;
  if (isTableElement) {
    return NS_STYLE_TOUCH_ACTION_AUTO;
  }

  return disp->mTouchAction;
}

/* static */  void
nsLayoutUtils::TransformToAncestorAndCombineRegions(
  const nsRegion& aRegion,
  nsIFrame* aFrame,
  const nsIFrame* aAncestorFrame,
  nsRegion* aPreciseTargetDest,
  nsRegion* aImpreciseTargetDest,
  Maybe<Matrix4x4>* aMatrixCache,
  const DisplayItemClip* aClip)
{
  if (aRegion.IsEmpty()) {
    return;
  }
  bool isPrecise;
  RegionBuilder<nsRegion> transformedRegion;
  for (nsRegion::RectIterator it = aRegion.RectIter(); !it.Done(); it.Next()) {
    nsRect transformed = TransformFrameRectToAncestor(
      aFrame, it.Get(), aAncestorFrame, &isPrecise, aMatrixCache);
    if (aClip) {
      transformed = aClip->ApplyNonRoundedIntersection(transformed);
      if (aClip->GetRoundedRectCount() > 0) {
        isPrecise = false;
      }
    }
    transformedRegion.OrWith(transformed);
  }
  nsRegion* dest = isPrecise ? aPreciseTargetDest : aImpreciseTargetDest;
  dest->OrWith(transformedRegion.ToRegion());
}

/* static */ bool
nsLayoutUtils::ShouldUseNoScriptSheet(nsIDocument* aDocument)
{
  // also handle the case where print is done from print preview
  // see bug #342439 for more details
  if (aDocument->IsStaticDocument()) {
    aDocument = aDocument->GetOriginalDocument();
  }
  return aDocument->IsScriptEnabled();
}

/* static */ bool
nsLayoutUtils::ShouldUseNoFramesSheet(nsIDocument* aDocument)
{
  bool allowSubframes = true;
  nsIDocShell* docShell = aDocument->GetDocShell();
  if (docShell) {
    docShell->GetAllowSubframes(&allowSubframes);
  }
  return !allowSubframes;
}

/* static */ void
nsLayoutUtils::GetFrameTextContent(nsIFrame* aFrame, nsAString& aResult)
{
  aResult.Truncate();
  AppendFrameTextContent(aFrame, aResult);
}

/* static */ void
nsLayoutUtils::AppendFrameTextContent(nsIFrame* aFrame, nsAString& aResult)
{
  if (aFrame->IsTextFrame()) {
    auto textFrame = static_cast<nsTextFrame*>(aFrame);
    auto offset = textFrame->GetContentOffset();
    auto length = textFrame->GetContentLength();
    textFrame->GetContent()->
      GetText()->AppendTo(aResult, offset, length);
  } else {
    for (nsIFrame* child : aFrame->PrincipalChildList()) {
      AppendFrameTextContent(child, aResult);
    }
  }
}

/* static */
nsRect
nsLayoutUtils::GetSelectionBoundingRect(Selection* aSel)
{
  nsRect res;
  // Bounding client rect may be empty after calling GetBoundingClientRect
  // when range is collapsed. So we get caret's rect when range is
  // collapsed.
  if (aSel->IsCollapsed()) {
    nsIFrame* frame = nsCaret::GetGeometry(aSel, &res);
    if (frame) {
      nsIFrame* relativeTo = GetContainingBlockForClientRect(frame);
      res = TransformFrameRectToAncestor(frame, res, relativeTo);
    }
  } else {
    int32_t rangeCount = aSel->RangeCount();
    RectAccumulator accumulator;
    for (int32_t idx = 0; idx < rangeCount; ++idx) {
      nsRange* range = aSel->GetRangeAt(idx);
      nsRange::CollectClientRectsAndText(&accumulator, nullptr, range,
                                  range->GetStartParent(), range->StartOffset(),
                                  range->GetEndParent(), range->EndOffset(),
                                  true, false);
    }
    res = accumulator.mResultRect.IsEmpty() ? accumulator.mFirstRect :
      accumulator.mResultRect;
  }

  return res;
}

/* static */ nsBlockFrame*
nsLayoutUtils::GetFloatContainingBlock(nsIFrame* aFrame)
{
  nsIFrame* ancestor = aFrame->GetParent();
  while (ancestor && !ancestor->IsFloatContainingBlock()) {
    ancestor = ancestor->GetParent();
  }
  MOZ_ASSERT(!ancestor || GetAsBlock(ancestor),
             "Float containing block can only be block frame");
  return static_cast<nsBlockFrame*>(ancestor);
}

// The implementation of this calculation is adapted from
// Element::GetBoundingClientRect().
/* static */ CSSRect
nsLayoutUtils::GetBoundingContentRect(const nsIContent* aContent,
                                      const nsIScrollableFrame* aRootScrollFrame) {
  CSSRect result;
  if (nsIFrame* frame = aContent->GetPrimaryFrame()) {
    nsIFrame* relativeTo = aRootScrollFrame->GetScrolledFrame();
    result = CSSRect::FromAppUnits(
        nsLayoutUtils::GetAllInFlowRectsUnion(
            frame,
            relativeTo,
            nsLayoutUtils::RECTS_ACCOUNT_FOR_TRANSFORMS));

    // If the element is contained in a scrollable frame that is not
    // the root scroll frame, make sure to clip the result so that it is
    // not larger than the containing scrollable frame's bounds.
    nsIScrollableFrame* scrollFrame = nsLayoutUtils::GetNearestScrollableFrame(frame);
    if (scrollFrame && scrollFrame != aRootScrollFrame) {
      nsIFrame* subFrame = do_QueryFrame(scrollFrame);
      MOZ_ASSERT(subFrame);
      // Get the bounds of the scroll frame in the same coordinate space
      // as |result|.
      CSSRect subFrameRect = CSSRect::FromAppUnits(
          nsLayoutUtils::TransformFrameRectToAncestor(
              subFrame,
              subFrame->GetRectRelativeToSelf(),
              relativeTo));

      result = subFrameRect.Intersect(result);
    }
  }
  return result;
}

static already_AddRefed<nsIPresShell>
GetPresShell(const nsIContent* aContent)
{
  nsCOMPtr<nsIPresShell> result;
  if (nsIDocument* doc = aContent->GetComposedDoc()) {
    result = doc->GetShell();
  }
  return result.forget();
}

static void UpdateDisplayPortMarginsForPendingMetrics(FrameMetrics& aMetrics) {
  nsIContent* content = nsLayoutUtils::FindContentFor(aMetrics.GetScrollId());
  if (!content) {
    return;
  }

  nsCOMPtr<nsIPresShell> shell = GetPresShell(content);
  if (!shell) {
    return;
  }

  MOZ_ASSERT(aMetrics.GetUseDisplayPortMargins());

  if (gfxPrefs::APZAllowZooming() && aMetrics.IsRootContent()) {
    // See APZCCallbackHelper::UpdateRootFrame for details.
    float presShellResolution = shell->GetResolution();
    if (presShellResolution != aMetrics.GetPresShellResolution()) {
      return;
    }
  }

  nsIScrollableFrame* frame = nsLayoutUtils::FindScrollableFrameFor(aMetrics.GetScrollId());

  if (!frame) {
    return;
  }

  if (APZCCallbackHelper::IsScrollInProgress(frame)) {
    // If these conditions are true, then the UpdateFrame
    // message may be ignored by the main-thread, so we
    // shouldn't update the displayport based on it.
    return;
  }

  DisplayPortMarginsPropertyData* currentData =
    static_cast<DisplayPortMarginsPropertyData*>(content->GetProperty(nsGkAtoms::DisplayPortMargins));
  if (!currentData) {
    return;
  }

  CSSPoint frameScrollOffset = CSSPoint::FromAppUnits(frame->GetScrollPosition());
  APZCCallbackHelper::AdjustDisplayPortForScrollDelta(aMetrics, frameScrollOffset);

  nsLayoutUtils::SetDisplayPortMargins(content, shell,
                                       aMetrics.GetDisplayPortMargins(), 0);
}

/* static */ void
nsLayoutUtils::UpdateDisplayPortMarginsFromPendingMessages()
{
  if (mozilla::dom::ContentChild::GetSingleton() &&
      mozilla::dom::ContentChild::GetSingleton()->GetIPCChannel()) {
    CompositorBridgeChild::Get()->GetIPCChannel()->PeekMessages(
      [](const IPC::Message& aMsg) -> bool {
        if (aMsg.type() == mozilla::layers::PAPZ::Msg_RequestContentRepaint__ID) {
          PickleIterator iter(aMsg);
          FrameMetrics frame;
          if (!IPC::ReadParam(&aMsg, &iter, &frame)) {
            MOZ_ASSERT(false);
            return true;
          }

          UpdateDisplayPortMarginsForPendingMetrics(frame);
        }
        return true;
      });
  }
}

/* static */ bool
nsLayoutUtils::IsTransformed(nsIFrame* aForFrame, nsIFrame* aTopFrame)
{
  for (nsIFrame* f = aForFrame; f != aTopFrame; f = f->GetParent()) {
    if (f->IsTransformed()) {
      return true;
    }
  }
  return false;
}

/*static*/ CSSPoint
nsLayoutUtils::GetCumulativeApzCallbackTransform(nsIFrame* aFrame)
{
  CSSPoint delta;
  if (!aFrame) {
    return delta;
  }
  nsIFrame* frame = aFrame;
  nsCOMPtr<nsIContent> content = frame->GetContent();
  nsCOMPtr<nsIContent> lastContent;
  while (frame) {
    if (content && (content != lastContent)) {
      void* property = content->GetProperty(nsGkAtoms::apzCallbackTransform);
      if (property) {
        delta += *static_cast<CSSPoint*>(property);
      }
    }
    frame = GetCrossDocParentFrame(frame);
    lastContent = content;
    content = frame ? frame->GetContent() : nullptr;
  }
  return delta;
}

/* static */ nsRect
nsLayoutUtils::ComputePartialPrerenderArea(const nsRect& aDirtyRect,
                                           const nsRect& aOverflow,
                                           const nsSize& aPrerenderSize)
{
  // Simple calculation for now: center the pre-render area on the dirty rect,
  // and clamp to the overflow area. Later we can do more advanced things like
  // redistributing from one axis to another, or from one side to another.
  nscoord xExcess = aPrerenderSize.width - aDirtyRect.width;
  nscoord yExcess = aPrerenderSize.height - aDirtyRect.height;
  nsRect result = aDirtyRect;
  result.Inflate(xExcess / 2, yExcess / 2);
  return result.MoveInsideAndClamp(aOverflow);
}


/* static */ bool
nsLayoutUtils::SupportsServoStyleBackend(nsIDocument* aDocument)
{
  return StyloEnabled() &&
         (aDocument->IsHTMLOrXHTML() || aDocument->IsSVGDocument()) &&
         static_cast<nsDocument*>(aDocument)->IsContentDocument();
}

static
bool
LineHasNonEmptyContentWorker(nsIFrame* aFrame)
{
  // Look for non-empty frames, but ignore inline and br frames.
  // For inline frames, descend into the children, if any.
  if (aFrame->IsInlineFrame()) {
    for (nsIFrame* child : aFrame->PrincipalChildList()) {
      if (LineHasNonEmptyContentWorker(child)) {
        return true;
      }
    }
  } else {
    if (!aFrame->IsBrFrame() && !aFrame->IsEmpty()) {
      return true;
    }
  }
  return false;
}

static
bool
LineHasNonEmptyContent(nsLineBox* aLine)
{
  int32_t count = aLine->GetChildCount();
  for (nsIFrame* frame = aLine->mFirstChild; count > 0;
       --count, frame = frame->GetNextSibling()) {
    if (LineHasNonEmptyContentWorker(frame)) {
      return true;
    }
  }
  return false;
}

/* static */ bool
nsLayoutUtils::IsInvisibleBreak(nsINode* aNode, nsIFrame** aNextLineFrame)
{
  if (aNextLineFrame) {
    *aNextLineFrame = nullptr;
  }

  if (!aNode->IsElement() || !aNode->IsEditable()) {
    return false;
  }
  nsIFrame* frame = aNode->AsElement()->GetPrimaryFrame();
  if (!frame || !frame->IsBrFrame()) {
    return false;
  }

  nsContainerFrame* f = frame->GetParent();
  while (f && f->IsFrameOfType(nsBox::eLineParticipant)) {
    f = f->GetParent();
  }
  nsBlockFrame* blockAncestor = do_QueryFrame(f);
  if (!blockAncestor) {
    // The container frame doesn't support line breaking.
    return false;
  }

  bool valid = false;
  nsBlockInFlowLineIterator iter(blockAncestor, frame, &valid);
  if (!valid) {
    return false;
  }

  bool lineNonEmpty = LineHasNonEmptyContent(iter.GetLine());
  if (!lineNonEmpty) {
    return false;
  }

  while (iter.Next()) {
    auto currentLine = iter.GetLine();
    // Completely skip empty lines.
    if (!currentLine->IsEmpty()) {
      // If we come across an inline line, the BR has caused a visible line break.
      if (currentLine->IsInline()) {
        if (aNextLineFrame) {
          *aNextLineFrame = currentLine->mFirstChild;
        }
        return false;
      }
      break;
    }
  }

  return lineNonEmpty;
}

static nsRect
ComputeSVGReferenceRect(nsIFrame* aFrame,
                        StyleGeometryBox aGeometryBox)
{
  MOZ_ASSERT(aFrame->GetContent()->IsSVGElement());
  nsRect r;

  // For SVG elements without associated CSS layout box, the used value for
  // content-box, padding-box, border-box and margin-box is fill-box.
  switch (aGeometryBox) {
    case StyleGeometryBox::StrokeBox: {
      // XXX Bug 1299876
      // The size of srtoke-box is not correct if this graphic element has
      // specific stroke-linejoin or stroke-linecap.
      gfxRect bbox = nsSVGUtils::GetBBox(aFrame,
                nsSVGUtils::eBBoxIncludeFill | nsSVGUtils::eBBoxIncludeStroke);
      r = nsLayoutUtils::RoundGfxRectToAppRect(bbox,
                                         nsPresContext::AppUnitsPerCSSPixel());
      break;
    }
    case StyleGeometryBox::ViewBox: {
      nsIContent* content = aFrame->GetContent();
      nsSVGElement* element = static_cast<nsSVGElement*>(content);
      SVGSVGElement* svgElement = element->GetCtx();
      MOZ_ASSERT(svgElement);

      if (svgElement && svgElement->HasViewBoxRect()) {
        // If a ‘viewBox‘ attribute is specified for the SVG viewport creating
        // element:
        // 1. The reference box is positioned at the origin of the coordinate
        //    system established by the ‘viewBox‘ attribute.
        // 2. The dimension of the reference box is set to the width and height
        //    values of the ‘viewBox‘ attribute.
        nsSVGViewBox* viewBox = svgElement->GetViewBox();
        const nsSVGViewBoxRect& value = viewBox->GetAnimValue();
        r = nsRect(nsPresContext::CSSPixelsToAppUnits(value.x),
                   nsPresContext::CSSPixelsToAppUnits(value.y),
                   nsPresContext::CSSPixelsToAppUnits(value.width),
                   nsPresContext::CSSPixelsToAppUnits(value.height));
      } else {
        // No viewBox is specified, uses the nearest SVG viewport as reference
        // box.
        svgFloatSize viewportSize = svgElement->GetViewportSize();
        r = nsRect(0, 0,
                   nsPresContext::CSSPixelsToAppUnits(viewportSize.width),
                   nsPresContext::CSSPixelsToAppUnits(viewportSize.height));
      }

      break;
    }
    case StyleGeometryBox::NoBox:
    case StyleGeometryBox::BorderBox:
    case StyleGeometryBox::ContentBox:
    case StyleGeometryBox::PaddingBox:
    case StyleGeometryBox::MarginBox:
    case StyleGeometryBox::FillBox: {
      gfxRect bbox = nsSVGUtils::GetBBox(aFrame,
                                         nsSVGUtils::eBBoxIncludeFill);
      r = nsLayoutUtils::RoundGfxRectToAppRect(bbox,
                                         nsPresContext::AppUnitsPerCSSPixel());
      break;
    }
    default:{
      MOZ_ASSERT_UNREACHABLE("unknown StyleGeometryBox type");
      gfxRect bbox = nsSVGUtils::GetBBox(aFrame,
                                         nsSVGUtils::eBBoxIncludeFill);
      r = nsLayoutUtils::RoundGfxRectToAppRect(bbox,
                                         nsPresContext::AppUnitsPerCSSPixel());
      break;
    }
  }

  return r;
}

static nsRect
ComputeHTMLReferenceRect(nsIFrame* aFrame,
                         StyleGeometryBox aGeometryBox)
{
  nsRect r;

  // For elements with associated CSS layout box, the used value for fill-box,
  // stroke-box and view-box is border-box.
  switch (aGeometryBox) {
    case StyleGeometryBox::ContentBox:
      r = aFrame->GetContentRectRelativeToSelf();
      break;
    case StyleGeometryBox::PaddingBox:
      r = aFrame->GetPaddingRectRelativeToSelf();
      break;
    case StyleGeometryBox::MarginBox:
      r = aFrame->GetMarginRectRelativeToSelf();
      break;
    case StyleGeometryBox::NoBox:
    case StyleGeometryBox::BorderBox:
    case StyleGeometryBox::FillBox:
    case StyleGeometryBox::StrokeBox:
    case StyleGeometryBox::ViewBox:
      r = aFrame->GetRectRelativeToSelf();
      break;
    default:
      MOZ_ASSERT_UNREACHABLE("unknown StyleGeometryBox type");
      r = aFrame->GetRectRelativeToSelf();
      break;
  }

  return r;
}

/* static */ nsRect
nsLayoutUtils::ComputeGeometryBox(nsIFrame* aFrame,
                                  StyleGeometryBox aGeometryBox)
{
  // We use ComputeSVGReferenceRect for all SVG elements, except <svg>
  // element, which does have an associated CSS layout box. In this case we
  // should still use ComputeHTMLReferenceRect for region computing.
  nsRect r = (aFrame->GetStateBits() & NS_FRAME_SVG_LAYOUT)
             ? ComputeSVGReferenceRect(aFrame, aGeometryBox)
             : ComputeHTMLReferenceRect(aFrame, aGeometryBox);

  return r;
}<|MERGE_RESOLUTION|>--- conflicted
+++ resolved
@@ -122,11 +122,8 @@
 #include "mozilla/StyleSetHandleInlines.h"
 #include "RegionBuilder.h"
 #include "SVGSVGElement.h"
-<<<<<<< HEAD
 #include "nsAutoLayoutPhase.h"
-=======
 #include "DisplayItemClip.h"
->>>>>>> 2933592c
 
 #ifdef MOZ_XUL
 #include "nsXULPopupManager.h"
@@ -3653,14 +3650,14 @@
       return true;
     }
   }
-  if (aFrame->GetType() == nsGkAtoms::placeholderFrame) {
+  if (aFrame->IsPlaceholderFrame()) {
     nsPlaceholderFrame* placeholder = static_cast<nsPlaceholderFrame*>(aFrame);
     if (MaybeCreateDisplayPortInFirstScrollFrameEncountered(
           placeholder->GetOutOfFlowFrame(), aBuilder)) {
       return true;
     }
   }
-  if (aFrame->GetType() == nsGkAtoms::subDocumentFrame) {
+  if (aFrame->IsSubDocumentFrame()) {
     nsIPresShell* presShell =
       static_cast<nsSubDocumentFrame*>(aFrame)->GetSubdocumentPresShellForPainting(0);
     nsIFrame* root = presShell ? presShell->GetRootFrame() : nullptr;
