--- conflicted
+++ resolved
@@ -127,11 +127,8 @@
 #include "DisplayItemClip.h"
 #include "mozilla/layers/WebRenderLayerManager.h"
 #include "prenv.h"
-<<<<<<< HEAD
 #include "RetainedDisplayListBuilder.h"
-=======
 #include "TextDrawTarget.h"
->>>>>>> d8619fe6
 
 #ifdef MOZ_XUL
 #include "nsXULPopupManager.h"
@@ -2764,12 +2761,7 @@
 Matrix4x4
 nsLayoutUtils::GetTransformToAncestor(nsIFrame *aFrame,
                                       const nsIFrame *aAncestor,
-<<<<<<< HEAD
-                                      bool aStopAtStackingContextAndDisplayPort,
-                                      bool aInCSSUnits,
-=======
                                       uint32_t aFlags,
->>>>>>> d8619fe6
                                       nsIFrame** aOutAncestor)
 {
   nsIFrame* parent;
@@ -2777,24 +2769,14 @@
   if (aFrame == aAncestor) {
     return ctm;
   }
-<<<<<<< HEAD
-  ctm = aFrame->GetTransformMatrix(aAncestor, &parent, aStopAtStackingContextAndDisplayPort, aInCSSUnits);
-  while (parent && parent != aAncestor &&
-    (!aStopAtStackingContextAndDisplayPort ||
-=======
   ctm = aFrame->GetTransformMatrix(aAncestor, &parent, aFlags);
   while (parent && parent != aAncestor &&
     (!(aFlags & nsIFrame::STOP_AT_STACKING_CONTEXT_AND_DISPLAY_PORT) ||
->>>>>>> d8619fe6
       (!parent->IsStackingContext() && !FrameHasDisplayPort(parent)))) {
     if (!parent->Extend3DContext()) {
       ctm.ProjectTo2D();
     }
-<<<<<<< HEAD
-    ctm = ctm * parent->GetTransformMatrix(aAncestor, &parent, aStopAtStackingContextAndDisplayPort, aInCSSUnits);
-=======
     ctm = ctm * parent->GetTransformMatrix(aAncestor, &parent, aFlags);
->>>>>>> d8619fe6
   }
   if (aOutAncestor) {
     *aOutAncestor = parent;
@@ -3112,15 +3094,11 @@
     ctm = aMatrixCache->value();
   } else {
     // Else, compute it
-<<<<<<< HEAD
-    ctm = nsLayoutUtils::GetTransformToAncestor(aFrame, aAncestor, aStopAtStackingContextAndDisplayPort, false, aOutAncestor);
-=======
     uint32_t flags = 0;
     if (aStopAtStackingContextAndDisplayPort) {
       flags |= nsIFrame::STOP_AT_STACKING_CONTEXT_AND_DISPLAY_PORT;
     }
     ctm = nsLayoutUtils::GetTransformToAncestor(aFrame, aAncestor, flags, aOutAncestor);
->>>>>>> d8619fe6
     if (aMatrixCache) {
       // and put it in the cache, if provided
       *aMatrixCache = Some(ctm);
@@ -3589,7 +3567,6 @@
   }
 }
 
-<<<<<<< HEAD
 bool
 nsLayoutUtils::MaybeCreateDisplayPortInFirstScrollFrameEncountered(
   nsIFrame* aFrame, nsDisplayListBuilder& aBuilder)
@@ -3627,8 +3604,6 @@
   return false;
 }
 
-=======
->>>>>>> d8619fe6
 void
 nsLayoutUtils::AddExtraBackgroundItems(nsDisplayListBuilder& aBuilder,
                                        nsDisplayList& aList,
@@ -3648,11 +3623,7 @@
     nsRect bounds = nsRect(aBuilder.ToReferenceFrame(aFrame),
                            aFrame->GetSize());
     nsDisplayListBuilder::AutoBuildingDisplayList
-<<<<<<< HEAD
       buildingDisplayList(&aBuilder, aFrame, bounds, bounds, false);
-=======
-      buildingDisplayList(&aBuilder, aFrame, bounds, false);
->>>>>>> d8619fe6
     presShell->AddPrintPreviewBackgroundItem(aBuilder, aList, aFrame, bounds);
   } else if (frameType != LayoutFrameType::Page) {
     // For printing, this function is first called on an nsPageFrame, which
@@ -3667,11 +3638,7 @@
     nsRect canvasArea = aVisibleRegion.GetBounds();
     canvasArea.IntersectRect(aCanvasArea, canvasArea);
     nsDisplayListBuilder::AutoBuildingDisplayList
-<<<<<<< HEAD
       buildingDisplayList(&aBuilder, aFrame, canvasArea, canvasArea, false);
-=======
-      buildingDisplayList(&aBuilder, aFrame, canvasArea, false);
->>>>>>> d8619fe6
     presShell->AddCanvasBackgroundColorItem(
       aBuilder, aList, aFrame, canvasArea, aBackstop);
   }
@@ -3861,7 +3828,6 @@
 
       nsDisplayListBuilder::AutoCurrentScrollParentIdSetter idSetter(&builder, id);
 
-<<<<<<< HEAD
       builder.SetVisibleRect(dirtyRect);
       builder.SetIsBuilding(true);
 
@@ -3907,17 +3873,6 @@
     builder.IncrementPresShellPaintCount(presShell);
 
     if (gfxPrefs::LayersDrawFPS()) {
-=======
-      builder.SetDirtyRect(dirtyRect);
-      aFrame->BuildDisplayListForStackingContext(&builder, &list);
-    }
-
-    AddExtraBackgroundItems(builder, list, aFrame, canvasArea, visibleRegion, aBackstop);
-
-    builder.LeavePresShell(aFrame, &list);
-
-    if (!record.GetStart().IsNull() && gfxPrefs::LayersDrawFPS()) {
->>>>>>> d8619fe6
       if (RefPtr<LayerManager> lm = builder.GetWidgetLayerManager()) {
         if (PaintTiming* pt = ClientLayerManager::MaybeGetPaintTiming(lm)) {
           pt->dlMs() = (TimeStamp::Now() - dlStart).ToMilliseconds();
