--- conflicted
+++ resolved
@@ -1340,13 +1340,13 @@
 
     nsIFrame* displayRoot = nsLayoutUtils::GetDisplayRootFrame(frame);
     RetainedDisplayListBuilder* retainedBuilder =
-      displayRoot->Properties().Get(RetainedDisplayListBuilder::Cached());
+      displayRoot->GetProperty(RetainedDisplayListBuilder::Cached());
     if (retainedBuilder) {
       nsRect* rect =
-        frame->Properties().Get(nsDisplayListBuilder::DisplayListBuildingDisplayPortRect());
+        frame->GetProperty(nsDisplayListBuilder::DisplayListBuildingDisplayPortRect());
       if (!rect) {
         rect = new nsRect();
-        frame->Properties().Set(nsDisplayListBuilder::DisplayListBuildingDisplayPortRect(), rect);
+        frame->SetProperty(nsDisplayListBuilder::DisplayListBuildingDisplayPortRect(), rect);
         frame->SetHasOverrideDirtyRegion(true);
       }
       if (aHadDisplayPort) {
@@ -2125,23 +2125,6 @@
   return ViewportHasDisplayPort(aFrame->PresContext());
 }
 
-<<<<<<< HEAD
-=======
-NS_DECLARE_FRAME_PROPERTY_SMALL_VALUE(ScrollbarThumbLayerized, bool)
-
-/* static */ void
-nsLayoutUtils::SetScrollbarThumbLayerization(nsIFrame* aThumbFrame, bool aLayerize)
-{
-  aThumbFrame->SetProperty(ScrollbarThumbLayerized(), aLayerize);
-}
-
-bool
-nsLayoutUtils::IsScrollbarThumbLayerized(nsIFrame* aThumbFrame)
-{
-  return aThumbFrame->GetProperty(ScrollbarThumbLayerized());
-}
-
->>>>>>> 086a61df
 // static
 nsIScrollableFrame*
 nsLayoutUtils::GetNearestScrollableFrameForDirection(nsIFrame* aFrame,
@@ -2705,38 +2688,26 @@
 Matrix4x4
 nsLayoutUtils::GetTransformToAncestor(nsIFrame *aFrame,
                                       const nsIFrame *aAncestor,
-<<<<<<< HEAD
                                       bool aStopAtStackingContextAndDisplayPort,
+                                      bool aInCSSUnits,
                                       nsIFrame** aOutAncestor)
-=======
-                                      bool aInCSSUnits)
->>>>>>> 086a61df
 {
   nsIFrame* parent;
   Matrix4x4 ctm;
   if (aFrame == aAncestor) {
     return ctm;
   }
-<<<<<<< HEAD
-  ctm = aFrame->GetTransformMatrix(aAncestor, &parent, aStopAtStackingContextAndDisplayPort);
+  ctm = aFrame->GetTransformMatrix(aAncestor, &parent, aStopAtStackingContextAndDisplayPort, aInCSSUnits);
   while (parent && parent != aAncestor &&
     (!aStopAtStackingContextAndDisplayPort ||
       (!parent->IsStackingContext() && !FrameHasDisplayPort(parent)))) {
     if (!parent->Extend3DContext()) {
       ctm.ProjectTo2D();
     }
-    ctm = ctm * parent->GetTransformMatrix(aAncestor, &parent, aStopAtStackingContextAndDisplayPort);
+    ctm = ctm * parent->GetTransformMatrix(aAncestor, &parent, aStopAtStackingContextAndDisplayPort, aInCSSUnits);
   }
   if (aOutAncestor) {
     *aOutAncestor = parent;
-=======
-  ctm = aFrame->GetTransformMatrix(aAncestor, &parent, aInCSSUnits);
-  while (parent && parent != aAncestor) {
-    if (!parent->Extend3DContext()) {
-      ctm.ProjectTo2D();
-    }
-    ctm = ctm * parent->GetTransformMatrix(aAncestor, &parent, aInCSSUnits);
->>>>>>> 086a61df
   }
   return ctm;
 }
@@ -3048,7 +3019,7 @@
     ctm = aMatrixCache->value();
   } else {
     // Else, compute it
-    ctm = nsLayoutUtils::GetTransformToAncestor(aFrame, aAncestor, aStopAtStackingContextAndDisplayPort, aOutAncestor);
+    ctm = nsLayoutUtils::GetTransformToAncestor(aFrame, aAncestor, aStopAtStackingContextAndDisplayPort, false, aOutAncestor);
     if (aMatrixCache) {
       // and put it in the cache, if provided
       *aMatrixCache = Some(ctm);
@@ -3534,7 +3505,7 @@
       AnimatedGeometryRoot *childAGR = aAGR;
       if (i->Frame()->IsStackingContext()) {
         if (i->Frame()->HasOverrideDirtyRegion()) {
-          childAGR = i->Frame()->Properties().Get(nsDisplayListBuilder::DisplayListBuildingRect())->mModifiedAGR;
+          childAGR = i->Frame()->GetProperty(nsDisplayListBuilder::DisplayListBuildingRect())->mModifiedAGR;
         } else {
           childAGR = nullptr;
         }
@@ -3823,10 +3794,10 @@
         r.IntersectRect(r, displayPort);
         if (!r.IsEmpty()) {
           nsRect* rect =
-            currentFrame->Properties().Get(nsDisplayListBuilder::DisplayListBuildingDisplayPortRect());
+            currentFrame->GetProperty(nsDisplayListBuilder::DisplayListBuildingDisplayPortRect());
           if (!rect) {
             rect = new nsRect();
-            currentFrame->Properties().Set(nsDisplayListBuilder::DisplayListBuildingDisplayPortRect(), rect);
+            currentFrame->SetProperty(nsDisplayListBuilder::DisplayListBuildingDisplayPortRect(), rect);
             currentFrame->SetHasOverrideDirtyRegion(true);
           }
           rect->UnionRect(*rect, r);
@@ -3866,10 +3837,10 @@
             // that display list building will pick it up when it
             // gets to it.
             nsDisplayListBuilder::DisplayListBuildingData* data =
-              currentFrame->Properties().Get(nsDisplayListBuilder::DisplayListBuildingRect());
+              currentFrame->GetProperty(nsDisplayListBuilder::DisplayListBuildingRect());
             if (!data) {
               data = new nsDisplayListBuilder::DisplayListBuildingData;
-              currentFrame->Properties().Set(nsDisplayListBuilder::DisplayListBuildingRect(), data);
+              currentFrame->SetProperty(nsDisplayListBuilder::DisplayListBuildingRect(), data);
               currentFrame->SetHasOverrideDirtyRegion(true);
               aOutFramesWithProps->AppendElement(currentFrame);
             }
@@ -3948,12 +3919,12 @@
   RetainedDisplayListBuilder* retainedBuilder = nullptr;
   if (aBuilderMode == nsDisplayListBuilderMode::PAINTING &&
       (aFlags & PaintFrameFlags::PAINT_WIDGET_LAYERS)) {
-    retainedBuilder = aFrame->Properties().Get(RetainedDisplayListBuilder::Cached());
+    retainedBuilder = aFrame->GetProperty(RetainedDisplayListBuilder::Cached());
     if (!retainedBuilder) {
       retainedBuilder =
         new RetainedDisplayListBuilder(aFrame, aBuilderMode,
                                        !(aFlags & PaintFrameFlags::PAINT_HIDE_CARET));
-      aFrame->Properties().Set(RetainedDisplayListBuilder::Cached(), retainedBuilder);
+      aFrame->SetProperty(RetainedDisplayListBuilder::Cached(), retainedBuilder);
     }
     builderPtr = &retainedBuilder->mBuilder;
     listPtr = &retainedBuilder->mList;
@@ -4092,9 +4063,9 @@
       uint32_t totalDisplayItems = 0;
       uint32_t reusedDisplayItems = 0;
       if (retainedBuilder &&
-          aFrame->Properties().Get(nsIFrame::ModifiedFrameList())) {
-        std::vector<WeakFrame>* modifiedFrames = aFrame->Properties().Get(nsIFrame::ModifiedFrameList());
-        nsTArray<nsIFrame*>* deletedFrames = aFrame->Properties().Get(nsIFrame::DeletedFrameList());
+          aFrame->GetProperty(nsIFrame::ModifiedFrameList())) {
+        std::vector<WeakFrame>* modifiedFrames = aFrame->GetProperty(nsIFrame::ModifiedFrameList());
+        nsTArray<nsIFrame*>* deletedFrames = aFrame->GetProperty(nsIFrame::DeletedFrameList());
 
 
         //printf("Attempting merge build with %d modified frames\n", modifiedFrames->size());
@@ -4149,8 +4120,8 @@
 
         for (nsIFrame* f: framesWithProps) {
           f->SetHasOverrideDirtyRegion(false);
-          f->Properties().Delete(nsDisplayListBuilder::DisplayListBuildingRect());
-          f->Properties().Delete(nsDisplayListBuilder::DisplayListBuildingDisplayPortRect());
+          f->DeleteProperty(nsDisplayListBuilder::DisplayListBuildingRect());
+          f->DeleteProperty(nsDisplayListBuilder::DisplayListBuildingDisplayPortRect());
         }
       }
 
