--- conflicted
+++ resolved
@@ -36,12 +36,8 @@
     'CaretAssociationHint.h',
     'FrameProperties.h',
     'LayoutLogging.h',
-<<<<<<< HEAD
-    'nsArenaMemoryStats.h',
+    'MobileViewportManager.h',
     'nsAutoLayoutPhase.h',
-=======
-    'MobileViewportManager.h',
->>>>>>> cc2172ea
     'nsBidi.h',
     'nsBidiPresUtils.h',
     'nsCaret.h',
