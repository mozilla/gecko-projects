/* -*- Mode: C++; tab-width: 2; indent-tabs-mode: nil; c-basic-offset: 2 -*- */
/* This Source Code Form is subject to the terms of the Mozilla Public
 * License, v. 2.0. If a copy of the MPL was not distributed with this
 * file, You can obtain one at http://mozilla.org/MPL/2.0/. */

/* rendering object that goes directly inside the document's scrollbars */

#include "nsCanvasFrame.h"

#include "AccessibleCaretEventHub.h"
#include "gfxUtils.h"
#include "nsContainerFrame.h"
#include "nsCSSRendering.h"
#include "nsPresContext.h"
#include "nsStyleContext.h"
#include "nsRenderingContext.h"
#include "nsGkAtoms.h"
#include "nsIFrameInlines.h"
#include "nsIPresShell.h"
#include "nsDisplayList.h"
#include "nsCSSFrameConstructor.h"
#include "nsFrameManager.h"
#include "gfxPlatform.h"
#include "nsPrintfCString.h"
#include "mozilla/dom/AnonymousContent.h"
#include "mozilla/layers/StackingContextHelper.h"
#include "mozilla/PresShell.h"
// for focus
#include "nsIScrollableFrame.h"
#ifdef DEBUG_CANVAS_FOCUS
#include "nsIDocShell.h"
#endif

//#define DEBUG_CANVAS_FOCUS

using namespace mozilla;
using namespace mozilla::dom;
using namespace mozilla::layout;
using namespace mozilla::gfx;
using namespace mozilla::layers;

nsCanvasFrame*
NS_NewCanvasFrame(nsIPresShell* aPresShell, nsStyleContext* aContext)
{
  return new (aPresShell) nsCanvasFrame(aContext);
}

NS_IMPL_FRAMEARENA_HELPERS(nsCanvasFrame)

NS_QUERYFRAME_HEAD(nsCanvasFrame)
  NS_QUERYFRAME_ENTRY(nsCanvasFrame)
  NS_QUERYFRAME_ENTRY(nsIAnonymousContentCreator)
NS_QUERYFRAME_TAIL_INHERITING(nsContainerFrame)

void
nsCanvasFrame::ShowCustomContentContainer()
{
  if (mCustomContentContainer) {
    mCustomContentContainer->UnsetAttr(kNameSpaceID_None, nsGkAtoms::hidden, true);
  }
}

void
nsCanvasFrame::HideCustomContentContainer()
{
  if (mCustomContentContainer) {
    mCustomContentContainer->SetAttr(kNameSpaceID_None, nsGkAtoms::hidden,
                                     NS_LITERAL_STRING("true"),
                                     true);
  }
}

nsresult
nsCanvasFrame::CreateAnonymousContent(nsTArray<ContentInfo>& aElements)
{
  if (!mContent) {
    return NS_OK;
  }

  nsCOMPtr<nsIDocument> doc = mContent->OwnerDoc();
  nsresult rv = NS_OK;

  // Create the custom content container.
  mCustomContentContainer = doc->CreateHTMLElement(nsGkAtoms::div);
#ifdef DEBUG
  // We restyle our mCustomContentContainer, even though it's root anonymous
  // content.  Normally that's not OK because the frame constructor doesn't know
  // how to order the frame tree in such cases, but we make this work for this
  // particular case, so it's OK.
  mCustomContentContainer->SetProperty(nsGkAtoms::restylableAnonymousNode,
                                       reinterpret_cast<void*>(true));
#endif // DEBUG

  aElements.AppendElement(mCustomContentContainer);

  // XXX add :moz-native-anonymous or will that be automatically set?
  rv = mCustomContentContainer->SetAttr(kNameSpaceID_None, nsGkAtoms::_class,
                                        NS_LITERAL_STRING("moz-custom-content-container"),
                                        true);
  NS_ENSURE_SUCCESS(rv, rv);

  // Append all existing AnonymousContent nodes stored at document level if any.
  size_t len = doc->GetAnonymousContents().Length();
  for (size_t i = 0; i < len; ++i) {
    nsCOMPtr<Element> node = doc->GetAnonymousContents()[i]->GetContentNode();
    mCustomContentContainer->AppendChildTo(node->AsContent(), true);
  }

  // Only create a frame for mCustomContentContainer if it has some children.
  if (len == 0) {
    HideCustomContentContainer();
  }

  RefPtr<AccessibleCaretEventHub> eventHub =
    PresContext()->GetPresShell()->GetAccessibleCaretEventHub();
  if (eventHub) {
    // AccessibleCaret will insert anonymous caret elements.
    eventHub->Init();
  }

  return NS_OK;
}

void
nsCanvasFrame::AppendAnonymousContentTo(nsTArray<nsIContent*>& aElements, uint32_t aFilter)
{
  aElements.AppendElement(mCustomContentContainer);
}

void
nsCanvasFrame::DestroyFrom(nsIFrame* aDestructRoot)
{
  nsIScrollableFrame* sf =
    PresContext()->GetPresShell()->GetRootScrollFrameAsScrollable();
  if (sf) {
    sf->RemoveScrollPositionListener(this);
  }

  // Elements inserted in the custom content container have the same lifetime as
  // the document, so before destroying the container, make sure to keep a clone
  // of each of them at document level so they can be re-appended on reframe.
  if (mCustomContentContainer) {
    nsCOMPtr<nsIDocument> doc = mContent->OwnerDoc();
    ErrorResult rv;

    nsTArray<RefPtr<mozilla::dom::AnonymousContent>>& docAnonContents =
      doc->GetAnonymousContents();
    for (size_t i = 0, len = docAnonContents.Length(); i < len; ++i) {
      AnonymousContent* content = docAnonContents[i];
      nsCOMPtr<nsINode> clonedElement = content->GetContentNode()->CloneNode(true, rv);
      content->SetContentNode(clonedElement->AsElement());
    }
  }
  nsContentUtils::DestroyAnonymousContent(&mCustomContentContainer);

  nsContainerFrame::DestroyFrom(aDestructRoot);
}

void
nsCanvasFrame::ScrollPositionWillChange(nscoord aX, nscoord aY)
{
  if (mDoPaintFocus) {
    mDoPaintFocus = false;
    PresContext()->FrameManager()->GetRootFrame()->InvalidateFrameSubtree();
  }
}

NS_IMETHODIMP
nsCanvasFrame::SetHasFocus(bool aHasFocus)
{
  if (mDoPaintFocus != aHasFocus) {
    mDoPaintFocus = aHasFocus;
    PresContext()->FrameManager()->GetRootFrame()->InvalidateFrameSubtree();

    if (!mAddedScrollPositionListener) {
      nsIScrollableFrame* sf =
        PresContext()->GetPresShell()->GetRootScrollFrameAsScrollable();
      if (sf) {
        sf->AddScrollPositionListener(this);
        mAddedScrollPositionListener = true;
      }
    }
  }
  return NS_OK;
}

void
nsCanvasFrame::SetInitialChildList(ChildListID     aListID,
                                   nsFrameList&    aChildList)
{
  NS_ASSERTION(aListID != kPrincipalList ||
               aChildList.IsEmpty() || aChildList.OnlyChild(),
               "Primary child list can have at most one frame in it");
  nsContainerFrame::SetInitialChildList(aListID, aChildList);
  MaybePropagateRootElementWritingMode();
}

void
nsCanvasFrame::AppendFrames(ChildListID     aListID,
                            nsFrameList&    aFrameList)
{
#ifdef DEBUG
  MOZ_ASSERT(aListID == kPrincipalList, "unexpected child list");
  if (!mFrames.IsEmpty()) {
    for (nsFrameList::Enumerator e(aFrameList); !e.AtEnd(); e.Next()) {
      // We only allow native anonymous child frames to be in principal child
      // list in canvas frame.
      MOZ_ASSERT(e.get()->GetContent()->IsInNativeAnonymousSubtree(),
                 "invalid child list");
    }
  }
  nsFrame::VerifyDirtyBitSet(aFrameList);
#endif
  nsContainerFrame::AppendFrames(aListID, aFrameList);
  MaybePropagateRootElementWritingMode();
}

void
nsCanvasFrame::InsertFrames(ChildListID     aListID,
                            nsIFrame*       aPrevFrame,
                            nsFrameList&    aFrameList)
{
  // Because we only support a single child frame inserting is the same
  // as appending
  MOZ_ASSERT(!aPrevFrame, "unexpected previous sibling frame");
  AppendFrames(aListID, aFrameList);
  MaybePropagateRootElementWritingMode();
}

#ifdef DEBUG
void
nsCanvasFrame::RemoveFrame(ChildListID     aListID,
                           nsIFrame*       aOldFrame)
{
  MOZ_ASSERT(aListID == kPrincipalList, "unexpected child list");
  nsContainerFrame::RemoveFrame(aListID, aOldFrame);
}
#endif

nsRect nsCanvasFrame::CanvasArea() const
{
  // Not clear which overflow rect we want here, but it probably doesn't
  // matter.
  nsRect result(GetVisualOverflowRect());

  nsIScrollableFrame *scrollableFrame = do_QueryFrame(GetParent());
  if (scrollableFrame) {
    nsRect portRect = scrollableFrame->GetScrollPortRect();
    result.UnionRect(result, nsRect(nsPoint(0, 0), portRect.Size()));
  }
  return result;
}

void
nsDisplayCanvasBackgroundColor::Paint(nsDisplayListBuilder* aBuilder,
                                      nsRenderingContext* aCtx)
{
  nsCanvasFrame* frame = static_cast<nsCanvasFrame*>(mFrame);
  nsPoint offset = ToReferenceFrame();
  nsRect bgClipRect = frame->CanvasArea() + offset;
  if (NS_GET_A(mColor) > 0) {
    DrawTarget* drawTarget = aCtx->GetDrawTarget();
    int32_t appUnitsPerDevPixel = mFrame->PresContext()->AppUnitsPerDevPixel();
    Rect devPxRect =
      NSRectToSnappedRect(bgClipRect, appUnitsPerDevPixel, *drawTarget);
    drawTarget->FillRect(devPxRect, ColorPattern(ToDeviceColor(mColor)));
  }
}

already_AddRefed<Layer>
nsDisplayCanvasBackgroundColor::BuildLayer(nsDisplayListBuilder* aBuilder,
                                           LayerManager* aManager,
                                           const ContainerLayerParameters& aContainerParameters)
{
  if (NS_GET_A(mColor) == 0) {
    return nullptr;
  }

  if (aManager->GetBackendType() == layers::LayersBackend::LAYERS_WR) {
    return BuildDisplayItemLayer(aBuilder, aManager, aContainerParameters);
  }

  RefPtr<ColorLayer> layer = static_cast<ColorLayer*>
    (aManager->GetLayerBuilder()->GetLeafLayerFor(aBuilder, this));
  if (!layer) {
    layer = aManager->CreateColorLayer();
    if (!layer) {
      return nullptr;
    }
  }
  layer->SetColor(ToDeviceColor(mColor));

  nsCanvasFrame* frame = static_cast<nsCanvasFrame*>(mFrame);
  nsPoint offset = ToReferenceFrame();
  nsRect bgClipRect = frame->CanvasArea() + offset;

  int32_t appUnitsPerDevPixel = mFrame->PresContext()->AppUnitsPerDevPixel();

  layer->SetBounds(bgClipRect.ToNearestPixels(appUnitsPerDevPixel));
  layer->SetBaseTransform(gfx::Matrix4x4::Translation(aContainerParameters.mOffset.x,
                                                      aContainerParameters.mOffset.y, 0));

  return layer.forget();
}

void
nsDisplayCanvasBackgroundColor::CreateWebRenderCommands(mozilla::wr::DisplayListBuilder& aBuilder,
                                                        const StackingContextHelper& aSc,
                                                        nsTArray<WebRenderParentCommand>& aParentCommands,
                                                        WebRenderDisplayItemLayer* aLayer)
{
  nsCanvasFrame* frame = static_cast<nsCanvasFrame*>(mFrame);
  nsPoint offset = ToReferenceFrame();
  nsRect bgClipRect = frame->CanvasArea() + offset;
  int32_t appUnitsPerDevPixel = mFrame->PresContext()->AppUnitsPerDevPixel();

  LayoutDeviceRect rect = LayoutDeviceRect::FromAppUnits(
          bgClipRect, appUnitsPerDevPixel);

  WrRect transformedRect = aSc.ToRelativeWrRect(rect);
  aBuilder.PushRect(transformedRect,
                    aBuilder.PushClipRegion(transformedRect),
                    wr::ToWrColor(ToDeviceColor(mColor)));
}

#ifdef MOZ_DUMP_PAINTING
void
nsDisplayCanvasBackgroundColor::WriteDebugInfo(std::stringstream& aStream)
{
  aStream << " (rgba "
          << (int)NS_GET_R(mColor) << ","
          << (int)NS_GET_G(mColor) << ","
          << (int)NS_GET_B(mColor) << ","
          << (int)NS_GET_A(mColor) << ")";
}
#endif

#ifndef MOZ_GFX_OPTIMIZE_MOBILE
static void BlitSurface(DrawTarget* aDest, const gfxRect& aRect, DrawTarget* aSource)
{
  RefPtr<SourceSurface> source = aSource->Snapshot();
  aDest->DrawSurface(source,
                     Rect(aRect.x, aRect.y, aRect.width, aRect.height),
                     Rect(0, 0, aRect.width, aRect.height));
}
#endif

void
nsDisplayCanvasBackgroundImage::Paint(nsDisplayListBuilder* aBuilder,
                                      nsRenderingContext* aCtx)
{
  nsCanvasFrame* frame = static_cast<nsCanvasFrame*>(mFrame);
  nsPoint offset = ToReferenceFrame();
  nsRect bgClipRect = frame->CanvasArea() + offset;

#ifndef MOZ_GFX_OPTIMIZE_MOBILE
  RefPtr<gfxContext> dest = aCtx->ThebesContext();
  gfxRect destRect;
  if (IsSingleFixedPositionImage(aBuilder, bgClipRect, &destRect) &&
      aBuilder->IsPaintingToWindow() && !aBuilder->IsCompositingCheap() &&
      !dest->CurrentMatrix().HasNonIntegerTranslation()) {
    // Snap image rectangle to nearest pixel boundaries. This is the right way
    // to snap for this context, because we checked HasNonIntegerTranslation
    // above.
    destRect.Round();
    RefPtr<DrawTarget> dt =
      Frame()->Properties().Get(nsIFrame::CachedBackgroundImageDT());
    DrawTarget* destDT = dest->GetDrawTarget();
    if (dt) {
      BlitSurface(destDT, destRect, dt);
      return;
    }

    dt = destDT->CreateSimilarDrawTarget(IntSize::Ceil(destRect.width,
                                                       destRect.height),
                                         SurfaceFormat::B8G8R8A8);
    if (dt && dt->IsValid()) {
      RefPtr<gfxContext> ctx = gfxContext::CreateOrNull(dt);
      MOZ_ASSERT(ctx); // already checked draw target above
      ctx->SetMatrix(ctx->CurrentMatrix().Translate(-destRect.x, -destRect.y));
      nsRenderingContext context(ctx);
      PaintInternal(aBuilder, &context, bgClipRect, &bgClipRect);
      BlitSurface(dest->GetDrawTarget(), destRect, dt);
      frame->Properties().Set(nsIFrame::CachedBackgroundImageDT(),
                              dt.forget().take());
      return;
    }
  }
#endif
  PaintInternal(aBuilder, aCtx, mVisibleRect, &bgClipRect);
}

bool
nsDisplayCanvasBackgroundImage::IsSingleFixedPositionImage(nsDisplayListBuilder* aBuilder,
                                                           const nsRect& aClipRect,
                                                           gfxRect* aDestRect)
{
  if (!mBackgroundStyle)
    return false;

  if (mBackgroundStyle->mImage.mLayers.Length() != 1)
    return false;


  nsPresContext* presContext = mFrame->PresContext();
  uint32_t flags = aBuilder->GetBackgroundPaintFlags();
  nsRect borderArea = nsRect(ToReferenceFrame(), mFrame->GetSize());
  const nsStyleImageLayers::Layer &layer = mBackgroundStyle->mImage.mLayers[mLayer];

  if (layer.mAttachment != NS_STYLE_IMAGELAYER_ATTACHMENT_FIXED)
    return false;

   nsBackgroundLayerState state =
     nsCSSRendering::PrepareImageLayer(presContext, mFrame, flags,
                                       borderArea, aClipRect, layer);


  // We only care about images here, not gradients.
  if (!mIsRasterImage)
    return false;

  int32_t appUnitsPerDevPixel = presContext->AppUnitsPerDevPixel();
  *aDestRect = nsLayoutUtils::RectToGfxRect(state.mFillArea, appUnitsPerDevPixel);

  return true;
}


void
nsDisplayCanvasThemedBackground::Paint(nsDisplayListBuilder* aBuilder,
                                       nsRenderingContext* aCtx)
{
  nsCanvasFrame* frame = static_cast<nsCanvasFrame*>(mFrame);
  nsPoint offset = ToReferenceFrame();
  nsRect bgClipRect = frame->CanvasArea() + offset;

  PaintInternal(aBuilder, aCtx, mVisibleRect, &bgClipRect);
}

/**
 * A display item to paint the focus ring for the document.
 *
 * The only reason this can't use nsDisplayGeneric is overriding GetBounds.
 */
class nsDisplayCanvasFocus : public nsDisplayItem {
public:
  nsDisplayCanvasFocus(nsDisplayListBuilder* aBuilder, nsCanvasFrame *aFrame)
    : nsDisplayItem(aBuilder, aFrame)
  {
    MOZ_COUNT_CTOR(nsDisplayCanvasFocus);
  }
  virtual ~nsDisplayCanvasFocus() {
    MOZ_COUNT_DTOR(nsDisplayCanvasFocus);
  }

  virtual nsRect GetBounds(nsDisplayListBuilder* aBuilder,
                           bool* aSnap) const override
  {
    *aSnap = false;
    // This is an overestimate, but that's not a problem.
    nsCanvasFrame* frame = static_cast<nsCanvasFrame*>(mFrame);
    return frame->CanvasArea() + ToReferenceFrame();
  }

  virtual void Paint(nsDisplayListBuilder* aBuilder,
                     nsRenderingContext* aCtx) override
  {
    nsCanvasFrame* frame = static_cast<nsCanvasFrame*>(mFrame);
    frame->PaintFocus(aCtx->GetDrawTarget(), ToReferenceFrame());
  }

  NS_DISPLAY_DECL_NAME("CanvasFocus", TYPE_CANVAS_FOCUS)
};

void
nsCanvasFrame::BuildDisplayList(nsDisplayListBuilder*   aBuilder,
                                const nsDisplayListSet& aLists)
{
  if (GetPrevInFlow()) {
    DisplayOverflowContainers(aBuilder, aLists);
  }

  // Force a background to be shown. We may have a background propagated to us,
  // in which case StyleBackground wouldn't have the right background
  // and the code in nsFrame::DisplayBorderBackgroundOutline might not give us
  // a background.
  // We don't have any border or outline, and our background draws over
  // the overflow area, so just add nsDisplayCanvasBackground instead of
  // calling DisplayBorderBackgroundOutline.
  if (IsVisibleForPainting(aBuilder)) {
    nsStyleContext* bgSC;
    const nsStyleBackground* bg = nullptr;
    bool isThemed = IsThemed();
    if (!isThemed && nsCSSRendering::FindBackground(this, &bgSC)) {
      bg = bgSC->StyleBackground();
    }
    aLists.BorderBackground()->AppendNewToTop(
        new (aBuilder) nsDisplayCanvasBackgroundColor(aBuilder, this));

    if (isThemed) {
      aLists.BorderBackground()->AppendNewToTop(
        new (aBuilder) nsDisplayCanvasThemedBackground(aBuilder, this));
      return;
    }

    if (!bg) {
      return;
    }

    const ActiveScrolledRoot* asr =
      aBuilder->CurrentActiveScrolledRoot();

    bool needBlendContainer = false;
    nsDisplayListBuilder::AutoContainerASRTracker contASRTracker(aBuilder);

    // Create separate items for each background layer.
    const nsStyleImageLayers& layers = bg->mImage;
    NS_FOR_VISIBLE_IMAGE_LAYERS_BACK_TO_FRONT(i, layers) {
      if (layers.mLayers[i].mImage.IsEmpty()) {
        continue;
      }
      if (layers.mLayers[i].mBlendMode != NS_STYLE_BLEND_NORMAL) {
        needBlendContainer = true;
      }

      nsRect bgRect = GetRectRelativeToSelf() + aBuilder->ToReferenceFrame(this);

      const ActiveScrolledRoot* thisItemASR = asr;
      nsDisplayList thisItemList;
      nsDisplayBackgroundImage::InitData bgData =
        nsDisplayBackgroundImage::GetInitData(aBuilder, this, i, bgRect, bg,
                                              nsDisplayBackgroundImage::LayerizeFixed::ALWAYS_LAYERIZE_FIXED_BACKGROUND);

      if (bgData.shouldFixToViewport) {

        auto* displayData = aBuilder->GetCurrentFixedBackgroundDisplayData();
        nsDisplayListBuilder::AutoBuildingDisplayList
          buildingDisplayList(aBuilder, this, aBuilder->GetVisibleRect(), aBuilder->GetDirtyRect(), false);

        DisplayListClipState::AutoSaveRestore clipState(aBuilder);
        nsDisplayListBuilder::AutoCurrentActiveScrolledRootSetter asrSetter(aBuilder);
        if (displayData) {
          nsPoint offset = GetOffsetTo(PresContext()->GetPresShell()->GetRootFrame());
          aBuilder->SetVisibleRect(displayData->mVisibleRect + offset);
          aBuilder->SetDirtyRect(displayData->mDirtyRect + offset);

          clipState.SetClipChainForContainingBlockDescendants(
            displayData->mContainingBlockClipChain);
          asrSetter.SetCurrentActiveScrolledRoot(
            displayData->mContainingBlockActiveScrolledRoot);
          thisItemASR = displayData->mContainingBlockActiveScrolledRoot;
        }
        nsDisplayCanvasBackgroundImage* bgItem = nullptr;
        {
          DisplayListClipState::AutoSaveRestore bgImageClip(aBuilder);
          bgImageClip.Clear();
          bgItem = new (aBuilder) nsDisplayCanvasBackgroundImage(bgData);
        }
        thisItemList.AppendNewToTop(
          nsDisplayFixedPosition::CreateForFixedBackground(aBuilder, this, bgItem, i));

      } else {
        thisItemList.AppendNewToTop(new (aBuilder) nsDisplayCanvasBackgroundImage(bgData));
      }

      if (layers.mLayers[i].mBlendMode != NS_STYLE_BLEND_NORMAL) {
        DisplayListClipState::AutoSaveRestore blendClip(aBuilder);
        blendClip.ClearUpToASR(thisItemASR);
        thisItemList.AppendNewToTop(
          new (aBuilder) nsDisplayBlendMode(aBuilder, this, &thisItemList,
                                            layers.mLayers[i].mBlendMode,
                                            thisItemASR, i + 1));
      }
      aLists.BorderBackground()->AppendToTop(&thisItemList);
    }

    if (needBlendContainer) {
      const ActiveScrolledRoot* containerASR = contASRTracker.GetContainerASR();
      DisplayListClipState::AutoSaveRestore blendContainerClip(aBuilder);
      blendContainerClip.ClearUpToASR(containerASR);
      aLists.BorderBackground()->AppendNewToTop(
        nsDisplayBlendContainer::CreateForBackgroundBlendMode(aBuilder, this,
                                                              aLists.BorderBackground(),
                                                              containerASR));
    }
  }

  for (nsIFrame* kid : PrincipalChildList()) {
    // Put our child into its own pseudo-stack.
    BuildDisplayListForChild(aBuilder, kid, aLists);
  }

#ifdef DEBUG_CANVAS_FOCUS
  nsCOMPtr<nsIContent> focusContent;
  aPresContext->EventStateManager()->
    GetFocusedContent(getter_AddRefs(focusContent));

  bool hasFocus = false;
  nsCOMPtr<nsISupports> container;
  aPresContext->GetContainer(getter_AddRefs(container));
  nsCOMPtr<nsIDocShell> docShell(do_QueryInterface(container));
  if (docShell) {
    docShell->GetHasFocus(&hasFocus);
    nsRect dirty = aBuilder->GetDirtyRect();
    printf("%p - nsCanvasFrame::Paint R:%d,%d,%d,%d  DR: %d,%d,%d,%d\n", this,
            mRect.x, mRect.y, mRect.width, mRect.height,
            dirty.x, dirty.y, dirty.width, dirty.height);
  }
  printf("%p - Focus: %s   c: %p  DoPaint:%s\n", docShell.get(), hasFocus?"Y":"N",
         focusContent.get(), mDoPaintFocus?"Y":"N");
#endif

  if (!mDoPaintFocus)
    return;
  // Only paint the focus if we're visible
  if (!StyleVisibility()->IsVisible())
    return;

  aLists.Outlines()->AppendNewToTop(new (aBuilder)
    nsDisplayCanvasFocus(aBuilder, this));
}

void
nsCanvasFrame::PaintFocus(DrawTarget* aDrawTarget, nsPoint aPt)
{
  nsRect focusRect(aPt, GetSize());

  nsIScrollableFrame *scrollableFrame = do_QueryFrame(GetParent());
  if (scrollableFrame) {
    nsRect portRect = scrollableFrame->GetScrollPortRect();
    focusRect.width = portRect.width;
    focusRect.height = portRect.height;
    focusRect.MoveBy(scrollableFrame->GetScrollPosition());
  }

 // XXX use the root frame foreground color, but should we find BODY frame
 // for HTML documents?
  nsIFrame* root = mFrames.FirstChild();
  const nsStyleColor* color = root ? root->StyleColor() : StyleColor();
  if (!color) {
    NS_ERROR("current color cannot be found");
    return;
  }

  nsCSSRendering::PaintFocus(PresContext(), aDrawTarget,
                             focusRect, color->mColor);
}

/* virtual */ nscoord
nsCanvasFrame::GetMinISize(nsRenderingContext *aRenderingContext)
{
  nscoord result;
  DISPLAY_MIN_WIDTH(this, result);
  if (mFrames.IsEmpty())
    result = 0;
  else
    result = mFrames.FirstChild()->GetMinISize(aRenderingContext);
  return result;
}

/* virtual */ nscoord
nsCanvasFrame::GetPrefISize(nsRenderingContext *aRenderingContext)
{
  nscoord result;
  DISPLAY_PREF_WIDTH(this, result);
  if (mFrames.IsEmpty())
    result = 0;
  else
    result = mFrames.FirstChild()->GetPrefISize(aRenderingContext);
  return result;
}

void
nsCanvasFrame::Reflow(nsPresContext*           aPresContext,
                      ReflowOutput&     aDesiredSize,
                      const ReflowInput& aReflowInput,
                      nsReflowStatus&          aStatus)
{
  MarkInReflow();
  DO_GLOBAL_REFLOW_COUNT("nsCanvasFrame");
  DISPLAY_REFLOW(aPresContext, this, aReflowInput, aDesiredSize, aStatus);
  NS_FRAME_TRACE_REFLOW_IN("nsCanvasFrame::Reflow");

  // Initialize OUT parameter
  aStatus.Reset();

  nsCanvasFrame* prevCanvasFrame = static_cast<nsCanvasFrame*>
                                               (GetPrevInFlow());
  if (prevCanvasFrame) {
    AutoFrameListPtr overflow(aPresContext,
                              prevCanvasFrame->StealOverflowFrames());
    if (overflow) {
      NS_ASSERTION(overflow->OnlyChild(),
                   "must have doc root as canvas frame's only child");
      nsContainerFrame::ReparentFrameViewList(*overflow, prevCanvasFrame, this);
      // Prepend overflow to the our child list. There may already be
      // children placeholders for fixed-pos elements, which don't get
      // reflowed but must not be lost until the canvas frame is destroyed.
      mFrames.InsertFrames(this, nullptr, *overflow);
    }
  }

  // Set our size up front, since some parts of reflow depend on it
  // being already set.  Note that the computed height may be
  // unconstrained; that's ok.  Consumers should watch out for that.
  SetSize(nsSize(aReflowInput.ComputedWidth(), aReflowInput.ComputedHeight()));

  // Reflow our one and only normal child frame. It's either the root
  // element's frame or a placeholder for that frame, if the root element
  // is abs-pos or fixed-pos. We may have additional children which
  // are placeholders for continuations of fixed-pos content, but those
  // don't need to be reflowed. The normal child is always comes before
  // the fixed-pos placeholders, because we insert it at the start
  // of the child list, above.
  ReflowOutput kidDesiredSize(aReflowInput);
  if (mFrames.IsEmpty()) {
    // We have no child frame, so return an empty size
    aDesiredSize.Width() = aDesiredSize.Height() = 0;
  } else {
    nsIFrame* kidFrame = mFrames.FirstChild();
    bool kidDirty = (kidFrame->GetStateBits() & NS_FRAME_IS_DIRTY) != 0;

    ReflowInput
      kidReflowInput(aPresContext, aReflowInput, kidFrame,
                     aReflowInput.AvailableSize(kidFrame->GetWritingMode()));

    if (aReflowInput.IsBResizeForWM(kidReflowInput.GetWritingMode()) &&
        (kidFrame->GetStateBits() & NS_FRAME_CONTAINS_RELATIVE_BSIZE)) {
      // Tell our kid it's being block-dir resized too.  Bit of a
      // hack for framesets.
      kidReflowInput.SetBResize(true);
    }

    WritingMode wm = aReflowInput.GetWritingMode();
    WritingMode kidWM = kidReflowInput.GetWritingMode();
    nsSize containerSize = aReflowInput.ComputedPhysicalSize();

    LogicalMargin margin = kidReflowInput.ComputedLogicalMargin();
    LogicalPoint kidPt(kidWM, margin.IStart(kidWM), margin.BStart(kidWM));

    kidReflowInput.ApplyRelativePositioning(&kidPt, containerSize);

    // Reflow the frame
    ReflowChild(kidFrame, aPresContext, kidDesiredSize, kidReflowInput,
                kidWM, kidPt, containerSize, 0, aStatus);

    // Complete the reflow and position and size the child frame
    FinishReflowChild(kidFrame, aPresContext, kidDesiredSize, &kidReflowInput,
                      kidWM, kidPt, containerSize, 0);

    if (!aStatus.IsFullyComplete()) {
      nsIFrame* nextFrame = kidFrame->GetNextInFlow();
      NS_ASSERTION(nextFrame || aStatus.NextInFlowNeedsReflow(),
        "If it's incomplete and has no nif yet, it must flag a nif reflow.");
      if (!nextFrame) {
        nextFrame = aPresContext->PresShell()->FrameConstructor()->
          CreateContinuingFrame(aPresContext, kidFrame, this);
        SetOverflowFrames(nsFrameList(nextFrame, nextFrame));
        // Root overflow containers will be normal children of
        // the canvas frame, but that's ok because there
        // aren't any other frames we need to isolate them from
        // during reflow.
      }
      if (aStatus.IsOverflowIncomplete()) {
        nextFrame->AddStateBits(NS_FRAME_IS_OVERFLOW_CONTAINER);
      }
    }

    // If the child frame was just inserted, then we're responsible for making sure
    // it repaints
    if (kidDirty) {
      // But we have a new child, which will affect our background, so
      // invalidate our whole rect.
      // Note: Even though we request to be sized to our child's size, our
      // scroll frame ensures that we are always the size of the viewport.
      // Also note: GetPosition() on a CanvasFrame is always going to return
      // (0, 0). We only want to invalidate GetRect() since Get*OverflowRect()
      // could also include overflow to our top and left (out of the viewport)
      // which doesn't need to be painted.
      nsIFrame* viewport = PresContext()->GetPresShell()->GetRootFrame();
      viewport->InvalidateFrame();
    }

    // Return our desired size. Normally it's what we're told, but
    // sometimes we can be given an unconstrained height (when a window
    // is sizing-to-content), and we should compute our desired height.
    LogicalSize finalSize(wm);
    finalSize.ISize(wm) = aReflowInput.ComputedISize();
    if (aReflowInput.ComputedBSize() == NS_UNCONSTRAINEDSIZE) {
      finalSize.BSize(wm) = kidFrame->GetLogicalSize(wm).BSize(wm) +
        kidReflowInput.ComputedLogicalMargin().BStartEnd(wm);
    } else {
      finalSize.BSize(wm) = aReflowInput.ComputedBSize();
    }

    aDesiredSize.SetSize(wm, finalSize);
    aDesiredSize.SetOverflowAreasToDesiredBounds();
    aDesiredSize.mOverflowAreas.UnionWith(
      kidDesiredSize.mOverflowAreas + kidFrame->GetPosition());
  }

  if (prevCanvasFrame) {
    ReflowOverflowContainerChildren(aPresContext, aReflowInput,
                                    aDesiredSize.mOverflowAreas, 0,
                                    aStatus);
  }

  FinishReflowWithAbsoluteFrames(aPresContext, aDesiredSize, aReflowInput, aStatus);

  NS_FRAME_TRACE_REFLOW_OUT("nsCanvasFrame::Reflow", aStatus);
  NS_FRAME_SET_TRUNCATION(aStatus, aReflowInput, aDesiredSize);
}

<<<<<<< HEAD
nsIAtom*
nsCanvasFrame::GetType() const
{
  return nsGkAtoms::canvasFrame;
}

nsresult
nsCanvasFrame::GetContentForEvent(WidgetEvent* aEvent,
                                  nsIContent** aContent)
=======
nsresult
nsCanvasFrame::GetContentForEvent(WidgetEvent* aEvent, nsIContent** aContent)
>>>>>>> 2933592c
{
  NS_ENSURE_ARG_POINTER(aContent);
  nsresult rv = nsFrame::GetContentForEvent(aEvent,
                                            aContent);
  if (NS_FAILED(rv) || !*aContent) {
    nsIFrame* kid = mFrames.FirstChild();
    if (kid) {
      rv = kid->GetContentForEvent(aEvent,
                                   aContent);
    }
  }

  return rv;
}

void
nsCanvasFrame::MaybePropagateRootElementWritingMode()
{
  nsIFrame* child = PrincipalChildList().FirstChild();
  if (child && child->GetContent() &&
      child->GetContent() == PresContext()->Document()->GetRootElement()) {
    nsIFrame* childPrimary = child->GetContent()->GetPrimaryFrame();
    PropagateRootElementWritingMode(childPrimary->GetWritingMode());
  }
}

#ifdef DEBUG_FRAME_DUMP
nsresult
nsCanvasFrame::GetFrameName(nsAString& aResult) const
{
  return MakeFrameName(NS_LITERAL_STRING("Canvas"), aResult);
}
#endif<|MERGE_RESOLUTION|>--- conflicted
+++ resolved
@@ -811,20 +811,8 @@
   NS_FRAME_SET_TRUNCATION(aStatus, aReflowInput, aDesiredSize);
 }
 
-<<<<<<< HEAD
-nsIAtom*
-nsCanvasFrame::GetType() const
-{
-  return nsGkAtoms::canvasFrame;
-}
-
-nsresult
-nsCanvasFrame::GetContentForEvent(WidgetEvent* aEvent,
-                                  nsIContent** aContent)
-=======
 nsresult
 nsCanvasFrame::GetContentForEvent(WidgetEvent* aEvent, nsIContent** aContent)
->>>>>>> 2933592c
 {
   NS_ENSURE_ARG_POINTER(aContent);
   nsresult rv = nsFrame::GetContentForEvent(aEvent,
