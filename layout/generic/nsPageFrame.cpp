--- conflicted
+++ resolved
@@ -548,11 +548,7 @@
 
     nsRect dirtyRect = child->GetVisualOverflowRectRelativeToSelf();
     nsDisplayListBuilder::AutoBuildingDisplayList
-<<<<<<< HEAD
       buildingForChild(aBuilder, child, dirtyRect, dirtyRect,
-=======
-      buildingForChild(aBuilder, child, dirtyRect,
->>>>>>> cc2172ea
                        aBuilder->IsAtRootOfPseudoStackingContext());
     child->BuildDisplayListForStackingContext(aBuilder, &content);
 
@@ -568,11 +564,7 @@
       nsRect childDirty = dirtyRect + child->GetOffsetTo(page);
 
       nsDisplayListBuilder::AutoBuildingDisplayList
-<<<<<<< HEAD
         buildingForChild(aBuilder, page, childDirty, childDirty,
-=======
-        buildingForChild(aBuilder, page, childDirty,
->>>>>>> cc2172ea
                          aBuilder->IsAtRootOfPseudoStackingContext());
       BuildDisplayListForExtraPage(aBuilder, this, page, &content);
     }
@@ -589,10 +581,7 @@
     nsRect backgroundRect =
       nsRect(aBuilder->ToReferenceFrame(child), child->GetSize());
 
-<<<<<<< HEAD
     uint32_t flags = nsIPresShell::APPEND_REUSABLE_ITEMS;
-=======
->>>>>>> cc2172ea
     PresContext()->GetPresShell()->AddCanvasBackgroundColorItem(
       *aBuilder, content, child, backgroundRect, NS_RGBA(0,0,0,0), flags);
   }
